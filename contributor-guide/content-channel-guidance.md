--- conflicted
+++ resolved
@@ -23,11 +23,7 @@
 
 * **Compliance**: Industry standards and compliance information for Azure services must be posted to https://www.microsoft.com/en-us/TrustCenter/Compliance?service=Azure#Icons. This includes certification for standards such as ISO, country-specific and government certifications, banking, health, or other certifications.
 
-<<<<<<< HEAD
-* **Downloadable files**: Technical documents should be delivered as articles, not downloads. Do not create downloadable PDFs of content from the technical content repository. Other downloabable things should go to the Download Center.
-=======
 * **Downloadable files**: Technical documents should be delivered as articles, not downloads. Do not create downloadable PDFs of content from the technical content repository. Other downloadable things should go to the Download Center.
->>>>>>> e8cfaf0d
 
 * **Feedback - soliciting feedback via email addresses**: The approved feedback paths for Azure content include the feedback link that appears in the site footer, the satisfaction rating and verbatim control, the Disqus comments, direct article contributions through GitHub pull requests, and the UserVoice site. Please don't add to this plethora of channels by asking people to send feedback via email.
 
