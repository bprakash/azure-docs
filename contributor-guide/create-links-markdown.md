--- conflicted
+++ resolved
@@ -9,11 +9,7 @@
 | Link scenario | Guidance  |
 |---------------|-----------|
 |Linking from an ACOM article to another ACOM article|Use relative links. Do not include the en-us language locale in your relative links.|
-<<<<<<< HEAD
-|​Linking to an MSDN library topic, a TechNet library topic, or KB article|​Use the actual link to the article or topic, but remove the en-us language locale from the link.|
-=======
 |Linking to an MSDN library topic, a TechNet library topic, or KB article|​Use the actual link to the article or topic, but remove the en-us language locale from the link.|
->>>>>>> 8f5664f7
 |Linking from an ACOM article to any other web page|Use the direct link|
 
 ### Markdown syntax for ACOM relative links
