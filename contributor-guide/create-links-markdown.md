<properties
   pageTitle="Create links in markdown articles" description="Explains how to code crosslinks in markdown." metaKeywords="" services="" solutions="" documentationCenter="" authors="tysonn" videoId="" scriptId="" manager="carolz" />

<tags ms.service="contributor-guide" ms.devlang="" ms.topic="article" ms.tgt_pltfrm="" ms.workload="" ms.date="02/03/2015" ms.author="tysonn" />

# Linking guidance for Azure technical content
## Guidelines for technical articles on azure.microsoft.com

| Link scenario | Guidance for the target link  |
|---------------|-----------|
|Linking from an ACOM technical article to another ACOM technical article|Use relative links.|
|Linking to an ACOM page outside the documentation directory, to an MSDN library topic, a TechNet library topic, or to a KB article|​Use the actual link to the article or topic. Remove the en-us language locale from the link.|
|Linking from an ACOM article to any other web page|Use the direct link|

### Use friendly link text

The words you include in a link should be friendly - in other words, they should be normal English words or the title of the page you are linking to. Do not use "click here". It's bad for SEO and doesn't adequately describe the target.

**Correct:**

- `For more information, see the [contributor guide index](https://github.com/Azure/azure-content/blob/master/contributor-guide/contributor-guide-index.md).`

- `For more details, see the [SET TRANSACTION ISOLATION LEVEL](https://msdn.microsoft.com/library/ms173763.aspx) reference.`

**Incorrect:**

- `For more details, see [https://msdn.microsoft.com/library/ms173763.aspx](https://msdn.microsoft.com/library/ms173763.aspx).`

- `For more information, click [here](https://github.com/Azure/azure-content/blob/master/contributor-guide/contributor-guide-index.md).`

### Markdown syntax for ACOM relative links

To create an inline link from an ACOM technical article to another ACOM technical article, use this link format.   If you create any new links to or from articles in the directories, you’ll need to follow the new linking syntax.

Old link syntax to link from one ACOM tech doc to another:

    [link text](filename.md)

**New link syntax** 

Article links from a subdirectory to an article in the root directory:

    [link text](../article-name.md)

Article in the root directory links to an article in a service subdirectory: 

    [link text](service-directory/article-name.md)

Article in a service subdirectory links to an article that is in another service subdirectory:

    [link text](../service-directory/article-name.md)
 
Article in a directory links to another article in the same directory:

    [link text](article-name.md)


You do not have to create anchors anymore - they are automatically generated at publishing time for all H2 headings. The only thing you have to do is create links to the H2 sections:

    [link](#the-text-of-the-H2-section-separated-by-hyphens)
    [Create cache](#create-cache)

To link to an anchor in another article in the same subdirectory:

    [link text](article-name.md#anchor-name)
    [Configure your profile](media-services-create-account.md#configure-your-profile)

To link to an anchor in another service subdirectory:

    [link text](service-directory/article-name.md#anchor-name)
    [Configure your profile](service-directory/media-services-create-account.md#configure-your-profile)


## Custom markdown link syntax

Since includes files are located in another directory, you will need to use relative paths as below. For a link to a single article from an includes file, use this format:

    [link text](../articles/service-folder/article-name.md)
    
Learn more about how to use an includes file in the [Custom markdown extensions guidelines](custom-markdown-extensions.md#includes).

If you have selectors embedded in an include, you would use this sort of linking: 

    > [AZURE.SELECTOR-LIST (Dropdown1 | Dropdown2 )]
    - [(Text1 | Example1 )](../articles/service-folder/article-name1.md)
    - [(Text1 | Example2 )](../articles/service-folder/article-name2.md)
    - [(Text2 | Example3 )](../articles/service-folder/article-name3.md)
    - [(Text2 | Example4 )](../articles/service-folder/article-name4.md)

To link to a page on ACOM (such as a pricing page, SLA page or anything else that is not a documentation article), use an absolute URL, but omit the locale. The goal here is that links work in GitHub and on the rendered site:

    [link text](http://azure.microsoft.com/pricing/details/virtual-machines/)

To test your links, push your page to your fork and view it in the rendered view and publish to Sandbox. The cross links on the GitHub version of the page should work as long as the targets of the URLs are present in your fork.

Our [markdown template for technical articles](../markdown templates/markdown-template-for-new-articles.md/) shows an alternate way to create crosslinks in markdown so all the crosslinks are coded together at the end of the article, even while they display inline.

<<<<<<< HEAD
##Remember the Azure library chrome!
=======
## Reference-style links

You can use reference style links to make your source content easier to read. The reference style links replace the inline link syntax with simplified syntax that allows you to move the long URLs to the end of the article. Here's Daring Fireball's example:

Inline text:

    I get 10 times more traffic from [Google][1] than from [Yahoo][2] or [MSN][3].

Link references at the end of the article:

    <!--Reference links in article-->
    [1]: http://google.com/
    [2]: http://search.yahoo.com/  
    [3]: http://search.msn.com/

## Remember the Azure library chrome!
>>>>>>> 18dfd925
If you want to link to an Azure library topic that lives under [this node](https://msdn.microsoft.com/library/azure), remember to specify the Azure chrome in the link (/azure/). The Azure chrome shares the ACOM navigation options and displays only the Azure content of the MSDN library. A properly scoped link looks like this:

    http://msdn.microsoft.com/library/azure/dd163896.aspx

Otherwise, the page will be rendered in the standard MSDN view, with the entire MSDN tree displayed.

## FWLinks

<<<<<<< HEAD
Avoid FWLinks (our redirection system) in azure.microsoft.com content. They should be used only as a last resort when you need to create a link for a page whose URL you don't yet know. They are almost never actually needed. For ACOM, you define the file name, so you can know what it will be ahead of time. For a library topic that is not yet published, you can create a link that uses the topic GUID so that you don't have to use an FWLink. 
=======
Avoid FWLinks (our redirection system) in azure.microsoft.com content. They should be used only as a last resort when you need to create a link for a page whose URL you don't yet know. They are almost never actually needed. For ACOM, you define the file name, so you can know what it will be ahead of time. For a library topic that is not yet published, you can create a link that uses the topic GUID so that you don't have to use an FWLink.
>>>>>>> 18dfd925

If you must use an FWLink on a web page, include the P parameter to make it a permanent redirect:

    http://go.microsoft.com/fwlink/p/?LinkId=389595

When you paste the target URL into the FWLink tool, remember to remove the locale if your target link is ACOM, or the MSDN or TechNet library.

<<<<<<< HEAD
###Contributors' Guide Links
=======
### Contributors' Guide Links
>>>>>>> 18dfd925

- [Overview article](./../README.md)
- [Index of guidance articles](./contributor-guide-index.md)

<!--image references-->
[1]: ./media/create-tables-markdown/table-markdown.png
[2]: ./media/create-tables-markdown/break-tables.png<|MERGE_RESOLUTION|>--- conflicted
+++ resolved
@@ -95,9 +95,6 @@
 
 Our [markdown template for technical articles](../markdown templates/markdown-template-for-new-articles.md/) shows an alternate way to create crosslinks in markdown so all the crosslinks are coded together at the end of the article, even while they display inline.
 
-<<<<<<< HEAD
-##Remember the Azure library chrome!
-=======
 ## Reference-style links
 
 You can use reference style links to make your source content easier to read. The reference style links replace the inline link syntax with simplified syntax that allows you to move the long URLs to the end of the article. Here's Daring Fireball's example:
@@ -114,7 +111,6 @@
     [3]: http://search.msn.com/
 
 ## Remember the Azure library chrome!
->>>>>>> 18dfd925
 If you want to link to an Azure library topic that lives under [this node](https://msdn.microsoft.com/library/azure), remember to specify the Azure chrome in the link (/azure/). The Azure chrome shares the ACOM navigation options and displays only the Azure content of the MSDN library. A properly scoped link looks like this:
 
     http://msdn.microsoft.com/library/azure/dd163896.aspx
@@ -123,11 +119,7 @@
 
 ## FWLinks
 
-<<<<<<< HEAD
-Avoid FWLinks (our redirection system) in azure.microsoft.com content. They should be used only as a last resort when you need to create a link for a page whose URL you don't yet know. They are almost never actually needed. For ACOM, you define the file name, so you can know what it will be ahead of time. For a library topic that is not yet published, you can create a link that uses the topic GUID so that you don't have to use an FWLink. 
-=======
 Avoid FWLinks (our redirection system) in azure.microsoft.com content. They should be used only as a last resort when you need to create a link for a page whose URL you don't yet know. They are almost never actually needed. For ACOM, you define the file name, so you can know what it will be ahead of time. For a library topic that is not yet published, you can create a link that uses the topic GUID so that you don't have to use an FWLink.
->>>>>>> 18dfd925
 
 If you must use an FWLink on a web page, include the P parameter to make it a permanent redirect:
 
@@ -135,11 +127,7 @@
 
 When you paste the target URL into the FWLink tool, remember to remove the locale if your target link is ACOM, or the MSDN or TechNet library.
 
-<<<<<<< HEAD
-###Contributors' Guide Links
-=======
 ### Contributors' Guide Links
->>>>>>> 18dfd925
 
 - [Overview article](./../README.md)
 - [Index of guidance articles](./contributor-guide-index.md)
