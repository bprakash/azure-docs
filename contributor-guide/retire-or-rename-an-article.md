# Steps to follow when you retire or change the name of an ACOM technical article

This guidance is for SMEs who are listed as the author of an article that needs to be retired from the technical documentation section of azure.microsoft.com. The steps also apply if a file is renamed.

If you're a member of our Azure community and you think an article should be retired for any reason, please leave a comment in the Disqus comment stream for the article to let the author know something is wrong with the article.

SME authors need to follow several steps to gracefully retire content so users of the website don't have a bad experience when we retire content from the site. Deleting the article or changing it’s name should be the last thing that happens!

## Step 1: Manage inbound links

Determine if there are any non-Microsoft inbound links to your content. Frequently, blogs, forums, and other content on the web points to articles. Frequently, you can work with blog owners to change these links, and you can remove or update links from forum posts. Web analytics tools can tell you if there are any high traffic inbound links you might need to manage in this way.

## Step 2: Remove all crosslinks to the article from the technical content repository

1. Ensure you are working in an up-to-date local branch – run `git pull upstream master` (or the appropriate variation on this command.

2.	Scan the azure-content-pr/articles folder and the azure-content-pr/includes folder for any articles and includes that link to the article you want to retire, and either remove the crosslinks or replace them with an appropriate new crosslinks. You can use a search and replace utility to find the crosslinks if you have one installed. If you don't, you can use Windows PowerShell for free! Here's how to use PowerShell to find the crosslinks:

 a. Start Windows PowerShell.

 b. At the PowerShell prompt, change into the azure-content-pr\articles folder:

 `cd azure-content-pr\articles`

 c. Type this command, which will list all files that contain a reference to the article you are deleting:

 `Get-ChildItem -Recurse -Include *.md* | Select-String "<the name of the topic you are deleting>" | group path | select name`

  If you prefer to send the list of file names to a text file (in this case, named psoutput.txt), you can:

  `Get-ChildItem -Recurse -Include *.md* | Select-String "<the name of the topic you are deleting>" | group path | select name | Out-File C:\Users\<your account>\psoutput.txt`

3. Add and commit all your changes, push them to your fork, and create a pull request to move your changes from your fork to the master branch of the main repository.

## Step 3: Update the FWLink tool

Check the FWLink tool for any FWLinks that might point to the article. Point any FWLinks at replacement content; if you are not on the alias that owns the link, join it. If the owners won't update the link, file a ticket with MSCOM to have the link changed. More info - [internal wiki](http://sharepoint/sites/azurecontentguidance/wiki/Pages/Manage%20inbound%20links%20to%20retired%20topics.aspx).

## Step 4: Remove all crosslinks to the article from other pages on azure.microsoft.com and create a redirect for the retired page, if appropriate

You'll have to work with the person who maintains and updates the documentation landing page for your service for this part. Contact your content team partner if you don't know who that person is. The person who maintains and updates the doc landing page will need to do two things:

1. In Visual Studio, scan the **entire** ACOM web solution for cross references to the file to retire. Remove the cross references, or replace them with an updated cross reference. You'll need to remove the HTML links as well as the related resource strings for the HTML links. More info - see the [internal wiki](http://sharepoint/sites/azurecontentguidance/wiki/Pages/Create%20or%20edit%20a%20service%20landing%20page%20or%20left%20nav.aspx)

2. If a replacement article exists, create a redirect. More info - see the [internal wiki](http://sharepoint/sites/azurecontentguidance/wiki/Pages/Remove%20published%20pages%20and%20request%20redirects.aspx).

3. Check the changes into the repository.

## Step 5: Retire the article

<<<<<<< HEAD
After you've completed the three prior steps and those changes are live, then you can delete the article from the repository. 
=======
After you've completed the three prior steps and those changes are live, then you can delete the article from the repository.
>>>>>>> 18dfd925
## Step 6: Remove links from MSDN

Review the content QA tool for broken links to the retired or renamed topic and remove/fix the links in all MSDN topics affected.

## Step 7: Remove cached pages from search engines

Do this ONLY if the content needs to be removed quickly due to legal or severe customer issues. Normal priority page deletions should just be handled by natural search engine processes. Go to these web pages to remove cached web pages from search engines:

[Bing](https://www.bing.com/webmaster/tools/content-removal?rflid=1)
[Google](https://www.google.com/webmasters/tools/removals?pli=1)


### Contributors' guide links

- [Overview article](./../README.md)
- [Index of guidance articles](./contributor-guide-index.md)
<|MERGE_RESOLUTION|>--- conflicted
+++ resolved
@@ -1,71 +1,67 @@
-# Steps to follow when you retire or change the name of an ACOM technical article
-
-This guidance is for SMEs who are listed as the author of an article that needs to be retired from the technical documentation section of azure.microsoft.com. The steps also apply if a file is renamed.
-
-If you're a member of our Azure community and you think an article should be retired for any reason, please leave a comment in the Disqus comment stream for the article to let the author know something is wrong with the article.
-
-SME authors need to follow several steps to gracefully retire content so users of the website don't have a bad experience when we retire content from the site. Deleting the article or changing it’s name should be the last thing that happens!
-
-## Step 1: Manage inbound links
-
-Determine if there are any non-Microsoft inbound links to your content. Frequently, blogs, forums, and other content on the web points to articles. Frequently, you can work with blog owners to change these links, and you can remove or update links from forum posts. Web analytics tools can tell you if there are any high traffic inbound links you might need to manage in this way.
-
-## Step 2: Remove all crosslinks to the article from the technical content repository
-
-1. Ensure you are working in an up-to-date local branch – run `git pull upstream master` (or the appropriate variation on this command.
-
-2.	Scan the azure-content-pr/articles folder and the azure-content-pr/includes folder for any articles and includes that link to the article you want to retire, and either remove the crosslinks or replace them with an appropriate new crosslinks. You can use a search and replace utility to find the crosslinks if you have one installed. If you don't, you can use Windows PowerShell for free! Here's how to use PowerShell to find the crosslinks:
-
- a. Start Windows PowerShell.
-
- b. At the PowerShell prompt, change into the azure-content-pr\articles folder:
-
- `cd azure-content-pr\articles`
-
- c. Type this command, which will list all files that contain a reference to the article you are deleting:
-
- `Get-ChildItem -Recurse -Include *.md* | Select-String "<the name of the topic you are deleting>" | group path | select name`
-
-  If you prefer to send the list of file names to a text file (in this case, named psoutput.txt), you can:
-
-  `Get-ChildItem -Recurse -Include *.md* | Select-String "<the name of the topic you are deleting>" | group path | select name | Out-File C:\Users\<your account>\psoutput.txt`
-
-3. Add and commit all your changes, push them to your fork, and create a pull request to move your changes from your fork to the master branch of the main repository.
-
-## Step 3: Update the FWLink tool
-
-Check the FWLink tool for any FWLinks that might point to the article. Point any FWLinks at replacement content; if you are not on the alias that owns the link, join it. If the owners won't update the link, file a ticket with MSCOM to have the link changed. More info - [internal wiki](http://sharepoint/sites/azurecontentguidance/wiki/Pages/Manage%20inbound%20links%20to%20retired%20topics.aspx).
-
-## Step 4: Remove all crosslinks to the article from other pages on azure.microsoft.com and create a redirect for the retired page, if appropriate
-
-You'll have to work with the person who maintains and updates the documentation landing page for your service for this part. Contact your content team partner if you don't know who that person is. The person who maintains and updates the doc landing page will need to do two things:
-
-1. In Visual Studio, scan the **entire** ACOM web solution for cross references to the file to retire. Remove the cross references, or replace them with an updated cross reference. You'll need to remove the HTML links as well as the related resource strings for the HTML links. More info - see the [internal wiki](http://sharepoint/sites/azurecontentguidance/wiki/Pages/Create%20or%20edit%20a%20service%20landing%20page%20or%20left%20nav.aspx)
-
-2. If a replacement article exists, create a redirect. More info - see the [internal wiki](http://sharepoint/sites/azurecontentguidance/wiki/Pages/Remove%20published%20pages%20and%20request%20redirects.aspx).
-
-3. Check the changes into the repository.
-
-## Step 5: Retire the article
-
-<<<<<<< HEAD
-After you've completed the three prior steps and those changes are live, then you can delete the article from the repository. 
-=======
-After you've completed the three prior steps and those changes are live, then you can delete the article from the repository.
->>>>>>> 18dfd925
-## Step 6: Remove links from MSDN
-
-Review the content QA tool for broken links to the retired or renamed topic and remove/fix the links in all MSDN topics affected.
-
-## Step 7: Remove cached pages from search engines
-
-Do this ONLY if the content needs to be removed quickly due to legal or severe customer issues. Normal priority page deletions should just be handled by natural search engine processes. Go to these web pages to remove cached web pages from search engines:
-
-[Bing](https://www.bing.com/webmaster/tools/content-removal?rflid=1)
-[Google](https://www.google.com/webmasters/tools/removals?pli=1)
-
-
-### Contributors' guide links
-
-- [Overview article](./../README.md)
-- [Index of guidance articles](./contributor-guide-index.md)
+# Steps to follow when you retire or change the name of an ACOM technical article
+
+This guidance is for SMEs who are listed as the author of an article that needs to be retired from the technical documentation section of azure.microsoft.com. The steps also apply if a file is renamed.
+
+If you're a member of our Azure community and you think an article should be retired for any reason, please leave a comment in the Disqus comment stream for the article to let the author know something is wrong with the article.
+
+SME authors need to follow several steps to gracefully retire content so users of the website don't have a bad experience when we retire content from the site. Deleting the article or changing it’s name should be the last thing that happens!
+
+## Step 1: Manage inbound links
+
+Determine if there are any non-Microsoft inbound links to your content. Frequently, blogs, forums, and other content on the web points to articles. Frequently, you can work with blog owners to change these links, and you can remove or update links from forum posts. Web analytics tools can tell you if there are any high traffic inbound links you might need to manage in this way.
+
+## Step 2: Remove all crosslinks to the article from the technical content repository
+
+1. Ensure you are working in an up-to-date local branch – run `git pull upstream master` (or the appropriate variation on this command.
+
+2.	Scan the azure-content-pr/articles folder and the azure-content-pr/includes folder for any articles and includes that link to the article you want to retire, and either remove the crosslinks or replace them with an appropriate new crosslinks. You can use a search and replace utility to find the crosslinks if you have one installed. If you don't, you can use Windows PowerShell for free! Here's how to use PowerShell to find the crosslinks:
+
+ a. Start Windows PowerShell.
+
+ b. At the PowerShell prompt, change into the azure-content-pr\articles folder:
+
+ `cd azure-content-pr\articles`
+
+ c. Type this command, which will list all files that contain a reference to the article you are deleting:
+
+ `Get-ChildItem -Recurse -Include *.md* | Select-String "<the name of the topic you are deleting>" | group path | select name`
+
+  If you prefer to send the list of file names to a text file (in this case, named psoutput.txt), you can:
+
+  `Get-ChildItem -Recurse -Include *.md* | Select-String "<the name of the topic you are deleting>" | group path | select name | Out-File C:\Users\<your account>\psoutput.txt`
+
+3. Add and commit all your changes, push them to your fork, and create a pull request to move your changes from your fork to the master branch of the main repository.
+
+## Step 3: Update the FWLink tool
+
+Check the FWLink tool for any FWLinks that might point to the article. Point any FWLinks at replacement content; if you are not on the alias that owns the link, join it. If the owners won't update the link, file a ticket with MSCOM to have the link changed. More info - [internal wiki](http://sharepoint/sites/azurecontentguidance/wiki/Pages/Manage%20inbound%20links%20to%20retired%20topics.aspx).
+
+## Step 4: Remove all crosslinks to the article from other pages on azure.microsoft.com and create a redirect for the retired page, if appropriate
+
+You'll have to work with the person who maintains and updates the documentation landing page for your service for this part. Contact your content team partner if you don't know who that person is. The person who maintains and updates the doc landing page will need to do two things:
+
+1. In Visual Studio, scan the **entire** ACOM web solution for cross references to the file to retire. Remove the cross references, or replace them with an updated cross reference. You'll need to remove the HTML links as well as the related resource strings for the HTML links. More info - see the [internal wiki](http://sharepoint/sites/azurecontentguidance/wiki/Pages/Create%20or%20edit%20a%20service%20landing%20page%20or%20left%20nav.aspx)
+
+2. If a replacement article exists, create a redirect. More info - see the [internal wiki](http://sharepoint/sites/azurecontentguidance/wiki/Pages/Remove%20published%20pages%20and%20request%20redirects.aspx).
+
+3. Check the changes into the repository.
+
+## Step 5: Retire the article
+
+After you've completed the three prior steps and those changes are live, then you can delete the article from the repository.
+## Step 6: Remove links from MSDN
+
+Review the content QA tool for broken links to the retired or renamed topic and remove/fix the links in all MSDN topics affected.
+
+## Step 7: Remove cached pages from search engines
+
+Do this ONLY if the content needs to be removed quickly due to legal or severe customer issues. Normal priority page deletions should just be handled by natural search engine processes. Go to these web pages to remove cached web pages from search engines:
+
+[Bing](https://www.bing.com/webmaster/tools/content-removal?rflid=1)
+[Google](https://www.google.com/webmasters/tools/removals?pli=1)
+
+
+### Contributors' guide links
+
+- [Overview article](./../README.md)
+- [Index of guidance articles](./contributor-guide-index.md)