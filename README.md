# README

Learn the basics of contributing articles to the azure-content repository for WindowsAzure.com documentation.

##Before we can accept your pull request

Thank you for your interest in Windows Azure documentation. Before we can accept your pull request, we need you to sign a Contribution License Agreement (CLA). Full details are available at [http://windowsazure.github.io/guidelines.html#cla](http://windowsazure.github.io/guidelines.html#cla). Please email a copy of the signed CLA to [cla@microsoft.com](mailto:cla@microsoft.com).

###Who needs a CLA?
* Members of the Microsoft Open Technologies group.
* Contributors who don't work for Microsoft.

## Working with Windows Azure articles

<<<<<<< HEAD
=======
##Repository organization

The content in the azure-content repository follows the organization of documentation on WindowsAzure.com. This repository contains two root folders: 

### \articles 

The *\articles* folder contains the documentation articles formatted as markdown files with an *.md* extension. Articles are published to WindowsAzure.com in the path *http://www.windowsazure.com/en-us/documentation/articles/{article-name-without-md}/*. 

* **Article filenames:** Begin with the service name, such as *hdinsight*, and include the development language and a description of the subject matter. Use all lowercase letters and dashes (-) to separate the words. 

* **Media subfolders:** The *\articles* folder contains the *\media* folder, inside which are subfolders with the images for each article. The article image folders are named identically to the article file, minus the *.md* file extension.

### \includes

Content authors can create reusable content sections to be included into one or more articles. An include file is simple markdown (.md) file that can contain any valid markdown content including text, links, and images. All include markdown files must contained in the *\includes* directory in the root of this repository. 

* **Media subfolders:** The *\includes* folder contains a *\media* folder, inside which are folders for the images in each include. The includes image folders are named identically to the include file, minus the *.md* file extension. 

>>>>>>> 56b599ef
### Article template

*Detailed information to come.*

If you are creating an article from scratch, start by copying one of the files from the */articles* folder.

### Referencing include files

Use the following syntax to reference an include file in your article:

	[WACOM.INCLUDE [include-short-name](../includes/include-file-name.md)]
	

**Note:** An include file cannot reference other includes. 

## Using GitHub, Git, and this repository

**Note:** Most of the information in this section can be found in [GitHub Help] [] articles.  If you are familiar with Git and GitHub, skip to the "Contribute and edit content" section for the particulars of the code/content flow of this repository.

### Set up your fork of the repository

1.	The first step to contributing to this project is setting up a GitHub account. If you have not done so already go to [GitHub Home] [] and do so now.
2.	Now that you have an account, you also need a copy of Git on your computer. Follow the instructions in the [Setting up Git Tutorial] [Set Up Git].
3.	Now that machine is set up with Git, you need a fork of this repository. Go to the top of the page and click the **Fork** button. You now have your own fork of this repository.
4.	The last step involves copying your fork to your local machine. To do this go open GitBash. On the command prompt enter:

		git clone https://github.com/<your user name>/azure-content.git

	Next create a reference to the root repository by entering these commands:

		cd azure-content
		git remote add upstream https://github.com/WindowsAzure/azure-content.git
		git fetch upstream

Congratulations! You have now set up your repository.

### Contribute and edit content

In order for the contribution process to be as seamless as possible, the following procedure has been established.

1. Create a new branch
2. Add new content or edit existing content
3. Submit a pull request to the main repository
4. Delete the branch

Each branch should be limited to a single concept/article both to streamline work flow and reduce the possibility of merge conflicts.  The following efforts are of the appropriate scope for a new branch:

* A new article (and associated images)
* Spelling and grammar edits on an article.
* Applying a single formatting change across a large set of articles (e.g. new copyright footer).

#### Create a new branch

1.	Open GitBash
2.	Type `git pull upstream master:<new branch name>` in the prompt. This will create a new branch locally copied from the latest WindowsAzure master branch.
3.	Type `git push origin <new branch name>` in the prompt. This will alert GitHub to the new branch. You should now be able to see the new branch in your fork of the repository on GitHub.
4.	Type `git checkout <new branch name>` to switch to your new branch.

#### Add new content or edit existing content

You can now navigate to the repository on your local machine using Windows Explorer. The repository files are in `C:\Users\<yourusername>\azure-content`.

If you are editing files, open them in an editor of your choice and start modifying them.  If you want to create a new file, use the editor of your choice and save the new file in the appropriate location in your local copy of the repository.  While working, make sure to save your work frequently.

The files in `C:\Users\<yourusername>\azure-content` are a working copy of the new branch that you created in your local repository. Changing anything in this folder does not affect the local repository until you commit a change. To commit a change to the local repository, type the following commands in GitBash:

	git add .
	git commit -v -a -m "<Describe the changes made in this commit>"

The `add` command adds your changes to a staging area in preparation for committing them to the repository. The period after the `add` command specifies that you want to stage all of the files that you have added or modified, checking subfolders recursively. (If you don't want to commit all of the changes, you can add specific files. You can also undo a commit. For help, type `git add -help` or `git status`.)

The `commit` command applies the staged changes to the repository. `-m` means you are providing the commit comment in the command line. If you aren't targeting a specific date for publishing, you can say "for publishing ASAP".  The -v  and -a switches can be omitted. The -v switch is for verbose output from the command, and -a does what you already did with the add command.) 

You can commit multiple times while you are doing your work, or you can wait and commit only once when you're done.

#### Submit a pull request to the main repository

When you are done with your work and are ready to have it merged into the central repository follow these steps.

1.	In GitBash type `git push origin <new branch name>` in the command prompt.  In your local repository, `origin` refers to your GitHub repository that you cloned the local repository from. This command pushes the current state of your new branch, including all commits made in the previous steps, to your GitHub fork.
2.	On the GitHub site, navigate in your fork to the new branch.
3.	Click the **Pull Request** button at the top of the page.
4.	Ensure that the Base branch is `WindowsAzure/azure-content@master` and the Head branch is `<your username>/azure-content@<branch name>`
5.	Click the **Update Commit Range** button.
6.	Give your pull request a Title, and describe all the changes being made.  If your bug fixes a TFS Item or GitHub issue make sure to reference them in the description.
7.	Submit the Pull Request.

One of the site administrators will now process your pull request.  Your pull request will surface on the WindowsAzure/azure-content site under Issues.  When the Pull Request is accepted, the issue will be resolved.

#### Create a new branch after merge

After a branch has been successfully merged (i.e. your pull request has been accepted), do not continue working in the local branch that was successfully merged upstream. This can lead to merge conflicts if you submit another pull request. Instead, if you want to do another update, create a new local branch from the successfully merged upstream branch.

For example, suppose your local branch X was successfully merged into the WindowsAzure/azure-content master branch and you want to make further updates to the content that was merged. Create a new local branch, X2, from the WindowsAzure/Azure-Content master branch. To do this, open GitBash and execute the following commands:

	cd azure-content
	git pull upstream master:X2
	git push origin X2

You now have local copies (in a new local branch) of the work that you submitted in branch X. The X2 branch also contains all the work other writers have merged, so if your work depends on others' work (e.g. shared images), it will be available in the new branch. You can verify that your previous work (and others' work) is in the branch by checking out the new branch...

	git checkout X2

...and verifying the content. (The `checkout` command updates the files in `C:\Users\<yourusername>\azure-content` to the current state of the X2 branch.) Once you have checked out the new branch, you can make updates to the content and commit them as usual. However, to avoid working in the merged branch (X) by mistake, it is best to delete it (see the following "Delete a Branch" section).

#### Delete a branch

Once your changes have been successfully merged into the central repository you can delete the branch you used, as you will no longer need it.  Any further work requires a new branch.  To delete your branch follow these steps:

1.	In GitBash type `git checkout master` in the command prompt.  This ensures that you aren't in the branch to be deleted (which isn't allowed).
2.	Next, type `git branch -d <branch name>` in the command prompt.  This will delete the branch on your local machine only if it has been successfully merged to the upstream repository. (You can override this behavior with the `–D` flag, but first be sure you want to do this.)
3.	Finally, type `git push origin :<branch name>` in the command prompt (a space before the colon and no space after it).  This will delete the branch on your github fork.  

Congratulations, you have successfully contributed to the project.

## Write an article using Markdown

All of the articles in this repository use Markdown.  While a complete introduction (and listing of all the syntax) can be found here [Markdown Home] [], the relevant basics will be covered here.

If you are looking for a good editor, try [Markdown Pad][].


### Markdown basics

Below is a list of the most common markdown syntax.

* 	**Line breaks vs. paragraphs:** In Markdown there is no HTML `<br />` element. Instead, a new paragraph is designated by an empty line between two blocks of text.
*	**Italics:** The HTML `<i>some text</i>` is written `*some text*`
* 	**Bold:** The HTML `<strong>some text</strong>` element is written `**some text**`
* 	**Headings:** HTML headings are designated by an number of `#` characters at the start of the line.  The number of `#` characters corresponds to the hierarchical level of the heading (for example, `#` = h1 and `###` = h3).
* 	**Numbered lists:** To make an numbered (ordered) list start the line with `1. `.  If you want multiple elements within a single list element, format your list as follows:
		
		1.	Notice that this line is tabbed over after the '.'
		
			Now notice that there is a line break between the two paragraphs in the list element, and that the indentation here matches the indentation of the line above.

*	**Bulleted lists:** Bulleted (unordered) lists are almost identical to ordered lists except that the `1. ` is replaced with either `* `, `- `, or `+ `.  Multiple element lists work the same way as with ordered lists.
*	**Links:** The base syntax for a link is `[visible link text](link url)`.

	Links can also have references, which will be discussed in the "Link and Image References" section below.

*	**Images:** The base syntax for an image is `![alt text for the image](image url)`.

	Images can also have references, which will be discussed in the "Link and Image References" section below.

*	**In-line HTML:** Finally, markdown allows for the inclusion of HTML inline:  `<i>italic</i>` is correctly rendered by Markdown as <i>italic</i>.

### Link and image references

Markdown has a really nice feature that allows a user to insert a reference instead of a URL for images and links. sThe syntax for using this feature is:

	The image below is from [Google][googleweb]
	
	![Google's logo][logo]
	
	[googleweb]: http://www.google.com
	[logo]: https://www.google.com/images/srpr/logo3w.png

By using references grouped at the bottom of your file, you can easily find, edit, and reuse link and image URLs. 

## Additional information

* For more information on Markdown go to [their site][Markdown Home].
* For more information on using Git and GitHub first check out the [GitHub Help Section] [GitHub Help] and if necessary contact the site administrators.

[GitHub Home]: http://github.com
[GitHub Help]: http://help.github.com/
[Set Up Git]: http://help.github.com/win-set-up-git/
[Markdown Home]: http://daringfireball.net/projects/markdown/
[Markdown Pad]: http://markdownpad.com/
[WindowsAzure/Azure-Content issue]: https://github.com/WindowsAzure/azure-content/issues<|MERGE_RESOLUTION|>--- conflicted
+++ resolved
@@ -12,8 +12,6 @@
 
 ## Working with Windows Azure articles
 
-<<<<<<< HEAD
-=======
 ##Repository organization
 
 The content in the azure-content repository follows the organization of documentation on WindowsAzure.com. This repository contains two root folders: 
@@ -32,7 +30,6 @@
 
 * **Media subfolders:** The *\includes* folder contains a *\media* folder, inside which are folders for the images in each include. The includes image folders are named identically to the include file, minus the *.md* file extension. 
 
->>>>>>> 56b599ef
 ### Article template
 
 *Detailed information to come.*
@@ -48,11 +45,11 @@
 
 **Note:** An include file cannot reference other includes. 
 
-## Using GitHub, Git, and this repository
-
-**Note:** Most of the information in this section can be found in [GitHub Help] [] articles.  If you are familiar with Git and GitHub, skip to the "Contribute and edit content" section for the particulars of the code/content flow of this repository.
-
-### Set up your fork of the repository
+## Using GitHub, Git and this repository
+
+**Note:** Most of the information in this section can be found in [GitHub Help] [] articles.  If you are familiar with Git and GitHub, skip to the "Contribut and edit content" section for the particulars of the code/content flow of this repository.
+
+### Setting up your fork of the repository
 
 1.	The first step to contributing to this project is setting up a GitHub account. If you have not done so already go to [GitHub Home] [] and do so now.
 2.	Now that you have an account, you also need a copy of Git on your computer. Follow the instructions in the [Setting up Git Tutorial] [Set Up Git].
@@ -67,7 +64,7 @@
 		git remote add upstream https://github.com/WindowsAzure/azure-content.git
 		git fetch upstream
 
-Congratulations! You have now set up your repository.
+Congratulations you have now set up your repository.  The above steps will not need to be repeated again.
 
 ### Contribute and edit content
 
