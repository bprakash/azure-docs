﻿<properties linkid="develop-media-tutorials-get-started" urlDisplayName="Get Started" pageTitle="Get Started with Windows Azure Media Services" metaKeywords="" metaDescription="Follow this tutorial to get started using Windows Azure Media Services in C#." metaCanonical="" disqusComments="1" umbracoNaviHide="1" />

<div chunk="../chunks/article-left-menu.md" />

# <a name="getting-started"></a>Get started with Media Services


This tutorial shows you how to start developing with Windows Azure Media Services. It introduces the basic Media Services workflow and the most common programming objects and tasks required for Media Services development. At the completion of the tutorial, you will be able to play back a sample media file that you uploaded, encoded, and downloaded. Or you can browse to the encoded asset and play it back on the server. 

A C# Visual Studio project that contains the code for this tutorial is available here: [Download](http://go.microsoft.com/fwlink/?linkid=253275).

This tutorial walks you through these basic steps:

* [Setting up your project](#Step1)
* [Getting the Media Services server context](#Step2)
* [Creating an asset and uploading files that are associated with the asset into Medai Services](Step#3)
* [Encoding an asset and downloading an output asset](Step#4)
 
## Prerequisites
The following prerequisites are required for the walkthrough and for development based on the Windows Azure Media Services SDK.

- A Media Services account in a new or existing Windows Azure subscription. For details, see the topic. For details, see [How to Create a Media Services Account](http://go.microsoft.com/fwlink/?LinkId=256662).
- Operating Systems: Windows 7, Windows 2008 R2, or Windows 8.
- .NET Framework 4.5 or .NET Framework 4.
- Visual Studio 2012 or Visual Studio 2010 SP1 (Professional, Premium, Ultimate, or Express).
- Install **Windows Azure SDK for .NET.**, **Windows Azure Media Services SDK for .NET**, and **WCF Data Services 5.0 for OData V3 libraries** and add references to your project using the [windowsazure.mediaservices Nuget](http://nuget.org/packages/windowsazure.mediaservices) package. The following section demonstrates how to install and add these references.

<div class="dev-callout"><strong>Note</strong> <p>To complete this tutorial, you need a Windows Azure account. If you don't have an account, you can create a free trial account in just a couple of minutes. For details, see <a href="http://www.windowsazure.com/en-us/pricing/free-trial/?WT.mc_id=A8A8397B5" target="_blank">Windows Azure Free Trial</a>.</p></div>

<h2><a id="Step1"></a>Setting up your project</h2>

1. Create a new C# Console Application in Visual Studio 2012 or Visual Studio 2010 SP1. Enter the **Name**, **Location**, and **Solution name**, and then click OK. 

2. Add a reference to System.Configuration assembly.

  To add references using the **Manage References** dialog, do the following. Right-click on the **References** node in **Solution Explorer** and select **Add Reference**. In the **Manage References** dialog, select the appropriate assemblies (in this case System.Configuration.)

3. If you have not done so yet, add references to **Windows Azure SDK for .NET**.(Microsoft.WindowsAzure.StorageClient.dll), **Windows Azure Media Services SDK for .NET** (Microsoft.WindowsAzure.MediaServices.Client.dll), and **WCF Data Services 5.0 for OData V3** (Microsoft.Data.OData.dll) libraries using the <a href="http://nuget.org/packages/windowsazure.mediaservices">windowsazure.mediaservices Nuget</a> package. 

	To add references using Nuget, do the following. In Visual Studio Main Menu, select TOOLS -> Library Package Manager -> Package Manager Console. In the console window type <i>Install-Package [package name]</i> and press enter (in this case use the following command: <i>Install-Package windowsazure.mediaservices</i>.)

4. Add an *appSettings* section to the **app.config** file, and set the values for your Windows Azure Media Services account name and account key. You obtained the Media Services account name and account key during the account setup process. Add these values to the value attribute for each setting in the app.config file in the Visual Studio project.

    <div class="dev-callout"> 
	<b>Note</b> 
	<p>In Visual Studio 2012, the App.config file is added by default. In Visual Studio 2010, you have to manually add the Application Configuration file.</p> 
	</div>

<<<<<<< HEAD
	<pre><code>
	&lt;configuration&gt;
  	. . . 
  	&lt;appSettings&gt;
    	&lt;add key="accountName" value="Add-Media-Services-Account-Name" /&gt;
    	&lt;add key="accountKey" value="Add-Media-Services-Account-Key" /&gt;
  	&lt;/appSettings&gt;
	&lt;/configuration&gt;
	</code></pre>

5. Create a new folder on your local machine and name it supportFiles (in this example supportFiles is located under the MediaServicesGettingStarted project directory.) The <a href="http://go.microsoft.com/fwlink/?linkid=253275">Project</a> that accompanies this walkthrough contains the supportFiles directory. You can copy the content of this directory into your supportFiles folder.

6. Overwrite the existing using statements at the beginning of the Program.cs file with the following code.

		using System;
		using System.Linq;
		using System.Configuration;
		using System.IO;
		using System.Text;
		using System.Threading;
		using System.Threading.Tasks;
		using System.Collections.Generic;
		using Microsoft.WindowsAzure;
		using Microsoft.WindowsAzure.MediaServices.Client;


7. Add the following class-level path variables. The **_supportFiles** path should point to the folder you created in a previous step. 

		// Base support files path.  Update this field to point to the base path  
		// for the local support files folder that you create. 
		private static readonly string _supportFiles =
		            Path.GetFullPath(@"../..\supportFiles");
		
		// Paths to support files (within the above base path). You can use 
		// the provided sample media files from the "supportFiles" folder, or 
		// provide paths to your own media files below to run these samples.
		private static readonly string _singleInputFilePath =
		    Path.GetFullPath(_supportFiles + @"\multifile\interview2.wmv");
		private static readonly string _outputFilesFolder =
		    Path.GetFullPath(_supportFiles + @"\outputfiles");
		
8. Add the following class-level variables to retrieve authentication and connection settings.  These settings are pulled from the App.Config file and are required to connect to Media Services, authenticate, and get a token so that you can access the server context. The code in the project references these variables to create an instance of the server context.
	
		private static readonly string _accountKey = ConfigurationManager.AppSettings["accountKey"];
		private static readonly string _accountName = ConfigurationManager.AppSettings["accountName"];

9. Add the following class-level variable that is used as a static reference to the server context.

		// Field for service context.
		private static CloudMediaContext _context = null;
		
<h2><a id="Step2"></a>Getting the Media Services Context</h2>
=======
<pre><code>
&lt;configuration&gt;
  . . . 
  &lt;appSettings&gt;
    &lt;add key="accountName" value="Add-Media-Services-Account-Name" /&gt;
    &lt;add key="accountKey" value="Add-Media-Services-Account-Key" /&gt;
  &lt;/appSettings&gt;
&lt;/configuration&gt;
</code></pre>
</li>

<li>
Create a new folder on your local machine and name it supportFiles (in this example supportFiles is located under the MediaServicesGettingStarted project directory.) The <a href="http://go.microsoft.com/fwlink/?linkid=253275">Project</a> that accompanies this walkthrough contains the supportFiles directory. You can copy the content of this directory into your supportFiles folder.
</li>
<li>
Overwrite the existing using statements at the beginning of the Program.cs file with the following code.

<pre><code>
using System;
using System.Linq;
using System.Configuration;
using System.IO;
using System.Text;
using System.Threading;
using System.Threading.Tasks;
using System.Collections.Generic;
using Microsoft.WindowsAzure;
using Microsoft.WindowsAzure.MediaServices.Client;

</code></pre>
</li>
<li>
Add the following class-level path variables. The <b>_supportFiles</b> path should point to the folder you created in a previous step. 
<pre><code>
// Base support files path.  Update this field to point to the base path  
// for the local support files folder that you create. 
private static readonly string _supportFiles =
            Path.GetFullPath(@"../..\supportFiles");

// Paths to support files (within the above base path). You can use 
// the provided sample media files from the "supportFiles" folder, or 
// provide paths to your own media files below to run these samples.
private static readonly string _singleInputFilePath =
    Path.GetFullPath(_supportFiles + @"\multifile\interview2.wmv");
private static readonly string _outputFilesFolder =
    Path.GetFullPath(_supportFiles + @"\outputfiles");

</code></pre>
</li>
<li>
Add the following class-level variables to retrieve authentication and connection settings.  These settings are pulled from the App.Config file and are required to connect to Media Services, authenticate, and get a token so that you can access the server context. The code in the project references these variables to create an instance of the server context.
<pre><code>
private static readonly string _accountKey = ConfigurationManager.AppSettings["accountKey"];
private static readonly string _accountName = ConfigurationManager.AppSettings["accountName"];
</code></pre>
</li>
<li>
Add the following class-level variable that is used as a static reference to the server context.
<pre><code>
// Field for service context.
private static CloudMediaContext _context = null;
</code></pre>
</li>
</ol>


<h2><a name="Step2"></a>Getting the Media Services Context</h2>
>>>>>>> 85eb5e68
The Media Services context object contains all the fundamental objects and collections to access for Media Services programming. The context includes references to important collections including jobs, assets, files, access policies, locators, and other objects. You must get the server context for most Media Services programming tasks.

In the Program.cs file, add the following code as the first item in your **Main** method. This code uses your Media Services account name and account key values from the app.config file to create an instance of the server context. The instance is assigned to the **_context** variable you created at the class level.

	// Get the service context.
	_context = new CloudMediaContext(_accountName, _accountKey);
	
<h2><a id="Step3"></a>Creating an Asset and Uploading a File</h2>

The code in this section does the following: 

1. Creates an empty Asset<br/>
When you create assets, you can specify three different options for encrypting them. 

	- **AssetCreationOptions.None**: no encryption. If you want to create an unencrypted asset, you must set this option.
	- **AssetCreationOptions.CommonEncryptionProtected**: for Common Encryption Protected (CENC) files. An example is a set of files that are already PlayReady encrypted. 
	- **AssetCreationOptions.StorageEncrypted**: storage encryption. Encrypts a clear input file before it is uploaded to Azure storage.

		<div class="dev-callout"> 
	<b>Note</b> 
	<p>Media Services provide on-disk storage encryption, not over the wire like Digital Rights Manager (DRM.)</p> 
	</div>

2. Creates an AssetFile instance that we want to associate with the asset.
3. Creates an AccessPolicy instance that defines the permissions and duration of access to the asset.
4. Creates a Locator instance that provides access to the asset.
5. Uploads a single media file into Media Services. The process of creating and uploading is also called ingesting assets.

Add the following methods to the class.

<pre><code>
static private IAsset CreateEmptyAsset(string assetName, AssetCreationOptions assetCreationOptions)
{
    var asset = _context.Assets.Create(assetName, assetCreationOptions);

    Console.WriteLine("Asset name: " + asset.Name);
    Console.WriteLine("Time created: " + asset.Created.Date.ToString());

    return asset;
}

static public IAsset CreateAssetAndUploadSingleFile(AssetCreationOptions assetCreationOptions, string singleFilePath)
{
    var assetName = "UploadSingleFile_" + DateTime.UtcNow.ToString();
    var asset = CreateEmptyAsset(assetName, assetCreationOptions);

    var fileName = Path.GetFileName(singleFilePath);

    var assetFile = asset.AssetFiles.Create(fileName);

    Console.WriteLine("Created assetFile {0}", assetFile.Name);

    var accessPolicy = _context.AccessPolicies.Create(assetName, TimeSpan.FromDays(3),
                                                        AccessPermissions.Write | AccessPermissions.List);

    var locator = _context.Locators.CreateLocator(LocatorType.Sas, asset, accessPolicy);

    Console.WriteLine("Upload {0}", assetFile.Name);

    assetFile.Upload(singleFilePath);
    Console.WriteLine("Done uploading of {0} using Upload()", assetFile.Name);

    locator.Delete();
    accessPolicy.Delete();

    return asset;
}

</code></pre>

Add a call to the method after the **\_context = new CloudMediaContext(_accountName, _accountKey);** line in your Main method. 

	IAsset asset = CreateAssetAndUploadSingleFile(AssetCreationOptions.None, _singleInputFilePath)

<h2><a id="Step4"></a>Encoding the Asset on the Server and Downloading an Output Asset</h2>

In Media Services, you can create jobs that process media content in several ways: encoding, encrypting, doing format conversions, and so on. A Media Services job always contains one or more tasks that specify the details of the processing work. In this section you create a basic encoding task, and then run a job that performs it using Windows Azure Media Encoder. The task uses a preset string to specify the type of encoding to perform. To see the available preset encoding values, see Task Preset Strings for Windows Azure Media Encoder. Media Services support the same media file input and output formats as Microsoft Expression Encoder. For a list of supported formats, see Supported File Types for Media Services.

<ol>
<li>
Add the following <b>CreateEncodingJob</b> method definition to your class. This method demonstrates how to accomplish several required tasks for an encoding job:
<ul>
<li>
Declare a new job.
</li>
<li>
Declare a media processor to handle the job. A media processor is a component that handles encoding, encrypting, format conversion, and other related processing jobs. There are several types of available media processors (you can iterate through all of them using _context.MediaProcessors.) The GetLatestMediaProcessorByName method, shown later in this walkthrough, returns the Windows Azure Media Encoder processor.
</li>
<li>
Declare a new task. Every job has one or more tasks. Notice that with the task, you pass to it a friendly name, a media processor instance, a task configuration string, and task creation options. The configuration string specifies encoding settings. This example uses the <b>H264 Broadband 720p</b> setting. This preset produces a single MP4 file. For more information about this and other presets, see <a href="http://msdn.microsoft.com/library/windowsazure/jj129582.aspx">Task Preset Strings for Windows Azure Media Encoder</a>.
</li>
<li>
Add an input asset to the task. In this example, the input asset is the one you created in the previous section.
</li>
<li>
Add an output asset to the task. For an output asset, specify a friendly name, a Boolean value to indicate whether to save the output on the server after job completion, and an <b>AssetCreationOptions.None</b> value to indicate that the output is not encrypted for storage and transport. 
</li>
<li>
Submit the job.<br/>
Submitting a job is the last step that is required to do an encoding job.
</li>
</ul>
The method also demonstrates how to perform other useful (but optional) tasks such as tracking job progress and accessing the asset that your encoding job creates.
<pre><code>
static IJob CreateEncodingJob(IAsset asset, string inputMediaFilePath, string outputFolder)
{
    // Declare a new job.
    IJob job = _context.Jobs.Create("My encoding job");
    // Get a media processor reference, and pass to it the name of the 
    // processor to use for the specific task.
    IMediaProcessor processor = GetLatestMediaProcessorByName("Windows Azure Media Encoder");

    // Create a task with the encoding details, using a string preset.
    ITask task = job.Tasks.AddNew("My encoding task",
        processor,
        "H264 Broadband 720p",
        Microsoft.WindowsAzure.MediaServices.Client.TaskOptions.ProtectedConfiguration);

    // Specify the input asset to be encoded.
    task.InputAssets.Add(asset);
    // Add an output asset to contain the results of the job. 
    // This output is specified as AssetCreationOptions.None, which 
    // means the output asset is not encrypted. 
    task.OutputAssets.AddNew("Output asset",
        AssetCreationOptions.None);
    // Use the following event handler to check job progress.  
    job.StateChanged += new
            EventHandler&lt;JobStateChangedEventArgs&gt;(StateChanged);

    // Launch the job.
    job.Submit();

    // Optionally log job details. This displays basic job details
    // to the console and saves them to a JobDetails-{JobId}.txt file 
    // in your output folder.
    LogJobDetails(job.Id);

    // Check job execution and wait for job to finish. 
    Task progressJobTask = job.GetExecutionProgressTask(CancellationToken.None);
    progressJobTask.Wait();

    // **********
    // Optional code.  Code after this point is not required for 
    // an encoding job, but shows how to access the assets that 
    // are the output of a job, either by creating URLs to the 
    // asset on the server, or by downloading. 
    // **********

    // Get an updated job reference.
    job = GetJob(job.Id);

    // If job state is Error the event handling 
    // method for job progress should log errors.  Here we check 
    // for error state and exit if needed.
    if (job.State == JobState.Error)
    {
        Console.WriteLine("\nExiting method due to job error.");
        return job;
    }

    // Get a reference to the output asset from the job.
    IAsset outputAsset = job.OutputMediaAssets[0];
    IAccessPolicy policy = null;
    ILocator locator = null;

    // Declare an access policy for permissions on the asset. 
    // You can call an async or sync create method. 
    policy =
        _context.AccessPolicies.Create("My 30 days readonly policy",
            TimeSpan.FromDays(30),
            AccessPermissions.Read);

    // Create a SAS locator to enable direct access to the asset 
    // in blob storage. You can call a sync or async create method.  
    // You can set the optional startTime param as 5 minutes 
    // earlier than Now to compensate for differences in time  
    // between the client and server clocks. 

    locator = _context.Locators.CreateLocator(LocatorType.Sas, outputAsset,
        policy,
        DateTime.UtcNow.AddMinutes(-5));

    // Build a list of SAS URLs to each file in the asset. 
    List&lt;String&gt; sasUrlList = GetAssetSasUrlList(outputAsset, locator);

    // Write the URL list to a local file. You can use the saved 
    // SAS URLs to browse directly to the files in the asset.
    if (sasUrlList != null)
    {
        string outFilePath = Path.GetFullPath(outputFolder + @"\" + "FileSasUrlList.txt");
        StringBuilder fileList = new StringBuilder();
        foreach (string url in sasUrlList)
        {
            fileList.AppendLine(url);
            fileList.AppendLine();
        }
        WriteToFile(outFilePath, fileList.ToString());

        // Optionally download the output to the local machine.
        DownloadAssetToLocal(job.Id, outputFolder);
    }

    
    return job;
}

</code></pre>
</li>
<li>
Add a call to the <b>CreateEncodingJob</b> method in your <b>Main</b> method, after the lines you previously added.
<pre><code>
CreateEncodingJob(asset, _singleInputFilePath, _outputFilesFolder);
</code></pre>
</li>
<li>
Add the following helper methods to the class. These are required to support the <b>CreateEncodingJob</b> method. Following is a summary of the helper methods.
<ul>
<li>
The <b>GetLatestMediaProcessorByName</b> method returns an appropriate media processor to handle an encoding, encryption, or other related processing task. You create a media processor using the appropriate string name of the processor you want to create. The possible strings that can be passed into the method for the mediaProcessor parameter are: <b>Windows Azure Media Encoder</b>, <b>Windows Azure Media Packager</b>, <b>Windows Azure Media Encryptor</b>, <b>Storage Decryption</b>.
<pre><code>
private static IMediaProcessor GetLatestMediaProcessorByName(string mediaProcessorName)
{
    // The possible strings that can be passed into the 
    // method for the mediaProcessor parameter:
    //   Windows Azure Media Encoder
    //   Windows Azure Media Packager
    //   Windows Azure Media Encryptor
    //   Storage Decryption

    var processor = _context.MediaProcessors.Where(p => p.Name == mediaProcessorName).
        ToList().OrderBy(p => new Version(p.Version)).LastOrDefault();

    if (processor == null)
        throw new ArgumentException(string.Format("Unknown media processor", mediaProcessorName));

    return processor;
}

</code></pre>
</li>
<li>
When you run jobs, you often require a way to track job progress. The following code example defines the StateChanged event handler. This event handler tracks job progress and provides updated status, depending on the state. The code also defines the LogJobStop method. This helper method logs error details.

<pre><code>
private static void StateChanged(object sender, JobStateChangedEventArgs e)
{
    Console.WriteLine("Job state changed event:");
    Console.WriteLine("  Previous state: " + e.PreviousState);
    Console.WriteLine("  Current state: " + e.CurrentState);

    switch (e.CurrentState)
    {
        case JobState.Finished:
            Console.WriteLine();
            Console.WriteLine("********************");
            Console.WriteLine("Job is finished.");
            Console.WriteLine("Please wait while local tasks or downloads complete...");
            Console.WriteLine("********************");
            Console.WriteLine();
            Console.WriteLine();
            break;
        case JobState.Canceling:
        case JobState.Queued:
        case JobState.Scheduled:
        case JobState.Processing:
            Console.WriteLine("Please wait...\n");
            break;
        case JobState.Canceled:
        case JobState.Error:
            // Cast sender as a job.
            IJob job = (IJob)sender;
            // Display or log error details as needed.
            LogJobStop(job.Id);
            break;
        default:
            break;
    }
}

private static void LogJobStop(string jobId)
{
    StringBuilder builder = new StringBuilder();
    IJob job = GetJob(jobId);

    builder.AppendLine("\nThe job stopped due to cancellation or an error.");
    builder.AppendLine("***************************");
    builder.AppendLine("Job ID: " + job.Id);
    builder.AppendLine("Job Name: " + job.Name);
    builder.AppendLine("Job State: " + job.State.ToString());
    builder.AppendLine("Job started (server UTC time): " + job.StartTime.ToString());
    builder.AppendLine("Media Services account name: " + _accountName);
    // Log job errors if they exist.  
    if (job.State == JobState.Error)
    {
        builder.Append("Error Details: \n");
        foreach (ITask task in job.Tasks)
        {
            foreach (ErrorDetail detail in task.ErrorDetails)
            {
                builder.AppendLine("  Task Id: " + task.Id);
                builder.AppendLine("    Error Code: " + detail.Code);
                builder.AppendLine("    Error Message: " + detail.Message + "\n");
            }
        }
    }
    builder.AppendLine("***************************\n");
    // Write the output to a local file and to the console. The template 
    // for an error output file is:  JobStop-{JobId}.txt
    string outputFile = _outputFilesFolder + @"\JobStop-" + JobIdAsFileName(job.Id) + ".txt";
    WriteToFile(outputFile, builder.ToString());
    Console.Write(builder.ToString());
}

private static void LogJobDetails(string jobId)
{
    StringBuilder builder = new StringBuilder();
    IJob job = GetJob(jobId);

    builder.AppendLine("\nJob ID: " + job.Id);
    builder.AppendLine("Job Name: " + job.Name);
    builder.AppendLine("Job submitted (client UTC time): " + DateTime.UtcNow.ToString());
    builder.AppendLine("Media Services account name: " + _accountName);

    // Write the output to a local file and to the console. The template 
    // for an error output file is:  JobDetails-{JobId}.txt
    string outputFile = _outputFilesFolder + @"\JobDetails-" + JobIdAsFileName(job.Id) + ".txt";
    WriteToFile(outputFile, builder.ToString());
    Console.Write(builder.ToString());
}
        
private static string JobIdAsFileName(string jobID)
{
    return jobID.Replace(":", "_");
}
</code></pre>
</li>
<li>
The WriteToFile method writes a file to the specified output folder.
<pre><code>
static void WriteToFile(string outFilePath, string fileContent)
{
    StreamWriter sr = File.CreateText(outFilePath);
    sr.Write(fileContent);
    sr.Close();
}

</code></pre>
</li>
<li>
After you have encoded assets in Media Services, you can access the output assets that result from an encoding job. This walkthrough shows you two ways to access the output of an encoding job:
<ul>
<li>
Creating a SAS URL to an asset on the server. 
</li>
<li>
Downloading the output asset from the server.
</li>
</ul>
The GetAssetSasUrlList method creates a list of SAS URLs to all files in an asset. 
<pre><code>
static List&lt;String&gt; GetAssetSasUrlList(IAsset asset, ILocator locator)
{
    // Declare a list to contain all the SAS URLs.
    List&lt;String&gt; fileSasUrlList = new List&lt;String&gt;();

    // If the asset has files, build a list of URLs to 
    // each file in the asset and return. 
    foreach (IAssetFile file in asset.AssetFiles)
    {
        string sasUrl = BuildFileSasUrl(file, locator);
        fileSasUrlList.Add(sasUrl);
    }

    // Return the list of SAS URLs.
    return fileSasUrlList;
}

// Create and return a SAS URL to a single file in an asset. 
static string BuildFileSasUrl(IAssetFile file, ILocator locator)
{
    // Take the locator path, add the file name, and build 
    // a full SAS URL to access this file. This is the only 
    // code required to build the full URL.
    var uriBuilder = new UriBuilder(locator.Path);
    uriBuilder.Path += "/" + file.Name;

    // Optional:  print the locator.Path to the asset, and 
    // the full SAS URL to the file
    Console.WriteLine("Locator path: ");
    Console.WriteLine(locator.Path);
    Console.WriteLine();
    Console.WriteLine("Full URL to file: ");
    Console.WriteLine(uriBuilder.Uri.AbsoluteUri);
    Console.WriteLine();


    //Return the SAS URL.
    return uriBuilder.Uri.AbsoluteUri;
}

</code></pre>
</li>
<li>
The <b>DownloadAssetToLocal</b> method downloads each file in the asset to a local folder. In this example, because the asset was created with one input media file, the output asset files collection contains two files: the encoded media file (an .mp4 file), and an .xml file with metadata about the asset. The method downloads both files.
<pre><code>
static IAsset DownloadAssetToLocal(string jobId, string outputFolder)
{
    // This method illustrates how to download a single asset. 
    // However, you can iterate through the OutputAssets
    // collection, and download all assets if there are many. 

    // Get a reference to the job. 
    IJob job = GetJob(jobId);
    // Get a reference to the first output asset. If there were multiple 
    // output media assets you could iterate and handle each one.
    IAsset outputAsset = job.OutputMediaAssets[0];

    IAccessPolicy accessPolicy = _context.AccessPolicies.Create("File Download Policy", TimeSpan.FromDays(30), AccessPermissions.Read);
    ILocator locator = _context.Locators.CreateSasLocator(outputAsset, accessPolicy);
    BlobTransferClient blobTransfer = new BlobTransferClient
    {
        NumberOfConcurrentTransfers = 10,
        ParallelTransferThreadCount = 10
    };

    var downloadTasks = new List&lt;Task&gt;();
    foreach (IAssetFile outputFile in outputAsset.AssetFiles)
    {
        // Use the following event handler to check download progress.
        outputFile.DownloadProgressChanged += DownloadProgress;

        string localDownloadPath = Path.Combine(outputFolder, outputFile.Name);

        Console.WriteLine("File download path:  " + localDownloadPath);

        downloadTasks.Add(outputFile.DownloadAsync(Path.GetFullPath(localDownloadPath), blobTransfer, locator, CancellationToken.None));

        outputFile.DownloadProgressChanged -= DownloadProgress;
    }

    Task.WaitAll(downloadTasks.ToArray());

    return outputAsset;
}

static void DownloadProgress(object sender, DownloadProgressChangedEventArgs e)
{
    Console.WriteLine(string.Format("{0} % download progress. ", e.Progress));
}
</code></pre>
</li>
<li>
The GetJob and GetAsset helper methods query for and return a reference to a job object and an asset object with given IDs. You can use a similar type of LINQ query to return references to other Media Services objects on the server.
<pre><code>
static IJob GetJob(string jobId)
{
    // Use a Linq select query to get an updated 
    // reference by Id. 
    var jobInstance =
        from j in _context.Jobs
        where j.Id == jobId
        select j;
    // Return the job reference as an Ijob. 
    IJob job = jobInstance.FirstOrDefault();

    return job;
}
static IAsset GetAsset(string assetId)
{
    // Use a LINQ Select query to get an asset.
    var assetInstance =
        from a in _context.Assets
        where a.Id == assetId
        select a;
    // Reference the asset as an IAsset.
    IAsset asset = assetInstance.FirstOrDefault();

    return asset;
}
</code></pre>
</li>
</ul>
</li>
</ol>

## Testing the Code
Run the program (press F5). The console displays output similar to the following:

<pre><code>
Asset name: UploadSingleFile_11/14/2012 10:09:11 PM
Time created: 11/14/2012 12:00:00 AM
Created assetFile interview2.wmv
Upload interview2.wmv
Done uploading of interview2.wmv using Upload()

Job ID: nb:jid:UUID:ea8d5a66-86b8-9b4d-84bc-6d406259acb8
Job Name: My encoding job
Job submitted (client UTC time): 11/14/2012 10:09:39 PM
Media Services account name: Add-Media-Services-Account-Name
Media Services account location: Add-Media-Services-account-location-name

Job(My encoding job) state: Queued.
Please wait...

Job(My encoding job) state: Processing.
Please wait...

********************
Job(My encoding job) is finished.
Please wait while local tasks or downloads complete...
********************

Locator path:
https://mediasvcd08mtz29tcpws.blob.core.windows-int.net/asset-4f5b42f4-3ade-4c2c
-9d48-44900d4f6b62?st=2012-11-14T22%3A07%3A01Z&amp;se=2012-11-14T23%3A07%3A01Z&amp;sr=c&amp;
si=d07ec40c-02d7-4642-8e54-443b79f3ba3c&amp;sig=XKMo0qJI5w8Fod3NsV%2FBxERnav8Jb6hL7f
xylq3oESc%3D

Full URL to file:
https://mediasvcd08mtz29tcpws.blob.core.windows-int.net/asset-4f5b42f4-3ade-4c2c
-9d48-44900d4f6b62/interview2.mp4?st=2012-11-14T22%3A07%3A01Z&amp;se=2012-11-14T23%3
A07%3A01Z&amp;sr=c&amp;si=d07ec40c-02d7-4642-8e54-443b79f3ba3c&amp;sig=XKMo0qJI5w8Fod3NsV%2F
BxERnav8Jb6hL7fxylq3oESc%3D

Locator path:
https://mediasvcd08mtz29tcpws.blob.core.windows-int.net/asset-4f5b42f4-3ade-4c2c
-9d48-44900d4f6b62?st=2012-11-14T22%3A07%3A01Z&amp;se=2012-11-14T23%3A07%3A01Z&amp;sr=c&amp;
si=d07ec40c-02d7-4642-8e54-443b79f3ba3c&amp;sig=XKMo0qJI5w8Fod3NsV%2FBxERnav8Jb6hL7f
xylq3oESc%3D

Full URL to file:
https://mediasvcd08mtz29tcpws.blob.core.windows-int.net/asset-4f5b42f4-3ade-4c2c
-9d48-44900d4f6b62/interview2_metadata.xml?st=2012-11-14T22%3A07%3A01Z&amp;se=2012-1
1-14T23%3A07%3A01Z&amp;sr=c&amp;si=d07ec40c-02d7-4642-8e54-443b79f3ba3c&amp;sig=XKMo0qJI5w8F
od3NsV%2FBxERnav8Jb6hL7fxylq3oESc%3D

Downloads are in progress, please wait.

File download path:  C:\supportFiles\outputfiles\interview2.mp4
1.70952185308162 % download progress.
3.68508804454907 % download progress.
6.48870388360293 % download progress.
6.83808741232649 % download progress.
. . . 
99.0763740574049 % download progress.
99.1522674787341 % download progress.
100 % download progress.
File download path:  C:\supportFiles\outputfiles\interview2_metadata.xml
100 % download progress.

</code></pre>

1. As a result of running this application the following happens:

2. An .wmv file is uploaded into Media Services. 

3. The file is then encoded using the **H264 Broadband 720p** preset of the **Windows Azure Media Encoder**.

4. The FileSasUrlList.txt file is created in the \supportFiles\outputFiles folder. The file contains the URL to the encoded asset. 

	To play back the media file, copy the URL to the asset from the text file and paste the URL into a browser. 

5. The .mp4 media file and the _metadata.xml file are downloaded into the outputFiles folder.

<div class="dev-callout"> 
<b>Note</b> 
<p>In the Media Services object model, an asset is a Media Services content collection object that represents one to many files. The locator path provides an Azure blob URL which is the base path to this asset in Azure Storage. To access specific files within the asset, add a file name to the base locator path.</p> 
</div>

<h2Next Steps</h2>
This walkthrough has demonstrated a sequence of programming tasks to build a simple Media Services application. You learned the fundamental Media Services programming tasks including getting the server context, creating assets, encoding assets, and downloading or accessing assets on the server. For next steps and more advanced development tasks, see the following:

- <a href="http://www.windowsazure.com/en-us/develop/net/how-to-guides/media-services/">How to Use Media Services</a>
- <a href="http://msdn.microsoft.com/en-us/library/windowsazure/hh973618.aspx">Building Applications with the Media Services REST API</a>


<!-- Anchors. -->
[Getting started with Mobile Services]:#getting-started
[Create a new mobile service]:#create-new-service
[Define the mobile service instance]:#define-mobile-service-instance
[Next Steps]:#next-steps
<|MERGE_RESOLUTION|>--- conflicted
+++ resolved
@@ -46,7 +46,6 @@
 	<p>In Visual Studio 2012, the App.config file is added by default. In Visual Studio 2010, you have to manually add the Application Configuration file.</p> 
 	</div>
 
-<<<<<<< HEAD
 	<pre><code>
 	&lt;configuration&gt;
   	. . . 
@@ -99,75 +98,7 @@
 		private static CloudMediaContext _context = null;
 		
 <h2><a id="Step2"></a>Getting the Media Services Context</h2>
-=======
-<pre><code>
-&lt;configuration&gt;
-  . . . 
-  &lt;appSettings&gt;
-    &lt;add key="accountName" value="Add-Media-Services-Account-Name" /&gt;
-    &lt;add key="accountKey" value="Add-Media-Services-Account-Key" /&gt;
-  &lt;/appSettings&gt;
-&lt;/configuration&gt;
-</code></pre>
-</li>
-
-<li>
-Create a new folder on your local machine and name it supportFiles (in this example supportFiles is located under the MediaServicesGettingStarted project directory.) The <a href="http://go.microsoft.com/fwlink/?linkid=253275">Project</a> that accompanies this walkthrough contains the supportFiles directory. You can copy the content of this directory into your supportFiles folder.
-</li>
-<li>
-Overwrite the existing using statements at the beginning of the Program.cs file with the following code.
-
-<pre><code>
-using System;
-using System.Linq;
-using System.Configuration;
-using System.IO;
-using System.Text;
-using System.Threading;
-using System.Threading.Tasks;
-using System.Collections.Generic;
-using Microsoft.WindowsAzure;
-using Microsoft.WindowsAzure.MediaServices.Client;
-
-</code></pre>
-</li>
-<li>
-Add the following class-level path variables. The <b>_supportFiles</b> path should point to the folder you created in a previous step. 
-<pre><code>
-// Base support files path.  Update this field to point to the base path  
-// for the local support files folder that you create. 
-private static readonly string _supportFiles =
-            Path.GetFullPath(@"../..\supportFiles");
-
-// Paths to support files (within the above base path). You can use 
-// the provided sample media files from the "supportFiles" folder, or 
-// provide paths to your own media files below to run these samples.
-private static readonly string _singleInputFilePath =
-    Path.GetFullPath(_supportFiles + @"\multifile\interview2.wmv");
-private static readonly string _outputFilesFolder =
-    Path.GetFullPath(_supportFiles + @"\outputfiles");
-
-</code></pre>
-</li>
-<li>
-Add the following class-level variables to retrieve authentication and connection settings.  These settings are pulled from the App.Config file and are required to connect to Media Services, authenticate, and get a token so that you can access the server context. The code in the project references these variables to create an instance of the server context.
-<pre><code>
-private static readonly string _accountKey = ConfigurationManager.AppSettings["accountKey"];
-private static readonly string _accountName = ConfigurationManager.AppSettings["accountName"];
-</code></pre>
-</li>
-<li>
-Add the following class-level variable that is used as a static reference to the server context.
-<pre><code>
-// Field for service context.
-private static CloudMediaContext _context = null;
-</code></pre>
-</li>
-</ol>
-
-
-<h2><a name="Step2"></a>Getting the Media Services Context</h2>
->>>>>>> 85eb5e68
+
 The Media Services context object contains all the fundamental objects and collections to access for Media Services programming. The context includes references to important collections including jobs, assets, files, access policies, locators, and other objects. You must get the server context for most Media Services programming tasks.
 
 In the Program.cs file, add the following code as the first item in your **Main** method. This code uses your Media Services account name and account key values from the app.config file to create an instance of the server context. The instance is assigned to the **_context** variable you created at the class level.
