--- conflicted
+++ resolved
@@ -4,11 +4,6 @@
 
 # <a name="getting-started"></a>Get started with Media Services
 
-<<<<<<< HEAD
-=======
-
-
->>>>>>> 7ea466c7
 This tutorial shows you how to start developing with Windows Azure Media Services. It introduces the basic Media Services workflow and the most common programming objects and tasks required for Media Services development. At the completion of the tutorial, you will be able to play back a sample media file that you uploaded, encoded, and downloaded. Or you can browse to the encoded asset and play it back on the server. 
 
 A C# Visual Studio project that contains the code for this tutorial is available here: [Download](http://go.microsoft.com/fwlink/?linkid=253275).
