--- conflicted
+++ resolved
@@ -23,11 +23,6 @@
 ##PHP client libraries for Windows Azure
 
 The PHP Client Libraries for Windows Azure provide an interface for accessing Windows Azure features, such as Cloud Storage and Cloud Services, from any operating system. These libraries can be installed via the Composer or PEAR package managers or manually.
-<<<<<<< HEAD
-
-For information about how to use the PHP Client Libraries for Windows Azure, see [How to Use the Blob Service][blob-service], [How to Use the Table Service][table-service] and [How to Use the Queue Service][queue-service].
-
-=======
 
 For information about how to use the PHP Client Libraries for Windows Azure, see [How to Use the Blob Service][blob-service], [How to Use the Table Service][table-service] and [How to Use the Queue Service][queue-service].
 
@@ -60,7 +55,6 @@
 4. Open a command prompt and execute this in your project root
 
 		php composer.phar install
->>>>>>> 318e78ae
 
 ###Install as a PEAR package
 
@@ -72,37 +66,9 @@
 		pear channel-discover pear.windowsazure.com
 3. Install the PEAR package:
 
-<<<<<<< HEAD
-		pear install pear.windowsazure.com/WindowsAzure-0.1.0
-=======
 		pear install pear.windowsazure.com/WindowsAzure-0.3.0
->>>>>>> 318e78ae
 
 After the installation completes, you can reference class libraries from your application.
-
-
-###Install via Composer
-
-1. Create a file named **composer.json** in the root of your project and add the following code to it:
-
-		{
-			"require": {
-				"microsoft/windowsazure": "*"
-			},			
-			"repositories": [
-				{
-					"type": "pear",
-					"url": "http://pear.php.net"
-				}
-			]
-		}
-
-2. Download **[composer.phar][composer-phar]** in your project root.
-
-3. Open a command prompt and execute this in your project root
-
-		php composer.phar install
-
 
 ###Install manually
 
