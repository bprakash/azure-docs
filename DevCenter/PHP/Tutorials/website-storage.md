<properties umbracoNaviHide="0" pageTitle="Create a PHP Website using Windows Azure Storage" metaKeywords="Windows Azure, Windows Azure Websites, PHP, Storage" metaDescription="Learn how to create a PHP website using Windows Azure storage" linkid="dev-php-tutorials-php-site-storage" urlDisplayName="Create a PHP Website using Windows Azure Storage" headerExpose="" footerExpose="" disqusComments="1" />

#Create a PHP Website using Windows Azure Storage

This tutorial shows you how to create a PHP website and use the Windows Azure Tables storage service in the back-end. This tutorial assumes you have [PHP][install-php] and a web server installed on your computer. The instructions in this tutorial can be followed on any operating system, including Windows, Mac, and  Linux. Upon completing this guide, you will have a PHP website running in Windows Azure and accessing the Table storage service.
 
You will learn:

* How to install the Windows Azure client libraries and include them into your application.
* How to use the client libraries for creating tables, and for creating, querying and deleting table entities.
* How to create a Windows Azure Storage Account and set up your application to use it.
* How to create a Windows Azure website and deploy to it using Git
 
You will build a simple Tasklist web application in PHP. A screenshot of the completed application is below:

![Windows Azure PHP Website][ws-storage-app]

<div chunk="../../Shared/Chunks/create-account-and-websites-note.md" />

##Installing the Windows Azure client libraries

To install the PHP Client Libraries for Windows Azure via Composer, follow these steps:

1. [Install Git][install-git]. 
<<<<<<< HEAD

	<div class="dev-callout"> 
	<b>Note</b> 
	<p>On Windows, you will also need to add the Git executable to your PATH environment variable.</p>
	</div>

2. Create a file named **composer.json** in the root of your project and add the following code to it:

		{
			"require": {
				"microsoft/windowsazure": "*"
			},			
			"repositories": [
				{
					"type": "pear",
					"url": "http://pear.php.net"
				}
			],
			"minimum-stability": "dev"
		}

3. Download **[composer.phar][composer-phar]** in your project root.

4. Open a command prompt and execute this in your project root

=======

	<div class="dev-callout"> 
	<b>Note</b> 
	<p>On Windows, you will also need to add the Git executable to your PATH environment variable.</p>
	</div>

2. Create a file named **composer.json** in the root of your project and add the following code to it:

		{
			"require": {
				"microsoft/windowsazure": "*"
			},			
			"repositories": [
				{
					"type": "pear",
					"url": "http://pear.php.net"
				}
			],
			"minimum-stability": "dev"
		}

3. Download **[composer.phar][composer-phar]** in your project root.

4. Open a command prompt and execute this in your project root

>>>>>>> 28fcf0e7
		php composer.phar install

##Getting started with the client libraries

There are four basic steps that have to be performed before you can make a call to a Windows Azure API wen using the libraries. You will create an initialization script that will perform these steps.

* Create a file called **init.php**.

* First, include the autoloader script:

		require_once 'vendor\autoload.php'; 
	
* Include the namespaces you are going to use.

	To create any Windows Azure service client you need to use the **ServicesBuilder** class:
<<<<<<< HEAD

		use WindowsAzure\Common\ServicesBuilder;
	
* To instantiate the service client you will also need a valid connection string. The format for storage services (blobs, tables, queues) connection strings is:

	For accessing a live service:
	
		DefaultEndpointsProtocol=[http|https];AccountName=[yourAccount];AccountKey=[yourKey]
	
	For accessing the emulator storage:
	
		UseDevelopmentStorage=true

=======

		use WindowsAzure\Common\ServicesBuilder;

	To catch exceptions produced by any API call you need the **ServiceException** class:

		use WindowsAzure\Common\ServiceException;
	
* To instantiate the service client you will also need a valid connection string. The format for storage services (blobs, tables, queues) connection strings is:

	For accessing a live service:
	
		DefaultEndpointsProtocol=[http|https];AccountName=[yourAccount];AccountKey=[yourKey]
	
	For accessing the emulator storage:
	
		UseDevelopmentStorage=true
>>>>>>> 28fcf0e7

* Use the `ServicesBuilder::createBlobService` factory method to instantiate a wrapper around Table service calls.

		$tableRestProxy = ServicesBuilder::getInstance()->createTableService($connectionString);
	
	`$tableRestProxy` contains a method for every REST call available on Azure Tables.


## Creating a Table

Before you can store data you first have to create a container for it, the Table. 

* Create a file named **createtable.php**.

* First, include the initialization script you just created. You will be including this script in every file accessing Azure:

		<?php
		require_once "init.php";

* Then, make a call to *createTable* passing in the name of the table. Similarly to other NoSQL table stores, no schema is required for Azure Tables.
	
		try	{
			$tableRestProxy->createTable('tasks');
		}
		catch(ServiceException $e){
			$code = $e->getCode();
			$error_message = $e->getMessage();
		    echo $code.": ".$error_message."<br />";
		}
		?>

	Error codes and message scan be found here: [http://msdn.microsoft.com/en-us/library/windowsazure/dd179438.aspx][msdn-errors]


##Querying a Table

The home page of the Tasklist application should list all existing tasks and allow the insertion of new ones.

* Create a file named **index.php** and insert the following HTML and PHP code which will form the header of the page:
	
		<html>
		<head>
			<title>Index</title>
		</head>
		<body>
		<h1>My ToDo List <font color="grey" size="5">(powered by PHP and Azure Tables) </font></h1>
		<?php		
		require_once "init.php";

* To query Azure Tables for **all entities** stored in the *tasks* table you call the *queryEntities* method passing only the name of the table. In the **Updating an Entity** section below you will also see how to pass a filter querying for a specific entity.

		try {
		    $result = $tableRestProxy->queryEntities('tasks');
		}
		catch(ServiceException $e){
		    $code = $e->getCode();
		    $error_message = $e->getMessage();
		    echo $code.": ".$error_message."<br />";
		}
		
* To iterate on the entities in the result set:

		$entities = $result->getEntities();
			
		for ($i = 0; $i < count($entities); $i++) {

* Once you get an `Entity`, the model for reading data is `Entity->getPropertyValue('[name]')`:

			if ($i == 0) {
				echo "<table border='1'>
				<tr>
					<td>Name</td>
					<td>Category</td>
					<td>Date</td>
					<td>Mark Complete?</td>
					<td>Delete?</td>
				</tr>";
			}
			echo "
				<tr>
					<td>".$entities[$i]->getPropertyValue('name')."</td>
					<td>".$entities[$i]->getPropertyValue('category')."</td>
					<td>".$entities[$i]->getPropertyValue('date')."</td>";
					if ($entities[$i]->getPropertyValue('complete') == false)
						echo "<td><a href='markitem.php?complete=true&pk=".$entities[$i]->getPartitionKey()."&rk=".$entities[$i]->getRowKey()."'>Mark Complete</a></td>";
					else
						echo "<td><a href='markitem.php?complete=false&pk=".$entities[$i]->getPartitionKey()."&rk=".$entities[$i]->getRowKey()."'>Unmark Complete</a></td>";
					echo "
					<td><a href='deleteitem.php?pk=".$entities[$i]->getPartitionKey()."&rk=".$entities[$i]->getRowKey()."'>Delete</a></td>
				</tr>";
		}
	
		if ($i > 0)
			echo "</table>";
		else
			echo "<h3>No items on list.</h3>";
		?>

* Last, you must insert the form that feeds data into the task insertion script and complete the HTML:

			<hr/>
			<form action="additem.php" method="post">
				<table border="1">
					<tr>
						<td>Item Name: </td>
						<td><input name="itemname" type="textbox"/></td>
					</tr>
					<tr>
						<td>Category: </td>
						<td><input name="category" type="textbox"/></td>
					</tr>
					<tr>
						<td>Date: </td>
						<td><input name="date" type="textbox"/></td>
					</tr>
				</table>
				<input type="submit" value="Add item"/>
			</form>
		</body>
		</html>

## Inserting Entities into a Table

Your application can now read all items stored in the table. Since there won't be any at fist, let's add a function that writes data into the database.

* Create a file named **additem.php**.

* Add the following to the file:

		<?php		
		require_once "init.php";		
		use WindowsAzure\Table\Models\Entity;
		use WindowsAzure\Table\Models\EdmType;		

* The first step of inserting an entity is instantiating an `Entity` object and setting the properties on it:
		
		$entity = new Entity();
		$entity->setPartitionKey('p1');
		$entity->setRowKey((string) microtime(true));
		$entity->addProperty('name', EdmType::STRING, $_POST['itemname']);
		$entity->addProperty('category', EdmType::STRING, $_POST['category']);
		$entity->addProperty('date', EdmType::STRING, $_POST['date']);
		$entity->addProperty('complete', EdmType::BOOLEAN, false);

* Then you can pass the `$entity` you just created to the `insertEntity` method:

		try{
			$tableRestProxy->insertEntity('tasks', $entity);
		}
		catch(ServiceException $e){
			$code = $e->getCode();
			$error_message = $e->getMessage();
		    echo $code.": ".$error_message."<br />";
		}

* Last, to make the page return to the home page after inserting the entity:

		header('Location: index.php');		
		?>
	
## Updating an Entity

The task list app has the ability to mark an item as complete as well as to unmark it. The home page passes in the *RowKey* and *PartitionKey* of an entity and the target state (marked==1, unmarked==0).

* Create a file called **markitem.php** and add the initialization part:

		<?php		
		require_once "init.php";
		

* The first step to updating an entity is fetching it from the Table:
		
		$result = $tableRestProxy->queryEntities(TABLE_NAME, 'PartitionKey eq \''.$_GET['pk'].'\' and RowKey eq \''.$_GET['rk'].'\'');		
		$entities = $result->getEntities();		
		$entity = $entities[0];

	As you can see the passed in query filter is of the form `Key eq 'Value'`. A full description of the query syntax is available [here][msdn-table-query-syntax].

* Then you can change any properties:

		$entity->setPropertyValue('complete', ($_GET['complete'] == 'true') ? true : false);

* And the `updateEntity` method performs the update:

		try{
			$result = $tableRestProxy->updateEntity(TABLE_NAME, $entity);
		}
		catch(ServiceException $e){
			$code = $e->getCode();
			$error_message = $e->getMessage();
		    echo $code.": ".$error_message."<br />";
		}

* To make the page return to the home page after inserting the entity:

		header('Location: index.php');		
		?>


## Deleting an Entity

Deleting an item is accomplished with a single call to `deleteItem`. The passed in values are the **PartitionKey** and the **RowKey**, which together make up the primary key of the entity. Create a file called **deleteitem.php** and insert the following code:

		<?php
		
		require_once "init.php";		
		$tableRestProxy->deleteEntity(TABLE_NAME, $_GET['pk'], $_GET['rk']);		
		header('Location: index.php');
		
		?>


## Create a Windows Azure Storage Account

To make your application store data into the cloud you need to first create a storage account in Windows Azure and then pass the proper authentication information to the *Configuration* class.

1. Login to the [Preview Management Portal][preview-portal].

2. Click the **+ New** icon on the bottom left of the portal.

	![Create New Windows Azure Website][new-website]

3. Click **Storage**, then **Quick Create**.

	![Custom Create a new Website][storage-quick-create]
	
	Enter a value for **URL** and select the data center for your website in the **REGION** dropdown. Click the **Create Storage Account** button at the bottom of the dialog.

	![Fill in Website details][storage-quick-create-details]

	When the storage account has been created you will see the text **Creation of Storage Account ‘[NAME]’ completed successfully**.

4. Ensure the **Storage** tab is selected and then select the storage account you just created from the list.

5. Click on **Manage Keys** from the app bar on the bottom.

	![Select Manage Keys][storage-manage-keys]

6. Take note of the name of the storage account you created and of the primary key.

	![Select Manage Keys][storage-access-keys]

7. Open **init.php** and replace `[YOUR_STORAGE_ACCOUNT_NAME]` and `[YOUR_STORAGE_ACCOUNT_KEY]` with the account name and key you took note of in the last step. Save the file.


## Create a Windows Azure Website and Set up Git Publishing

Follow these steps to create a Windows Azure Website:

1. Login to the [Preview Management Portal][preview-portal].
2. Click the **+ New** icon on the bottom left of the portal.

	![Create New Windows Azure Website][new-website]

3. Click **Web Site**, then **Quick Create**.

	![Custom Create a new Website][website-quick-create]
	
	Enter a value for **URL** and select the data center for your website in the **REGION** dropdown. Click the **Create New Website** button at the bottom of the dialog.

	![Fill in Website details][website-quick-create-details]

	When the website has been created you will see the text **Creation of Web Site ‘[SITENAME]’ completed successfully**. Now, you can enable Git publishing.

5. Click the name of the website displayed in the list of websites to open the website’s **QUICKSTART** dashboard.

	![Open website dashboard][go-to-dashboard]


6. At the bottom of the **QUICKSTART** page, click **Set up Git publishing**. 

	![Set up Git publishing][setup-git-publishing]

7. To enable Git publishing, you must provide a user name and password. Make a note of the user name and password you create. (If you have set up a Git repository before, this step will be skipped.)

	![Create publishing credentials][credentials]

	It will take a few seconds to set up your repository.

	![Creating Git repository][creating-repo]

8. When your repository is ready, click **Push my local files to Windows Azure**.

	![Get Git instructions for pushing files][push-files]

	Make note of the instructions on the resulting page - they will be needed later.

	![Git instructions][git-instructions]


##Publish Your Application

To publish your application with Git, follow the steps below.

<div class="dev-callout">
<b>Note</b>
<p>These are the same steps noted at the end of the <b>Create a Windows Azure Website and Set up Git Publishing</b> section.</p>
</div>

1. Open GitBash (or a terminal, if Git is in your `PATH`), change directories to the root directory of your application, and run the following commands:

		git init
		git add .
		git commit -m "initial commit"
		git remote add azure [URL for remote repository]
		git push azure master

	You will be prompted for the password you created earlier.

2. Browse to **http://[your website domain]/createtable.php** to create the table for the application.
3. Browse to **http://[your website domain]/index.php** to begin using the application.

After you have published your application, you can begin making changes to it and use Git to publish them. 

##Publish Changes to Your Application

To publish changes to application, follow these steps:

1. Make changes to your application locally.
2. Open GitBash (or a terminal, it Git is in your `PATH`), change directories to the root directory of your application, and run the following commands:

		git add .
		git commit -m "comment describing changes"
		git push azure master

	You will be prompted for the password you created earlier.

3. Browse to **http://[your website domain]/index.php** to see your changes. 

[install-php]: http://www.php.net/manual/en/install.php
[install-pear]: http://pear.php.net/manual/en/installation.getting.php
[install-mysql]: http://dev.mysql.com/doc/refman/5.6/en/installing.html
[install-git]: http://git-scm.com/book/en/Getting-Started-Installing-Git
[composer-phar]: http://getcomposer.org/composer.phar
[pdo-mysql]: http://www.php.net/manual/en/ref.pdo-mysql.php
[msdn-errors]: http://msdn.microsoft.com/en-us/library/windowsazure/dd179438.aspx
[tasklist-mysql-download]: http://go.microsoft.com/fwlink/?LinkId=252506
[localhost-createtable]: http://localhost/tasklist/createtable.php
[localhost-index]: http://localhost/tasklist/index.php
[msdn-table-query-syntax]: http://msdn.microsoft.com/en-us/library/windowsazure/dd894031.aspx
[ws-storage-app]: ../Media/ws-storage-app.png
[preview-portal]: https://manage.windowsazure.com
[new-website]: ../../Shared/Media/new_website.jpg
[download-php-sdk]: /en-us/develop/php/download-php-sdk/
[website-quick-create]: ../../Shared/Media/website-quick-create.png
[website-quick-create-details]: ../../Shared/Media/website-quick-create-details.png
[storage-quick-create]: ../../Shared/Media/storage-quick-create.png
[storage-quick-create-details]: ../../Shared/Media/storage-quick-create-details.png
[storage-manage-keys]: ../../Shared/Media/storage-manage-keys.png
[storage-access-keys]: ../../Shared/Media/storage-access-keys.png
[website-details]: ../../Shared/Media/website_details.jpg
[go-to-dashboard]: ../../Shared/Media/go_to_dashboard.jpg
[setup-git-publishing]: ../Media/setup_git_publishing.jpg
[credentials]: ../Media/credentials.jpg
[creating-repo]: ../Media/creating_repo.jpg
[push-files]: ../Media/push_files.jpg
[git-instructions]: ../Media/git_instructions.jpg<|MERGE_RESOLUTION|>--- conflicted
+++ resolved
@@ -22,7 +22,6 @@
 To install the PHP Client Libraries for Windows Azure via Composer, follow these steps:
 
 1. [Install Git][install-git]. 
-<<<<<<< HEAD
 
 	<div class="dev-callout"> 
 	<b>Note</b> 
@@ -48,33 +47,6 @@
 
 4. Open a command prompt and execute this in your project root
 
-=======
-
-	<div class="dev-callout"> 
-	<b>Note</b> 
-	<p>On Windows, you will also need to add the Git executable to your PATH environment variable.</p>
-	</div>
-
-2. Create a file named **composer.json** in the root of your project and add the following code to it:
-
-		{
-			"require": {
-				"microsoft/windowsazure": "*"
-			},			
-			"repositories": [
-				{
-					"type": "pear",
-					"url": "http://pear.php.net"
-				}
-			],
-			"minimum-stability": "dev"
-		}
-
-3. Download **[composer.phar][composer-phar]** in your project root.
-
-4. Open a command prompt and execute this in your project root
-
->>>>>>> 28fcf0e7
 		php composer.phar install
 
 ##Getting started with the client libraries
@@ -90,9 +62,12 @@
 * Include the namespaces you are going to use.
 
 	To create any Windows Azure service client you need to use the **ServicesBuilder** class:
-<<<<<<< HEAD
 
 		use WindowsAzure\Common\ServicesBuilder;
+
+	To catch exceptions produced by any API call you need the **ServiceException** class:
+
+		use WindowsAzure\Common\ServiceException;
 	
 * To instantiate the service client you will also need a valid connection string. The format for storage services (blobs, tables, queues) connection strings is:
 
@@ -103,25 +78,6 @@
 	For accessing the emulator storage:
 	
 		UseDevelopmentStorage=true
-
-=======
-
-		use WindowsAzure\Common\ServicesBuilder;
-
-	To catch exceptions produced by any API call you need the **ServiceException** class:
-
-		use WindowsAzure\Common\ServiceException;
-	
-* To instantiate the service client you will also need a valid connection string. The format for storage services (blobs, tables, queues) connection strings is:
-
-	For accessing a live service:
-	
-		DefaultEndpointsProtocol=[http|https];AccountName=[yourAccount];AccountKey=[yourKey]
-	
-	For accessing the emulator storage:
-	
-		UseDevelopmentStorage=true
->>>>>>> 28fcf0e7
 
 * Use the `ServicesBuilder::createBlobService` factory method to instantiate a wrapper around Table service calls.
 
