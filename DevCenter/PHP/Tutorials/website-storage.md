<properties umbracoNaviHide="0" pageTitle="Create a PHP Website using Windows Azure Storage" metaKeywords="Windows Azure, Windows Azure Websites, PHP, Storage" metaDescription="Learn how to create a PHP website using Windows Azure storage" linkid="dev-php-tutorials-php-site-storage" urlDisplayName="Create a PHP Website using Windows Azure Storage" headerExpose="" footerExpose="" disqusComments="1" />

#Create a PHP Website using Windows Azure Storage

This tutorial shows you how to create a PHP website and use the Windows Azure Tables storage service in the back-end. This tutorial assumes you have [PHP][install-php] and a web server installed on your computer. The instructions in this tutorial can be followed on any operating system, including Windows, Mac, and  Linux. Upon completing this guide, you will have a PHP website running in Windows Azure and accessing the Table storage service.
 
You will learn:

* How to install the Windows Azure client libraries and include them into your application.
* How to use the client libraries for creating tables, and for creating, querying and deleting table entities.
* How to create a Windows Azure Storage Account and set up your application to use it.
* How to create a Windows Azure website and deploy to it using Git
 
You will build a simple Tasklist web application in PHP. A screenshot of the completed application is below:

![Windows Azure PHP Website][ws-storage-app]


##Installing the Windows Azure client libraries

To install the PHP Client Libraries for Windows Azure via Composer, follow these steps:

1. [Install Git][install-git]. 

	<div class="dev-callout"> 
	<b>Note</b> 
	<p>On Windows, you will also need to add the Git executable to your PATH environment variable.</p>
	</div>

2. Create a file named **composer.json** in the root of your project and add the following code to it:

		{
			"require": {
				"microsoft/windowsazure": "*"
			},			
			"repositories": [
				{
					"type": "pear",
					"url": "http://pear.php.net"
				}
			],
			"minimum-stability": "dev"
		}

<<<<<<< HEAD
1. [Install PEAR][install-pear].
2. Set-up the Windows Azure PEAR channel:

		pear channel-discover pear.windowsazure.com
3. Install the PEAR package:

		pear install pear.windowsazure.com/WindowsAzure-0.1.0
=======
3. Download **[composer.phar][composer-phar]** in your project root.

4. Open a command prompt and execute this in your project root
>>>>>>> 318e78ae

		php composer.phar install

##Getting started with the client libraries

There are four basic steps that have to be performed before you can make a call to a Windows Azure API wen using the libraries. You will create an initialization script that will perform these steps.

* Create a file called **init.php**.

* First, include the autoloader script:

		require_once 'vendor\autoload.php'; 
	
* Include the namespaces you are going to use.

	To create any Windows Azure service client you need to use the **ServicesBuilder** class:

		use WindowsAzure\Common\ServicesBuilder;
	
* To instantiate the service client you will also need a valid connection string. The format for storage services (blobs, tables, queues) connection strings is:

	For accessing a live service:
	
		DefaultEndpointsProtocol=[http|https];AccountName=[yourAccount];AccountKey=[yourKey]
	
	For accessing the emulator storage:
	
		UseDevelopmentStorage=true


* Use the `ServicesBuilder::createBlobService` factory method to instantiate a wrapper around Table service calls.

		$tableRestProxy = ServicesBuilder::getInstance()->createTableService($connectionString);
	
	`$tableRestProxy` contains a method for every REST call available on Azure Tables.


## Creating a Table

Before you can store data you first have to create a container for it, the Table. 

* Create a file named **createtable.php**.

* First, include the initialization script you just created. You will be including this script in every file accessing Azure:

		<?php
		require_once "init.php";

* Then, make a call to *createTable* passing in the name of the table. Similarly to other NoSQL table stores, no schema is required for Azure Tables.
	
		try	{
			$tableRestProxy->createTable('tasks');
		}
		catch(ServiceException $e){
			$code = $e->getCode();
			$error_message = $e->getMessage();
		    echo $code.": ".$error_message."<br />";
		}
		?>

	Error codes and message scan be found here: [http://msdn.microsoft.com/en-us/library/windowsazure/dd179438.aspx][msdn-errors]


##Querying a Table

The home page of the Tasklist application should list all existing tasks and allow the insertion of new ones.

* Create a file named **index.php** and insert the following HTML and PHP code which will form the header of the page:
	
		<html>
		<head>
			<title>Index</title>
		</head>
		<body>
		<h1>My ToDo List <font color="grey" size="5">(powered by PHP and Azure Tables) </font></h1>
		<?php		
		require_once "init.php";

* To query Azure Tables for **all entities** stored in the *tasks* table you call the *queryEntities* method passing only the name of the table. In the **Updating an Entity** section below you will also see how to pass a filter querying for a specific entity.

		try {
		    $result = $tableRestProxy->queryEntities('tasks');
		}
		catch(ServiceException $e){
		    $code = $e->getCode();
		    $error_message = $e->getMessage();
		    echo $code.": ".$error_message."<br />";
		}
		
* To iterate on the entities in the result set:

		$entities = $result->getEntities();
			
		for ($i = 0; $i < count($entities); $i++) {

* Once you get an `Entity`, the model for reading data is `Entity->getProperty('[name]')->getValue()`:

			if ($i == 0) {
				echo "<table border='1'>
				<tr>
					<td>Name</td>
					<td>Category</td>
					<td>Date</td>
					<td>Mark Complete?</td>
					<td>Delete?</td>
				</tr>";
			}
			echo "
				<tr>
					<td>".$entities[$i]->getProperty('name')->getValue()."</td>
					<td>".$entities[$i]->getProperty('category')->getValue()."</td>
					<td>".$entities[$i]->getProperty('date')->getValue()."</td>";
					if ($entities[$i]->getProperty('complete')->getValue() == false)
						echo "<td><a href='markitem.php?complete=true&pk=".$entities[$i]->getPartitionKey()."&rk=".$entities[$i]->getRowKey()."'>Mark Complete</a></td>";
					else
						echo "<td><a href='markitem.php?complete=false&pk=".$entities[$i]->getPartitionKey()."&rk=".$entities[$i]->getRowKey()."'>Unmark Complete</a></td>";
					echo "
					<td><a href='deleteitem.php?pk=".$entities[$i]->getPartitionKey()."&rk=".$entities[$i]->getRowKey()."'>Delete</a></td>
				</tr>";
		}
	
		if ($i > 0)
			echo "</table>";
		else
			echo "<h3>No items on list.</h3>";
		?>

* Last, you must insert the form that feeds data into the task insertion script and complete the HTML:

			<hr/>
			<form action="additem.php" method="post">
				<table border="1">
					<tr>
						<td>Item Name: </td>
						<td><input name="itemname" type="textbox"/></td>
					</tr>
					<tr>
						<td>Category: </td>
						<td><input name="category" type="textbox"/></td>
					</tr>
					<tr>
						<td>Date: </td>
						<td><input name="date" type="textbox"/></td>
					</tr>
				</table>
				<input type="submit" value="Add item"/>
			</form>
		</body>
		</html>

## Inserting Entities into a Table

Your application can now read all items stored in the table. Since there won't be any at fist, let's add a function that writes data into the database.

* Create a file named **additem.php**.

* Add the following to the file:

		<?php		
		require_once "init.php";		
		use WindowsAzure\Table\Models\Entity;
		use WindowsAzure\Table\Models\EdmType;		

* The first step of inserting an entity is instantiating an `Entity` object and setting the properties on it:
		
		$entity = new Entity();
		$entity->setPartitionKey('p1');
		$entity->setRowKey((string) microtime(true));
		$entity->addProperty('name', EdmType::STRING, $_POST['itemname']);
		$entity->addProperty('category', EdmType::STRING, $_POST['category']);
		$entity->addProperty('date', EdmType::STRING, $_POST['date']);
		$entity->addProperty('complete', EdmType::BOOLEAN, false);

* Then you can pass the `$entity` you just created to the `insertEntity` method:

		try{
			$tableRestProxy->insertEntity('tasks', $entity);
		}
		catch(ServiceException $e){
			$code = $e->getCode();
			$error_message = $e->getMessage();
		    echo $code.": ".$error_message."<br />";
		}

* Last, to make the page return to the home page after inserting the entity:

		header('Location: index.php');		
		?>
	
## Updating an Entity

The task list app has the ability to mark an item as complete as well as to unmark it. The home page passes in the *RowKey* and *PartitionKey* of an entity and the target state (marked==1, unmarked==0).

* Create a file called **markitem.php** and add the initialization part:

		<?php		
		require_once "init.php";
		

* The first step to updating an entity is fetching it from the Table:
		
		$result = $tableRestProxy->queryEntities(TABLE_NAME, 'PartitionKey eq \''.$_GET['pk'].'\' and RowKey eq \''.$_GET['rk'].'\'');		
		$entities = $result->getEntities();		
		$entity = $entities[0];

	As you can see the passed in query filter is of the form `Key eq 'Value'`. A full description of the query syntax is available [here][msdn-table-query-syntax].

* Then you can change any properties:

		$entity->setPropertyValue('complete', ($_GET['complete'] == 'true') ? true : false);

* And the `updateEntity` method performs the update:

		try{
			$result = $tableRestProxy->updateEntity(TABLE_NAME, $entity);
		}
		catch(ServiceException $e){
			$code = $e->getCode();
			$error_message = $e->getMessage();
		    echo $code.": ".$error_message."<br />";
		}

* To make the page return to the home page after inserting the entity:

		header('Location: index.php');		
		?>


## Deleting an Entity

Deleting an item is accomplished with a single call to `deleteItem`. The passed in values are the **PartitionKey** and the **RowKey**, which together make up the primary key of the entity. Create a file called **deleteitem.php** and insert the following code:

		<?php
		
		require_once "init.php";		
		$tableRestProxy->deleteEntity(TABLE_NAME, $_GET['pk'], $_GET['rk']);		
		header('Location: index.php');
		
		?>


## Create a Windows Azure Storage Account

To make your application store data into the cloud you need to first create a storage account in Windows Azure and then pass the proper authentication information to the *Configuration* class.

1. Login to the [Preview Management Portal][preview-portal].

2. Click the **+ New** icon on the bottom left of the portal.

	![Create New Windows Azure Website][new-website]

3. Click **Storage**, then **Quick Create**.

	![Custom Create a new Website][storage-quick-create]
	
	Enter a value for **URL** and select the data center for your website in the **REGION** dropdown. Click the **Create Storage Account** button at the bottom of the dialog.

	![Fill in Website details][storage-quick-create-details]

	When the storage account has been created you will see the text **Creation of Storage Account ‘[NAME]’ completed successfully**.

4. Ensure the **Storage** tab is selected and then select the storage account you just created from the list.

5. Click on **Manage Keys** from the app bar on the bottom.

	![Select Manage Keys][storage-manage-keys]

6. Take note of the name of the storage account you created and of the primary key.

	![Select Manage Keys][storage-access-keys]

7. Open **init.php** and replace `[YOUR_STORAGE_ACCOUNT_NAME]` and `[YOUR_STORAGE_ACCOUNT_KEY]` with the account name and key you took note of in the last step. Save the file.


## Create a Windows Azure Website and Set up Git Publishing

### Create a Windows Azure account

<div chunk="../../Shared/Chunks/create-azure-account.md" />

### Enable Windows Azure Web Sites

<div chunk="../../Shared/Chunks/antares-iaas-signup.md" />

Follow these steps to create a Windows Azure Website:

1. Login to the [Preview Management Portal][preview-portal].
2. Click the **+ New** icon on the bottom left of the portal.

	![Create New Windows Azure Website][new-website]

3. Click **Web Site**, then **Quick Create**.

	![Custom Create a new Website][website-quick-create]
	
	Enter a value for **URL** and select the data center for your website in the **REGION** dropdown. Click the **Create New Website** button at the bottom of the dialog.

	![Fill in Website details][website-quick-create-details]

	When the website has been created you will see the text **Creation of Web Site ‘[SITENAME]’ completed successfully**. Now, you can enable Git publishing.

5. Click the name of the website displayed in the list of websites to open the website’s **QUICKSTART** dashboard.

	![Open website dashboard][go-to-dashboard]


6. At the bottom of the **QUICKSTART** page, click **Set up Git publishing**. 

	![Set up Git publishing][setup-git-publishing]

7. To enable Git publishing, you must provide a user name and password. Make a note of the user name and password you create. (If you have set up a Git repository before, this step will be skipped.)

	![Create publishing credentials][credentials]

	It will take a few seconds to set up your repository.

	![Creating Git repository][creating-repo]

8. When your repository is ready, click **Push my local files to Windows Azure**.

	![Get Git instructions for pushing files][push-files]

	Make note of the instructions on the resulting page - they will be needed later.

	![Git instructions][git-instructions]


##Publish Your Application

To publish your application with Git, follow the steps below.

<div class="dev-callout">
<b>Note</b>
<p>These are the same steps noted at the end of the <b>Create a Windows Azure Website and Set up Git Publishing</b> section.</p>
</div>

1. Open GitBash (or a terminal, if Git is in your `PATH`), change directories to the root directory of your application, and run the following commands:

		git init
		git add .
		git commit -m "initial commit"
		git remote add azure [URL for remote repository]
		git push azure master

	You will be prompted for the password you created earlier.

2. Browse to **http://[your website domain]/createtable.php** to create the table for the application.
3. Browse to **http://[your website domain]/index.php** to begin using the application.

After you have published your application, you can begin making changes to it and use Git to publish them. 

##Publish Changes to Your Application

To publish changes to application, follow these steps:

1. Make changes to your application locally.
2. Open GitBash (or a terminal, it Git is in your `PATH`), change directories to the root directory of your application, and run the following commands:

		git add .
		git commit -m "comment describing changes"
		git push azure master

	You will be prompted for the password you created earlier.

3. Browse to **http://[your website domain]/index.php** to see your changes. 

[install-php]: http://www.php.net/manual/en/install.php
[install-pear]: http://pear.php.net/manual/en/installation.getting.php
[install-mysql]: http://dev.mysql.com/doc/refman/5.6/en/installing.html
[install-git]: http://git-scm.com/book/en/Getting-Started-Installing-Git
[composer-phar]: http://getcomposer.org/composer.phar
[pdo-mysql]: http://www.php.net/manual/en/ref.pdo-mysql.php
[msdn-errors]: http://msdn.microsoft.com/en-us/library/windowsazure/dd179438.aspx
[tasklist-mysql-download]: http://go.microsoft.com/fwlink/?LinkId=252506
[localhost-createtable]: http://localhost/tasklist/createtable.php
[localhost-index]: http://localhost/tasklist/index.php
[msdn-table-query-syntax]: http://msdn.microsoft.com/en-us/library/windowsazure/dd894031.aspx
[ws-storage-app]: ../Media/ws-storage-app.png
[preview-portal]: https://manage.windowsazure.com
[new-website]: ../../Shared/Media/new_website.jpg
[download-php-sdk]: /en-us/develop/php/download-php-sdk/
[website-quick-create]: ../../Shared/Media/website-quick-create.png
[website-quick-create-details]: ../../Shared/Media/website-quick-create-details.png
[storage-quick-create]: ../../Shared/Media/storage-quick-create.png
[storage-quick-create-details]: ../../Shared/Media/storage-quick-create-details.png
[storage-manage-keys]: ../../Shared/Media/storage-manage-keys.png
[storage-access-keys]: ../../Shared/Media/storage-access-keys.png
[website-details]: ../../Shared/Media/website_details.jpg
[go-to-dashboard]: ../../Shared/Media/go_to_dashboard.jpg
[setup-git-publishing]: ../Media/setup_git_publishing.jpg
[credentials]: ../Media/credentials.jpg
[creating-repo]: ../Media/creating_repo.jpg
[push-files]: ../Media/push_files.jpg
[git-instructions]: ../Media/git_instructions.jpg<|MERGE_RESOLUTION|>--- conflicted
+++ resolved
@@ -42,19 +42,9 @@
 			"minimum-stability": "dev"
 		}
 
-<<<<<<< HEAD
-1. [Install PEAR][install-pear].
-2. Set-up the Windows Azure PEAR channel:
-
-		pear channel-discover pear.windowsazure.com
-3. Install the PEAR package:
-
-		pear install pear.windowsazure.com/WindowsAzure-0.1.0
-=======
 3. Download **[composer.phar][composer-phar]** in your project root.
 
 4. Open a command prompt and execute this in your project root
->>>>>>> 318e78ae
 
 		php composer.phar install
 
