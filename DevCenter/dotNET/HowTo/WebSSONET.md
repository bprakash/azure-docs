--- conflicted
+++ resolved
@@ -1,131 +1,6 @@
-<properties linkid="develop-net-how-to-guides-web-sso" urlDisplayName="Web SSO" pageTitle="Web Single Sign-On with .NET and Windows Azure Active Directory" metaKeywords="Azure .NET web app, Azure single sign-on, Azure Active Directory SSO, .NET AAD SSO, ASP.NET SSO Azure" metaDescription="Learn how to create an ASP.NET web application that uses single sign-on with Windows Azure Active Directory." metaCanonical="" disqusComments="1" umbracoNaviHide="1" />
+﻿<properties linkid="develop-net-how-to-guides-web-sso" urlDisplayName="Web SSO" pageTitle="Web Single Sign-On with .NET and Windows Azure Active Directory" metaKeywords="Azure .NET web app, Azure single sign-on, Azure Active Directory SSO, .NET AAD SSO, ASP.NET SSO Azure" metaDescription="Learn how to create an ASP.NET web application that uses single sign-on with Windows Azure Active Directory." metaCanonical="" disqusComments="1" umbracoNaviHide="1" />
 
 <div chunk="../chunks/article-left-menu.md" />
-<<<<<<< HEAD
-=======
-# How to implement single sign-on with Windows Azure Active Directory - ASP.NET Application#
-
-<h2>Table of Contents</h2>
-<li>
-<a href="#overview">Overview</a>
-</li>
-<li>
-<a href="#prerequisites">Prerequisites</a></li>
-<li><a href="#step1">Step 1 - Create an ASP.NET MVC application</a></li>
-<li><a href="#step2">Step 2 - Provision the ASP.NET MVC application in Windows Azure Active Directory</a></li>
-<li><a href="#step3">Step 3 - Protect the ASP.NET application via WS-Federation and onboard the first customer</a></li>
-<li><a href="#step4">Step 4 - Configure the ASP.NET application for single sign-on with multiple tenants</a></li>	
-
-<a name="overview"></a>
-<h2><span class="short-header">Overview</span>Overview</h2>
-This guide provides instructions for creating an ASP.NET MVC application and configuring it to leverage Windows Azure Active Directory. 
-
-Imagine the following scenario:
-
-- Fabrikam is an independent software vendor with an ASP.NET MVC web application
-
-- Awesome Computers has a subscription to Office 365
-
-- Trey Research Inc. has a subscription to Office 365
-
-
-
-Awesome Computers wants to provide their users (employees) with the access to the Fabrikam's ASP.NET application. After some deliberation, both parties agree to utilize the web single sign-on approach, also called identity federation with the end result being that Awesome Computers' users will be able to access Fabrikam's ASP.NET MVC application in exactly the same way they access Office 365 applications. 
-
-This web single sign-on method is made possible with the help of the Windows Azure Active Directory, which is also used by Office 365. Windows Azure Active Directory provides directory, authentication, and authorization services, including a Security Token Service (STS). 
-
-With the web single sign-on approach, Awesome Computers will provide single sign-on access to their users through a federated mechanism that relies on an STS. Since Awesome Computers does not have its own STS, they will rely on the STS provided by Windows Azure Active Directory that was provisioned for them when they acquired Office 365.
-
-In the instructions provided in this guide, we will play the roles of both Fabrikam and Awesome Computers and recreate this scenario by performing the following tasks: 
-
-- Create a simple ASP.NET MVC application (performed by Fabrikam)
-- Provision an ASP.NET MVC web application in Windows Azure Active Directory (performed by Awesome Computers).
-<div class="dev-callout-new">
-    <strong>Note <span>Click to collapse</span></strong>
-    <div class="dev-callout-content">
-    	<p>As part of this step, Awesome Computers must in turn be provisioned by the Fabrikam as a customer of their ASP.NET application. Basically, Fabrikam needs to know that users from the Office 365 tenant with the domain **awesomecomputers.onmicrosoft.com** should be granted access to their ASP.NET application.</p>
-    </div>
-</div>
-
-- Protect the ASP.NET MVC application with WS-Federation and onboard the first customer (performed by Fabrikam)
-- Modify the ASP.NET MVC application to handle single sign-on with multiple tenants (performed by Fabrikam)
-
-**Assets**
-
-This guide is available together with several code samples and scripts that can help you with some of the most time-consuming tasks. All materials are available at [Azure Active Directory SSO for .Net](https://github.com/WindowsAzure/azure-sdk-for-dotnet-samples) for you to study and modify to fit your environment. 
-
-<a name="prerequisites"></a>
-<h2><span class="short-header">Prerequisites</span>Prerequisites</h2>
-
-To complete the tasks in this guide, you will need the following:
-
-**General environment requirements:**
-
-- Internet Information Services (IIS) 7.5 (with SSL enabled)
-- Windows PowerShell 2.0
-- [Microsoft Online Services Module](http://g.microsoftonline.com/0BX10en/229)
-
-**ASP.NET-specific requirements:**
-
-<ul>
-    <li>Microsoft Visual Studio 2010</li>
-    <li>
-      <a href="http://www.microsoft.com/download/en/details.aspx?id=17331">Windows Identity Foundation</a>
-    </li>
-    <li>
-      <a href="http://www.microsoft.com/download/en/details.aspx?id=4451">Windows Identity Foundation SDK</a>
-    </li>
-<li>.Net Framework 4.0</li>
-<li>ASP.Net MVC 3 (http://www.asp.net/mvc/mvc3)</li>
-</ul>
-
-<a name="step1"></a>
-<h2><span class="short-header">Step 1 - Create an ASP.NET MVC application</span>Step 1 - Create an ASP.NET MVC application</h2>
-
-The instructions in this step demonstrate how to create a simple ASP.NET MVC application. In our scenario, this step is performed by Fabrikam.
-
-**To create an ASP.NET Application:**
-
-1.	Open a new instance of Visual Studio 2010 using  the **Run as administrator…** option. 
-2.	To create a new project, click **File** -> **New Project** -> **Web** -> **ASP.NET MVC 3 Web Application** -> **Empty**.
-
-	<img src="../../../DevCenter/dotNet/Media/ssostep1Step2.png" />	
-
-
-3.	Create a controller/view (HomeController/Index) which will be the main page of the sample web site.
-
-	<img src="../../../DevCenter/dotNet/Media/ssostep1Step3.png" />	
-
-4.	Right-click the **OrgIdFederationSample** project in the Solution Explorer. Select **Properties** -> **Web** and then **Use Local IIS Web server**. Click **Yes** when the dialog box is displayed.
-
-	<img src="../../../DevCenter/dotNet/Media/ssostep1Step4.png" />	
-
-5.	Run the application (F5) to see the Index view.
-
-6.	Open the Windows PowerShell 2.0 console and run the following command to generate a new GUID for this application:
-
-	<img src="../../../DevCenter/dotNet/Media/ssostep1Step6.png" />	
-
-	<div class="dev-callout-new">
-	    <strong>Note <span>Click to collapse</span></strong>
-	    <div class="dev-callout-content">
-	        <p>Make sure to record this value. This identifier will be the AppPrincipalId used in further steps in this guide when provisioning this ASP.NET applicaiton in Office 365.</p>
-	    </div>
-	</div>  
-
-<a name="step2"></a>
-<h2><span class="short-header">Step 2 - Provision the ASP.NET MVC application in Windows Azure Active Directory</span>Step 2 - Provision the ASP.NET MVC application in Windows Azure Active Directory</h2>
-
-
-Instructions in this step demonstrate how you can provision the ASP.NET application in Windows Azure Active Directory. In our scenario, this step is performed by Awesome Computers who then provides the application owner (Fabrikam) with the data Fabrikam needs in order to set up single sign-on access for Awesome Computers's users. 
-
-<div class="dev-callout-new">
-    <strong>Note <span>Click to collapse</span></strong>
-    <div class="dev-callout-content">
-        <p>If you don’t have access to an Office 365, you can obtain one by applying for a FREE TRIAL subscription on the [Office 365’s Sign-up page](http://www.microsoft.com/en-us/office365/online-software.aspx#fbid=8qpYgwknaWN).</p>
-    </div>
-</div>  
->>>>>>> d374192544005295dd9ee6661b1e7cf789afb06b
 
 # Web Single Sign-On with .NET and Windows Azure Active Directory
 
@@ -133,13 +8,8 @@
 
 This tutorial will show you how to leverage Windows Azure Active Directory to enable single sign-on for users of Office 365 customers. You will learn how to:
 
-<<<<<<< HEAD
 * Provision the web application in a customer's tenant
 * Protect the application using WS-Federation
-=======
-1.	Download and install a set of [Powershell scripts](https://bposast.vo.msecnd.net/MSOPMW/5164.009/amd64/administrationconfig-en.msi) from the Office 365's online help page.
-2.	Locate the CreateServicePrincipal.ps1 script in this code example set under WAAD.WebSSO.ASPNET/Scripts.
->>>>>>> f0c2d2cc
 
 <h3>Prerequisites</h3>
 The following development environment prerequisites are required for this walkthrough:
@@ -239,17 +109,7 @@
 
 		https://accounts.accesscontrol.windows.net/fabrikam.onmicrosoft.com/FederationMetadata/2007-06/FederationMetadata.xml 
 
-<<<<<<< HEAD
 	After you have entered the metadata location, click **Next**.
-=======
-3. The next page of the wizard allows you to configure the STS for your web application.  Select **Use an existing STS**, and then enter the location for the WS-Federation metadata document (https://accounts.accesscontrol.windows.net/FederationMetadata/2007-06/FederationMetadata.xml?realm=awesomecomputers.onmicrosoft.com).
-<div class="dev-callout-new">
-    <strong>Note <span>Click to collapse</span></strong>
-    <div class="dev-callout-content">
-        <p>This is the same URL you used in Step 1 to get the correct realm to create the Audience URI.</p>
-    </div>
-</div>
->>>>>>> f0c2d2cc
 
 5. On the next page of the Federation Utility, select **Disable certificate chain validation**, then click **Next**.
 
@@ -281,18 +141,11 @@
 
 	Save the **Web.config** file.
 
-<<<<<<< HEAD
 16. Now that you have enabled authentication for the web application, the **Index** page should be modified to present an authenticated user's claims. Open the **Index.cshtml** file located in the **Home** folder of the **Views** folder.
-=======
-			<system.web>
-			  <httpRuntime requestValidationMode="2.0" />
-			</system.web>
->>>>>>> f0c2d2cc
 
 17. Add the following code snippet to the **Index.cshtml** file and save it:
 
 		<p>
-<<<<<<< HEAD
 			@if (User.Identity.IsAuthenticated)
 			{
 			<ul>
@@ -321,120 +174,3 @@
 [Windows Identity Foundation 1.0 Runtime]: http://www.microsoft.com/en-us/download/details.aspx?id=17331
 [Office 365 Powershell Commandlets]: http://onlinehelp.microsoft.com/en-us/office365-enterprises/ff652560.aspx
 [ASP.NET MVC 3]: http://www.microsoft.com/en-us/download/details.aspx?id=4211
-=======
-		    @if (User.Identity.IsAuthenticated)
-		    {
-		    <ul>
-		        @foreach (string claim in ((Microsoft.IdentityModel.Claims.IClaimsIdentity)this.User.Identity).Claims.Select(c => c.ClaimType + " : " + c.Value))
-		        {
-		            <li>@claim</li>
-		        } 
-		    </ul>
-		    }
-		</p>
-
-11. Press F5 to run the application and you will be redirected to the Office 365 identity provider page where you can log in using your awesomecomputers.onmicrosoft.com credentials (e.g. john.doe@awesomecomputers.onmicrosoft.com).
-
-	<img src="../../../DevCenter/dotNet/Media/ssostep3Step11.png" />
-
-12. Finally, if the login process is successful you will be redirected to the secured page (Home/Index) as an authenticated user.
-
-	<img src="../../../DevCenter/dotNet/Media/ssostep3Step12.png" />
-
-**Important:** If your application is meant to work with a single Windows Azure Active Directory tenant, for example, if you are writing a LoB application, you can stop following the instructions in this guide at this point. By running the three steps above, you have successfully set up Windows Azure AD-enabled single sign-on to a simple ASP.NET application for the users in one tenant.
-
-If, however, you are developing applications that need to be accessed by more than one tenant, the next step can help you modify your code to accommodate multiple tenants.  
-
-<a name="step4"></a>
-<h2><span class="short-header">Step 4 - Configure the ASP.NET application for single sign-on with Multiple tenants</span>Step 4 - Configure the ASP.NET application for single sign-on with Multiple tenants</h2>
-
-What if Fabrikam wants to provide access to its application to multiple customers? The steps we performed in this guide so far ensure that single sign-on works with only one trusted provider. Fabrikam's developers must make some changes to their ASP.NET application in order to provide single sign-on to whatever future customers they obtain. The main new features needed are:
-
-- Support for multiple identity providers in the login page
-- Maintenance of the list of all trusted providers and the audienceURI they will send to the application; That list can be used to determine how to validate incoming tokens
-
-Let's add another fictitious customer to our scenario, Trey research Inc. Trey Research Inc. must register Fabrikam's ASP.NET application in its tenant the same way Awesome Computers have done in Step 2. The following is the list of configuration changes that Fabrikam needs to perform to their ASP.NET application to enable multi-tenant single sign-on, intertwined with the provisioning of Trey Research Inc.
-
-1.	From Visual Studio, add an empty XML file to the application root called “trustedIssuers.xml”. This file will contain a list of the trusted issuers for the application (in this case, Awesome Computers and Trey Research Inc.) which will be used by the dynamic audience Uri validator.
-
-	<img src="../../../DevCenter/dotNet/Media/ssostep4Step1.png" />
-
-2.	Go to the scripts folder and open the Microsoft.Samples.Waad.Federation.PS link to generate the trusted issuers’ nodes to add to the XML repository. It will prompt you for the AppPrincipalId and the AppDomain name to generate the issuer node as depicted below:
-
-	<img src="../../../DevCenter/dotNet/Media/ssostep4Step2.png" />
-
-	<div class="dev-callout-new">
-    	<strong>Note <span>Click to collapse</span></strong>
-    	<div class="dev-callout-content">
-        	<p>Behind the scenes the script retrieves the federation metadata to get the issuer identifier for generating the realm’s SPN value.</p>
-    	</div>
-	</div> 
-
-3.	Open the XML file and include the generated node:
-
-		<trustedIssuers>
-		  <issuer name="awesomecomputers.onmicrosoft.com" displayName="awesomecomputers.onmicrosoft.com" realm="spn:7829c758-2bef-43df-a685-717089474505@495c4a5e-38b7-49b9-a90f-4c0050b2d7f7" />
-		</trustedIssuers>
-
-4.	Repeat Step 2 to generate Trey Research Inc. node. Notice that you can change the display name to show a user-friendly name.
-
-		<trustedIssuers>
-		  <issuer name="awesomecomputers.onmicrosoft.com" displayName="Awesome Computers" realm=" spn:7829c758-2bef-43df-a685-717089474505@495c4a5e-38b7-49b9-a90f-4c0050b2d7f7" />
-		  <issuer name=" treyresearchinc.onmicrosoft.com" displayName="Trey Research Inc." realm="spn:7829c758-2bef-43df-a685-717089474505@13292593-4861-4847-8441-6da6751cfb86" />
-		</trustedIssuers>
-
-5.	Add a reference to Microsoft.Samples.Waad.Federation assembly.
-
-	<img src="../../../DevCenter/dotNet/Media/ssostep4Step5.png" />
-
-6.	Go to the web.config and add the following snippet inside **service** under **microsoft.IdentityModel**. This is the security token handler that will validate the audience Uri dynamically using the “trustedIssuers.xml” repository.
-
-		<microsoft.identityModel>
-		  <service>
-		    <securityTokenHandlers>
-		      <remove type="Microsoft.IdentityModel.Tokens.Saml2.Saml2SecurityTokenHandler, Microsoft.IdentityModel, Version=3.5.0.0, Culture=neutral, PublicKeyToken=31BF3856AD364E35"/>
-		      <add type="Microsoft.Samples.Waad.Federation.ConfigurationBasedSaml2SecurityTokenHandler, Microsoft.Samples.Waad.Federation"/>
-		    </securityTokenHandlers>
-		  </service>
-		</microsoft.identityModel>
-
-7.	Since we want to create a custom login page to support both organizations, we can disable the automatic redirection. Locate the **wsFederation** node and set the attribute passiveRedirectEnabled to false.
-
-		<wsFederation passiveRedirectEnabled="false" issuer="https://accounts.accesscontrol.windows.net/v2/wsfederation" realm="spn:7829c758-2bef-43df-a685-717089474505@awesomecomputers.onmicrosoft.com" requireHttps="false" reply="https://localhost/OrgIdFederationSample" />
-
-8.	Under **system.web** replace the **** node using the following snippet. This login page will display a list of trusted providers allowing users to perform the login process with their organization credentials.
-
-		<authentication mode="Forms">
-		  <forms loginUrl="~/Account/Login" timeout="2880" />
-		</authentication>
-
-9.	Create a new controller/view (AccountController/Login)
-
-	<img src="../../../DevCenter/dotNet/Media/ssostep4Step9.png" />
-
-10.	Open the Login view and add the following code snippet (at the end) to list the available trusted providers:
-
-		<ul>
-		    @foreach (var trustedIssuer in new Microsoft.Samples.Waad.Federation.TrustedIssuersRepository().GetTrustedIdentityProviderUrls())
-		    {
-		        <li><a href="@trustedIssuer.LoginUrl">@trustedIssuer.DisplayName</a></li>
-		    }
-		</ul>
-
-11.	Run the application (F5) to see a list with the links for each trusted identity provider retrieved from the “trustedIssuers.xml” repository.
-
-	<img src="../../../DevCenter/dotNet/Media/ssostep4Step11.png" />
-
-<div class="dev-callout-new">
-    <strong>Note <span>Click to collapse</span></strong>
-    <div class="dev-callout-content">
-        <p>The home realm discovery strategy of presenting an explicit list of trusted providers is not always feasible in practice. Here it is used for the sake of simplicity.</p>
-    </div>
-</div>
-
-Once you see the list of the trusted identity providers in your browser, you can navigate to either provider: the authentication flow will unfold in the same way described in the former section. The application will validate the incoming token accordingly. You can try to delete entries in trusted.issuers.xml, as it would happen, for example, once a subscription expires, and verify that the application then will reject authentication attempts from the corresponding provider. 
-
-
-
-
->>>>>>> f0c2d2cc
