<<<<<<< HEAD
<properties linkid="dev-net-how-to-autoscaling" urlDisplayName="Autoscaling" pageTitle="Use the autoscaling application block (.NET) - Windows Azure" metaKeywords="Azure autoscaling, Azure autoscaling C#, Azure autoscaling .NET" metaDescription="Learn how to use the Autoscaling Application for Windows Azure. Code samples are written in C# and use the .NET API." metaCanonical="" disqusComments="1" umbracoNaviHide="1" />



<div chunk="../chunks/article-left-menu.md" />
=======
﻿<properties linkid="dev-net-how-to-autoscaling" urldisplayname="Autoscaling" headerexpose="" pagetitle="Autoscaling - How To - .NET - Develop" metakeywords="" footerexpose="" metadescription="" umbraconavihide="0" disquscomments="1"></properties>
>>>>>>> 5333e6d1

# How to Use the Autoscaling Application Block

This guide will demonstrate how to perform common scenarios using the
Autoscaling Application Block from the [Microsoft Enterprise Library 5.0
Integration Pack for Windows Azure][]. The samples are written in C\#
and use the .NET API. The scenarios covered include **hosting the
block**, **using constraint rules**, and **using reactive rules**. For
more information on the Autoscaling Application Block, see the [Next Steps][] section.

## Table of Contents

[What is the Autoscaling Application Block?][]   
 [Concepts][]   
 [Collect Performance Counter Data from your Target Windows Azure Application][]   
 [Set up a Host Application for the Autoscaling Application Block][]   
 [How to: Instantiate and Run the Autoscaler][] [How To: Define your Service Model][]   
 [How To: Define your Autoscaling Rules][]   
 [How To: Configure the Autoscaling Application Block][]   
 [Next Steps][]

## <a id="WhatIs"> </a>What is the Autoscaling Application Block?

The Autoscaling Application Block can automatically scale your Windows
Azure application based on rules that you define specifically for your
application. You can use these rules to help your Windows Azure
application maintain its throughput in response to changes in its
workload, while at the same time control the costs associated with
hosting your application in Windows Azure. Along with scaling by
increasing or decreasing the number of role instances in your
application, the block also enables you to use other scaling actions
such as throttling certain functionality within your application or
using custom-defined actions.

You can choose to host the block in a Windows Azure role or in an
on-premises application.

The Autoscaling Application Block is part of the [Microsoft Enterprise Library 5.0 Integration Pack for Windows Azure][].

## <a id="Concepts"> </a>Concepts

In the following diagram, the green line shows a plot of the number of
running instances of a Windows Azure role over two days. The number of
instances changes automatically over time in response to a set of
autoscaling rules.

![diagram of sample autoscaling][]

The block uses two types of rules to define the autoscaling behavior for
your application:

-   **Constraint Rules:** To set upper and lower bounds on the number of
    instances, for example, let's say that between 8:00 and 10:00 every
    morning you want a minimum of four and a maximum of six instances,
    then you use a **constraint rule**. In the diagram, the red and blue
    lines represent constraints rules. For example, at point **A** in
    the diagram, the minimum number of role instances rises from two to
    four, in order to accommodate the anticipated increase in the
    application's workload at this time. At point **B** in the diagram,
    the number of role instances is prevented from climbing above five
    in order to control the running costs of the application.

-   **Reactive Rules:** To enable the number of role instances to change
    in response to unpredictable changes in demand, you use **reactive
    rules**. At point **C** in the diagram, the block automatically
    reduces the number of role instances, from four to three, in
    response to a reduction in workload. At point **D**, the block
    detects an increase in workload and automatically increases the
    number of running role instances from three to four.

The block stores its configuration settings in two stores:

-   **Rules Store:** The Rules Store holds your business configuration;
    a list of all the autoscaling rules that you have defined for your
    Windows Azure application. This store is typically an XML file that
    is located where the Autoscaling Application Block can read it, for
    example in Windows Azure blob storage or in a local file.

-   **Service Information Store:** The Service Information Store stores
    your operational configuration, which is the service model of your
    Windows Azure application. This service model includes all of the
    information about your Windows Azure application (such as role names
    and storage account details) that the block needs to be able to
    collect data points from the target Windows Azure application and to
    perform scaling operations.

## <a id="PerfCounter"> </a>Collect Performance Counter Data from your Target Windows Azure Application

Reactive rules can use performance counter data from roles as part of
the rule definition. For example, a reactive rule may monitor the CPU
utilization of a Windows Azure role to determine whether the block
should initiate a scaling operation. The block reads performance counter
data from the Windows Azure Diagnostics table named
**WADPerformanceCountersTable** in Windows Azure storage.

By default, Windows Azure does not write performance counter data to the
Windows Azure Diagnostics table in Windows Azure storage. Therefore, you
should modify the roles from which you need to collect performance
counter data to save this data. For details about how to enable
performance counters in your application, see [Using Performance Counters in Windows Azure][].

## <a id="CreateHost"> </a>Set up a Host Application for the Autoscaling Application Block

You can host the Autoscaling Application Block either in a Windows Azure
role or in an on-premises application. The Autoscaling Application Block
is typically hosted in a separate application from the target
application that you want to scale automatically. This section provides
guidelines about how to configure your host application.

### Get the Autoscaling Application Block NuGet Package

Before you can use the Autoscaling Application Block in your Visual
Studio project, you will need to obtain the Autoscaling Application
Block binaries and add references to them in your project. The NuGet
Visual Studio extension makes it easy to install and update libraries
and tools in Visual Studio and Visual Web Developer. The Autoscaling
Application Block NuGet package is the easiest way to get the Autscaling
Application Block APIs For more information about **NuGet**, and how to
install and use the **NuGet** Visual Studio extension, see the [NuGet][]
website.

Once you have the NuGet Package Manager installed, to install the NuGet
package in your application, do the following:

1.  Open the **NuGet Package Manager Console** window. In the **Tools**
    menu, select **Library Package Manager**, the select **Package
    Manager Console**.

2.  Enter the following command in the NuGet Package Manager Console
    window:

        PM> Install-Package EnterpriseLibrary.WindowsAzure.Autoscaling

Installing the NuGet package updates your project with all the necessary
assemblies and references that you need to use the Autoscaling
Application Block. Your project now includes the XML schema files for
the autoscaling rule definitions and autoscaling service information.
The project now also includes a readme file that contains important
information about the Autoscaling Application Block:

![files configured by autoscaling NuGet package][]

### Set the Target Framework to .NET Framework 4

Your project must target the .NET Framework 4. To change or verify the
target framework:

1.  In Solution Explorer, right-click on the project name and select
    **Properties**.

2.  In the **Application** tab of the Properties window, make sure
    Target framework is set to **.NET Framework 4**.

    ![image][]

### Add Namespace References

Add the following code namespace declarations to the top of any C\# file
in which you wish to programmatically access the Autoscaling Application
Block:

    using Microsoft.Practices.EnterpriseLibrary.Common.Configuration;
    using Microsoft.Practices.EnterpriseLibrary.WindowsAzure.Autoscaling;

## <a id="Instantiate"> </a>How to: Instantiate and Run the Autoscaler

Use the **IServiceLocator.GetInstance** method to instantiate the
Autoscaler, and then call the **Autoscaler.Start** method to run the
**Autoscaler**.

    Autoscaler scaler =
        EnterpriseLibraryContainer.Current.GetInstance<Autoscaler>();
    scaler.Start();

## <a id="DefineServiceModel"> </a>How To: Define your Service Model

Typically, you store your service model (a description of your Windows
Azure environment that includes information about subscriptions, hosted
services, roles, and storages accounts) in an XML file. You can find a
copy of the schema for this XML file in the
**AutoscalingServiceModel.xsd** file in your project. In Visual Studio,
this schema provides Intellisense and validation when you edit the
service model XML file.

Create a new XML file called **services.xml** in your project.

In Visual Studio, you must ensure that the service model file is copied
to the output folder. To do this:

1.  Right-click on the file and select **Properties**.

2.  Within the Properties pane, set the **Copy to Output Directory**
    value to **Copy always**.

    ![Set Copy to Output Directory value][]

The following code sample shows an example service model in a
**services.xml** file:

    <?xml version="1.0" encoding="utf-8" ?>
    <serviceModel xmlns="http://schemas.microsoft.com/practices/2011/entlib/autoscaling/serviceModel">
      <subscriptions>
        <subscription name="[subscriptionname]"
                      certificateThumbprint="[managementcertificatethumbprint]"
                      subscriptionId="[subscriptionid]"
                      certificateStoreLocation="CurrentUser"
                      certificateStoreName="My">
          <services>
            <service dnsPrefix="[hostedservicednsprefix]" slot="Staging">
              <roles>
                <role alias="AutoscalingApplicationRole"
                      roleName="[targetrolename]"
                      wadStorageAccountName="targetstorage"/>
              </roles>
            </service>
          </services>
          <storageAccounts>
            <storageAccount alias="targetstorage"
              connectionString="DefaultEndpointsProtocol=https;AccountName=[storageaccountname];AccountKey=[storageaccountkey]">
            </storageAccount>
          </storageAccounts>
        </subscription>
      </subscriptions>
    </serviceModel>

You must replace the values in square brackets with values specific to
your environment and target application. To find many of these values,
you will need to log in to the [Windows Azure Management Portal][].

Within the management portal, click **Hosted Services, Storage Accounts
& CDN**.

-   **[subscriptionname] and [subscriptionid]:** The name and ID of the
    Windows Azure subscription that contains the application in which
    you want to use auto-scaling.

    1.  In the **Hosted Services, Storage Accounts & CDN** pane, click
        **Hosted Services**.

    2.  Click on the subscription in the center results pane. The
        Properties pane on the right will display the **Name** and
        **Subscription ID**.

        ![image][1]

-   **[hostedservicednsprefix]:** The DNS Prefix of the hosted service
    in which you want to use auto-scaling.

    1.  In the **Hosted Services, Storage Accounts & CDN** pane, click
        **Hosted Services**.

    2.  Click on the hosted service in the center results pane. The
        Properties pane on the right will display the **DNS Prefix**.

        ![image][2]

-   **[targetrolename]:** The name of the role that is the target of
    your auto-scaling rules.

    1.  In the **Hosted Services, Storage Accounts & CDN** pane, click
        **Hosted Services**.

    2.  Click on the role in the center results pane. The Properties
        pane on the right will display the **Name**.

        ![image][3]

-   **[storageaccountname]** and **[storageaccountkey]:** The name of
    the Windows Azure storage account that you are using for your target
    Windows Azure application.

    1.  In the **Hosted Services, Storage Accounts & CDN** pane, click
        **Storage Account**.

    2.  Click on the storage account in the center results pane. The
        Properties pane on the right will display the **Name**.

    3.  Click the **View** button next to the hidden **Primary access
        key** to get the primary account key.

        ![image][4]

-   **[managementcertificatethumbprint]:** The **Thumbprint** of the
    Management Certificate that the block will use to secure scaling
    requests to the target application.

    1.  In the **Hosted Services, Storage Accounts & CDN** pane, click
        **Management Certificates**.

    2.  Click on the certificate in the center results pane. The
        Properties pane on the right will display the **Thumbprint**.

        ![image][5]

To find out more about the content of the service model file, see
[Storing Your Service Information Data][].

## <a id="DefineAutoscalingRules"> </a>How To: Define your Autoscaling Rules

Typically, you store the autoscaling rules that control the number of
role instances in your target application in an XML file. You can find a
copy of the schema for this XML file in the **AutoscalingRules.xsd**
file in your project. In Visual Studio, this schema provides
Intellisense and validation when you edit the XML file.

Create a new XML file named **rules.xml** in your project.

In Visual Studio, you must ensure that the rules file is copied to the
output folder. To do this:

1.  Right-click on the file and select **Properties**.

2.  Within the Properties pane, set the **Copy to Output Directory**
    value to **Copy always**.

The following code sample shows an example rule set in a **rules.xml**
file:

    <?xml version="1.0" encoding="utf-8" ?>
    <rules xmlns="http://schemas.microsoft.com/practices/2011/entlib/autoscaling/rules">
      <constraintRules>
        <rule name="default" enabled="true" rank="1" description="The default constraint rule">
          <actions>
            <range min="2" max="6" target="AutoscalingApplicationRole"/>
          </actions>
        </rule>
      </constraintRules>
      <reactiveRules>
        <rule name="ScaleUpOnHighUtilization" rank="10" description="Scale up the web role" enabled="true" >
          <when>
            <any>
               <greaterOrEqual operand="WebRoleA_CPU_Avg_5m" than="60"/>
            </any>
          </when>
          <actions>
            <scale target="AutoscalingApplicationRole" by="1"/>
          </actions>
        </rule>
        <rule name="ScaleDownOnLowUtilization" rank="10" description="Scale up the web role" enabled="true" >
          <when>
            <all>
              <less operand="WebRoleA_CPU_Avg_5m" than="60"/>
            </all>
          </when>
          <actions>
            <scale target="AutoscalingApplicationRole" by="-1"/>
          </actions>
        </rule>
      </reactiveRules>
      <operands>
        <performanceCounter alias="WebRoleA_CPU_Avg_5m"
          performanceCounterName="\Processor(_Total)\% Processor Time"
          source ="AutoscalingApplicationRole"
          timespan="00:05:00" aggregate="Average"/>
      </operands>
    </rules>

In this example there are three autoscaling rules (one **constraint
rule** and two **reactive rules**) that operate on a target named
**AutoscalingApplicationRole** that is the alias of a role defined in
the **service model**:

-   The constraint rule is always active and sets the minimum number of
    role instances to two and the maximum number of role instances to
    six.

-   Both reactive rules use an **operand** named
    **WebRoleA\_CPU\_Avg\_5m** that calculates the average CPU usage
    over the last five minutes for a Windows Azure role named
    **AutoscalingApplicationRole.** This role is defined in the
    **service model**.

-   The reactive rule named **ScaleUpOnHighUtilization** increments the
    instance count of the target role by one if the average CPU
    utilization over the last five minutes has been greater than or
    equal to 60%.

-   The reactive rule named **ScaleDownOnLowUtilization** decrements the
    instance count of the target role by one if the average CPU
    utilization over the last five minutes has been less than 60%.

## <a id="Configure"> </a>How To: Configure the Autoscaling Application Block

After you have defined your service model and autoscaling rules, you
must configure the Autoscaling Application Block to use them. This
operational configuration information is stored in the application
configuration file.

By default, the Autoscaling Application Block expects the autoscaling
rules and service model to be stored in Windows Azure blobs. In this
example, you will configure the block to load them from the local file
system.

### Configure the Autoscaling Application Block in the host application

1.  Right-click on the **App.config** file in Solution Explorer and then
    click **Edit Configuration File**.

2.  In the **Blocks** menu, click **Add Autoscaling Settings**:  
    ![image][6]

3.  Expand the **Autoscaling Settings** and then click the ellipsis (…)
    next to the **Data Points Store Storage Account**, add the **Account
    name** and **Account key** of the Windows Azure storage account
    where the block will store the data points that it collects (see
    [How To: Define your Service Model][] if you are unsure about where
    to find these values), and then click **OK**:  
    ![image][7]

4.  Expand the **Autoscaling Settings** section to reveal the **Rules
    Store** and **Service Information Store** sections. By default, they
    are configured to use Windows Azure blob storage:  
    ![image][8]

5.  Click the plus sign (+) next to **Rules Store**, point to **Set
    Rules Store**, then click **Use Local File Rules Store**, and then
    click **Yes**.

6.  In the **File Name** box, type **rules.xml**. This is the name of
    the file that contains your autoscaling rules:  
    ![image][9]

7.  Click the plus sign (+) next to **Service Information Store**, point
    to **Set Service Information Store**, then click **Use Local File
    Service Information Store**, and then click **Yes**.

8.  In the **File Name** box, type **services.xml**. This is the name of
    the file that contains your autoscaling rules:  
    ![image][10]

9.  In the Enterprise Library Configuration window, on the **File**
    menu, click **Save** to save your configuration changes. Then in the
    Enterprise Library Configuration window, on the **File** menu, click
    **Exit**.

To get detailed information about the actions that the Autoscaling
Application Block is performing you need to capture the log messages
that it writes. For example, if you are hosting the block in a console
application, you can view the log messages in the Output window in
Visual Studio. The following section shows you how to configure this
behavior.

### Configure logging in the Autoscaling Application Block host application

1.  In Visual Studio, double-click on the **App.config** file in
    Solution Explorer to open it in the editor. Then add the
    **system.diagnostics** section as shown in the following sample:

        <?xml version="1.0" encoding="utf-8" ?>
        <configuration>
          …
          <system.diagnostics>
            <sources>
              <sourcename="Autoscaling General" switchName="SourceSwitch" switchType="System.Diagnostics.SourceSwitch" />
              <sourcename="Autoscaling Updates" switchName="SourceSwitch" switchType="System.Diagnostics.SourceSwitch" />
            </sources>
            <switches>
              <addname="SourceSwitch" value="Verbose, Information, Warning, Error, Critical" />
            </switches>
          </system.diagnostics>
        </configuration>

2.  Save your changes.

You can now run your Autoscaling Application Block host console
application and observe how the autoscaling rules work with your target
Windows Azure application. When you run the host console application,
you should see messages similar to the following in the Output window in
Visual Studio. These log messages help you to understand the behavior of
the block. For example, they indicate which rules are being matched by
the block and what actions the block is taking.

    Autoscaling General Verbose: 1002 : Rule match.
    [BEGIN DATA]{"EvaluationId":"6b27dfa0-b671-44a3-adf1-bb1e0b7c3726",
    "MatchingRules":[{"RuleName":"default","RuleDescription":"The default constraint rule",
    "Targets":["AutoscalingApplicationRole"]},{"RuleName":"ScaleUp","RuleDescription":"Scale up the web role",
    "Targets":[]},{"RuleName":"ScaleDown","RuleDescription":"Scale up the web role","Targets":[]}]}

    Autoscaling Updates Verbose: 3001 : The current deployment configuration for a hosted service is about to be checked
    to determine if a change is required (for role scaling or changes to settings).
    [BEGIN DATA]{"EvaluationId":"6b27dfa0-b671-44a3-adf1-bb1e0b7c3726",
    "HostedServiceDetails":{"Subscription":"AutoscalingHowTo","HostedService":"autoscalingtarget",
    "DeploymentSlot":"Staging"},"ScaleRequests":{"AutoscalingApplicationRole":{"Min":2,"Max":6,"AbsoluteDelta":0,
    "RelativeDelta":0,"MatchingRules":"default"}},"SettingChangeRequests":{}}

    Autoscaling Updates Verbose: 3003 : Role scaling requests for hosted service about to be submitted.
    [BEGIN DATA]{"EvaluationId":"6b27dfa0-b671-44a3-adf1-bb1e0b7c3726",
    "HostedServiceDetails":{"Subscription":"AutoscalingHowTo","HostedService":"autoscalingtarget",
    "DeploymentSlot":"Staging"},
    "ScaleRequests":{"AutoscalingApplicationRole":
    {"Min":2,"Max":6,"AbsoluteDelta":0,"RelativeDelta":0,"MatchingRules":"default"}},
    "SettingChangeRequests":{},"InstanceChanges":{"AutoscalingApplicationRole":{"CurrentValue":1,"DesiredValue":2}},
    "SettingChanges":{}}

    Autoscaling Updates Information: 3002 : Role configuration changes for deployment were submitted.
    [BEGIN DATA]{"EvaluationId":"6b27dfa0-b671-44a3-adf1-bb1e0b7c3726",
    "HostedServiceDetails":{"Subscription":"AutoscalingHowTo","HostedService":"autoscalingtarget",
    "DeploymentSlot":"Staging"},"ScaleRequests":{"AutoscalingApplicationRole":{"Min":2,"Max":6,"AbsoluteDelta":0,
    "RelativeDelta":0,"MatchingRules":"default"}},"SettingChangeRequests":{},
    "InstanceChanges":{"AutoscalingApplicationRole":{"CurrentValue":1,"DesiredValue":2}},
    "SettingChanges":{},"RequestID":"f8ca3ada07c24559b1cb075534f02d44"}

## <a id="NextSteps"> </a>Next Steps

Now that you've learned the basics of using the Autoscaling Application
Block, follow these links to learn how to implement more complex
autoscaling scenarios:

-   [Hosting the Autoscaling Application Block in a Worker Role][]
-   [Implementing Throttling Behavior][]
-   [Understanding Rule Ranks and Reconciliation][]
-   [Extending and Modifying the Autoscaling Application Block][]
-   [Using the Optimizing Stabilizer to prevent high frequency oscillation and to optimize costs][]
-   [Using Notifications and Manual Scaling][]
-   [Defining Scale Groups][]
-   [Using the WASABiCmdlets for manipulating the block via Windows PowerShell][]
-   [Developer's Guide to the Enterprise Library 5.0 Integration Pack for Windows Azure][]

  [Microsoft Enterprise Library 5.0 Integration Pack for Windows Azure]:
    http://go.microsoft.com/fwlink/?LinkID=235134
  [Next Steps]: #NextSteps
  [What is the Autoscaling Application Block?]: #WhatIs
  [Concepts]: #Concepts
  [Collect Performance Counter Data from your Target Windows Azure Application]: #PerfCounter
  [Set up a Host Application for the Autoscaling Application Block]: #CreateHost
  [How to: Instantiate and Run the Autoscaler]: #Instantiate
  [How To: Define your Service Model]: #DefineServiceModel
  [How To: Define your Autoscaling Rules]: #DefineAutoscalingRules
  [How To: Configure the Autoscaling Application Block]: #Configure
  [diagram of sample autoscaling]: ../../../DevCenter/dotNet/Media/auotscaling01.png
  [Using Performance Counters in Windows Azure]: http://www.windowsazure.com/en-us/develop/net/common-tasks/performance-profiling/
  [NuGet]: http://nuget.org/
  [files configured by autoscaling NuGet package]: ../../../DevCenter/dotNet/Media/auotscaling02.png
  [image]: ../../../DevCenter/dotNet/Media/autoscaling03.png
  [Set Copy to Output Directory value]: ../../../DevCenter/dotNet/Media/autoscaling04.png
  [Windows Azure Management Portal]: http://manage.windowsazure.com
  [1]: ../../../DevCenter/dotNet/Media/autoscaling05.png
  [2]: ../../../DevCenter/dotNet/Media/autoscaling06.png
  [3]: ../../../DevCenter/dotNet/Media/autoscaling07.png
  [4]: ../../../DevCenter/dotNet/Media/autoscaling08.png
  [5]: ../../../DevCenter/dotNet/Media/autoscaling09.png
  [Storing Your Service Information Data]: http://msdn.microsoft.com/en-us/library/hh680878(PandP.50).aspx
  [6]: ../../../DevCenter/dotNet/Media/auotscaling10.png
  [7]: ../../../DevCenter/dotNet/Media/autoscaling11.png
  [8]: ../../../DevCenter/dotNet/Media/autoscaling12.png
  [9]: ../../../DevCenter/dotNet/Media/autoscaling13.png
  [10]: ../../../DevCenter/dotNet/Media/autoscaling14.png
  [Hosting the Autoscaling Application Block in a Worker Role]: http://msdn.microsoft.com/en-us/library/hh680914(PandP.50).aspx
  [Implementing Throttling Behavior]: http://msdn.microsoft.com/en-us/library/hh680896(PandP.50).aspx
  [Understanding Rule Ranks and Reconciliation]: http://msdn.microsoft.com/en-us/library/hh680923(PandP.50).aspx
  [Extending and Modifying the Autoscaling Application Block]: http://msdn.microsoft.com/en-us/library/hh680889(PandP.50).aspx
  [Using the Optimizing Stabilizer to prevent high frequency oscillation and to optimize costs]: http://msdn.microsoft.com/en-us/library/hh680951(PandP.50).aspx
  [Using Notifications and Manual Scaling]: http://msdn.microsoft.com/en-us/library/hh680885(PandP.50).aspx
  [Defining Scale Groups]: http://msdn.microsoft.com/en-us/library/hh680902(PandP.50).aspx
  [Using the WASABiCmdlets for manipulating the block via Windows PowerShell]: http://msdn.microsoft.com/en-us/library/hh680938(PandP.50).aspx
  [Developer's Guide to the Enterprise Library 5.0 Integration Pack for Windows Azure]: http://msdn.microsoft.com/en-us/library/hh680949(PandP.50).aspx<|MERGE_RESOLUTION|>--- conflicted
+++ resolved
@@ -1,12 +1,8 @@
-<<<<<<< HEAD
 <properties linkid="dev-net-how-to-autoscaling" urlDisplayName="Autoscaling" pageTitle="Use the autoscaling application block (.NET) - Windows Azure" metaKeywords="Azure autoscaling, Azure autoscaling C#, Azure autoscaling .NET" metaDescription="Learn how to use the Autoscaling Application for Windows Azure. Code samples are written in C# and use the .NET API." metaCanonical="" disqusComments="1" umbracoNaviHide="1" />
 
 
 
 <div chunk="../chunks/article-left-menu.md" />
-=======
-﻿<properties linkid="dev-net-how-to-autoscaling" urldisplayname="Autoscaling" headerexpose="" pagetitle="Autoscaling - How To - .NET - Develop" metakeywords="" footerexpose="" metadescription="" umbraconavihide="0" disquscomments="1"></properties>
->>>>>>> 5333e6d1
 
 # How to Use the Autoscaling Application Block
 
