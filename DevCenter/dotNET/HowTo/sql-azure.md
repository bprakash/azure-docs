<<<<<<< HEAD
<properties umbraconavihide="0" pagetitle="SQL Azure - How To - .NET - Develop" metakeywords="Get started SQL Azure, Getting started SQL Azure, SQL Azure database connection, SQL Azure ADO.NET, SQL Azure ODBC, SQL Azure EntityClient" metadescription="Get started with SQL Azure. Learn how to create a SQL Azure database and connect to it using ADO.NET, ODBC, and EntityClient Provider." linkid="dev-net-how-to-sql-azure" urldisplayname="SQL Azure" headerexpose="" footerexpose="" disquscomments="1"></properties>
=======
<properties umbraconavihide="0" pagetitle="SQL Database - How To - .NET - Develop" metakeywords="Get started SQL Database, Getting started SQL Database, SQL database connection, SQL Database ADO.NET, SQL Database ODBC, SQL Database EntityClient" metadescription="Get started with SQL Database. Learn how to create a logical database on a SQL Database instance and connect to it using ADO.NET, ODBC, and EntityClient Provider." linkid="dev-net-how-to-sql-azure" urldisplayname="SQL Database" headerexpose footerexpose disquscomments="1"></properties>
>>>>>>> 33a49e01

# How to Use SQL Database in .NET applications

This guide shows you how to create a logical server and database instance on Windows Azure SQL Database and connect to
the database using the following .NET Framework data provider technologies:
ADO.NET, ODBC, and EntityClient Provider.

<h2 id="Whatis">What is SQL Database?</h2>

SQL Database provides relational database management services on Windows Azure, and is based on SQL Server technology. With SQL Database, you can easily provision and deploy database instances, and take advantage of a distributed data center that provides enterprise-class availability, scalability, and security with the benefits of built-in data protection and self-healing. 

## Table of Contents

* [Sign in to Windows Azure][] 
* [Create and Configure SQL Database][]
* [Connect to SQL Database][]
* [Connect Using ADO.NET][]
* [Connect Using ODBC][]
* [Connect Using EntityClient Provider][]
* [Next Steps][]


<h2 id="PreReq1">Sign in to Windows Azure</h2>

SQL Database provides relational data storage, access, and management services on Windows Azure. To use it, you'll need a Windows Azure subscription.

1. Open a web browser, and browse to [http://www.windowsazure.com](http://www.windowsazure.com). To get started with a free account, click free trial in the upper right corner and follow the steps.

2. Your account is now created. You are ready to get started.


<h2 id="PreReq2">Create and configure SQL Database</h2>

Next, you'll create and configure a database and server. In the new Windows Azure (Preview) Management Portal, revised workflows let you create the database first, and follow up with server provisioning. 

<h3 id="createsrvr">Create a database instance and logical server</h3>

1. Sign in at [http://www.windowsazure.com](http://www.windowsazure.com),

2. Click **+NEW** at the bottom of the page.

3. Click **SQL Database**.

4. Click **Custom Create**. 

5. In Name, enter a database name.

6. Choose an edition, maximum size, and collation. For the purposes of this guide, you can use the default values. 

 SQL Database provides two database editions. Web Edition grows up to a size of 5 GB. Business Edition grows up to a size of 50 GB.

 The MAXSIZE is specified when the database is first created and can
later be changed using ALTER DATABASE. MAXSIZE provides the ability to
limit the size of the database.

 For each SQL database created on Windows Azure, there are actually three
replicas of that database. This is done to ensure high availability.
Failover is transparent and part of the service. The [Service Level
Agreement][] provides 99.9% uptime for SQL Database.

7. In Server, select **New SQL Database Server**. 

8. Click the arrow to go on to the next page.

9. In Server Settings, enter a SQL Server authentication login name.

  SQL Database uses SQL Authentication over an encrypted connection. A new SQL Server authentication login assigned to the sysadmin fixed server role will be created using the name you provide. 

  The login cannot be an email address, Windows user account, or a Windows Live ID. Neither Claims nor Windows authentication is supported on SQL Database.

6. Provide a strong password that is over eight characters, using a combination of upper and lower case values, and a number or symbol.

7. Choose a region. Region determines the geographical location of the server. Regions cannot be easily switched, so choose one that makes sense for this server. Choose a location that is closest to you. Keeping your Windows Azure application and database in the same region saves you on egress bandwidth cost and data latency.

8. Be sure to keep the **Allow Windows Azure Services to access the server** option selected so that you can connect to this database using the Management Portal for SQL Database, storage services, and other services on Windows Azure. 

9. Click the checkmark at the bottom of the page when you are finished.

Notice that you did not specify a server name. SQL Database auto-generates the server name to ensure there are no duplicate DNS entries. The server name is a ten-character alphanumeric string. You cannot change the name of your SQL Database server.

After the database is created, click on it to open its dashboard. The dashboard provides connection strings that you can copy and use in application code. It also shows the management URL that you'll need to specify if you are connecting to the database from Management Studio or other administrative tool.

![Image1] []

In the next step, you will configure the firewall so that connections from applications running on your network are allowed access.

<h3 id="configFWLogical">Configure the firewall for the logical server</h3>

1. Click **SQL Databases**, click **Servers** at the top of the page, and then click on the server you just created.

2. Click **Configure**. 

3. Copy the current client IP address. If you are connecting from a network, this is the IP address that your  router or proxy server is listening on. SQL Database detects the IP address used by the current connection so that you can create a firewall rule to accept connection requests from this device. 

4. Paste the IP address into both the beginning and end range. Later, if you encounter connection errors indicating that the range is too narrow, you can edit this rule to widen the range.

  If client computers use dynamically assigned IP addresses, you must specify a range that is broad enough to include IP addresses assigned to computers in your network. Start with a narrow range, and then expand it only if you need to.

5. Enter a name for the firewall rule, such as the name of your computer or company.

6. Click the checkmark next to the rule to save it.

7. Click **Save** at the bottom of the page to complete the step. If you do not see **Save**, refresh the browser page.

You now have a database instance, logical server, a firewall rule that allows inbound connections from your IP address, and an administrator login. You are now ready to connect to the database programmatically.



<h2 id="Connect-DB">Connect to SQL Database</h2>

This section shows how to connect to SQL Azure database using different
.NET Framework data providers.

If you choose to use Visual Studio 2010 and your configuration doesn't
include a Windows Azure web application as a front-end, there are no
additional tools or SDKs needed to be installed on the development
computer. You can just start developing your application.

You can use all of the same designer tools in Visual Studio to work with
SQL Database as you can to work with SQL Server. The Server Explorer allows
you to view (but not edit) database objects. The Visual Studio Entity
Data Model Designer is fully functional and you can use it to create
models against SQL Database for working with Entity Framework.

### <a name="using-sql-server"> </a>Using .NET Framework Data Provider for SQL Server

The **System.Data.SqlClient** namespace is the.NET Framework Data
Provider for SQL Server.

The standard connection string looks like this:

    Server=tcp:.database.windows.net;
    Database=;
    User ID=@;
    Password=;
    Trusted_Connection=False;
    Encrypt=True;

You can use the **SQLConnectionStringBuilder** class to build a
connection string as shown in the following code sample:

    SqlConnectionStringBuilder csBuilder;
    csBuilder = new SqlConnectionStringBuilder();
    csBuilder.DataSource = xxxxxxxxxx.database.windows.net;
    csBuilder.InitialCatalog = testDB;
    csBuilder.Encrypt = true;
    csBuilder.TrustServerCertificate = false;
    csBuilder.UserID = MyAdmin;
    csBuilder.Password = pass@word1;

If the elements of a connection string are known ahead of time, they can
be stored in a configuration file and retrieved at run time to construct
a connection string. Here is a sample connection string in configuration
file:

    <connectionStrings>
      <add name="ConnectionString" 
           connectionString ="Server=tcp:xxxxxxxxxx.database.windows.net;Database=testDB;User ID=MyAdmin@xxxxxxxxxx;Password=pass@word1;Trusted_Connection=False;Encrypt=True;" />
    </connectionStrings>

To retrieve the connection string in a configuration file, you use the
**ConfigurationManager** class:

    SqlConnectionStringBuilder csBuilder;
    csBuilder = new SqlConnectionStringBuilder(ConfigurationManager.ConnectionStrings["ConnectionString"].ConnectionString);
    After you have built your connection string, you can use the SQLConnection class to connect the SQL Azure server:
    SqlConnection conn = new SqlConnection(csBuilder.ToString());
    conn.Open();

### <a name="using-ODBC"> </a>Using .NET Framework Data Provider for ODBC

The **System.Data.Odbc** namespace is the.NET Framework Data Provider
for ODBC. The following is a sample ODBC connection string:

    Driver={SQL Server Native Client 10.0};
    Server=tcp:.database.windows.net;
    Database=;
    Uid=@;
    Pwd=;
    Encrypt=yes;

The **OdbcConnection** class represents an open connection to a data
source. Here is a code sample on how to open a connection:

    string cs = "Driver={SQL Server Native Client 10.0};" +
                "Server=tcp:xxxxxxxxxx.database.windows.net;" +
                "Database=testDB;"+
                "Uid=MyAdmin@xxxxxxxxxx;" +
                "Pwd=pass@word1;"+
                "Encrypt=yes;";

    OdbcConnection conn = new OdbcConnection(cs);
    conn.Open();

If you want to build the connection string on the runtime, you can use
the **OdbcConnectionStringBuilder** class.

### <a name="using-entity"> </a>Using EntityClient Provider

The **System.Data.EntityClient** namespace is the .NET Framework Data
Provider for the Entity Framework.

The Entity Framework enables developers to create data access
applications by programming against a conceptual application model
instead of programming directly against a relational storage schema. The
Entity Framework builds on top of storage-specific ADO.NET data
providers by providing an **EntityConnection** to an underlying data
provider and relational database.

To construct an **EntityConnection** object, you have to reference a set
of metadata that contains the necessary models and mapping, and also a
storage-specific data provider name and connection string. After the
**EntityConnection** is in place, entities can be accessed through the
classes generated from the conceptual model.

Here is a connection string sample:

    metadata=res://*/SchoolModel.csdl|res://*/SchoolModel.ssdl|res://*/SchoolModel.msl;provider=System.Data.SqlClient;provider connection string="Data Source=xxxxxxxxxx.database.windows.net;Initial Catalog=School;Persist Security Info=True;User ID=MyAdmin;Password=***********"

For more information, see [EntityClient Provider for the Entity
Framework][].

## <a name="next-steps"> </a>Next Steps

Now that you have learned the basics of connecting to SQL Azure, see the
following resources to learn more about SQL Database.

-   [Development: How-to Topics (SQL Database)][]
-   [SQL Database][]


  [What is SQL Database?]: #WhatIs
  [Sign in to Windows Azure]: #PreReq1
  [Create and Configure SQL Database]: #PreReq2
  [Connect to SQL Database]: #connect-db
  [Connect Using ADO.NET]: #using-sql-server
  [Connect Using ODBC]: #using-ODBC
  [Connect Using EntityClient Provider]: #using-entity
  [Next Steps]: #next-steps
  [Windows Azure Free Trial]: {localLink:2187} "Free Trial"
  [Windows Azure Management Portal]: http://windows.azure.com


[Image1]: ../Media/SQLDbDashboard.png


  [How to Create a SQL Database Server]: http://social.technet.microsoft.com/wiki/contents/articles/how-to-create-a-sql-azure-server.aspx
  [Management Portal for SQL Database]: http://msdn.microsoft.com/en-us/library/windowsazure/gg442309.aspx
  [SQL Database Firewall]: http://social.technet.microsoft.com/wiki/contents/articles/sql-azure-firewall.aspx
  [Tools and Utilities Support (SQL Azure Database)]: http://msdn.microsoft.com/en-us/library/windowsazure/ee621784.aspx
  [How to Create a SQL Database on Windows Azure]: http://social.technet.microsoft.com/wiki/contents/articles/how-to-create-a-sql-azure-database.aspx
  [Service Level Agreement]: {localLink:1132} "SLA"
  [EntityClient Provider for the Entity Framework]: http://msdn.microsoft.com/en-us/library/bb738561.aspx
  [Development: How-to Topics (SQL Database)]: http://msdn.microsoft.com/en-us/library/windowsazure/ee621787.aspx
  [SQL Database]: http://msdn.microsoft.com/en-us/library/windowsazure/ee336279.aspx<|MERGE_RESOLUTION|>--- conflicted
+++ resolved
@@ -1,8 +1,4 @@
-<<<<<<< HEAD
-<properties umbraconavihide="0" pagetitle="SQL Azure - How To - .NET - Develop" metakeywords="Get started SQL Azure, Getting started SQL Azure, SQL Azure database connection, SQL Azure ADO.NET, SQL Azure ODBC, SQL Azure EntityClient" metadescription="Get started with SQL Azure. Learn how to create a SQL Azure database and connect to it using ADO.NET, ODBC, and EntityClient Provider." linkid="dev-net-how-to-sql-azure" urldisplayname="SQL Azure" headerexpose="" footerexpose="" disquscomments="1"></properties>
-=======
-<properties umbraconavihide="0" pagetitle="SQL Database - How To - .NET - Develop" metakeywords="Get started SQL Database, Getting started SQL Database, SQL database connection, SQL Database ADO.NET, SQL Database ODBC, SQL Database EntityClient" metadescription="Get started with SQL Database. Learn how to create a logical database on a SQL Database instance and connect to it using ADO.NET, ODBC, and EntityClient Provider." linkid="dev-net-how-to-sql-azure" urldisplayname="SQL Database" headerexpose footerexpose disquscomments="1"></properties>
->>>>>>> 33a49e01
+<properties umbraconavihide="0" pagetitle="SQL Database - How To - .NET - Develop" metakeywords="Get started SQL Azure, Getting started SQL Azure, SQL Azure database connection, SQL Azure ADO.NET, SQL Azure ODBC, SQL Azure EntityClient" metadescription="Get started with SQL Azure. Learn how to create a SQL Azure database and connect to it using ADO.NET, ODBC, and EntityClient Provider." linkid="dev-net-how-to-sql-azure" urldisplayname="SQL Azure" headerexpose="" footerexpose="" disquscomments="1"></properties>
 
 # How to Use SQL Database in .NET applications
 
