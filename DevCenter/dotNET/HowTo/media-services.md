--- conflicted
+++ resolved
@@ -88,15 +88,9 @@
 ## <a name="setup-account"> </a>Setting Up a Windows Azure Account for Media Services
 
 To set up your Media Services account, you can use one of the following options:
-<<<<<<< HEAD
 
 -   Use the Windows Azure Management Portal (recommended). See the topic [How to Create a Media Services Account][]. After creating your account in the Management Portal, you are ready to set up your computer for Media Services development. 
 
-=======
-
--   Use the Windows Azure Management Portal (recommended). See the topic [How to Create a Media Services Account][]. After creating your account in the Management Portal, you are ready to set up your computer for Media Services development. 
-
->>>>>>> 28fcf0e7
 -   Use a manual setup process with Powershell scripts. This option is also helpful for users who want to automate the account setup process. For more information see [Media Services Preview Account Setup][].
 
 
@@ -595,14 +589,9 @@
   [Media Services Forum]: http://social.msdn.microsoft.com/Forums/en-US/MediaServices/threads
   [Getting Started with the Media Services SDK for .NET]: http://go.microsoft.com/fwlink/?linkid=252966
   [Building Applications with the Media Services SDK for .NET]: http://go.microsoft.com/fwlink/?linkid=247821
-<<<<<<< HEAD
-  [Windows Azure Management Portal]: https://manage.windowsazure.com
-  [How to Create a Media Services Account]: http://go.microsoft.com/fwlink/?linkid=256662
-=======
   [Windows Azure Management Portal]: https://windows.azure.com/
   [How to Create a Media Services Account]: http://go.microsoft.com/fwlink/?linkid=256662
   [Supported File Types for Media Services]: http://msdn.microsoft.com/en-us/library/hh973634
->>>>>>> 28fcf0e7
 
   <!-- Email. -->
   [MediaServices@Microsoft.com]: mailto:MediaServices@Microsoft.com
