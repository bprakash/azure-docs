--- conflicted
+++ resolved
@@ -1,8 +1,5 @@
-<<<<<<< HEAD
 <a name="title" />
 
-=======
->>>>>>> fc0c6ed1
 # Hadoop on Windows Azure - Working With Data
 
 
