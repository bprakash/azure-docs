<properties linkid="develop-dotnet-rest-service-using-web-api" urlDisplayName="REST service using Web API" pageTitle=".NET REST service using Web API - Windows Azure tutorial" metaKeywords="Azure tutorial web site, ASP.NET API web site, Azure VS" metaDescription="A tutorial that teaches you how to deploy an app that uses the ASP.NET Web API to a Windows Azure web site by using Visual Studio." metaCanonical="" disqusComments="1" umbracoNaviHide="1" />


<div chunk="../chunks/article-left-menu.md" />
# REST service using ASP.NET Web API and SQL Database 

***By [Rick Anderson](https://twitter.com/RickAndMSFT) and Tom Dykstra. Updated 15 April 2013.***

This tutorial shows how to deploy an ASP.NET web application that uses the ASP.NET Web API to a Windows Azure Web Site by using the Publish Web wizard in Visual Studio 2012 or Visual Studio 2012 for Web Express.

You can open a Windows Azure account for free, and if you don't already have Visual Studio 2012, the SDK automatically installs Visual Studio 2012 for Web Express. So you can start developing for Windows Azure entirely for free.

This tutorial assumes that you have no prior experience using Windows Azure. On completing this tutorial, you'll have a data-driven web application up and running in the cloud and using a cloud database.

You'll learn:

* How to enable your machine for Windows Azure development by installing the Windows Azure SDK.
* How to create a Visual Studio ASP.NET MVC 4 project and publish it to a Windows Azure Web Site.
* How to use the ASP.NET Web API to enable Restful API calls.
* How to use a SQL database to store data in Windows Azure.
* How to publish application updates to Windows Azure.

You'll build a simple contact list web application that is built on ASP.NET MVC 4 and uses the ADO.NET Entity Framework for database access. The following illustration shows the completed application:

![screenshot of web site][intro001]

<div chunk="../../Shared/Chunks/create-account-and-websites-note.md" />

In this tutorial:

* [Set up the development environment][setupdbenv]
* [Set up the Windows Azure environment][setupwindowsazureenv]
* [Create an ASP.NET MVC 4 application][createapplication]
* [Deploy the application to Windows Azure][deployapp1]
* [Add a database to the application][adddb]
* [Add a Controller and a view for the data][addcontroller]
* [Add a Web API Restful interface][addwebapi]
* [Add XSRF Protection][]
* [Publish the application update to Windows Azure and SQL Database][deploy2]

<h2><a name="bkmk_setupdevenv"></a>Set up the development environment</h2>

To start, set up your development environment by installing the Windows Azure SDK for the .NET Framework. 


1. To install the Windows Azure SDK for .NET, click the link below. If you don't have Visual Studio 2012 installed yet, it will be installed by the link. This tutorial requires Visual Studio 2012. <br/>

	[Windows Azure SDK for Visual Studio 2012]( http://go.microsoft.com/fwlink/?LinkId=254364)<br/>

1. When you are prompted to run or save the installation executable, click **Run**.<br/>

1. In the Web Platform Installer window, click **Install** and proceed with the installation.<br/>

<<<<<<< HEAD
	![Web Platform Installer - Windows Azure SDK for .NET][WebPIAzureSdk20NetVS12]<br/>

=======
>>>>>>> 5d564f8c
When the installation is complete, you have everything necessary to start developing.

<h2><a name="bkmk_setupwindowsazure"></a>Set up the Windows Azure environment</h2>

Next, set up the Windows Azure environment by creating a Windows Azure Web Site and a SQL database.

### Create a web site and a SQL database in Windows Azure

The next step is to create the Windows Azure web site and the SQL database that your application will use.

Your Windows Azure Web Site will run in a shared hosting environment, which means it runs on virtual machines (VMs) that are shared with other Windows Azure clients. A shared hosting environment is a low-cost way to get started in the cloud. Later, if your web traffic increases, the application can scale to meet the need by running on dedicated VMs. If you need a more complex architecture, you can migrate to a Windows Azure Cloud Service. Cloud services run on dedicated VMs that you can configure according to your needs.

SQL Database is a cloud-based relational database service that is built on SQL Server technologies. The tools and applications that work with SQL Server also work with SQL Database.

1. In the [Windows Azure Management Portal](https://manage.windowsazure.com), click **Web Sites** in the left tab, and then click  **New**.<br/>

2. Click **CUSTOM CREATE**.<br/>

	![Create with Database link in Management Portal][rxCreateWSwithDB]<br/>

	The **New Web Site - Custom Create** wizard opens. 

3. In the **New Web Site** step of the wizard, enter a string in the **URL** box to use as the unique URL for your application. The complete URL will consist of what you enter here plus the suffix that you see below the text box. The illustration shows "contactmgr22", but that URL is probably taken so you’ll have to choose a different one.

1. In the **Region** drop-down list, choose the region that is closest to you.<br/>

1. In the **Database** drop-down list, choose **Create a new SQL database**.

	Accept the default connection string.

	![Create a New Web Site step of New Web Site - Create with Database wizard][rxz]<br/>

6. Click the arrow that points to the right at the bottom of the box.
<<<<<<< HEAD

	The wizard advances to the **Database Settings** step.

7. In the **Name** box, enter *ContactDB*. (See image below.)

=======
The wizard advances to the **Database Settings** step.
7. In the **Name** box, enter *ContactDB*.
>>>>>>> 5d564f8c
8. In the **Server** box, select **New SQL Database server**. Alternatively, if you previously created a SQL Server database, you can select that SQL Server from the dropdown control.

9. Click the arrow that points to the right at the bottom of the box.<br/>

10. Enter an administrator **LOGIN NAME** and **PASSWORD**. If you selected **New SQL Database server** you aren't entering an existing name and password here, you're entering a new name and password that you're defining now to use later when you access the database. If you selected a SQL Server you’ve created previously, you’ll be prompted for the password to the previous SQL Server account name you created. For this tutorial, we won't check the **Advanced ** box. The **Advanced ** box allows you to set the DB size (the default is 1 GB but you can increase this to 150 GB) and the collation.

11. Click the check mark at the bottom of the box to indicate you're finished.

	![Database Settings step of New Web Site - Create with Database wizard][setup007]<br/>

	<br/> The following image shows using an existing SQL Server and Login.
	
	![Database Settings step of New Web Site - Create with Database wizard][rxPrevDB]<br/>

	The Management Portal returns to the Web Sites page, and the **Status** column shows that the site is being created. After a while (typically less than a minute), the **Status** column shows that the site was successfully created. In the navigation bar at the left, the number of sites you have in your account appears next to the **Web Sites** icon, and the number of databases appears next to the **SQL Databases** icon.<br/>

<!-- [Web Sites page of Management Portal, web site created][setup009] -->

<h2><a name="bkmk_createmvc4app"></a>Create an ASP.NET MVC 4 application</h2>

You have created a Windows Azure Web Site, but there is no content in it yet. Your next step is to create the Visual Studio web application project that you'll publish to Windows Azure.

### Create the project

1. Start Visual Studio 2012.
1. From the **File** menu click **New Project**.
3. In the **New Project** dialog box, expand **Visual C#** and select **Web** under **Installed Templates** and then select **ASP.NET MVC 4 Web Application**. Keep the default **.NET Framework 4.5**. Name the application **ContactManager** and click **OK**.<br/>
	![New Project dialog box][newapp002]
6. In the **New ASP.NET MVC 4 Project** dialog box, select the **Internet Application** template. Keep the default Razor **View Engine** and then click **OK**.<br/>
	![New ASP.NET MVC 4 Project dialog box][rxb2]

### Set the page header and footer


1. In **Solution Explorer**, expand the *Views\Shared* folder and open the *_Layout.cshtml* file.<br/>

	![_Layout.cshtml in Solution Explorer][newapp004]

1. Replace the contents of the *_Layout.cshtml* file with the following code:
<br/>

		&lt;!DOCTYPE html&gt;<br/>
	    &lt;html lang=&quot;en&quot;&gt;<br/>
	    &lt;head&gt;<br/>
	        &lt;meta charset=&quot;utf-8&quot; /&gt;<br/>
	        &lt;title&gt;@ViewBag.Title - Contact Manager&lt;/title&gt;<br/>
	        &lt;link href=&quot;~/favicon.ico&quot; rel=&quot;shortcut icon&quot; type=&quot;image/x-icon&quot; /&gt;<br/>
	        &lt;meta name=&quot;viewport&quot; content=&quot;width=device-width&quot; /&gt;<br/>
	        @Styles.Render(&quot;~/Content/css&quot;)<br/>
	        @Scripts.Render(&quot;~/bundles/modernizr&quot;)<br/>
	    &lt;/head&gt;<br/>
	    &lt;body&gt;<br/>
	        &lt;header&gt;<br/>
	            &lt;div class=&quot;content-wrapper&quot;&gt;<br/>
	                &lt;div class=&quot;float-left&quot;&gt;<br/>
	                    &lt;p class=&quot;site-title&quot;&gt;@Html.ActionLink(&quot;Contact Manager&quot;, &quot;Index&quot;, &quot;Home&quot;)&lt;/p&gt;<br/>              
	                &lt;/div&gt;<br/>
	            &lt;/div&gt;<br/>
	        &lt;/header&gt;<br/>
	        &lt;div id=&quot;body&quot;&gt;<br/>
	            @RenderSection(&quot;featured&quot;, required: false)<br/>
	            &lt;section class=&quot;content-wrapper main-content clear-fix&quot;&gt;<br/>
	                @RenderBody()<br/>
	            &lt;/section&gt;<br/>
	        &lt;/div&gt;<br/>
	        &lt;footer&gt;<br/>
	            &lt;div class=&quot;content-wrapper&quot;&gt;<br/>
	                &lt;div class=&quot;float-left&quot;&gt;<br/>
	                    &lt;p&gt;&amp;copy; @DateTime.Now.Year - Contact Manager&lt;/p&gt;<br/>
	                &lt;/div&gt;<br/>
	            &lt;/div&gt;<br/>
	        &lt;/footer&gt;<br/><br/>
	    	@Scripts.Render("~/bundles/jquery")<br/>
	    	@RenderSection("scripts", required: false)
	    &lt;/body&gt;<br/>
	    &lt;/html&gt;
	

### Run the application locally

1. Press CTRL+F5 to run the application.
The application home page appears in the default browser.<br/>

	![To Do List home page][rxzz]

This is all you need to do for now to create the application that you'll deploy to Windows Azure. Later you'll add database functionality.

<h2><a name="bkmk_deploytowindowsazure1"></a>Deploy the application to Windows Azure</h2>

5. In Visual Studio, right-click the project in **Solution Explorer** and select **Publish** from the context menu.<br/>

<<<<<<< HEAD
	![Publish in project context menu][PublishVSSolution]<br/>

	The **Publish Web** wizard opens.

=======
5. In Visual Studio, right-click the project in **Solution Explorer** and select **Publish** from the context menu.<br/>
![Publish in project context menu][PublishVSSolution]<br/>
The **Publish Web** wizard opens.
>>>>>>> 5d564f8c
6. In the **Profile** tab of the **Publish Web** wizard, click **Import**.<br/>

	![Import publish settings][ImportPublishSettings]

	The **Import Publish Profile** dialog box appears.

1. If you have not previously added your Windows Azure subscription in Visual Studio, perform the following steps. In these steps you add your subscription so that the drop-down list under **Import from a Windows Azure web site** will include your web site.

    a. In the **Import Publish Profile** dialog box, click **Add Windows Azure subscription**.<br/> 
    
	![add win az sub](../Media/rzAddWAsub.png)
    
	b. In the **Import Windows Azure Subscriptions** dialog box, click **Download subscription file**.<br/>
    
	![download sub](../Media/rzDownLoad.png)
    
	c. In your browser window, save the *.publishsettings* file.<br/>
    
	![download pub file](../Media/rzDown2.png)
    
	<div chunk="../../shared/chunks/publishsettingsFileWarningChunk.md" />
    
	d. In the **Import Windows Azure Subscriptions** dialog box, click **Browse** and navigate to the *.publishsettings* file.<br/>
    
	![download sub](../Media/rzDownLoad.png)
    
	e. Click **Import**.<br/>
    
	![import](../Media/rzImp.png)

7. In the **Import Publish Profile** dialog box, select **Import from a Windows Azure web site**, select your web site from the drop-down list, and then click **OK**.<br/>

	![Import Publish Profile][ImportPublishProfile]

8. In the **Connection** tab, click **Validate Connection** to make sure that the settings are correct.<br/>

	![Validate connection][ValidateConnection]<br/>

9. When the connection has been validated, a green check mark is shown next to the **Validate Connection** button.<br/>

	![connection successful icon and Next button in Connection tab][firsdeploy007]

10. You can accept all of the default settings on this page.  You are deploying a Release build configuration and you don't need to delete files at the destination server. The **UsersContext (DefaultConnection)** entry under **Databases** comes from the *UsersContext:DbContext* class which uses the DefaultConnection string. <br/>

	Click **Next**.<br/>

	![connection successful icon and Next button in Connection tab][rxPWS]

12. In the **Preview** tab, click **Start Preview**.<br/>

	The tab displays a list of the files that will be copied to the server. Displaying the preview isn't required to publish the application but is a useful function to be aware of. In this case, you don't need to do anything with the list of files that is displayed. The next time you publish, only the files that have changed will be in the preview list.<br/>

	![StartPreview button in the Preview tab][firsdeploy009]<br/>

12. Click **Publish**.<br/>

	Visual Studio begins the process of copying the files to the Windows Azure server. The **Output** window shows what deployment actions were taken and reports successful completion of the deployment.

14. The default browser automatically opens to the URL of the deployed site.<br/>

	The application you created is now running in the cloud.
	
	![To Do List home page running in Windows Azure][rxz2]

<h2><a name="bkmk_addadatabase"></a>Add a database to the application</h2>

Next, you'll update the MVC application to add the ability to display and update contacts and store the data in a database. The application will use the Entity Framework to create the database and to read and update data in the database.

### Add data model classes for the contacts

You begin by creating a simple data model in code.

1. In **Solution Explorer**, right-click the Models folder, click **Add**, and then **Class**.<br/>

	![Add Class in Models folder context menu][adddb001]

2. In the **Add New Item** dialog box, name the new class file *Contact.cs*, and then click **Add**.<br/>

	![Add New Item dialog box][adddb002]

3. Replace the contents of the Contacts.cs file with the following code.

		using System.Globalization;
		namespace ContactManager.Models
		{
    		public class Contact
   			{
        		public int ContactId { get; set; }
				public string Name { get; set; }
				public string Address { get; set; }
	        	public string City { get; set; }
				public string State { get; set; }
				public string Zip { get; set; }
				public string Email { get; set; }
				public string Twitter { get; set; }
				public string Self
        		{
            		get { return string.Format(CultureInfo.CurrentCulture,
				         "api/contacts/{0}", this.ContactId); }
            		set { }
        		}
    		}
		}

The **Contacts** class defines the data that you will store for each contact, plus a primary key, ContactID, that is needed by the database.

### Create web pages that enable app users to work with the contacts

The ASP.NET MVC the scaffolding feature can automatically generate code that performs create, read, update, and delete (CRUD) actions.

<h2><a name="bkmk_addcontroller"></a>Add a Controller and a view for the data</h2>

1. In **Solution Explorer**, expand the Controllers folder.

3. Build the project **(Ctrl+Shift+B)**. (You must build the project before using scaffolding mechanism.) <br/>

4. Right-click the Controllers folder and click **Add**, and then click **Controller**.<br/>

	![Add Controller in Controllers folder context menu][addcode001]<br/>

5. In the **Add Controller** dialog box, enter "HomeController" as your controller name. Set the **Scaffolding options Template** to  **MVC Controller with read/write actions and views, using Entity Framework**.

6. Select **Contact** as your model class and **&lt;New data context...>** as your data context class.

	![Add Controller dialog box][addcode002]<br/>

7. On the **New Data Context** dialog box, accept the default value *ContactManager.Models.ContactManagerContext*.

	<br/>![Add Controller dialog box][rxNewCtx]<br/>

8. Click **OK**, then click **Add** in the **Add Controller** dialog box.<br/>

9. On the **Add Controller** overwrite dialog, make sure all options are checked and click **OK**.

	![Add Controller message box][rxOverwrite] <br/>

	Visual Studio creates a controller methods and views for CRUD database operations for **Contact** objects.

## Enable Migrations, create the database, add sample data and a data initializer ##

The next task is to enable the [Code First Migrations](http://atlas.asp.net/mvc/tutorials/getting-started-with-ef-using-mvc/creating-an-entity-framework-data-model-for-an-asp-net-mvc-application "code first MVC") feature in order to create the database based on the data model you created.

1. In the **Tools** menu, select **Library Package Manager** and then **Package Manager Console**.

	![Package Manager Console in Tools menu][addcode008]

2. In the **Package Manager Console** window, enter the following command:<br/>

		enable-migrations -ContextTypeName ContactManagerContext

	<br/>![enable-migrations][rxE] <br/>
	
	You must specify the context type name (**ContactManagerContext**) because the project contains two [DbContext](http://msdn.microsoft.com/en-us/library/system.data.entity.dbcontext(v=VS.103).aspx) derived classes, the **ContactManagerContext** we just added and the **UsersContext**, which is used for the membership database. The **ContactManagerContext** class was added by the Visual Studio scaffolding wizard.<br/>
  
	The **enable-migrations** command creates a *Migrations* folder and it puts in that folder a *Configuration.cs* file that you can edit to configure Migrations. <br/>

2. In the **Package Manager Console** window, enter the following command:<br/>

		add-migration Initial

	The **add-migration Initial** command generates a class named **&lt;date_stamp&gt;Initial** that creates the database. The first parameter ( *Initial* ) is arbitrary and used to create the name of the file. You can see the new class files in **Solution Explorer**.<br/>

	In the **Initial** class, the **Up** method creates the Contacts table, and the **Down** method (used when you want to return to the previous state) drops it.<br/>

3. Right-click the Migrations folder and open the **Configuration.cs** file. 

4. Add the following namespaces. 

    	 using ContactManager.Models;

5. Replace the *Seed* method with the following code:
		
        protected override void Seed(ContactManager.Models.ContactManagerContext context)
        {
            context.Contacts.AddOrUpdate(p => p.Name,
               new Contact
               {
                   Name = "Debra Garcia",
                   Address = "1234 Main St",
                   City = "Redmond",
                   State = "WA",
                   Zip = "10999",
                   Email = "debra@example.com",
                   Twitter = "debra_example"
               },
                new Contact
                {
                    Name = "Thorsten Weinrich",
                    Address = "5678 1st Ave W",
                    City = "Redmond",
                    State = "WA",
                    Zip = "10999",
                    Email = "thorsten@example.com",
                    Twitter = "thorsten_example"
                },
                new Contact
                {
                    Name = "Yuhong Li",
                    Address = "9012 State st",
                    City = "Redmond",
                    State = "WA",
                    Zip = "10999",
                    Email = "yuhong@example.com",
                    Twitter = "yuhong_example"
                },
                new Contact
                {
                    Name = "Jon Orton",
                    Address = "3456 Maple St",
                    City = "Redmond",
                    State = "WA",
                    Zip = "10999",
                    Email = "jon@example.com",
                    Twitter = "jon_example"
                },
                new Contact
                {
                    Name = "Diliana Alexieva-Bosseva",
                    Address = "7890 2nd Ave E",
                    City = "Redmond",
                    State = "WA",
                    Zip = "10999",
                    Email = "diliana@example.com",
                    Twitter = "diliana_example"
                }
                );
        }

	This code above will initialize the database with the contact information. For more information on seeding the database, see [Debugging Entity Framework (EF) DBs](http://blogs.msdn.com/b/rickandy/archive/2013/02/12/seeding-and-debugging-entity-framework-ef-dbs.aspx).


6. In the **Package Manager Console** enter the command:

		update-database

	![Package Manager Console commands][addcode009]

	The **update-database** runs the first migration which creates the database. By default, the database is created as a SQL Server Express LocalDB database. (Unless you have SQL Server Express installed, in which case the database is created using the SQL Server Express instance.)

7. Press CTRL+F5 to run the application. 

The application shows the seed data and provides edit, details and delete links.

<br/>![MVC view of data][rxz3]

<h2><a name="bkmk_addview"></a>Edit the View</h2>

1. Expand the Views\Home folder and open the Index.cshtml file.
	
	<!--<br/>![Modify index.cshtml in views\home folder context menu][addcode004]-->

2. Replace the contents of the file with the following code.

		@model IEnumerable<ContactManager.Models.Contact>
		@{
		    ViewBag.Title = "Home";
		}
		@section Scripts {
		    @Scripts.Render("~/bundles/knockout")
		    <script type="text/javascript">
		        function ContactsViewModel() {
		            var self = this;
		            self.contacts = ko.observableArray([]);
		            self.addContact = function () {
		                $.post("api/contacts",
		                    $("#addContact").serialize(),
		                    function (value) {
		                        self.contacts.push(value);
		                    },
		                    "json");
		            }
		            self.removeContact = function (contact) {
		                $.ajax({
		                    type: "DELETE",
		                    url: contact.Self,
		                    success: function () {
		                        self.contacts.remove(contact);
		                    }
		                });
		            }

		            $.getJSON("api/contacts", function (data) {
		                self.contacts(data);
		            });
		        }
		        ko.applyBindings(new ContactsViewModel());	
		</script>
		}
		<ul id="contacts" data-bind="foreach: contacts">
		    <li class="ui-widget-content ui-corner-all">
		        <h1 data-bind="text: Name" class="ui-widget-header"></h1>
		        <div><span data-bind="text: $data.Address || 'Address?'"></span></div>
		        <div>
		            <span data-bind="text: $data.City || 'City?'"></span>,
		            <span data-bind="text: $data.State || 'State?'"></span>
		            <span data-bind="text: $data.Zip || 'Zip?'"></span>
		        </div>
		        <div data-bind="if: $data.Email"><a data-bind="attr: { href: 'mailto:' + Email }, text: Email"></a></div>
		        <div data-bind="ifnot: $data.Email"><span>Email?</span></div>
		        <div data-bind="if: $data.Twitter"><a data-bind="attr: { href: 'http://twitter.com/' + Twitter }, text: '@@' + Twitter"></a></div>
		        <div data-bind="ifnot: $data.Twitter"><span>Twitter?</span></div>
		        <p><a data-bind="attr: { href: Self }, click: $root.removeContact" class="removeContact ui-state-default ui-corner-all">Remove</a></p>
		    </li>
		</ul>
		<form id="addContact" data-bind="submit: addContact">
		    <fieldset>
		        <legend>Add New Contact</legend>
		        <ol>
		            <li>
		                <label for="Name">Name</label>
		                <input type="text" name="Name" />
		            </li>
		            <li>
		                <label for="Address">Address</label>
		                <input type="text" name="Address" >
		            </li>
		            <li>
		                <label for="City">City</label>
		                <input type="text" name="City" />
		            </li>
		            <li>
		                <label for="State">State</label>
		                <input type="text" name="State" />
		            </li>
		            <li>
		                <label for="Zip">Zip</label>
		                <input type="text" name="Zip" />
		            </li>
		            <li>
		                <label for="Email">E-mail</label>
		                <input type="text" name="Email" />
		            </li>
		            <li>
		                <label for="Twitter">Twitter</label>
		                <input type="text" name="Twitter" />
		            </li>
		        </ol>
		        <input type="submit" value="Add" />
		    </fieldset>
		</form>

3. Right-click the Content folder and click **Add**, and then click **New Item...**.

	<br/><br/>![Add style sheet in Content folder context menu][addcode005]

4. In the **Add New Item** dialog box, enter **Style** in the upper right search box and then select **Style Sheet**.
	<br/>![Add New Item dialog box][rxStyle]

5. Name the file Contacts.css and click **Add**. Replace the contents of the file with the following code.
    
        .column {
            float: left;
            width: 50%;
            padding: 0;
            margin: 5px 0;
        }
        form ol {
            list-style-type: none;
            padding: 0;
            margin: 0;
        }
        form li {
            padding: 1px;
            margin: 3px;
        }
        form input[type="text"] {
            width: 100%;
        }
        #addContact {
            width: 300px;
            float: left;
            width:30%;
        }
        #contacts {
            list-style-type: none;
            margin: 0;
            padding: 0;
            float:left;
            width: 70%;
        }
        #contacts li {
            margin: 3px 3px 3px 0;
            padding: 1px;
            float: left;
            width: 300px;
            text-align: center;
            background-image: none;
            background-color: #F5F5F5;
        }
        #contacts li h1
        {
            padding: 0;
            margin: 0;
            background-image: none;
            background-color: Orange;
            color: White;
            font-family: Trebuchet MS, Tahoma, Verdana, Arial, sans-serif;
        }
        .removeContact, .viewImage
        {
            padding: 3px;
            text-decoration: none;
        }

6. Expand the App\_Start folder and open the BundleConfig.cs file.

	<!--<br/>![Modify BundleConfig.cs in App_Start folder context menu][addcode007]-->

7. Add the following statement to register the [Knockout](http://knockoutjs.com/index.html "KO") plugin.

		bundles.Add(new ScriptBundle("~/bundles/knockout").Include(
		            "~/Scripts/knockout-{version}.js"));
	This sample using knockout to simplify dynamic JavaScript code that handles the screen templates.

8. Modify the contents/css entry to register the contacts.css style sheet. Change the following line:

        bundles.Add(new StyleBundle("~/Content/css").Include("~/Content/site.css"));
To:

        bundles.Add(new StyleBundle("~/Content/css").Include(
                    "~/Content/site.css",
                    "~/Content/contacts.css"));

<h2><a name="bkmk_addwebapi"></a>Add a controller for the Web API Restful interface</h2>

1. In **Solution Explorer**, right-click Controllers and click **Add** and then **Controller....** 

4. In the **Add Controller** dialog box, enter "ContactsController" as your controller name, select the **API controller with read/write actions, using Entity Framework** template. 

5. In **Model Class** select *Contact (ContactManager.Models)* and in **Data Context Class** select *ContactManagerContext (ContactManager.Models)*.

	<br/>![Add API controller][rxAddApiController]<br/>

6. Click **Add**.

### Run the application locally

1. Press CTRL+F5 to run the application.<br/>

	![Index page][intro001]

2. Enter a contact and click **Add**. The app returns to the home page and displays the contact you entered.<br/>

	![Index page with to-do list items][addwebapi004]

3. In the browser, append /api/contacts to the URL.

	The resulting URL will resemble http://localhost:1234/api/contacts. The RESTful web API you added returns the stored contacts.<br/> FireFox and Chrome will display the data in XML format.

	<br/>![Index page with to-do list items][rxFFchrome]<br/>

	IE will prompt you to open or save the contacts.

	![Web API save dialog][addwebapi006]<br/>
	
	You can open the returned contacts in notepad or a browser.
	
	This output can be consumed by another application such as mobile web page or application.<br/>

	![Web API save dialog][addwebapi007]

<h2><a name="xsrf"></a><span class="short-header">XSRF</span>Add XSRF Protection</h2>

Cross-site request forgery (also known as XSRF or CSRF) is an attack against web-hosted applications whereby a malicious web site can influence the interaction between a client browser and a web site trusted by that browser. These attacks are made possible because web browsers will send authentication tokens automatically with every request to a web site. The canonical example is an authentication cookie, such as ASP.NET’s Forms Authentication ticket. However, web sites which use any persistent authentication mechanism (such as Windows Authentication, Basic, and so forth) can be targeted by these attacks.

An XSRF attack is distinct from a phishing attack. Phishing attacks require interaction from the victim. In a phishing attack, a malicious web site will mimic the target web site, and the victim is fooled into providing sensitive information to the attacker. In an XSRF attack, there is often no interaction necessary from the victim. Rather, the attacker is relying on the browser automatically sending all relevant cookies to the destination web site.

For more information, see the [Open Web Application Security Project](https://www.owasp.org/index.php/Main_Page) (OWASP) [XSRF](https://www.owasp.org/index.php/Cross-Site_Request_Forgery_(CSRF)).

1. In **Solution Explorer**, right click **Filters** and click **Add** and then click **Class**.

2. Name the file *ValidateHttpAntiForgeryTokenAttribute.cs* and add the following code:

        using System;
        using System.Collections.Generic;
        using System.Linq;
        using System.Net;
        using System.Net.Http;
        using System.Web.Helpers;
        using System.Web.Http.Controllers;
        using System.Web.Http.Filters;
        using System.Web.Mvc;

        namespace ContactManager.Filters
        {
            public class ValidateHttpAntiForgeryTokenAttribute : AuthorizationFilterAttribute
            {
                public override void OnAuthorization(HttpActionContext actionContext)
                {
                    HttpRequestMessage request = actionContext.ControllerContext.Request;
                    try
                    {
                        if (IsAjaxRequest(request))
                        {
                            ValidateRequestHeader(request);
                        }
                        else
                        {
                            AntiForgery.Validate();
                        }
                    }
                    catch (HttpAntiForgeryException e)
                    {
                        actionContext.Response = request.CreateErrorResponse(HttpStatusCode.Forbidden, e);
                    }
                }
                private bool IsAjaxRequest(HttpRequestMessage request)
                {
                    IEnumerable<string> xRequestedWithHeaders;
                    if (request.Headers.TryGetValues("X-Requested-With", out xRequestedWithHeaders))
                    {
                        string headerValue = xRequestedWithHeaders.FirstOrDefault();
                        if (!String.IsNullOrEmpty(headerValue))
                        {
                            return String.Equals(headerValue, "XMLHttpRequest", StringComparison.OrdinalIgnoreCase);
                        }
                    }

                    return false;
                }

                private void ValidateRequestHeader(HttpRequestMessage request)
                {
                    string cookieToken = String.Empty;
                    string formToken = String.Empty;
					IEnumerable<string> tokenHeaders;
                    if (request.Headers.TryGetValues("RequestVerificationToken", out tokenHeaders))
                    {
                        string tokenValue = tokenHeaders.FirstOrDefault();
                        if (!String.IsNullOrEmpty(tokenValue))
                        {
                            string[] tokens = tokenValue.Split(':');
                            if (tokens.Length == 2)
                            {
                                cookieToken = tokens[0].Trim();
                                formToken = tokens[1].Trim();
                            }
                        }
                    }

                    AntiForgery.Validate(cookieToken, formToken);
                }
            }
        }

1. You can add the **[ValidateHttpAntiForgeryToken]** attribute to the **ContactsController** to protect it from XSRF threats. A better approach is to add the **ValidateHttpAntiForgeryToken** attribute globally to the *App_Start\WebApiConfig.cs* file as shown below:
  
        public static class WebApiConfig
        {
            public static void Register(HttpConfiguration config)
            {
                config.Routes.MapHttpRoute(
                    name: "DefaultApi",
                    routeTemplate: "api/{controller}/{id}",
                    defaults: new { id = RouteParameter.Optional }
                );

                GlobalConfiguration.Configuration.Filters.Add(new ValidateHttpAntiForgeryTokenAttribute());
                //config.EnableQuerySupport();
            }
        }


<h2><a name="bkmk_deploydatabaseupdate"></a>Publish the application update to Windows Azure and SQL Database</h2>

To publish the application, you repeat the procedure you followed earlier.

1. In **Solution Explorer**, right click the project and select **Publish**.

	<br/>![Publish][rxP]<br/><br/>

5. Click the **Settings** tab.

	![Settings tab of Publish Web wizard][rxz4]<br/>

1. Under **ContactsManagerContext(ContactsManagerContext)**, click the **v** icon to change *Remote connection string* to the connection string for the contact database.

6. The remote connection string box for the **ContactsManagerContext(ContactsManagerContext)** database now contains the SQL Database connection string that was provided in the *publishsettings* file. Click on the ellipsis (**...**) to see the *ContactDB* settings.<br/>

	<br/>![DB settings][rx22]<br/><br/>

7. Close the **Destination Connections String Dialog** and in the **Publish Web** dialog check the box for **Execute Code First Migrations (runs on application start)** for the **UsersContext(DefaultConnection)** database.<br/>

	![Settings tab of Publish Web wizard][rxz44]<br/>

1. You can click the **^** icon next to the **UsersContext(DefaultConnection)** database, that is the connection information for the membership database and we're not using it in this tutorial. A real application would require authentication and authorization, and you would use the membership database for that purpose. See [Deploy a Secure ASP.NET MVC application with OAuth, Membership and SQL Database](http://www.windowsazure.com/en-us/develop/net/tutorials/web-site-with-sql-database/) which is based on this tutorial and shows how to deploy a web application with the membership database.

1. Click **Next** and then click **Preview**. Visual Studio displays a list of the files that will be added or updated.

8. Click **Publish**.<br/>
After the deployment completes, the browser opens to the home page of the application.<br/>

	![Index page with no contacts][intro001]<br/>

	The Visual Studio publish process automatically configured the connection string in the deployed *Web.config* file to point to the SQL database. It also configured Code First Migrations to automatically upgrade the database to the latest version the first time the application accesses the database after deployment.

	As a result of this configuration, Code First created the database by running the code in the **Initial** class that you created earlier. It did this the first time the application tried to access the database after deployment.

9. Enter a contact as you did when you ran the app locally, to verify that database deployment succeeded.

When you see that the item you enter is saved and appears on the contact manager page, you know that it has been stored in the database.<br/>

	![Index page with contacts][addwebapi004]

The application is now running in the cloud, using SQL Database to store its data. After you finish testing the application in Windows Azure, delete it. The application is public and doesn't have a mechanism to limit access.

<h2><a name="nextsteps"></a>Next Steps</h2>

A real application would require authentication and authorization, and you would use the membership database for that purpose. The tutorial [Deploy a Secure ASP.NET MVC application with OAuth, Membership and SQL Database](http://www.windowsazure.com/en-us/develop/net/tutorials/web-site-with-sql-database/) is based on this tutorial and shows how to deploy a web application with the membership database.
<br/>
Another way to store data in a Windows Azure application is to use Windows Azure storage, which provide non-relational data storage in the form of blobs and tables. The following links provide more information on Web API, ASP.NET MVC and Window Azure.
 

* [.NET Multi-Tier Application Using Storage Tables, Queues, and Blobs](http://www.windowsazure.com/en-us/develop/net/tutorials/multi-tier-web-site/1-overview/).
* [Getting Started with Entity Framework using MVC][EFCodeFirstMVCTutorial]
* [Intro to ASP.NET MVC 4](http://www.asp.net/mvc/tutorials/mvc-4/getting-started-with-aspnet-mvc4/intro-to-aspnet-mvc-4)
* [Your First ASP.NET Web API](http://www.asp.net/web-api/overview/getting-started-with-aspnet-web-api/tutorial-your-first-web-api)


This tutorial and the sample application was written by [Rick Anderson](http://blogs.msdn.com/b/rickandy/) (Twitter [@RickAndMSFT](https://twitter.com/RickAndMSFT)) with assistance from Tom Dykstra, Tom FitzMacken and Barry Dorrans (Twitter [@blowdart](https://twitter.com/blowdart)). 

Please leave feedback on what you liked or what you would like to see improved, not only about the tutorial itself but also about the products that it demonstrates. Your feedback will help us prioritize improvements. We are especially interested in finding out how much interest there is in more automation for the process of configuring and deploying the membership database. 

<!-- bookmarks -->
[Add an OAuth Provider]: #addOauth
[Add Roles to the Membership Database]:#mbrDB
[Create a Data Deployment Script]:#ppd
[Update the Membership Database]:#ppd2
[setupdbenv]: #bkmk_setupdevenv
[setupwindowsazureenv]: #bkmk_setupwindowsazure
[createapplication]: #bkmk_createmvc4app
[deployapp1]: #bkmk_deploytowindowsazure1
[deployapp11]: #bkmk_deploytowindowsazure11
[adddb]: #bkmk_addadatabase
[addcontroller]: #bkmk_addcontroller
[addwebapi]: #bkmk_addwebapi
[deploy2]: #bkmk_deploydatabaseupdate

<!-- links -->
[WTEInstall]: http://go.microsoft.com/fwlink/?LinkID=208120
[MVC4Install_20012]: http://go.microsoft.com/fwlink/?LinkID=275131
[VS2012ExpressForWebInstall]: http://www.microsoft.com/web/gallery/install.aspx?appid=VWD11_BETA&prerelease=true
[windowsazure.com]: http://www.windowsazure.com
[WindowsAzureDataStorageOfferings]: http://social.technet.microsoft.com/wiki/contents/articles/data-storage-offerings-on-the-windows-azure-platform.aspx
[GoodFitForAzure]: http://msdn.microsoft.com/en-us/library/windowsazure/hh694036(v=vs.103).aspx
[NetAppWithSQLAzure]: http://www.windowsazure.com/en-us/develop/net/net-app-with-sql-azure
[MultiTierApp]: http://www.windowsazure.com/en-us/develop/net/tutorials/multi-tier-application/
[HybridApp]: http://www.windowsazure.com/en-us/develop/net/tutorials/hybrid-solution/
[SQLAzureHowTo]: https://www.windowsazure.com/en-us/develop/net/how-to-guides/sql-azure/
[SQLAzureDataMigration]: http://msdn.microsoft.com/en-us/library/windowsazure/hh694043(v=vs.103).aspx
[ASP.NETFormsAuth]: http://msdn.microsoft.com/en-us/library/windowsazure/hh508993.aspx
[CommonTasks]: http://windowsazure.com/develop/net/common-tasks/
[TSQLReference]: http://msdn.microsoft.com/en-us/library/windowsazure/ee336281.aspx
[SQLAzureGuidelines]: http://msdn.microsoft.com/en-us/library/windowsazure/ee336245.aspx
[SQLAzureDataMigrationBlog]: http://blogs.msdn.com/b/ssdt/archive/2012/04/19/migrating-a-database-to-sql-azure-using-ssdt.aspx
[SQLAzureConnPoolErrors]: http://blogs.msdn.com/b/adonet/archive/2011/11/05/minimizing-connection-pool-errors-in-sql-azure.aspx
[UniversalProviders]: http://nuget.org/packages/System.Web.Providers
[EFCodeFirstMVCTutorial]: http://www.asp.net/mvc/tutorials/getting-started-with-ef-using-mvc/creating-an-entity-framework-data-model-for-an-asp-net-mvc-application
[EFCFMigrations]: http://msdn.microsoft.com/en-us/library/hh770484

<!-- images-->
[rxE]: ../Media/rxE.png
[rx2]: ../Media/rx2.png
[rxP]: ../Media/rxP.png
[rx22]: ../Media/rx22.png
[rxFBapp]: ../Media/rxFBapp.png
[rxFB]: ../Media/rxFB.png
[rxFBt]: ../Media/rxFBt.png
[rxSTD]: ../Media/rxSTD.png
[rxUid]: ../Media/rxUid.png
[rxRoleID]: ../Media/rxRoleID.png
[rxUR]: ../Media/rxUR.png
[rxC2S]: ../Media/rxC2S.png
[rxGenScripts]: ../Media/rxGenScripts.png
[rx11]: ../Media/rx11.png
[rxAdv]: ../Media/rxAdv.png
[rx1]: ../Media/rx1.png
[rxd]: ../Media/rxd.png
[rxSettings]: ../Media/rxSettings.png
[rxD2]: ../Media/rxD2.png
[rxAddSQL2]: ../Media/rxAddSQL2.png
[rxc]: ../Media/rxc.png
[rx3]: ../Media/rx3.png
[rx4]: ../Media/rx4.png
[rx5]: ../Media/rx5.png
[rx6]: ../Media/rx6.png
[rx7]: ../Media/rx7.png
[rx8]: ../Media/rx8.png
[rx9]: ../Media/rx9.png
[rxa]: ../Media/rxa.png
[rxb]: ../Media/rxb.png
[rxSS]: ../Media/rxSS.png
[rxp2]: ../Media/rxp2.png
[rxp3]: ../Media/rxp3.png
[rxSSL]: ../Media/rxSSL.png
[rxS2]: ../Media/rxS2.png
[rxNOT]: ../Media/rxNOT.png
[rxNOT2]: ../Media/rxNOT2.png
[rxb2]: ../Media/rxb2.png
[rxz]: ../Media/rxz.png
[rxzz]: ../Media/rxzz.png
[rxz2]: ../Media/rxz2.png
[rxz3]: ../Media/rxz3.png
[rxStyle]: ../Media/rxStyle.png
[rxz4]: ../Media/rxz4.png
[rxz44]: ../Media/rxz44.png
[rzAddWAsub]: ../Media/rzAddWAsub.png
[rzDownLoad]: ../Media/rzDownLoad.png
[rzDown2]: ../Media/rzDown2.png
[rzImp]: ../Media/rzImp.png
[rx]: ../Media/rx.png
[rx]: ../Media/rx.png
[rx]: ../Media/rx.png
[rx]: ../Media/rx.png
[rx]: ../Media/rx.png

[rxCreateWSwithDB_2]: ../Media/rxCreateWSwithDB_2.png
[rxNewCtx]: ../Media/rxNewCtx.png
[rxCreateWSwithDB_2]: ../Media/rxCreateWSwithDB_2.png 
[rxPrevDB]: ../Media/rxPrevDB.png
[rxOverwrite]: ../Media/rxOverwrite.png
[rxWebConfig]: ../Media/rxWebConfig.png
[rxPWS]: ../Media/rxPWS.png
[rxNewCtx]: ../Media/rxNewCtx.png
[rxAddApiController]: ../Media/rxAddApiController.png
[rxFFchrome]: ../Media/rxFFchrome.png
[rxSettings]: ../Media/rxSettings.png
[intro001]: ../Media/dntutmobil-intro-finished-web-app.png
[setup001]: ../Media/dntutmobile-setup-run-sdk-setup-exe.png
[setup002]: ../Media/dntutmobile-setup-web-pi.png
[setup003]: ../Media/dntutmobile-setup-azure-account-1.png
[rxWSnew]: ../Media/rxWSnew.png
[rxCreateWSwithDB]: ../Media/rxCreateWSwithDB.png
[setup006]: ../Media/dntutmobile-setup-azure-site-003.png
[setup007]: ../Media/dntutmobile-setup-azure-site-004.png
[setup008]: ../Media/dntutmobile-setup-azure-site-005.png
[setup009]: ../Media/dntutmobile-setup-azure-site-006.png
[newapp001]: ../Media/dntutmobile-createapp-001.png
[newapp002]: ../Media/dntutmobile-createapp-002.png
[newapp003]: ../Media/dntutmobile-createapp-003.png
[newapp004]: ../Media/dntutmobile-createapp-004.png
[newapp004.1]: ../Media/dntutmobile-createapp-004.1.png
[newapp004.2]: ../Media/dntutmobile-createapp-004.2.png
[newapp005]: ../Media/newapp005.png
[firsdeploy001]: ../Media/dntutmobile-deploy1-download-profile.png
[firsdeploy002]: ../Media/dntutmobile-deploy1-save-profile.png
[firsdeploy003]: ../Media/dntutmobile-deploy1-publish-001.png
[firsdeploy004]: ../Media/dntutmobile-deploy1-publish-002.png
[firsdeploy005]: ../Media/dntutmobile-deploy1-publish-003.png
[firsdeploy006]: ../Media/dntutmobile-deploy1-publish-004.png
[firsdeploy007]: ../Media/dntutmobile-deploy1-publish-005.png
[firsdeploy008]: ../Media/dntutmobile-deploy1-publish-006.png
[firsdeploy009]: ../Media/dntutmobile-deploy1-publish-007.png
[adddb001]: ../Media/dntutmobile-adddatabase-001.png
[adddb002]: ../Media/dntutmobile-adddatabase-002.png
[addcode001]: ../Media/dntutmobile-controller-add-context-menu.png
[addcode002]: ../Media/dntutmobile-controller-add-controller-dialog.png
[addcode002.1]: ../Media/dntutmobile-controller-002.1.png
[addcode003]: ../Media/dntutmobile-controller-add-controller-override-dialog.png
[addcode003.1]: ../Media/dntutmobile-controller-explorer-globalasas-file.png
[addcode004]: ../Media/dntutmobile-controller-modify-index-context.png
[addcode005]: ../Media/dntutmobile-controller-add-contents-context-menu.png
[addcode006]: ../Media/dntutmobile-controller-add-new-item-style-sheet.png
[addcode007]: ../Media/dntutmobile-controller-modify-bundleconfig-context.png
[addcode008]: ../Media/dntutmobile-migrations-package-manager-menu.png
[addcode009]: ../Media/dntutmobile-migrations-package-manager-console.png
[addwebapi001]: ../Media/dntutmobile-webapi-add-folder-context-menu.png
[addwebapi002]: ../Media/dntutmobile-webapi-add-controller-context-menu.png
[addwebapi003]: ../Media/dntutmobile-webapi-add-controller-dialog.png
[addwebapi004]: ../Media/dntutmobile-webapi-added-contact.png
[addwebapi005]: ../Media/dntutmobile-webapi-new-browser.png
[addwebapi006]: ../Media/dntutmobile-webapi-save-returned-contacts.png
[addwebapi007]: ../Media/dntutmobile-webapi-contacts-in-notepad.png
[lastdeploy001]: ../Media/dntutmobile-web-publish-settings.png
[rxf]: ../Media/rxf.png
[Add XSRF Protection]: #xsrf


[WebPIAzureSdk20NetVS12]: ../Media/WebPIAzureSdk20NetVS12.png
[rxf]: ../Media/rxf.png
[Add XSRF Protection]: #xsrf
[ClickWebSite]: ../Media/ClickWebSite.png
[CreateWebsite]: ../Media/CreateWebsite.png
[CreateWebsite]: ../Media/CreateWebsite.png
[DeployedWebSite]: ../Media/DeployedWebSite.png
[DownloadPublishProfile]: ../Media/DownloadPublishProfile.png
[ImportPublishSettings]: ../Media/ImportPublishSettings.png
[ImportPublishProfile]: ../Media/ImportPublishProfile.png
[InternetAppTemplate]: ../Media/InternetAppTemplate.png
[NewMVC4WebApp]: ../Media/NewMVC4WebApp.png
[NewVSProject]: ../Media/NewVSProject.png
[PublishOutput]: ../Media/PublishOutput.png
[PublishVSSolution]: ../Media/PublishVSSolution.png
[PublishWebSettingsTab]: ../Media/PublishWebSettingsTab.png
[PublishWebStartPreview]: ../Media/PublishWebStartPreview.png
[PublishWebStartPreviewOutput]: ../Media/PublishWebStartPreviewOutput.png
[SavePublishSettings]: ../Media/SavePublishSettings.png
[ValidateConnection]: ../Media/ValidateConnection.png
[ValidateConnectionSuccess]: ../Media/ValidateConnectionSuccess.png
[WebPIAzureSdk20NetVS12]: ../Media/WebPIAzureSdk20NetVS12.png
[WebSiteNew]: ../Media/WebSiteNew.png
<<<<<<< HEAD
[WebSiteStatusRunning]: ../Media/WebSiteStatusRunning.png
=======
[WebSiteStatusRunning]: ../Media/WebSiteStatusRunning.png


>>>>>>> 5d564f8c
<|MERGE_RESOLUTION|>--- conflicted
+++ resolved
@@ -51,11 +51,8 @@
 
 1. In the Web Platform Installer window, click **Install** and proceed with the installation.<br/>
 
-<<<<<<< HEAD
 	![Web Platform Installer - Windows Azure SDK for .NET][WebPIAzureSdk20NetVS12]<br/>
 
-=======
->>>>>>> 5d564f8c
 When the installation is complete, you have everything necessary to start developing.
 
 <h2><a name="bkmk_setupwindowsazure"></a>Set up the Windows Azure environment</h2>
@@ -89,16 +86,11 @@
 	![Create a New Web Site step of New Web Site - Create with Database wizard][rxz]<br/>
 
 6. Click the arrow that points to the right at the bottom of the box.
-<<<<<<< HEAD
 
 	The wizard advances to the **Database Settings** step.
 
-7. In the **Name** box, enter *ContactDB*. (See image below.)
-
-=======
-The wizard advances to the **Database Settings** step.
 7. In the **Name** box, enter *ContactDB*.
->>>>>>> 5d564f8c
+
 8. In the **Server** box, select **New SQL Database server**. Alternatively, if you previously created a SQL Server database, you can select that SQL Server from the dropdown control.
 
 9. Click the arrow that points to the right at the bottom of the box.<br/>
@@ -190,16 +182,10 @@
 
 5. In Visual Studio, right-click the project in **Solution Explorer** and select **Publish** from the context menu.<br/>
 
-<<<<<<< HEAD
 	![Publish in project context menu][PublishVSSolution]<br/>
 
 	The **Publish Web** wizard opens.
 
-=======
-5. In Visual Studio, right-click the project in **Solution Explorer** and select **Publish** from the context menu.<br/>
-![Publish in project context menu][PublishVSSolution]<br/>
-The **Publish Web** wizard opens.
->>>>>>> 5d564f8c
 6. In the **Profile** tab of the **Publish Web** wizard, click **Import**.<br/>
 
 	![Import publish settings][ImportPublishSettings]
@@ -1001,10 +987,4 @@
 [ValidateConnectionSuccess]: ../Media/ValidateConnectionSuccess.png
 [WebPIAzureSdk20NetVS12]: ../Media/WebPIAzureSdk20NetVS12.png
 [WebSiteNew]: ../Media/WebSiteNew.png
-<<<<<<< HEAD
 [WebSiteStatusRunning]: ../Media/WebSiteStatusRunning.png
-=======
-[WebSiteStatusRunning]: ../Media/WebSiteStatusRunning.png
-
-
->>>>>>> 5d564f8c
