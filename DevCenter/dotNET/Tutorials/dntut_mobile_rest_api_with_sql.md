# Mobile-friendly REST service using ASP.NET Web API and SQL Database 

This tutorial shows how to deploy an ASP.NET web application that uses the ASP.NET Web API to a Windows Azure Web Site by using the Publish Web wizard in Visual Studio 2010. If you prefer, you can follow the tutorial steps by using Visual Web Developer Express 2010, Visual Studio 2012 RC or Visual Studio 2012 for Web Express RC.

You can open a Windows Azure account for free, and if you don't already have Visual Studio 2010, the SDK automatically installs Visual Studio 2012 for Web Express. So you can start developing for Windows Azure entirely for free.

This tutorial assumes that you have no prior experience using Windows Azure. On completing this tutorial, you'll have a data-driven web application up and running in the cloud and using a cloud database.

You'll learn:

* How to enable your machine for Windows Azure development by installing the Windows Azure SDK.
* How to create a Visual Studio ASP.NET MVC 4 project and publish it to a Windows Azure Web Site.
* How to use the ASP.NET Web API to enable Restful API calls.
* How to use a SQL database to store data in Windows Azure.
* How to publish application updates to Windows Azure.

You'll build a simple contact list web application that is built on ASP.NET MVC 4 and uses the ADO.NET Entity Framework for database access. The following illustration shows the completed application:

![screenshot of website][intro001]

<div chunk="../../Shared/Chunks/create-account-and-websites-note.md" />

In this tutorial:

- [Set up the development environment][setupdbenv]
- [Set up the Windows Azure environment][setupwindowsazureenv]
- [Create an ASP.NET MVC 4 application][createapplication]
- [Deploy the application to Windows Azure][deployapp1]
- [Add a database to the application][adddb]
- [Add a Controller and a view for the data][addcontroller]
- [Add a Web API Restful interface][addwebapi]
- [Publish the application update to Windows Azure and SQL Database][deploy2]

<h2><a name="bkmk_setupdevenv"></a>Set up the development environment</h2>

To start, set up your development environment by installing the Windows Azure SDK for the .NET Framework. (If you already have Visual Studio or Visual Web Developer, the SDK isn't required for this tutorial. It will be required later if you follow the suggestions for further learning at the end of the tutorial.)

1. To install the Windows Azure SDK for .NET, click the button that corresponds to the version of Visual Studio you are using. If you don't have Visual Studio installed yet, use the Visual Studio 2012 button.<br/>
<a href="http://go.microsoft.com/fwlink/?LinkID=252834" class="site-arrowboxcta download-cta">Get Tools and SDK for Visual Studio 2012</a><br/>
<a href="http://go.microsoft.com/fwlink/?LinkID=252835" class="site-arrowboxcta download-cta">Get Tools and SDK for Visual Studio 2010</a>
2. When you are prompted to run or save WindowsAzureSDKForNet.exe, click Run.<br/>
![run the WindowsAzureSDKForNet.exe file][setup001]
3. In the Web Platform Installer window, click **Install** and proceed with the installation.<br/>
![Web Platform Installer - Windows Azure SDK for .NET][setup002]<br/>
4. If you are using Visual Studio 2010 or Visual Web Developer 2010 Express, install [Visual Studio 2010 Web Publish Update][WTEInstall] and [MVC 4][MVC4Install].

When the installation is complete, you have everything necessary to start developing

<h2><a name="bkmk_setupwindowsazure"></a>Set up the Windows Azure environment</h2>

Next, set up the Windows Azure environment by creating a Windows Azure Web Site and a SQL database.

### Create a web site and a SQL database in Windows Azure

The next step is to create the Windows Azure web site and the SQL database that your application will use.

Your Windows Azure Web Site will run in a shared hosting environment, which means it runs on virtual machines (VMs) that are shared with other Windows Azure clients. A shared hosting environment is a low-cost way to get started in the cloud. Later, if your web traffic increases, the application can scale to meet the need by running on dedicated VMs. If you need a more complex architecture, you can migrate to a Windows Azure Cloud Service. Cloud services run on dedicated VMs that you can configure according to your needs.

SQL Database is a cloud-based relational database service that is built on SQL Server technologies. The tools and applications that work with SQL Server also work with SQL Database.

1. In the Windows Azure Management Portal, click **New**.<br/>
![New button in Management Portal][setup004]
2. Click **Web Site**, and then click **Create with Database**.<br/>
![Create with Database link in Management Portal][setup005]<br/>
The **New Web Site - Create with Database** wizard opens. The Create with Database wizard enables you to create a web site and a database at the same time.
3. In the **New Web Site** step of the wizard, enter a string in the **URL** box to use as the unique URL for your application.<br/>The complete URL will consist of what you enter here plus the suffix that you see below the text box. The illustration shows "contactmanager", but if someone has already taken that URL you have to choose a different one.
4. In the **Database** drop-down list, choose **Create a new SQL database**.
5. In the **Region** drop-down list, choose the region that is closest to you.<br/>
This setting specifies which data center your VM will run in.
6. Click the arrow that points to the right at the bottom of the box.
![Create a New Web Site step of New Web Site - Create with Database wizard][setup006]<br/>
The wizard advances to the **Database Settings** step.
7. In the **Name** box, enter a name for your database.
8. In the **Server** box, select **New SQL Database server**.
9. Click the arrow that points to the right at the bottom of the box.<br/>
![Database Settings step of New Web Site - Create with Database wizard][setup007]<br/>
The wizard advances to the **Create a Server** step.
10. Enter an administrator name and password.
You aren't entering an existing name and password here. You're entering a new name and password that you're defining now to use later when you access the database.
11. In the **Region** box, choose the same region that you chose for the web site.
Keeping the web server and the database server in the same region gives you the best performance.
12. Make sure that **Allow Windows Azure Services to access the server** is selected.
This option is selected by default. It creates a firewall rule that allows your Windows Azure web site to access this database.
13. Click the check mark at the bottom of the box to indicate you're finished.
![Create a Server step of New Web Site - Create with Database wizard][setup008]<br/>
The Management Portal returns to the Web Sites page, and the **Status** column shows that the site is being created. After a while (typically less than a minute), the **Status** column shows that the site was successfully created. In the navigation bar at the left, the number of sites you have in your account appears next to the **Web Sites** icon, and the number of databases appears next to the **SQL Databases** icon.<br/>
![Web Sites page of Management Portal, website created][setup009]

<h2><a name="bkmk_createmvc4app"></a>Create an ASP.NET MVC 4 application</h2>

You have created a Windows Azure Web Site, but there is no content in it yet. Your next step is to create the Visual Studio web application project that you'll publish to Windows Azure.

### Create the project

1. Start Visual Studio 2010 .
2. From the **File** menu click **New** and select **Project**.<br/>![New Project in File menu][newapp001]
3. In the **New Project** dialog box, expand **Visual C#** and select **Web** under **Installed Templates** and then select **ASP.NET MVC 4 Web Application**.
3. In the **.NET Framework** make sure **.NET Framework 4** is selected.
4. Name the application **ContactManager** and click **OK**.<br/>
	![New Project dialog box][newapp002]
5. In the **New ASP.NET MVC 4 Project** dialog box, select the **Internet Application** template.
6. In the **View Engine** drop-down list make sure that **Razor** is selected, and then click **OK**.<br/>
	![New ASP.NET MVC 4 Project dialog box][newapp003]

### Set the page header and footer

First you will configure the initial layout and view elements for the application.

1. In **Solution Explorer**, expand the Views\Shared folder and open the \_Layout.cshtml file.<br/>![_Layout.cshtml in Solution Explorer][newapp004]
2. In the **&lt;title&gt;** element, change "My ASP.NET MVC Application" to "Contact Manager".

	    <head>
	        <meta charset="utf-8" />
	        <title>@ViewBag.Title - Contact Manager</title>
	        <link href="~/favicon.ico" rel="shortcut icon" type="image/x-icon" />
3. In the **&lt;header&gt;** element, change "your logo here." to "Contact Manager".

        <header>
            <div class="content-wrapper">
                <div class="float-left">
                    <p class="site-title">@Html.ActionLink("Contact Manager", "Index", "Home")</p>
                </div>

4. In the **&lt;header&gt;** element, remove following code.

        <div class="float-right">
            <section id="login">
                @Html.Partial("_LoginPartial")
            </section>
            <nav>
                <ul id="menu">
                    <li>@Html.ActionLink("Home", "Index", "Home")</li>
                    <li>@Html.ActionLink("About", "About", "Home")</li>
                    <li>@Html.ActionLink("Contact", "Contact", "Home")</li>
                </ul>
            </nav>
        </div>
5. In the **&lt;footer&gt;** element, change "My ASP.NET MVC Application" to "Contact Manager".

        <footer>
            <div class="content-wrapper">
                <div class="float-left">
                    <p>&copy; @DateTime.Now.Year - Contact Manager</p>
                </div>
6. In the **&lt;footer&gt;** element, remove following code.

        <div class="float-right">
            <ul id="social">
                <li><a href="http://facebook.com" class="facebook">Facebook</a></li>
                <li><a href="http://twitter.com" class="twitter">Twitter</a></li>
            </ul>
        </div>

7. Right-click the \_LoginPartial.cshtml file and click **Delete**.<br/>![Delete context menu for _logingpartial.cshtml][newapp004.1]
8. Expand the Views\Home folder and delete the About.cshtml and Contact.cshtml files.
9. Right-click the Account folder under views and click **Delete**.<br/>![Delete context menu for the accounts folder][newapp004.2]

### Run the application locally

Run the application locally to see the initial layout of the contact manager page.

1. Press CTRL+F5 to run the application.
The application home page appears in the default browser.<br/>
![To Do List home page][newapp005]

This is all you need to do for now to create the application that you'll deploy to Windows Azure. Later you'll add database functionality.

<h2><a name="bkmk_deploytowindowsazure1"></a>Deploy the application to Windows Azure</h2>

1. In your browser, open the Windows Azure Management Portal.
2. In the **Web Sites** tab, click the name of the site you created earlier.<br/>
![Contact manager application in Management Portal Web Sites tab][setup009]
3. Near the right corner of the window, click **Download publish profile**.<br/>
![Quickstart tab and Download Publishing Profile button][firsdeploy001]<br/>
This step downloads a file that contains all of the settings that you need in order to deploy an application to your Web Site. You'll import this file into Visual Studio so you don't have to enter this information manually.
4. Save the .publishsettings file in a folder that you can access from Visual Studio.<br/>
![saving the .publishsettings file][firsdeploy002]
5. In Visual Studio, right-click the project in **Solution Explorer** and select **Publish** from the context menu.<br/>
![Publish in project context menu][firsdeploy003]<br/>
The **Publish Web** wizard opens.
6. In the **Profile** tab of the **Publish Web** wizard, click **Import**.<br/>
![Import button in Publish Web wizard][firsdeploy004]
7. Select the .publishsettings file you downloaded earlier, and then click **Open**.<br/>
![Import Publish Settings dialog box][firsdeploy005]
8. In the **Connection** tab, click **Validate Connection** to make sure that the settings are correct.<br/>
![Connection tab of Publish Web wizard][firsdeploy006]<br/>
When the connection has been validated, a green check mark is shown next to the **Validate Connection** button.
9. Click **Next**.<br/>
![connection successful icon and Next button in Connection tab][firsdeploy007]
10. In the **Settings** tab, click **Next**.<br/>
You can accept all of the default settings on this page.  You are deploying a Release build configuration and you don't need to delete files at the destination server. The **DefaultConnection** entry under **Databases** is for the ASP.NET membership (log on) functionality built into the default MVC 4 project template. You aren't using that membership functionality for this tutorial, so you don't need to enter any settings for **DefaultConnection**.<br/>
![Settings tab of the Publish Web wizard][firsdeploy008]
12. In the **Preview** tab, click **Start Preview**.<br/>
The tab displays a list of the files that will be copied to the server. Displaying the preview isn't required to publish the application but is a useful function to be aware of. In this case, you don't need to do anything with the list of files that is displayed.<br/>
![StartPreview button in the Preview tab][firsdeploy009]<br/>
12. Click **Publish**.<br/>
Visual Studio begins the process of copying the files to the Windows Azure server.
13. The **Output** window shows what deployment actions were taken and reports successful completion of the deployment.
14. The default browser automatically opens to the URL of the deployed site.<br/>
The application you created is now running in the cloud.<br/>
![To Do List home page running in Windows Azure][newapp005]

<h2><a name="bkmk_addadatabase"></a>Add a database to the application</h2>

Next, you'll update the MVC application to add the ability to display and update contacts and store the data in a database. The application will use the Entity Framework to create the database and to read and update data in the database.

### Add data model classes for the contacts

You begin by creating a simple data model in code.

1. In **Solution Explorer**, right-click the Models folder, click **Add**, and then **Class**.<br/>
![Add Class in Models folder context menu][adddb001]

3. In the **Add New Item** dialog box, name the new class file Contact.cs, and then click **Add**.<br/>
![Add New Item dialog box][adddb002]
3. Replace the contents of the Contacts.cs file with the following code.

		using System.Globalization;
		namespace ContactManager.Models
		{
    		public class Contact
   			{
        		public int ContactId { get; set; }
				public string Name { get; set; }
				public string Address { get; set; }
	        	public string City { get; set; }
				public string State { get; set; }
				public string Zip { get; set; }
				public string Email { get; set; }
				public string Twitter { get; set; }
				public string Self
        		{
            		get { return string.Format(CultureInfo.CurrentCulture,
				         "api/contacts/{0}", this.ContactId); }
            		set { }
        		}
    		}
		}
The **Contacts** class defines the data that you want to store for each contact, plus a primary key, ContactID, that is needed by the database.
4. Expand the Models folder and delete the AccountModels.cs file.

### Create web pages that enable app users to work with the contacts

In ASP.NET MVC the scaffolding feature can automatically generate code that performs create, read, update, and delete actions.

<h2><a name="bkmk_addcontroller"></a>Add a Controller and a view for the data</h2>

1. In **Solution Explorer**, right-click Controllers and expand the folder.
2. Delete the AccountController.cs file.
3. Build the project. For example, you can press F6.<br/>
Visual Studio compiles the data model classes that you created and makes them available for the following steps that enable Code First Migrations and use MVC scaffolding.
4. Right-click the Controllers folder and click **Add**, and then click **Controller...**.<br/>
![Add Controller in Controllers folder context menu][addcode001]<br/>
5. In the **Add Controller** dialog box, enter "HomeController" as your controller name, and select the **MVC Controller with read/write actions and views, using Entity Framework** template.
6. Select **Contacts** as your model class and **&lt;New data context...>** as your data context class.<br/>
![Add Controller dialog box][addcode002]<br/>
7. On the **New Data Context** dialog box, click OK.<br/>
![Add Controller dialog box][addcode002.1]<br/>
8. On the **Add Controller** dialog box, and then click **Add**.<br/>
The MVC template created a default home page for your application, and you are replacing the default functionality with the contact list read and update functionality.<br/>
9. On the **Add Controller** overwrite dialog, make sure all options are checked and click **OK**.<br/>
![Add Controller message box][addcode003] <br/>
Visual Studio creates a controller and views for each of the four main database operations (create, read, update, delete) for **Contacts** objects.

## Enable Migrations, create the database, add sample data and a data initializer ##

The next task is to enable the Code First Migrations feature in order to create the database based on the data model you created.

1. In the **Tools** menu, select **Library Package Manager** and then **Package Manager Console**.<br/>
![Package Manager Console in Tools menu][addcode008]
2. In the **Package Manager Console** window, enter the following commands:<br/>

		enable-migrations
		add-migration Initial

	The **enable-migrations** command creates a Migrations folder and a **Configuration** class that the Entity Framework uses to control database updates.<br/>
	The **add-migration Initial** command generates a class named **Initial** that creates the database. You can see the new class files in **Solution Explorer**.<br/>
	In the **Initial** class, the **Up** method creates the Contacts table, and the **Down** method (used when you want to return to the previous state) drops it.<br/>
3. Right-click the Migrations folder and open the **Configuration.cs** file. 
4. Add the folloing to list of namespaces. 

    	 using ContactManager.Models;

5. Add the following code to the seed method.
		
		context.Contacts.AddOrUpdate(
		    p => p.Name,
		    new Contact { Name = "Debra Garcia", Address = "1234 Main St", City = "Redmond", State = "WA", Zip = "10999", Email = "debra@example.com", Twitter = "debra_example" },
		    new Contact { Name = "Thorsten Weinrich", Address = "5678 1st Ave W", City = "Redmond", State = "WA", Zip = "10999", Email = "thorsten@example.com", Twitter = "thorsten_example" },
		    new Contact { Name = "Yuhong Li", Address = "9012 State st", City = "Redmond", State = "WA", Zip = "10999", Email = "yuhong@example.com", Twitter = "yuhong_example" },
		    new Contact { Name = "Jon Orton", Address = "3456 Maple St", City = "Redmond", State = "WA", Zip = "10999", Email = "jon@example.com", Twitter = "jon_example" },
		    new Contact { Name = "Diliana Alexieva-Bosseva", Address = "7890 2nd Ave E", City = "Redmond", State = "WA", Zip = "10999", Email = "diliana@example.com", Twitter = "diliana_example" }
		    );

	This will define an initializer to provide sample contacts with which to seed the database.


6. In the **Package Manager Console** enter the command:<br/>

	update-database

	![Package Manager Console commands][addcode009]

	The **update-database** runs the first migration which creates the database. By default, the database is created as a SQL Server Express LocalDB database. (Unless you have SQL Server Express installed, in which case the database is created using the SQL Server Express instance.)

7. Build the solution by pressing F6.

Visual Studio compiles the data model classes that you created and makes them available for the following procedures that enable Code First Migrations and use MVC scaffolding.


<h2><a name="bkmk_addview"></a>Add a view for the data</h2>

1. Expand the Views\Shared folder and open the Index.cshtml file.<br/>![Modify index.cshtml in views\home folder context menu][addcode004]
2. Replace the contents of the file with the following code.

		@model IEnumerable<ContactManager.Models.Contact>

		@{
		    ViewBag.Title = "Home";
		}

		@section Scripts {
		    @Scripts.Render("~/bundles/knockout")
		    <script type="text/javascript">
		        function ContactsViewModel() {
		            var self = this;
		            self.contacts = ko.observableArray([]);
		            self.addContact = function () {
		                $.post("api/contacts",
		                    $("#addContact").serialize(),
		                    function (value) {
		                        self.contacts.push(value);
		                    },
		                    "json");
		            }
		            self.removeContact = function (contact) {
		                $.ajax({
		                    type: "DELETE",
		                    url: contact.Self,
		                    success: function () {
		                        self.contacts.remove(contact);
		                    }
		                });
		            }

		            $.getJSON("api/contacts", function (data) {
		                self.contacts(data);
		            });
		        }

		        ko.applyBindings(new ContactsViewModel());
		</script>
		}

		<ul id="contacts" data-bind="foreach: contacts">
		    <li class="ui-widget-content ui-corner-all">
		        <h1 data-bind="text: Name" class="ui-widget-header"></h1>
		        <div><span data-bind="text: $data.Address || 'Address?'"></span></div>
		        <div>
		            <span data-bind="text: $data.City || 'City?'"></span>,
		            <span data-bind="text: $data.State || 'State?'"></span>
		            <span data-bind="text: $data.Zip || 'Zip?'"></span>
		        </div>
		        <div data-bind="if: $data.Email"><a data-bind="attr: { href: 'mailto:' + Email }, text: Email"></a></div>
		        <div data-bind="ifnot: $data.Email"><span>Email?</span></div>
		        <div data-bind="if: $data.Twitter"><a data-bind="attr: { href: 'http://twitter.com/' + Twitter }, text: '@@' + Twitter"></a></div>
		        <div data-bind="ifnot: $data.Twitter"><span>Twitter?</span></div>
		        <p><a data-bind="attr: { href: Self }, click: $root.removeContact" class="removeContact ui-state-default ui-corner-all">Remove</a></p>
		    </li>
		</ul>

		<form id="addContact" data-bind="submit: addContact">
		    <fieldset>
		        <legend>Add New Contact</legend>
		        <ol>
		            <li>
		                <label for="Name">Name</label>
		                <input type="text" name="Name" />
		            </li>
		            <li>
		                <label for="Address">Address</label>
		                <input type="text" name="Address" >
		            </li>
		            <li>
		                <label for="City">City</label>
		                <input type="text" name="City" />
		            </li>
		            <li>
		                <label for="State">State</label>
		                <input type="text" name="State" />
		            </li>
		            <li>
		                <label for="Zip">Zip</label>
		                <input type="text" name="Zip" />
		            </li>
		            <li>
		                <label for="Email">E-mail</label>
		                <input type="text" name="Email" />
		            </li>
		            <li>
		                <label for="Twitter">Twitter</label>
		                <input type="text" name="Twitter" />
		            </li>
		        </ol>
		        <input type="submit" value="Add" />
		    </fieldset>
		</form>

3. Right-click the Content folder and click **Add**, and then click **New Item...**.<br/>![Add style sheet in Content folder context menu][addcode005]
4. In the **Add New Item** dialog box, expand C# and select Web under Installed Templates and then select **Style Sheet**.<br/>![Add New Item dialog box][addcode006]
5. Name the file **Contacts.css** and click **Add**. Replace the contents of the file with the following code.

		.column {
	    	float: left;
	    	width: 50%;
	    	padding: 0;
	    	margin: 5px 0;
		}

		form ol {
	    	list-style-type: none;
	    	padding: 0;
	    	margin: 0;
		}

		form li {
	    	padding: 1px;
	    	margin: 3px;
		}

		form input[type="text"] {
	    	width: 100%;
		}

		#addContact {
	    	width: 300px;
	    	float: left;
	    	width:30%;
		}

		#contacts {
	    	list-style-type: none;
	    	margin: 0;
	    	padding: 0;
	    	float:left;
	    	width: 70%;
		}

		#contacts li {
	    	margin: 3px 3px 3px 0;
	    	padding: 1px;
	    	float: left;
	    	width: 300px;
	    	text-align: center;
	    	background-image: none;
	    	background-color: #F5F5F5;
		}

		#contacts li h1
		{
	    	padding: 0;
	    	margin: 0;
	    	background-image: none;
	    	background-color: Orange;
	    	color: White;
	    	font-family: Trebuchet MS, Tahoma, Verdana, Arial, sans-serif;
		}

		.removeContact, .viewImage
		{
	   	 	padding: 3px;
	    	text-decoration: none;
		}

6. Expand the App\_Start folder and open the BundleConfig.cs file.<br/>![Modify BundleConfig.cs in App_Start folder context menu][addcode007]
7. Add the following statement to register the knockout plugin.

		bundles.Add(new ScriptBundle("~/bundles/knockout").Include(
		            "~/Scripts/knockout-2.0.0.js"));
	This sample using knockout to simplify dynamic JavaScript code that handles the screen templates.

8. Modify the contents/css entry to register the contacts.css style sheet.

        bundles.Add(new StyleBundle("~/Content/css").Include(
                    "~/Content/site.css",
                    "~/Content/contacts.css"));

<h2><a name="bkmk_addwebapi"></a>Add a Web API Restful interface</h2>

1. In **Solution Explorer**, right-click Controllers and click **Add**, and then click **New Folder**.<br/>
![Add new folder context menu][addwebapi001]
2. Enter "Apis" and the press the **Enter** key.
3. Right-click on the Apis folder and click **Add**, and then click **Controller...**.<br/>
![Add class in  folder context menu][addwebapi002]
4. In the **Add Controller** dialog box, enter "ContactsController" as your controller name, select the **API controller with empty read/write actions, using Entity Framework** template
5. In **Model Class** select Contact (ContactManager.Models) and it **Data Context Class** select ContactManagerContext (ContactManager.Models).
6. Click **Add**.<br/>![Add controller dialog box for web api][addwebapi003]
7. Right-click the App\_Start folder and click **Add**, and then click **Class**.
8. In the **Add New Item** dialog type WebApiConfig.cs and then click **Add**.
9. Replace the code with

		using System;
		using System.Collections.Generic;
		using System.Linq;
		using System.Web;
		using System.Web.Http;
		using ContactManager.Models;
		using System.Net.Http.Formatting;
		using System.Net.Http;

		namespace ContactManager
		{
		    public static class WebApiConfig
		    {
		        public static void Configure(HttpConfiguration config)
		        {
		            // Filters
		            config.Filters.Add(new QueryableAttribute());

		            config.Routes.MapHttpRoute(
		                name: "DefaultApi",
		                routeTemplate: "api/{controller}/{id}",
		                defaults: new { id = RouteParameter.Optional }
		            );
		        }
		    }
		}
	This defined the HTTP routing for the RESTful API call. When a
10. Open the RouteConfig.cs and remove the following code.

        routes.MapHttpRoute(
            name: "DefaultApi",
            routeTemplate: "api/{controller}/{id}",
            defaults: new { id = RouteParameter.Optional }
        );
<<<<<<< HEAD
11. Open Global.asax file and add the following line to the Appplication_Start method.
=======
11. Open Global.asax file and add the following line to the beginning of the Appplication_Start method.
>>>>>>> 28fcf0e7

		WebApiConfig.Configure(GlobalConfiguration.Configuration);

	The resulting code should read as follows:
 
	    public class MvcApplication : System.Web.HttpApplication
	    {
	         protected void Application_Start()
	         {
	             WebApiConfig.Configure(GlobalConfiguration.Configuration);
	 
	             AreaRegistration.RegisterAllAreas();
	 
	             FilterConfig.RegisterGlobalFilters(GlobalFilters.Filters);
	             RouteConfig.RegisterRoutes(RouteTable.Routes);
	             BundleConfig.RegisterBundles(BundleTable.Bundles);
	    
	        }
	    }


### Run the application locally

1. Press CTRL+F5 to run the application.<br/>
![Index page][intro001]
2. Enter a contact and click **Add**. The app returns to the home page and displays the contact you entered.<br/>
![Index page with to-do list items][addwebapi004]
3. Copy the URL from the address bar. Open a new browser window and paste the URL into the address bar and add /api/contacts to the URL.<br/>
![Index page with to-do list items][addwebapi005]<br/>
The RESTful web API you added returns the stored contacts.<br/>
![Web API save dialog][addwebapi006]<br/>
	You can open the returned contacts in notepad or a browser.
	This output can be consumed by another application such as mobile web page or application.<br/>
![Web API save dialog][addwebapi007]

<h2><a name="bkmk_deploydatabaseupdate"></a>Publish the application update to Windows Azure and SQL Database</h2>

To publish the application, you repeat the procedure you followed earlier, adding a step to configure database deployment.

1. In **Solution Explorer**, right click the project and select **Publish**.
2. In the **Publish Web** wizard, select the **Profile** tab.
3. Click **Import**.
4. Select the same .publishsettings file that you selected earlier.
You're importing the .publishsettings file again because it has the SQL Database connection string you need for configuring database publishing.
5. Click the **Settings** tab.
6. In the connection string box for the **Contacts** database, select the SQL Database connection string that was provided in the .publishsettings file.<br/>
7. Select **Apply Code First Migrations (runs on application start)**.<br/>
![Settings tab of Publish Web wizard][lastdeploy001]<br/>
(As was noted earlier, the **DefaultConnection** database is for the ASP.NET membership system. You are not using membership functionality in this tutorial, so you aren't configuring this database for deployment.)
8. Click **Publish**.<br/>
After the deployment completes, the browser opens to the home page of the application.<br/>
![Index page with no contacts][intro001]<br/>
The Visual Studio publish process automatically configured the connection string in the deployed Web.config file to point to the SQL database. It also configured Code First Migrations to automatically upgrade the database to the latest version the first time the application accesses the database after deployment.
As a result of this configuration, Code First created the database by running the code in the **Initial** class that you created earlier. It did this the first time the application tried to access the database after deployment.
9. Enter a contact as you did when you ran the app locally, to verify that database deployment succeeded.
When you see that the item you enter is saved and appears on the contact manager page, you know that it has been stored in the database.<br/>
![Index page with contacts][addwebapi004]

The application is now running in the cloud, using SQL Database to store its data.

<h2><a name="aspnetwindowsazureinfo"></a>Important Information about ASP.NET in Windows Azure Web Sites</h2>

Here are some things to be aware of when you plan and develop an ASP.NET application for Windows Azure Web Sites:

* The application must target ASP.NET 4.0 or earlier (not ASP.NET 4.5).
* The application runs in Integrated mode (not Classic mode).
* The application should not use Windows Authentication. Windows Authentication is usually not used as an authentication mechanism for Internet-based applications.
* In order to use provider-based features such as membership, profile, role manager, and session state, the application must use the ASP.NET Universal Providers (the [System.Web.Providers][UniversalProviders] NuGet package).
* If the applications writes to files, the files should be located in the application's content folder or one of its subfolders.

<h2><a name="nextsteps"></a>Next Steps</h2>

You've seen how to deploy a web application that implements RESTful web API to a Windows Azure Web Site. To learn more about how to configure, manage, and scale Windows Azure Web Sites, see the how-to topics on the [Common Tasks][CommonTasks] page.

Another way to store data in a Windows Azure application is to use Windows Azure Storage Services, which provides non-relational data storage in the form of blobs and tables. The Contact Manager application could have been designed to use Windows Azure Storage instead of SQL Database. For more information about both SQL Database and Windows Azure Storage, see [Data Storage Offerings on Windows Azure][WindowsAzureDataStorageOfferings].

To learn more about how to use SQL Database, see the following resources:

* [Data Migration to SQL Database: Tools and Techniques][SQLAzureDataMigration]
* [Migrating a Database to SQL Database using SSDT][SQLAzureDataMigrationBlog]
* [General Guidelines and Limitations (SQL Database)][SQLAzureGuidelines]
* [How to Use SQL Database][SQLAzureHowTo]
* [Transact-SQL Reference (SQL Database)][TSQLReference]
* [Minimizing Connection Pool errors in SQL Database][SQLAzureConnPoolErrors]

You might want to use the ASP.NET membership system in Windows Azure. For information about how to use either Windows Azure Storage or SQL Database for the membership database, see [Real World: ASP.NET Forms-Based Authentication Models for Windows Azure][ASP.NETFormsAuth].

To learn more about the Entity Framework and Code First Migrations, see the following resources:

* [Getting Started with Entity Framework using MVC][EFCodeFirstMVCTutorial]
* [Code First Migrations][EFCFMigrations]

<!-- bookmarks -->
[setupdbenv]: #bkmk_setupdevenv
[setupwindowsazureenv]: #bkmk_setupwindowsazure
[createapplication]: #bkmk_createmvc4app
[deployapp1]: #bkmk_deploytowindowsazure1
[adddb]: #bkmk_addadatabase
[addcontroller]: #bkmk_addcontroller
[addwebapi]: #bkmk_addwebapi
[deploy2]: #bkmk_deploydatabaseupdate

<!-- links -->
[WTEInstall]: http://go.microsoft.com/fwlink/?LinkID=208120
[MVC4Install]: http://www.asp.net/mvc/mvc4
[VS2012ExpressForWebInstall]: http://www.microsoft.com/web/gallery/install.aspx?appid=VWD11_BETA&prerelease=true
[windowsazure.com]: http://www.windowsazure.com
[WindowsAzureDataStorageOfferings]: http://social.technet.microsoft.com/wiki/contents/articles/data-storage-offerings-on-the-windows-azure-platform.aspx
[GoodFitForAzure]: http://msdn.microsoft.com/en-us/library/windowsazure/hh694036(v=vs.103).aspx
[NetAppWithSQLAzure]: http://www.windowsazure.com/en-us/develop/net/net-app-with-sql-azure
[MultiTierApp]: http://www.windowsazure.com/en-us/develop/net/tutorials/multi-tier-application/
[HybridApp]: http://www.windowsazure.com/en-us/develop/net/tutorials/hybrid-solution/
[SQLAzureHowTo]: https://www.windowsazure.com/en-us/develop/net/how-to-guides/sql-azure/
[SQLAzureDataMigration]: http://msdn.microsoft.com/en-us/library/windowsazure/hh694043(v=vs.103).aspx
[ASP.NETFormsAuth]: http://msdn.microsoft.com/en-us/library/windowsazure/hh508993.aspx
[CommonTasks]: http://windowsazure.com/develop/net/common-tasks/
[TSQLReference]: http://msdn.microsoft.com/en-us/library/windowsazure/ee336281.aspx
[SQLAzureGuidelines]: http://msdn.microsoft.com/en-us/library/windowsazure/ee336245.aspx
[SQLAzureDataMigrationBlog]: http://blogs.msdn.com/b/ssdt/archive/2012/04/19/migrating-a-database-to-sql-azure-using-ssdt.aspx
[SQLAzureConnPoolErrors]: http://blogs.msdn.com/b/adonet/archive/2011/11/05/minimizing-connection-pool-errors-in-sql-azure.aspx
[UniversalProviders]: http://nuget.org/packages/System.Web.Providers
[EFCodeFirstMVCTutorial]: http://www.asp.net/mvc/tutorials/getting-started-with-ef-using-mvc/creating-an-entity-framework-data-model-for-an-asp-net-mvc-application
[EFCFMigrations]: http://msdn.microsoft.com/en-us/library/hh770484

<!-- images-->
[intro001]: ../Media/dntutmobil-intro-finished-web-app.png
[setup001]: ../Media/dntutmobile-setup-run-sdk-setup-exe.png
[setup002]: ../Media/dntutmobile-setup-web-pi.png
[setup003]: ../Media/dntutmobile-setup-azure-account-1.png
[setup004]: ../Media/dntutmobile-setup-azure-site-001.png
[setup005]: ../Media/dntutmobile-setup-azure-site-002.png
[setup006]: ../Media/dntutmobile-setup-azure-site-003.png
[setup007]: ../Media/dntutmobile-setup-azure-site-004.png
[setup008]: ../Media/dntutmobile-setup-azure-site-005.png
[setup009]: ../Media/dntutmobile-setup-azure-site-006.png
[newapp001]: ../Media/dntutmobile-createapp-001.png
[newapp002]: ../Media/dntutmobile-createapp-002.png
[newapp003]: ../Media/dntutmobile-createapp-003.png
[newapp004]: ../Media/dntutmobile-createapp-004.png
[newapp004.1]: ../Media/dntutmobile-createapp-004.1.png
[newapp004.2]: ../Media/dntutmobile-createapp-004.2.png
[newapp005]: ../Media/dntutmobile-createapp-005.png
[firsdeploy001]: ../Media/dntutmobile-deploy1-download-profile.png
[firsdeploy002]: ../Media/dntutmobile-deploy1-save-profile.png
[firsdeploy003]: ../Media/dntutmobile-deploy1-publish-001.png
[firsdeploy004]: ../Media/dntutmobile-deploy1-publish-002.png
[firsdeploy005]: ../Media/dntutmobile-deploy1-publish-003.png
[firsdeploy006]: ../Media/dntutmobile-deploy1-publish-004.png
[firsdeploy007]: ../Media/dntutmobile-deploy1-publish-005.png
[firsdeploy008]: ../Media/dntutmobile-deploy1-publish-006.png
[firsdeploy009]: ../Media/dntutmobile-deploy1-publish-007.png
[adddb001]: ../Media/dntutmobile-adddatabase-001.png
[adddb002]: ../Media/dntutmobile-adddatabase-002.png
[addcode001]: ../Media/dntutmobile-controller-add-context-menu.png
[addcode002]: ../Media/dntutmobile-controller-add-controller-dialog.png
[addcode002.1]: ../Media/dntutmobile-controller-002.1.png
[addcode003]: ../Media/dntutmobile-controller-add-controller-override-dialog.png
[addcode003.1]: ../Media/dntutmobile-controller-explorer-globalasas-file.png
[addcode004]: ../Media/dntutmobile-controller-modify-index-context.png
[addcode005]: ../Media/dntutmobile-controller-add-contents-context-menu.png
[addcode006]: ../Media/dntutmobile-controller-add-new-item-style-sheet.png
[addcode007]: ../Media/dntutmobile-controller-modify-bundleconfig-context.png
[addcode008]: ../Media/dntutmobile-migrations-package-manager-menu.png
[addcode009]: ../Media/dntutmobile-migrations-package-manager-console.png
[addwebapi001]: ../Media/dntutmobile-webapi-add-folder-context-menu.png
[addwebapi002]: ../Media/dntutmobile-webapi-add-controller-context-menu.png
[addwebapi003]: ../Media/dntutmobile-webapi-add-controller-dialog.png
[addwebapi004]: ../Media/dntutmobile-webapi-added-contact.png
[addwebapi005]: ../Media/dntutmobile-webapi-new-browser.png
[addwebapi006]: ../Media/dntutmobile-webapi-save-returned-contacts.png
[addwebapi007]: ../Media/dntutmobile-webapi-contacts-in-notepad.png
[lastdeploy001]: ../Media/dntutmobile-web-publish-settings.png


<|MERGE_RESOLUTION|>--- conflicted
+++ resolved
@@ -533,11 +533,7 @@
             routeTemplate: "api/{controller}/{id}",
             defaults: new { id = RouteParameter.Optional }
         );
-<<<<<<< HEAD
-11. Open Global.asax file and add the following line to the Appplication_Start method.
-=======
 11. Open Global.asax file and add the following line to the beginning of the Appplication_Start method.
->>>>>>> 28fcf0e7
 
 		WebApiConfig.Configure(GlobalConfiguration.Configuration);
 
