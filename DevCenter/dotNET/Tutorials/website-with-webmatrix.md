--- conflicted
+++ resolved
@@ -8,7 +8,6 @@
 * How to import the Web site into WebMatrix and customize the web site to use one of the WebMatrix templates.
 * How to deploy the customized web site directly from WebMatrix to Windows Azure.
 
-<<<<<<< HEAD
 ### Create a Windows Azure account
 
 <div chunk="../../Shared/Chunks/create-azure-account.md" />
@@ -17,10 +16,7 @@
 
 <div chunk="../../Shared/Chunks/antares-iaas-signup.md" />
 
-## Create a Windows Azure web site
-=======
 ## Create a Web site from the Windows Azure portal
->>>>>>> 74978da4
 
 1. Login to the [Windows Azure Portal](http://manage.windowsazure.com).
 2. Click **New** at the bottom left of the Windows Azure portal.
