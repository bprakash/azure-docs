--- conflicted
+++ resolved
@@ -194,33 +194,6 @@
 your custom build automation. It can also be called from Process
 Template workflow activities in Visual Studio TFS Team Build.
 
-<<<<<<< HEAD
-1.  Install the [Windows Azure PowerShell Cmdlets][] (v0.6.0 or higher).
-    During the cmdlet setup phase choose to install as a snap-in. Note
-    that this officially supported version replaces the older version
-    offered through CodePlex, although the previous versions were numbered 2.x.x.
-
-2.  Start Windows Azure PowerShell using the Start menu. If you start in this way,
-    the Windows Azure PowerShell cmdlets will be loaded.
-
-3.  At the PowerShell prompt, verify that the PowerShell cmdlets are loaded
-    by typing the partial command Get-Azure and then pressing tab for statement
-    completion.
-
-    You should see various Windows Azure PowerShell commands.
-
-4.  Verify that you can connect to your Windows Azure subscription by
-    importing your subscription information from the .publishsettings file.
-
-    Import-AzurePublishSettingsFile -PublishSettingsFile c:\scripts\WindowsAzure\default.publishsettings
-
-    Then give the command
-
-    Get-AzureSubscription
-
-    This will display information about your subscription. Verify that everything is correct.
-
-=======
 1.  Install the [Windows Azure PowerShell Cmdlets][] (v0.6.1 or higher).
     During the cmdlet setup phase choose to install as a snap-in. Note
     that this officially supported version replaces the older version
@@ -246,7 +219,6 @@
 
     This will display information about your subscription. Verify that everything is correct.
 
->>>>>>> 318e78ae
 4.  Save the script template provided at the [end of this article][] to
     your scripts folder as
     c:\\scripts\\WindowsAzure\\**PublishCloudService.ps1**.
@@ -288,11 +260,7 @@
     **Example scenario 1:** continuous deployment to the staging
     environment of a service:
 
-<<<<<<< HEAD
-        PowerShell c:\scripts\windowsazure\PublishCloudService.ps1 –environment Staging -serviceName myhostedservice -storageAccountName myhostedservice -packageLocation c:\drops\app.publish\ContactManager.Azure.cspkg -cloudConfigLocation c:\drops\app.publish\ServiceConfiguration.Cloud.cscfg
-=======
         PowerShell c:\scripts\windowsazure\PublishCloudService.ps1 –environment Staging -serviceName myhostedservice -storageAccountName myhostedservice -packageLocation c:\drops\app.publish\ContactManager.Azure.cspkg -cloudConfigLocation c:\drops\app.publish\ServiceConfiguration.Cloud.cscfg -subscriptionDataFile c:\scripts\default.publishsettings
->>>>>>> 318e78ae
 
     This is typically followed up by test run verification and a VIP
     swap. The VIP swap can be done via the Windows Azure Management
@@ -301,11 +269,7 @@
     **Example scenario 2:** continuous deployment to the production
     environment of a dedicated test service
 
-<<<<<<< HEAD
-        PowerShell c:\scripts\windowsazure\PublishCloudService.ps1 –environment Production –enableDeploymentUpgrade 1 -serviceName myhostedservice -storageAccountName myhostedservice -packageLocation c:\drops\app.publish\ContactManager.Azure.cspkg -cloudConfigLocation c:\drops\app.publish\ServiceConfiguration.Cloud.cscfg
-=======
         PowerShell c:\scripts\windowsazure\PublishCloudService.ps1 –environment Production –enableDeploymentUpgrade 1 -serviceName myhostedservice -storageAccountName myhostedservice -packageLocation c:\drops\app.publish\ContactManager.Azure.cspkg -cloudConfigLocation c:\drops\app.publish\ServiceConfiguration.Cloud.cscfg -subscriptionDataFile c:\scripts\default.publishsettings
->>>>>>> 318e78ae
 
     **Remote Desktop:**
 
@@ -327,11 +291,7 @@
     Upload Remote Desktop certificates as a one-time setup step using
     the following cmdlet script:
 
-<<<<<<< HEAD
-        Add-Certificate -serviceName &lt;HOSTEDSERVICENAME&gt; -certificateToDeploy (get-item cert:\CurrentUser\MY\<THUMBPRINT>)
-=======
         Add-AzureCertificate -serviceName <HOSTEDSERVICENAME> -certToDeploy (get-item cert:\CurrentUser\MY\<THUMBPRINT>)
->>>>>>> 318e78ae
 
     For example:
 
@@ -608,29 +568,18 @@
 
 ### <a name="script"> </a>PublishCloudService.ps1 script template
 
-<<<<<<< HEAD
-Param(  $serviceName = "myCloudServiceName",
-        $storageAccountName = "myStorageAccountName",
-        $packageLocation = "c:\drops\myPackageFile.cspkg",
-        $cloudConfigLocation = "c:\drops\ServiceConfiguration.Cloud.cscfg",
-=======
 <pre>
 Param(  $serviceName = "",
         $storageAccountName = "",
         $packageLocation = "",
         $cloudConfigLocation = "",
->>>>>>> 318e78ae
         $environment = "Staging",
         $deploymentLabel = "ContinuousDeploy to $servicename",
         $timeStampFormat = "g",
         $alwaysDeleteExistingDeployments = 1,
         $enableDeploymentUpgrade = 1,
         $selectedsubscription = "default",
-<<<<<<< HEAD
-        $subscriptionDataFile = "C:\Scripts\default.publishsettings"
-=======
         $subscriptionDataFile = ""
->>>>>>> 318e78ae
      )
       
 
@@ -794,19 +743,11 @@
 }
 
 #configure powershell with Azure 1.7 modules
-<<<<<<< HEAD
-Get-ChildItem 'C:\Program Files (x86)\Microsoft SDKs\Windows Azure\PowerShell\*.psd1' | ForEach-Object {Import-Module $_}
-
-#configure powershell with publishsettings for your subscription
-$pubsettings = $subscriptionDataFile
-Import-AzurePublishSettingsFile -PublishSettingsFile $pubsettings
-=======
 Import-Module Azure
 
 #configure powershell with publishsettings for your subscription
 $pubsettings = $subscriptionDataFile
 Import-AzurePublishSettingsFile $pubsettings
->>>>>>> 318e78ae
 Set-AzureSubscription -CurrentStorageAccount $storageAccountName -SubscriptionName $selectedsubscription
 
 #set remaining environment variables for Azure cmdlets
@@ -826,11 +767,7 @@
 
 Write-Output "$(Get-Date –f $timeStampFormat) - Created Cloud Service with URL $deploymentUrl."
 Write-Output "$(Get-Date –f $timeStampFormat) - Azure Cloud Service deploy script finished."
-<<<<<<< HEAD
-
-=======
 </pre>
->>>>>>> 318e78ae
 
   [Continuous Delivery to Windows Azure by Using Team Foundation Service]: ./team-foundation-service.md
   [Step 1: Configure the Build Server]: #step1
