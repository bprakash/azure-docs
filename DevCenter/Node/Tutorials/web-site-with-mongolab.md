--- conflicted
+++ resolved
@@ -54,6 +54,7 @@
 ##Install modules and generate scaffolding
 
 In this section you will create a new Node application and use npm to add module packages. For the task-list application you will use the [Express] and [Mongoose] modules. The Express module provides a Model View Controller framework for node, while Mongoose is a driver for communicating with MongoDB.
+
 ###Install express and generate scaffolding
 
 1. From the command-line, change directories to the **tasklist** directory. If the **tasklist** directory does not exist, create it.
@@ -340,7 +341,6 @@
 
 <div class="dev-callout">
 <strong>Note</strong>
-<<<<<<< HEAD
 <p>If this is the first Windows Azure Web Site you have created, you must use the Windows Azure portal to deploy this application.</p>
 </div>
 
@@ -358,9 +358,6 @@
 <div class="dev-callout">
 <strong>Note</strong>
 <p>While the command-line tools were created primarily for Mac and Linux users, they are based on Node.js and should work on any system capable of running Node.</p>
-=======
-<p>These steps can also be performed by using the Windows Azure portal. For steps on using the Windows Azure portal to deploy a Node.js application, see <a href="/en-us/develop/nodejs/tutorials/create-a-website-(mac)/">Create and deploy a Node.js application to a Windows Azure Web Site</a>.</p>
->>>>>>> cee26e4a
 </div>
 
 ###Import publishing settings
