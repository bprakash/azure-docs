--- conflicted
+++ resolved
@@ -1,10 +1,6 @@
-<<<<<<< HEAD
-﻿<div chunk="../chunks/article-left-menu-ios.md" />
+<div chunk="../chunks/article-left-menu-ios.md" />
 
 # Build Realtime Apps with Mobile Services and Pusher
-=======
-﻿# Build Realtime Apps with Mobile Services and Pusher
->>>>>>> 2a8c76d0
 
 This topic shows you how can add realtime functionality to your mobile service application. When complete, mobile services will synchronise your todo list across all running instances of your app in realtime.
 
