--- conflicted
+++ resolved
@@ -7,21 +7,13 @@
 <li>
 <a href="#prerequisites">Prerequisites</a></li>
 <li><a href="#step1">Step 1 - Create a Java web application</a></li>
-<<<<<<< HEAD
-<li><a href="#step2">Step 2 - Provision the Java web application in Office 365</a></li>
-=======
 <li><a href="#step2">Step 2 - Provision the Java web application in Windows Azure Active Directory</a></li>
->>>>>>> c864dddf
 <li><a href="#step3">Step 3 - Protect the Java web application via WS-Federation and onboard the first customer</a></li>
 <li><a href="#step4">Step 4 - Configure the Java web application for single sign-on with multiple tenants</a></li>	<li><a href="#appendix">Appendix: Deploying to JBOSS on Solaris</a></li>
 
 <a name="overview"></a>
 ## Overview ##
-<<<<<<< HEAD
-This guide provides instructions for creating a Java web application and configuring it to leverage Windows Azure Active Directory to accept Office 365 users. 
-=======
 This guide provides instructions for creating a Java web application and configuring it to leverage Windows Azure Active Directory. 
->>>>>>> c864dddf
 
 Imagine the following scenario:
 
@@ -35,24 +27,14 @@
 
 Awesome Computers wants to provide their users (employees) with the access to the Fabrikam's Java application. After some deliberation, both parties agree to utilize the web single sign-on approach, also called identity federation with the end result being that Awesome Computers' users will be able to access Fabrikam's Java application in exactly the same way they access Office 365 applications. 
 
-<<<<<<< HEAD
-This web single sign-on method is made possible with the help of the Windows Azure Active Directory, which is built into Office 365. Windows Azure Active Directory provides Office 365 tenants with directory, authentication, and authorization services, including a Security Token Service (STS). 
-
-With the web single sign-on approach, Awesome Computers will provide single sign-on access to their users through a federated mechanism that relies on an STS. Since Awesome Computers does not have its own STS, they will rely on the STS in their Office 365 tenant provided by Windows Azure Active Directory.
-=======
 This web single sign-on method is made possible with the help of the Windows Azure Active Directory, which is also used by Office 365. Windows Azure Active Directory provides directory, authentication, and authorization services, including a Security Token Service (STS). 
 
 With the web single sign-on approach, Awesome Computers will provide single sign-on access to their users through a federated mechanism that relies on an STS. Since Awesome Computers does not have its own STS, they will rely on the STS provided by Windows Azure Active Directory that was provisioned for them when they acquired Office 365.
->>>>>>> c864dddf
 
 In the instructions provided in this guide, we will play the roles of both Fabrikam and Awesome Computers and recreate this scenario by performing the following tasks: 
 
 - Create a simple Java application (performed by Fabrikam)
-<<<<<<< HEAD
-- Provision a Java web application in Office 365 (performed by Awesome Computers).
-=======
 - Provision a Java web application in Windows Azure Active Directory (performed by Awesome Computers)
->>>>>>> c864dddf
 
 	**Note:** As part of this step, Awesome Computers must in turn be provisioned by the Fabrikam as a customer of their Java application. Basically, Fabrikam needs to know that users from the Office 365 tenant with the domain **awesomecomputers.onmicrosoft.com** should be granted access to their Java application.
 - Protect the Java application with WS-Federation and onboard the first customer (performed by Fabrikam)
@@ -60,11 +42,7 @@
 
 **Assets**
 
-<<<<<<< HEAD
-This guide is available together with several code samples and scripts that can help you with some of the most time-consuming tasks. All materials are available at [Azure Active Directory SSO for Java](https://github.com/WindowsAzure/azure-sdk-for-java-samples) for you to study and modify to fit your environment. 
-=======
 This guide is available together with several code samples and scripts that can help you with some of the most time-consuming tasks. All materials are available at [Azure Active Directory SSO for .Net](https://github.com/WindowsAzure/azure-sdk-for-net-samples) for you to study and modify to fit your environment. 
->>>>>>> c864dddf
 
 <a name="prerequisites"></a>
 ## Prerequisites ##
@@ -189,18 +167,6 @@
 		----
 		9a822147-348b-4e0e-8edf-899fe8c117d4
 
-<<<<<<< HEAD
-*Note:* Make sure to record this value. This identifier will be the AppPrincipalId used in further steps in this guide when provisioning this Jav web applicaiton in Office 365. 
-
-<a name="step2"></a>
-## Step 2 - Provision the Java web application in Office 365 ##
-
-Instructions in this step demonstrate how you can provision the Java web application in the Office 365 tenant. In our scenario, this step is performed by Awesome Computers.  Then Awesome Computers provides the application owner (Fabrikam) with the data Fabrikam needs in order to set up single sign-on access for Awesome Computers's users. 
-
-Note: If you don’t have access to an Office 365 tenant, you can obtain one by applying for a FREE TRIAL subscription on the [Office 365’s Sign-up page](http://www.microsoft.com/en-us/office365/online-software.aspx#fbid=8qpYgwknaWN). 
-
-To provision the Java web application in Office 365, Awesome Computers creates a new Service Principal for it in the Office 365 tenant. In order to create a new Service principal for the Java application in the Office 365 tenant, Awesome Computers must obtain the following information from Fabrikam:
-=======
 	*Note:* Make sure to record this value. This identifier will be the AppPrincipalId used in further steps in this guide when provisioning this Jav web applicaiton in Office 365. 
 
 <a name="step2"></a>
@@ -211,32 +177,20 @@
 Note: If you don’t have access to an Office 365 tenant, you can obtain one by applying for a FREE TRIAL subscription on the [Office 365’s Sign-up page](http://www.microsoft.com/en-us/office365/online-software.aspx#fbid=8qpYgwknaWN). 
 
 To provision the Java web application in Windows Azure Active Directory, Awesome Computers creates a new Service Principal for it in the directory. In order to create a new Service principal for the Java application in the directory, Awesome Computers must obtain the following information from Fabrikam:
->>>>>>> c864dddf
 
 - The value of the ServicePrincipalName (sample/localhost:8443
 - The AppPrincipalId (9a822147-348b-4e0e-8edf-899fe8c117d4)
 - The ReplyUrl 
 
-<<<<<<< HEAD
-**To provision the Java application in Office 365**
+**To provision the Java application in Windows Azure Active Directory**
 
 1.	Download and install a set of [Powershell scripts](https://bposast.vo.msecnd.net/MSOPMW/5164.009/amd64/administrationconfig-en.msi) from the Office 365’s online help page.
-2.	Locate the CreateServicePrincipal.ps1 script in this code example set under WAAD.WebSSO.JAVA/Scripts.
+
+2.	Locate the **CreateServicePrincipal.ps1** script in this code example set under WAAD.WebSSO.JAVA/Scripts.
 
 3.	Launch the Microsoft Online Services Module for Windows PowerShell console.
 
-4.	Run the CreateServicePrincipal.ps1 command from the Microsoft Online Services Module for Windows PowerShell Console.
-=======
-**To provision the Java application in Windows Azure Active Directory**
-
-1.	Download and install a set of [Powershell scripts](https://bposast.vo.msecnd.net/MSOPMW/5164.009/amd64/administrationconfig-en.msi) from the Office 365’s online help page.
-
-2.	Locate the **CreateServicePrincipal.ps1** script in this code example set under WAAD.WebSSO.JAVA/Scripts.
-
-3.	Launch the Microsoft Online Services Module for Windows PowerShell console.
-
 4.	Run the **CreateServicePrincipal.ps1** command from the Microsoft Online Services Module for Windows PowerShell Console.
->>>>>>> c864dddf
 
 		PS C:\Windows\system32> ./CreateServicePrincipal.ps1
 
@@ -410,11 +364,7 @@
 		federation.realm=spn:9a822147-348b-4e0e-8edf-899fe8c117d4@495c4a5e-38b7-49b9-a90f-4c0050b2d7f7
 		federation.reply=https://localhost:8443/sample/wsfed-saml
 
-<<<<<<< HEAD
-11.	Create the new Servlet. Right-click the sample project and select New -> Other -> Servlet. Name it FederationServlet, click Next and then Finish.
-=======
 11.	Create the new Servlet. Right-click the sample project and select **New** -> **Other** -> **Servlet**. Name it **FederationServlet**, click **Next** and then **Finish**.
->>>>>>> c864dddf
 
 	<img src="../../../DevCenter/Java/Media/javastep3Step11.png" />
 
@@ -528,11 +478,7 @@
 	<img src="../../../DevCenter/Java/Media/javastep3Step18.png" />
 
 
-<<<<<<< HEAD
-**Important:** If your application is meant to work with a single Office 365 tenant, for example, if you are writing a LoB application, you can stop following the instructions in this guide at this point. By running the three steps above, you have successfully set up Windows Azure AD-enabled single sign-on to a simple Java web application for the users in one Office 365 tenant.
-=======
 **Important:** If your application is meant to work with a single Windows Azure Active Directory tenant, for example, if you are writing a LoB application, you can stop following the instructions in this guide at this point. By running the three steps above, you have successfully set up Windows Azure AD-enabled single sign-on to a simple Java web application for the users in one tenant.
->>>>>>> c864dddf
 
 If, however, you are developing applications that need to be accessed by more than one tenant, the next step can help you modify your code to accommodate multiple tenants.  
 
