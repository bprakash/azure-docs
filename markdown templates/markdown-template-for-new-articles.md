--- conflicted
+++ resolved
@@ -1,147 +1,113 @@
-<properties
-   pageTitle="Page title that displays in the browser tab and search results"
-   description="Article description that will be displayed on landing pages and in most search results"
-   services="service-name"
-   documentationCenter="dev-center-name"
-   authors="GitHub-alias-of-only-one-author"
-   manager="manager-alias"
-   editor=""/>
-
-<tags
-   ms.service="required"
-   ms.devlang="may be required"
-   ms.topic="article"
-   ms.tgt_pltfrm="may be required"
-   ms.workload="required"
-   ms.date="mm/dd/yyyy"
-   ms.author="Your MSFT alias or your full email address;semicolon separates two or more"/>
-
-# Markdown template (article Heading 1 or H1): Heading at the top of the article
-
-To copy the markdown from this template, copy the article in your local repo, or click the Raw button in the GitHub UI and copy the markdown.
-
-  ![Alt text; do not leave blank. Describe image.][8]
-
-Intro paragraph: Lorem dolor amet, adipiscing elit. Phasellus interdum nulla risus, lacinia porta nisl imperdiet sed. Mauris dolor mauris, tempus sed lacinia nec, euismod non felis. Nunc semper porta ultrices. Maecenas neque nulla, condimentum vitae ipsum sit amet, dignissim aliquet nisi.
-
-## Heading 2 (H2)
-
-<<<<<<< HEAD
-Aenean sit amet leo nec purus placerat fermentum ac gravida odio. Aenean tellus lectus, faucibus in rhoncus in, faucibus sed urna.  volutpat mi id purus ultrices iaculis nec non neque. [Link text for link outside of azure.microsoft.com](http://weblogs.asp.net/scottgu). Nullam dictum dolor at aliquam pharetra. Vivamus ac hendrerit mauris.
-=======
-Aenean sit amet leo nec purus placerat fermentum ac gravida odio. Aenean tellus lectus, faucibus in rhoncus in, faucibus sed urna.  volutpat mi id purus ultrices iaculis nec non neque. [Link text for link outside of azure.microsoft.com](http://weblogs.asp.net/scottgu). Nullam dictum dolor at aliquam pharetra. Vivamus ac hendrerit mauris [example link text for link to an article in a service folder](../articles/expressroute/expressroute-bandwidth-upgrade.md).
-
-I get 10 times more traffic from [Google] [gog] than from [Yahoo] [yah] or [MSN] [msn].
->>>>>>> 18dfd925
-
-> [AZURE.NOTE] Indented note text.  The word 'note' will be added during publication. Ut eu pretium lacus. Nullam purus est, iaculis sed est vel, euismod vehicula odio. Curabitur lacinia, erat tristique iaculis rutrum, erat sem sodales nisi, eu condimentum turpis nisi a purus.
-
-1. Aenean sit amet leo nec **Purus** placerat fermentum ac gravida odio.
-<<<<<<< HEAD
-
-2. Aenean tellus lectus, faucius in **Rhoncus** in, faucibus sed urna. Suspendisse volutpat mi id purus ultrices iaculis nec non neque.
-
-  	![Alt text; do not leave blank. Collector car in racing red.][5]
-
-3. Nullam dictum dolor at aliquam pharetra. Vivamus ac hendrerit mauris. Sed dolor dui, condimentum et varius a, vehicula at nisl.
-=======
-
-2. Aenean tellus lectus, faucius in **Rhoncus** in, faucibus sed urna. Suspendisse volutpat mi id purus ultrices iaculis nec non neque.
-
-  	![Alt text; do not leave blank. Collector car in racing red.][5]
-
-3. Nullam dictum dolor at aliquam pharetra. Vivamus ac hendrerit mauris. Sed dolor dui, condimentum et varius a, vehicula at nisl.
-
-  	![Alt text; do not leave blank][6]
->>>>>>> 18dfd925
-
-  	![Alt text; do not leave blank][6]
-
-<<<<<<< HEAD
-
-Suspendisse volutpat mi id purus ultrices iaculis nec non neque. Nullam dictum dolor at aliquam pharetra. Vivamus ac hendrerit mauris. Otrus informatus: [Link 1 to another azure.microsoft.com documentation topic](virtual-machines-windows-tutorial.md)
-
-## Heading (H2)
-
-Ut eu pretium lacus. Nullam purus est, iaculis sed est vel, euismod vehicula odio.
-
-=======
-Suspendisse volutpat mi id purus ultrices iaculis nec non neque. Nullam dictum dolor at aliquam pharetra. Vivamus ac hendrerit mauris. Otrus informatus: [Link 1 to another azure.microsoft.com documentation topic](virtual-machines-windows-tutorial.md)
-
-## Heading (H2)
-
-Ut eu pretium lacus. Nullam purus est, iaculis sed est vel, euismod vehicula odio.
-
->>>>>>> 18dfd925
-1. Curabitur lacinia, erat tristique iaculis rutrum, erat sem sodales nisi, eu condimentum turpis nisi a purus.
-
-        - (BOOL)application:(UIApplication *)application didFinishLaunchingWithOptions:
-        (NSDictionary *)launchOptions
-        {
-            // Register for remote notifications
-            [[UIApplication sharedApplication] registerForRemoteNotificationTypes:
-            UIRemoteNotificationTypeAlert | UIRemoteNotificationTypeBadge | UIRemoteNotificationTypeSound];
-            return YES;
-        }
-
-2. Vestibulum ante ipsum primis in faucibus orci luctus et ultrices posuere cubilia.
-
-   	    // Because toast alerts don't work when the app is running, the app handles them.
-        // This uses the userInfo in the payload to display a UIAlertView.
-        - (void)application:(UIApplication *)application didReceiveRemoteNotification:
-        (NSDictionary *)userInfo {
-            NSLog(@"%@", userInfo);
-            UIAlertView *alert = [[UIAlertView alloc] initWithTitle:@"Notification" message:
-            [userInfo objectForKey:@"inAppMessage"] delegate:nil cancelButtonTitle:
-            @"OK" otherButtonTitles:nil, nil];
-            [alert show];
-        }
-
-
-    > [AZURE.NOTE] Duis sed diam non <i>nisl molestie</i> pharetra eget a est. [Link 2 to another azure.microsoft.com documentation topic](web-sites-custom-domain-name.md)
-
-
-Quisque commodo eros vel lectus euismod auctor eget sit amet leo. Proin faucibus suscipit tellus dignissim ultrices.
-
-## Heading 2 (H2)
-
-1. Maecenas sed condimentum nisi. Suspendisse potenti.
-
-  + Fusce
-  + Malesuada
-  + Sem
-
-2. Nullam in massa eu tellus tempus hendrerit.
-
-  	![Alt text; do not leave blank. Example of a Channel 9 video.][7]
-
-3. Quisque felis enim, fermentum ut aliquam nec, pellentesque pulvinar magna.
-
-
-
-
-<!--Every topic should have next steps and links to the next logical set of content to keep the customer engaged-->
-## Next steps
-
-<<<<<<< HEAD
-Vestibulum ante ipsum primis in faucibus orci luctus et ultrices posuere cubilia Curae; Nullam ultricies, ipsum vitae volutpat hendrerit, purus diam pretium eros, vitae tincidunt nulla lorem sed turpis: [Link 3 to another azure.microsoft.com documentation topic](storage-whatis-account.md).
-=======
-Vestibul ante ipsum primis in faucibus orci luctus et ultrices posuere cubilia Curae; Nullam ultricies, ipsum vitae volutpat hendrerit, purus diam pretium eros, vitae tincidunt nulla lorem sed turpis: [Link 3 to another azure.microsoft.com documentation topic](storage-whatis-account.md).
->>>>>>> 18dfd925
-
-<!--Image references-->
-[5]: ./media/markdown-template-for-new-articles/octocats.png
-[6]: ./media/markdown-template-for-new-articles/pretty49.png
-[7]: ./media/markdown-template-for-new-articles/channel-9.png
-<<<<<<< HEAD
-[8]: ./media/markdown-template-for-new-articles/copytemplate.png
-
-=======
-[8]: ./media/markdown-template-for-new-articles/copytemplate.png
-
-<!--Reference style links - using these makes the source content way more readable than using inline links-->
-[gog]: http://google.com/        
-[yah]: http://search.yahoo.com/  
-[msn]: http://search.msn.com/    
-
->>>>>>> 18dfd925
+<properties
+   pageTitle="Page title that displays in the browser tab and search results"
+   description="Article description that will be displayed on landing pages and in most search results"
+   services="service-name"
+   documentationCenter="dev-center-name"
+   authors="GitHub-alias-of-only-one-author"
+   manager="manager-alias"
+   editor=""/>
+
+<tags
+   ms.service="required"
+   ms.devlang="may be required"
+   ms.topic="article"
+   ms.tgt_pltfrm="may be required"
+   ms.workload="required"
+   ms.date="mm/dd/yyyy"
+   ms.author="Your MSFT alias or your full email address;semicolon separates two or more"/>
+
+# Markdown template (article Heading 1 or H1): Heading at the top of the article
+
+To copy the markdown from this template, copy the article in your local repo, or click the Raw button in the GitHub UI and copy the markdown.
+
+  ![Alt text; do not leave blank. Describe image.][8]
+
+Intro paragraph: Lorem dolor amet, adipiscing elit. Phasellus interdum nulla risus, lacinia porta nisl imperdiet sed. Mauris dolor mauris, tempus sed lacinia nec, euismod non felis. Nunc semper porta ultrices. Maecenas neque nulla, condimentum vitae ipsum sit amet, dignissim aliquet nisi.
+
+## Heading 2 (H2)
+
+Aenean sit amet leo nec purus placerat fermentum ac gravida odio. Aenean tellus lectus, faucibus in rhoncus in, faucibus sed urna.  volutpat mi id purus ultrices iaculis nec non neque. [Link text for link outside of azure.microsoft.com](http://weblogs.asp.net/scottgu). Nullam dictum dolor at aliquam pharetra. Vivamus ac hendrerit mauris [example link text for link to an article in a service folder](../articles/expressroute/expressroute-bandwidth-upgrade.md).
+
+I get 10 times more traffic from [Google] [gog] than from [Yahoo] [yah] or [MSN] [msn].
+
+> [AZURE.NOTE] Indented note text.  The word 'note' will be added during publication. Ut eu pretium lacus. Nullam purus est, iaculis sed est vel, euismod vehicula odio. Curabitur lacinia, erat tristique iaculis rutrum, erat sem sodales nisi, eu condimentum turpis nisi a purus.
+
+1. Aenean sit amet leo nec **Purus** placerat fermentum ac gravida odio.
+
+2. Aenean tellus lectus, faucius in **Rhoncus** in, faucibus sed urna. Suspendisse volutpat mi id purus ultrices iaculis nec non neque.
+
+  	![Alt text; do not leave blank. Collector car in racing red.][5]
+
+3. Nullam dictum dolor at aliquam pharetra. Vivamus ac hendrerit mauris. Sed dolor dui, condimentum et varius a, vehicula at nisl.
+
+  	![Alt text; do not leave blank][6]
+
+
+Suspendisse volutpat mi id purus ultrices iaculis nec non neque. Nullam dictum dolor at aliquam pharetra. Vivamus ac hendrerit mauris. Otrus informatus: [Link 1 to another azure.microsoft.com documentation topic](virtual-machines-windows-tutorial.md)
+
+## Heading (H2)
+
+Ut eu pretium lacus. Nullam purus est, iaculis sed est vel, euismod vehicula odio.
+
+1. Curabitur lacinia, erat tristique iaculis rutrum, erat sem sodales nisi, eu condimentum turpis nisi a purus.
+
+        - (BOOL)application:(UIApplication *)application didFinishLaunchingWithOptions:
+        (NSDictionary *)launchOptions
+        {
+            // Register for remote notifications
+            [[UIApplication sharedApplication] registerForRemoteNotificationTypes:
+            UIRemoteNotificationTypeAlert | UIRemoteNotificationTypeBadge | UIRemoteNotificationTypeSound];
+            return YES;
+        }
+
+2. Vestibulum ante ipsum primis in faucibus orci luctus et ultrices posuere cubilia.
+
+   	    // Because toast alerts don't work when the app is running, the app handles them.
+        // This uses the userInfo in the payload to display a UIAlertView.
+        - (void)application:(UIApplication *)application didReceiveRemoteNotification:
+        (NSDictionary *)userInfo {
+            NSLog(@"%@", userInfo);
+            UIAlertView *alert = [[UIAlertView alloc] initWithTitle:@"Notification" message:
+            [userInfo objectForKey:@"inAppMessage"] delegate:nil cancelButtonTitle:
+            @"OK" otherButtonTitles:nil, nil];
+            [alert show];
+        }
+
+
+    > [AZURE.NOTE] Duis sed diam non <i>nisl molestie</i> pharetra eget a est. [Link 2 to another azure.microsoft.com documentation topic](web-sites-custom-domain-name.md)
+
+
+Quisque commodo eros vel lectus euismod auctor eget sit amet leo. Proin faucibus suscipit tellus dignissim ultrices.
+
+## Heading 2 (H2)
+
+1. Maecenas sed condimentum nisi. Suspendisse potenti.
+
+  + Fusce
+  + Malesuada
+  + Sem
+
+2. Nullam in massa eu tellus tempus hendrerit.
+
+  	![Alt text; do not leave blank. Example of a Channel 9 video.][7]
+
+3. Quisque felis enim, fermentum ut aliquam nec, pellentesque pulvinar magna.
+
+
+
+
+<!--Every topic should have next steps and links to the next logical set of content to keep the customer engaged-->
+## Next steps
+
+Vestibul ante ipsum primis in faucibus orci luctus et ultrices posuere cubilia Curae; Nullam ultricies, ipsum vitae volutpat hendrerit, purus diam pretium eros, vitae tincidunt nulla lorem sed turpis: [Link 3 to another azure.microsoft.com documentation topic](storage-whatis-account.md).
+
+<!--Image references-->
+[5]: ./media/markdown-template-for-new-articles/octocats.png
+[6]: ./media/markdown-template-for-new-articles/pretty49.png
+[7]: ./media/markdown-template-for-new-articles/channel-9.png
+[8]: ./media/markdown-template-for-new-articles/copytemplate.png
+
+<!--Reference style links - using these makes the source content way more readable than using inline links-->
+[gog]: http://google.com/        
+[yah]: http://search.yahoo.com/  
+[msn]: http://search.msn.com/    