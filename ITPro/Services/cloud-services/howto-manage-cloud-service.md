<properties umbracoNaviHide="0" pageTitle="How to Manage Cloud Services" metaKeywords="Windows Azure cloud services, cloud service, manage cloud service, swap cloud service, link cloud service, delete cloud service, update cloud service" metaDescription="Learn how to manage Windows Azure cloud services." linkid="devnav-manage-services-cloud-services" urlDisplayName="Cloud Services" headerExpose="" footerExpose="" disqusComments="1" />
#How to Manage Cloud Services

<div chunk="../../Shared/Chunks/disclaimer.md" />

In the **Cloud Services** area of the Windows Azure Preview Management Portal, you can update a service role or a deployment, promote a staged deployment to production, link resources to your cloud service so that you can see the resource dependencies and scale the resources together, and delete a cloud service or a deployment.

##Table of Contents##

* [How to: Update a cloud service role or deployment](#updaterole)
* [How to: Swap deployments to promote a staged deployment to production](#swap)
* [How to: Link a resource to a cloud service](#linkresources)
* [How to: Delete deployments and a cloud service](#deletecloudservice)


<h2 id="updaterole">How to: Update a cloud service role or deployment</h2>

If you need to update the application code for your cloud service, use **Update** on the dashboard, **Cloud Services** page, or **Instances** page. You can update a single role or all roles. You'll need to upload a new service package and service configuration file.

1. In the [Windows Azure Preview Management Portal](https://manage.windowsazure.com/), on the dashboard, **Cloud Services** page, or **Instances** page, click **Update**.

 **Update Deployment** opens.

 ![UpdateDeployment] (../media/CloudServices_UpdateDeployment.png)

2. In **Deployment label**, enter a name to identify the deployment (for example, mycloudservicev2). You'll find the deployment name under **quick start** on the dashboard.

3. In **Package file**, use **Browse** to upload the service package file (.cspkg).

4. In **Configuration file**, use **Browse** to upload the service configuration file (.cscfg).

5. In **Role**, select **All** if you want to upgrade all roles in the cloud service. To perform a role upgrade, select the role you want to upgrade. Even if you select a specific role to update, the updates in the service configuration file are applied to all roles.

6. If the upgrade will change the number of roles or the size of any role, select the **Allow update if role sizes or number of roles changes** check box to enable the update to proceed. 

 Be aware that if you change the size of a role (that is, the size of a virtual machine that hosts a role instance) or the number of roles, each role instance (virtual machine) must be re-imaged, and any local data will be lost.

7. If any service roles have only one role instance, select the **Update even if one or more role contain a single instance check box** to enable the upgrade to proceed. 

 Windows Azure can only guarantee 99.95 percent service availability during a cloud service update if each role has at least two role instances (virtual machines). That enables one virtual machine to process client requests while the other is being updated.

8. Click OK (checkmark) to begin updating the service.




<h2 id="swap">How to: Swap deployments to promote a staged deployment to production</h2>

Use **Swap** to promote a staging deployment of a cloud service to production. When you decide to deploy a new release of a cloud service, you can stage and test your new release in your cloud service staging environment while your customers are using the current release in production. When you're ready to promote the new release to production, you can use **Swap** to switch the URLs by which the two deployments are addressed. 

You can swap deployments from the **Cloud Services** page or the dashboard.

1. In the [Management Portal](https://manage.windowsazure.com/), click **Cloud Services**.

2. In the list of cloud services, click the cloud service to select it.

3. Click **Swap**.

 **VIP swap?** opens.

 ![Cloud Services Swap] (../media/CloudServices_Swap.png)

4. After you verify the deployment information, click **Yes** to swap the deployments.

<<<<<<< HEAD
The deployment swap happens quickly because the only thing that changes is the virtual IP addresses (VIPs) for the deployments. For more information, see [Deploying and Updating Windows Azure Cloud Applications](/en-us/develop/dotnet/fundamentals/deploying-applications/).
=======
The deployment swap happens quickly because the only thing that changes is the virtual IP addresses (VIPs) for the deployments.
>>>>>>> 318e78ae

To save compute costs, you can delete the deployment in the staging environment when you're sure the new production deployment is performing as expected.

<h2 id="linkresources">How to: Link a resource to a cloud service</h2>

To show your cloud service's dependencies on other resources, such as a Windows Azure SQL Database instance, you can link the resources to the cloud service. Link and unlink resources on the **Linked Resources** page. Then monitor their usage on the cloud service dashboard.

Use **Link** to link a new or existing SQL Database instance to your cloud service. You can then scale the database along with the cloud service role that is using it on the **Scale** page. For more information, see [How to Scale a Cloud Service and Linked Resources](https://www.windowsazure.com/en-us/manage/services/cloud-services/how-to-scale-a-cloud-service/). 

You also can monitor, manage, and scale the database in the **Databases** node of the Management Portal. 

"Linking" a resource in this sense doesn't connect your app to the database. If you create a new database using **Link**, you'll need to add the connection strings to your application code and then upgrade the cloud service.

<div class="dev-callout"> 
<b>Note</b> 
<p>Linked storage accounts are not supported in the Preview Management Portal.</p> 
</div>

The following procedure describes how to link a new SQL Database instance, deployed on a new SQL Database server, to a cloud service.

###To link a SQL Database instance to a cloud service###

1. In the [Management Portal](http://manage.windowsazure.com/), click **Cloud Services**. Then click the name of the cloud service to open the dashboard.

2. Click **Linked Resources**.

 The **Linked Resources** page opens.

 ![LinkedResourcesPage](../media/CloudServices_LinkedResourcesPage.png)


3. Click either **Link a Resource** or **Link**.

 The **Link Resource** wizard starts.

 ![Link Page1](../media/CloudServices_LinkedResources_LinkPage1.png)


4. Click **Create a new resource** or **Link an existing resource**.

5. Choose the type of resource to link. In the [Management Portal](http://manage.windowsazure.com/), click **SQL Database**. (The Preview Management Portal does not support linking a storage account to a cloud service.)

6. To complete the database configuration, follow instructions in help for the **SQL Databases** area of the Management Portal.

You can follow the progress of the linking operation in the message area.

![Link Progress](../media/CloudServices_LinkedResources_LinkProgress.png)


When linking is complete, you can monitor the status of the linked resource on the cloud service dashboard. For information about scaling a linked SQL Database, see [How to Scale a Cloud Service and Linked Resources](../how-to-scale-a-cloud-service/).

###To unlink a linked resource###

1. In the [Management Portal](http://manage.windowsazure.com/), click **Cloud Services**. Then click the name of the cloud service to open the dashboard.

2. Click **Linked Resources**, and then select the resource.

3. Click **Unlink**. Then click **Yes** at the confirmation prompt.

Unlinking a SQL Database has no effect on the database or the application's connections to the database. You can still manage the database in the **SQL Databases** area of the Management Portal.



<h2 id="deletecloudservice">How to: Delete deployments and a cloud service</h2>

Before you can delete a cloud service, you must delete each existing deployment.

To save compute costs, you can delete your staging deployment after you verify that your production deployment is working as expected. You are billed compute costs for role instances even if a cloud service is not running.

Use the following procedure to delete a deployment or your cloud service. 

1. In the [Management Portal](http://manage.windowsazure.com/), click **Cloud Services**.

2. Select the cloud service, and then click **Delete**. (To select a cloud service without opening the dashboard, click anywhere except the name in the cloud service entry.)

 If you have a deployment in staging or production, you will see a menu of choices similar to the following one at the bottom of the window. Before you can delete the cloud service, you must delete any existing deployments.

 ![Delete Menu] (../media/CloudServices_DeleteMenu.png)


3. To delete a deployment, click **Delete production deployment** or **Delete staging deployment**. Then, at the confirmation prompt, click **Yes**. 

4. If you plan to delete the cloud service, repeat step 3, if needed, to delete your other deployment.

5. To delete the cloud service, click **Delete cloud service**. Then, at the confirmation prompt, click **Yes**.

<<<<<<< HEAD
**Note**   If verbose monitoring is configured for your cloud service, Windows Azure does not delete the monitoring data from your storage account when you delete the cloud service. You will need to delete the data manually. For more information, see [How to Monitor Cloud Services](../how-to-monitor-a-cloud-service/).
=======
<div class="dev-callout"> 
<b>Note</b> 
<p>If verbose monitoring is configured for your cloud service, Windows Azure does not delete the monitoring data from your storage account when you delete the cloud service. You will need to delete the data manually. For information about where to find the metrics tables, see "How to: Access verbose monitoring data outside the Management Portal" in <a href="https://www.windowsazure.com/en-us/manage/services/cloud-services/how-to-monitor-a-cloud-service/">How to Monitor Cloud Services</a>.</p> 
</div>

>>>>>>> 318e78ae
<|MERGE_RESOLUTION|>--- conflicted
+++ resolved
@@ -62,11 +62,7 @@
 
 4. After you verify the deployment information, click **Yes** to swap the deployments.
 
-<<<<<<< HEAD
-The deployment swap happens quickly because the only thing that changes is the virtual IP addresses (VIPs) for the deployments. For more information, see [Deploying and Updating Windows Azure Cloud Applications](/en-us/develop/dotnet/fundamentals/deploying-applications/).
-=======
 The deployment swap happens quickly because the only thing that changes is the virtual IP addresses (VIPs) for the deployments.
->>>>>>> 318e78ae
 
 To save compute costs, you can delete the deployment in the staging environment when you're sure the new production deployment is performing as expected.
 
@@ -153,12 +149,8 @@
 
 5. To delete the cloud service, click **Delete cloud service**. Then, at the confirmation prompt, click **Yes**.
 
-<<<<<<< HEAD
-**Note**   If verbose monitoring is configured for your cloud service, Windows Azure does not delete the monitoring data from your storage account when you delete the cloud service. You will need to delete the data manually. For more information, see [How to Monitor Cloud Services](../how-to-monitor-a-cloud-service/).
-=======
 <div class="dev-callout"> 
 <b>Note</b> 
 <p>If verbose monitoring is configured for your cloud service, Windows Azure does not delete the monitoring data from your storage account when you delete the cloud service. You will need to delete the data manually. For information about where to find the metrics tables, see "How to: Access verbose monitoring data outside the Management Portal" in <a href="https://www.windowsazure.com/en-us/manage/services/cloud-services/how-to-monitor-a-cloud-service/">How to Monitor Cloud Services</a>.</p> 
 </div>
 
->>>>>>> 318e78ae
