#What is a cloud service?

When you create an application and run it in Windows Azure, the code and configuration together are called a Windows Azure cloud service (known as a *hosted service* in earlier Windows Azure releases).

By creating a cloud service, you can deploy a multi-tier application in Windows Azure, defining multiple roles to distribute processing and allow flexible scaling of your application. A cloud service consists of one or more web roles and/or worker roles, each with its own application files and configuration.

For a cloud service, Windows Azure maintains the infrastructure for you, performing routine maintenance, patching the operating systems, and attempting to recover from service and hardware failures. If you define at least two instances of every role, most maintenance, as well as your own service upgrades, can be performed without any interruption in service. A cloud service must have at least two instances of every role to qualify for the Windows Azure Service Level Agreement, which guarantees external connectivity to your Internet-facing roles at least 99.95 of the time. 

Each cloud service has two environments to which you can deploy your service package and configuration. You can deploy a cloud service to the staging environment to test it before you promote it to production. Promoting a staged cloud service to production is a simple matter of swapping the virtual IP addresses (VIPs) that are associated with the two environments. 


## Concepts ##


- **cloud service role:** A cloud service role is comprised of application files and a configuration. A cloud service can have two types of role:
 
>- **web role:**A web role provides a dedicated Internet Information Services (IIS) web-server used for hosting front-end web applications.

>- **worker role:** Applications hosted within worker roles can run asynchronous, long-running or perpetual tasks independent of user interaction or input.

- **role instance:** A role instance is a virtual machine on which the application code and role configuration run. A role can have multiple instances, defined in the service configuration file.

- **guest operating system:** The guest operating system for a cloud service is the operating system installed on the role instances (virtual machines) on which your application code runs.

- **cloud service components:** Three components are required in order to deploy an application as a cloud service in Windows Azure:

>- **service definition file:** The cloud service definition file (.csdef) defines the service model, including the number of roles.

>- **service configuration file:** The cloud service configuration file (.cscfg) provides configuration settings for the cloud service and individual roles, including the number of role instances.

>- **service package:** The service package (.cspkg) contains the application code and the service definition file.

<<<<<<< HEAD
- To deploy a cloud service, you must upload a service configuration file and the cloud service package.
=======
- **cloud service deployment:** A cloud service deployment is an instance of a cloud service deployed to the Windows Azure staging or production environment. You can maintain deployments in both staging and production.
>>>>>>> 318e78ae

- **deployment environments:** Windows Azure offers two deployment environments for cloud services: a *staging environment* in which you can test your deployment before you promote it to the *production environment*. The two environments are distinguished only by the virtual IP addresses (VIPs) by which the cloud service is accessed. In the staging environment, the cloud service's globally unique identifier (GUID) identifies it in URLs (*GUID*.cloudapp.net). In the production environment, the URL is based on the friendlier DNS prefix assigned to the cloud service (for example, *myservice*.cloudapp.net).

- **swap deployments:** To promote a deployment in the Windows Azure staging environment to the production environment, you can "swap" the deployments by switching the VIPs by which the two deployments are accessed. After the deployment, the DNS name for the cloud service points to the deployment that had been in the staging environment. 

<<<<<<< HEAD
- **swap deployments**   To promote a deployment in the Windows Azure staging environment to the production environment, you can "swap" the deployments by switching the VIPs by which the two deployments are accessed. After the deployment, the DNS name for the cloud service points to the deployment that had been in the staging environment. 
=======
- **minimal vs. verbose monitoring:** *Minimal monitoring*, which is configured by default for a cloud service, uses performance counters gathered from the host operating systems for role instances (virtual machines). *Verbose monitoring* gathers additional metrics based on performance data within the role instances to enable closer analysis of issues that occur during application processing. For more information, see [How to Monitor Cloud Services][HTMonitorCloudServices].
>>>>>>> 318e78ae

- **Windows Azure Diagnostics:** Windows Azure Diagnostics is the API that enables you to collect diagnostic data from applications running in Windows Azure. Windows Azure Diagnostics must be enabled for cloud service roles in order for verbose monitoring to be turned on. 

<<<<<<< HEAD
- **Windows Azure Diagnostics**   Windows Azure Diagnostics is the API that enables you to collect diagnostic data from applications running in Windows Azure. Windows Azure diagnostics must be enabled for cloud service roles in order for verbose monitoring to be turned on. 
=======
- **link a resource:** To show your cloud service's dependencies on other resources, such as a Windows Azure SQL Database instance, you can "link" the resource to the cloud service. In the Preview Management Portal, you can view linked resources on the **Linked Resources** page, view their status on the dashboard, and scale a linked SQL Database instance along with the service roles on the **Scale** page. Linking a resource in this sense does not connect the resource to the application; you must configure the connections in the application code.
>>>>>>> 318e78ae

- **scale a cloud service:** A cloud service is scaled out by increasing the number of role instances (virtual machines) deployed for a role. A cloud service is scaled in by decreasing role instances. In the Preview Management Portal, you can also scale a linked SQL Database instance, by changing the SQL Database edition and the maximum database size, when you scale your service roles.

- **Windows Azure Service Level Agreement (SLA):** The Windows Azure Compute SLA guarantees that, when you deploy two or more role instances for every role, access to your cloud service will be maintained at least 99.95 percent of the time. Also, detection and corrective action will be initiated 99.9 percent of the time when a role instance’s process is not running. For more information, see [Service Level Agreements] [SLA].

<<<<<<< HEAD
- **Windows Azure Service Level Agreement (SLA)**   The Windows Azure Compute SLA guarantees that, when you deploy two or more role instances for every role, access to your cloud service will be maintained at least 99.95 percent of the time. Also, detection and corrective action will be initiated 99.9 percent of the time when a role instance’s process is not running. 
=======
[HTMonitorCloudServices]:https://www.windowsazure.com/en-us/manage/services/cloud-services/how-to-monitor-a-cloud-service/
[SLA]: https://www.windowsazure.com/en-us/support/legal/sla/
>>>>>>> 318e78ae
<|MERGE_RESOLUTION|>--- conflicted
+++ resolved
@@ -30,37 +30,21 @@
 
 >- **service package:** The service package (.cspkg) contains the application code and the service definition file.
 
-<<<<<<< HEAD
-- To deploy a cloud service, you must upload a service configuration file and the cloud service package.
-=======
 - **cloud service deployment:** A cloud service deployment is an instance of a cloud service deployed to the Windows Azure staging or production environment. You can maintain deployments in both staging and production.
->>>>>>> 318e78ae
 
 - **deployment environments:** Windows Azure offers two deployment environments for cloud services: a *staging environment* in which you can test your deployment before you promote it to the *production environment*. The two environments are distinguished only by the virtual IP addresses (VIPs) by which the cloud service is accessed. In the staging environment, the cloud service's globally unique identifier (GUID) identifies it in URLs (*GUID*.cloudapp.net). In the production environment, the URL is based on the friendlier DNS prefix assigned to the cloud service (for example, *myservice*.cloudapp.net).
 
 - **swap deployments:** To promote a deployment in the Windows Azure staging environment to the production environment, you can "swap" the deployments by switching the VIPs by which the two deployments are accessed. After the deployment, the DNS name for the cloud service points to the deployment that had been in the staging environment. 
 
-<<<<<<< HEAD
-- **swap deployments**   To promote a deployment in the Windows Azure staging environment to the production environment, you can "swap" the deployments by switching the VIPs by which the two deployments are accessed. After the deployment, the DNS name for the cloud service points to the deployment that had been in the staging environment. 
-=======
 - **minimal vs. verbose monitoring:** *Minimal monitoring*, which is configured by default for a cloud service, uses performance counters gathered from the host operating systems for role instances (virtual machines). *Verbose monitoring* gathers additional metrics based on performance data within the role instances to enable closer analysis of issues that occur during application processing. For more information, see [How to Monitor Cloud Services][HTMonitorCloudServices].
->>>>>>> 318e78ae
 
 - **Windows Azure Diagnostics:** Windows Azure Diagnostics is the API that enables you to collect diagnostic data from applications running in Windows Azure. Windows Azure Diagnostics must be enabled for cloud service roles in order for verbose monitoring to be turned on. 
 
-<<<<<<< HEAD
-- **Windows Azure Diagnostics**   Windows Azure Diagnostics is the API that enables you to collect diagnostic data from applications running in Windows Azure. Windows Azure diagnostics must be enabled for cloud service roles in order for verbose monitoring to be turned on. 
-=======
 - **link a resource:** To show your cloud service's dependencies on other resources, such as a Windows Azure SQL Database instance, you can "link" the resource to the cloud service. In the Preview Management Portal, you can view linked resources on the **Linked Resources** page, view their status on the dashboard, and scale a linked SQL Database instance along with the service roles on the **Scale** page. Linking a resource in this sense does not connect the resource to the application; you must configure the connections in the application code.
->>>>>>> 318e78ae
 
 - **scale a cloud service:** A cloud service is scaled out by increasing the number of role instances (virtual machines) deployed for a role. A cloud service is scaled in by decreasing role instances. In the Preview Management Portal, you can also scale a linked SQL Database instance, by changing the SQL Database edition and the maximum database size, when you scale your service roles.
 
 - **Windows Azure Service Level Agreement (SLA):** The Windows Azure Compute SLA guarantees that, when you deploy two or more role instances for every role, access to your cloud service will be maintained at least 99.95 percent of the time. Also, detection and corrective action will be initiated 99.9 percent of the time when a role instance’s process is not running. For more information, see [Service Level Agreements] [SLA].
 
-<<<<<<< HEAD
-- **Windows Azure Service Level Agreement (SLA)**   The Windows Azure Compute SLA guarantees that, when you deploy two or more role instances for every role, access to your cloud service will be maintained at least 99.95 percent of the time. Also, detection and corrective action will be initiated 99.9 percent of the time when a role instance’s process is not running. 
-=======
 [HTMonitorCloudServices]:https://www.windowsazure.com/en-us/manage/services/cloud-services/how-to-monitor-a-cloud-service/
-[SLA]: https://www.windowsazure.com/en-us/support/legal/sla/
->>>>>>> 318e78ae
+[SLA]: https://www.windowsazure.com/en-us/support/legal/sla/