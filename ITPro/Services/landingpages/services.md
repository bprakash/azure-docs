--- conflicted
+++ resolved
@@ -7,21 +7,12 @@
 <div class="article green">
 <h3><a href="./other/CDN">Content Delivery Network (CDN)</a></h3>
 <p>Learn how to create and manage CDN, which provides physical caching location throughout the world that can help improve site performance.</p>
-<<<<<<< HEAD
-</div>
-<div class="article blue">
-<h3><a href="./identity/">Identity</a></h3>
-<p>Learn how to use Windows Azure Active Directory features to provide security and identity functionality to your cloud-based services and applications.</p></div>
-
-<div class="article blue">
-=======
 </div>
 <div class="article blue">
 <h3><a href="./identity/">Identity</a></h3>
 <p>Learn how to use Windows Azure Active Directory features to provide security and identity functionality to your cloud-based services and applications.</p>
 </div>
 <div class="article blue">
->>>>>>> 496a6cea
 <h3><a href="./media-services/">Media Services</a></h3>
 <p>Learn how to manage media services in the cloud with Windows Azure.</p>
 </div>
@@ -37,18 +28,10 @@
 <h3><a href="./other/SQL-reporting/">SQL Reporting</a></h3>
 <p>Learn the ins and outs of SQL reporting, by seeing what goes into the important task of creating a a meaninful report out of a sizable datastore.</p>
 </div>
-<<<<<<< HEAD
-
-=======
->>>>>>> 496a6cea
 <div class="article red">
 <h3><a href="./storage/">Storage</a></h3>
 <p>Learn how to create, configure, manage, and monitor storage accounts in Windows Azure.</p>
 </div>
-<<<<<<< HEAD
-
-=======
->>>>>>> 496a6cea
 <div class="article red">
 <h3><a href="./web-sites/">Web Sites</a></h3>
 <p>Learn how to create, configure, manage, monitor, and scale web sites in Windows Azure.</p>
