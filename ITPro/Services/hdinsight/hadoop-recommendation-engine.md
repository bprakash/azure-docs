﻿<properties linkid="manage-services-hdinsight-howto-hadoop-engine" urlDisplayName="Hadoop Recommendation Engine" pageTitle="Hadoop recommendation engine (.NET) - Windows Azure tutorials" metaKeywords="Azure Apache Mahout, Azure recommendation example, Azure recommendation tutorial, Azure recommendation engine" metaDescription="A tutorial that teaches how to use the Apache Mahout recommendation engine with Windows Azure to create song suggestions based on listening habits." metaCanonical="" disqusComments="1" umbracoNaviHide="1" writer="wenming" />

<<<<<<< HEAD
<div chunk="../chunks/hdinsight-left-nav.md" />

=======
>>>>>>> 37065b7b
# Simple recommendation engine using Apache Mahout 

Apache Mahout™ is a machine learning library built for use in scalable machine learning applications. Recommender engines are some of the most immediately recognizable machine learning applications in use today. In this tutorial you use the  [Million Song Dataset](http://labrosa.ee.columbia.edu/millionsong/tasteprofile) to create song recommendations for users based on their past listening habits.

You learn:

* How to use Recommender Engines

This tutorial is composed of the following segments:

1. [Examining and formatting the data](#segment1).
1. [Running the Mahout job](#segment2).

<a name="setup"></a>
### Setup and configuration 

You must have an account to access Apache™ Hadoop™-based Services for Windows Azure and have created a cluster to work through this tutorial. To obtain an account and create a Hadoop cluster, follow the instructions outlined in the _Getting started with Microsoft Hadoop on Windows Azure_ section of the _Introduction to Hadoop on Windows Azure_ topic.

<a name="segment1"></a>
### Examining and formatting the data 

Apache Mahout provides a built-in implementation for Item-based Collaborative Filtering. Item-based Collaborative Filtering is a popular way to conduct recommendation data mining. 

This example deals with users that interact with items (songs). These users indicate preferences towards the items, expressed in the number of times they have listened to a song. You can view a sample of this dataset on the [Echo Nest Taste Profile Subset](http://labrosa.ee.columbia.edu/millionsong/tasteprofile) web page:

![The Echo Nest Taste Profile Subset](../media/the-echo-nest-taste-profile-subset.png) 
_Sample data from the Million Song Dataset_

To use this dataset with Mahout you need to do two things:

1.	Convert the IDs of both the songs and users to integer values.
2.	Save the new values with their rankings to a comma-separated file.

If you do not have Visual Studio 2010 installed, please skip this step and go to Running Mahout Job Section to get a pre-generated version.

Start by launching Visual Studio 2010. In Visual Studio, select **File -> New Project**. In the **Installed Templates** pane, inside the **Visual C#** node, select the **Window** category, and then select **Console Application** from the list. Name the project _ConvertToMahoutInput_.

![creating a console application](../media/creating-a-console-application.png)

_Creating a console application_

Once the application is created, open the **Program.cs** file and add the following static members to the **Program** class:


	const char tab = '\u0009';
	static Dictionary<string, int> usersMapping = new Dictionary<string, int>();
	static Dictionary<string, int> songMapping = new Dictionary<string, int>();	


Next, fill the **Main** method with the following code:


	var inputStream = File.Open(args[0], FileMode.Open);
	var reader = new StreamReader(inputStream);

	var outStream = File.Open("mInput.txt", FileMode.OpenOrCreate);
	var writer = new StreamWriter(outStream);

	var i = 1;

	var line = reader.ReadLine();
	while (!string.IsNullOrWhiteSpace(line))
	{
    	i++;
    	if (i > 5000)
		break;
    	var outLine = line.Split(tab);

    	int user = GetUser(outLine[0]);
    	int song = GetSong(outLine[1]);

    	writer.Write(user);
    	writer.Write(',');
    	writer.Write(song);
   	 	writer.Write(',');
   	 	writer.WriteLine(outLine[2]);

    	line = reader.ReadLine();
	}

	Console.WriteLine("saved {0} lines to {1}", i, args[1]);

	reader.Close();
	writer.Close();

	SaveMapping(usersMapping, "usersMap.csv");
	SaveMapping(songMapping, "songMapping.csv");

	Console.WriteLine("Mapping saved");
	Console.ReadKey();


Now create the **GetUser** and **GetSong** functions, which convert the ids to integers:

	static int GetUser(string user)
	{
    	if (!usersMapping.ContainsKey(user))
        	usersMapping.Add(user, usersMapping.Count + 1);

    	return usersMapping[user];
	}

	static int GetSong(string song)
	{
    	if (!songMapping.ContainsKey(song))
        	songMapping.Add(song, songMapping.Count + 1);

    	return songMapping[song];
	}

Finally, create the utility that implements the SaveMapping method that saves bot mapping dictionaries to .csv files.


	static void SaveMapping(Dictionary<string, int> mapping, string fileName)
	{
    	var stream = File.Open(fileName, FileMode.Create);
    	var writer = new StreamWriter(stream);

    	foreach (var key in mapping.Keys)
    	{
        	writer.Write(key);
        	writer.Write(',');
        	writer.WriteLine(mapping[key]);
    	}

    	writer.Close();
	}


Download the sample data from [this link](http://labrosa.ee.columbia.edu/millionsong/sites/default/files/challenge/train_triplets.txt.zip). Once downloaded, open **train\_triplets.txt.zip** and extract **train\_triplets.txt**.

When running the utility, include a command line argument with the location of **train\_triplets.txt**. To do so, right-click the **ConvertToMahoutInput** project node in **Solution Explorer** and select **Properties**. On the project properties page, add the path of **train\_triplets.txt** to the **Command line arguments** text box:

![setting command line arguments](../media/setting-command-line-arguments.png)

_Setting the Command line argument_

Press **F5** to run the program. Once complete, open the **bin\Debug** folder from the location to which the project was saved, and view the utility's output.

![program output](../media/program-output.png)

_The output of the ConvertToMahoutInput utility_

<a name="segment2"></a>
### Running the Mahout job 

Open the Hadoop cluster portal at <https://www.hadooponazure.com>, and click the **Remote Desktop** icon.

![The Manage Cluster Icon](../media/the-manage-cluster-icon.png "The Manage Cluster Icon")

_The Remote Desktop icon_

Zip and copy the **mInput.txt** file from the **bin\Debug** folder to **c:\\** on the remote cluster. Once the file is copied, extract it.

Create a file that contains the ID of the user for whom you will be generating recommendations. To do so, simply create a text file called **users.txt** in **c:\\**, containing the id of a single user.

> **Note:** You can generate recommendations for more users by putting their IDs on separate lines. If you have issues generating mInput.txt and users.txt you may download an pre-generated version at:  <https://github.com/wenming/BigDataSamples/tree/master/mahout>

Next, upload both **mInput.txt** and **users.txt** to HDFS. To do so, open the **Hadoop Command Shell** and run the following commands:

	hadoop fs -copyFromLocal c:\mInput.txt input\mInput.txt

	hadoop fs -copyFromLocal c:\users.txt input\users.txt

Now we can run the Mahout job using the following command:

	hadoop jar c:\Apps\dist\mahout\mahout-core-0.5-job.jar org.apache.mahout.cf.taste.hadoop.item.RecommenderJob --input=input/mInput.txt --output=output --usersFile=input/users.txt

The Mahout job should run for several minutes, after which an output file will be created. Run the following command to create a local copy of the output file:

	hadoop fs -copyToLocal output/part-r-00000 c:\output.txt

Open the **output.txt** file from the **c:\\** root folder and inspect its contents. The structure of the file is as follows:

	user	[song:rating,song:rating, ...]

<a name="summary"></a>
## Summary 

Recommender engines provide important functionality for many modern social networking sites, online shopping, streaming media, and other internet sites. Mahout provides an out-of-the-box recommendation engine that is easy to use, contains many useful features, and is scalable on Hadoop.<|MERGE_RESOLUTION|>--- conflicted
+++ resolved
@@ -1,10 +1,7 @@
-﻿<properties linkid="manage-services-hdinsight-howto-hadoop-engine" urlDisplayName="Hadoop Recommendation Engine" pageTitle="Hadoop recommendation engine (.NET) - Windows Azure tutorials" metaKeywords="Azure Apache Mahout, Azure recommendation example, Azure recommendation tutorial, Azure recommendation engine" metaDescription="A tutorial that teaches how to use the Apache Mahout recommendation engine with Windows Azure to create song suggestions based on listening habits." metaCanonical="" disqusComments="1" umbracoNaviHide="1" writer="wenming" />
+<properties linkid="manage-services-hdinsight-howto-hadoop-engine" urlDisplayName="Hadoop Recommendation Engine" pageTitle="Hadoop recommendation engine (.NET) - Windows Azure tutorials" metaKeywords="Azure Apache Mahout, Azure recommendation example, Azure recommendation tutorial, Azure recommendation engine" metaDescription="A tutorial that teaches how to use the Apache Mahout recommendation engine with Windows Azure to create song suggestions based on listening habits." metaCanonical="" disqusComments="1" umbracoNaviHide="1" writer="wenming" />
 
-<<<<<<< HEAD
 <div chunk="../chunks/hdinsight-left-nav.md" />
 
-=======
->>>>>>> 37065b7b
 # Simple recommendation engine using Apache Mahout 
 
 Apache Mahout™ is a machine learning library built for use in scalable machine learning applications. Recommender engines are some of the most immediately recognizable machine learning applications in use today. In this tutorial you use the  [Million Song Dataset](http://labrosa.ee.columbia.edu/millionsong/tasteprofile) to create song recommendations for users based on their past listening habits.
