--- conflicted
+++ resolved
@@ -38,15 +38,7 @@
 
 	When using the Quick Create option to create a cluster, the default username for the administrator account is *admin*. To give the account a different username, you must use the Custom Create option instead of Quick Create option.
 
-<<<<<<< HEAD
-	When using the quick create option to create a cluster, a new container with the name of the HDInsight cluster is created automatically in the storage account specified. If you want to customize the name, you can use the custom create option. Currently, you can only provision HDInsight clusters in the following data centers:
-
-	- US East
-	- US West
-	- Europe North
-=======
 	When using the Quick Create option to create a cluster, a new container with the name of the HDInsight cluster is created automatically in the storage account specified. If you want to customize the name of the container to be used by default by the cluster, you must use the custom create option. 
->>>>>>> d9c30182
 
 	<div class="dev-callout"> 
 	<b>Important</b> 
