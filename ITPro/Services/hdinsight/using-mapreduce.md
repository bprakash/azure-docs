<<<<<<< HEAD
<properties linkid="manage-services-hdinsight-using-mapreduce" urlDisplayName="Using MapReduce" pageTitle="Using MapReduce with HDInsight - Windows Azure tutorial" metaKeywords="using mapreduce, mapreduce hdinsight, mapreduce azure" metaDescription="Learn how to use MapReduce with HDInsight" metaCanonical="" umbracoNaviHide="0" disqusComments="1" writer="jgao" editor="cgronlun" manager="paulettm" />
=======
<properties linkid="manage-services-hdinsight-using-mapreduce" urlDisplayName="Use MapReduce" pageTitle="Using MapReduce with HDInsight - Windows Azure tutorial" metaKeywords="using mapreduce, mapreduce hdinsight, mapreduce azure" metaDescription="Learn how to use MapReduce with HDInsight." metaCanonical="" umbracoNaviHide="0" disqusComments="1" writer="jgao" editor="cgronlun" manager="paulettm" />

>>>>>>> 395f428c

# Use MapReduce with HDInsight#

<<<<<<< HEAD
# Using MapReduce with HDInsight#

Hadoop MapReduce is a software framework for writing applications which process vast amounts of data. In this tutorial, you will create a Hadoop MapReduce job in Java, and execute the job on a Windows Azure HDInsight cluster to process a semi-structured Apache *log4j* log file stored in Windows Azure Blob storage. Windows Azure Blob storage provides a full featured HDFS file system over Windows Azure Blob storage.  

**Prerequisites:**

Note the following requirements before you begin this article:

* A Windows Azure HDInsight cluster. For instructions, see [Getting started with Windows Azure HDInsight service][hdinsight-getting-started] or [Provision HDInsight clusters][hdinsight-provision].
* Install and configure PowerShell for HDInsight. For instructions, see [Install and configure PowerShell for HDInsight][hdinsight-configure-powershell].

**Estimated time to complete:** 30 minutes

## In this Article
* [Big Data and Hadoop MapReduce](#mapreduce)
* [Upload data files to the blob storage](#uploaddata)
* [Connect to an HDInsight cluster](#connect)
* [Create a MapReduce job](#createjob)
* [Run the MapReduce job using PowerShell](#runjobpowershell)
* [Run the MapReduce job using Hadoop command line](#runjob)
* [Tutorial clean up](#cleanup)
* [Next steps](#nextsteps)

##<a id="mapreduce"></a>  Big Data and Hadoop MapReduce
Log files are a good example of big data. Most applications save errors, exceptions and other coded issues in log files. These log files contain a wealth of data that must be processed and mined, and they can get large in size. Working with big data is difficult using relational databases with statistics and visualization packages. Hadoop provides a MapReduce framework for writing applications that process large amounts of structured and semi-structured data in parallel across large clusters of machines in a very reliable and fault-tolerant manner.

[Apache Log4j](http://en.wikipedia.org/wiki/Log4j) is a logging utility. Each log inside a file contains a *log level* field to show the type and the severity. For example:

	2012-02-03 20:26:41 SampleClass3 [TRACE] verbose detail for id 1527353937

This MapReduce job takes a log4j log file as input, and generates an output file that contains the log level along with its frequency count.  The following is a sample output file:

	[TRACE] 8
	[DEBUG] 4
	[INFO]  1
	[WARN]  1
	[ERROR] 1
	[FATAL] 1

The following figure is the visual representation of what you will accomplish in this tutorial:

![HDI.VisualObjective](../media/HDI.VisualObject.gif "Visual Objective")

In the figure, the Map program performs filtering and sorting; and the Reduce program performs a summary operation. 
 
##<a id="uploaddata"></a>Upload data files to the Blob storage

HDInsight uses Windows Azure Blob storage container as the default file system.  For more information, see [Using Windows Azure Blob Storage with HDInsight][hdinsight-storage]. In this tutorial you will use a log4j sample file distributed with the HDInsight cluster stored in *\example\data\sample.log*. For information on uploading data, see [How to Upload Data to HDInsight][hdinsight-upload-data].

To access files, use the following syntax: 

		wasb[s]://[[<containername>@]<storageaccountname>.blob.core.windows.net]/<path>/<filename>

For example:

		wasb://mycontainer@mystorage.blob.core.windows.net/example/data/sample.log

replace *mycontainer* with the container name, and *mystorage* with the Blob storage account name. 

Because the file is stored in the default file system, you can also access the file using the following:

		wasb:///example/data/sample.log
		/example/data/sample.log



##<a id="connect"></a>Connect to an HDInsight cluster
You must have an HDInsight cluster provisioned before you can work on this tutorial. For information on provision an HDInsight cluster see [How to Administer HDInsight Service](/en-us/manage/services/hdinsight/howto-administer-hdinsight/) or [Getting Started with Windows Azure HDInsight Service](/en-us/manage/services/hdinsight/get-started-hdinsight/).

1. Sign in to the [Management Portal](https://manage.windowsazure.com).
2. Click **HDINSIGHT** on the left. You shall see a list of deployed Hadoop clusters.
3. Click the name of the HDInsight cluster where you want to run the MapReduce job.
4. Click **CONFIGURATION** on the top.
5. Click **ENABLE REMOTE** if remote desktop hasn't been enabled. Otherwise skip to step 7.
6. Enter **USER NAME**, **PASSWORD**, and **EXPIRES ON**, and then click **Complete** (the check sign).
4. Click **Connect** on the bottom to connect to the remote desktop.
5. Click **Open**.
6. Click **Connect**.
7. Click **Yes**.
8. Enter your credentials, and then press **ENTER**.
9. From Desktop, click **Hadoop Command Line**. You will use Hadoop command line to execute all of the commands in this tutorial. 
10. Run the following command to list and verify the sample.log file you uploaded to Windows Azure Blob storage: 

		hadoop fs -ls wasb:///example/data/sample.log

	The wasb syntax is for listing the files in the default file system.  To access files in other containers, use the following syntax: 

		hadoop fs -ls wasb[s]://[[<containername>@]<storageaccountname>.blob.core.windows.net]/<path>

	For example, you can list the same file using the following command:

		hadoop fs -ls wasb://<containername>@<storageaccountname>.blob.core.windows.net/example/data/sample.log

	Replace *&lt;containername&gt;* with the container name, and *&lt;storageaccountname&gt;* with the Blob Storage account name. 

	Because the file is located on the default file system, the same result can also be retrieved by using the following command:

		hadoop fs -ls /example/data/sample.log
	 
	To use wabs, you must provide the FQDN. For example to access sample.log on the default file system: 

		hadoop fs -ls wasbs://<containername>@<storageaccountname>.blob.core.windows.net/example/data/sample.log

	

##<a id="createjob"></a> Create the MapReduce job 
The Java programming language is used in this sample. Hadoop Streaming allows developers to use virtually any programming language to create MapReduces jobs.

1. From Hadoop command line, run the following commands to make a directory and change directory to the folder:
=======
 
This sample topic shows how to run a MapReduce program that counts word occurences in a text with the Windows Azure HDinsight service using Windows Azure PowerShell. The WordCount MapReduce program is written in Java and runs on a Hadoop cluster created and managed by the HDinsight service. The text file analyzed here is the Project Gutenberg eBook edition of The Notebooks of Leonardo Da Vinci. 

The Hadoop MapReduce program reads the text file and counts how often each word occurs. The output is a new text file that consists of lines, each of which contains a word and the count (a key/value tab-separated pair) of how often that word occurred in the document. This process is done in two stages. The mapper (the cat.exe in this sample) takes each line from the input text as an input and breaks it into words. It emits a key/value pair each time a work occurs of the word followed by a 1. The reducer (the wc.exe in this sample) then sums these individual counts for each word and emits a single key/value pair that contains the word followed by the sum of its occurrences.

The JAR file that contains the files needed by the Windows Azure HDInsight service to deploy the application to its Hadoop cluster is a .zip file and is available for download.

 
**You will learn**
		
* How to use Windows Azure PowerShell to run a MapReduce program on the Windows Azure HDInsight service that analyzes data contained in a file.
* How MapReduce programs are written in Java.

>>>>>>> 395f428c

**Prerequisites**	
You have a Windows Azure Account and have enabled the HDInsight Service for your subscription. You have installed Windows Azure PowerShell and the Powershell tools for Windows Azure HDInsight, and have configured them for use with your account. For instructions on how to do this, see [Getting Started with Windows Azure HDInsight Service](/en-us/manage/services/hdinsight/get-started-hdinsight/)

**Outline**		
This topic shows you how to run the sample, presents the Java code for the MapReduce program, summarizes what you have learned, and outlines some next steps. It has the following sections.
	
1. [Run the Sample with Windows Azure PowerShell](#run-sample)	
2. [The Java Code for the WordCount MapReduce Program](#java-code)
3. [Summary](#summary)	
4. [Next Steps](#next-steps)	

<h2><a id="run-sample"></a>Run the Sample with Windows Azure PowerShell</h2>

**The command for running the Wordcount job**	
Hadoop jar hadoop-examples.jar wordcount wasb:///example/data/gutenberg/davinci.txt wasb:///DaVinciAllTopWords

**The parameters for the Wordcount job**	
Parameter0 is just the name of the program, *wordcount*. Parameter1 specifies, respectively, the path/name of the input file (*/example/data/gutenberg/davinci.txt*) and the output directory where the results are saved *(DaVinciAllTopWords*). Note the output directory assumes a default path relative to the /user/ folder. 

1. Open Notepad.
2. Copy and paste the following code into Notepad. (TBD: edit to apply to wordcount)

		Import-Module "C:\Program Files (x86)\PowerShell tools for Windows Azure HDInsight\Microsoft.WindowsAzure.Management.HDInsight.Cmdlet" 
		
		### Provide the Windows Azure subscription name and the HDInsight cluster name.
		$subscriptionName = "myAzureSubscriptionName"   
		$clusterName = "myClusterName"                 
		
		### Provide the HDInsight user credentials that will be used to run the script.
		$creds = Get-Credential 
		
		### Create a MapReduce job definition. The jar file contains several examples.
		$wordCountJobDefinition = New-AzureHDInsightMapReduceJobDefinition -JarFile "wasb:///example/jars/hadoop-examples.jar" -ClassName "wordcount" 
 
		### There is one argument that specifies two numbers. 
		### The first number indicates how many maps to create (default is 16). 
		### The second number indicates how many samples are generated per map (10 million by default). 
		### So this program uses 160 million random points to make its estimate of Pi.
		$wordCountJobDefinition.Arguments.Add("pi 16 10000000") 

		### Run the MapReduce job.
		$wordCountJob = $wordCountJobDefinition | Start-AzureHDInsightJob -Credentials $creds -Cluster $clusterName  
		
		### Wait for the job to complete.  
		$wordCountJob | Wait-AzureHDInsightJob -Credentials $creds -WaitTimeoutInSeconds 3600  
		
		### Print the standard error file of the MapReduce job
		Get-AzureHDInsightJobOutput -Cluster $clusterName -Subscription $subscriptionName -JobId $wordCountjob.JobId -StandardError
		
<<<<<<< HEAD
				//statement to execute the job 
			    JobClient.runJob(conf);
			}
		}

5. Press **CTRL+S** to save the file.
6. Close Notepad.
7. Verify your current folder is C:\Tutorials.

8. Compile the java file using the following command:

		C:\apps\dist\java\bin\javac -classpath %HADOOP_HOME%\hadoop-core-1.2.0.1.3.0.1-0302.jar log4jMapReduce.java
	
	You must to hadoop-core-&lt;YourVersion>.jar, and the version must match yours. To find out the version, you can run the following command from Hadoop command line:

		hadoop version

	

9. Create a log4jMapReduce.jar file containing the Hadoop class files:
=======
3. Set the values for the two variable at the begining of the script: $subscriptionname, $clustername.
4. Open Windows Azure PowerShell.
5. Copy and paste the modified code into the Windows Azure PowerShell window, and then press **ENTER**. The following screenshot shows the end of the output:
>>>>>>> 395f428c

	![HDI.Sample.PiEstimator.RunMRJob][image-hdi-sample-piestimator-runmrjob]
 
<<<<<<< HEAD
	After executing the jar command, you will have the following files in the C:\Tutorials directory:

		log4jMapReduce$Map.class
		log4jMapReduce$Reduce.class
		log4jMapReduce.class
		log4jMapReduce.jar
		log4jMapReduce.java

10. Copy the file to HDFS so you can use PowerShell to submit a MapReduce job with the jar file:

		hadoop fs -copyFromLocal log4jMapReduce.jar \example\jars\

11. Verify the jar file has copied to the folder:

		hadoop fs -ls \example\jars\log4jMapReduce.jar

	You shall see the file listed there.

##<a id="runjobpowershell"></a> Run the MapReduce job using PowerShell
You can submit a MapReduce job using either HDinsight PowerShell cmdlets or Hadoop command line. This section covers using the PowerShell method, the next section cover using Hadoop command line.

1. Open a Windows Azure PowerShell console windows. The instructions can be found in [Install and configure PowerShell for HDInsight][hdinsight-configure-powershell].
2. Set the variables in the following script and run it:




##<a id="runjob"></a> Run the MapReduce job using Hadoop command line
You can submit a MapReduce job using Hadoop command line or using the HDInsight PowerShell.

1. From Hadoop command line, execute the following command to run the Hadoop MapReduce job:

		hadoop jar C:\Tutorials\log4jMapReduce.jar log4jMapReduce wasb:///sample.log wasb:///Tutorials/output

		hadoop jar wabs:///example/jars/log4jMapReduce.jar log4jMapReduce wasb:///example/data/sample.log wasb:///example/data/log4jMapReduceOutput 

		hadoop jar C:\Tutorials\log4jMapReduce.jar log4jMapReduce wasb:///example/data/sample.log wasb:///example/data/log4jMapReduceOutput 


	This command does a number of things: 
	
	- Calling the Hadoop program
	- Specifying the jar file (C:\Tutorials\log4jMapReduce.jar)
	- Indicating the class file (log4jMapReduce)
	- Specifying the input file (wasb:///sample.log), and output directory (wasb:///Tutorials/output). The command creates the output folder if the folder doesn't exist.
	- Running the MapReduce job 	

	![HDI.MapReduceResults](../media/HDI.MapReduceResults.png "MapReduce job results")
 
	The Reduce programs begin to process the data when the Map programs are 100% complete. Prior to that, the Reducer(s) queries the Mappers for intermediate data and gathers the data, but waits to process. 
	
	There are 6 Reduce input records (that correspond to the six log levels), and 1365 Map output records (that contain key value pairs). The Reduce program condensed the set of intermediate values that share the same key (DEBUG, ERROR, FATAL, and so on) to a smaller set of values.    

2. View the output of the MapReduce job in HDFS:

		hadoop fs -cat wasb:///Tutorials/output/part-00000

	By default, Hadoop creates files begin with the following naming convention: “part-00000”. Additional files created by the same job will have the number increased.The output look like:

	![HDI.MapReduceResults](../media/HDI.MapReduceOutput.png "MapReduce job output")
 
	Notice that after running MapReduce that the data types are now totaled and in a structured format.  

##<a id="cleanup"></a> Tutorial clean up ##

The clean up task applies to this tutorial only; it is not performed in the actual deployment. In this task, you will delete input and output directories so that if you like, you can run the tutorial again.  

1. Delete the sample.log file:

		hadoop fs -rm wasb:///sample.log
 
2. Delete the output directory and recursively delete files within the directory:

		hadoop fs –rmr wasb:///Tutorials/output/
 
Congratulations! You have successfully completed this tutorial.

##<a id="nextsteps"></a>Next steps
=======
TBD: Debug script, add the above screenshot, and add instructions on how to get the result.

<h2><a id="java-code"></a>The Java Code for the WordCount MapReduce Program</h2>

<code>
 
package org.apache.hadoop.examples;

import java.io.IOException;
import java.util.StringTokenizer;

import org.apache.hadoop.conf.Configuration;
import org.apache.hadoop.fs.Path;
import org.apache.hadoop.io.IntWritable;
import org.apache.hadoop.io.Text;
import org.apache.hadoop.mapreduce.Job;
import org.apache.hadoop.mapreduce.Mapper;
import org.apache.hadoop.mapreduce.Reducer;
import org.apache.hadoop.mapreduce.lib.input.FileInputFormat;
import org.apache.hadoop.mapreduce.lib.output.FileOutputFormat;
import org.apache.hadoop.util.GenericOptionsParser;

public class WordCount {

  public static class TokenizerMapper 
       extends Mapper<Object, Text, Text, IntWritable>{
    
    private final static IntWritable one = new IntWritable(1);
    private Text word = new Text();
      
    public void map(Object key, Text value, Context context
                    ) throws IOException, InterruptedException {
      StringTokenizer itr = new StringTokenizer(value.toString());
      while (itr.hasMoreTokens()) {
        word.set(itr.nextToken());
        context.write(word, one);
      }
    }
  }
  
  public static class IntSumReducer 
       extends Reducer<Text,IntWritable,Text,IntWritable> {
    private IntWritable result = new IntWritable();

    public void reduce(Text key, Iterable<IntWritable> values, 
                       Context context
                       ) throws IOException, InterruptedException {
      int sum = 0;
      for (IntWritable val : values) {
        sum += val.get();
      }
      result.set(sum);
      context.write(key, result);
    }
  }

  public static void main(String[] args) throws Exception {
    Configuration conf = new Configuration();
    String[] otherArgs = new GenericOptionsParser(conf, args).getRemainingArgs();
    if (otherArgs.length != 2) {
      System.err.println("Usage: wordcount <in> <out>");
      System.exit(2);
    }
    Job job = new Job(conf, "word count");
    job.setJarByClass(WordCount.class);
    job.setMapperClass(TokenizerMapper.class);
    job.setCombinerClass(IntSumReducer.class);
    job.setReducerClass(IntSumReducer.class);
    job.setOutputKeyClass(Text.class);
    job.setOutputValueClass(IntWritable.class);
    FileInputFormat.addInputPath(job, new Path(otherArgs[0]));
    FileOutputFormat.setOutputPath(job, new Path(otherArgs[1]));
    System.exit(job.waitForCompletion(true) ? 0 : 1);
  }
}

</code>  

<h2><a id="summary"></a>Summary</h2>

In this tutorial, you saw how to deploy a MapReduce job on an Hadoop cluster hosted on the Windows Azure HDinsight Service and how to use Monte Carlo methods that require and generare large datasets that can be managed by this service.



##<a id="nextsteps"></a>Next steps

While MapReduce provides powerful diagnostic abilities, it can be a bit challenging to master. Other languages such as Pig and Hive provide an easier way to work with data stored in your HDInsight Service. To learn more, see the following articles:

* [Get Started with Windows Azure HDInsight Service][hdinsight-getting-started]
* [Use Hive with HDInsight](/en-us/manage/services/hdinsight/using-hive-with-hdinsight/)
* [Use Pig with HDInsight](/en-us/manage/services/hdinsight/using-pig-with-hdinsight/) 
* [Run the HDInsight Samples](/en-us/manage/services/hdinsight/howto-run-samples/)
>>>>>>> 395f428c


<<<<<<< HEAD
* [Getting Started with Windows Azure HDInsight Service][hdinsight-getting-started]
* [Using Hive with HDInsight](/en-us/manage/services/hdinsight/using-hive-with-hdinsight/)
* [Using Pig with HDInsight](/en-us/manage/services/hdinsight/using-pig-with-hdinsight/) 
* [How to Run the HDInsight Samples](/en-us/manage/services/hdinsight/howto-run-samples/)
=======
[hdinsight-getting-started]: /en-us/manage/services/hdinsight/get-started-hdinsight/
[hdinsight-storage]: /en-us/manage/services/hdinsight/howto-blob-store/
[hdinsight-upload-data]: /en-us/manage/services/hdinsight/howto-upload-data-to-hdinsight/
[hdinsight-provision]: /en-us/manage/services/hdinsight/provision-hdinsight-clusters/
[hdinsight-configure-powershell]: /en-us/manage/services/hdinsight/configure-powershell-for-hdinsight/
>>>>>>> 395f428c

[azure-create-storageaccount]: /en-us/manage/services/storage/how-to-create-a-storage-account/ 
[azure-storage-explorer]: http://azurestorageexplorer.codeplex.com/ 

<<<<<<< HEAD
[hdinsight-getting-started]: /en-us/manage/services/hdinsight/get-started-hdinsight/
[hdinsight-storage]: /en-us/manage/services/hdinsight/howto-blob-store/
[hdinsight-upload-data]: /en-us/manage/services/hdinsight/howto-upload-data-to-hdinsight/
[hdinsight-provision]: /en-us/manage/services/hdinsight/provision-hdinsight-clusters/
[hdinsight-configure-powershell]: /en-us/manage/services/hdinsight/configure-powershell-for-hdinsight/

[azure-create-storageaccount]: /en-us/manage/services/storage/how-to-create-a-storage-account/ 
[azure-storage-explorer]: http://azurestorageexplorer.codeplex.com/ 

=======
>>>>>>> 395f428c
[sample-log]: http://go.microsoft.com/fwlink/?LinkID=286223
<|MERGE_RESOLUTION|>--- conflicted
+++ resolved
@@ -1,123 +1,6 @@
-<<<<<<< HEAD
-<properties linkid="manage-services-hdinsight-using-mapreduce" urlDisplayName="Using MapReduce" pageTitle="Using MapReduce with HDInsight - Windows Azure tutorial" metaKeywords="using mapreduce, mapreduce hdinsight, mapreduce azure" metaDescription="Learn how to use MapReduce with HDInsight" metaCanonical="" umbracoNaviHide="0" disqusComments="1" writer="jgao" editor="cgronlun" manager="paulettm" />
-=======
 <properties linkid="manage-services-hdinsight-using-mapreduce" urlDisplayName="Use MapReduce" pageTitle="Using MapReduce with HDInsight - Windows Azure tutorial" metaKeywords="using mapreduce, mapreduce hdinsight, mapreduce azure" metaDescription="Learn how to use MapReduce with HDInsight." metaCanonical="" umbracoNaviHide="0" disqusComments="1" writer="jgao" editor="cgronlun" manager="paulettm" />
 
->>>>>>> 395f428c
-
 # Use MapReduce with HDInsight#
-
-<<<<<<< HEAD
-# Using MapReduce with HDInsight#
-
-Hadoop MapReduce is a software framework for writing applications which process vast amounts of data. In this tutorial, you will create a Hadoop MapReduce job in Java, and execute the job on a Windows Azure HDInsight cluster to process a semi-structured Apache *log4j* log file stored in Windows Azure Blob storage. Windows Azure Blob storage provides a full featured HDFS file system over Windows Azure Blob storage.  
-
-**Prerequisites:**
-
-Note the following requirements before you begin this article:
-
-* A Windows Azure HDInsight cluster. For instructions, see [Getting started with Windows Azure HDInsight service][hdinsight-getting-started] or [Provision HDInsight clusters][hdinsight-provision].
-* Install and configure PowerShell for HDInsight. For instructions, see [Install and configure PowerShell for HDInsight][hdinsight-configure-powershell].
-
-**Estimated time to complete:** 30 minutes
-
-## In this Article
-* [Big Data and Hadoop MapReduce](#mapreduce)
-* [Upload data files to the blob storage](#uploaddata)
-* [Connect to an HDInsight cluster](#connect)
-* [Create a MapReduce job](#createjob)
-* [Run the MapReduce job using PowerShell](#runjobpowershell)
-* [Run the MapReduce job using Hadoop command line](#runjob)
-* [Tutorial clean up](#cleanup)
-* [Next steps](#nextsteps)
-
-##<a id="mapreduce"></a>  Big Data and Hadoop MapReduce
-Log files are a good example of big data. Most applications save errors, exceptions and other coded issues in log files. These log files contain a wealth of data that must be processed and mined, and they can get large in size. Working with big data is difficult using relational databases with statistics and visualization packages. Hadoop provides a MapReduce framework for writing applications that process large amounts of structured and semi-structured data in parallel across large clusters of machines in a very reliable and fault-tolerant manner.
-
-[Apache Log4j](http://en.wikipedia.org/wiki/Log4j) is a logging utility. Each log inside a file contains a *log level* field to show the type and the severity. For example:
-
-	2012-02-03 20:26:41 SampleClass3 [TRACE] verbose detail for id 1527353937
-
-This MapReduce job takes a log4j log file as input, and generates an output file that contains the log level along with its frequency count.  The following is a sample output file:
-
-	[TRACE] 8
-	[DEBUG] 4
-	[INFO]  1
-	[WARN]  1
-	[ERROR] 1
-	[FATAL] 1
-
-The following figure is the visual representation of what you will accomplish in this tutorial:
-
-![HDI.VisualObjective](../media/HDI.VisualObject.gif "Visual Objective")
-
-In the figure, the Map program performs filtering and sorting; and the Reduce program performs a summary operation. 
- 
-##<a id="uploaddata"></a>Upload data files to the Blob storage
-
-HDInsight uses Windows Azure Blob storage container as the default file system.  For more information, see [Using Windows Azure Blob Storage with HDInsight][hdinsight-storage]. In this tutorial you will use a log4j sample file distributed with the HDInsight cluster stored in *\example\data\sample.log*. For information on uploading data, see [How to Upload Data to HDInsight][hdinsight-upload-data].
-
-To access files, use the following syntax: 
-
-		wasb[s]://[[<containername>@]<storageaccountname>.blob.core.windows.net]/<path>/<filename>
-
-For example:
-
-		wasb://mycontainer@mystorage.blob.core.windows.net/example/data/sample.log
-
-replace *mycontainer* with the container name, and *mystorage* with the Blob storage account name. 
-
-Because the file is stored in the default file system, you can also access the file using the following:
-
-		wasb:///example/data/sample.log
-		/example/data/sample.log
-
-
-
-##<a id="connect"></a>Connect to an HDInsight cluster
-You must have an HDInsight cluster provisioned before you can work on this tutorial. For information on provision an HDInsight cluster see [How to Administer HDInsight Service](/en-us/manage/services/hdinsight/howto-administer-hdinsight/) or [Getting Started with Windows Azure HDInsight Service](/en-us/manage/services/hdinsight/get-started-hdinsight/).
-
-1. Sign in to the [Management Portal](https://manage.windowsazure.com).
-2. Click **HDINSIGHT** on the left. You shall see a list of deployed Hadoop clusters.
-3. Click the name of the HDInsight cluster where you want to run the MapReduce job.
-4. Click **CONFIGURATION** on the top.
-5. Click **ENABLE REMOTE** if remote desktop hasn't been enabled. Otherwise skip to step 7.
-6. Enter **USER NAME**, **PASSWORD**, and **EXPIRES ON**, and then click **Complete** (the check sign).
-4. Click **Connect** on the bottom to connect to the remote desktop.
-5. Click **Open**.
-6. Click **Connect**.
-7. Click **Yes**.
-8. Enter your credentials, and then press **ENTER**.
-9. From Desktop, click **Hadoop Command Line**. You will use Hadoop command line to execute all of the commands in this tutorial. 
-10. Run the following command to list and verify the sample.log file you uploaded to Windows Azure Blob storage: 
-
-		hadoop fs -ls wasb:///example/data/sample.log
-
-	The wasb syntax is for listing the files in the default file system.  To access files in other containers, use the following syntax: 
-
-		hadoop fs -ls wasb[s]://[[<containername>@]<storageaccountname>.blob.core.windows.net]/<path>
-
-	For example, you can list the same file using the following command:
-
-		hadoop fs -ls wasb://<containername>@<storageaccountname>.blob.core.windows.net/example/data/sample.log
-
-	Replace *&lt;containername&gt;* with the container name, and *&lt;storageaccountname&gt;* with the Blob Storage account name. 
-
-	Because the file is located on the default file system, the same result can also be retrieved by using the following command:
-
-		hadoop fs -ls /example/data/sample.log
-	 
-	To use wabs, you must provide the FQDN. For example to access sample.log on the default file system: 
-
-		hadoop fs -ls wasbs://<containername>@<storageaccountname>.blob.core.windows.net/example/data/sample.log
-
-	
-
-##<a id="createjob"></a> Create the MapReduce job 
-The Java programming language is used in this sample. Hadoop Streaming allows developers to use virtually any programming language to create MapReduces jobs.
-
-1. From Hadoop command line, run the following commands to make a directory and change directory to the folder:
-=======
  
 This sample topic shows how to run a MapReduce program that counts word occurences in a text with the Windows Azure HDinsight service using Windows Azure PowerShell. The WordCount MapReduce program is written in Java and runs on a Hadoop cluster created and managed by the HDinsight service. The text file analyzed here is the Project Gutenberg eBook edition of The Notebooks of Leonardo Da Vinci. 
 
@@ -130,8 +13,6 @@
 		
 * How to use Windows Azure PowerShell to run a MapReduce program on the Windows Azure HDInsight service that analyzes data contained in a file.
 * How MapReduce programs are written in Java.
-
->>>>>>> 395f428c
 
 **Prerequisites**	
 You have a Windows Azure Account and have enabled the HDInsight Service for your subscription. You have installed Windows Azure PowerShell and the Powershell tools for Windows Azure HDInsight, and have configured them for use with your account. For instructions on how to do this, see [Getting Started with Windows Azure HDInsight Service](/en-us/manage/services/hdinsight/get-started-hdinsight/)
@@ -182,115 +63,14 @@
 		### Print the standard error file of the MapReduce job
 		Get-AzureHDInsightJobOutput -Cluster $clusterName -Subscription $subscriptionName -JobId $wordCountjob.JobId -StandardError
 		
-<<<<<<< HEAD
-				//statement to execute the job 
-			    JobClient.runJob(conf);
-			}
-		}
 
-5. Press **CTRL+S** to save the file.
-6. Close Notepad.
-7. Verify your current folder is C:\Tutorials.
-
-8. Compile the java file using the following command:
-
-		C:\apps\dist\java\bin\javac -classpath %HADOOP_HOME%\hadoop-core-1.2.0.1.3.0.1-0302.jar log4jMapReduce.java
-	
-	You must to hadoop-core-&lt;YourVersion>.jar, and the version must match yours. To find out the version, you can run the following command from Hadoop command line:
-
-		hadoop version
-
-	
-
-9. Create a log4jMapReduce.jar file containing the Hadoop class files:
-=======
 3. Set the values for the two variable at the begining of the script: $subscriptionname, $clustername.
 4. Open Windows Azure PowerShell.
 5. Copy and paste the modified code into the Windows Azure PowerShell window, and then press **ENTER**. The following screenshot shows the end of the output:
->>>>>>> 395f428c
 
 	![HDI.Sample.PiEstimator.RunMRJob][image-hdi-sample-piestimator-runmrjob]
  
-<<<<<<< HEAD
-	After executing the jar command, you will have the following files in the C:\Tutorials directory:
 
-		log4jMapReduce$Map.class
-		log4jMapReduce$Reduce.class
-		log4jMapReduce.class
-		log4jMapReduce.jar
-		log4jMapReduce.java
-
-10. Copy the file to HDFS so you can use PowerShell to submit a MapReduce job with the jar file:
-
-		hadoop fs -copyFromLocal log4jMapReduce.jar \example\jars\
-
-11. Verify the jar file has copied to the folder:
-
-		hadoop fs -ls \example\jars\log4jMapReduce.jar
-
-	You shall see the file listed there.
-
-##<a id="runjobpowershell"></a> Run the MapReduce job using PowerShell
-You can submit a MapReduce job using either HDinsight PowerShell cmdlets or Hadoop command line. This section covers using the PowerShell method, the next section cover using Hadoop command line.
-
-1. Open a Windows Azure PowerShell console windows. The instructions can be found in [Install and configure PowerShell for HDInsight][hdinsight-configure-powershell].
-2. Set the variables in the following script and run it:
-
-
-
-
-##<a id="runjob"></a> Run the MapReduce job using Hadoop command line
-You can submit a MapReduce job using Hadoop command line or using the HDInsight PowerShell.
-
-1. From Hadoop command line, execute the following command to run the Hadoop MapReduce job:
-
-		hadoop jar C:\Tutorials\log4jMapReduce.jar log4jMapReduce wasb:///sample.log wasb:///Tutorials/output
-
-		hadoop jar wabs:///example/jars/log4jMapReduce.jar log4jMapReduce wasb:///example/data/sample.log wasb:///example/data/log4jMapReduceOutput 
-
-		hadoop jar C:\Tutorials\log4jMapReduce.jar log4jMapReduce wasb:///example/data/sample.log wasb:///example/data/log4jMapReduceOutput 
-
-
-	This command does a number of things: 
-	
-	- Calling the Hadoop program
-	- Specifying the jar file (C:\Tutorials\log4jMapReduce.jar)
-	- Indicating the class file (log4jMapReduce)
-	- Specifying the input file (wasb:///sample.log), and output directory (wasb:///Tutorials/output). The command creates the output folder if the folder doesn't exist.
-	- Running the MapReduce job 	
-
-	![HDI.MapReduceResults](../media/HDI.MapReduceResults.png "MapReduce job results")
- 
-	The Reduce programs begin to process the data when the Map programs are 100% complete. Prior to that, the Reducer(s) queries the Mappers for intermediate data and gathers the data, but waits to process. 
-	
-	There are 6 Reduce input records (that correspond to the six log levels), and 1365 Map output records (that contain key value pairs). The Reduce program condensed the set of intermediate values that share the same key (DEBUG, ERROR, FATAL, and so on) to a smaller set of values.    
-
-2. View the output of the MapReduce job in HDFS:
-
-		hadoop fs -cat wasb:///Tutorials/output/part-00000
-
-	By default, Hadoop creates files begin with the following naming convention: “part-00000”. Additional files created by the same job will have the number increased.The output look like:
-
-	![HDI.MapReduceResults](../media/HDI.MapReduceOutput.png "MapReduce job output")
- 
-	Notice that after running MapReduce that the data types are now totaled and in a structured format.  
-
-##<a id="cleanup"></a> Tutorial clean up ##
-
-The clean up task applies to this tutorial only; it is not performed in the actual deployment. In this task, you will delete input and output directories so that if you like, you can run the tutorial again.  
-
-1. Delete the sample.log file:
-
-		hadoop fs -rm wasb:///sample.log
- 
-2. Delete the output directory and recursively delete files within the directory:
-
-		hadoop fs –rmr wasb:///Tutorials/output/
- 
-Congratulations! You have successfully completed this tutorial.
-
-##<a id="nextsteps"></a>Next steps
-=======
 TBD: Debug script, add the above screenshot, and add instructions on how to get the result.
 
 <h2><a id="java-code"></a>The Java Code for the WordCount MapReduce Program</h2>
@@ -383,26 +163,19 @@
 * [Use Hive with HDInsight](/en-us/manage/services/hdinsight/using-hive-with-hdinsight/)
 * [Use Pig with HDInsight](/en-us/manage/services/hdinsight/using-pig-with-hdinsight/) 
 * [Run the HDInsight Samples](/en-us/manage/services/hdinsight/howto-run-samples/)
->>>>>>> 395f428c
 
 
-<<<<<<< HEAD
-* [Getting Started with Windows Azure HDInsight Service][hdinsight-getting-started]
-* [Using Hive with HDInsight](/en-us/manage/services/hdinsight/using-hive-with-hdinsight/)
-* [Using Pig with HDInsight](/en-us/manage/services/hdinsight/using-pig-with-hdinsight/) 
-* [How to Run the HDInsight Samples](/en-us/manage/services/hdinsight/howto-run-samples/)
-=======
+
 [hdinsight-getting-started]: /en-us/manage/services/hdinsight/get-started-hdinsight/
 [hdinsight-storage]: /en-us/manage/services/hdinsight/howto-blob-store/
 [hdinsight-upload-data]: /en-us/manage/services/hdinsight/howto-upload-data-to-hdinsight/
 [hdinsight-provision]: /en-us/manage/services/hdinsight/provision-hdinsight-clusters/
 [hdinsight-configure-powershell]: /en-us/manage/services/hdinsight/configure-powershell-for-hdinsight/
->>>>>>> 395f428c
+
 
 [azure-create-storageaccount]: /en-us/manage/services/storage/how-to-create-a-storage-account/ 
 [azure-storage-explorer]: http://azurestorageexplorer.codeplex.com/ 
 
-<<<<<<< HEAD
 [hdinsight-getting-started]: /en-us/manage/services/hdinsight/get-started-hdinsight/
 [hdinsight-storage]: /en-us/manage/services/hdinsight/howto-blob-store/
 [hdinsight-upload-data]: /en-us/manage/services/hdinsight/howto-upload-data-to-hdinsight/
@@ -412,6 +185,4 @@
 [azure-create-storageaccount]: /en-us/manage/services/storage/how-to-create-a-storage-account/ 
 [azure-storage-explorer]: http://azurestorageexplorer.codeplex.com/ 
 
-=======
->>>>>>> 395f428c
 [sample-log]: http://go.microsoft.com/fwlink/?LinkID=286223
