<<<<<<< HEAD
<properties linkid="manage-services-hdinsight-excel-hiveodbc" urlDisplayName="HDInsight and Excel" pageTitle="Connect Excel to HDInsight with the Simba Hive ODBC Driver for HDinsight" metaKeywords="hdinsight, excel, hiveodbc, hive excel, hdinsight excel" metaDescription="How to use Excel to access data stored in Windows Azure HDInsight using HiveODBC" umbracoNaviHide="0" disqusComments="1" writer="bradsev" editor="mollybos" manager="paulettm" />
=======
<properties linkid="manage-services-hdinsight-excel-hiveodbc" urlDisplayName="HDInsight and Excel" pageTitle="Connect Excel to Windows Azure HDInsight with the Simba Hive ODBC Driver" metaKeywords="hdinsight, excel, hive, hiveodbc, odbc, simba, excel, hdinsight excel" metaDescription="How to use Excel to access data stored in Windows Azure HDInsight using Hive ODBC" umbracoNaviHide="0" disqusComments="1" writer="bradsev" editor="mollybos" manager="paulettm" />
>>>>>>> 395f428c


#Connect Excel to Windows Azure HDInsight with the Simba Hive ODBC Driver for HDInsight

<<<<<<< HEAD
#Connect Excel to HDInsight with the Simba Hive ODBC Driver for HDinsight
=======
One key feature of Microsoft’s Big Data Solution is the integration of  Microsoft Business Intelligence (BI) components with Apache Hadoop clusters that have been deployed by the Windows Azure HDInsight Service. An example of this integration is the ability to connect Excel to the Hive data warehouse of an HDInsight Hadoop cluster using the Simba Hive Open Database Connectivity (ODBC) driver for HDInsight. 
>>>>>>> 395f428c

It is also possible to connect the data associated with an HDInsight cluster and other data sources, including other (non-HDInsight) Hadoop clusters, from Excel using the Microsoft Power Query add-in for Excel. For information on installing and using Power Query, see [Connect Excel to Windows Azure HDInsight with Power Query][connect-excel-power-query].

This topic walks you through how to set up and use the Simba Hive ODBC driver from Excel to query data in an HDInsight cluster. There are three parts to this procedure:

1. [Install the Simba Hive ODBC Driver for HDInsight](#InstallHiveODBCDriver)
2. [Create a Hive ODBC Data Source](#CreateHiveODBCDataSource)
3. [Import data into Excel from an HDInsight cluster](#ImportData)

**Prerequisites**:

* You have installed Excel 2010 or Excel 2013.
* You have established a Windows Azure Account and have enabled the HDInsight Service for your subscription. You have created an HDInsight cluster using the HDInsight Service. For instructions on how to do this, see [Getting Started with Windows Azure HDInsight Service][getting-started] 

<h2><a id="InstallHiveODBCDriver"></a>Install the Simba Hive ODBC Driver for HDInsight</h2>

Follow the steps below to install the Hive ODBC Driver.
 
1. The Simba Hive ODBC Driver for Windows Azure HDInsight can be downloaded from the [Download Center][simba-odbc-download]. 

2. There are two versions of this installation package (32-bit **SimbaHiveODBC32.msi** and 64-bit **SimbaHiveODBC64.msi**). You should install the version that matches the version of the application from which you will be using the ODBC driver. Both packages can be installed on the same machine if you need both versions of the driver. 

	![Simba Hive ODBC Driver Setup](../media/HDI.SimbaHiveOdbc.Setup.PNG)
 
4. Click **Next**, accept the terms of the License Agreement and then **Next**, and then accept or change the default destination folder. Click **Next** once more, then **Install**, and then **Yes** on the **User Account Control** to allow installation.

	![Simba Hive ODBC Driver Setup Completed](../media/HDI.SimbaHiveOdbc.SetupCompleted.PNG)

6. Once the installation has completed, click **Finish** to exit the Setup Wizard. 


<h2><a id="CreateHiveODBCDataSource"></a>Create a Hive ODBC Data Source</h2>

The following steps show you how to create a Simba Hive ODBC Data Source.

1. Click **Start** -> **Control Panel** to launch the **Control Panel** for Microsoft Windows. 

2. In the Control Panel, click **System and Security**->**Administrative Tools**. Then click **Data Sources (ODBC)** if you are using Windows 7 or **ODBC Data Sources (32 bit)** or **ODBC Data Sources (64 bit)**, as appropriate, if you are using Windows 8. This will launch the **ODBC Data Source Administrator** dialog. 
 
	![OBDC Data Source Admin](../media/HDI.SimbaHiveOdbc.DataSourceAdmin.PNG) 

3. In the **ODBC Data Source Administrator** dialog, click the **User DSN** tab. 

4. Click **Add** to bring up the **Create New Data Source** wizard. 

5. Scroll down and select the **Simba Hive ODBC Driver for HDInsight** driver in the ODBC driver list.  

	![Simba New Data Source](../media/HDI.SimbaHiveOdbc.CreateNewDataSource.PNG)

6. Click the **Finish** button. This will launch the **Simba Hive ODBC Driver for HDInsight DNS Setup** dialog. 

7. Enter a data source a name in the **Data Source** box. In this example, *tutorialcluster*. Select **Hive Server 2** from the **Hive Server Type** dropdown menu and **Windows Azure HDInsight Service** from the **Mechanism** dropdown menu in the **Authentication** box. The port should default to 443 and this value should not be changed.

	![Simba DNS Setup](../media/HDI.SimbaHiveOdbc.DnsSetup.PNG)

8. In the **Host** box, enter the  name of your cluster followed by ".azurehdinsight.net". For example, if your cluster name is "tutorialcluster" as in the example shown, then the final value for host should be "tutorialcluster.azurehdinsight.net".

9. Click **Test** to make sure the connection works, then **OK** to close the **Simba Hive ODBC Hive Driver for HDInsight Setup** dialog. The new data source should now be listed on the **ODBC Data Source Administrator**. Confirm this and click **OK** to exit the wizard.
	
	![Simba DNS Setup](../media/HDI.SimbaHiveOdbc.DataSourceAdded.PNG)

<h2><a id="ImportData"></a>Import data into Excel from an HDInsight cluster</h2>

The steps below describe the way to import data from a hive table into an Excel workbook using the ODBC data source that you created in the steps above.

1. Open a new or existing workbook in Excel.

2. In Excel, click the **Data** tab. 

3. From the **Get External Data** tile on the left (you may need to **Click** on it for the dropdown menu), select **From Other Data Sources -> From Data Connection Wizard** to launch the **Data Connection Wizard**.

	![Simba DNS Setup](../media/HDI.SimbaHiveOdbc.Excel.DataConnection.PNG)

4. In **Data Connection Wizard**, select **ODBC DSN** as the data source and click **Next**.

	![Simba DNS Setup](../media/HDI.SimbaHiveOdbc.Excel.DataConnectionWizard.PNG)

5. In the **Connect to ODBC Data Source** dialog, select the Data Source name that you created in the previous step (in our example, *tutorialcluster*) and click **Next**.

	![Welcome to the Data Connection Wizard](../media/HDI.SimbaHiveODBC.Excel.ODBCDataSource.PNG) 

6. Re-enter the password for the cluster in the wizard and click **Test** to confirm the connection works and then click **OK**.

	![Hive Data Source Configuration](../media/HDI.SimbaHiveODBC.Excel.ODBCDataConnect.PNG) 

7. When the **Select Database and Table** dialog in the **Data Connection Wizard** opens, select the table that you want to import (here, for example, we want the default "hivesamepletable") and click **Next**.

	![Select Database and Table](../media/HDI.SimbaHiveODBC.Excel.SelectDbAndTable.PNG) 

8. When the **Save Data Connection File and Finish** dialog in the **Data Connection Wizard** opens, click the **Finish** button.

	![Select Database and Table](../media/HDI.SimbaHiveODBC.Excel.SaveDataConnection.PNG) 


9. In the **Import Data** dialog, you can change or specify the query. To do so, click **Properties** to launch the **Connection Properties** dialog. 

	![Select Database and Table](../media/HDI.SimbaHiveODBC.Excel.ImportDataWizard.PNG) 

10. Click on the **Definition** tab and add "Limit 200" at the end of the query in the **Command text** text box. (You can also replace this query text with another query as needed.) Then click **OK** to return to the **Import Data** dialog. 

	![Connection Properties](../media/HDI.SimbaHiveODBC.Excel.ConnectionProperties.PNG)

11. Click **OK** to close the **Import Data** dialog.  In the **DNS Configuration** dialog that opens, re-enter the password and click **OK**.

12. The data from the hive table will open in the Excel workbook, where is can be inspected and analyzed using BI tools.

	![excelhive](../media/HDI.SimbaHiveODBC.Excel.QueryResult.PNG)  


##Summary

The Simba Hive ODBC Driver for HDInsight makes it easy to import data from your HDInsight Service cluster into Excel where Business Intelligence tools may be used to inspect and analyze the data.

## Next steps

In this article you learned how to use the Simba Hive ODBC driver to retrieve data from the HDInsight Service into Excel. Similarly, you can retrieve data from the HDInsight Service into SQL Azure. It is also possible to upload data into an HDInsight Service.

* For information on using Sqoop to copy data from an HDInsight Service to SQL Azure, see [Using HDInsight to process Blob Storage data and write the results to a SQL Database][blob-hdi-sql]. 

* For information on using Sqoop or Windows Azure Blob Storage to load data into an HDInsight Service, see [How to Upload Data to the HDInsight Service][upload-data].

[connect-excel-power-query]: /en-us/manage/services/hdinsight/connect-excel-with-power-query/
[getting-started]: /en-us/manage/services/hdinsight/get-started-hdinsight/
[simba-odbc-download]: http://go.microsoft.com/fwlink/?LinkId=327839&clcid=0x409
[blob-hdi-sql]: /en-us/manage/services/hdinsight/process-blob-data-and-write-to-sql/
[upload-data]: /en-us/manage/services/hdinsight/howto-upload-data-to-hdinsight/<|MERGE_RESOLUTION|>--- conflicted
+++ resolved
@@ -1,17 +1,9 @@
-<<<<<<< HEAD
 <properties linkid="manage-services-hdinsight-excel-hiveodbc" urlDisplayName="HDInsight and Excel" pageTitle="Connect Excel to HDInsight with the Simba Hive ODBC Driver for HDinsight" metaKeywords="hdinsight, excel, hiveodbc, hive excel, hdinsight excel" metaDescription="How to use Excel to access data stored in Windows Azure HDInsight using HiveODBC" umbracoNaviHide="0" disqusComments="1" writer="bradsev" editor="mollybos" manager="paulettm" />
-=======
-<properties linkid="manage-services-hdinsight-excel-hiveodbc" urlDisplayName="HDInsight and Excel" pageTitle="Connect Excel to Windows Azure HDInsight with the Simba Hive ODBC Driver" metaKeywords="hdinsight, excel, hive, hiveodbc, odbc, simba, excel, hdinsight excel" metaDescription="How to use Excel to access data stored in Windows Azure HDInsight using Hive ODBC" umbracoNaviHide="0" disqusComments="1" writer="bradsev" editor="mollybos" manager="paulettm" />
->>>>>>> 395f428c
+
+#Connect Excel to HDInsight with the Simba Hive ODBC Driver for HDinsight
 
 
-#Connect Excel to Windows Azure HDInsight with the Simba Hive ODBC Driver for HDInsight
-
-<<<<<<< HEAD
-#Connect Excel to HDInsight with the Simba Hive ODBC Driver for HDinsight
-=======
 One key feature of Microsoft’s Big Data Solution is the integration of  Microsoft Business Intelligence (BI) components with Apache Hadoop clusters that have been deployed by the Windows Azure HDInsight Service. An example of this integration is the ability to connect Excel to the Hive data warehouse of an HDInsight Hadoop cluster using the Simba Hive Open Database Connectivity (ODBC) driver for HDInsight. 
->>>>>>> 395f428c
 
 It is also possible to connect the data associated with an HDInsight cluster and other data sources, including other (non-HDInsight) Hadoop clusters, from Excel using the Microsoft Power Query add-in for Excel. For information on installing and using Power Query, see [Connect Excel to Windows Azure HDInsight with Power Query][connect-excel-power-query].
 
