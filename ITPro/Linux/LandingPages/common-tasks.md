#Common tasks for Linux virtual machines

<div chunk="../../shared/chunks/disclaimer.md" />

<<<<<<< HEAD
###[Creating and Uploading a Virtual Hard Disk that Contains the Linux Operating System](./LinuxVHDCommonTask/)

Learn how to install the Hyper-V role on your server, create the image, and then upload the image to Windows Azure. 

###[Installing MongoDB on a CentOS Linux Virtual Machine in Windows Azure](./mongodb-vm/)
=======
##[Creating and Uploading a Virtual Hard Disk that Contains the Linux Operating System](../CommonTasks/LinuxVHDCommonTask.md)

Learn how to install the Hyper-V role on your server, create the image, and then upload the image to Windows Azure. 

##[Installing MongoDB on a CentOS Linux Virtual Machine in Windows Azure](../CommonTasks/mongodb-vm.md)
>>>>>>> d8537eef

Learn how to use the Windows Azure Management Portal to select and install a Linux virtual machine from the gallery, how to connect to the virtual machine using SSH or PuTTY, and how to install MongoDB on the virtual machine.


<<<<<<< HEAD
###[Installing MySQL on a OpenSUSE Linux Virtual Machine in Windows Azure](./mysql-vm/)
=======
##[Installing MySQL on a OpenSUSE Linux Virtual Machine in Windows Azure](../CommonTasks/mysql-vm.md)
>>>>>>> d8537eef

Learn how to use the Windows Azure (Preview) Management Portal to create a virtual machine running OpenSUSE Linux from the Image Gallery, and then install and configure a MySQL database on the virtual machine.


<<<<<<< HEAD
###[Create Management Certificates for Linux](./commontask-create-mgt-cert/)
=======
##[Create Management Certificates for Linux](../CommonTasks/commontask-create-mgt-cert.md)
>>>>>>> d8537eef

Learn how to create and upload a management certificate, which is needed anytime you want to use the Service Management API to interact with the Windows Azure image platform. 


<<<<<<< HEAD
###[Install the LAMP Stack on a Linux virtual machine in Windows Azure](./lampStack/) 

Learn how to install a LAMP stack on Ubuntu or CentOS.

###[Using root privileges on Linux virtual machines in Windows Azure](./useRootPrivileges/)
=======
##[Install the LAMP Stack on a Linux virtual machine in Windows Azure](../CommonTasks/lampStack.md) 

Learn how to install a LAMP stack on Ubuntu or CentOS.

##[Using root privileges on Linux virtual machines in Windows Azure](../CommonTasks/useRootPrivileges.md)
>>>>>>> d8537eef

Learn how to gain root privileges on your Linux virtual machine by uploading an SSH Key or by using your user name and password only.


<<<<<<< HEAD
###[Install software on your Linux virtual machine in Windows Azure](./installSoftwareInVM/)
=======
##[Install software on your Linux virtual machine in Windows Azure](../CommonTasks/installSoftwareInVM.md)
>>>>>>> d8537eef

Learn how to install software using the package managers for some of the common Linux distributions. <|MERGE_RESOLUTION|>--- conflicted
+++ resolved
@@ -2,62 +2,30 @@
 
 <div chunk="../../shared/chunks/disclaimer.md" />
 
-<<<<<<< HEAD
 ###[Creating and Uploading a Virtual Hard Disk that Contains the Linux Operating System](./LinuxVHDCommonTask/)
 
 Learn how to install the Hyper-V role on your server, create the image, and then upload the image to Windows Azure. 
 
 ###[Installing MongoDB on a CentOS Linux Virtual Machine in Windows Azure](./mongodb-vm/)
-=======
-##[Creating and Uploading a Virtual Hard Disk that Contains the Linux Operating System](../CommonTasks/LinuxVHDCommonTask.md)
-
-Learn how to install the Hyper-V role on your server, create the image, and then upload the image to Windows Azure. 
-
-##[Installing MongoDB on a CentOS Linux Virtual Machine in Windows Azure](../CommonTasks/mongodb-vm.md)
->>>>>>> d8537eef
 
 Learn how to use the Windows Azure Management Portal to select and install a Linux virtual machine from the gallery, how to connect to the virtual machine using SSH or PuTTY, and how to install MongoDB on the virtual machine.
 
-
-<<<<<<< HEAD
-###[Installing MySQL on a OpenSUSE Linux Virtual Machine in Windows Azure](./mysql-vm/)
-=======
-##[Installing MySQL on a OpenSUSE Linux Virtual Machine in Windows Azure](../CommonTasks/mysql-vm.md)
->>>>>>> d8537eef
+###[Installing MySQL on a OpenSUSE Linux Virtual Machine in Windows Azure](./mysql-on-a-linux-vm/)
 
 Learn how to use the Windows Azure (Preview) Management Portal to create a virtual machine running OpenSUSE Linux from the Image Gallery, and then install and configure a MySQL database on the virtual machine.
 
-
-<<<<<<< HEAD
-###[Create Management Certificates for Linux](./commontask-create-mgt-cert/)
-=======
-##[Create Management Certificates for Linux](../CommonTasks/commontask-create-mgt-cert.md)
->>>>>>> d8537eef
+###[Create Management Certificates for Linux](./manage-certificates/)
 
 Learn how to create and upload a management certificate, which is needed anytime you want to use the Service Management API to interact with the Windows Azure image platform. 
 
-
-<<<<<<< HEAD
-###[Install the LAMP Stack on a Linux virtual machine in Windows Azure](./lampStack/) 
+###[Install the LAMP Stack on a Linux virtual machine in Windows Azure](./install-lamp-stack/) 
 
 Learn how to install a LAMP stack on Ubuntu or CentOS.
 
-###[Using root privileges on Linux virtual machines in Windows Azure](./useRootPrivileges/)
-=======
-##[Install the LAMP Stack on a Linux virtual machine in Windows Azure](../CommonTasks/lampStack.md) 
-
-Learn how to install a LAMP stack on Ubuntu or CentOS.
-
-##[Using root privileges on Linux virtual machines in Windows Azure](../CommonTasks/useRootPrivileges.md)
->>>>>>> d8537eef
+###[Using root privileges on Linux virtual machines in Windows Azure](./use-root-privileges/)
 
 Learn how to gain root privileges on your Linux virtual machine by uploading an SSH Key or by using your user name and password only.
 
-
-<<<<<<< HEAD
-###[Install software on your Linux virtual machine in Windows Azure](./installSoftwareInVM/)
-=======
-##[Install software on your Linux virtual machine in Windows Azure](../CommonTasks/installSoftwareInVM.md)
->>>>>>> d8537eef
+###[Install software on your Linux virtual machine in Windows Azure](./install-software/)
 
 Learn how to install software using the package managers for some of the common Linux distributions. 