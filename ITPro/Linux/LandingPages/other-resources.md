<properties umbracoNaviHide="0" pageTitle="Other resources" metaKeywords="Windows Azure cloud services, cloud service, configure cloud service" metaDescription="Windows Tutorials." linkid="manage-windows-how-to-guide-storage-accounts" urlDisplayName="How to: storage accounts" headerExpose="" footerExpose="" disqusComments="1" />

#Other resources for Linux virtual machines

<div chunk="../../shared/chunks/disclaimer.md" />

<<<<<<< HEAD
##[How to Use the Service Management API](./service-management-api/)
=======
###[How to Use the Service Management API](./howto-servicemgt-api/)
>>>>>>> 6a471dd0
Learn about the Windows Azure IaaS Service Management API which is invoked from Node.js.

###[Windows Azure command-line tool for Mac and Linux](./command-line-tools/)

Learn about this command-line that provides functionality for creating, deploying and managing virtual machines and web sites from Mac and Linux desktops. This functionality is similar to that provided by the PowerShell cmdlets that are installed with the Windows Azure SDKs for .NET, Node.JS and PHP.

###[Partner solutions for Linux in Windows Azure](./partner-solutions/)
 
Review a list of the partners who deliver Linux-based cloud solutions in Windows Azure.

<<<<<<< HEAD
##[Linux on Windows Azure-Endorsed Distributions](./endorsed-distributions/)

Learn which distribution versions, LIS drivers and Agent Versions have been tested to work on Windows Azure.

##[Selecting User Names for Linux on Windows Azure](./user-names-in-linux/)
=======
###[Linux on Windows Azure-Endorsed Distributions](./linux-on-endorsed-distributions/)

Learn which distribution versions, LIS drivers and Agent Versions have been tested to work on Windows Azure.

###[Selecting User Names for Linux on Windows Azure](./usernames-in-linux/)
>>>>>>> 6a471dd0
Learn which user names you can't use on Windows Azure. 

###[Windows Azure Training Kit](./training-kit/)

The Windows Azure Training Kit includes a comprehensive set of technical
content designed to help you learn how to use Windows Azure. The kit
includes hands-on labs, presentations, demos, and code samples for every
aspect of developing applications for Windows Azure. You can use the
resources in the training kit to teach yourself or train others.

You can [download and install the kit](http://go.microsoft.com/fwlink/?LinkID=130354) on Microsoft Download Center.<|MERGE_RESOLUTION|>--- conflicted
+++ resolved
@@ -4,11 +4,8 @@
 
 <div chunk="../../shared/chunks/disclaimer.md" />
 
-<<<<<<< HEAD
-##[How to Use the Service Management API](./service-management-api/)
-=======
 ###[How to Use the Service Management API](./howto-servicemgt-api/)
->>>>>>> 6a471dd0
+
 Learn about the Windows Azure IaaS Service Management API which is invoked from Node.js.
 
 ###[Windows Azure command-line tool for Mac and Linux](./command-line-tools/)
@@ -19,19 +16,11 @@
  
 Review a list of the partners who deliver Linux-based cloud solutions in Windows Azure.
 
-<<<<<<< HEAD
-##[Linux on Windows Azure-Endorsed Distributions](./endorsed-distributions/)
-
-Learn which distribution versions, LIS drivers and Agent Versions have been tested to work on Windows Azure.
-
-##[Selecting User Names for Linux on Windows Azure](./user-names-in-linux/)
-=======
 ###[Linux on Windows Azure-Endorsed Distributions](./linux-on-endorsed-distributions/)
 
 Learn which distribution versions, LIS drivers and Agent Versions have been tested to work on Windows Azure.
 
 ###[Selecting User Names for Linux on Windows Azure](./usernames-in-linux/)
->>>>>>> 6a471dd0
 Learn which user names you can't use on Windows Azure. 
 
 ###[Windows Azure Training Kit](./training-kit/)
