--- conflicted
+++ resolved
@@ -1,14 +1,11 @@
 # Getting Started with SQL Server on a Windows Azure Virtual Machine
 
 The Windows Azure virtual machine gallery provides Windows Azure virtual machine images of Microsoft Windows Server 2008 R2, Service Pack 1 (64-bit) with  a complete 64-bit installation of SQL Server. A version of this virtual machine is available with SQL Server 2012 Evaluation (64-bit).
-<<<<<<< HEAD
-=======
 
 <div class="dev-callout"> 
 <b>Note</b> 
 <p>The evaluation edition is available for testing but cannot be upgraded to a per-hour  paid edition.</p> 
 </div>
->>>>>>> fd61903f
 
 # About this Virtual Machine Image
 ##Windows Server 2008 R2
@@ -88,13 +85,10 @@
 - By using Copy Database Wizard in Management Studio.
 
 For more information about migrating a database to SQL Server on a Windows Azure virtual machine, see [Guide to Migrating Existing applications and Databases to Windows Azure Platform](http://go.microsoft.com/fwlink/?LinkId=249158) and migration steps near the end of [Deploying a SQL Server Virtual Machine on Windows Azure](http://go.microsoft.com/fwlink/?LinkId=251117).
-<<<<<<< HEAD
-=======
 
 ## Turn Off Write Caching ##
 
 For best performance, the Database Engine requires write caching to be OFF for both data and operating system disks. OFF is the default setting for data disks, for both read and write operations. However, ON is the default write caching setting for the operating system disk. New users who are evaluating performance on a simple single disk system should configure write caching to be OFF for the operating system disk. For instructions on configuring write caching, see How to Use PowerShell for Windows Azure.
->>>>>>> fd61903f
 
 ## Create New Logins and Users ##
 Create new Windows users, SQL Server Windows Authentication logins, and database users as you would any on-premises database. If you intend to use SQL Server Authentication you must configure the Database Engine for mixed mode authentication. The sa account is currently disabled. For information about how to change the authentication mode and enable the sa account, see [Change Server Authentication Mode](http://msdn.microsoft.com/en-us/library/ms188670.aspx).
