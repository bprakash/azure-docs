--- conflicted
+++ resolved
@@ -4,11 +4,7 @@
 
 <div chunk="../../Shared/Chunks/disclaimer.md" />
 
-<<<<<<< HEAD
-###[Active Directory on Windows Azure Virtual Machines](http://msdn.microsoft.com/en-us/library/windowsazure/jj156090.aspx)
-=======
 ###[Guidelines for Deploying Windows Server Active Directory on Windows Azure Virtual Machines](http://msdn.microsoft.com/en-us/library/windowsazure/jj156090.aspx)
->>>>>>> 36c88906
 
 Learn about the differences between deploying Windows Server Active Directory Domain Services (AD DS) and Active Directory Federations Services (AD FS) on-premises versus deploying on Windows Azure Virtual Machines. Understand the decisions that affect design and deployment that you have to make.
 
