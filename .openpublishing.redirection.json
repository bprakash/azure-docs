{
    "redirections": [
        {
            "source_path": "articles/architecture-overview.md",
            "redirect_url": "/azure/architecture",
            "redirect_document_id": false
        },
        {
            "source_path": "articles/azure-diagnostics-troubleshooting.md",
            "redirect_url": "/azure/monitoring-and-diagnostics/azure-diagnostics-troubleshooting",
            "redirect_document_id": false
        },
        {
            "source_path": "articles/azure-diagnostics-versioning-history.md",
            "redirect_url": "/azure/monitoring-and-diagnostics/azure-diagnostics-versioning-history",
            "redirect_document_id": false
        },
        {
            "source_path": "articles/azure-diagnostics.md",
            "redirect_url": "/azure/monitoring-and-diagnostics/azure-diagnostics",
            "redirect_document_id": false
        },
        {
            "source_path": "articles/azure-government-developer-guide.md",
            "redirect_url": "/azure/azure-government/documentation-government-developer-guide",
            "redirect_document_id": false
        },
        {
            "source_path": "articles/azure-government-image-gallery.md",
            "redirect_url": "/azure/azure-government/documentation-government-image-gallery",
            "redirect_document_id": false
        },
        {
            "source_path": "articles/azure-government-overview.md",
            "redirect_url": "/azure/azure-government/documentation-government-welcome",
            "redirect_document_id": false
        },
        {
            "source_path": "articles/azure-toolkit-for-eclipse-debugging-azure-applications.md",
            "redirect_url": "/azure/azure-toolkit-for-eclipse",
            "redirect_document_id": false
        },
        {
            "source_path": "articles/azure-toolkit-for-intellij-debugging-azure-applications.md",
            "redirect_url": "/azure/azure-toolkit-for-intellij",
            "redirect_document_id": false
        },
        {
            "source_path": "articles/best-practices-api-design.md",
            "redirect_url": "/azure/architecture/best-practices/api-design",
            "redirect_document_id": false
        },
        {
            "source_path": "articles/best-practices-api-implementation.md",
            "redirect_url": "/azure/architecture/best-practices/api-implementation",
            "redirect_document_id": false
        },
        {
            "source_path": "articles/best-practices-auto-scaling.md",
            "redirect_url": "/azure/architecture/best-practices/auto-scaling",
            "redirect_document_id": false
        },
        {
            "source_path": "articles/best-practices-availability-checklist.md",
            "redirect_url": "/azure/architecture/checklist/availability",
            "redirect_document_id": false
        },
        {
            "source_path": "articles/best-practices-background-jobs.md",
            "redirect_url": "/azure/architecture/best-practices/background-jobs",
            "redirect_document_id": false
        },
        {
            "source_path": "articles/best-practices-caching.md",
            "redirect_url": "/azure/architecture/best-practices/caching",
            "redirect_document_id": false
        },
        {
            "source_path": "articles/best-practices-cdn.md",
            "redirect_url": "/azure/architecture/best-practices/cdn",
            "redirect_document_id": false
        },
        {
            "source_path": "articles/best-practices-data-partitioning.md",
            "redirect_url": "/azure/architecture/best-practices/data-partitioning",
            "redirect_document_id": false
        },
        {
            "source_path": "articles/best-practices-monitoring.md",
            "redirect_url": "/azure/architecture/best-practices/monitoring",
            "redirect_document_id": false
        },
        {
            "source_path": "articles/best-practices-resource-manager-design-templates.md",
            "redirect_url": "/azure/azure-resource-manager/best-practices-resource-manager-design-templates",
            "redirect_document_id": false
        },
        {
            "source_path": "articles/best-practices-resource-manager-security.md",
            "redirect_url": "/azure/azure-resource-manager/best-practices-resource-manager-security",
            "redirect_document_id": false
        },
        {
            "source_path": "articles/best-practices-resource-manager-state.md",
            "redirect_url": "/azure/azure-resource-manager/best-practices-resource-manager-state",
            "redirect_document_id": false
        },
        {
            "source_path": "articles/best-practices-retry-general.md",
            "redirect_url": "/azure/architecture/best-practices/transient-faults",
            "redirect_document_id": false
        },
        {
            "source_path": "articles/best-practices-retry-service-specific.md",
            "redirect_url": "/azure/architecture/best-practices/retry-service-specific",
            "redirect_document_id": false
        },
        {
            "source_path": "articles/best-practices-scalability-checklist.md",
            "redirect_url": "/azure/architecture/checklist/scalability",
            "redirect_document_id": false
        },
        {
            "source_path": "articles/billing-add-change-azure-subscription-administrator.md",
            "redirect_url": "/azure/billing/billing-add-change-azure-subscription-administrator",
            "redirect_document_id": false
        },
        {
            "source_path": "articles/billing-add-office-365-tenant-to-azure-subscription.md",
            "redirect_url": "/azure/billing/billing-add-office-365-tenant-to-azure-subscription",
            "redirect_document_id": false
        },
        {
            "source_path": "articles/billing-azure-subscription-past-due-balance.md",
            "redirect_url": "/azure/billing/billing-azure-subscription-past-due-balance",
            "redirect_document_id": false
        },
        {
            "source_path": "articles/billing-buy-sign-up-azure-subscription.md",
            "redirect_url": "/azure/billing/billing-buy-sign-up-azure-subscription",
            "redirect_document_id": false
        },
        {
            "source_path": "articles/billing-cannot-login-subscription.md",
            "redirect_url": "/azure/billing/billing-cannot-login-subscription",
            "redirect_document_id": false
        },
        {
            "source_path": "articles/billing-countries-and-currencies.md",
            "redirect_url": "https://azure.microsoft.com/pricing/faq/",
            "redirect_document_id": false
        },
        {
            "source_path": "articles/billing-credit-card-fails-during-azure-sign-up.md",
            "redirect_url": "/azure/billing/billing-credit-card-fails-during-azure-sign-up",
            "redirect_document_id": false
        },
        {
            "source_path": "articles/billing-download-azure-invoice-daily-usage-date.md",
            "redirect_url": "/azure/billing/billing-download-azure-invoice-daily-usage-date",
            "redirect_document_id": false
        },
        {
            "source_path": "articles/billing-how-to-cancel-azure-subscription.md",
            "redirect_url": "/azure/billing/billing-how-to-cancel-azure-subscription",
            "redirect_document_id": false
        },
        {
            "source_path": "articles/billing-how-to-change-azure-account-profile.md",
            "redirect_url": "/azure/billing/billing-how-to-change-azure-account-profile",
            "redirect_document_id": false
        },
        {
            "source_path": "articles/billing-how-to-change-credit-card.md",
            "redirect_url": "/azure/billing/billing-how-to-change-credit-card",
            "redirect_document_id": false
        },
        {
            "source_path": "articles/billing-how-to-create-billing-support-ticket.md",
            "redirect_url": "/azure/azure-supportability/how-to-create-azure-support-request",
            "redirect_document_id": false
        },
        {
            "source_path": "articles/billing-how-to-switch-azure-offer.md",
            "redirect_url": "/azure/billing/billing-how-to-switch-azure-offer",
            "redirect_document_id": false
        },
        {
            "source_path": "articles/billing-how-to-use-file-uploader.md",
            "redirect_url": "/azure/azure-supportability/how-to-use-file-uploader",
            "redirect_document_id": false
        },
        {
            "source_path": "articles/billing-set-up-alerts.md",
            "redirect_url": "/azure/billing/billing-set-up-alerts",
            "redirect_document_id": false
        },
        {
            "source_path": "articles/billing-subscription-faq.md",
            "redirect_url": "https://azure.microsoft.com/pricing/faq/",
            "redirect_document_id": false
        },
        {
            "source_path": "articles/billing-subscription-become-disable.md",
            "redirect_url": "/azure/billing/billing-subscription-become-disable",
            "redirect_document_id": false
        },
        {
            "source_path": "articles/billing-subscription-transfer.md",
            "redirect_url": "/azure/billing/billing-subscription-transfer",
            "redirect_document_id": false
        },
        {
            "source_path": "articles/billing-troubleshoot-azure-sign-up-issues.md",
            "redirect_url": "/azure/billing/billing-troubleshoot-azure-sign-up-issues",
            "redirect_document_id": false
        },
        {
            "source_path": "articles/billing-understand-your-azure-marketplace-charges.md",
            "redirect_url": "/azure/billing/billing-understand-your-azure-marketplace-charges",
            "redirect_document_id": false
        },
        {
            "source_path": "articles/billing-upgrade-azure-subscription.md",
            "redirect_url": "/azure/billing/billing-upgrade-azure-subscription",
            "redirect_document_id": false
        },
        {
            "source_path": "articles/billing-usage-rate-card-overview.md",
            "redirect_url": "/azure/billing/billing-usage-rate-card-overview",
            "redirect_document_id": false
        },
        {
            "source_path": "articles/billing-usage-rate-card-partner-solution-cloudcruiser.md",
            "redirect_url": "/azure/billing/billing-usage-rate-card-partner-solution-cloudcruiser",
            "redirect_document_id": false
        },
        {
            "source_path": "articles/billing-usage-rate-card-partner-solution-cloudyn.md",
            "redirect_url": "/azure/billing/billing-usage-rate-card-partner-solution-cloudyn",
            "redirect_document_id": false
        },
        {
            "source_path": "articles/billing-use-existing-office-365-account-azure-subscription.md",
            "redirect_url": "/azure/billing/billing-use-existing-office-365-account-azure-subscription",
            "redirect_document_id": false
        },
        {
            "source_path": "articles/dotnet-sdk.md",
            "redirect_url": "https://docs.microsoft.com/dotnet/azure/?view=azure-dotnet",
            "redirect_document_id": false
        },
        {
            "source_path": "articles/java-download-azure-sdk.md",
            "redirect_url": "/java/azure",
            "redirect_document_id": false
        },
        {
            "source_path": "articles/powershell-azure-resource-manager.md",
            "redirect_url": "/azure/azure-resource-manager/powershell-azure-resource-manager",
            "redirect_document_id": false
        },
        {
            "source_path": "articles/powershell-install-configure.md",
            "redirect_url": "/powershell/azureps-cmdlets-docs",
            "redirect_document_id": false
        },
        {
            "source_path": "articles/resource-group-audit.md",
            "redirect_url": "/azure/azure-resource-manager/resource-group-audit",
            "redirect_document_id": false
        },
        {
            "source_path": "articles/resource-group-authenticate-service-principal-cli.md",
            "redirect_url": "/azure/azure-resource-manager/resource-group-authenticate-service-principal-cli",
            "redirect_document_id": false
        },
        {
            "source_path": "articles/resource-group-authenticate-service-principal.md",
            "redirect_url": "/azure/azure-resource-manager/resource-group-authenticate-service-principal",
            "redirect_document_id": false
        },
        {
            "source_path": "articles/resource-group-authoring-templates.md",
            "redirect_url": "/azure/azure-resource-manager/resource-group-authoring-templates",
            "redirect_document_id": false
        },
        {
            "source_path": "articles/resource-group-create-multiple.md",
            "redirect_url": "/azure/azure-resource-manager/resource-group-create-multiple",
            "redirect_document_id": false
        },
        {
            "source_path": "articles/resource-group-create-service-principal-portal.md",
            "redirect_url": "/azure/azure-resource-manager/resource-group-create-service-principal-portal",
            "redirect_document_id": false
        },
        {
            "source_path": "articles/resource-group-define-dependencies.md",
            "redirect_url": "/azure/azure-resource-manager/resource-group-define-dependencies",
            "redirect_document_id": false
        },
        {
            "source_path": "articles/resource-group-link-resources.md",
            "redirect_url": "/rest/api/resources/resourcelinks",
            "redirect_document_id": false
        },
        {
            "source_path": "articles/resource-group-linked-templates.md",
            "redirect_url": "/azure/azure-resource-manager/resource-group-linked-templates",
            "redirect_document_id": false
        },
        {
            "source_path": "articles/resource-group-lock-resources.md",
            "redirect_url": "/azure/azure-resource-manager/resource-group-lock-resources",
            "redirect_document_id": false
        },
        {
            "source_path": "articles/resource-group-move-resources.md",
            "redirect_url": "/azure/azure-resource-manager/resource-group-move-resources",
            "redirect_document_id": false
        },
        {
            "source_path": "articles/resource-group-template-deploy-cli.md",
            "redirect_url": "/azure/azure-resource-manager/resource-group-template-deploy-cli",
            "redirect_document_id": false
        },
        {
            "source_path": "articles/resource-group-template-deploy-portal.md",
            "redirect_url": "/azure/azure-resource-manager/resource-group-template-deploy-portal",
            "redirect_document_id": false
        },
        {
            "source_path": "articles/resource-group-template-deploy-rest.md",
            "redirect_url": "/azure/azure-resource-manager/resource-group-template-deploy-rest",
            "redirect_document_id": false
        },
        {
            "source_path": "articles/resource-group-template-deploy.md",
            "redirect_url": "/azure/azure-resource-manager/resource-group-template-deploy",
            "redirect_document_id": false
        },
        {
            "source_path": "articles/resource-group-template-functions.md",
            "redirect_url": "/azure/azure-resource-manager/resource-group-template-functions",
            "redirect_document_id": false
        },
        {
            "source_path": "articles/resource-group-using-tags.md",
            "redirect_url": "/azure/azure-resource-manager/resource-group-using-tags",
            "redirect_document_id": false
        },
        {
            "source_path": "articles/resource-manager-api-authentication.md",
            "redirect_url": "/azure/azure-resource-manager/resource-manager-api-authentication",
            "redirect_document_id": false
        },
        {
            "source_path": "articles/resource-manager-common-deployment-errors.md",
            "redirect_url": "/azure/azure-resource-manager/resource-manager-common-deployment-errors",
            "redirect_document_id": false
        },
        {
            "source_path": "articles/resource-manager-deployment-model.md",
            "redirect_url": "/azure/azure-resource-manager/resource-manager-deployment-model",
            "redirect_document_id": false
        },
        {
            "source_path": "articles/resource-manager-export-template.md",
            "redirect_url": "/azure/azure-resource-manager/resource-manager-export-template",
            "redirect_document_id": false
        },
        {
            "source_path": "articles/resource-manager-keyvault-parameter.md",
            "redirect_url": "/azure/azure-resource-manager/resource-manager-keyvault-parameter",
            "redirect_document_id": false
        },
        {
            "source_path": "articles/resource-manager-policy.md",
            "redirect_url": "/azure/azure-resource-manager/resource-manager-policy",
            "redirect_document_id": false
        },
        {
            "source_path": "articles/resource-manager-request-limits.md",
            "redirect_url": "/azure/azure-resource-manager/resource-manager-request-limits",
            "redirect_document_id": false
        },
        {
            "source_path": "articles/resource-manager-resource-explorer.md",
            "redirect_url": "/azure/azure-resource-manager/resource-manager-rest-api",
            "redirect_document_id": false
        },
        {
            "source_path": "articles/resource-manager-rest-api.md",
            "redirect_url": "/azure/azure-resource-manager/resource-manager-rest-api",
            "redirect_document_id": false
        },
        {
            "source_path": "articles/resource-manager-subscription-examples.md",
            "redirect_url": "/azure/azure-resource-manager/resource-manager-subscription-examples",
            "redirect_document_id": false
        },
        {
            "source_path": "articles/resource-manager-subscription-governance.md",
            "redirect_url": "/azure/azure-resource-manager/resource-manager-subscription-governance",
            "redirect_document_id": false
        },
        {
            "source_path": "articles/resource-manager-supported-services.md",
            "redirect_url": "/azure/azure-resource-manager/resource-manager-supported-services",
            "redirect_document_id": false
        },
        {
            "source_path": "articles/resource-manager-template-best-practices.md",
            "redirect_url": "/azure/azure-resource-manager/resource-manager-template-best-practices",
            "redirect_document_id": false
        },
        {
            "source_path": "articles/resource-manager-template-keyvault-secret.md",
            "redirect_url": "/azure/templates/microsoft.keyvault/vaults",
            "redirect_document_id": false
        },
        {
            "source_path": "articles/resource-manager-template-keyvault.md",
            "redirect_url": "/azure/templates/microsoft.keyvault/vaults",
            "redirect_document_id": false
        },
        {
            "source_path": "articles/resource-manager-template-links.md",
            "redirect_url": "/rest/api/resources/resourcelinks",
            "redirect_document_id": false
        },
        {
            "source_path": "articles/resource-manager-template-lock.md",
            "redirect_url": "/azure/templates/microsoft.authorization/locks",
            "redirect_document_id": false
        },
        {
            "source_path": "articles/resource-manager-template-role.md",
            "redirect_url": "/azure/active-directory/active-directory-users-assign-role-azure-portal",
            "redirect_document_id": false
        },
        {
            "source_path": "articles/resource-manager-template-storage.md",
            "redirect_url": "/azure/templates/microsoft.storage/storageaccounts",
            "redirect_document_id": false
        },
        {
            "source_path": "articles/resource-manager-template-walkthrough.md",
            "redirect_url": "/azure/azure-resource-manager/resource-manager-create-first-template",
            "redirect_document_id": false
        },
        {
            "source_path": "articles/resource-manager-troubleshoot-deployments-cli.md",
            "redirect_url": "/azure/azure-resource-manager/resource-manager-deployment-operations",
            "redirect_document_id": false
        },
        {
            "source_path": "articles/resource-manager-troubleshoot-deployments-portal.md",
            "redirect_url": "/azure/azure-resource-manager/resource-manager-deployment-operations",
            "redirect_document_id": false
        },
        {
            "source_path": "articles/resource-manager-troubleshoot-deployments-powershell.md",
            "redirect_url": "/azure/azure-resource-manager/resource-manager-deployment-operations",
            "redirect_document_id": false
        },
        {
            "source_path": "articles/resource-manager-vs-code.md",
            "redirect_url": "/azure/azure-resource-manager/resource-manager-create-first-template",
            "redirect_document_id": false
        },
        {
            "source_path": "articles/solution-dev-test-environments.md",
            "redirect_url": "/azure/devtest-lab/devtest-lab-overview",
            "redirect_document_id": false
        },
        {
            "source_path": "articles/virtual-machines-command-line-tools.md",
            "redirect_url": "/cli/azure/get-started-with-az-cli2",
            "redirect_document_id": false
        },
        {
            "source_path": "articles/virtual-machines-dotnet-diagnostics.md",
            "redirect_url": "/azure/virtual-machines/virtual-machines-dotnet-diagnostics",
            "redirect_document_id": false
        },
        {
            "source_path": "articles/virtual-machines-linux-nodejs-deploy.md",
            "redirect_url": "/azure",
            "redirect_document_id": false
        },
        {
            "source_path": "articles/vs-azure-tools-resource-groups-deployment-projects-create-deploy.md",
            "redirect_url": "/azure/azure-resource-manager/vs-azure-tools-resource-groups-deployment-projects-create-deploy",
            "redirect_document_id": false
        },
        {
            "source_path": "articles/vs-azure-tools-resource-groups-how-script-works.md",
            "redirect_url": "/azure/azure-resource-manager/vs-azure-tools-resource-groups-deployment-projects-create-deploy",
            "redirect_document_id": false
        },
        {
            "source_path": "articles/xplat-cli-azure-resource-manager.md",
            "redirect_url": "/azure/azure-resource-manager/xplat-cli-azure-resource-manager",
            "redirect_document_id": false
        },
        {
            "source_path": "articles/xplat-cli-install.md",
            "redirect_url": "/cli/azure/install-azure-cli",
            "redirect_document_id": false
        },
        {
            "source_path": "articles/cloud-partner-portal/cloud-partner-portal-delete-an-offer.md",
            "redirect_url": "/azure/marketplace/cloud-partner-portal/cloud-partner-portal-delete-an-offer",
            "redirect_document_id": false
        },
        {
            "source_path": "articles/cloud-partner-portal/cloud-partner-portal-dev-center-accounts-registration.md",
            "redirect_url": "/azure/marketplace/cloud-partner-portal/cloud-partner-portal-dev-center-accounts-registration",
            "redirect_document_id": false
        },
        {
            "source_path": "articles/cloud-partner-portal/cloud-partner-portal-get-customer-leads.md",
            "redirect_url": "/azure/marketplace/cloud-partner-portal/cloud-partner-portal-get-customer-leads",
            "redirect_document_id": false
        },
        {
            "source_path": "articles/cloud-partner-portal/cloud-partner-portal-getting-started-with-the-cloud-partner-portal.md",
            "redirect_url": "/azure/marketplace/cloud-partner-portal/cloud-partner-portal-getting-started-with-the-cloud-partner-portal",
            "redirect_document_id": false
        },
        {
            "source_path": "articles/cloud-partner-portal/cloud-partner-portal-how-to-migrate-to-the-new-cloud-partner-portal.md",
            "redirect_url": "/azure/marketplace/cloud-partner-portal/cloud-partner-portal-how-to-migrate-to-the-new-cloud-partner-portal",
            "redirect_document_id": false
        },
        {
            "source_path": "articles/cloud-partner-portal/cloud-partner-portal-lead-management-instructions-azure-table.md",
            "redirect_url": "/azure/marketplace/cloud-partner-portal/cloud-partner-portal-lead-management-instructions-azure-table",
            "redirect_document_id": false
        },
        {
            "source_path": "articles/cloud-partner-portal/cloud-partner-portal-lead-management-instructions-dynamics.md",
            "redirect_url": "/azure/marketplace/cloud-partner-portal/cloud-partner-portal-lead-management-instructions-dynamics",
            "redirect_document_id": false
        },
        {
            "source_path": "articles/cloud-partner-portal/cloud-partner-portal-lead-management-instructions-marketo.md",
            "redirect_url": "/azure/marketplace/cloud-partner-portal/cloud-partner-portal-lead-management-instructions-marketo",
            "redirect_document_id": false
        },
        {
            "source_path": "articles/cloud-partner-portal/cloud-partner-portal-lead-management-instructions-salesforce.md",
            "redirect_url": "/azure/marketplace/cloud-partner-portal/cloud-partner-portal-lead-management-instructions-salesforce",
            "redirect_document_id": false
        },
        {
            "source_path": "articles/cloud-partner-portal/Cloud-partner-portal-make-offer-live-on-Azure-Marketplace.md",
            "redirect_url": "/azure/marketplace/cloud-partner-portal/Cloud-partner-portal-make-offer-live-on-Azure-Marketplace",
            "redirect_document_id": false
        },
        {
            "source_path": "articles/cloud-partner-portal/cloud-partner-portal-manage-publisher-profile.md",
            "redirect_url": "/azure/marketplace/cloud-partner-portal/cloud-partner-portal-manage-publisher-profile",
            "redirect_document_id": false
        },
        {
            "source_path": "articles/cloud-partner-portal/cloud-partner-portal-manage-users.md",
            "redirect_url": "/azure/marketplace/cloud-partner-portal/cloud-partner-portal-manage-users",
            "redirect_document_id": false
        },
        {
            "source_path": "articles/cloud-partner-portal/Cloud-partner-portal-products-that-can-get-published-via-portal.md",
            "redirect_url": "/azure/marketplace/cloud-partner-portal/Cloud-partner-portal-products-that-can-get-published-via-portal",
            "redirect_document_id": false
        },
        {
            "source_path": "articles/cloud-partner-portal/cloud-partner-portal-publish-cortana-intelligence-app.md",
            "redirect_url": "/azure/marketplace/cloud-partner-portal/cloud-partner-portal-publish-cortana-intelligence-app",
            "redirect_document_id": false
        },
        {
            "source_path": "articles/cloud-partner-portal/cloud-partner-portal-publish-virtual-machine.md",
            "redirect_url": "/azure/marketplace/cloud-partner-portal/cloud-partner-portal-publish-virtual-machine",
            "redirect_document_id": false
        },
        {
            "source_path": "articles/cloud-partner-portal/cloud-partner-portal-seller-guide.md",
            "redirect_url": "/azure/marketplace/seller-guide/cloud-partner-portal-seller-guide",
            "redirect_document_id": false
        },
        {
            "source_path": "articles/cloud-partner-portal/cloud-partner-portal-support-for-cloud-partner-portal.md",
            "redirect_url": "/azure/marketplace/cloud-partner-portal/cloud-partner-portal-support-for-cloud-partner-portal",
            "redirect_document_id": false
        },
        {
            "source_path": "articles/cloud-partner-portal/cloud-partner-portal-update-existing-offer.md",
            "redirect_url": "/azure/marketplace/cloud-partner-portal/cloud-partner-portal-update-existing-offer",
            "redirect_document_id": false
        },
        {
            "source_path": "articles/cloud-partner-portal/cloud-partner-portal-what-is-the-cloud-partner-portal.md",
            "redirect_url": "/azure/marketplace/cloud-partner-portal/cloud-partner-portal-what-is-the-cloud-partner-portal",
            "redirect_document_id": false
        },
        {
            "source_path": "articles/java/index.md",
            "redirect_url": "/java/azure/",
            "redirect_document_id": false
        },
        {
            "source_path": "articles/resiliency/resiliency-disaster-recovery-azure-applications.md",
            "redirect_url": "/azure/architecture/resiliency/disaster-recovery-azure-applications",
            "redirect_document_id": false
        },
        {
            "source_path": "articles/resiliency/resiliency-disaster-recovery-high-availability-azure-applications.md",
            "redirect_url": "/azure/architecture/resiliency/disaster-recovery-high-availability-azure-applications",
            "redirect_document_id": false
        },
        {
            "source_path": "articles/resiliency/resiliency-high-availability-azure-applications.md",
            "redirect_url": "/azure/architecture/resiliency/high-availability-azure-applications",
            "redirect_document_id": false
        },
        {
            "source_path": "articles/resiliency/resiliency-high-availability-checklist.md",
            "redirect_url": "/azure/architecture/resiliency/high-availability-checklist",
            "redirect_document_id": false
        },
        {
            "source_path": "articles/resiliency/resiliency-service-guidance-index.md",
            "redirect_url": "/azure/architecture/resiliency/disaster-recovery-azure-applications",
            "redirect_document_id": false
        },
        {
            "source_path": "articles/resiliency/resiliency-technical-guidance-recovery-data-corruption.md",
            "redirect_url": "/azure/architecture/resiliency/recovery-data-corruption",
            "redirect_document_id": false
        },
        {
            "source_path": "articles/resiliency/resiliency-technical-guidance-recovery-local-failures.md",
            "redirect_url": "/azure/architecture/resiliency/recovery-local-failures",
            "redirect_document_id": false
        },
        {
            "source_path": "articles/resiliency/resiliency-technical-guidance-recovery-loss-azure-region.md",
            "redirect_url": "/azure/architecture/resiliency/recovery-loss-azure-region",
            "redirect_document_id": false
        },
        {
            "source_path": "articles/resiliency/resiliency-technical-guidance-recovery-on-premises-azure.md",
            "redirect_url": "/azure/architecture/resiliency/recovery-on-premises-azure",
            "redirect_document_id": false
        },
        {
            "source_path": "articles/resiliency/resiliency-technical-guidance.md",
            "redirect_url": "/azure/architecture/resiliency",
            "redirect_document_id": false
        },
        {
            "source_path": "articles/resource-health/index.md",
            "redirect_url": "/azure/service-health/index",
            "redirect_document_id": false
        },
        {
            "source_path": "articles/resource-health/resource-health-checks-resource-types.md",
            "redirect_url": "/azure/service-health/resource-health-checks-resource-types",
            "redirect_document_id": false
        },
        {
            "source_path": "articles/resource-health/resource-health-faq.md",
            "redirect_url": "/azure/service-health/resource-health-faq",
            "redirect_document_id": false
        },
        {
            "source_path": "articles/resource-health/resource-health-overview.md",
            "redirect_url": "/azure/service-health/resource-health-overview",
            "redirect_document_id": false
        },
        {
            "source_path": "articles/active-directory-ds/active-directory-ds-admin-guide-administer-dns.md",
            "redirect_url": "/azure/active-directory-domain-services/active-directory-ds-admin-guide-administer-dns",
            "redirect_document_id": false
        },
        {
            "source_path": "articles/active-directory-ds/active-directory-ds-admin-guide-administer-domain.md",
            "redirect_url": "/azure/active-directory-domain-services/active-directory-ds-admin-guide-administer-domain",
            "redirect_document_id": false
        },
        {
            "source_path": "articles/active-directory-ds/active-directory-ds-admin-guide-configure-secure-ldap.md",
            "redirect_url": "/azure/active-directory-domain-services/active-directory-ds-admin-guide-configure-secure-ldap",
            "redirect_document_id": false
        },
        {
            "source_path": "articles/active-directory-ds/active-directory-ds-admin-guide-create-ou.md",
            "redirect_url": "/azure/active-directory-domain-services/active-directory-ds-admin-guide-create-ou",
            "redirect_document_id": false
        },
        {
            "source_path": "articles/active-directory-ds/active-directory-ds-admin-guide-join-rhel-linux-vm.md",
            "redirect_url": "/azure/active-directory-domain-services/active-directory-ds-admin-guide-join-rhel-linux-vm",
            "redirect_document_id": false
        },
        {
            "source_path": "articles/active-directory-ds/active-directory-ds-admin-guide-join-windows-vm-classic-powershell.md",
            "redirect_url": "/azure/active-directory-domain-services/active-directory-ds-admin-guide-join-windows-vm-classic-powershell",
            "redirect_document_id": false
        },
        {
            "source_path": "articles/active-directory-ds/active-directory-ds-comparison.md",
            "redirect_url": "/azure/active-directory-domain-services/active-directory-ds-comparison",
            "redirect_document_id": false
        },
        {
            "source_path": "articles/active-directory-ds/active-directory-ds-admin-guide-join-windows-vm.md",
            "redirect_url": "/azure/active-directory-domain-services/active-directory-ds-admin-guide-join-windows-vm",
            "redirect_document_id": false
        },
        {
            "source_path": "articles/active-directory-ds/active-directory-ds-contact-us.md",
            "redirect_url": "/azure/active-directory-domain-services/active-directory-ds-contact-us",
            "redirect_document_id": false
        },
        {
            "source_path": "articles/active-directory-ds/active-directory-ds-faqs.md",
            "redirect_url": "/azure/active-directory-domain-services/active-directory-ds-faqs",
            "redirect_document_id": false
        },
        {
            "source_path": "articles/active-directory-ds/active-directory-ds-features.md",
            "redirect_url": "/azure/active-directory-domain-services/active-directory-ds-features",
            "redirect_document_id": false
        },
        {
            "source_path": "articles/active-directory-ds/active-directory-ds-getting-started-dns.md",
            "redirect_url": "/azure/active-directory-domain-services/active-directory-ds-getting-started-dns",
            "redirect_document_id": false
        },
        {
            "source_path": "articles/active-directory-ds/active-directory-ds-getting-started-enableaadds.md",
            "redirect_url": "/azure/active-directory-domain-services/active-directory-ds-getting-started-enableaadds",
            "redirect_document_id": false
        },
        {
            "source_path": "articles/active-directory-ds/active-directory-ds-getting-started-password-sync.md",
            "redirect_url": "/azure/active-directory-domain-services/active-directory-ds-getting-started-password-sync",
            "redirect_document_id": false
        },
        {
            "source_path": "articles/active-directory-ds/active-directory-ds-getting-started-password-sync-synced-tenant.md",
            "redirect_url": "/azure/active-directory-domain-services/active-directory-ds-getting-started-password-sync-synced-tenant",
            "redirect_document_id": false
        },
        {
            "source_path": "articles/active-directory-ds/active-directory-ds-getting-started-vnet.md",
            "redirect_url": "/azure/active-directory-domain-services/active-directory-ds-getting-started-vnet",
            "redirect_document_id": false
        },
        {
            "source_path": "articles/active-directory-ds/active-directory-ds-getting-started.md",
            "redirect_url": "/azure/active-directory-domain-services/active-directory-ds-getting-started",
            "redirect_document_id": false
        },
        {
            "source_path": "articles/active-directory-ds/active-directory-ds-networking.md",
            "redirect_url": "/azure/active-directory-domain-services/active-directory-ds-networking",
            "redirect_document_id": false
        },
        {
            "source_path": "articles/active-directory-ds/active-directory-ds-overview.md",
            "redirect_url": "/azure/active-directory-domain-services/active-directory-ds-overview",
            "redirect_document_id": false
        },
        {
            "source_path": "articles/active-directory-ds/active-directory-ds-regions.md",
            "redirect_url": "/azure/active-directory-domain-services/active-directory-ds-regions",
            "redirect_document_id": false
        },
        {
            "source_path": "articles/active-directory-ds/active-directory-ds-synchronization.md",
            "redirect_url": "/azure/active-directory-domain-services/active-directory-ds-synchronization",
            "redirect_document_id": false
        },
        {
            "source_path": "articles/active-directory-ds/active-directory-ds-scenarios.md",
            "redirect_url": "/azure/active-directory-domain-services/active-directory-ds-scenarios",
            "redirect_document_id": false
        },
        {
            "source_path": "articles/active-directory-ds/active-directory-ds-troubleshooting.md",
            "redirect_url": "/azure/active-directory-domain-services/active-directory-ds-troubleshooting",
            "redirect_document_id": false
        },
        {
            "source_path": "articles/active-directory-b2c/active-directory-b2c-devquickstarts-web-dotnet.md",
            "redirect_url": "/azure/active-directory-b2c/active-directory-b2c-devquickstarts-web-dotnet-susi",
            "redirect_document_id": false
        },
        {
            "source_path": "articles/active-directory-b2c/active-directory-b2c-limitations.md",
            "redirect_url": "/azure/active-directory-b2c/active-directory-b2c-overview",
            "redirect_document_id": false
        },
        {
            "source_path": "articles/app-service-logic/app-service-logic-arm-provision.md",
            "redirect_url": "/azure/logic-apps/logic-apps-arm-provision",
            "redirect_document_id": false
        },
        {
            "source_path": "articles/app-service-logic/app-service-logic-author-definitions.md",
            "redirect_url": "/azure/logic-apps/logic-apps-author-definitions",
            "redirect_document_id": false
        },
        {
            "source_path": "articles/app-service-logic/app-service-logic-connector-azure-resource.md",
            "redirect_url": "/azure/logic-apps/logic-apps-arm-provision",
            "redirect_document_id": false
        },
        {
            "source_path": "articles/app-service-logic/app-service-logic-connector-file.md",
            "redirect_url": "/azure/logic-apps/logic-apps-using-file-connector",
            "redirect_document_id": false
        },
        {
            "source_path": "articles/app-service-logic/app-service-logic-azure-functions.md",
            "redirect_url": "/azure/logic-apps/logic-apps-azure-functions",
            "redirect_document_id": false
        },
        {
            "source_path": "articles/app-service-logic/app-service-logic-connector-http.md",
            "redirect_url": "/azure/connectors/connectors-native-http",
            "redirect_document_id": false
        },
        {
            "source_path": "articles/app-service-logic/app-service-logic-content-type.md",
            "redirect_url": "/azure/logic-apps/logic-apps-content-type",
            "redirect_document_id": false
        },
        {
            "source_path": "articles/app-service-logic/app-service-logic-create-deploy-template.md",
            "redirect_url": "/azure/logic-apps/logic-apps-create-deploy-template",
            "redirect_document_id": false
        },
        {
            "source_path": "articles/app-service-logic/app-service-logic-create-api-app.md",
            "redirect_url": "/azure/logic-apps/logic-apps-create-api-app",
            "redirect_document_id": false
        },
        {
            "source_path": "articles/app-service-logic/app-service-logic-create-a-logic-app.md",
            "redirect_url": "/azure/logic-apps/logic-apps-create-a-logic-app",
            "redirect_document_id": false
        },
        {
            "source_path": "articles/app-service-logic/app-service-logic-custom-hosted-api.md",
            "redirect_url": "/azure/logic-apps/logic-apps-custom-hosted-api",
            "redirect_document_id": false
        },
        {
            "source_path": "articles/app-service-logic/app-service-logic-deploy-from-vs.md",
            "redirect_url": "/azure/logic-apps/logic-apps-deploy-from-vs",
            "redirect_document_id": false
        },
        {
            "source_path": "articles/app-service-logic/app-service-logic-diagnosing-failures.md",
            "redirect_url": "/azure/logic-apps/logic-apps-diagnosing-failures",
            "redirect_document_id": false
        },
        {
            "source_path": "articles/app-service-logic/app-service-logic-enterprise-connector-sap-connector.md",
            "redirect_url": "/azure/logic-apps/logic-apps-using-sap-connector",
            "redirect_document_id": false
        },
        {
            "source_path": "articles/app-service-logic/app-service-logic-enterprise-integration-accounts.md",
            "redirect_url": "/azure/logic-apps/logic-apps-enterprise-integration-accounts",
            "redirect_document_id": false
        },
        {
            "source_path": "articles/app-service-logic/app-service-logic-enterprise-integration-as2-encode.md",
            "redirect_url": "/azure/logic-apps/logic-apps-enterprise-integration-as2-encode",
            "redirect_document_id": false
        },
        {
            "source_path": "articles/app-service-logic/app-service-logic-enterprise-integration-as2-decode.md",
            "redirect_url": "/azure/logic-apps/logic-apps-enterprise-integration-as2-decode",
            "redirect_document_id": false
        },
        {
            "source_path": "articles/app-service-logic/app-service-logic-enterprise-integration-agreements.md",
            "redirect_url": "/azure/logic-apps/logic-apps-enterprise-integration-agreements",
            "redirect_document_id": false
        },
        {
            "source_path": "articles/app-service-logic/app-service-logic-enterprise-integration-as2.md",
            "redirect_url": "/azure/logic-apps/logic-apps-enterprise-integration-as2",
            "redirect_document_id": false
        },
        {
            "source_path": "articles/app-service-logic/app-service-logic-enterprise-integration-b2b.md",
            "redirect_url": "/azure/logic-apps/logic-apps-enterprise-integration-b2b",
            "redirect_document_id": false
        },
        {
            "source_path": "articles/app-service-logic/app-service-logic-enterprise-integration-certificates.md",
            "redirect_url": "/azure/logic-apps/logic-apps-enterprise-integration-certificates",
            "redirect_document_id": false
        },
        {
            "source_path": "articles/app-service-logic/app-service-logic-enterprise-integration-create-integration-account.md",
            "redirect_url": "/azure/logic-apps/logic-apps-enterprise-integration-create-integration-account",
            "redirect_document_id": false
        },
        {
            "source_path": "articles/app-service-logic/app-service-logic-enterprise-integration-edifact-decode.md",
            "redirect_url": "/azure/logic-apps/logic-apps-enterprise-integration-edifact-decode",
            "redirect_document_id": false
        },
        {
            "source_path": "articles/app-service-logic/app-service-logic-enterprise-integration-edifact-encode.md",
            "redirect_url": "/azure/logic-apps/logic-apps-enterprise-integration-edifact-encode",
            "redirect_document_id": false
        },
        {
            "source_path": "articles/app-service-logic/app-service-logic-enterprise-integration-flatfile.md",
            "redirect_url": "/azure/logic-apps/logic-apps-enterprise-integration-flatfile",
            "redirect_document_id": false
        },
        {
            "source_path": "articles/app-service-logic/app-service-logic-enterprise-integration-edifact.md",
            "redirect_url": "/azure/logic-apps/logic-apps-enterprise-integration-edifact",
            "redirect_document_id": false
        },
        {
            "source_path": "articles/app-service-logic/app-service-logic-enterprise-integration-maps.md",
            "redirect_url": "/azure/logic-apps/logic-apps-enterprise-integration-maps",
            "redirect_document_id": false
        },
        {
            "source_path": "articles/app-service-logic/app-service-logic-enterprise-integration-overview.md",
            "redirect_url": "/azure/logic-apps/logic-apps-enterprise-integration-overview",
            "redirect_document_id": false
        },
        {
            "source_path": "articles/app-service-logic/app-service-logic-enterprise-integration-partners.md",
            "redirect_url": "/azure/logic-apps/logic-apps-enterprise-integration-partners",
            "redirect_document_id": false
        },
        {
            "source_path": "articles/app-service-logic/app-service-logic-enterprise-integration-schemas.md",
            "redirect_url": "/azure/logic-apps/logic-apps-enterprise-integration-schemas",
            "redirect_document_id": false
        },
        {
            "source_path": "articles/app-service-logic/app-service-logic-enterprise-integration-transform.md",
            "redirect_url": "/azure/logic-apps/logic-apps-enterprise-integration-transform",
            "redirect_document_id": false
        },
        {
            "source_path": "articles/app-service-logic/app-service-logic-enterprise-integration-x12-encode.md",
            "redirect_url": "/azure/logic-apps/logic-apps-enterprise-integration-x12-encode",
            "redirect_document_id": false
        },
        {
            "source_path": "articles/app-service-logic/app-service-logic-enterprise-integration-x12-decode.md",
            "redirect_url": "/azure/logic-apps/logic-apps-enterprise-integration-x12-decode",
            "redirect_document_id": false
        },
        {
            "source_path": "articles/app-service-logic/app-service-logic-enterprise-integration-x12.md",
            "redirect_url": "/azure/logic-apps/logic-apps-enterprise-integration-x12",
            "redirect_document_id": false
        },
        {
            "source_path": "articles/app-service-logic/app-service-logic-enterprise-integration-xml-validation.md",
            "redirect_url": "/azure/logic-apps/logic-apps-enterprise-integration-xml-validation",
            "redirect_document_id": false
        },
        {
            "source_path": "articles/app-service-logic/app-service-logic-enterprise-integration-xml.md",
            "redirect_url": "/azure/logic-apps/logic-apps-enterprise-integration-xml",
            "redirect_document_id": false
        },
        {
            "source_path": "articles/app-service-logic/app-service-logic-exception-handling.md",
            "redirect_url": "/azure/logic-apps/logic-apps-exception-handling",
            "redirect_document_id": false
        },
        {
            "source_path": "articles/app-service-logic/app-service-logic-examples-and-scenarios.md",
            "redirect_url": "/azure/logic-apps/logic-apps-examples-and-scenarios",
            "redirect_document_id": false
        },
        {
            "source_path": "articles/app-service-logic/app-service-logic-gateway-connection.md",
            "redirect_url": "/azure/logic-apps/logic-apps-gateway-connection",
            "redirect_document_id": false
        },
        {
            "source_path": "articles/app-service-logic/app-service-logic-http-endpoint.md",
            "redirect_url": "/azure/logic-apps/logic-apps-http-endpoint",
            "redirect_document_id": false
        },
        {
            "source_path": "articles/app-service-logic/app-service-logic-gateway-install.md",
            "redirect_url": "/azure/logic-apps/logic-apps-gateway-install",
            "redirect_document_id": false
        },
        {
            "source_path": "articles/app-service-logic/app-service-logic-enterprise-integration-metadata.md",
            "redirect_url": "/azure/logic-apps/logic-apps-enterprise-integration-metadata",
            "redirect_document_id": false
        },
        {
            "source_path": "articles/app-service-logic/app-service-logic-limits-and-config.md",
            "redirect_url": "/azure/logic-apps/logic-apps-limits-and-config",
            "redirect_document_id": false
        },
        {
            "source_path": "articles/app-service-logic/app-service-logic-loops-and-scopes.md",
            "redirect_url": "/azure/logic-apps/logic-apps-loops-and-scopes",
            "redirect_document_id": false
        },
        {
            "source_path": "articles/app-service-logic/app-service-logic-monitor-b2b-message.md",
            "redirect_url": "/azure/logic-apps/logic-apps-monitor-b2b-message",
            "redirect_document_id": false
        },
        {
            "source_path": "articles/app-service-logic/app-service-logic-manage-from-vs.md",
            "redirect_url": "/azure/logic-apps/logic-apps-manage-from-vs",
            "redirect_document_id": false
        },
        {
            "source_path": "articles/app-service-logic/app-service-logic-pricing.md",
            "redirect_url": "/azure/logic-apps/logic-apps-pricing",
            "redirect_document_id": false
        },
        {
            "source_path": "articles/app-service-logic/app-service-logic-scenario-error-and-exception-handling.md",
            "redirect_url": "/azure/logic-apps/logic-apps-scenario-error-and-exception-handling",
            "redirect_document_id": false
        },
        {
            "source_path": "articles/app-service-logic/app-service-logic-monitor-your-logic-apps.md",
            "redirect_url": "/azure/logic-apps/logic-apps-monitor-your-logic-apps",
            "redirect_document_id": false
        },
        {
            "source_path": "articles/app-service-logic/app-service-logic-schema-2016-04-01.md",
            "redirect_url": "/azure/logic-apps/logic-apps-schema-2016-04-01",
            "redirect_document_id": false
        },
        {
            "source_path": "articles/app-service-logic/app-service-logic-scenario-function-sb-trigger.md",
            "redirect_url": "/azure/logic-apps/logic-apps-scenario-function-sb-trigger",
            "redirect_document_id": false
        },
        {
            "source_path": "articles/app-service-logic/app-service-logic-securing-a-logic-app.md",
            "redirect_url": "/azure/logic-apps/logic-apps-securing-a-logic-app",
            "redirect_document_id": false
        },
        {
            "source_path": "articles/app-service-logic/app-service-logic-track-b2b-messages-omsportal-query-filter-control-number.md",
            "redirect_url": "/azure/logic-apps/logic-apps-track-b2b-messages-omsportal-query-filter-control-number",
            "redirect_document_id": false
        },
        {
            "source_path": "articles/app-service-logic/app-service-logic-track-integration-account-as2-tracking-shemas.md",
            "redirect_url": "/azure/logic-apps/logic-apps-track-integration-account-as2-tracking-schemas",
            "redirect_document_id": false
        },
        {
            "source_path": "articles/app-service-logic/app-service-logic-track-b2b-messages-omsportal.md",
            "redirect_url": "/azure/logic-apps/logic-apps-track-b2b-messages-omsportal",
            "redirect_document_id": false
        },
        {
            "source_path": "articles/app-service-logic/app-service-logic-track-integration-account-custom-tracking-shema.md",
            "redirect_url": "/azure/logic-apps/logic-apps-track-integration-account-custom-tracking-schema",
            "redirect_document_id": false
        },
        {
            "source_path": "articles/app-service-logic/app-service-logic-track-integration-account-x12-tracking-shemas.md",
            "redirect_url": "/azure/logic-apps/logic-apps-track-integration-account-x12-tracking-schema",
            "redirect_document_id": false
        },
        {
            "source_path": "articles/app-service-logic/app-service-logic-schema-2015-08-01.md",
            "redirect_url": "/azure/logic-apps/logic-apps-schema-2015-08-01",
            "redirect_document_id": false
        },
        {
            "source_path": "articles/app-service-logic/app-service-logic-use-file-connector.md",
            "redirect_url": "/azure/logic-apps/logic-apps-using-file-connector",
            "redirect_document_id": false
        },
        {
            "source_path": "articles/app-service-logic/app-service-logic-use-logic-app-features.md",
            "redirect_url": "/azure/logic-apps/logic-apps-use-logic-app-features",
            "redirect_document_id": false
        },
        {
            "source_path": "articles/app-service-logic/app-service-logic-use-logic-app-templates.md",
            "redirect_url": "/azure/logic-apps/logic-apps-use-logic-app-templates",
            "redirect_document_id": false
        },
        {
            "source_path": "articles/app-service-logic/app-service-logic-what-are-logic-apps.md",
            "redirect_url": "/azure/logic-apps/logic-apps-what-are-logic-apps",
            "redirect_document_id": false
        },
        {
            "source_path": "articles/app-service-logic/index.md",
            "redirect_url": "/azure/logic-apps/",
            "redirect_document_id": false
        },
        {
            "source_path": "articles/app-service-mobile/app-service-mobile-xamarin-forms-blob-storage.md",
            "redirect_url": "/azure/app-service-mobile",
            "redirect_document_id": false
        },
        {
            "source_path": "articles/application-gateway/application-gateway-webapplicationfirewall-overview.md",
            "redirect_url": "/azure/application-gateway/application-gateway-web-application-firewall-overview",
            "redirect_document_id": false
        },
        {
            "source_path": "articles/application-insights/app-insights-azure-diagnostics.md",
            "redirect_url": "/azure/monitoring-and-diagnostics/azure-diagnostics-configure-application-insights",
            "redirect_document_id": false
        },
        {
            "source_path": "articles/application-insights/app-insights-code-sample-export-telemetry-sql-database.md",
            "redirect_url": "/azure/application-insights/app-insights-code-sample-export-sql-stream-analytics",
            "redirect_document_id": false
        },
        {
            "source_path": "articles/application-insights/app-insights-code-samples.md",
            "redirect_url": "/azure/application-insights/app-insights-overview",
            "redirect_document_id": false
        },
        {
            "source_path": "articles/application-insights/app-insights-developer-analytics.md",
            "redirect_url": "/azure/application-insights/",
            "redirect_document_id": false
        },
        {
            "source_path": "articles/application-insights/app-insights-get-dev-support.md",
            "redirect_url": "/azure/application-insights/",
            "redirect_document_id": false
        },
        {
            "source_path": "articles/application-insights/app-insights-java-track-http-requests.md",
            "redirect_url": "/azure/application-insights/app-insights-java-get-started",
            "redirect_document_id": false
        },
        {
            "source_path": "articles/application-insights/app-insights-mobile-hockeyapp.md",
            "redirect_url": "/azure/application-insights/app-insights-hockeyapp-bridge-app",
            "redirect_document_id": false
        },
        {
            "source_path": "articles/application-insights/app-insights-migrate-azure-endpoint-tests.md",
            "redirect_url": "/azure/application-insights/app-insights-monitor-web-app-availability",
            "redirect_document_id": false
        },
        {
            "source_path": "articles/application-insights/app-insights-overview-usage.md",
            "redirect_url": "/azure/application-insights/app-insights-web-track-usage",
            "redirect_document_id": false
        },
        {
            "source_path": "articles/application-insights/app-insights-release-notes-windows.md",
            "redirect_url": "/azure/application-insights/",
            "redirect_document_id": false
        },
        {
            "source_path": "articles/application-insights/app-insights-search-diagnostic-logs.md",
            "redirect_url": "/azure/application-insights/app-insights-analytics-diagnostics",
            "redirect_document_id": false
        },
        {
            "source_path": "articles/application-insights/app-insights-web-track-usage.md",
            "redirect_url": "/azure/application-insights/app-insights-usage-overview",
            "redirect_document_id": false
        },
        {
            "source_path": "articles/azure-functions/functions-bindings-storage.md",
            "redirect_url": "/azure/azure-functions/functions-bindings-storage-blob",
            "redirect_document_id": false
        },
        {
            "source_path": "articles/azure-functions/functions-create-a-web-hook-or-api-function.md",
            "redirect_url": "/azure/azure-functions/functions-create-github-webhook-triggered-function",
            "redirect_document_id": false
        },
        {
            "source_path": "articles/azure-functions/functions-create-an-event-processing-function.md",
            "redirect_url": "/azure/azure-functions/functions-create-scheduled-function",
            "redirect_document_id": false
        },
        {
            "source_path": "articles/azure-functions/functions-create-first-azure-function-azure-portal.md",
            "redirect_url": "/azure/azure-functions/functions-create-first-azure-function",
            "redirect_document_id": false
        },
        {
            "source_path": "articles/automation/automation-sec-configure-azure-runas-account.md",
            "redirect_url": "/azure/automation/",
            "redirect_document_id": false
        },
        {
            "source_path": "articles/automation/automation-solution-startstopvm-graphical.md",
            "redirect_url": "https://docs.microsoft.com/azure/automation/automation-solution-vm-management",
            "redirect_document_id": false
        },
        {
            "source_path": "articles/automation/automation-solution-startstopvm-psworkflow.md",
            "redirect_url": "https://docs.microsoft.com/azure/automation/automation-solution-vm-management",
            "redirect_document_id": false
        },
        {
           "source_path": "articles/automation/automation-troubleshooting-hrw-runbook-terminates-suspended.md",
           "redirect_url": "https://docs.microsoft.com/azure/automation/automation-troubleshooting-hybrid-runbook-worker",
           "redirect_document_id": false
        },
        {
            "source_path": "articles/azure-portal/resource-group-portal.md",
            "redirect_url": "/azure/azure-resource-manager/resource-group-portal",
            "redirect_document_id": false
        },
        {
            "source_path": "articles/app-service-web/app-service-web-app-performance-test.md",
            "redirect_url": "https://www.visualstudio.com/docs/test/performance-testing/app-service-web-app-performance-test",
            "redirect_document_id": false
        },
        {
            "source_path": "articles/app-service-web/app-service-web-cli-continuous-deployment-github.md",
            "redirect_url": "/azure/app-service-web/scripts/app-service-cli-continuous-deployment-github",
            "redirect_document_id": false
        },
        {
            "source_path": "articles/app-service-web/app-service-web-cli-deploy-local-git.md",
            "redirect_url": "/azure/app-service-web/scripts/app-service-cli-deploy-local-git",
            "redirect_document_id": false
        },
        {
            "source_path": "articles/app-service-web/app-service-web-cli-deploy-staging-environment.md",
            "redirect_url": "/azure/app-service-web/scripts/app-service-cli-deploy-staging-environment",
            "redirect_document_id": false
        },
        {
            "source_path": "articles/app-service-web/app-service-web-debug-java-web-app-in-eclipse.md",
            "redirect_url": "/azure/azure-toolkit-for-eclipse",
            "redirect_document_id": false
        },
        {
            "source_path": "articles/app-service-web/app-service-web-debug-java-web-app-in-intellij.md",
            "redirect_url": "/azure/azure-toolkit-for-intelliJ",
            "redirect_document_id": false
        },
        {
            "source_path": "articles/app-service-web/app-service-web-get-started-cli-nodejs.md",
            "redirect_url": "/azure/app-service-web/app-service-web-get-started-html",
            "redirect_document_id": false
        },
        {
            "source_path": "articles/app-service-web/app-service-web-get-started-dotnet-cli-nodejs.md",
            "redirect_url": "/azure/app-service-web/app-service-web-get-started-dotnet",
            "redirect_document_id": false
        },
        {
            "source_path": "articles/app-service-web/app-service-web-get-started-html-cli-nodejs.md",
            "redirect_url": "/azure/app-service-web/app-service-web-get-started-html",
            "redirect_document_id": false
        },
        {
            "source_path": "articles/app-service-web/app-service-web-get-started-nodejs-cli-nodejs.md",
            "redirect_url": "/azure/app-service-web/app-service-web-get-started-nodejs",
            "redirect_document_id": false
        },
        {
            "source_path": "articles/app-service-web/app-service-web-get-started-php-cli-nodejs.md",
            "redirect_url": "/azure/app-service-web/app-service-web-get-started-php",
            "redirect_document_id": false
        },
        {
            "source_path": "articles/app-service-web/app-service-web-get-started-python-cli-nodejs.md",
            "redirect_url": "/azure/app-service-web/app-service-web-get-started-python",
            "redirect_document_id": false
        },
        {
            "source_path": "articles/app-service-web/app-service-web-get-started.md",
            "redirect_url": "/azure/app-service-web",
            "redirect_document_id": false
        },
        {
            "source_path": "articles/app-service-web/app-service-web-nodejs-get-started-cli-nodejs.md",
            "redirect_url": "/azure/app-service-web/app-service-web-get-started-nodejs",
            "redirect_document_id": false
        },
        {
            "source_path": "articles/app-service-web/app-service-web-nodejs-get-started.md",
            "redirect_url": "/azure/app-service-web/app-service-web-get-started-nodejs",
            "redirect_document_id": false
        },
        {
            "source_path": "articles/app-service-web/app-service-web-nodejs-sails-cli-nodejs.md",
            "redirect_url": "/azure/app-service-web/app-service-web-nodejs-sails",
            "redirect_document_id": false
        },
        {
            "source_path": "articles/app-service-web/app-service-web-php-get-started-cli-nodejs.md",
            "redirect_url": "/azure/app-service-web/app-service-web-get-started-php",
            "redirect_document_id": false
        },
        {
            "source_path": "articles/app-service-web/app-service-web-php-get-started.md",
            "redirect_url": "/azure/app-service-web/app-service-web-get-started-php",
            "redirect_document_id": false
        },
        {
            "source_path": "articles/app-service-web/cdn-websites-with-cdn.md",
            "redirect_url": "/azure/app-service-web/app-service-web-tutorial-content-delivery-network",
            "redirect_document_id": false
        },
        {
            "source_path": "articles/app-service-web/web-sites-configure-ssl-certificate.md",
            "redirect_url": "/azure/app-service-web/app-service-web-tutorial-custom-ssl",
            "redirect_document_id": false
        },
        {
            "source_path": "articles/app-service-web/web-sites-custom-domain-name.md",
            "redirect_url": "/azure/app-service-web/app-service-web-tutorial-custom-domain",
            "redirect_document_id": false
        },
        {
            "source_path": "articles/app-service-web/web-sites-dotnet-deploy-aspnet-mvc-app-membership-oauth-sql-database.md",
            "redirect_url": "/aspnet/core/security/authorization/secure-data",
            "redirect_document_id": false
        },
        {
            "source_path": "articles/app-service-web/web-sites-dotnet-get-started.md",
            "redirect_url": "/azure/app-service-web/app-service-web-get-started-dotnet",
            "redirect_document_id": false
        },
        {
            "source_path": "articles/app-service-web/web-sites-java-get-started.md",
            "redirect_url": "/azure/app-service-web/app-service-web-get-started-java",
            "redirect_document_id": false
        },
        {
            "source_path": "articles/app-service-web/web-sites-nodejs-develop-deploy-mac.md",
            "redirect_url": "/azure/app-service-web/app-service-web-get-started-nodejs",
            "redirect_document_id": false
        },
        {
            "source_path": "articles/app-service-web/web-sites-nodejs-use-webmatrix.md",
            "redirect_url": "https://www.microsoft.com/web/webmatrix/",
            "redirect_document_id": false
        },
        {
            "source_path": "articles/app-service-web/web-sites-godaddy-custom-domain-name.md",
            "redirect_url": "/azure/app-service-web/app-service-web-tutorial-custom-domain",
            "redirect_document_id": false
        },
        {
            "source_path": "articles/azure-stack/azure-stack-acs-differences-tp2.md",
            "redirect_url": "/azure/azure-stack/azure-stack-acs-differences",
            "redirect_document_id": false
        },
        {
            "source_path": "articles/azure-stack/azure-stack-connect-powershell.md",
            "redirect_url": "/azure/azure-stack/azure-stack-powershell-install",
            "redirect_document_id": false
        },
        {
            "source_path": "articles/azure-stack/azure-stack-create-vpn-connection-one-node-tp2.md",
            "redirect_url": "/azure/azure-stack/azure-stack-create-vpn-connection-one-node",
            "redirect_document_id": false
        },
        {
            "source_path": "articles/azure-stack/azure-stack-faq.md",
            "redirect_url": "/azure/azure-stack/azure-stack-asdk-release-notes",
            "redirect_document_id": false
        },
        {
            "source_path": "articles/azure-stack/azure-stack-first-scenarios.md",
            "redirect_url": "/azure/azure-stack/azure-stack-provision-vm",
            "redirect_document_id": false
        },
        {
            "source_path": "articles/azure-stack/azure-stack-understanding-dns-in-tp2.md",
            "redirect_url": "/azure/azure-stack/azure-stack-understanding-dns",
            "redirect_document_id": false
        },
        {
            "source_path": "articles/azure-stack/azure-stack-viewing-public-ip-address-consumption-in-tp2.md",
            "redirect_url": "/azure/azure-stack/azure-stack-viewing-public-ip-address-consumption",
            "redirect_document_id": false
        },
        {
            "source_path": "articles/azure-stack/azure-stack-webapps-add-worker-roles.md",
            "redirect_url": "/azure/azure-stack/azure-stack-app-service-add-worker-roles",
            "redirect_document_id": false
        },
        {
            "source_path": "articles/azure-stack/azure-stack-whats-new.md",
            "redirect_url": "/azure/azure-stack/azure-stack-asdk-release-notes",
            "redirect_document_id": false
        },
        {
            "source_path": "articles/azure-resource-manager/best-practices-resource-manager-security.md",
            "redirect_url": "/azure/best-practices-network-security",
            "redirect_document_id": false
        },
        {
            "source_path": "articles/azure-resource-manager/resource-group-link-resources.md",
            "redirect_url": "/rest/api/resources/resourcelinks",
            "redirect_document_id": false
        },
        {
            "source_path": "articles/azure-resource-manager/resource-manager-objects-as-parameters.md",
            "redirect_url": "/azure/architecture/building-blocks/extending-templates/objects-as-parameters",
            "redirect_document_id": false
        },
        {
            "source_path": "articles/azure-resource-manager/resource-manager-property-copy.md",
            "redirect_url": "/azure/azure-resource-manager/resource-group-create-multiple",
            "redirect_document_id": false
        },
        {
            "source_path": "articles/azure-resource-manager/resource-manager-resource-explorer.md",
            "redirect_url": "/azure/azure-resource-manager/resource-manager-rest-api",
            "redirect_document_id": false
        },
        {
            "source_path": "articles/azure-resource-manager/resource-manager-sequential-loop.md",
            "redirect_url": "/azure/azure-resource-manager/resource-group-create-multiple",
            "redirect_document_id": false
        },
        {
            "source_path": "articles/azure-resource-manager/resource-manager-template-keyvault-secret.md",
            "redirect_url": "/azure/templates/microsoft.keyvault/vaults",
            "redirect_document_id": false
        },
        {
            "source_path": "articles/azure-resource-manager/resource-manager-template-keyvault.md",
            "redirect_url": "/azure/templates/microsoft.keyvault/vaults",
            "redirect_document_id": false
        },
        {
            "source_path": "articles/azure-resource-manager/resource-manager-template-links.md",
            "redirect_url": "/rest/api/resources/resourcelinks",
            "redirect_document_id": false
        },
        {
            "source_path": "articles/azure-resource-manager/resource-manager-template-lock.md",
            "redirect_url": "/azure/templates/microsoft.authorization/locks",
            "redirect_document_id": false
        },
        {
            "source_path": "articles/azure-resource-manager/resource-manager-template-role.md",
            "redirect_url": "/azure/active-directory/active-directory-users-assign-role-azure-portal",
            "redirect_document_id": false
        },
        {
            "source_path": "articles/azure-resource-manager/resource-manager-template-storage.md",
            "redirect_url": "/azure/templates/microsoft.storage/storageaccounts",
            "redirect_document_id": false
        },
        {
            "source_path": "articles/azure-resource-manager/resource-manager-template-walkthrough.md",
            "redirect_url": "/azure/azure-resource-manager/resource-manager-create-first-template",
            "redirect_document_id": false
        },
        {
            "source_path": "articles/azure-resource-manager/resource-manager-troubleshoot-deployments-cli.md",
            "redirect_url": "/azure/azure-resource-manager/resource-manager-deployment-operations",
            "redirect_document_id": false
        },
        {
            "source_path": "articles/azure-resource-manager/resource-manager-troubleshoot-deployments-portal.md",
            "redirect_url": "/azure/azure-resource-manager/resource-manager-deployment-operations",
            "redirect_document_id": false
        },
        {
            "source_path": "articles/azure-resource-manager/resource-manager-troubleshoot-deployments-powershell.md",
            "redirect_url": "/azure/azure-resource-manager/resource-manager-deployment-operations",
            "redirect_document_id": false
        },
        {
            "source_path": "articles/azure-resource-manager/resource-manager-troubleshoot-deployments-rest.md",
            "redirect_url": "/azure/azure-resource-manager/resource-manager-deployment-operations",
            "redirect_document_id": false
        },
        {
            "source_path": "articles/azure-resource-manager/resource-manager-update.md",
            "redirect_url": "/azure/architecture/building-blocks/extending-templates/update-resource",
            "redirect_document_id": false
        },
        {
            "source_path": "articles/azure-resource-manager/resource-manager-vs-code.md",
            "redirect_url": "/azure/azure-resource-manager/resource-manager-create-first-template",
            "redirect_document_id": false
        },
        {
            "source_path": "articles/azure-resource-manager/solution-dev-test-environments.md",
            "redirect_url": "/azure/devtest-lab/devtest-lab-overview",
            "redirect_document_id": false
        },
        {
            "source_path": "articles/billing/billing-buy-sign-up-azure-subscription.md",
            "redirect_url": "https://azure.microsoft.com/pricing/",
            "redirect_document_id": false
        },
        {
            "source_path": "articles/cache/cache-dotnet-how-to-use-in-role.md",
            "redirect_url": "https://docs.microsoft.com/azure/redis-cache/cache-faq#in-role-cache",
            "redirect_document_id": false
        },
        {
            "source_path": "articles/cache/cache-dotnet-how-to-use-service.md",
            "redirect_url": "https://docs.microsoft.com/azure/redis-cache/cache-faq#managed-cache-service",
            "redirect_document_id": false
        },
        {
            "source_path": "articles/cache/index.md",
            "redirect_url": "https://docs.microsoft.com/azure/redis-cache/cache-faq#managed-cache-service",
            "redirect_document_id": false
        },
        {
            "source_path": "articles/cloud-services/cloud-services-nodejs-enable-remote-desktop.md",
            "redirect_url": "/azure/cloud-services/cloud-services-role-enable-remote-desktop-powershell",
            "redirect_document_id": false
        },
        {
            "source_path": "articles/connectors/index.md",
            "redirect_url": "/azure/connectors/apis-list",
            "redirect_document_id": false
        },
        {
            "source_path": "articles/cosmos-db/create-documentdb-dotnet-core.md",
            "redirect_url": "https://docs.microsoft.com/azure/cosmos-db/documentdb-dotnetcore-get-started",
            "redirect_document_id": false
        },
        {
            "source_path": "articles/cosmos-db/welcome-documentdb-customers.md",
            "redirect_url": "https://docs.microsoft.com/en-us/azure/cosmos-db/faq#moving-to-cosmos-db",
            "redirect_document_id": false
        },
        {
            "source_path": "articles/container-service/container-service-setup-ci-cd.md",
            "redirect_url": "https://marketplace.visualstudio.com/items?itemName=VSIDEDevOpsMSFT.ContinuousDeliveryToolsforVisualStudio",
            "redirect_document_id": false
        },
        {
            "source_path": "articles/data-lake-store/data-lake-store-get-started-cli.md",
            "redirect_url": "/azure/data-lake-store/data-lake-store-get-started-cli-2.0",
            "redirect_document_id": false
        },
        {
            "source_path": "articles/devtest-lab/devtest-lab-add-vm-with-artifacts.md",
            "redirect_url": "/articles/devtest-lab/devtest-lab-add-vm",
            "redirect_document_id": false
        },
        {
            "source_path": "articles/devtest-lab/devtest-lab-create-formulas.md",
            "redirect_url": "/azure/devtest-lab/devtest-lab-manage-formulas",
            "redirect_document_id": false
        },
        {
            "source_path": "articles/devtest-lab/devtest-lab-why.md",
            "redirect_url": "/azure/devtest-lab/devtest-lab-overview",
            "redirect_document_id": false
        },
        {
            "source_path": "articles/dns/dns-getstarted-create-dnszone-cli-nodejs.md",
            "redirect_url": "/azure/dns/dns-getstarted-cli-nodejs",
            "redirect_document_id": false
        },
        {
            "source_path": "articles/dns/dns-getstarted-create-dnszone-cli.md",
            "redirect_url": "/azure/dns/dns-getstarted-cli",
            "redirect_document_id": false
        },
        {
            "source_path": "articles/dns/dns-getstarted-create-dnszone-portal.md",
            "redirect_url": "/azure/dns/dns-getstarted-portal",
            "redirect_document_id": false
        },
        {
            "source_path": "articles/dns/dns-getstarted-create-dnszone.md",
            "redirect_url": "/azure/dns/dns-getstarted-powershell",
            "redirect_document_id": false
        },
        {
            "source_path": "articles/dns/dns-getstarted-create-recordset-cli-nodejs.md",
            "redirect_url": "/azure/dns/dns-getstarted-cli-nodejs",
            "redirect_document_id": false
        },
        {
            "source_path": "articles/dns/dns-getstarted-create-recordset-cli.md",
            "redirect_url": "/azure/dns/dns-getstarted-cli",
            "redirect_document_id": false
        },
        {
            "source_path": "articles/dns/dns-getstarted-create-recordset-portal.md",
            "redirect_url": "/azure/dns/dns-getstarted-portal",
            "redirect_document_id": false
        },
        {
            "source_path": "articles/dns/dns-getstarted-create-recordset.md",
            "redirect_url": "/azure/dns/dns-getstarted-powershell",
            "redirect_document_id": false
        },
        {
            "source_path": "articles/dns/dns-reverse-dns-record-operations-classic-ps.md",
            "redirect_url": "/azure/dns/dns-reverse-dns-for-azure-services",
            "redirect_document_id": false
        },
        {
            "source_path": "articles/dns/dns-reverse-dns-record-operations-cli-nodejs.md",
            "redirect_url": "/azure/dns/dns-reverse-dns-for-azure-services",
            "redirect_document_id": false
        },
        {
            "source_path": "articles/dns/dns-reverse-dns-record-operations-cli.md",
            "redirect_url": "/azure/dns/dns-reverse-dns-for-azure-services",
            "redirect_document_id": false
        },
        {
            "source_path": "articles/dns/dns-reverse-dns-record-operations-ps.md",
            "redirect_url": "/azure/dns/dns-reverse-dns-for-azure-services",
            "redirect_document_id": false
        },
        {
            "source_path": "articles/data-lake-analytics/data-lake-analytics-get-started-cli.md",
            "redirect_url": "/azure/data-lake-analytics/data-lake-analytics-get-started-cli2",
            "redirect_document_id": false
        },
        {
            "source_path": "articles/data-lake-analytics/data-lake-analytics-get-started-net-sdk.md",
            "redirect_url": "/azure/data-lake-analytics/data-lake-analytics-get-started-cli2",
            "redirect_document_id": false
        },
        {
            "source_path": "articles/data-lake-analytics/data-lake-analytics-get-started-python.md",
            "redirect_url": "/azure/data-lake-analytics/data-lake-analytics-get-started-cli2",
            "redirect_document_id": false
        },
        {
            "source_path": "articles/data-lake-analytics/data-lake-analytics-u-sql-combine-data-with-joins.md",
            "redirect_url": "/azure/data-lake-analytics/data-lake-analytics-u-sql-get-started",
            "redirect_document_id": false
        },
        {
            "source_path": "articles/data-lake-analytics/data-lake-analytics-u-sql-parameterize_scripts.md",
            "redirect_url": "/azure/data-lake-analytics/data-lake-analytics-u-sql-get-started",
            "redirect_document_id": false
        },
        {
            "source_path": "articles/data-lake-analytics/data-lake-analytics-use-interactive-tutorials.md",
            "redirect_url": "/azure/data-lake-analytics/data-lake-analytics-analyze-weblogs",
            "redirect_document_id": false
        },
        {
            "source_path": "articles/data-lake-analytics/data-lake-analytics-use-u-sql-catalog.md",
            "redirect_url": "/azure/data-lake-analytics/data-lake-analytics-u-sql-get-started",
            "redirect_document_id": false
        },
        {
            "source_path": "articles/data-lake-analytics/data-lake-analytics-use-window-functions.md",
            "redirect_url": "/azure/data-lake-analytics/data-lake-analytics-u-sql-get-started",
            "redirect_document_id": false
        },
        {
            "source_path": "articles/dotnet/index.md",
            "redirect_url": "/dotnet/azure/",
            "redirect_document_id": false
        },
        {
            "source_path": "articles/functions/functions-best-practices.md",
            "redirect_url": "/azure/azure-functions/functions-best-practices",
            "redirect_document_id": false
        },
        {
            "source_path": "articles/functions/functions-bindings-documentdb.md",
            "redirect_url": "/azure/azure-functions/functions-bindings-documentdb",
            "redirect_document_id": false
        },
        {
            "source_path": "articles/functions/functions-bindings-event-hubs.md",
            "redirect_url": "/azure/azure-functions/functions-bindings-event-hubs",
            "redirect_document_id": false
        },
        {
            "source_path": "articles/functions/functions-bindings-http-webhook.md",
            "redirect_url": "/azure/azure-functions/functions-bindings-http-webhook",
            "redirect_document_id": false
        },
        {
            "source_path": "articles/functions/functions-bindings-mobile-apps.md",
            "redirect_url": "/azure/azure-functions/functions-bindings-mobile-apps",
            "redirect_document_id": false
        },
        {
            "source_path": "articles/functions/functions-bindings-notification-hubs.md",
            "redirect_url": "/azure/azure-functions/functions-bindings-notification-hubs",
            "redirect_document_id": false
        },
        {
            "source_path": "articles/functions/functions-bindings-service-bus.md",
            "redirect_url": "/azure/azure-functions/functions-bindings-service-bus",
            "redirect_document_id": false
        },
        {
            "source_path": "articles/functions/functions-bindings-storage-blob.md",
            "redirect_url": "/azure/azure-functions/functions-bindings-storage-blob",
            "redirect_document_id": false
        },
        {
            "source_path": "articles/functions/functions-bindings-storage-queue.md",
            "redirect_url": "/azure/azure-functions/functions-bindings-storage-queue",
            "redirect_document_id": false
        },
        {
            "source_path": "articles/functions/functions-bindings-storage-table.md",
            "redirect_url": "/azure/azure-functions/functions-bindings-storage-table",
            "redirect_document_id": false
        },
        {
            "source_path": "articles/functions/functions-bindings-storage.md",
            "redirect_url": "/azure/azure-functions/functions-bindings-storage",
            "redirect_document_id": false
        },
        {
            "source_path": "articles/functions/functions-bindings-timer.md",
            "redirect_url": "/azure/azure-functions/functions-bindings-timer",
            "redirect_document_id": false
        },
        {
            "source_path": "articles/functions/functions-bindings-twilio.md",
            "redirect_url": "/azure/azure-functions/functions-bindings-twilio",
            "redirect_document_id": false
        },
        {
            "source_path": "articles/functions/functions-compare-logic-apps-ms-flow-webjobs.md",
            "redirect_url": "/azure/azure-functions/functions-compare-logic-apps-ms-flow-webjobs",
            "redirect_document_id": false
        },
        {
            "source_path": "articles/functions/functions-continuous-deployment.md",
            "redirect_url": "/azure/azure-functions/functions-continuous-deployment",
            "redirect_document_id": false
        },
        {
            "source_path": "articles/functions/functions-create-a-web-hook-or-api-function.md",
            "redirect_url": "/azure/azure-functions/functions-create-a-web-hook-or-api-function",
            "redirect_document_id": false
        },
        {
            "source_path": "articles/functions/functions-create-an-azure-connected-function.md",
            "redirect_url": "/azure/azure-functions/functions-create-an-azure-connected-function",
            "redirect_document_id": false
        },
        {
            "source_path": "articles/functions/functions-create-an-event-processing-function.md",
            "redirect_url": "/azure/azure-functions/functions-create-an-event-processing-function",
            "redirect_document_id": false
        },
        {
            "source_path": "articles/functions/functions-create-first-azure-function-azure-portal.md",
            "redirect_url": "/azure/azure-functions/functions-create-first-azure-function-azure-portal",
            "redirect_document_id": false
        },
        {
            "source_path": "articles/functions/functions-create-first-azure-function.md",
            "redirect_url": "/azure/azure-functions/functions-create-first-azure-function",
            "redirect_document_id": false
        },
        {
            "source_path": "articles/functions/functions-how-to-use-azure-function-app-settings.md",
            "redirect_url": "/azure/azure-functions/functions-how-to-use-azure-function-app-settings",
            "redirect_document_id": false
        },
        {
            "source_path": "articles/functions/functions-monitoring.md",
            "redirect_url": "/azure/azure-functions/functions-monitoring",
            "redirect_document_id": false
        },
        {
            "source_path": "articles/functions/functions-overview.md",
            "redirect_url": "/azure/azure-functions/functions-overview",
            "redirect_document_id": false
        },
        {
            "source_path": "articles/functions/functions-reference-csharp.md",
            "redirect_url": "/azure/azure-functions/functions-reference-csharp",
            "redirect_document_id": false
        },
        {
            "source_path": "articles/functions/functions-reference-fsharp.md",
            "redirect_url": "/azure/azure-functions/functions-reference-fsharp",
            "redirect_document_id": false
        },
        {
            "source_path": "articles/functions/functions-reference-node.md",
            "redirect_url": "/azure/azure-functions/functions-reference-node",
            "redirect_document_id": false
        },
        {
            "source_path": "articles/functions/functions-reference.md",
            "redirect_url": "/azure/azure-functions/functions-reference",
            "redirect_document_id": false
        },
        {
            "source_path": "articles/functions/functions-run-local.md",
            "redirect_url": "/azure/azure-functions/functions-run-local",
            "redirect_document_id": false
        },
        {
            "source_path": "articles/functions/functions-scale.md",
            "redirect_url": "/azure/azure-functions/functions-scale",
            "redirect_document_id": false
        },
        {
            "source_path": "articles/functions/functions-scenario-database-table-cleanup.md",
            "redirect_url": "/azure/azure-functions/functions-scenario-database-table-cleanup",
            "redirect_document_id": false
        },
        {
            "source_path": "articles/functions/functions-test-a-function.md",
            "redirect_url": "/azure/azure-functions/functions-test-a-function",
            "redirect_document_id": false
        },
        {
            "source_path": "articles/functions/functions-triggers-bindings.md",
            "redirect_url": "/azure/azure-functions/functions-triggers-bindings",
            "redirect_document_id": false
        },
        {
            "source_path": "articles/functions/index.md",
            "redirect_url": "/azure/azure-functions/index",
            "redirect_document_id": false
        },
        {
            "source_path": "articles/guidance/azure-for-aws-professionals.md",
            "redirect_url": "/azure/architecture/aws-professional",
            "redirect_document_id": false
        },
        {
            "source_path": "articles/guidance/guidance-architecture.md",
            "redirect_url": "/azure/architecture/reference-architectures",
            "redirect_document_id": false
        },
        {
            "source_path": "articles/guidance/guidance-azure-for-aws-professionals-service-map.md",
            "redirect_url": "/azure/architecture/aws-professional/services",
            "redirect_document_id": false
        },
        {
            "source_path": "articles/guidance/guidance-compute-multi-vm.md",
            "redirect_url": "/azure/architecture/reference-architectures/virtual-machines-windows/multi-vm",
            "redirect_document_id": false
        },
        {
            "source_path": "articles/guidance/guidance-compute-multiple-datacenters-linux.md",
            "redirect_url": "/azure/architecture/reference-architectures/virtual-machines-linux/multi-region-application",
            "redirect_document_id": false
        },
        {
            "source_path": "articles/guidance/guidance-compute-multiple-datacenters.md",
            "redirect_url": "/azure/architecture/reference-architectures/virtual-machines-windows/multi-region-application",
            "redirect_document_id": false
        },
        {
            "source_path": "articles/guidance/guidance-compute-n-tier-vm-linux.md",
            "redirect_url": "/azure/architecture/reference-architectures/virtual-machines-linux/n-tier",
            "redirect_document_id": false
        },
        {
            "source_path": "articles/guidance/guidance-compute-n-tier-vm.md",
            "redirect_url": "/azure/architecture/reference-architectures/virtual-machines-windows/n-tier",
            "redirect_document_id": false
        },
        {
            "source_path": "articles/guidance/guidance-compute-single-vm-linux.md",
            "redirect_url": "/azure/architecture/reference-architectures/virtual-machines-linux/single-vm",
            "redirect_document_id": false
        },
        {
            "source_path": "articles/guidance/guidance-compute-single-vm.md",
            "redirect_url": "/azure/architecture/reference-architectures/virtual-machines-windows/single-vm",
            "redirect_document_id": false
        },
        {
            "source_path": "articles/guidance/guidance-elasticsearch-configuring-resilience-and-recovery.md",
            "redirect_url": "/azure/architecture/elasticsearch/resilience-and-recovery",
            "redirect_document_id": false
        },
        {
            "source_path": "articles/guidance/guidance-elasticsearch-creating-performance-testing-environment.md",
            "redirect_url": "/azure/architecture/elasticsearch/performance-testing-environment",
            "redirect_document_id": false
        },
        {
            "source_path": "articles/guidance/guidance-elasticsearch-deploying-jmeter-junit-sampler.md",
            "redirect_url": "/azure/architecture/elasticsearch/jmeter-junit-sampler",
            "redirect_document_id": false
        },
        {
            "source_path": "articles/guidance/guidance-elasticsearch-implementing-jmeter-test-plan.md",
            "redirect_url": "/azure/architecture/elasticsearch/jmeter-test-plan",
            "redirect_document_id": false
        },
        {
            "source_path": "articles/guidance/guidance-elasticsearch-running-automated-performance-tests.md",
            "redirect_url": "/azure/architecture/elasticsearch/automated-performance-tests",
            "redirect_document_id": false
        },
        {
            "source_path": "articles/guidance/guidance-elasticsearch-running-automated-resilience-tests.md",
            "redirect_url": "/azure/architecture/elasticsearch/automated-resilience-tests",
            "redirect_document_id": false
        },
        {
            "source_path": "articles/guidance/guidance-elasticsearch-running-on-azure.md",
            "redirect_url": "/azure/architecture/elasticsearch",
            "redirect_document_id": false
        },
        {
            "source_path": "articles/guidance/guidance-elasticsearch-tuning-data-aggregation-and-query-performance.md",
            "redirect_url": "/azure/architecture/elasticsearch/data-aggregation-and-query-performance",
            "redirect_document_id": false
        },
        {
            "source_path": "articles/guidance/guidance-elasticsearch-tuning-data-ingestion-performance.md",
            "redirect_url": "/azure/architecture/elasticsearch/data-ingestion-performance",
            "redirect_document_id": false
        },
        {
            "source_path": "articles/guidance/guidance-elasticsearch.md",
            "redirect_url": "/azure/architecture/elasticsearch",
            "redirect_document_id": false
        },
        {
            "source_path": "articles/guidance/guidance-hybrid-network-expressroute-vpn-failover.md",
            "redirect_url": "/azure/architecture/reference-architectures/hybrid-networking/expressroute-vpn-failover",
            "redirect_document_id": false
        },
        {
            "source_path": "articles/guidance/guidance-hybrid-network-expressroute.md",
            "redirect_url": "/azure/architecture/reference-architectures/hybrid-networking/expressroute",
            "redirect_document_id": false
        },
        {
            "source_path": "articles/guidance/guidance-hybrid-network-vpn.md",
            "redirect_url": "/azure/architecture/reference-architectures/hybrid-networking/vpn",
            "redirect_document_id": false
        },
        {
            "source_path": "articles/guidance/guidance-iaas-ra-secure-vnet-dmz.md",
            "redirect_url": "/azure/architecture/reference-architectures/dmz/secure-vnet-dmz",
            "redirect_document_id": false
        },
        {
            "source_path": "articles/guidance/guidance-iaas-ra-secure-vnet-hybrid.md",
            "redirect_url": "/azure/architecture/reference-architectures/dmz/secure-vnet-hybrid",
            "redirect_document_id": false
        },
        {
            "source_path": "articles/guidance/guidance-identity-aad.md",
            "redirect_url": "/azure/architecture/reference-architectures/identity/azure-ad",
            "redirect_document_id": false
        },
        {
            "source_path": "articles/guidance/guidance-identity-adds-extend-domain.md",
            "redirect_url": "/azure/architecture/reference-architectures/identity/adds-extend-domain",
            "redirect_document_id": false
        },
        {
            "source_path": "articles/guidance/guidance-identity-adds-resource-forest.md",
            "redirect_url": "/azure/architecture/reference-architectures/identity/adds-forest",
            "redirect_document_id": false
        },
        {
            "source_path": "articles/guidance/guidance-identity-adfs.md",
            "redirect_url": "/azure/architecture/reference-architectures/identity/adfs",
            "redirect_document_id": false
        },
        {
            "source_path": "articles/guidance/guidance-multitenant-identity-adfs.md",
            "redirect_url": "/azure/architecture/multitenant-identity/adfs",
            "redirect_document_id": false
        },
        {
            "source_path": "articles/guidance/guidance-multitenant-identity-app-roles.md",
            "redirect_url": "/azure/architecture/multitenant-identity/app-roles",
            "redirect_document_id": false
        },
        {
            "source_path": "articles/guidance/guidance-multitenant-identity-authenticate.md",
            "redirect_url": "/azure/architecture/multitenant-identity/authenticate",
            "redirect_document_id": false
        },
        {
            "source_path": "articles/guidance/guidance-multitenant-identity-authorize.md",
            "redirect_url": "/azure/architecture/multitenant-identity/authorize",
            "redirect_document_id": false
        },
        {
            "source_path": "articles/guidance/guidance-multitenant-identity-claims.md",
            "redirect_url": "/azure/architecture/multitenant-identity/claims",
            "redirect_document_id": false
        },
        {
            "source_path": "articles/guidance/guidance-multitenant-identity-client-assertion.md",
            "redirect_url": "/azure/architecture/multitenant-identity/client-assertion",
            "redirect_document_id": false
        },
        {
            "source_path": "articles/guidance/guidance-multitenant-identity-intro.md",
            "redirect_url": "/azure/architecture/multitenant-identity",
            "redirect_document_id": false
        },
        {
            "source_path": "articles/guidance/guidance-multitenant-identity-keyvault.md",
            "redirect_url": "/azure/architecture/multitenant-identity/key-vault",
            "redirect_document_id": false
        },
        {
            "source_path": "articles/guidance/guidance-multitenant-identity-signup.md",
            "redirect_url": "/azure/architecture/multitenant-identity/signup",
            "redirect_document_id": false
        },
        {
            "source_path": "articles/guidance/guidance-multitenant-identity-tailspin.md",
            "redirect_url": "/azure/architecture/multitenant-identity/tailspin",
            "redirect_document_id": false
        },
        {
            "source_path": "articles/guidance/guidance-multitenant-identity-token-cache.md",
            "redirect_url": "/azure/architecture/multitenant-identity/token-cache",
            "redirect_document_id": false
        },
        {
            "source_path": "articles/guidance/guidance-multitenant-identity-web-api.md",
            "redirect_url": "/azure/architecture/multitenant-identity/web-api",
            "redirect_document_id": false
        },
        {
            "source_path": "articles/guidance/guidance-multitenant-identity.md",
            "redirect_url": "/azure/architecture/multitenant-identity",
            "redirect_document_id": false
        },
        {
            "source_path": "articles/guidance/guidance-naming-conventions.md",
            "redirect_url": "/azure/architecture/best-practices/naming-conventions",
            "redirect_document_id": false
        },
        {
            "source_path": "articles/guidance/guidance-nva-ha.md",
            "redirect_url": "/azure/architecture/reference-architectures/dmz/nva-ha",
            "redirect_document_id": false
        },
        {
            "source_path": "articles/guidance/guidance-ra-app-service.md",
            "redirect_url": "/azure/architecture/reference-architectures/managed-web-app",
            "redirect_document_id": false
        },
        {
            "source_path": "articles/guidance/guidance-ra-compute.md",
            "redirect_url": "/azure/architecture/reference-architectures/virtual-machines-windows",
            "redirect_document_id": false
        },
        {
            "source_path": "articles/guidance/guidance-ra-hybrid-networking.md",
            "redirect_url": "/azure/architecture/reference-architectures/hybrid-networking",
            "redirect_document_id": false
        },
        {
            "source_path": "articles/guidance/guidance-ra-identity.md",
            "redirect_url": "/azure/architecture/reference-architectures/identity",
            "redirect_document_id": false
        },
        {
            "source_path": "articles/guidance/guidance-ra-network-security.md",
            "redirect_url": "/azure/architecture/reference-architectures/dmz",
            "redirect_document_id": false
        },
        {
            "source_path": "articles/guidance/guidance-resiliency-checklist.md",
            "redirect_url": "/azure/architecture/checklist/resiliency",
            "redirect_document_id": false
        },
        {
            "source_path": "articles/guidance/guidance-resiliency-failure-mode-analysis.md",
            "redirect_url": "/azure/architecture/resiliency/failure-mode-analysis",
            "redirect_document_id": false
        },
        {
            "source_path": "articles/guidance/guidance-resiliency-overview.md",
            "redirect_url": "/azure/architecture/resiliency",
            "redirect_document_id": false
        },
        {
            "source_path": "articles/guidance/guidance-service-fabric-migrate-from-cloud-services.md",
            "redirect_url": "/azure/architecture/service-fabric/migrate-from-cloud-services",
            "redirect_document_id": false
        },
        {
            "source_path": "articles/guidance/guidance-web-apps-basic.md",
            "redirect_url": "/azure/architecture/reference-architectures/managed-web-app/basic-web-app",
            "redirect_document_id": false
        },
        {
            "source_path": "articles/guidance/guidance-web-apps-multi-region.md",
            "redirect_url": "/azure/architecture/reference-architectures/managed-web-app/multi-region-web-app",
            "redirect_document_id": false
        },
        {
            "source_path": "articles/guidance/guidance-web-apps-scalability.md",
            "redirect_url": "/azure/architecture/reference-architectures/managed-web-app/scalable-web-app",
            "redirect_document_id": false
        },
        {
            "source_path": "articles/guidance/guidance.md",
            "redirect_url": "/azure/architecture/",
            "redirect_document_id": false
        },
        {
            "source_path": "articles/guidance/index.md",
            "redirect_url": "/azure/architecture/",
            "redirect_document_id": false
        },
        {
            "source_path": "articles/guidance/cloud-design-patterns/cache-aside.md",
            "redirect_url": "/azure/architecture/patterns/cache-aside",
            "redirect_document_id": false
        },
        {
            "source_path": "articles/guidance/cloud-design-patterns/circuit-breaker.md",
            "redirect_url": "/azure/architecture/patterns/circuit-breaker",
            "redirect_document_id": false
        },
        {
            "source_path": "articles/guidance/cloud-design-patterns/command-and-query-responsibility-segregation-cqrs.md",
            "redirect_url": "/azure/architecture/patterns/cqrs",
            "redirect_document_id": false
        },
        {
            "source_path": "articles/guidance/cloud-design-patterns/compensating-transaction.md",
            "redirect_url": "/azure/architecture/patterns/compensating-transaction",
            "redirect_document_id": false
        },
        {
            "source_path": "articles/guidance/cloud-design-patterns/competing-consumers.md",
            "redirect_url": "/azure/architecture/patterns/competing-consumers",
            "redirect_document_id": false
        },
        {
            "source_path": "articles/guidance/cloud-design-patterns/compute-resource-consolidation.md",
            "redirect_url": "/azure/architecture/patterns/compute-resource-consolidation",
            "redirect_document_id": false
        },
        {
            "source_path": "articles/guidance/cloud-design-patterns/external-configuration-store.md",
            "redirect_url": "/azure/architecture/patterns/external-configuration-store",
            "redirect_document_id": false
        },
        {
            "source_path": "articles/guidance/cloud-design-patterns/event-sourcing.md",
            "redirect_url": "/azure/architecture/patterns/event-sourcing",
            "redirect_document_id": false
        },
        {
            "source_path": "articles/guidance/cloud-design-patterns/federated-identity.md",
            "redirect_url": "/azure/architecture/patterns/federated-identity",
            "redirect_document_id": false
        },
        {
            "source_path": "articles/guidance/cloud-design-patterns/gatekeeper.md",
            "redirect_url": "/azure/architecture/patterns/gatekeeper",
            "redirect_document_id": false
        },
        {
            "source_path": "articles/guidance/cloud-design-patterns/health-endpoint-monitoring.md",
            "redirect_url": "/azure/architecture/patterns/health-endpoint-monitoring",
            "redirect_document_id": false
        },
        {
            "source_path": "articles/guidance/cloud-design-patterns/index-table.md",
            "redirect_url": "/azure/architecture/patterns/index-table",
            "redirect_document_id": false
        },
        {
            "source_path": "articles/guidance/cloud-design-patterns/leader-election.md",
            "redirect_url": "/azure/architecture/patterns/leader-election",
            "redirect_document_id": false
        },
        {
            "source_path": "articles/guidance/cloud-design-patterns/materialized-view.md",
            "redirect_url": "/azure/architecture/patterns/materialized-view",
            "redirect_document_id": false
        },
        {
            "source_path": "articles/guidance/cloud-design-patterns/pipes-and-filters.md",
            "redirect_url": "/azure/architecture/patterns/pipes-and-filters",
            "redirect_document_id": false
        },
        {
            "source_path": "articles/guidance/cloud-design-patterns/priority-queue.md",
            "redirect_url": "/azure/architecture/patterns/priority-queue",
            "redirect_document_id": false
        },
        {
            "source_path": "articles/guidance/cloud-design-patterns/retry.md",
            "redirect_url": "/azure/architecture/patterns/retry",
            "redirect_document_id": false
        },
        {
            "source_path": "articles/guidance/cloud-design-patterns/queue-based-load-leveling.md",
            "redirect_url": "/azure/architecture/patterns/queue-based-load-leveling",
            "redirect_document_id": false
        },
        {
            "source_path": "articles/guidance/cloud-design-patterns/runtime-reconfiguration.md",
            "redirect_url": "/azure/architecture/patterns/runtime-reconfiguration",
            "redirect_document_id": false
        },
        {
            "source_path": "articles/guidance/cloud-design-patterns/scheduler-agent-supervisor.md",
            "redirect_url": "/azure/architecture/patterns/scheduler-agent-supervisor",
            "redirect_document_id": false
        },
        {
            "source_path": "articles/guidance/cloud-design-patterns/sharding.md",
            "redirect_url": "/azure/architecture/patterns/sharding",
            "redirect_document_id": false
        },
        {
            "source_path": "articles/guidance/cloud-design-patterns/static-content-hosting.md",
            "redirect_url": "/azure/architecture/patterns/static-content-hosting",
            "redirect_document_id": false
        },
        {
            "source_path": "articles/guidance/cloud-design-patterns/throttling.md",
            "redirect_url": "/azure/architecture/patterns/throttling",
            "redirect_document_id": false
        },
        {
            "source_path": "articles/guidance/cloud-design-patterns/valet-key.md",
            "redirect_url": "/azure/architecture/patterns/valet-key",
            "redirect_document_id": false
        },
        {
            "source_path": "articles/event-hubs/event-hubs-archive-overview.md",
            "redirect_url": "/azure/event-hubs/event-hubs-capture-overview",
            "redirect_document_id": false
        },
        {
            "source_path": "articles/event-hubs/event-hubs-archive-python.md",
            "redirect_url": "/azure/event-hubs/event-hubs-capture-python",
            "redirect_document_id": false
        },
        {
            "source_path": "articles/event-hubs/event-hubs-availability-and-support-faq.md",
            "redirect_url": "/azure/event-hubs/event-hubs-faq",
            "redirect_document_id": false
        },
        {
            "source_path": "articles/event-hubs/event-hubs-c-ephcs-getstarted.md",
            "redirect_url": "/azure/event-hubs/event-hubs-c-getstarted-send",
            "redirect_document_id": false
        },
        {
            "source_path": "articles/event-hubs/event-hubs-c-ephjava-getstarted.md",
            "redirect_url": "/azure/event-hubs/event-hubs-c-getstarted-send",
            "redirect_document_id": false
        },
        {
            "source_path": "articles/event-hubs/event-hubs-c-storm-getstarted.md",
            "redirect_url": "/azure/event-hubs/event-hubs-c-getstarted-send",
            "redirect_document_id": false
        },
        {
            "source_path": "articles/event-hubs/event-hubs-common-integrations.md",
            "redirect_url": "/azure/event-hubs/",
            "redirect_document_id": false
        },
        {
            "source_path": "articles/event-hubs/event-hubs-csharp-ephcs-getstarted.md",
            "redirect_url": "/azure/event-hubs/event-hubs-dotnet-standard-getstarted-send",
            "redirect_document_id": false
        },
        {
            "source_path": "articles/event-hubs/event-hubs-csharp-ephjava-getstarted.md",
            "redirect_url": "/azure/event-hubs/event-hubs-dotnet-standard-getstarted-send",
            "redirect_document_id": false
        },
        {
            "source_path": "articles/event-hubs/event-hubs-csharp-storm-getstarted.md",
            "redirect_url": "/azure/event-hubs/event-hubs-dotnet-standard-getstarted-send",
            "redirect_document_id": false
        },
        {
            "source_path": "articles/event-hubs/event-hubs-handling-errors-retry.md",
            "redirect_url": "/azure/event-hubs/",
            "redirect_document_id": false
        },
        {
            "source_path": "articles/event-hubs/event-hubs-java-ephcs-getstarted.md",
            "redirect_url": "/azure/event-hubs/event-hubs-java-get-started-send",
            "redirect_document_id": false
        },
        {
            "source_path": "articles/event-hubs/event-hubs-java-ephjava-getstarted.md",
            "redirect_url": "/azure/event-hubs/event-hubs-java-get-started-send",
            "redirect_document_id": false
        },
        {
            "source_path": "articles/event-hubs/event-hubs-java-storm-getstarted.md",
            "redirect_url": "/azure/event-hubs/event-hubs-java-get-started-send",
            "redirect_document_id": false
        },
        {
            "source_path": "articles/event-hubs/event-hubs-overview.md",
            "redirect_url": "/azure/event-hubs/event-hubs-what-is-event-hubs",
            "redirect_document_id": false
        },
        {
            "source_path": "articles/event-hubs/event-hubs-performance-scale.md",
            "redirect_url": "/azure/event-hubs/",
            "redirect_document_id": false
        },
        {
            "source_path": "articles/event-hubs/event-hubs-pulling-public-data.md",
            "redirect_url": "https://github.com/Azure-Samples/event-hubs-dotnet-importfromweb",
            "redirect_document_id": false
        },
        {
            "source_path": "articles/event-hubs/event-hubs-pulling-sql-data.md",
            "redirect_url": "https://github.com/Azure-Samples/event-hubs-dotnet-import-from-sql",
            "redirect_document_id": false
        },
        {
            "source_path": "articles/event-hubs/event-hubs-resource-manager-namespace-event-hub-enable-archive.md",
            "redirect_url": "/azure/event-hubs/event-hubs-resource-manager-namespace-event-hub-enable-capture",
            "redirect_document_id": false
        },
        {
            "source_path": "articles/event-hubs/event-hubs-sensors-notify-users.md",
            "redirect_url": "https://github.com/Azure-Samples/event-hubs-dotnet-user-notifications",
            "redirect_document_id": false
        },
        {
            "source_path": "articles/event-hubs/event-hubs-streaming-azure-diags-data.md",
            "redirect_url": "/azure/monitoring-and-diagnostics/azure-diagnostics-streaming-event-hubs",
            "redirect_document_id": false
        },
        {
            "source_path": "articles/data-factory/data-factory-sdks.md",
            "redirect_url": "https://azure.microsoft.com/services/data-factory/",
            "redirect_document_id": false
        },
        {
            "source_path": "articles/hdinsight/hdinsight-apache-spark-intellij-tool-debug-remotely.md",
            "redirect_url": "/azure/hdinsight/hdinsight-apache-spark-intellij-tool-debug-remotely-through-ssh",
            "redirect_document_id": false
        },
        {
            "source_path": "articles/hdinsight/hdinsight-apache-spark-use-zeppelin-notebook.md",
            "redirect_url": "/azure/hdinsight/hdinsight-apache-spark-zeppelin-notebook",
            "redirect_document_id": false
        },
        {
            "source_path": "articles/hdinsight/hdinsight-apache-storm-tutorial-get-started.md",
            "redirect_url": "/azure/hdinsight/hdinsight-apache-storm-tutorial-get-started-linux",
            "redirect_document_id": false
        },
        {
            "source_path": "articles/hdinsight/hdinsight-hadoop-create-windows-clusters-arm-templates.md",
            "redirect_url": "/azure/hdinsight/hdinsight-hadoop-create-linux-clusters-arm-templates",
            "redirect_document_id": false
        },
        {
            "source_path": "articles/hdinsight/hdinsight-hadoop-create-windows-clusters-cli.md",
            "redirect_url": "/azure/hdinsight/hdinsight-hadoop-create-linux-clusters-azure-cli",
            "redirect_document_id": false
        },
        {
            "source_path": "articles/hdinsight/hdinsight-hadoop-create-windows-clusters-dotnet-sdk.md",
            "redirect_url": "/azure/hdinsight/hdinsight-hadoop-create-linux-clusters-dotnet-sdk",
            "redirect_document_id": false
        },
        {
            "source_path": "articles/hdinsight/hdinsight-hadoop-create-windows-clusters-portal.md",
            "redirect_url": "/azure/hdinsight/hdinsight-hadoop-create-linux-clusters-portal",
            "redirect_document_id": false
        },
        {
            "source_path": "articles/hdinsight/hdinsight-hadoop-create-windows-clusters-powershell.md",
            "redirect_url": "/azure/hdinsight/hdinsight-hadoop-create-linux-clusters-azure-powershell",
            "redirect_document_id": false
        },
        {
            "source_path": "articles/hdinsight/hdinsight-hadoop-linux-use-ssh-windows.md",
            "redirect_url": "/azure/hdinsight/hdinsight-hadoop-linux-use-ssh-unix",
            "redirect_document_id": false
        },
        {
            "source_path": "articles/hdinsight/hdinsight-hadoop-mapreduce-scalding.md",
            "redirect_url": "/azure/hdinsight/hdinsight-use-mapreduce",
            "redirect_document_id": false
        },
        {
            "source_path": "articles/hdinsight/hdinsight-hadoop-r-scripts-linux.md",
            "redirect_url": "/azure/hdinsight/hdinsight-hadoop-r-server-get-started",
            "redirect_document_id": false
        },
        {
            "source_path": "articles/hdinsight/hdinsight-hadoop-spark-install.md",
            "redirect_url": "/azure/hdinsight/hdinsight-apache-spark-jupyter-spark-sql",
            "redirect_document_id": false
        },
        {
            "source_path": "articles/hdinsight/hdinsight-hadoop-tutorial-get-started-windows.md",
            "redirect_url": "/azure/hdinsight/hdinsight-hadoop-linux-tutorial-get-started",
            "redirect_document_id": false
        },
        {
            "source_path": "articles/hdinsight/hdinsight-hadoop-use-hive-ssh.md",
            "redirect_url": "/azure/hdinsight/hdinsight-hadoop-use-hive-beeline",
            "redirect_document_id": false
        },
        {
            "source_path": "articles/hdinsight/hdinsight-hbase-geo-replication.md",
            "redirect_url": "/azure/hdinsight/hdinsight-hbase-replication",
            "redirect_document_id": false
        },
        {
            "source_path": "articles/hdinsight/hdinsight-hbase-tutorial-get-started.md",
            "redirect_url": "/azure/hdinsight/hdinsight-hbase-tutorial-get-started-linux",
            "redirect_document_id": false
        },
        {
            "source_path": "articles/hdinsight/hdinsight-high-availability.md",
            "redirect_url": "/azure/hdinsight/hdinsight-high-availability-linux",
            "redirect_document_id": false
        },
        {
            "source_path": "articles/hdinsight/hdinsight-provision-clusters.md",
            "redirect_url": "/azure/hdinsight/hdinsight-hadoop-provision-linux-clusters",
            "redirect_document_id": false
        },
        {
            "source_path": "articles/hdinsight/hdinsight-storm-iot-eventhub-documentdb.md",
            "redirect_url": "https://github.com/hdinsight/hdinsight-storm-examples/blob/master/IotExample/README.md",
            "redirect_document_id": false
        },
        {
            "source_path": "articles/documentdb/documentdb-automation-region-management.md",
            "redirect_url": "https://docs.microsoft.com/azure/cosmos-db/cli-samples",
            "redirect_document_id": false
        },
        {
            "source_path": "articles/documentdb/documentdb-automation-resource-manager-cli-nodejs.md",
            "redirect_url": "https://docs.microsoft.com/azure/cosmos-db/cli-samples",
            "redirect_document_id": false
        },
        {
            "source_path": "articles/documentdb/documentdb-automation-resource-manager-cli.md",
            "redirect_url": "https://docs.microsoft.com/azure/cosmos-db/cli-samples",
            "redirect_document_id": false
        },
        {
            "source_path": "articles/documentdb/documentdb-change-feed.md",
            "redirect_url": "https://docs.microsoft.com/azure/cosmos-db/change-feed",
            "redirect_document_id": false
        },
        {
            "source_path": "articles/documentdb/documentdb-change-notification.md",
            "redirect_url": "https://docs.microsoft.com/azure/cosmos-db/change-feed-hl7-fhir-logic-apps",
            "redirect_document_id": false
        },
        {
            "source_path": "articles/documentdb/documentdb-community.md",
            "redirect_url": "https://docs.microsoft.com/azure/cosmos-db/community",
            "redirect_document_id": false
        },
        {
            "source_path": "articles/documentdb/documentdb-connect-mongodb-account.md",
            "redirect_url": "https://docs.microsoft.com/azure/cosmos-db/connect-mongodb-account",
            "redirect_document_id": false
        },
        {
            "source_path": "articles/documentdb/documentdb-cpp-get-started.md",
            "redirect_url": "https://docs.microsoft.com/azure/cosmos-db/documentdb-cpp-get-started.md",
            "redirect_document_id": false
        },
        {
            "source_path": "articles/documentdb/documentdb-consistency-levels.md",
            "redirect_url": "https://docs.microsoft.com/azure/cosmos-db/consistency-levels",
            "redirect_document_id": false
        },
        {
            "source_path": "articles/documentdb/documentdb-create-account.md",
            "redirect_url": "https://aka.ms/acdbnetqa",
            "redirect_document_id": false
        },
        {
            "source_path": "articles/documentdb/documentdb-create-collection.md",
            "redirect_url": "https://docs.microsoft.com/azure/cosmos-db/create-documentdb-dotnet#create-collection",
            "redirect_document_id": false
        },
        {
            "source_path": "articles/documentdb/documentdb-create-database.md",
            "redirect_url": "https://docs.microsoft.com/azure/cosmos-db/create-documentdb-dotnet#create-collection",
            "redirect_document_id": false
        },
        {
            "source_path": "articles/documentdb/documentdb-create-documentdb-website.md",
            "redirect_url": "https://docs.microsoft.com/azure/cosmos-db/create-website",
            "redirect_document_id": false
        },
        {
            "source_path": "articles/documentdb/documentdb-create-mongodb-account.md",
            "redirect_url": "https://docs.microsoft.com/azure/cosmos-db/create-mongodb-dotnet#create-account",
            "redirect_document_id": false
        },
        {
            "source_path": "articles/documentdb/documentdb-distribute-data-globally.md",
            "redirect_url": "https://docs.microsoft.com/azure/cosmos-db/distribute-data-globally",
            "redirect_document_id": false
        },
        {
            "source_path": "articles/documentdb/documentdb-developing-with-multiple-regions.md",
            "redirect_url": "https://docs.microsoft.com/azure/cosmos-db/tutorial-global-distribution-documentdb",
            "redirect_document_id": false
        },
        {
            "source_path": "articles/documentdb/documentdb-dotnet-application.md",
            "redirect_url": "https://docs.microsoft.com/azure/cosmos-db/documentdb-dotnet-application",
            "redirect_document_id": false
        },
        {
            "source_path": "articles/documentdb/documentdb-dotnet-samples.md",
            "redirect_url": "https://docs.microsoft.com/azure/cosmos-db/documentdb-dotnet-samples",
            "redirect_document_id": false
        },
        {
            "source_path": "articles/documentdb/documentdb-dotnetcore-get-started.md",
            "redirect_url": "https://docs.microsoft.com/azure/cosmos-db/documentdb-dotnetcore-get-started",
            "redirect_document_id": false
        },
        {
            "source_path": "articles/documentdb/documentdb-faq.md",
            "redirect_url": "https://docs.microsoft.com/azure/cosmos-db/faq",
            "redirect_document_id": false
        },
        {
            "source_path": "articles/documentdb/documentdb-firewall-support.md",
            "redirect_url": "https://docs.microsoft.com/azure/cosmos-db/firewall-support",
            "redirect_document_id": false
        },
        {
            "source_path": "articles/documentdb/documentdb-geospatial.md",
            "redirect_url": "https://docs.microsoft.com/azure/cosmos-db/geospatial",
            "redirect_document_id": false
        },
        {
            "source_path": "articles/documentdb/documentdb-get-started-quickstart.md",
            "redirect_url": "https://docs.microsoft.com/azure/cosmos-db/create-documentdb-dotnet",
            "redirect_document_id": false
        },
        {
            "source_path": "articles/documentdb/documentdb-import-data.md",
            "redirect_url": "https://docs.microsoft.com/azure/cosmos-db/import-data",
            "redirect_document_id": false
        },
        {
            "source_path": "articles/documentdb/documentdb-get-started.md",
            "redirect_url": "https://docs.microsoft.com/azure/cosmos-db/documentdb-get-started",
            "redirect_document_id": false
        },
        {
            "source_path": "articles/documentdb/documentdb-increase-limits.md",
            "redirect_url": "https://docs.microsoft.com/azure/cosmos-db/request-units",
            "redirect_document_id": false
        },
        {
            "source_path": "articles/documentdb/documentdb-indexing-policies.md",
            "redirect_url": "https://docs.microsoft.com/azure/cosmos-db/indexing-policies",
            "redirect_document_id": false
        },
        {
            "source_path": "articles/documentdb/documentdb-indexing.md",
            "redirect_url": "https://docs.microsoft.com/azure/cosmos-db/indexing-policies",
            "redirect_document_id": false
        },
        {
            "source_path": "articles/documentdb/documentdb-introduction.md",
            "redirect_url": "https://docs.microsoft.com/azure/cosmos-db/documentdb-introduction",
            "redirect_document_id": false
        },
        {
            "source_path": "articles/documentdb/documentdb-java-application.md",
            "redirect_url": "https://docs.microsoft.com/azure/cosmos-db/documentdb-java-application",
            "redirect_document_id": false
        },
        {
            "source_path": "articles/documentdb/documentdb-java-get-started.md",
            "redirect_url": "https://docs.microsoft.com/azure/cosmos-db/documentdb-java-get-started",
            "redirect_document_id": false
        },
        {
            "source_path": "articles/documentdb/documentdb-key-value-store-cost.md",
            "redirect_url": "https://docs.microsoft.com/azure/cosmos-db/key-value-store-cost",
            "redirect_document_id": false
        },
        {
            "source_path": "articles/documentdb/documentdb-manage-account-with-powershell.md",
            "redirect_url": "https://docs.microsoft.com/azure/cosmos-db/manage-account-with-powershell",
            "redirect_document_id": false
        },
        {
            "source_path": "articles/documentdb/documentdb-limits.md",
            "redirect_url": "https://azure.microsoft.com/services/cosmos-db/",
            "redirect_document_id": false
        },
        {
            "source_path": "articles/documentdb/documentdb-manage-account.md",
            "redirect_url": "https://docs.microsoft.com/azure/cosmos-db/manage-account",
            "redirect_document_id": false
        },
        {
            "source_path": "articles/documentdb/documentdb-manage.md",
            "redirect_url": "https://docs.microsoft.com/azure/cosmos-db/manage-account",
            "redirect_document_id": false
        },
        {
            "source_path": "articles/documentdb/documentdb-mobile-apps-with-xamarin.md",
            "redirect_url": "https://docs.microsoft.com/azure/cosmos-db/mobile-apps-with-xamarin",
            "redirect_document_id": false
        },
        {
            "source_path": "articles/documentdb/documentdb-modeling-data.md",
            "redirect_url": "https://docs.microsoft.com/azure/cosmos-db/modeling-data",
            "redirect_document_id": false
        },
        {
            "source_path": "articles/documentdb/documentdb-mongodb-application.md",
            "redirect_url": "https://docs.microsoft.com/azure/cosmos-db/tutorial-develop-mongodb",
            "redirect_document_id": false
        },
        {
            "source_path": "articles/documentdb/documentdb-mongodb-migrate.md",
            "redirect_url": "https://docs.microsoft.com/azure/cosmos-db/mongodb-migrate",
            "redirect_document_id": false
        },
        {
            "source_path": "articles/documentdb/documentdb-mongodb-mongochef.md",
            "redirect_url": "https://docs.microsoft.com/azure/cosmos-db/mongodb-mongochef",
            "redirect_document_id": false
        },
        {
            "source_path": "articles/documentdb/documentdb-mongodb-robomongo.md",
            "redirect_url": "https://docs.microsoft.com/azure/cosmos-db/mongodb-robomongo",
            "redirect_document_id": false
        },
        {
            "source_path": "articles/documentdb/documentdb-mongodb-samples.md",
            "redirect_url": "https://docs.microsoft.com/azure/cosmos-db/mongodb-samples",
            "redirect_document_id": false
        },
        {
            "source_path": "articles/documentdb/documentdb-multi-region-writers.md",
            "redirect_url": "https://docs.microsoft.com/azure/cosmos-db/multi-region-writers",
            "redirect_document_id": false
        },
        {
            "source_path": "articles/documentdb/documentdb-monitor-accounts.md",
            "redirect_url": "https://docs.microsoft.com/azure/cosmos-db/monitor-accounts.md",
            "redirect_document_id": false
        },
        {
            "source_path": "articles/documentdb/documentdb-nodejs-application.md",
            "redirect_url": "https://docs.microsoft.com/azure/cosmos-db/documentdb-nodejs-application",
            "redirect_document_id": false
        },
        {
            "source_path": "articles/documentdb/documentdb-nodejs-get-started.md",
            "redirect_url": "https://docs.microsoft.com/azure/cosmos-db/documentdb-nodejs-get-started",
            "redirect_document_id": false
        },
        {
            "source_path": "articles/documentdb/documentdb-nodejs-samples.md",
            "redirect_url": "https://docs.microsoft.com/azure/cosmos-db/documentdb-nodejs-samples",
            "redirect_document_id": false
        },
        {
            "source_path": "articles/documentdb/documentdb-nosql-database-encryption-at-rest.md",
            "redirect_url": "https://docs.microsoft.com/azure/cosmos-db/database-encryption-at-rest",
            "redirect_document_id": false
        },
        {
            "source_path": "articles/documentdb/documentdb-nosql-database-security.md",
            "redirect_url": "https://docs.microsoft.com/azure/cosmos-db/database-security",
            "redirect_document_id": false
        },
        {
            "source_path": "articles/documentdb/documentdb-nosql-local-emulator.md",
            "redirect_url": "https://docs.microsoft.com/azure/cosmos-db/local-emulator",
            "redirect_document_id": false
        },
        {
            "source_path": "articles/documentdb/documentdb-nosql-odbc-driver.md",
            "redirect_url": "https://docs.microsoft.com/azure/cosmos-db/odbc-driver",
            "redirect_document_id": false
        },
        {
            "source_path": "articles/documentdb/documentdb-nosql-vs-sql.md",
            "redirect_url": "https://aka.ms/cosmosdb",
            "redirect_document_id": false
        },
        {
            "source_path": "articles/documentdb/documentdb-online-backup-and-restore.md",
            "redirect_url": "https://docs.microsoft.com/azure/cosmos-db/online-backup-and-restore",
            "redirect_document_id": false
        },
        {
            "source_path": "articles/documentdb/documentdb-orderby.md",
            "redirect_url": "https://azure.microsoft.com/services/cosmos-db/",
            "redirect_document_id": false
        },
        {
            "source_path": "articles/documentdb/documentdb-partition-data.md",
            "redirect_url": "https://docs.microsoft.com/azure/cosmos-db/partition-data",
            "redirect_document_id": false
        },
        {
            "source_path": "articles/documentdb/documentdb-performance-levels.md",
            "redirect_url": "https://docs.microsoft.com/azure/cosmos-db/performance-levels",
            "redirect_document_id": false
        },
        {
            "source_path": "articles/documentdb/documentdb-performance-testing.md",
            "redirect_url": "https://docs.microsoft.com/azure/cosmos-db/performance-testing",
            "redirect_document_id": false
        },
        {
            "source_path": "articles/documentdb/documentdb-portal-global-replication.md",
            "redirect_url": "https://docs.microsoft.com/azure/cosmos-db/tutorial-global-distribution-documentdb#portal",
            "redirect_document_id": false
        },
        {
            "source_path": "articles/documentdb/documentdb-performance-tips.md",
            "redirect_url": "https://docs.microsoft.com/azure/cosmos-db/performance-tips",
            "redirect_document_id": false
        },
        {
            "source_path": "articles/documentdb/documentdb-portal-troubleshooting.md",
            "redirect_url": "https://docs.microsoft.com/azure/documentdb/documentdb-manage-account",
            "redirect_document_id": false
        },
        {
            "source_path": "articles/documentdb/documentdb-powerbi-visualize.md",
            "redirect_url": "https://docs.microsoft.com/azure/cosmos-db/powerbi-visualize",
            "redirect_document_id": false
        },
        {
            "source_path": "articles/documentdb/documentdb-programming.md",
            "redirect_url": "https://docs.microsoft.com/azure/cosmos-db/programming",
            "redirect_document_id": false
        },
        {
            "source_path": "articles/documentdb/documentdb-protocol-mongodb.md",
            "redirect_url": "https://docs.microsoft.com/azure/cosmos-db/mongodb-introduction",
            "redirect_document_id": false
        },
        {
            "source_path": "articles/documentdb/documentdb-python-application.md",
            "redirect_url": "https://docs.microsoft.com/azure/cosmos-db/documentdb-python-application",
            "redirect_document_id": false
        },
        {
            "source_path": "articles/documentdb/documentdb-query-collections-query-explorer.md",
            "redirect_url": "https://docs.microsoft.com/en-us/azure/cosmos-db/create-documentdb-dotnet#add-sample-data",
            "redirect_document_id": false
        },
        {
            "source_path": "articles/documentdb/documentdb-python-samples.md",
            "redirect_url": "https://docs.microsoft.com/azure/cosmos-db/documentdb-python-samples",
            "redirect_document_id": false
        },
        {
            "source_path": "articles/documentdb/documentdb-regional-failovers.md",
            "redirect_url": "https://docs.microsoft.com/azure/cosmos-db/regional-failover",
            "redirect_document_id": false
        },
        {
            "source_path": "articles/documentdb/documentdb-request-units.md",
            "redirect_url": "https://docs.microsoft.com/azure/cosmos-db/request-units",
            "redirect_document_id": false
        },
        {
            "source_path": "articles/documentdb/documentdb-resources.md",
            "redirect_url": "https://docs.microsoft.com/azure/cosmos-db/documentdb-resources",
            "redirect_document_id": false
        },
        {
            "source_path": "articles/documentdb/documentdb-run-hadoop-with-hdinsight.md",
            "redirect_url": "https://docs.microsoft.com/azure/cosmos-db/run-hadoop-with-hdinsight",
            "redirect_document_id": false
        },
        {
            "source_path": "articles/documentdb/documentdb-sdk-dotnet-core.md",
            "redirect_url": "https://docs.microsoft.com/azure/cosmos-db/documentdb-sdk-dotnet-core",
            "redirect_document_id": false
        },
        {
            "source_path": "articles/documentdb/documentdb-sdk-dotnet.md",
            "redirect_url": "https://docs.microsoft.com/azure/cosmos-db/documentdb-sdk-dotnet",
            "redirect_document_id": false
        },
        {
            "source_path": "articles/documentdb/documentdb-sdk-java.md",
            "redirect_url": "https://docs.microsoft.com/azure/cosmos-db/documentdb-sdk-java",
            "redirect_document_id": false
        },
        {
            "source_path": "articles/documentdb/documentdb-sdk-node.md",
            "redirect_url": "https://docs.microsoft.com/azure/cosmos-db/documentdb-sdk-node",
            "redirect_document_id": false
        },
        {
            "source_path": "articles/documentdb/documentdb-sdk-python.md",
            "redirect_url": "https://docs.microsoft.com/azure/cosmos-db/documentdb-sdk-python",
            "redirect_document_id": false
        },
        {
            "source_path": "articles/documentdb/documentdb-search-indexer.md",
            "redirect_url": "https://docs.microsoft.com/azure/search/search-howto-index-documentdb",
            "redirect_document_id": false
        },
        {
            "source_path": "articles/documentdb/documentdb-secure-access-to-data.md",
            "redirect_url": "https://docs.microsoft.com/azure/cosmos-db/secure-access-to-data",
            "redirect_document_id": false
        },
        {
            "source_path": "articles/documentdb/documentdb-set-throughput.md",
            "redirect_url": "https://docs.microsoft.com/azure/cosmos-db/set-throughput",
            "redirect_document_id": false
        },
        {
            "source_path": "articles/documentdb/documentdb-sharding.md",
            "redirect_url": "https://docs.microsoft.com/azure/cosmos-db/partition-data",
            "redirect_document_id": false
        },
        {
            "source_path": "articles/documentdb/documentdb-social-media-apps.md",
            "redirect_url": "https://docs.microsoft.com/azure/cosmos-db/social-media-apps",
            "redirect_document_id": false
        },
        {
            "source_path": "articles/documentdb/documentdb-spark-connector.md",
            "redirect_url": "https://docs.microsoft.com/azure/cosmos-db/spark-connector",
            "redirect_document_id": false
        },
        {
            "source_path": "articles/documentdb/documentdb-sql-query-cheat-sheet.md",
            "redirect_url": "https://docs.microsoft.com/azure/cosmos-db/documentdb-sql-query-cheat-sheet",
            "redirect_document_id": false
        },
        {
            "source_path": "articles/documentdb/documentdb-sql-query.md",
            "redirect_url": "https://docs.microsoft.com/azure/cosmos-db/documentdb-sql-query",
            "redirect_document_id": false
        },
        {
            "source_path": "articles/documentdb/documentdb-supercharge-your-account.md",
            "redirect_url": "https://docs.microsoft.com/azure/cosmos-db/performance-levels",
            "redirect_document_id": false
        },
        {
            "source_path": "articles/documentdb/documentdb-use-cases.md",
            "redirect_url": "https://docs.microsoft.com/azure/cosmos-db/use-cases",
            "redirect_document_id": false
        },
        {
            "source_path": "articles/documentdb/documentdb-view-json-document-explorer.md",
            "redirect_url": "https://docs.microsoft.com/azure/cosmos-db/create-documentdb-dotnet",
            "redirect_document_id": false
        },
        {
            "source_path": "articles/documentdb/documentdb-time-to-live.md",
            "redirect_url": "https://docs.microsoft.com/azure/cosmos-db/time-to-live",
            "redirect_document_id": false
        },
        {
            "source_path": "articles/documentdb/documentdb-view-scripts.md",
            "redirect_url": "https://docs.microsoft.com/azure/cosmos-db/create-documentdb-dotnet#add-sample-data",
            "redirect_document_id": false
        },
        {
            "source_path": "articles/documentdb/documentdb-whitepaper-chappell.md",
            "redirect_url": "https://azure.microsoft.com/services/cosmos-db/",
            "redirect_document_id": false
        },
        {
            "source_path": "articles/documentdb/documentdb-working-with-dates.md",
            "redirect_url": "https://docs.microsoft.com/azure/cosmos-db/working-with-dates",
            "redirect_document_id": false
        },
        {
            "source_path": "articles/documentdb/fundamentals-data-management-nosql-chappell.md",
            "redirect_url": "https://azure.microsoft.com/services/cosmos-db/",
            "redirect_document_id": false
        },
        {
            "source_path": "articles/documentdb/index.md",
            "redirect_url": "https://azure.microsoft.com/blog/dear-documentdb-customers-welcome-to-azure-cosmos-db/",
            "redirect_document_id": false
        },
        {
            "source_path": "articles/log-analytics/log-analytics-configuration-assessment.md",
            "redirect_url": "/azure/log-analytics/log-analytics-add-solutions",
            "redirect_document_id": false
        },
        {
            "source_path": "articles/log-analytics/log-analytics-linux-agents.md",
            "redirect_url": "/azure/log-analytics/log-analytics-agent-linux",
            "redirect_document_id": false
        },
        {
            "source_path": "articles/log-analytics/log-analytics-proxy-firewall.md",
            "redirect_url": "/azure/log-analytics/log-analytics-windows-agents",
            "redirect_document_id": false
        },
        {
            "source_path": "articles/log-analytics/log-analytics-system-update.md",
            "redirect_url": "/azure/operations-management-suite/oms-solution-update-management",
            "redirect_document_id": false
        },
        {
            "source_path": "articles/machine-learning/machine-learning-apps-anomaly-detection.md",
            "redirect_url": "machine-learning-apps-anomaly-detection-api",
            "redirect_document_id": false
        },
        {
            "source_path": "articles/machine-learning/machine-learning-apps-text-analytics.md",
            "redirect_url": "../cognitive-services/cognitive-services-text-analytics-quick-start",
            "redirect_document_id": false
        },
        {
            "source_path": "articles/machine-learning/machine-learning-connect-to-azure-machine-learning-web-service.md",
            "redirect_url": "machine-learning-consume-web-services",
            "redirect_document_id": false
        },
        {
            "source_path": "articles/machine-learning/machine-learning-data-science-the-cortana-analytics-process.md",
            "redirect_url": "data-science-process-overview",
            "redirect_document_id": false
        },
        {
            "source_path": "articles/machine-learning/machine-learning-feature-selection-and-engineering.md",
            "redirect_url": "machine-learning-data-science-create-features",
            "redirect_document_id": false
        },
        {
            "source_path": "articles/machine-learning/machine-learning-marketplace-faq.md",
            "redirect_url": "https://gallery.cortanaintelligence.com/",
            "redirect_document_id": false
        },
        {
            "source_path": "articles/machine-learning/machine-learning-publish-web-service-to-azure-marketplace.md",
            "redirect_url": "machine-learning-gallery-experiments",
            "redirect_document_id": false
        },
        {
            "source_path": "articles/machine-learning/machine-learning-r-csharp-arima.md",
            "redirect_url": "https://gallery.cortanaintelligence.com/",
            "redirect_document_id": false
        },
        {
            "source_path": "articles/machine-learning/machine-learning-r-csharp-binary-classifier.md",
            "redirect_url": "https://gallery.cortanaintelligence.com/",
            "redirect_document_id": false
        },
        {
            "source_path": "articles/machine-learning/machine-learning-r-csharp-binomial-distribution.md",
            "redirect_url": "https://gallery.cortanaintelligence.com/",
            "redirect_document_id": false
        },
        {
            "source_path": "articles/machine-learning/machine-learning-r-csharp-cluster-model.md",
            "redirect_url": "https://gallery.cortanaintelligence.com/",
            "redirect_document_id": false
        },
        {
            "source_path": "articles/machine-learning/machine-learning-r-csharp-difference-in-two-proportions.md",
            "redirect_url": "https://gallery.cortanaintelligence.com/",
            "redirect_document_id": false
        },
        {
            "source_path": "articles/machine-learning/machine-learning-r-csharp-forecasting-exponential-smoothing.md",
            "redirect_url": "https://gallery.cortanaintelligence.com/",
            "redirect_document_id": false
        },
        {
            "source_path": "articles/machine-learning/machine-learning-r-csharp-lexicon-based-sentiment-analysis.md",
            "redirect_url": "https://gallery.cortanaintelligence.com/",
            "redirect_document_id": false
        },
        {
            "source_path": "articles/machine-learning/machine-learning-r-csharp-multivariate-linear-regression.md",
            "redirect_url": "https://gallery.cortanaintelligence.com/",
            "redirect_document_id": false
        },
        {
            "source_path": "articles/machine-learning/machine-learning-r-csharp-normal-distribution.md",
            "redirect_url": "https://gallery.cortanaintelligence.com/",
            "redirect_document_id": false
        },
        {
            "source_path": "articles/machine-learning/machine-learning-r-csharp-retail-demand-forecasting.md",
            "redirect_url": "https://gallery.cortanaintelligence.com/",
            "redirect_document_id": false
        },
        {
            "source_path": "articles/machine-learning/machine-learning-r-csharp-survival-analysis.md",
            "redirect_url": "https://gallery.cortanaintelligence.com/",
            "redirect_document_id": false
        },
        {
            "source_path": "articles/machine-learning/machine-learning-r-csharp-web-service-examples.md",
            "redirect_url": "https://gallery.cortanaintelligence.com/",
            "redirect_document_id": false
        },
        {
            "source_path": "articles/machine-learning/machine-learning-recommendation-api-documentation.md",
            "redirect_url": "machine-learning-datamarket-deprecation",
            "redirect_document_id": false
        },
        {
            "source_path": "articles/machine-learning/machine-learning-recommendation-api-faq.md",
            "redirect_url": "machine-learning-datamarket-deprecation",
            "redirect_document_id": false
        },
        {
            "source_path": "articles/machine-learning/machine-learning-recommendation-api-javascript-integration.md",
            "redirect_url": "machine-learning-datamarket-deprecation",
            "redirect_document_id": false
        },
        {
            "source_path": "articles/machine-learning/machine-learning-recommendation-api-quick-start-guide.md",
            "redirect_url": "machine-learning-datamarket-deprecation",
            "redirect_document_id": false
        },
        {
            "source_path": "articles/machine-learning/machine-learning-recommendation-api-sample-application.md",
            "redirect_url": "machine-learning-datamarket-deprecation",
            "redirect_document_id": false
        },
        {
            "source_path": "articles/machine-learning/machine-learning-webservice-deploy-a-web-service.md",
            "redirect_url": "machine-learning-publish-a-machine-learning-web-service",
            "redirect_document_id": false
        },
        {
            "source_path": "articles/monitoring-and-diagnostics/azure-diagnostics-versioning-history.md",
            "redirect_url": "/azure/monitoring-and-diagnostics/azure-diagnostics-schema",
            "redirect_document_id": false
        },
        {
            "source_path": "articles/monitoring-and-diagnostics/insights-debugging-with-events.md",
            "redirect_url": "/azure/azure-resource-manager/resource-group-audit",
            "redirect_document_id": false
        },
        {
            "source_path": "articles/monitoring-and-diagnostics/insights-receive-alert-notifications.md",
            "redirect_url": "/azure/monitoring-and-diagnostics/monitoring-overview-alerts",
            "redirect_document_id": false
        },
        {
            "source_path": "articles/monitoring-and-diagnostics/insights-service-health.md",
            "redirect_url": "/azure/monitoring-and-diagnostics/monitoring-service-notifications",
            "redirect_document_id": false
        },
        {
            "source_path": "articles/mobile-engagement/mobile-engagement-send-personalized-notifications.md",
            "redirect_url": "/azure/mobile-engagement/mobile-engagement-overview",
            "redirect_document_id": false
        },
        {
            "source_path": "articles/remoteapp/index.md",
            "redirect_url": "/azure/remoteapp/remoteapp-whatis",
            "redirect_document_id": false
        },
        {
            "source_path": "articles/mysql/reference-azure-cli.md",
            "redirect_url": "/cli/azure/mysql",
            "redirect_document_id": false
        },
        {
            "source_path": "articles/search/search-get-started-management-api.md",
            "redirect_url": "https://docs.microsoft.com/rest/api/searchmanagement/",
            "redirect_document_id": false
        },
        {
            "source_path": "articles/search/search-get-started-scoring-profiles.md",
            "redirect_url": "https://docs.microsoft.com/rest/api/searchservice/add-scoring-profiles-to-a-search-index",
            "redirect_document_id": false
        },
        {
            "source_path": "articles/service-bus-messaging/service-bus-amqp-apache.md",
            "redirect_url": "/azure/service-bus-messaging/service-bus-amqp-overview",
            "redirect_document_id": false
        },
        {
            "source_path": "articles/service-bus-messaging/service-bus-amqp-java.md",
            "redirect_url": "/azure/service-bus-messaging/service-bus-java-how-to-use-jms-api-amqp",
            "redirect_document_id": false
        },
        {
            "source_path": "articles/service-bus-messaging/service-bus-amqp-php.md",
            "redirect_url": "/azure/service-bus-messaging/service-bus-php-how-to-use-queues",
            "redirect_document_id": false
        },
        {
            "source_path": "articles/service-bus-messaging/service-bus-amqp-python.md",
            "redirect_url": "/azure/service-bus-messaging/service-bus-python-how-to-use-queues",
            "redirect_document_id": false
        },
        {
            "source_path": "articles/service-bus-messaging/service-bus-automation-manage.md",
            "redirect_url": "/azure/service-bus-messaging/service-bus-management-libraries",
            "redirect_document_id": false
        },
        {
            "source_path": "articles/service-bus-messaging/service-bus-brokered-tutorial-dotnet.md",
            "redirect_url": "/azure/service-bus-messaging/service-bus-dotnet-get-started-with-queues",
            "redirect_document_id": false
        },
        {
            "source_path": "articles/service-bus-messaging/service-bus-brokered-tutorial-rest.md",
            "redirect_url": "/azure/service-bus-messaging/service-bus-dotnet-get-started-with-queues",
            "redirect_document_id": false
        },
        {
            "source_path": "articles/service-bus-messaging/service-bus-dotnet-advanced-message-queuing.md",
            "redirect_url": "/azure/service-bus-messaging/service-bus-amqp-dotnet",
            "redirect_document_id": false
        },
        {
            "source_path": "articles/service-bus-messaging/service-bus-event-hubs-manage-with-ps.md",
            "redirect_url": "/azure/service-bus-messaging/service-bus-manage-with-ps",
            "redirect_document_id": false
        },
        {
            "source_path": "articles/service-bus-messaging/service-bus-java-amqp-overview.md",
            "redirect_url": "/azure/service-bus-messaging/service-bus-java-how-to-use-jms-api-amqp",
            "redirect_document_id": false
        },
        {
            "source_path": "articles/service-bus-messaging/service-bus-java-how-to-use-amqp.md",
            "redirect_url": "/azure/service-bus-messaging/service-bus-amqp-java",
            "redirect_document_id": false
        },
        {
            "source_path": "articles/service-bus-messaging/service-bus-partitioned-queues-and-topics-amqp-overview.md",
            "redirect_url": "/azure/service-bus-messaging/service-bus-amqp-protocol-guide",
            "redirect_document_id": false
        },
        {
            "source_path": "articles/service-bus-messaging/service-bus-powershell-how-to-provision.md",
            "redirect_url": "/azure/service-bus-messaging/service-bus-manage-with-ps",
            "redirect_document_id": false
        },
        {
            "source_path": "articles/service-bus-messaging/service-bus-sas-overview.md",
            "redirect_url": "/azure/service-bus-messaging/service-bus-sas",
            "redirect_document_id": false
        },
        {
            "source_path": "articles/service-bus-messaging/service-bus-shared-access-signature-authentication.md",
            "redirect_url": "/azure/service-bus-messaging/service-bus-sas",
            "redirect_document_id": false
        },
        {
            "source_path": "articles/sql-server-stretch-database/sql-server-stretch-database-backup.md",
            "redirect_url": "/sql/sql-server/stretch-database/backup-stretch-enabled-databases-stretch-database",
            "redirect_document_id": false
        },
        {
            "source_path": "articles/sql-server-stretch-database/sql-server-stretch-database-disable.md",
            "redirect_url": "/sql/sql-server/stretch-database/disable-stretch-database-and-bring-back-remote-data",
            "redirect_document_id": false
        },
        {
            "source_path": "articles/sql-server-stretch-database/sql-server-stretch-database-enable-database.md",
            "redirect_url": "/sql/sql-server/stretch-database/enable-stretch-database-for-a-database",
            "redirect_document_id": false
        },
        {
            "source_path": "articles/sql-server-stretch-database/sql-server-stretch-database-enable-table.md",
            "redirect_url": "/sql/sql-server/stretch-database/enable-stretch-database-for-a-table",
            "redirect_document_id": false
        },
        {
            "source_path": "articles/sql-server-stretch-database/sql-server-stretch-database-identify-databases.md",
            "redirect_url": "/sql/sql-server/stretch-database/stretch-database-databases-and-tables-stretch-database-advisor",
            "redirect_document_id": false
        },
        {
            "source_path": "articles/sql-server-stretch-database/sql-server-stretch-database-limitations.md",
            "redirect_url": "/sql/sql-server/stretch-database/limitations-for-stretch-database",
            "redirect_document_id": false
        },
        {
            "source_path": "articles/sql-server-stretch-database/sql-server-stretch-database-manage.md",
            "redirect_url": "/sql/sql-server/stretch-database/manage-and-troubleshoot-stretch-database",
            "redirect_document_id": false
        },
        {
            "source_path": "articles/sql-server-stretch-database/sql-server-stretch-database-overview.md",
            "redirect_url": "/sql/sql-server/stretch-database/stretch-database",
            "redirect_document_id": false
        },
        {
            "source_path": "articles/sql-server-stretch-database/sql-server-stretch-database-monitor.md",
            "redirect_url": "/sql/sql-server/stretch-database/monitor-and-troubleshoot-data-migration-stretch-database",
            "redirect_document_id": false
        },
        {
            "source_path": "articles/sql-server-stretch-database/sql-server-stretch-database-pause.md",
            "redirect_url": "/sql/sql-server/stretch-database/pause-and-resume-data-migration-stretch-database",
            "redirect_document_id": false
        },
        {
            "source_path": "articles/sql-server-stretch-database/sql-server-stretch-database-restore.md",
            "redirect_url": "/sql/sql-server/stretch-database/restore-stretch-enabled-databases-stretch-database",
            "redirect_document_id": false
        },
        {
            "source_path": "articles/sql-server-stretch-database/sql-server-stretch-database-predicate-function.md",
            "redirect_url": "/sql/sql-server/stretch-database/select-rows-to-migrate-by-using-a-filter-function-stretch-database",
            "redirect_document_id": false
        },
        {
            "source_path": "articles/sql-server-stretch-database/sql-server-stretch-database-wizard.md",
            "redirect_url": "/sql/sql-server/stretch-database/get-started-by-running-the-enable-database-for-stretch-wizard",
            "redirect_document_id": false
        },
        {
            "source_path": "articles/security/azure-security-data-classification.md",
            "redirect_url": "https://aka.ms/data-classification-cloud",
            "redirect_document_id": false
        },
        {
            "source_path": "articles/service-bus-relay/service-bus-dotnet-how-to-use-relay.md",
            "redirect_url": "/azure/service-bus-relay/relay-wcf-dotnet-get-started",
            "redirect_document_id": false
        },
        {
            "source_path": "articles/service-bus-relay/service-bus-relay-overview.md",
            "redirect_url": "/azure/service-bus-relay/relay-what-is-it",
            "redirect_document_id": false
        },
        {
            "source_path": "articles/service-bus-relay/service-bus-relay-port-settings.md",
            "redirect_url": "/azure/service-bus-relay/relay-port-settings",
            "redirect_document_id": false
        },
        {
            "source_path": "articles/service-bus-relay/service-bus-relay-samples.md",
            "redirect_url": "https://github.com/Azure/azure-relay/tree/master/samples",
            "redirect_document_id": false
        },
        {
            "source_path": "articles/storage/storage-troubleshoot-file-connection-problems.md",
            "redirect_url": "/azure/storage/storage-troubleshoot-windows-file-connection-problems",
            "redirect_document_id": false
        },
        {
            "source_path": "articles/sql-data-warehouse/sql-data-warehouse-get-started-load-with-azure-data-factory.md",
            "redirect_url": "/azure/sql-data-warehouse/sql-data-warehouse-load-with-data-factory",
            "redirect_document_id": false
        },
        {
            "source_path": "articles/sql-data-warehouse/sql-data-warehouse-load-from-azure-blob-storage-with-data-factory.md",
            "redirect_url": "/azure/sql-data-warehouse/sql-data-warehouse-load-with-data-factory",
            "redirect_document_id": false
        },
        {
            "source_path": "articles/sql-database/sql-database-auditing-get-started.md",
            "redirect_url": "/azure/sql-database/sql-database-auditing",
            "redirect_document_id": false
        },
        {
            "source_path": "articles/sql-database/sql-database-auditing-portal.md",
            "redirect_url": "/azure/sql-database/sql-database-auditing",
            "redirect_document_id": false
        },
        {
            "source_path": "articles/sql-database/sql-database-auditing-powershell.md",
            "redirect_url": "/azure/sql-database/sql-database-auditing",
            "redirect_document_id": false
        },
        {
            "source_path": "articles/sql-database/sql-database-auditing-rest.md",
            "redirect_url": "/azure/sql-database/sql-database-auditing",
            "redirect_document_id": false
        },
        {
            "source_path": "articles/sql-database/sql-database-build-multi-tenant-apps.md",
            "redirect_url": "/azure/sql-database/sql-database-design-patterns-multi-tenancy-saas-applications",
            "redirect_document_id": false
        },
        {
            "source_path": "articles/sql-database/sql-database-cloud-migrate-compatible-export-bacpac-sqlpackage.md",
            "redirect_url": "/azure/sql-database/sql-database-export",
            "redirect_document_id": false
        },
        {
            "source_path": "articles/sql-database/sql-database-cloud-migrate-compatible-export-bacpac-ssms.md",
            "redirect_url": "/azure/sql-database/sql-database-export",
            "redirect_document_id": false
        },
        {
            "source_path": "articles/sql-database/sql-database-cloud-migrate-compatible-import-bacpac-sqlpackage.md",
            "redirect_url": "/azure/sql-database/sql-database-import",
            "redirect_document_id": false
        },
        {
            "source_path": "articles/sql-database/sql-database-cloud-migrate-compatible-import-bacpac-ssms.md",
            "redirect_url": "/azure/sql-database/sql-database-import",
            "redirect_document_id": false
        },
        {
            "source_path": "articles/sql-database/sql-database-cloud-migrate-compatible-using-ssms-migration-wizard.md",
            "redirect_url": "/azure/sql-database/sql-database-cloud-migrate",
            "redirect_document_id": false
        },
        {
            "source_path": "articles/sql-database/sql-database-cloud-migrate-compatible-using-transactional-replication.md",
            "redirect_url": "/azure/sql-database/sql-database-cloud-migrate",
            "redirect_document_id": false
        },
        {
            "source_path": "articles/sql-database/sql-database-cloud-migrate-determine-compatibility-sqlpackage.md",
            "redirect_url": "/azure/sql-database/sql-database-cloud-migrate",
            "redirect_document_id": false
        },
        {
            "source_path": "articles/sql-database/sql-database-cloud-migrate-determine-compatibility-ssms.md",
            "redirect_url": "/azure/sql-database/sql-database-cloud-migrate",
            "redirect_document_id": false
        },
        {
            "source_path": "articles/sql-database/sql-database-cloud-migrate-export-bacpac-ssms.md",
            "redirect_url": "/azure/sql-database/sql-database-export",
            "redirect_document_id": false
        },
        {
            "source_path": "articles/sql-database/sql-database-cloud-migrate-fix-compatibility-issues-ssdt.md",
            "redirect_url": "/azure/sql-database/sql-database-cloud-migrate",
            "redirect_document_id": false
        },
        {
            "source_path": "articles/sql-database/sql-database-cloud-migrate-fix-compatibility-issues-ssms.md",
            "redirect_url": "/azure/sql-database/sql-database-cloud-migrate",
            "redirect_document_id": false
        },
        {
            "source_path": "articles/sql-database/sql-database-cloud-migrate-fix-compatibility-issues.md",
            "redirect_url": "/azure/sql-database/sql-database-cloud-migrate",
            "redirect_document_id": false
        },
        {
            "source_path": "articles/sql-database/sql-database-command-line-tools.md",
            "redirect_url": "/azure/sql-database/sql-database-manage-overview",
            "redirect_document_id": false
        },
        {
            "source_path": "articles/sql-database/sql-database-compatibility-level-query-performance-130.md",
            "redirect_url": "/sql/t-sql/statements/alter-database-transact-sql-compatibility-level",
            "redirect_document_id": false
        },
        {
            "source_path": "articles/sql-database/sql-database-configure-firewall-settings-powershell.md",
            "redirect_url": "/azure/sql-database/sql-database-firewall-configure",
            "redirect_document_id": false
        },
        {
            "source_path": "articles/sql-database/sql-database-configure-firewall-settings-rest.md",
            "redirect_url": "/azure/sql-database/sql-database-firewall-configure",
            "redirect_document_id": false
        },
        {
            "source_path": "articles/sql-database/sql-database-configure-firewall-settings-tsql.md",
            "redirect_url": "/azure/sql-database/sql-database-firewall-configure",
            "redirect_document_id": false
        },
        {
            "source_path": "articles/sql-database/sql-database-configure-firewall-settings.md",
            "redirect_url": "/azure/sql-database/sql-database-firewall-configure",
            "redirect_document_id": false
        },
        {
            "source_path": "articles/sql-database/sql-database-configure-long-term-retention.md",
            "redirect_url": "/azure/sql-database/sql-database-long-term-backup-retention-configure",
            "redirect_document_id": false
        },
        {
            "source_path": "articles/sql-database/sql-database-connect-query-dotnet.md",
            "redirect_url": "/azure/sql-database/sql-database-connect-query-dotnet-visual-studio",
            "redirect_document_id": false
        },
        {
            "source_path": "articles/sql-database/sql-database-connect-query.md",
            "redirect_url": "/azure/sql-database/sql-database-connect-query-vscode",
            "redirect_document_id": false
        },
        {
            "source_path": "articles/sql-database/sql-database-control-access-aad-authentication-get-started.md",
            "redirect_url": "/azure/sql-database/sql-database-aad-authentication-configure",
            "redirect_document_id": false
        },
        {
            "source_path": "articles/sql-database/sql-database-control-access-sql-authentication-get-started.md",
            "redirect_url": "/azure/sql-database/sql-database-security-tutorial",
            "redirect_document_id": false
        },
        {
            "source_path": "articles/sql-database/sql-database-copy-portal.md",
            "redirect_url": "/azure/sql-database/sql-database-copy",
            "redirect_document_id": false
        },
        {
            "source_path": "articles/sql-database/sql-database-copy-transact-sql.md",
            "redirect_url": "/azure/sql-database/sql-database-copy",
            "redirect_document_id": false
        },
        {
            "source_path": "articles/sql-database/sql-database-copy-powershell.md",
            "redirect_url": "/azure/sql-database/scripts/sql-database-copy-database-to-new-server-powershell",
            "redirect_document_id": false
        },
        {
            "source_path": "articles/sql-database/sql-database-create-databases.md",
            "redirect_url": "/azure/sql-database/sql-database-manage-single-databases-portal",
            "redirect_document_id": false
        },
        {
            "source_path": "articles/sql-database/sql-database-create-servers.md",
            "redirect_url": "/azure/sql-database/sql-database-manage-servers-portal",
            "redirect_document_id": false
        },
        {
            "source_path": "articles/sql-database/sql-database-develop-dotnet-simple.md",
            "redirect_url": "/azure/sql-database/sql-database-connect-query-dotnet",
            "redirect_document_id": false
        },
        {
            "source_path": "articles/sql-database/sql-database-develop-nodejs-simple.md",
            "redirect_url": "/azure/sql-database/sql-database-connect-query-nodejs",
            "redirect_document_id": false
        },
        {
            "source_path": "articles/sql-database/sql-database-develop-java-simple.md",
            "redirect_url": "/azure/sql-database/sql-database-connect-query-java",
            "redirect_document_id": false
        },
        {
            "source_path": "articles/sql-database/sql-database-develop-php-simple.md",
            "redirect_url": "/azure/sql-database/sql-database-conect-query-php",
            "redirect_document_id": false
        },
        {
            "source_path": "articles/sql-database/sql-database-develop-ruby-simple.md",
            "redirect_url": "/azure/sql-database/sql-database-connect-query-ruby",
            "redirect_document_id": false
        },
        {
            "source_path": "articles/sql-database/sql-database-develop-python-simple.md",
            "redirect_url": "/azure/sql-database/sql-database-connect-query-python",
            "redirect_document_id": false
        },
        {
            "source_path": "articles/sql-database/sql-database-elastic-pool-create-portal.md",
            "redirect_url": "/azure/sql-database/sql-database-elastic-pool-manage-portal",
            "redirect_document_id": false
        },
        {
            "source_path": "articles/sql-database/sql-database-elastic-pool-create-powershell.md",
            "redirect_url": "/azure/sql-database/sql-database-elastic-pool-manage-powershell",
            "redirect_document_id": false
        },
        {
            "source_path": "articles/sql-database/sql-database-elastic-pool-create-csharp.md",
            "redirect_url": "/azure/sql-database/sql-database-elastic-pool-manage-csharp",
            "redirect_document_id": false
        },
        {
            "source_path": "articles/sql-database/sql-database-elastic-pool-database-assessment-powershell.md",
            "redirect_url": "/azure/sql-database/sql-database-elastic-pool",
            "redirect_document_id": false
        },
        {
            "source_path": "articles/sql-database/sql-database-elastic-pool-manage-portal.md",
            "redirect_url": "/azure/sql-database/sql-database-elastic-pool",
            "redirect_document_id": false
        },
        {
            "source_path": "articles/sql-database/sql-database-elastic-pool-guidance.md",
            "redirect_url": "/azure/sql-database/sql-database-elastic-pool",
            "redirect_document_id": false
        },
        {
            "source_path": "articles/sql-database/sql-database-elastic-pool-manage-csharp.md",
            "redirect_url": "/azure/sql-database/sql-database-elastic-pool",
            "redirect_document_id": false
        },
        {
            "source_path": "articles/sql-database/sql-database-elastic-pool-manage-powershell.md",
            "redirect_url": "/azure/sql-database/sql-database-elastic-pool",
            "redirect_document_id": false
        },
        {
            "source_path": "articles/sql-database/sql-database-elastic-pool-manage-tsql.md",
            "redirect_url": "/azure/sql-database/sql-database-elastic-pool",
            "redirect_document_id": false
        },
        {
            "source_path": "articles/sql-database/sql-database-elastic-pool-price.md",
            "redirect_url": "/azure/sql-database/sql-database-faq",
            "redirect_document_id": false
        },
        {
            "source_path": "articles/sql-database/sql-database-explore-tutorials.md",
            "redirect_url": "/azure/sql-database/sql-database-get-started",
            "redirect_document_id": false
        },
        {
            "source_path": "articles/sql-database/sql-database-export-portal.md",
            "redirect_url": "/azure/sql-database/sql-database-export",
            "redirect_document_id": false
        },
        {
            "source_path": "articles/sql-database/sql-database-export-powershell.md",
            "redirect_url": "/azure/sql-database/sql-database-export",
            "redirect_document_id": false
        },
        {
            "source_path": "articles/sql-database/sql-database-export-sqlpackage.md",
            "redirect_url": "/azure/sql-database/sql-database-export",
            "redirect_document_id": false
        },
        {
            "source_path": "articles/sql-database/sql-database-export-ssms.md",
            "redirect_url": "/azure/sql-database/sql-database-export",
            "redirect_document_id": false
        },
        {
            "source_path": "articles/sql-database/sql-database-general-limitations.md",
            "redirect_url": "/azure/sql-database/sql-database-features",
            "redirect_document_id": false
        },
        {
            "source_path": "articles/sql-database/sql-database-geo-replication-failover-portal.md",
            "redirect_url": "/azure/sql-database/sql-database-geo-replication-portal",
            "redirect_document_id": false
        },
        {
            "source_path": "articles/sql-database/sql-database-geo-replication-failover-powershell.md",
            "redirect_url": "/azure/sql-database/scripts/sql-database-setup-geodr-and-failover-database-powershell",
            "redirect_document_id": false
        },
        {
            "source_path": "articles/sql-database/sql-database-geo-replication-powershell.md",
            "redirect_url": "/azure/sql-database/scripts/sql-database-setup-geodr-and-failover-database-powershell",
            "redirect_document_id": false
        },
        {
            "source_path": "articles/sql-database/sql-database-geo-restore-portal.md",
            "redirect_url": "/azure/sql-database/sql-database-restore-database-portal",
            "redirect_document_id": false
        },
        {
            "source_path": "articles/sql-database/sql-database-geo-restore-powershell.md",
            "redirect_url": "/azure/sql-database/scripts/sql-database-restore-database-powershell",
            "redirect_document_id": false
        },
        {
            "source_path": "articles/sql-database/sql-database-geo-restore.md",
            "redirect_url": "/azure/sql-database/sql-database-restore-database-portal",
            "redirect_document_id": false
        },
        {
            "source_path": "articles/sql-database/sql-database-get-started-backup-recovery-portal.md",
            "redirect_url": "/azure/sql-database/sql-database-sql-database-long-term-backup-retention-configure",
            "redirect_document_id": false
        },
        {
            "source_path": "articles/sql-database/sql-database-get-started-backup-recovery-powershell.md",
            "redirect_url": "/azure/sql-database/sql-database-sql-database-long-term-backup-retention-configure",
            "redirect_document_id": false
        },
        {
            "source_path": "articles/sql-database/sql-database-get-started-backup-recovery.md",
            "redirect_url": "/azure/sql-database/sql-database-get-started-backup-recovery-portal",
            "redirect_document_id": false
        },
        {
            "source_path": "articles/sql-database/sql-database-get-started-csharp.md",
            "redirect_url": "/azure/sql-database/sql-database-design-first-database-csharp",
            "redirect_document_id": false
        },
        {
            "source_path": "articles/sql-database/sql-database-get-started-elastic-pool.md",
            "redirect_url": "/azure/sql-database/sql-database-elastic-pool-manage-portal",
            "redirect_document_id": false
        },
        {
            "source_path": "articles/sql-database/sql-database-get-started-security.md",
            "redirect_url": "/azure/sql-database/sql-database-control-access-sql-authentication-get-started",
            "redirect_document_id": false
        },
        {
            "source_path": "articles/sql-database/sql-database-get-started.md",
            "redirect_url": "/azure/sql-database/sql-database-get-started-portal",
            "redirect_document_id": false
        },
        {
            "source_path": "articles/sql-database/sql-database-helps-secures-and-protects.md",
            "redirect_url": "/azure/sql-database/sql-database-security-overview",
            "redirect_document_id": false
        },
        {
            "source_path": "articles/sql-database/sql-database-import-portal.md",
            "redirect_url": "/azure/sql-database/sql-database-import",
            "redirect_document_id": false
        },
        {
            "source_path": "articles/sql-database/sql-database-import-powershell.md",
            "redirect_url": "/azure/sql-database/scripts/sql-database-import-from-bacpac-powershell",
            "redirect_document_id": false
        },
        {
            "source_path": "articles/sql-database/sql-database-import-sqlpackage.md",
            "redirect_url": "/azure/sql-database/sql-database-import",
            "redirect_document_id": false
        },
        {
            "source_path": "articles/sql-database/sql-database-learn-and-adapt.md",
            "redirect_url": "/azure/sql-database/sql-database-advisor",
            "redirect_document_id": false
        },
        {
            "source_path": "articles/sql-database/sql-database-long-term-retention-delete.md",
            "redirect_url": "/azure/sql-database/sql-database-long-term-backup-retention-configure",
            "redirect_document_id": false
        },
        {
            "source_path": "articles/sql-database/sql-database-manage-azure-ssms.md",
            "redirect_url": "/azure/sql-database/sql-database-manage-overview",
            "redirect_document_id": false
        },
        {
            "source_path": "articles/sql-database/sql-database-manage-long-term-backup-retention-portal.md",
            "redirect_url": "/azure/sql-database/sql-database-long-term-backup-retention-configure",
            "redirect_document_id": false
        },
        {
            "source_path": "articles/sql-database/sql-database-manage-long-term-backup-retention-powershell.md",
            "redirect_url": "/azure/sql-database/sql-database-long-term-backup-retention-configure",
            "redirect_document_id": false
        },
        {
            "source_path": "articles/sql-database/sql-database-manage-overview.md",
            "redirect_url": "/azure/sql-database/sql-database-servers-databases",
            "redirect_document_id": false
        },
        {
            "source_path": "articles/sql-database/sql-database-manage-portal.md",
            "redirect_url": "/azure/sql-database/sql-database-manage-overview",
            "redirect_document_id": false
        },
        {
            "source_path": "articles/sql-database/sql-database-manage-powershell.md",
            "redirect_url": "/azure/sql-database/sql-database-manage-overview",
            "redirect_document_id": false
        },
        {
            "source_path": "articles/sql-database/sql-database-manage-servers-portal.md",
            "redirect_url": "/azure/sql-database/sql-database-get-started",
            "redirect_document_id": false
        },
        {
            "source_path": "articles/sql-database/sql-database-manage-servers-powershell.md",
            "redirect_url": "/azure/sql-database/scripts/sql-database-create-and-configure-database-powershell",
            "redirect_document_id": false
        },
        {
            "source_path": "articles/sql-database/sql-database-manage-single-databases-portal.md",
            "redirect_url": "/azure/sql-database/sql-database-service-tiers",
            "redirect_document_id": false
        },
        {
            "source_path": "articles/sql-database/sql-database-manage-single-databases-powershell.md",
            "redirect_url": "/azure/sql-database/scripts/sql-database-create-and-configure-database-powershell",
            "redirect_document_id": false
        },
        {
            "source_path": "articles/sql-database/sql-database-manage-single-databases-tsql.md",
            "redirect_url": "https://docs.microsoft.com/sql/t-sql/statements/alter-database-azure-sql-database",
            "redirect_document_id": false
        },
        {
            "source_path": "articles/sql-database/sql-database-monitor-log-analytics-get-started.md",
            "redirect_url": "/azure/sql-database/sql-database-metrics-diag-logging",
            "redirect_document_id": false
        },
        {
            "source_path": "articles/sql-database/sql-database-overview.md",
            "redirect_url": "/azure/sql-database/sql-database-servers-databases",
            "redirect_document_id": false
        },
        {
            "source_path": "articles/sql-database/sql-database-point-in-time-restore-portal.md",
            "redirect_url": "/azure/sql-database/sql-database-recovery-using-backups",
            "redirect_document_id": false
        },
        {
            "source_path": "articles/sql-database/sql-database-point-in-time-restore.md",
            "redirect_url": "/azure/sql-database/sql-database-recovery-using-backups",
            "redirect_document_id": false
        },
        {
            "source_path": "articles/sql-database/sql-database-protect-data.md",
            "redirect_url": "/azure/sql-database/sql-database-security-overview",
            "redirect_document_id": false
        },
        {
            "source_path": "articles/sql-database/sql-database-restore-database-portal.md",
            "redirect_url": "/azure/sql-database/sql-database-recovery-using-backups",
            "redirect_document_id": false
        },
        {
            "source_path": "articles/sql-database/sql-database-restore-database-powershell.md",
            "redirect_url": "/azure/sql-database/scripts/sql-database-recovery-using-backups",
            "redirect_document_id": false
        },
        {
            "source_path": "articles/sql-database/sql-database-restore-deleted-database-portal.md",
            "redirect_url": "/azure/sql-database/sql-database-recovery-using-backups",
            "redirect_document_id": false
        },
        {
            "source_path": "articles/sql-database/sql-database-restore-deleted-database-powershell.md",
            "redirect_url": "/azure/sql-database/scripts/sql-database-recovery-using-backups",
            "redirect_document_id": false
        },
        {
            "source_path": "articles/sql-database/sql-database-restore-from-long-term-retention.md",
            "redirect_url": "/azure/sql-database/sql-database-long-term-backup-retention-configure",
            "redirect_document_id": false
        },
        {
            "source_path": "articles/sql-database/sql-database-scale-on-the-fly.md",
            "redirect_url": "/azure/sql-database/sql-database-service-tiers",
            "redirect_document_id": false
        },
        {
            "source_path": "articles/sql-database/sql-database-scale-up-powershell.md",
            "redirect_url": "/azure/sql-database/scripts/sql-database-manage-single-databases-powershell",
            "redirect_document_id": false
        },
        {
            "source_path": "articles/sql-database/sql-database-scale-up.md",
            "redirect_url": "/azure/sql-database/sql-database-manage-single-databases-portal",
            "redirect_document_id": false
        },
        {
            "source_path": "articles/sql-database/sql-database-security-guidelines.md",
            "redirect_url": "/azure/sql-database/sql-database-control-access",
            "redirect_document_id": false
        },
        {
            "source_path": "articles/sql-database/sql-database-security.md",
            "redirect_url": "/azure/sql-database/sql-database-security-overview",
            "redirect_document_id": false
        },
        {
            "source_path": "articles/sql-database/sql-database-server-overview.md",
            "redirect_url": "/azure/sql-database/sql-database-servers-databases",
            "redirect_document_id": false
        },
        {
            "source_path": "articles/sql-database/sql-database-service-tier-advisor.md",
            "redirect_url": "/azure/sql-database/sql-database-service-tiers",
            "redirect_document_id": false
        },
        {
            "source_path": "articles/sql-database/sql-database-solution-quick-starts.md",
            "redirect_url": "/azure/sql-database/sql-database-explore-tutorials",
            "redirect_document_id": false
        },
        {
            "source_path": "articles/sql-database/sql-database-threat-detection-get-started.md",
            "redirect_url": "/azure/sql-database/sql-database-threat-detection",
            "redirect_document_id": false
        },
        {
            "source_path": "articles/sql-database/sql-database-threat-detection-portal.md",
            "redirect_url": "/azure/sql-database/sql-database-threat-detection",
            "redirect_document_id": false
        },
        {
            "source_path": "articles/sql-database/sql-database-troubleshoot-backup-and-restore.md",
            "redirect_url": "/azure/sql-database/sql-database-recovery-using-backups",
            "redirect_document_id": false
        },
        {
            "source_path": "articles/sql-database/sql-database-troubleshoot-connection.md",
            "redirect_url": "/azure/sql-database/sql-database-troubleshoot-common-connection-issues",
            "redirect_document_id": false
        },
        {
            "source_path": "articles/sql-database/sql-database-troubleshoot-moving-data.md",
            "redirect_url": "/azure/sql-database/sql-database-faq",
            "redirect_document_id": false
        },
        {
            "source_path": "articles/sql-database/sql-database-troubleshoot-permissions.md",
            "redirect_url": "/azure/sql-database/sql-database-faq",
            "redirect_document_id": false
        },
        {
            "source_path": "articles/sql-database/sql-database-upgrade-server-portal.md",
            "redirect_url": "/azure/sql-database/sql-database-faq",
            "redirect_document_id": false
        },
        {
            "source_path": "articles/sql-database/sql-database-upgrade-server-powershell.md",
            "redirect_url": "/azure/sql-database/sql-database-faq",
            "redirect_document_id": false
        },
        {
            "source_path": "articles/sql-database/sql-database-v12-plan-prepare-upgrade.md",
            "redirect_url": "/azure/sql-database/sql-database-faq",
            "redirect_document_id": false
        },
        {
            "source_path": "articles/sql-database/sql-database-v12-whats-new.md",
            "redirect_url": "/azure/sql-database/sql-database-features",
            "redirect_document_id": false
        },
        {
            "source_path": "articles/sql-database/sql-database-view-backups-in-vault-portal.md",
            "redirect_url": "/azure/sql-database/sql-database-long-term-backup-retention-configure",
            "redirect_document_id": false
        },
        {
            "source_path": "articles/sql-database/sql-database-view-backups-in-vault-powershell.md",
            "redirect_url": "/azure/sql-database/sql-database-long-term-backup-retention-configure",
            "redirect_document_id": false
        },
        {
            "source_path": "articles/sql-database/sql-database-view-backups-in-vault.md",
            "redirect_url": "/azure/sql-database/sql-database-long-term-backup-retention-configure",
            "redirect_document_id": false
        },
        {
            "source_path": "articles/sql-database/sql-database-view-oldest-restore-point.md",
            "redirect_url": "/azure/sql-database/sql-database-recovery-using-backups",
            "redirect_document_id": false
        },
        {
            "source_path": "articles/sql-database/sql-database-view-update-database-settings.md",
            "redirect_url": "/azure/sql-database/sql-database-manage-single-databases-portal",
            "redirect_document_id": false
        },
        {
            "source_path": "articles/sql-database/sql-database-view-update-server-settings.md",
            "redirect_url": "/azure/sql-database/sql-database-manage-servers-portal",
            "redirect_document_id": false
        },
        {
            "source_path": "articles/sql-database/sql-database-web-business-sunset-faq.md",
            "redirect_url": "/azure/sql-database/sql-database-faq",
            "redirect_document_id": false
        },
        {
            "source_path": "articles/sql-database/sql-database-works-in-your-environment.md",
            "redirect_url": "/azure/sql-database/sql-database-develop-overview",
            "redirect_document_id": false
        },
        {
            "source_path": "articles/storsimple/storsimple-ova-backup.md",
            "redirect_url": "/azure/storsimple/storsimple-virtual-array-backup",
            "redirect_document_id": false
        },
        {
            "source_path": "articles/storsimple/storsimple-ova-change-device-admin-password.md",
            "redirect_url": "/azure/storsimple/storsimple-virtual-array-change-device-admin-password",
            "redirect_document_id": false
        },
        {
            "source_path": "articles/storsimple/storsimple-ova-configure-mpio-windows-server.md",
            "redirect_url": "/azure/storsimple/storsimple-virtual-array-configure-mpio-windows-server",
            "redirect_document_id": false
        },
        {
            "source_path": "articles/storsimple/storsimple-ova-deactivate-and-delete-device.md",
            "redirect_url": "/azure/storsimple/storsimple-virtual-array-deactivate-and-delete-device",
            "redirect_document_id": false
        },
        {
            "source_path": "articles/storsimple/storsimple-ova-deploy1-portal-prep.md",
            "redirect_url": "/azure/storsimple/storsimple-virtual-array-deploy1-portal-prep",
            "redirect_document_id": false
        },
        {
            "source_path": "articles/storsimple/storsimple-ova-deploy2-provision-hyperv.md",
            "redirect_url": "/azure/storsimple/storsimple-virtual-array-deploy2-provision-hyperv",
            "redirect_document_id": false
        },
        {
            "source_path": "articles/storsimple/storsimple-ova-deploy2-provision-vmware.md",
            "redirect_url": "/azure/storsimple/storsimple-virtual-array-deploy2-provision-vmware",
            "redirect_document_id": false
        },
        {
            "source_path": "articles/storsimple/storsimple-ova-deploy3-fs-setup.md",
            "redirect_url": "/azure/storsimple/storsimple-virtual-array-deploy3-fs-setup",
            "redirect_document_id": false
        },
        {
            "source_path": "articles/storsimple/storsimple-ova-deploy3-iscsi-setup.md",
            "redirect_url": "/azure/storsimple/storsimple-virtual-array-deploy3-iscsi-setup",
            "redirect_document_id": false
        },
        {
            "source_path": "articles/storsimple/storsimple-ova-failover-dr.md",
            "redirect_url": "/azure/storsimple/storsimple-virtual-array-failover-dr",
            "redirect_document_id": false
        },
        {
            "source_path": "articles/storsimple/storsimple-ova-manage-acrs.md",
            "redirect_url": "/azure/storsimple/storsimple-virtual-array-manage-acrs",
            "redirect_document_id": false
        },
        {
            "source_path": "articles/storsimple/storsimple-ova-manage-alerts.md",
            "redirect_url": "/azure/storsimple/storsimple-virtual-array-manage-alerts",
            "redirect_document_id": false
        },
        {
            "source_path": "articles/storsimple/storsimple-ova-manage-jobs.md",
            "redirect_url": "/azure/storsimple/storsimple-virtual-array-manage-jobs",
            "redirect_document_id": false
        },
        {
            "source_path": "articles/storsimple/storsimple-ova-manage-service.md",
            "redirect_url": "/azure/storsimple/storsimple-virtual-array-manage-service",
            "redirect_document_id": false
        },
        {
            "source_path": "articles/storsimple/storsimple-ova-manage-storage-accounts.md",
            "redirect_url": "/azure/storsimple/storsimple-virtual-array-manage-storage-accounts",
            "redirect_document_id": false
        },
        {
            "source_path": "articles/storsimple/storsimple-ova-manager-service-administration.md",
            "redirect_url": "/azure/storsimple/storsimple-virtual-array-manager-service-administration",
            "redirect_document_id": false
        },
        {
            "source_path": "articles/storsimple/storsimple-ova-restore.md",
            "redirect_url": "/azure/storsimple/storsimple-virtual-array-clone",
            "redirect_document_id": false
        },
        {
            "source_path": "articles/storsimple/storsimple-ova-service-dashboard.md",
            "redirect_url": "/azure/storsimple/storsimple-virtual-array-service-summary",
            "redirect_document_id": false
        },
        {
            "source_path": "articles/traffic-manager/disable-enable-or-delete-a-profile.md",
            "redirect_url": "/azure/traffic-manager/traffic-manager-manage-profiles",
            "redirect_document_id": false
        },
        {
            "source_path": "articles/traffic-manager/disable-or-enable-an-endpoint.md",
            "redirect_url": "/azure/traffic-manager/traffic-manager-manage-endpoints",
            "redirect_document_id": false
        },
        {
            "source_path": "articles/traffic-manager/traffic-manager-configure-failover-routing-method.md",
            "redirect_url": "/azure/traffic-manager/traffic-manager-configure-priority-routing-method",
            "redirect_document_id": false
        },
        {
            "source_path": "articles/traffic-manager/traffic-manager-configure-round-robin-routing-method.md",
            "redirect_url": "/azure/traffic-manager/traffic-manager-configure-weighted-routing-method",
            "redirect_document_id": false
        },
        {
            "source_path": "articles/traffic-manager/traffic-manager-configure-routing-method.md",
            "redirect_url": "/azure/traffic-manager/traffic-manager-configure-priority-routing-method",
            "redirect_document_id": false
        },
        {
            "source_path": "articles/traffic-manager/traffic-manager-endpoints.md",
            "redirect_url": "/azure/traffic-manager/traffic-manager-manage-endpoints",
            "redirect_document_id": false
        },
        {
            "source_path": "articles/traffic-manager/traffic-manager-how-traffic-manager-works.md",
            "redirect_url": "/azure/traffic-manager/traffic-manager-overview",
            "redirect_document_id": false
        },
        {
            "source_path": "articles/virtual-machine-scale-sets/virtual-machine-scale-sets-advanced-autoscale.md",
            "redirect_url": "/azure/monitoring-and-diagnostics/insights-advanced-autoscale-virtual-machine-scale-sets",
            "redirect_document_id": false
        },
        {
            "source_path": "articles/virtual-machine-scale-sets/virtual-machine-scale-sets-cli-quick-create-cli-nodejs.md",
            "redirect_url": "/azure/virtual-machine-scale-sets/virtual-machine-scale-sets-create",
            "redirect_document_id": false
        },
        {
            "source_path": "articles/virtual-machine-scale-sets/virtual-machine-scale-sets-cli-quick-create.md",
            "redirect_url": "/azure/virtual-machine-scale-sets/virtual-machine-scale-sets-create",
            "redirect_document_id": false
        },
        {
            "source_path": "articles/virtual-machine-scale-sets/virtual-machine-scale-sets-linux-create-cli-nodejs.md",
            "redirect_url": "/azure/virtual-machine-scale-sets/virtual-machine-scale-sets-create",
            "redirect_document_id": false
        },
        {
            "source_path": "articles/virtual-machine-scale-sets/virtual-machine-scale-sets-linux-create-cli.md",
            "redirect_url": "/azure/virtual-machine-scale-sets/virtual-machine-scale-sets-create",
            "redirect_document_id": false
        },
        {
            "source_path": "articles/virtual-machine-scale-sets/virtual-machine-scale-sets-windows-create.md",
            "redirect_url": "/azure/virtual-machine-scale-sets/virtual-machine-scale-sets-create",
            "redirect_document_id": false
        },
        {
            "source_path": "articles/vpn-gateway/virtual-networks-configure-vnet-to-vnet-connection.md",
            "redirect_url": "/azure/vpn-gateway/vpn-gateway-howto-vnet-vnet-portal-classic",
            "redirect_document_id": false
        },
        {
            "source_path": "articles/vpn-gateway/vpn-gateway-point-to-site-create.md",
            "redirect_url": "/azure/vpn-gateway/vpn-gateway-howto-point-to-site-classic-azure-portal",
            "redirect_document_id": false
        },
        {
            "source_path": "articles/virtual-network/virtual-network-accelerated-networking-portal.md",
            "redirect_url": "/azure/virtual-network/virtual-network-create-vm-accelerated-networking",
            "redirect_document_id": false
        },
        {
            "source_path": "articles/virtual-network/virtual-network-network-interface-overview.md",
            "redirect_url": "/azure/virtual-network/virtual-network-network-interface",
            "redirect_document_id": false
        },
        {
            "source_path": "articles/virtual-network/virtual-networks-create-vnet-classic-portal.md",
            "redirect_url": "/azure/virtual-network/virtual-networks-create-vnet-classic-pportal",
            "redirect_document_id": false
        },
        {
            "source_path": "articles/virtual-network/virtual-networks-create-vnetpeering-arm-portal.md",
            "redirect_url": "/azure/virtual-network/virtual-network-create-peering",
            "redirect_document_id": false
        },
        {
            "source_path": "articles/virtual-network/virtual-networks-manage-dns-in-vnet.md",
            "redirect_url": "/azure/virtual-network/virtual-networks-using-network-configuration-file",
            "redirect_document_id": false
        },
        {
            "source_path": "articles/virtual-network/virtual-networks-public-ip-within-vnet.md",
            "redirect_url": "/azure/virtual-network/virtual-network-manage-network",
            "redirect_document_id": false
        },
        {
            "source_path": "articles/stream-analytics/stream-analytics-get-started.md",
            "redirect_url": "/azure/stream-analytics/stream-analytics-real-time-fraud-detection",
            "redirect_document_id": false
        },
        {
            "source_path": "articles/logic-apps/logic-apps-enterprise-integration-accounts.md",
            "redirect_url": "/azure/logic-apps/logic-apps-enterprise-integration-create-integration-account",
            "redirect_document_id": false
        },
        {
            "source_path": "articles/backup/backup-azure-backup-ibiza-faq.md",
            "redirect_url": "/azure/backup/backup-azure-backup-faq",
            "redirect_document_id": false
        },
        {
            "source_path": "articles/app-service/api/index.md",
            "redirect_url": "/azure/app-service-api/",
            "redirect_document_id": false
        },
        {
            "source_path": "articles/app-service/mobile/index.md",
            "redirect_url": "/azure/app-service-mobile/",
            "redirect_document_id": false
        },
        {
            "source_path": "articles/app-service/web/index.md",
            "redirect_url": "/azure/app-service-web/",
            "redirect_document_id": false
        },
        {
            "source_path": "articles/cognitive-services/cognitive-services-text-analytics-quick-start.md",
            "redirect_url": "text-analytics/quick-start",
            "redirect_document_id": false
        },
        {
            "source_path": "articles/cognitive-services/Bing-News-Search/index.md",
            "redirect_url": "/azure/cognitive-services/Bing-News-Search/search-the-web",
            "redirect_document_id": false
        },
        {
            "source_path": "articles/cognitive-services/Bing-Spell-Check/index.md",
            "redirect_url": "/azure/cognitive-services/Bing-Spell-Check/proof-text",
            "redirect_document_id": false
        },
        {
            "source_path": "articles/cognitive-services/Bing-Video-Search/index.md",
            "redirect_url": "/azure/cognitive-services/Bing-Video-Search/search-the-web",
            "redirect_document_id": false
        },
        {
            "source_path": "articles/cognitive-services/Custom-Speech-Service/index.md",
            "redirect_url": "/azure/cognitive-services/Custom-Speech-Service/cognitive-services-custom-speech-home",
            "redirect_document_id": false
        },
        {
            "source_path": "articles/cognitive-services/Custom-Speech-Service/home.md",
            "redirect_url": "/azure/cognitive-services/custom-speech-service/cognitive-services-custom-speech-get-started",
            "redirect_document_id": false
        },
        {
            "source_path": "articles/cognitive-services/Bing-Autosuggest/index.md",
            "redirect_url": "/azure/cognitive-services/Bing-Autosuggest/get-suggested-search-terms",
            "redirect_document_id": false
        },
        {
            "source_path": "articles/cognitive-services/Bing-Image-Search/index.md",
            "redirect_url": "/azure/cognitive-services/Bing-Image-Search/search-the-web",
            "redirect_document_id": false
        },
        {
            "source_path": "articles/cognitive-services/Bing-Web-Search/index.md",
            "redirect_url": "/azure/cognitive-services/Bing-Web-Search/search-the-web",
            "redirect_document_id": false
        },
        {
            "source_path": "articles/cognitive-services/Content-Moderator/review-api-authentication.md",
            "redirect_url": "/azure/cognitive-services/content-moderator/review-api",
            "redirect_document_id": false
        },
        {
            "source_path": "articles/cognitive-services/LUIS/index.md",
            "redirect_url": "/azure/cognitive-services/LUIS/Home",
            "redirect_document_id": false
        },
        {
            "source_path": "articles/cognitive-services/video-indexer/home.md",
            "redirect_url": "/azure/cognitive-services/video-indexer/video-indexer-get-started",
            "redirect_document_id": false
        },
        {
            "source_path": "articles/iot-hub/iot-hub-adafruit-feather-m0-wifi-kit-arduino-lesson1-configure-your-device.md",
            "redirect_url": "/azure/iot-hub/iot-hub-adafruit-feather-m0-wifi-kit-arduino-get-started",
            "redirect_document_id": false
        },
        {
            "source_path": "articles/iot-hub/iot-hub-adafruit-feather-m0-wifi-kit-arduino-lesson1-deploy-blink-app.md",
            "redirect_url": "/azure/iot-hub/iot-hub-adafruit-feather-m0-wifi-kit-arduino-get-started",
            "redirect_document_id": false
        },
        {
            "source_path": "articles/iot-hub/iot-hub-adafruit-feather-m0-wifi-kit-arduino-lesson1-get-the-tools-mac.md",
            "redirect_url": "/azure/iot-hub/iot-hub-adafruit-feather-m0-wifi-kit-arduino-get-started",
            "redirect_document_id": false
        },
        {
            "source_path": "articles/iot-hub/iot-hub-adafruit-feather-m0-wifi-kit-arduino-lesson1-get-the-tools-ubuntu.md",
            "redirect_url": "/azure/iot-hub/iot-hub-adafruit-feather-m0-wifi-kit-arduino-get-started",
            "redirect_document_id": false
        },
        {
            "source_path": "articles/iot-hub/iot-hub-adafruit-feather-m0-wifi-kit-arduino-lesson1-get-the-tools-win32.md",
            "redirect_url": "/azure/iot-hub/iot-hub-adafruit-feather-m0-wifi-kit-arduino-get-started",
            "redirect_document_id": false
        },
        {
            "source_path": "articles/iot-hub/iot-hub-adafruit-feather-m0-wifi-kit-arduino-lesson2-get-azure-tools-mac.md",
            "redirect_url": "/azure/iot-hub/iot-hub-adafruit-feather-m0-wifi-kit-arduino-get-started",
            "redirect_document_id": false
        },
        {
            "source_path": "articles/iot-hub/iot-hub-adafruit-feather-m0-wifi-kit-arduino-lesson2-get-azure-tools-ubuntu.md",
            "redirect_url": "/azure/iot-hub/iot-hub-adafruit-feather-m0-wifi-kit-arduino-get-started",
            "redirect_document_id": false
        },
        {
            "source_path": "articles/iot-hub/iot-hub-adafruit-feather-m0-wifi-kit-arduino-lesson2-get-azure-tools-win32.md",
            "redirect_url": "/azure/iot-hub/iot-hub-adafruit-feather-m0-wifi-kit-arduino-get-started",
            "redirect_document_id": false
        },
        {
            "source_path": "articles/iot-hub/iot-hub-adafruit-feather-m0-wifi-kit-arduino-lesson2-prepare-azure-iot-hub.md",
            "redirect_url": "/azure/iot-hub/iot-hub-adafruit-feather-m0-wifi-kit-arduino-get-started",
            "redirect_document_id": false
        },
        {
            "source_path": "articles/iot-hub/iot-hub-adafruit-feather-m0-wifi-kit-arduino-lesson3-deploy-resource-manager-template.md",
            "redirect_url": "/azure/iot-hub/iot-hub-adafruit-feather-m0-wifi-kit-arduino-get-started",
            "redirect_document_id": false
        },
        {
            "source_path": "articles/iot-hub/iot-hub-adafruit-feather-m0-wifi-kit-arduino-lesson3-read-table-storage.md",
            "redirect_url": "/azure/iot-hub/iot-hub-adafruit-feather-m0-wifi-kit-arduino-get-started",
            "redirect_document_id": false
        },
        {
            "source_path": "articles/iot-hub/iot-hub-adafruit-feather-m0-wifi-kit-arduino-lesson3-run-azure-blink.md",
            "redirect_url": "/azure/iot-hub/iot-hub-adafruit-feather-m0-wifi-kit-arduino-get-started",
            "redirect_document_id": false
        },
        {
            "source_path": "articles/iot-hub/iot-hub-adafruit-feather-m0-wifi-kit-arduino-lesson4-change-led-behavior.md",
            "redirect_url": "/azure/iot-hub/iot-hub-adafruit-feather-m0-wifi-kit-arduino-get-started",
            "redirect_document_id": false
        },
        {
            "source_path": "articles/iot-hub/iot-hub-adafruit-feather-m0-wifi-kit-arduino-troubleshooting.md",
            "redirect_url": "/azure/iot-hub/iot-hub-adafruit-feather-m0-wifi-kit-arduino-get-started",
            "redirect_document_id": false
        },
        {
            "source_path": "articles/iot-hub/iot-hub-gateway-kit-c-get-started.md",
            "redirect_url": "/azure/iot-hub/iot-hub-gateway-kit-c-lesson1-set-up-nuc",
            "redirect_document_id": false
        },
        {
            "source_path": "articles/iot-hub/iot-hub-gateway-kit-c-lesson2-get-the-tools-mac.md",
            "redirect_url": "/azure/iot-hub/iot-hub-gateway-kit-c-lesson1-set-up-nuc",
            "redirect_document_id": false
        },
        {
            "source_path": "articles/iot-hub/iot-hub-gateway-kit-c-lesson2-get-the-tools-ubuntu.md",
            "redirect_url": "/azure/iot-hub/iot-hub-gateway-kit-c-lesson1-set-up-nuc",
            "redirect_document_id": false
        },
        {
            "source_path": "articles/iot-hub/iot-hub-gateway-kit-c-lesson2-get-the-tools-win32.md",
            "redirect_url": "/azure/iot-hub/iot-hub-gateway-kit-c-lesson1-set-up-nuc",
            "redirect_document_id": false
        },
        {
            "source_path": "articles/iot-hub/iot-hub-gateway-kit-c-lesson2-register-device.md",
            "redirect_url": "/azure/iot-hub/iot-hub-gateway-kit-c-lesson1-set-up-nuc",
            "redirect_document_id": false
        },
        {
            "source_path": "articles/iot-hub/iot-hub-gateway-kit-c-lesson3-configure-ble-app.md",
            "redirect_url": "/azure/iot-hub/iot-hub-gateway-kit-c-lesson1-set-up-nuc",
            "redirect_document_id": false
        },
        {
            "source_path": "articles/iot-hub/iot-hub-gateway-kit-c-lesson3-read-messages-from-hub.md",
            "redirect_url": "/azure/iot-hub/iot-hub-gateway-kit-c-lesson1-set-up-nuc",
            "redirect_document_id": false
        },
        {
            "source_path": "articles/iot-hub/iot-hub-gateway-kit-c-lesson4-deploy-resource-manager-template.md",
            "redirect_url": "/azure/iot-hub/iot-hub-gateway-kit-c-lesson1-set-up-nuc",
            "redirect_document_id": false
        },
        {
            "source_path": "articles/iot-hub/iot-hub-gateway-kit-c-lesson4-read-table-storage.md",
            "redirect_url": "/azure/iot-hub/iot-hub-gateway-kit-c-lesson1-set-up-nuc",
            "redirect_document_id": false
        },
        {
            "source_path": "articles/iot-hub/iot-hub-gateway-kit-c-lesson5-create-gateway-module.md",
            "redirect_url": "/azure/iot-hub/iot-hub-gateway-kit-c-lesson1-set-up-nuc",
            "redirect_document_id": false
        },
        {
            "source_path": "articles/iot-hub/iot-hub-gateway-kit-c-sim-get-started.md",
            "redirect_url": "/azure/iot-hub/iot-hub-gateway-kit-c-lesson1-set-up-nuc",
            "redirect_document_id": false
        },
        {
            "source_path": "articles/iot-hub/iot-hub-gateway-kit-c-sim-lesson1-set-up-nuc.md",
            "redirect_url": "/azure/iot-hub/iot-hub-gateway-kit-c-lesson1-set-up-nuc",
            "redirect_document_id": false
        },
        {
            "source_path": "articles/iot-hub/iot-hub-gateway-kit-c-sim-lesson2-get-the-tools-mac.md",
            "redirect_url": "/azure/iot-hub/iot-hub-gateway-kit-c-lesson1-set-up-nuc",
            "redirect_document_id": false
        },
        {
            "source_path": "articles/iot-hub/iot-hub-gateway-kit-c-sim-lesson2-get-the-tools-ubuntu.md",
            "redirect_url": "/azure/iot-hub/iot-hub-gateway-kit-c-lesson1-set-up-nuc",
            "redirect_document_id": false
        },
        {
            "source_path": "articles/iot-hub/iot-hub-gateway-kit-c-sim-lesson2-get-the-tools-win32.md",
            "redirect_url": "/azure/iot-hub/iot-hub-gateway-kit-c-lesson1-set-up-nuc",
            "redirect_document_id": false
        },
        {
            "source_path": "articles/iot-hub/iot-hub-gateway-kit-c-sim-lesson2-register-device.md",
            "redirect_url": "/azure/iot-hub/iot-hub-gateway-kit-c-lesson1-set-up-nuc",
            "redirect_document_id": false
        },
        {
            "source_path": "articles/iot-hub/iot-hub-gateway-kit-c-sim-lesson3-configure-simulated-device-app.md",
            "redirect_url": "/azure/iot-hub/iot-hub-gateway-kit-c-lesson1-set-up-nuc",
            "redirect_document_id": false
        },
        {
            "source_path": "articles/iot-hub/iot-hub-gateway-kit-c-sim-lesson3-read-messages-from-hub.md",
            "redirect_url": "/azure/iot-hub/iot-hub-gateway-kit-c-lesson1-set-up-nuc",
            "redirect_document_id": false
        },
        {
            "source_path": "articles/iot-hub/iot-hub-gateway-kit-c-sim-lesson4-deploy-resource-manager-template.md",
            "redirect_url": "/azure/iot-hub/iot-hub-gateway-kit-c-lesson1-set-up-nuc",
            "redirect_document_id": false
        },
        {
            "source_path": "articles/iot-hub/iot-hub-gateway-kit-c-sim-lesson4-read-table-storage.md",
            "redirect_url": "/azure/iot-hub/iot-hub-gateway-kit-c-lesson1-set-up-nuc",
            "redirect_document_id": false
        },
        {
            "source_path": "articles/iot-hub/iot-hub-gateway-sdk-physical-device.md",
            "redirect_url": "/azure/iot-hub/iot-hub-iot-edge-physical-device",
            "redirect_document_id": false
        },
        {
            "source_path": "articles/iot-hub/iot-hub-intel-edison-kit-c-lesson1-configure-your-device.md",
            "redirect_url": "/azure/iot-hub/iot-hub-intel-edison-kit-c-get-started",
            "redirect_document_id": false
        },
        {
            "source_path": "articles/iot-hub/iot-hub-intel-edison-kit-c-lesson1-deploy-blink-app.md",
            "redirect_url": "/azure/iot-hub/iot-hub-intel-edison-kit-c-get-started",
            "redirect_document_id": false
        },
        {
            "source_path": "articles/iot-hub/iot-hub-intel-edison-kit-c-lesson1-get-the-tools-mac.md",
            "redirect_url": "/azure/iot-hub/iot-hub-intel-edison-kit-c-get-started",
            "redirect_document_id": false
        },
        {
            "source_path": "articles/iot-hub/iot-hub-intel-edison-kit-c-lesson1-get-the-tools-ubuntu.md",
            "redirect_url": "/azure/iot-hub/iot-hub-intel-edison-kit-c-get-started",
            "redirect_document_id": false
        },
        {
            "source_path": "articles/iot-hub/iot-hub-intel-edison-kit-c-lesson1-get-the-tools-win32.md",
            "redirect_url": "/azure/iot-hub/iot-hub-intel-edison-kit-c-get-started",
            "redirect_document_id": false
        },
        {
            "source_path": "articles/iot-hub/iot-hub-intel-edison-kit-c-lesson2-get-azure-tools-mac.md",
            "redirect_url": "/azure/iot-hub/iot-hub-intel-edison-kit-c-get-started",
            "redirect_document_id": false
        },
        {
            "source_path": "articles/iot-hub/iot-hub-intel-edison-kit-c-lesson2-get-azure-tools-ubuntu.md",
            "redirect_url": "/azure/iot-hub/iot-hub-intel-edison-kit-c-get-started",
            "redirect_document_id": false
        },
        {
            "source_path": "articles/iot-hub/iot-hub-intel-edison-kit-c-lesson2-get-azure-tools-win32.md",
            "redirect_url": "/azure/iot-hub/iot-hub-intel-edison-kit-c-get-started",
            "redirect_document_id": false
        },
        {
            "source_path": "articles/iot-hub/iot-hub-intel-edison-kit-c-lesson3-deploy-resource-manager-template.md",
            "redirect_url": "/azure/iot-hub/iot-hub-intel-edison-kit-c-get-started",
            "redirect_document_id": false
        },
        {
            "source_path": "articles/iot-hub/iot-hub-intel-edison-kit-c-lesson3-read-table-storage.md",
            "redirect_url": "/azure/iot-hub/iot-hub-intel-edison-kit-c-get-started",
            "redirect_document_id": false
        },
        {
            "source_path": "articles/iot-hub/iot-hub-intel-edison-kit-c-lesson2-prepare-azure-iot-hub.md",
            "redirect_url": "/azure/iot-hub/iot-hub-intel-edison-kit-c-get-started",
            "redirect_document_id": false
        },
        {
            "source_path": "articles/iot-hub/iot-hub-intel-edison-kit-c-lesson3-run-azure-blink.md",
            "redirect_url": "/azure/iot-hub/iot-hub-intel-edison-kit-c-get-started",
            "redirect_document_id": false
        },
        {
            "source_path": "articles/iot-hub/iot-hub-intel-edison-kit-c-lesson4-change-led-behavior.md",
            "redirect_url": "/azure/iot-hub/iot-hub-intel-edison-kit-c-get-started",
            "redirect_document_id": false
        },
        {
            "source_path": "articles/iot-hub/iot-hub-intel-edison-kit-c-troubleshooting.md",
            "redirect_url": "/azure/iot-hub/iot-hub-intel-edison-kit-c-get-started",
            "redirect_document_id": false
        },
        {
            "source_path": "articles/iot-hub/iot-hub-intel-edison-kit-node-lesson1-configure-your-device.md",
            "redirect_url": "/azure/iot-hub/iot-hub-intel-edison-kit-node-get-started",
            "redirect_document_id": false
        },
        {
            "source_path": "articles/iot-hub/iot-hub-intel-edison-kit-node-lesson1-deploy-blink-app.md",
            "redirect_url": "/azure/iot-hub/iot-hub-intel-edison-kit-node-get-started",
            "redirect_document_id": false
        },
        {
            "source_path": "articles/iot-hub/iot-hub-intel-edison-kit-node-lesson1-get-the-tools-mac.md",
            "redirect_url": "/azure/iot-hub/iot-hub-intel-edison-kit-node-get-started",
            "redirect_document_id": false
        },
        {
            "source_path": "articles/iot-hub/iot-hub-intel-edison-kit-node-lesson1-get-the-tools-ubuntu.md",
            "redirect_url": "/azure/iot-hub/iot-hub-intel-edison-kit-node-get-started",
            "redirect_document_id": false
        },
        {
            "source_path": "articles/iot-hub/iot-hub-intel-edison-kit-node-lesson1-get-the-tools-win32.md",
            "redirect_url": "/azure/iot-hub/iot-hub-intel-edison-kit-node-get-started",
            "redirect_document_id": false
        },
        {
            "source_path": "articles/iot-hub/iot-hub-intel-edison-kit-node-lesson2-get-azure-tools-mac.md",
            "redirect_url": "/azure/iot-hub/iot-hub-intel-edison-kit-node-get-started",
            "redirect_document_id": false
        },
        {
            "source_path": "articles/iot-hub/iot-hub-intel-edison-kit-node-lesson2-get-azure-tools-ubuntu.md",
            "redirect_url": "/azure/iot-hub/iot-hub-intel-edison-kit-node-get-started",
            "redirect_document_id": false
        },
        {
            "source_path": "articles/iot-hub/iot-hub-intel-edison-kit-node-lesson2-prepare-azure-iot-hub.md",
            "redirect_url": "/azure/iot-hub/iot-hub-intel-edison-kit-node-get-started",
            "redirect_document_id": false
        },
        {
            "source_path": "articles/iot-hub/iot-hub-intel-edison-kit-node-lesson2-get-azure-tools-win32.md",
            "redirect_url": "/azure/iot-hub/iot-hub-intel-edison-kit-node-get-started",
            "redirect_document_id": false
        },
        {
            "source_path": "articles/iot-hub/iot-hub-intel-edison-kit-node-lesson3-deploy-resource-manager-template.md",
            "redirect_url": "/azure/iot-hub/iot-hub-intel-edison-kit-node-get-started",
            "redirect_document_id": false
        },
        {
            "source_path": "articles/iot-hub/iot-hub-intel-edison-kit-node-lesson3-read-table-storage.md",
            "redirect_url": "/azure/iot-hub/iot-hub-intel-edison-kit-node-get-started",
            "redirect_document_id": false
        },
        {
            "source_path": "articles/iot-hub/iot-hub-intel-edison-kit-node-lesson3-run-azure-blink.md",
            "redirect_url": "/azure/iot-hub/iot-hub-intel-edison-kit-node-get-started",
            "redirect_document_id": false
        },
        {
            "source_path": "articles/iot-hub/iot-hub-intel-edison-kit-node-lesson4-change-led-behavior.md",
            "redirect_url": "/azure/iot-hub/iot-hub-intel-edison-kit-node-get-started",
            "redirect_document_id": false
        },
        {
            "source_path": "articles/iot-hub/iot-hub-intel-edison-kit-node-troubleshooting.md",
            "redirect_url": "/azure/iot-hub/iot-hub-intel-edison-kit-node-get-started",
            "redirect_document_id": false
        },
        {
            "source_path": "articles/iot-hub/iot-hub-linux-gateway-sdk-get-started.md",
            "redirect_url": "/azure/iot-hub/iot-hub-linux-iot-edge-get-started",
            "redirect_document_id": false
        },
        {
            "source_path": "articles/iot-hub/iot-hub-linux-gateway-sdk-simulated-device.md",
            "redirect_url": "/azure/iot-hub/iot-hub-linux-iot-edge-simulated-device",
            "redirect_document_id": false
        },
        {
            "source_path": "articles/iot-hub/iot-hub-raspberry-pi-kit-c-lesson1-deploy-blink-app.md",
            "redirect_url": "/azure/iot-hub/iot-hub-raspberry-pi-kit-c-get-started",
            "redirect_document_id": false
        },
        {
            "source_path": "articles/iot-hub/iot-hub-raspberry-pi-kit-c-lesson1-configure-your-device.md",
            "redirect_url": "/azure/iot-hub/iot-hub-raspberry-pi-kit-c-get-started",
            "redirect_document_id": false
        },
        {
            "source_path": "articles/iot-hub/iot-hub-raspberry-pi-kit-c-lesson1-get-the-tools-mac.md",
            "redirect_url": "/azure/iot-hub/iot-hub-raspberry-pi-kit-c-get-started",
            "redirect_document_id": false
        },
        {
            "source_path": "articles/iot-hub/iot-hub-raspberry-pi-kit-c-lesson1-get-the-tools-ubuntu.md",
            "redirect_url": "/azure/iot-hub/iot-hub-raspberry-pi-kit-c-get-started",
            "redirect_document_id": false
        },
        {
            "source_path": "articles/iot-hub/iot-hub-raspberry-pi-kit-c-lesson1-get-the-tools-win32.md",
            "redirect_url": "/azure/iot-hub/iot-hub-raspberry-pi-kit-c-get-started",
            "redirect_document_id": false
        },
        {
            "source_path": "articles/iot-hub/iot-hub-raspberry-pi-kit-c-lesson2-get-azure-tools-mac.md",
            "redirect_url": "/azure/iot-hub/iot-hub-raspberry-pi-kit-c-get-started",
            "redirect_document_id": false
        },
        {
            "source_path": "articles/iot-hub/iot-hub-raspberry-pi-kit-c-lesson2-get-azure-tools-ubuntu.md",
            "redirect_url": "/azure/iot-hub/iot-hub-raspberry-pi-kit-c-get-started",
            "redirect_document_id": false
        },
        {
            "source_path": "articles/iot-hub/iot-hub-raspberry-pi-kit-c-lesson2-get-azure-tools-win32.md",
            "redirect_url": "/azure/iot-hub/iot-hub-raspberry-pi-kit-c-get-started",
            "redirect_document_id": false
        },
        {
            "source_path": "articles/iot-hub/iot-hub-raspberry-pi-kit-c-lesson2-prepare-azure-iot-hub.md",
            "redirect_url": "/azure/iot-hub/iot-hub-raspberry-pi-kit-c-get-started",
            "redirect_document_id": false
        },
        {
            "source_path": "articles/iot-hub/iot-hub-raspberry-pi-kit-c-lesson3-deploy-resource-manager-template.md",
            "redirect_url": "/azure/iot-hub/iot-hub-raspberry-pi-kit-c-get-started",
            "redirect_document_id": false
        },
        {
            "source_path": "articles/iot-hub/iot-hub-raspberry-pi-kit-c-lesson3-read-table-storage.md",
            "redirect_url": "/azure/iot-hub/iot-hub-raspberry-pi-kit-c-get-started",
            "redirect_document_id": false
        },
        {
            "source_path": "articles/iot-hub/iot-hub-raspberry-pi-kit-c-lesson4-change-led-behavior.md",
            "redirect_url": "/azure/iot-hub/iot-hub-raspberry-pi-kit-c-get-started",
            "redirect_document_id": false
        },
        {
            "source_path": "articles/iot-hub/iot-hub-raspberry-pi-kit-c-lesson3-run-azure-blink.md",
            "redirect_url": "/azure/iot-hub/iot-hub-raspberry-pi-kit-c-get-started",
            "redirect_document_id": false
        },
        {
            "source_path": "articles/iot-hub/iot-hub-raspberry-pi-kit-c-lesson4-send-cloud-to-device-messages.md",
            "redirect_url": "/azure/iot-hub/iot-hub-raspberry-pi-kit-c-get-started",
            "redirect_document_id": false
        },
        {
            "source_path": "articles/iot-hub/iot-hub-raspberry-pi-kit-c-troubleshooting.md",
            "redirect_url": "/azure/iot-hub/iot-hub-raspberry-pi-kit-c-get-started",
            "redirect_document_id": false
        },
        {
            "source_path": "articles/iot-hub/iot-hub-raspberry-pi-kit-node-get-started.experimental.md",
            "redirect_url": "/azure/iot-hub/iot-hub-raspberry-pi-kit-node-get-started",
            "redirect_document_id": false
        },
        {
            "source_path": "articles/iot-hub/iot-hub-raspberry-pi-kit-node-lesson1-configure-your-device.md",
            "redirect_url": "/azure/iot-hub/iot-hub-raspberry-pi-kit-node-get-started",
            "redirect_document_id": false
        },
        {
            "source_path": "articles/iot-hub/iot-hub-raspberry-pi-kit-node-lesson1-get-the-tools-mac.md",
            "redirect_url": "/azure/iot-hub/iot-hub-raspberry-pi-kit-node-get-started",
            "redirect_document_id": false
        },
        {
            "source_path": "articles/iot-hub/iot-hub-raspberry-pi-kit-node-lesson1-deploy-blink-app.md",
            "redirect_url": "/azure/iot-hub/iot-hub-raspberry-pi-kit-node-get-started",
            "redirect_document_id": false
        },
        {
            "source_path": "articles/iot-hub/iot-hub-raspberry-pi-kit-node-lesson1-get-the-tools-ubuntu.md",
            "redirect_url": "/azure/iot-hub/iot-hub-raspberry-pi-kit-node-get-started",
            "redirect_document_id": false
        },
        {
            "source_path": "articles/iot-suite/iot-suite-connecting-devices-mbed.md",
            "redirect_url": "/azure/iot-suite",
            "redirect_document_id": false
        },
        {
            "source_path": "articles/iot-hub/iot-hub-raspberry-pi-kit-node-lesson1-get-the-tools-win32.md",
            "redirect_url": "/azure/iot-hub/iot-hub-raspberry-pi-kit-node-get-started",
            "redirect_document_id": false
        },
        {
            "source_path": "articles/iot-hub/iot-hub-raspberry-pi-kit-node-lesson2-get-azure-tools-mac.md",
            "redirect_url": "/azure/iot-hub/iot-hub-raspberry-pi-kit-node-get-started",
            "redirect_document_id": false
        },
        {
            "source_path": "articles/iot-hub/iot-hub-raspberry-pi-kit-node-lesson2-get-azure-tools-ubuntu.md",
            "redirect_url": "/azure/iot-hub/iot-hub-raspberry-pi-kit-node-get-started",
            "redirect_document_id": false
        },
        {
            "source_path": "articles/iot-hub/iot-hub-raspberry-pi-kit-node-lesson2-get-azure-tools-win32.md",
            "redirect_url": "/azure/iot-hub/iot-hub-raspberry-pi-kit-node-get-started",
            "redirect_document_id": false
        },
        {
            "source_path": "articles/iot-hub/iot-hub-raspberry-pi-kit-node-lesson3-deploy-resource-manager-template.md",
            "redirect_url": "/azure/iot-hub/iot-hub-raspberry-pi-kit-node-get-started",
            "redirect_document_id": false
        },
        {
            "source_path": "articles/iot-hub/iot-hub-raspberry-pi-kit-node-lesson2-prepare-azure-iot-hub.md",
            "redirect_url": "/azure/iot-hub/iot-hub-raspberry-pi-kit-node-get-started",
            "redirect_document_id": false
        },
        {
            "source_path": "articles/iot-hub/iot-hub-raspberry-pi-kit-node-lesson3-read-table-storage.md",
            "redirect_url": "/azure/iot-hub/iot-hub-raspberry-pi-kit-node-get-started",
            "redirect_document_id": false
        },
        {
            "source_path": "articles/iot-hub/iot-hub-raspberry-pi-kit-node-lesson3-run-azure-blink.md",
            "redirect_url": "/azure/iot-hub/iot-hub-raspberry-pi-kit-node-get-started",
            "redirect_document_id": false
        },
        {
            "source_path": "articles/iot-hub/iot-hub-raspberry-pi-kit-node-lesson4-change-led-behavior.md",
            "redirect_url": "/azure/iot-hub/iot-hub-raspberry-pi-kit-node-get-started",
            "redirect_document_id": false
        },
        {
            "source_path": "articles/iot-hub/iot-hub-raspberry-pi-kit-node-lesson4-send-cloud-to-device-messages.md",
            "redirect_url": "/azure/iot-hub/iot-hub-raspberry-pi-kit-node-get-started",
            "redirect_document_id": false
        },
        {
            "source_path": "articles/iot-hub/iot-hub-raspberry-pi-kit-node-troubleshooting.md",
            "redirect_url": "/azure/iot-hub/iot-hub-raspberry-pi-kit-node-get-started",
            "redirect_document_id": false
        },
        {
            "source_path": "articles/iot-hub/iot-hub-windows-gateway-sdk-get-started.md",
            "redirect_url": "/azure/iot-hub/iot-hub-windows-iot-edge-get-started",
            "redirect_document_id": false
        },
        {
            "source_path": "articles/iot-hub/iot-hub-windows-gateway-sdk-simulated-device.md",
            "redirect_url": "/azure/iot-hub/iot-hub-windows-iot-edge-simulated-device",
            "redirect_document_id": false
        },
        {
            "source_path": "articles/marketplace/cloud-partner-portal/cloud-partner-portal-delete-an-offer.md",
            "redirect_url": "https://go.microsoft.com/fwlink/?linkid=847458",
            "redirect_document_id": false
        },
        {
            "source_path": "articles/marketplace/cloud-partner-portal/cloud-partner-portal-dev-center-accounts-registration.md",
            "redirect_url": "https://go.microsoft.com/fwlink/?linkid=847458",
            "redirect_document_id": false
        },
        {
            "source_path": "articles/marketplace/cloud-partner-portal/cloud-partner-portal-get-customer-leads.md",
            "redirect_url": "https://go.microsoft.com/fwlink/?linkid=847458",
            "redirect_document_id": false
        },
        {
            "source_path": "articles/marketplace/cloud-partner-portal/cloud-partner-portal-getting-started-with-the-cloud-partner-portal.md",
            "redirect_url": "https://go.microsoft.com/fwlink/?linkid=847458",
            "redirect_document_id": false
        },
        {
            "source_path": "articles/marketplace/cloud-partner-portal/cloud-partner-portal-how-to-migrate-to-the-new-cloud-partner-portal.md",
            "redirect_url": "https://go.microsoft.com/fwlink/?linkid=847458",
            "redirect_document_id": false
        },
        {
            "source_path": "articles/marketplace/cloud-partner-portal/cloud-partner-portal-lead-management-instructions-azure-table.md",
            "redirect_url": "https://go.microsoft.com/fwlink/?linkid=847458",
            "redirect_document_id": false
        },
        {
            "source_path": "articles/marketplace/cloud-partner-portal/cloud-partner-portal-lead-management-instructions-dynamics.md",
            "redirect_url": "https://go.microsoft.com/fwlink/?linkid=847458",
            "redirect_document_id": false
        },
        {
            "source_path": "articles/marketplace/cloud-partner-portal/cloud-partner-portal-lead-management-instructions-salesforce.md",
            "redirect_url": "https://go.microsoft.com/fwlink/?linkid=847458",
            "redirect_document_id": false
        },
        {
            "source_path": "articles/marketplace/cloud-partner-portal/cloud-partner-portal-lead-management-instructions-marketo.md",
            "redirect_url": "https://go.microsoft.com/fwlink/?linkid=847458",
            "redirect_document_id": false
        },
        {
            "source_path": "articles/marketplace/cloud-partner-portal/Cloud-partner-portal-make-offer-live-on-Azure-Marketplace.md",
            "redirect_url": "https://go.microsoft.com/fwlink/?linkid=847458",
            "redirect_document_id": false
        },
        {
            "source_path": "articles/marketplace/cloud-partner-portal/cloud-partner-portal-manage-publisher-profile.md",
            "redirect_url": "https://go.microsoft.com/fwlink/?linkid=847458",
            "redirect_document_id": false
        },
        {
            "source_path": "articles/marketplace/cloud-partner-portal/Cloud-partner-portal-products-that-can-get-published-via-portal.md",
            "redirect_url": "https://go.microsoft.com/fwlink/?linkid=847458",
            "redirect_document_id": false
        },
        {
            "source_path": "articles/marketplace/cloud-partner-portal/cloud-partner-portal-manage-users.md",
            "redirect_url": "https://go.microsoft.com/fwlink/?linkid=847458",
            "redirect_document_id": false
        },
        {
            "source_path": "articles/marketplace/cloud-partner-portal/cloud-partner-portal-publish-cortana-intelligence-app.md",
            "redirect_url": "https://go.microsoft.com/fwlink/?linkid=847458",
            "redirect_document_id": false
        },
        {
            "source_path": "articles/marketplace/cloud-partner-portal/cloud-partner-portal-publish-virtual-machine.md",
            "redirect_url": "https://go.microsoft.com/fwlink/?linkid=847458",
            "redirect_document_id": false
        },
        {
            "source_path": "articles/marketplace/cloud-partner-portal/cloud-partner-portal-support-for-cloud-partner-portal.md",
            "redirect_url": "https://go.microsoft.com/fwlink/?linkid=847458",
            "redirect_document_id": false
        },
        {
            "source_path": "articles/marketplace/cloud-partner-portal/cloud-partner-portal-update-existing-offer.md",
            "redirect_url": "https://go.microsoft.com/fwlink/?linkid=847458",
            "redirect_document_id": false
        },
        {
            "source_path": "articles/marketplace/cloud-partner-portal/cloud-partner-portal-what-is-the-cloud-partner-portal.md",
            "redirect_url": "https://go.microsoft.com/fwlink/?linkid=847458",
            "redirect_document_id": false
        },
        {
            "source_path": "articles/marketplace/cloud-partner-portal/index.md",
            "redirect_url": "https://go.microsoft.com/fwlink/?linkid=847458",
            "redirect_document_id": false
        },
        {
            "source_path": "articles/multi-factor-authentication/multi-factor-authentication-app-faq.md",
            "redirect_url": "./end-user/microsoft-authenticator-app-faq",
            "redirect_document_id": false
        },
        {
            "source_path": "articles/multi-factor-authentication/multi-factor-authentication-end-user-app-passwords.md",
            "redirect_url": "./end-user/multi-factor-authentication-end-user-app-passwords",
            "redirect_document_id": false
        },
        {
            "source_path": "articles/multi-factor-authentication/multi-factor-authentication-end-user-first-time.md",
            "redirect_url": "./end-user/multi-factor-authentication-end-user-first-time",
            "redirect_document_id": false
        },
        {
            "source_path": "articles/multi-factor-authentication/multi-factor-authentication-end-user-manage-settings.md",
            "redirect_url": "./end-user/multi-factor-authentication-end-user-manage-settings",
            "redirect_document_id": false
        },
        {
            "source_path": "articles/multi-factor-authentication/multi-factor-authentication-end-user-signin.md",
            "redirect_url": "./end-user/multi-factor-authentication-end-user-signin",
            "redirect_document_id": false
        },
        {
            "source_path": "articles/multi-factor-authentication/multi-factor-authentication-end-user-troubleshoot.md",
            "redirect_url": "./end-user/multi-factor-authentication-end-user-troubleshoot",
            "redirect_document_id": false
        },
        {
            "source_path": "articles/multi-factor-authentication/multi-factor-authentication-microsoft-authenticator.md",
            "redirect_url": "./end-user/microsoft-authenticator-app-how-to",
            "redirect_document_id": false
        },
        {
            "source_path": "articles/service-fabric/service-fabric-cluster-creation-via-visual-studio.md",
            "redirect_url": "/azure/service-fabric/service-fabric-cluster-creation-via-arm",
            "redirect_document_id": false
        },
        {
            "source_path": "articles/service-fabric/service-fabric-cluster-creation-with-windows-azure-vms.md",
            "redirect_url": "/azure/service-fabric/service-fabric-cluster-creation-via-arm",
            "redirect_document_id": false
        },
        {
            "source_path": "articles/service-fabric/service-fabric-diagnostic-collect-logs-without-an-agent.md",
            "redirect_url": "/azure/service-fabric/service-fabric-diagnostics-event-aggregation-eventflow",
            "redirect_document_id": false
        },
        {
            "source_path": "articles/service-fabric/service-fabric-diagnostic-how-to-use-elasticsearch.md",
            "redirect_url": "/azure/service-fabric/service-fabric-diagnostics-event-aggregation-eventflow",
            "redirect_document_id": false
        },
        {
            "source_path": "articles/service-fabric/service-fabric-diagnostics-troubleshoot-common-scenarios.md",
            "redirect_url": "/azure/service-fabric/service-fabric-diagnostics-overview",
            "redirect_document_id": false
        },
        {
            "source_path": "articles/service-fabric/service-fabric-reliable-services-communication-webapi.md",
            "redirect_url": "/azure/service-fabric/service-fabric-reliable-services-communication-aspnetcore",
            "redirect_document_id": false
        },
        {
            "source_path": "articles/service-fabric/service-fabric-reliable-services-platform-architecture.md",
            "redirect_url": "/azure/service-fabric/service-fabric-reliable-services-introduction",
            "redirect_document_id": false
        },
        {
            "source_path": "articles/service-fabric/service-fabric-rest-based-application-lifecycle-sample.md",
            "redirect_url": "/rest/api/servicefabric/",
            "redirect_document_id": false
        },
        {
            "source_path": "articles/service-fabric/service-fabric-use-data-loss-api.md",
            "redirect_url": "/azure/service-fabric/service-fabric-testability-overview",
            "redirect_document_id": false
        },
        {
            "source_path": "articles/site-recovery/site-recovery-architecture-vmware-to-azure.md",
            "redirect_url": "vmware-walkthrough-architecture",
            "redirect_document_id": false
        },
        {
            "source_path": "articles/site-recovery/site-recovery-best-practices.md",
            "redirect_url": "site-recovery-support-matrix-to-azure",
            "redirect_document_id": false
        },
        {
            "source_path": "articles/site-recovery/site-recovery-components.md",
            "redirect_url": "site-recovery-azure-to-azure-architecture",
            "redirect_document_id": false
        },
        {
            "source_path": "articles/site-recovery/site-recovery-hyper-v-azure-architecture.md",
            "redirect_url": "site-recovery-architecture-hyper-v-to-azure",
            "redirect_document_id": false
        },
        {
            "source_path": "articles/site-recovery/site-recovery-hyper-v-site-to-azure.md",
            "redirect_url": "hyper-v-site-walkthrough-overview",
            "redirect_document_id": false
        },
        {
            "source_path": "articles/site-recovery/site-recovery-physical-servers-to-azure.md",
            "redirect_url": "physical-walkthrough-overview",
            "redirect_document_id": false
        },
        {
            "source_path": "articles/site-recovery/site-recovery-support-matrix.md",
            "redirect_url": "site-recovery-support-matrix-to-azure",
            "redirect_document_id": false
        },
        {
            "source_path": "articles/site-recovery/site-recovery-vmware-to-azure-classic.md",
            "redirect_url": "site-recovery-vmware-to-azure",
            "redirect_document_id": false
        },
        {
            "source_path": "articles/site-recovery/site-recovery-vmware-to-azure.md",
            "redirect_url": "vmware-walkthrough-overview",
            "redirect_document_id": false
        },
        {
            "source_path": "articles/active-directory/active-directory-aadconnect-design-concepts.md",
            "redirect_url": "/azure/active-directory/connect/active-directory-aadconnect-design-concepts",
            "redirect_document_id": false
        },
        {
            "source_path": "articles/active-directory/active-directory-aadconnect-azure-adfs.md",
            "redirect_url": "/azure/active-directory/connect/active-directory-aadconnect-azure-adfs",
            "redirect_document_id": false
        },
        {
            "source_path": "articles/active-directory/active-directory-aadconnect-dirsync-deprecated.md",
            "redirect_url": "/azure/active-directory/connect/active-directory-aadconnect-dirsync-deprecated",
            "redirect_document_id": false
        },
        {
            "source_path": "articles/active-directory/active-directory-aadconnect-faq.md",
            "redirect_url": "/azure/active-directory/connect/active-directory-aadconnect-faq",
            "redirect_document_id": false
        },
        {
            "source_path": "articles/active-directory/active-directory-aadconnect-feature-automatic-upgrade.md",
            "redirect_url": "/azure/active-directory/connect/active-directory-aadconnect-feature-automatic-upgrade",
            "redirect_document_id": false
        },
        {
            "source_path": "articles/active-directory/active-directory-aadconnect-feature-preview.md",
            "redirect_url": "/azure/active-directory/connect/active-directory-aadconnect-feature-preview",
            "redirect_document_id": false
        },
        {
            "source_path": "articles/active-directory/active-directory-aadconnect-feature-device-writeback.md",
            "redirect_url": "/azure/active-directory/connect/active-directory-aadconnect-feature-device-writeback",
            "redirect_document_id": false
        },
        {
            "source_path": "articles/active-directory/active-directory-aadconnect-federation-compatibility.md",
            "redirect_url": "/azure/active-directory/connect/active-directory-aadconnect-federation-compatibility",
            "redirect_document_id": false
        },
        {
            "source_path": "articles/active-directory/active-directory-aadconnect-federation-management.md",
            "redirect_url": "/azure/active-directory/connect/active-directory-aadconnect-federation-management",
            "redirect_document_id": false
        },
        {
            "source_path": "articles/active-directory/active-directory-aadconnect-germany.md",
            "redirect_url": "/azure/active-directory/connect/active-directory-aadconnect-germany",
            "redirect_document_id": false
        },
        {
            "source_path": "articles/active-directory/active-directory-aadconnect-health-adds.md",
            "redirect_url": "/azure/active-directory/connect-health/active-directory-aadconnect-health-adds",
            "redirect_document_id": false
        },
        {
            "source_path": "articles/active-directory/active-directory-aadconnect-health-adfs.md",
            "redirect_url": "/azure/active-directory/connect-health/active-directory-aadconnect-health-adfs",
            "redirect_document_id": false
        },
        {
            "source_path": "articles/active-directory/active-directory-aadconnect-health-agent-install.md",
            "redirect_url": "/azure/active-directory/connect-health/active-directory-aadconnect-health-agent-install",
            "redirect_document_id": false
        },
        {
            "source_path": "articles/active-directory/active-directory-aadconnect-health-faq.md",
            "redirect_url": "/azure/active-directory/connect-health/active-directory-aadconnect-health-faq",
            "redirect_document_id": false
        },
        {
            "source_path": "articles/active-directory/active-directory-aadconnect-health-operations.md",
            "redirect_url": "/azure/active-directory/connect-health/active-directory-aadconnect-health-operations",
            "redirect_document_id": false
        },
        {
            "source_path": "articles/active-directory/active-directory-aadconnect-health-sync.md",
            "redirect_url": "/azure/active-directory/connect-health/active-directory-aadconnect-health-sync",
            "redirect_document_id": false
        },
        {
            "source_path": "articles/active-directory/active-directory-aadconnect-instances.md",
            "redirect_url": "/azure/active-directory/connect/active-directory-aadconnect-instances",
            "redirect_document_id": false
        },
        {
            "source_path": "articles/active-directory/active-directory-aadconnect-health.md",
            "redirect_url": "/azure/active-directory/connect-health/active-directory-aadconnect-health",
            "redirect_document_id": false
        },
        {
            "source_path": "articles/active-directory/active-directory-aadconnect-health-version-history.md",
            "redirect_url": "/azure/active-directory/connect-health/active-directory-aadconnect-health-version-history",
            "redirect_document_id": false
        },
        {
            "source_path": "articles/active-directory/active-directory-aadconnect-multiple-domains.md",
            "redirect_url": "/azure/active-directory/connect/active-directory-aadconnect-multiple-domains",
            "redirect_document_id": false
        },
        {
            "source_path": "articles/active-directory/active-directory-aadconnect-o365-certs.md",
            "redirect_url": "/azure/active-directory/connect/active-directory-aadconnect-o365-certs",
            "redirect_document_id": false
        },
        {
            "source_path": "articles/active-directory/active-directory-aadconnect-pass-through-authentication.md",
            "redirect_url": "/azure/active-directory/connect/active-directory-aadconnect-pass-through-authentication",
            "redirect_document_id": false
        },
        {
            "source_path": "articles/active-directory/active-directory-aadconnect-ports.md",
            "redirect_url": "/azure/active-directory/connect/active-directory-aadconnect-ports",
            "redirect_document_id": false
        },
        {
            "source_path": "articles/active-directory/active-directory-aadconnect-prerequisites.md",
            "redirect_url": "/azure/active-directory/connect/active-directory-aadconnect-prerequisites",
            "redirect_document_id": false
        },
        {
            "source_path": "articles/active-directory/active-directory-aadconnect-sso.md",
            "redirect_url": "/azure/active-directory/connect/active-directory-aadconnect-sso",
            "redirect_document_id": false
        },
        {
            "source_path": "articles/active-directory/active-directory-aadconnect-topologies.md",
            "redirect_url": "/azure/active-directory/connect/active-directory-aadconnect-topologies",
            "redirect_document_id": false
        },
        {
            "source_path": "articles/active-directory/active-directory-aadconnect-troubleshoot-connectivity.md",
            "redirect_url": "/azure/active-directory/connect/active-directory-aadconnect-troubleshoot-connectivity",
            "redirect_document_id": false
        },
        {
            "source_path": "articles/active-directory/active-directory-aadconnect-troubleshoot-sync-errors.md",
            "redirect_url": "/azure/active-directory/connect/active-directory-aadconnect-troubleshoot-sync-errors",
            "redirect_document_id": false
        },
        {
            "source_path": "articles/active-directory/active-directory-aadconnect-upgrade-previous-version.md",
            "redirect_url": "/azure/active-directory/connect/active-directory-aadconnect-upgrade-previous-version",
            "redirect_document_id": false
        },
        {
            "source_path": "articles/active-directory/active-directory-aadconnect-user-signin.md",
            "redirect_url": "/azure/active-directory/connect/active-directory-aadconnect-user-signin",
            "redirect_document_id": false
        },
        {
            "source_path": "articles/active-directory/active-directory-aadconnect-version-history.md",
            "redirect_url": "/azure/active-directory/connect/active-directory-aadconnect-version-history",
            "redirect_document_id": false
        },
        {
            "source_path": "articles/active-directory/active-directory-aadconnect-whats-next.md",
            "redirect_url": "/azure/active-directory/connect/active-directory-aadconnect-whats-next",
            "redirect_document_id": false
        },
        {
            "source_path": "articles/active-directory/active-directory-aadconnect.md",
            "redirect_url": "/azure/active-directory/connect/active-directory-aadconnect",
            "redirect_document_id": false
        },
        {
            "source_path": "articles/active-directory/active-directory-aadconnectfed-whatis.md",
            "redirect_url": "/azure/active-directory/connect/active-directory-aadconnectfed-whatis",
            "redirect_document_id": false
        },
        {
            "source_path": "articles/active-directory/active-directory-aadconnectsync-attributes-synchronized.md",
            "redirect_url": "/azure/active-directory/connect/active-directory-aadconnectsync-attributes-synchronized",
            "redirect_document_id": false
        },
        {
            "source_path": "articles/active-directory/active-directory-aadconnectsync-best-practices-changing-default-configuration.md",
            "redirect_url": "/azure/active-directory/connect/active-directory-aadconnectsync-best-practices-changing-default-configuration",
            "redirect_document_id": false
        },
        {
            "source_path": "articles/active-directory/active-directory-aadconnectsync-change-the-configuration.md",
            "redirect_url": "/azure/active-directory/connect/active-directory-aadconnectsync-change-the-configuration",
            "redirect_document_id": false
        },
        {
            "source_path": "articles/active-directory/active-directory-aadconnectsync-connector-domino.md",
            "redirect_url": "/azure/active-directory/connect/active-directory-aadconnectsync-connector-domino",
            "redirect_document_id": false
        },
        {
            "source_path": "articles/active-directory/active-directory-aadconnectsync-configure-filtering.md",
            "redirect_url": "/azure/active-directory/connect/active-directory-aadconnectsync-configure-filtering",
            "redirect_document_id": false
        },
        {
            "source_path": "articles/active-directory/active-directory-aadconnectsync-connector-genericldap.md",
            "redirect_url": "/azure/active-directory/connect/active-directory-aadconnectsync-connector-genericldap",
            "redirect_document_id": false
        },
        {
            "source_path": "articles/active-directory/active-directory-aadconnectsync-connector-genericsql-step-by-step.md",
            "redirect_url": "/azure/active-directory/connect/active-directory-aadconnectsync-connector-genericsql-step-by-step",
            "redirect_document_id": false
        },
        {
            "source_path": "articles/active-directory/active-directory-aadconnectsync-connector-powershell.md",
            "redirect_url": "/azure/active-directory/connect/active-directory-aadconnectsync-connector-powershell",
            "redirect_document_id": false
        },
        {
            "source_path": "articles/active-directory/active-directory-aadconnectsync-connector-genericsql.md",
            "redirect_url": "/azure/active-directory/connect/active-directory-aadconnectsync-connector-genericsql",
            "redirect_document_id": false
        },
        {
            "source_path": "articles/active-directory/active-directory-aadconnectsync-connector-version-history.md",
            "redirect_url": "/azure/active-directory/connect/active-directory-aadconnectsync-connector-version-history",
            "redirect_document_id": false
        },
        {
            "source_path": "articles/active-directory/active-directory-aadconnectsync-feature-directory-extensions.md",
            "redirect_url": "/azure/active-directory/connect/active-directory-aadconnectsync-feature-directory-extensions",
            "redirect_document_id": false
        },
        {
            "source_path": "articles/active-directory/active-directory-aadconnectsync-feature-prevent-accidental-deletes.md",
            "redirect_url": "/azure/active-directory/connect/active-directory-aadconnectsync-feature-prevent-accidental-deletes",
            "redirect_document_id": false
        },
        {
            "source_path": "articles/active-directory/active-directory-aadconnectsync-feature-scheduler.md",
            "redirect_url": "/azure/active-directory/connect/active-directory-aadconnectsync-feature-scheduler",
            "redirect_document_id": false
        },
        {
            "source_path": "articles/active-directory/active-directory-aadconnectsync-functions-reference.md",
            "redirect_url": "/azure/active-directory/connect/active-directory-aadconnectsync-functions-reference",
            "redirect_document_id": false
        },
        {
            "source_path": "articles/active-directory/active-directory-aadconnectsync-howto-azureadaccount.md",
            "redirect_url": "/azure/active-directory/connect/active-directory-aadconnectsync-howto-azureadaccount",
            "redirect_document_id": false
        },
        {
            "source_path": "articles/active-directory/active-directory-aadconnectsync-installation-wizard.md",
            "redirect_url": "/azure/active-directory/connect/active-directory-aadconnectsync-installation-wizard",
            "redirect_document_id": false
        },
        {
            "source_path": "articles/active-directory/active-directory-aadconnectsync-implement-password-synchronization.md",
            "redirect_url": "/azure/active-directory/connect/active-directory-aadconnectsync-implement-password-synchronization",
            "redirect_document_id": false
        },
        {
            "source_path": "articles/active-directory/active-directory-aadconnectsync-operations.md",
            "redirect_url": "/azure/active-directory/connect/active-directory-aadconnectsync-operations",
            "redirect_document_id": false
        },
        {
            "source_path": "articles/active-directory/active-directory-aadconnectsync-service-manager-ui-connectors.md",
            "redirect_url": "/azure/active-directory/connect/active-directory-aadconnectsync-service-manager-ui-connectors",
            "redirect_document_id": false
        },
        {
            "source_path": "articles/active-directory/active-directory-aadconnectsync-service-manager-ui-mvdesigner.md",
            "redirect_url": "/azure/active-directory/connect/active-directory-aadconnectsync-service-manager-ui-mvdesigner",
            "redirect_document_id": false
        },
        {
            "source_path": "articles/active-directory/active-directory-aadconnectsync-service-manager-ui-operations.md",
            "redirect_url": "/azure/active-directory/connect/active-directory-aadconnectsync-service-manager-ui-operations",
            "redirect_document_id": false
        },
        {
            "source_path": "articles/active-directory/active-directory-aadconnectsync-service-manager-ui.md",
            "redirect_url": "/azure/active-directory/connect/active-directory-aadconnectsync-service-manager-ui",
            "redirect_document_id": false
        },
        {
            "source_path": "articles/active-directory/active-directory-aadconnectsync-technical-concepts.md",
            "redirect_url": "/azure/active-directory/connect/active-directory-aadconnectsync-technical-concepts",
            "redirect_document_id": false
        },
        {
            "source_path": "articles/active-directory/active-directory-aadconnectsync-understanding-architecture.md",
            "redirect_url": "/azure/active-directory/connect/active-directory-aadconnectsync-understanding-architecture",
            "redirect_document_id": false
        },
        {
            "source_path": "articles/active-directory/active-directory-aadconnectsync-understanding-declarative-provisioning-expressions.md",
            "redirect_url": "/azure/active-directory/connect/active-directory-aadconnectsync-understanding-declarative-provisioning-expressions",
            "redirect_document_id": false
        },
        {
            "source_path": "articles/active-directory/active-directory-aadconnectsync-service-manager-ui-mvsearch.md",
            "redirect_url": "/azure/active-directory/connect/active-directory-aadconnectsync-service-manager-ui-mvsearch",
            "redirect_document_id": false
        },
        {
            "source_path": "articles/active-directory/active-directory-aadconnectsync-understanding-declarative-provisioning.md",
            "redirect_url": "/azure/active-directory/connect/active-directory-aadconnectsync-understanding-declarative-provisioning",
            "redirect_document_id": false
        },
        {
            "source_path": "articles/active-directory/active-directory-aadconnectsync-understanding-default-configuration.md",
            "redirect_url": "/azure/active-directory/connect/active-directory-aadconnectsync-understanding-default-configuration",
            "redirect_document_id": false
        },
        {
            "source_path": "articles/active-directory/active-directory-aadconnectsync-understanding-users-and-contacts.md",
            "redirect_url": "/azure/active-directory/connect/active-directory-aadconnectsync-understanding-users-and-contacts",
            "redirect_document_id": false
        },
        {
            "source_path": "articles/active-directory/active-directory-aadconnectsync-whatis.md",
            "redirect_url": "/azure/active-directory/connect/active-directory-aadconnectsync-whatis",
            "redirect_document_id": false
        },
        {
            "source_path": "articles/active-directory/active-directory-aadconnectsyncservice-duplicate-attribute-resiliency.md",
            "redirect_url": "/azure/active-directory/connect/active-directory-aadconnectsyncservice-duplicate-attribute-resiliency",
            "redirect_document_id": false
        },
        {
            "source_path": "articles/active-directory/active-directory-aadconnectsyncservice-features.md",
            "redirect_url": "/azure/active-directory/connect/active-directory-aadconnectsyncservice-features",
            "redirect_document_id": false
        },
        {
            "source_path": "articles/active-directory/active-directory-app-gallery-listing.md",
            "redirect_url": "/azure/active-directory/develop/active-directory-app-gallery-listing",
            "redirect_document_id": false
        },
        {
            "source_path": "articles/active-directory/active-directory-application-manifest.md",
            "redirect_url": "/azure/active-directory/develop/active-directory-application-manifest",
            "redirect_document_id": false
        },
        {
            "source_path": "articles/active-directory/active-directory-application-objects.md",
            "redirect_url": "/azure/active-directory/develop/active-directory-application-objects",
            "redirect_document_id": false
        },
        {
            "source_path": "articles/active-directory/active-directory-appmodel-v2-overview.md",
            "redirect_url": "/azure/active-directory/develop/active-directory-appmodel-v2-overview",
            "redirect_document_id": false
        },
        {
            "source_path": "articles/active-directory/active-directory-authentication-libraries.md",
            "redirect_url": "/azure/active-directory/develop/active-directory-authentication-libraries",
            "redirect_document_id": false
        },
        {
            "source_path": "articles/active-directory/active-directory-authentication-protocols.md",
            "redirect_url": "/azure/active-directory/develop/active-directory-authentication-protocols",
            "redirect_document_id": false
        },
        {
            "source_path": "articles/active-directory/active-directory-authentication-scenarios.md",
            "redirect_url": "/azure/active-directory/develop/active-directory-authentication-scenarios",
            "redirect_document_id": false
        },
        {
            "source_path": "articles/active-directory/active-directory-b2b-collaboration-overview.md",
            "redirect_url": "/azure/active-directory/active-directory-b2b-what-is-azure-ad-b2b",
            "redirect_document_id": false
        },
        {
            "source_path": "articles/active-directory/active-directory-b2b-compare-external-identities.md",
            "redirect_url": "/azure/active-directory/active-directory-b2b-compare-b2c",
            "redirect_document_id": false
        },
        {
            "source_path": "articles/active-directory/active-directory-b2b-current-preview-limitations.md",
            "redirect_url": "/azure/active-directory/active-directory-b2b-current-limitations",
            "redirect_document_id": false
        },
        {
            "source_path": "articles/active-directory/active-directory-b2b-detailed-walkthrough.md",
            "redirect_url": "/azure/active-directory/active-directory-b2b-what-is-azure-ad-b2b",
            "redirect_document_id": false
        },
        {
            "source_path": "articles/active-directory/active-directory-b2b-how-it-works.md",
            "redirect_url": "/azure/active-directory/active-directory-b2b-what-is-azure-ad-b2b",
            "redirect_document_id": false
        },
        {
            "source_path": "articles/active-directory/active-directory-b2b-references-csv-file-format.md",
            "redirect_url": "/azure/active-directory/active-directory-b2b-invitation-email",
            "redirect_document_id": false
        },
        {
            "source_path": "articles/active-directory/active-directory-b2b-references-external-user-object-attribute-changes.md",
            "redirect_url": "/azure/active-directory/active-directory-b2b-invitation-email",
            "redirect_document_id": false
        },
        {
            "source_path": "articles/active-directory/active-directory-b2b-references-external-user-token-format.md",
            "redirect_url": "/azure/active-directory/active-directory-b2b-invitation-email",
            "redirect_document_id": false
        },
        {
            "source_path": "articles/active-directory/active-directory-branding-guidelines.md",
            "redirect_url": "/azure/active-directory/develop/active-directory-branding-guidelines",
            "redirect_document_id": false
        },
        {
            "source_path": "articles/active-directory/active-directory-code-samples.md",
            "redirect_url": "/azure/active-directory/develop/active-directory-code-samples",
            "redirect_document_id": false
        },
        {
            "source_path": "articles/active-directory/active-directory-conditional-access-automatic-device-registration-faq.md",
            "redirect_url": "/azure/active-directory/active-directory-device-registration-faq",
            "redirect_document_id": false
        },
        {
            "source_path": "articles/active-directory/active-directory-conditional-access-automatic-device-registration-get-started.md",
            "redirect_url": "/azure/active-directory/active-directory-device-registration-get-started",
            "redirect_document_id": false
        },
        {
            "source_path": "articles/active-directory/active-directory-conditional-access-automatic-device-registration-troubleshoot-windows-legacy.md",
            "redirect_url": "/azure/active-directory/active-directory-device-registration-troubleshoot-windows-legacy",
            "redirect_document_id": false
        },
        {
            "source_path": "articles/active-directory/active-directory-conditional-access-automatic-device-registration-troubleshoot-windows.md",
            "redirect_url": "/azure/active-directory/active-directory-device-registration-troubleshoot-windows",
            "redirect_document_id": false
        },
        {
            "source_path": "articles/active-directory/active-directory-conditional-access-device-registration-overview.md",
            "redirect_url": "/azure/active-directory/active-directory-device-registration-overview",
            "redirect_document_id": false
        },
        {
            "source_path": "articles/active-directory/active-directory-dev-glossary.md",
            "redirect_url": "/azure/active-directory/develop/active-directory-dev-glossary",
            "redirect_document_id": false
        },
        {
            "source_path": "articles/active-directory/active-directory-dev-understanding-oauth2-implicit-grant.md",
            "redirect_url": "/azure/active-directory/develop/active-directory-dev-understanding-oauth2-implicit-grant",
            "redirect_document_id": false
        },
        {
            "source_path": "articles/active-directory/active-directory-developers-guide.md",
            "redirect_url": "/azure/active-directory/develop/active-directory-developers-guide",
            "redirect_document_id": false
        },
        {
            "source_path": "articles/active-directory/active-directory-devhowto-appsource-certified.md",
            "redirect_url": "/azure/active-directory/develop/active-directory-devhowto-appsource-certified",
            "redirect_document_id": false
        },
        {
            "source_path": "articles/active-directory/active-directory-devhowto-multi-tenant-overview.md",
            "redirect_url": "/azure/active-directory/develop/active-directory-devhowto-multi-tenant-overview",
            "redirect_document_id": false
        },
        {
            "source_path": "articles/active-directory/active-directory-device-registration.md",
            "redirect_url": "/azure/active-directory/active-directory-conditional-access-automatic-device-registration-setup",
            "redirect_document_id": false
        },
        {
            "source_path": "articles/active-directory/active-directory-devquickstarts-android.md",
            "redirect_url": "/azure/active-directory/develop/active-directory-devquickstarts-android",
            "redirect_document_id": false
        },
        {
            "source_path": "articles/active-directory/active-directory-devquickstarts-angular.md",
            "redirect_url": "/azure/active-directory/develop/active-directory-devquickstarts-angular",
            "redirect_document_id": false
        },
        {
            "source_path": "articles/active-directory/active-directory-devquickstarts-cordova.md",
            "redirect_url": "/azure/active-directory/develop/active-directory-devquickstarts-cordova",
            "redirect_document_id": false
        },
        {
            "source_path": "articles/active-directory/active-directory-devquickstarts-dotnet.md",
            "redirect_url": "/azure/active-directory/develop/active-directory-devquickstarts-dotnet",
            "redirect_document_id": false
        },
        {
            "source_path": "articles/active-directory/active-directory-devquickstarts-ios.md",
            "redirect_url": "/azure/active-directory/develop/active-directory-devquickstarts-ios",
            "redirect_document_id": false
        },
        {
            "source_path": "articles/active-directory/active-directory-devquickstarts-headless-java.md",
            "redirect_url": "/azure/active-directory/develop/active-directory-devquickstarts-headless-java",
            "redirect_document_id": false
        },
        {
            "source_path": "articles/active-directory/active-directory-devquickstarts-openidconnect-nodejs.md",
            "redirect_url": "/azure/active-directory/develop/active-directory-devquickstarts-openidconnect-nodejs",
            "redirect_document_id": false
        },
        {
            "source_path": "articles/active-directory/active-directory-devquickstarts-webapi-dotnet.md",
            "redirect_url": "/azure/active-directory/develop/active-directory-devquickstarts-webapi-dotnet",
            "redirect_document_id": false
        },
        {
            "source_path": "articles/active-directory/active-directory-devquickstarts-webapi-nodejs.md",
            "redirect_url": "/azure/active-directory/develop/active-directory-devquickstarts-webapi-nodejs",
            "redirect_document_id": false
        },
        {
            "source_path": "articles/active-directory/active-directory-devquickstarts-webapp-dotnet.md",
            "redirect_url": "/azure/active-directory/develop/active-directory-devquickstarts-webapp-dotnet",
            "redirect_document_id": false
        },
        {
            "source_path": "articles/active-directory/active-directory-devquickstarts-webapp-java.md",
            "redirect_url": "/azure/active-directory/develop/active-directory-devquickstarts-webapp-java",
            "redirect_document_id": false
        },
        {
            "source_path": "articles/active-directory/active-directory-devquickstarts-windowsstore.md",
            "redirect_url": "/azure/active-directory/develop/active-directory-devquickstarts-windowsstore",
            "redirect_document_id": false
        },
        {
            "source_path": "articles/active-directory/active-directory-devquickstarts-windowsphone.md",
            "redirect_url": "/azure/active-directory/develop/active-directory-devquickstarts-windowsphone",
            "redirect_document_id": false
        },
        {
            "source_path": "articles/active-directory/active-directory-devquickstarts-xamarin.md",
            "redirect_url": "/azure/active-directory/develop/active-directory-devquickstarts-xamarin",
            "redirect_document_id": false
        },
        {
            "source_path": "articles/active-directory/active-directory-federation-metadata.md",
            "redirect_url": "/azure/active-directory/develop/active-directory-federation-metadata",
            "redirect_document_id": false
        },
        {
            "source_path": "articles/active-directory/active-directory-graph-api-quickstart.md",
            "redirect_url": "/azure/active-directory/develop/active-directory-graph-api-quickstart",
            "redirect_document_id": false
        },
        {
            "source_path": "articles/active-directory/active-directory-conditional-access-automatic-device-registration.md",
            "redirect_url": "/azure/active-directory/active-directory-device-registration",
            "redirect_document_id": false
        },
        {
            "source_path": "articles/active-directory/active-directory-graph-api.md",
            "redirect_url": "/azure/active-directory/develop/active-directory-graph-api",
            "redirect_document_id": false
        },
        {
            "source_path": "articles/active-directory/active-directory-how-applications-are-added.md",
            "redirect_url": "/azure/active-directory/develop/active-directory-how-applications-are-added",
            "redirect_document_id": false
        },
        {
            "source_path": "articles/active-directory/active-directory-howto-tenant.md",
            "redirect_url": "/azure/active-directory/develop/active-directory-howto-tenant",
            "redirect_document_id": false
        },
        {
            "source_path": "articles/active-directory/active-directory-identity-protection-risk-events.md",
            "redirect_url": "/azure/active-directory/active-directory-reporting-risk-events",
            "redirect_document_id": false
        },
        {
            "source_path": "articles/active-directory/active-directory-identityprotection-risk-events-types.md",
            "redirect_url": "/azure/active-directory/active-directory-identity-protection-risk-events",
            "redirect_document_id": false
        },
        {
            "source_path": "articles/active-directory/active-directory-integrating-applications.md",
            "redirect_url": "/azure/active-directory/develop/active-directory-integrating-applications",
            "redirect_document_id": false
        },
        {
            "source_path": "articles/active-directory/active-directory-java-authenticate-users-access-control-eclipse.md",
            "redirect_url": "/azure/active-directory/develop/active-directory-java-authenticate-users-access-control-eclipse",
            "redirect_document_id": false
        },
        {
            "source_path": "articles/active-directory/active-directory-java-view-saml-returned-by-access-control.md",
            "redirect_url": "/azure/active-directory/develop/active-directory-java-view-saml-returned-by-access-control",
            "redirect_document_id": false
        },
        {
            "source_path": "articles/active-directory/active-directory-known-networks-azure-portal.md",
            "redirect_url": "/azure/active-directory/active-directory-named-locations",
            "redirect_document_id": false
        },
        {
            "source_path": "articles/active-directory/active-directory-manage-passwords.md",
            "redirect_url": "active-directory-passwords-update-your-own-password",
            "redirect_document_id": false
        },
        {
            "source_path": "articles/active-directory/active-directory-passwords-learn-more.md",
            "redirect_url": "active-directory-passwords-best-practices",
            "redirect_document_id": false
        },
        {
            "source_path": "articles/active-directory/active-directory-passwords-set-expiration-policy.md",
            "redirect_url": "active-directory-passwords-policy",
            "redirect_document_id": false
        },
        {
            "source_path": "articles/active-directory/active-directory-passwords.md",
            "redirect_url": "active-directory-passwords-update-your-own-password",
            "redirect_document_id": false
        },
        {
            "source_path": "articles/active-directory/active-directory-protocols-oauth-code.md",
            "redirect_url": "/azure/active-directory/develop/active-directory-protocols-oauth-code",
            "redirect_document_id": false
        },
        {
            "source_path": "articles/active-directory/active-directory-protocols-oauth-service-to-service.md",
            "redirect_url": "/azure/active-directory/develop/active-directory-protocols-oauth-service-to-service",
            "redirect_document_id": false
        },
        {
            "source_path": "articles/active-directory/active-directory-protocols-openid-connect-code.md",
            "redirect_url": "/azure/active-directory/develop/active-directory-protocols-openid-connect-code",
            "redirect_document_id": false
        },
        {
            "source_path": "articles/active-directory/active-directory-saas-bonusly-tutorial.md",
            "redirect_url": "active-directory-saas-bonus-tutorial",
            "redirect_document_id": false
        },
        {
            "source_path": "articles/active-directory/active-directory-saas-citrix-sharefile-tutorial.md",
            "redirect_url": "active-directory-saas-sharefile-tutorial",
            "redirect_document_id": false
        },
        {
            "source_path": "articles/active-directory/active-directory-saas-inbound-synchronization-tutorial.md",
            "redirect_url": "active-directory-saas-workday-inbound-tutorial",
            "redirect_document_id": false
        },
        {
            "source_path": "articles/active-directory/active-directory-saml-claims-customization.md",
            "redirect_url": "/azure/active-directory/develop/active-directory-saml-claims-customization",
            "redirect_document_id": false
        },
        {
            "source_path": "articles/active-directory/active-directory-saml-debugging.md",
            "redirect_url": "/azure/active-directory/develop/active-directory-saml-debugging",
            "redirect_document_id": false
        },
        {
            "source_path": "articles/active-directory/active-directory-signing-key-rollover.md",
            "redirect_url": "/azure/active-directory/develop/active-directory-signing-key-rollover",
            "redirect_document_id": false
        },
        {
            "source_path": "articles/active-directory/active-directory-single-sign-on-protocol-reference.md",
            "redirect_url": "/azure/active-directory/develop/active-directory-single-sign-on-protocol-reference",
            "redirect_document_id": false
        },
        {
            "source_path": "articles/active-directory/active-directory-single-sign-out-protocol-reference.md",
            "redirect_url": "/azure/active-directory/develop/active-directory-single-sign-out-protocol-reference",
            "redirect_document_id": false
        },
        {
            "source_path": "articles/active-directory/active-directory-sso-android.md",
            "redirect_url": "/azure/active-directory/develop/active-directory-sso-android",
            "redirect_document_id": false
        },
        {
            "source_path": "articles/active-directory/active-directory-sso-ios.md",
            "redirect_url": "/azure/active-directory/develop/active-directory-sso-ios",
            "redirect_document_id": false
        },
        {
            "source_path": "articles/active-directory/active-directory-token-and-claims.md",
            "redirect_url": "/azure/active-directory/develop/active-directory-token-and-claims",
            "redirect_document_id": false
        },
        {
            "source_path": "articles/active-directory/active-directory-users-create-external-azure-portal.md",
            "redirect_url": "/azure/active-directory/active-directory-b2b-what-is-azure-ad-b2b",
            "redirect_document_id": false
        },
        {
            "source_path": "articles/active-directory/active-directory-v2-app-registration.md",
            "redirect_url": "/azure/active-directory/develop/active-directory-v2-app-registration",
            "redirect_document_id": false
        },
        {
            "source_path": "articles/active-directory/active-directory-v2-compare.md",
            "redirect_url": "/azure/active-directory/develop/active-directory-v2-compare",
            "redirect_document_id": false
        },
        {
            "source_path": "articles/active-directory/active-directory-v2-devquickstarts-android.md",
            "redirect_url": "/azure/active-directory/develop/active-directory-v2-devquickstarts-android",
            "redirect_document_id": false
        },
        {
            "source_path": "articles/active-directory/active-directory-v2-devquickstarts-angular-dotnet.md",
            "redirect_url": "/azure/active-directory/develop/active-directory-v2-devquickstarts-angular-dotnet",
            "redirect_document_id": false
        },
        {
            "source_path": "articles/active-directory/active-directory-v2-devquickstarts-angular-node.md",
            "redirect_url": "/azure/active-directory/develop/active-directory-v2-devquickstarts-angular-node",
            "redirect_document_id": false
        },
        {
            "source_path": "articles/active-directory/active-directory-v2-devquickstarts-dotnet-api.md",
            "redirect_url": "/azure/active-directory/develop/active-directory-v2-devquickstarts-dotnet-api",
            "redirect_document_id": false
        },
        {
            "source_path": "articles/active-directory/active-directory-v2-devquickstarts-dotnet-web.md",
            "redirect_url": "/azure/active-directory/develop/active-directory-v2-devquickstarts-dotnet-web",
            "redirect_document_id": false
        },
        {
            "source_path": "articles/active-directory/active-directory-v2-devquickstarts-ios.md",
            "redirect_url": "/azure/active-directory/develop/active-directory-v2-devquickstarts-ios",
            "redirect_document_id": false
        },
        {
            "source_path": "articles/active-directory/active-directory-v2-devquickstarts-node-api.md",
            "redirect_url": "/azure/active-directory/develop/active-directory-v2-devquickstarts-node-api",
            "redirect_document_id": false
        },
        {
            "source_path": "articles/active-directory/active-directory-v2-devquickstarts-node-web.md",
            "redirect_url": "/azure/active-directory/develop/active-directory-v2-devquickstarts-node-web",
            "redirect_document_id": false
        },
        {
            "source_path": "articles/active-directory/active-directory-v2-devquickstarts-univ.md",
            "redirect_url": "/azure/active-directory/develop/active-directory-v2-devquickstarts-univ",
            "redirect_document_id": false
        },
        {
            "source_path": "articles/active-directory/active-directory-v2-devquickstarts-webapp-webapi-dotnet.md",
            "redirect_url": "/azure/active-directory/develop/active-directory-v2-devquickstarts-webapp-webapi-dotnet",
            "redirect_document_id": false
        },
        {
            "source_path": "articles/active-directory/active-directory-v2-devquickstarts-wpf.md",
            "redirect_url": "/azure/active-directory/develop/active-directory-v2-devquickstarts-wpf",
            "redirect_document_id": false
        },
        {
            "source_path": "articles/active-directory/active-directory-v2-flows.md",
            "redirect_url": "/azure/active-directory/develop/active-directory-v2-flows",
            "redirect_document_id": false
        },
        {
            "source_path": "articles/active-directory/active-directory-v2-libraries.md",
            "redirect_url": "/azure/active-directory/develop/active-directory-v2-libraries",
            "redirect_document_id": false
        },
        {
            "source_path": "articles/active-directory/active-directory-v2-limitations.md",
            "redirect_url": "/azure/active-directory/develop/active-directory-v2-limitations",
            "redirect_document_id": false
        },
        {
            "source_path": "articles/active-directory/active-directory-v2-preview-oidc-changes.md",
            "redirect_url": "/azure/active-directory/develop/active-directory-v2-preview-oidc-changes",
            "redirect_document_id": false
        },
        {
            "source_path": "articles/active-directory/active-directory-v2-protocols-implicit.md",
            "redirect_url": "/azure/active-directory/develop/active-directory-v2-protocols-implicit",
            "redirect_document_id": false
        },
        {
            "source_path": "articles/active-directory/active-directory-v2-protocols-oauth-client-creds.md",
            "redirect_url": "/azure/active-directory/develop/active-directory-v2-protocols-oauth-client-creds",
            "redirect_document_id": false
        },
        {
            "source_path": "articles/active-directory/active-directory-v2-protocols-oauth-code.md",
            "redirect_url": "/azure/active-directory/develop/active-directory-v2-protocols-oauth-code",
            "redirect_document_id": false
        },
        {
            "source_path": "articles/active-directory/active-directory-v2-protocols-oidc.md",
            "redirect_url": "/azure/active-directory/develop/active-directory-v2-protocols-oidc",
            "redirect_document_id": false
        },
        {
            "source_path": "articles/active-directory/active-directory-v2-protocols.md",
            "redirect_url": "/azure/active-directory/develop/active-directory-v2-protocols",
            "redirect_document_id": false
        },
        {
            "source_path": "articles/active-directory/active-directory-v2-registration-portal.md",
            "redirect_url": "/azure/active-directory/develop/active-directory-v2-registration-portal",
            "redirect_document_id": false
        },
        {
            "source_path": "articles/active-directory/active-directory-v2-scopes.md",
            "redirect_url": "/azure/active-directory/develop/active-directory-v2-scopes",
            "redirect_document_id": false
        },
        {
            "source_path": "articles/active-directory/active-directory-v2-tokens.md",
            "redirect_url": "/azure/active-directory/develop/active-directory-v2-tokens",
            "redirect_document_id": false
        },
        {
            "source_path": "articles/active-directory/vs-active-directory-dotnet-getting-started.md",
            "redirect_url": "/azure/active-directory/develop/vs-active-directory-dotnet-getting-started",
            "redirect_document_id": false
        },
        {
            "source_path": "articles/active-directory/vs-active-directory-dotnet-what-happened.md",
            "redirect_url": "/azure/active-directory/develop/vs-active-directory-dotnet-what-happened",
            "redirect_document_id": false
        },
        {
            "source_path": "articles/active-directory/vs-active-directory-error.md",
            "redirect_url": "/azure/active-directory/develop/vs-active-directory-error",
            "redirect_document_id": false
        },
        {
            "source_path": "articles/active-directory/vs-active-directory-webapi-getting-started.md",
            "redirect_url": "/azure/active-directory/develop/vs-active-directory-webapi-getting-started",
            "redirect_document_id": false
        },
        {
            "source_path": "articles/active-directory/vs-active-directory-webapi-what-happened.md",
            "redirect_url": "/azure/active-directory/develop/vs-active-directory-webapi-what-happened",
            "redirect_document_id": false
        },
        {
            "source_path": "articles/active-directory/connect-health/index.md",
            "redirect_url": "/azure/active-directory/connect-health/active-directory-aadconnect-health",
            "redirect_document_id": false
        },
        {
            "source_path": "articles/active-directory/connect/index.md",
            "redirect_url": "/azure/active-directory/connect/active-directory-aadconnect",
            "redirect_document_id": false
        },
        {
            "source_path": "articles/active-directory/develop/index.md",
            "redirect_url": "/azure/active-directory/develop/active-directory-developers-guide",
            "redirect_document_id": false
        },
        {
            "source_path": "articles/active-directory/develop/GuidedSetups/active-directory-mobileanddesktopapp-android-intro.md",
            "redirect_url": "active-directory-android",
            "redirect_document_id": false
        },
        {
            "source_path": "articles/active-directory/develop/GuidedSetups/active-directory-mobileanddesktopapp-windowsdesktop-intro.md",
            "redirect_url": "active-directory-windesktop",
            "redirect_document_id": false
        },
        {
            "source_path": "articles/active-directory/develop/GuidedSetups/active-directory-serversidewebapp-aspnetwebappowin-intro.md",
            "redirect_url": "active-directory-aspnetwebapp",
            "redirect_document_id": false
        },
        {
            "source_path": "articles/virtual-machines/virtual-machines-error-messages.md",
            "redirect_url": "/azure/virtual-machines/windows/error-messages",
            "redirect_document_id": false
        },
        {
            "source_path": "articles/virtual-machines/virtual-machines-linux-a8-a9-a10-a11-specs.md",
            "redirect_url": "/azure/virtual-machines/linux/a8-a9-a10-a11-specs",
            "redirect_document_id": false
        },
        {
            "source_path": "articles/virtual-machines/virtual-machines-linux-about-disks-vhds.md",
            "redirect_url": "/azure/storage/storage-about-disks-and-vhds-linux",
            "redirect_document_id": false
        },
        {
            "source_path": "articles/virtual-machines/virtual-machines-linux-about.md",
            "redirect_url": "/azure/virtual-machines/virtual-machines-linux-azure-overview?toc=%2fazure%2fvirtual-machines%2flinux%2ftoc.json",
            "redirect_document_id": false
        },
        {
            "source_path": "articles/virtual-machines/virtual-machines-linux-acu.md",
            "redirect_url": "/azure/virtual-machines/linux/acu",
            "redirect_document_id": false
        },
        {
            "source_path": "articles/virtual-machines/virtual-machines-linux-add-disk.md",
            "redirect_url": "/azure/virtual-machines/linux/add-disk",
            "redirect_document_id": false
        },
        {
            "source_path": "articles/virtual-machines/virtual-machines-linux-add-user.md",
            "redirect_url": "/azure/virtual-machines/linux/add-user",
            "redirect_document_id": false
        },
        {
            "source_path": "articles/virtual-machines/virtual-machines-linux-agent-user-guide.md",
            "redirect_url": "/azure/virtual-machines/linux/agent-user-guide",
            "redirect_document_id": false
        },
        {
            "source_path": "articles/virtual-machines/virtual-machines-linux-allocation-failure.md",
            "redirect_url": "/azure/virtual-machines/linux/allocation-failure",
            "redirect_document_id": false
        },
        {
            "source_path": "articles/virtual-machines/virtual-machines-linux-app-frameworks.md",
            "redirect_url": "/azure/virtual-machines/linux/app-frameworks",
            "redirect_document_id": false
        },
        {
            "source_path": "articles/virtual-machines/virtual-machines-linux-attach-disk-portal.md",
            "redirect_url": "/azure/virtual-machines/linux/attach-disk-portal",
            "redirect_document_id": false
        },
        {
            "source_path": "articles/virtual-machines/virtual-machines-linux-azure-dns.md",
            "redirect_url": "/azure/virtual-machines/linux/azure-dns",
            "redirect_document_id": false
        },
        {
            "source_path": "articles/virtual-machines/virtual-machines-linux-azure-overview.md",
            "redirect_url": "/azure/virtual-machines/linux/overview",
            "redirect_document_id": false
        },
        {
            "source_path": "articles/virtual-machines/virtual-machines-linux-azure-vm-network-overview.md",
            "redirect_url": "/azure/virtual-machines/linux/azure-vm-network-overview",
            "redirect_document_id": false
        },
        {
            "source_path": "articles/virtual-machines/virtual-machines-linux-azure-vm-storage-overview.md",
            "redirect_url": "/azure/virtual-machines/linux/azure-vm-storage-overview",
            "redirect_document_id": false
        },
        {
            "source_path": "articles/virtual-machines/virtual-machines-linux-capture-image-nodejs.md",
            "redirect_url": "/azure/virtual-machines/linux/capture-image-nodejs",
            "redirect_document_id": false
        },
        {
            "source_path": "articles/virtual-machines/virtual-machines-linux-capture-image.md",
            "redirect_url": "/azure/virtual-machines/linux/capture-image",
            "redirect_document_id": false
        },
        {
            "source_path": "articles/virtual-machines/virtual-machines-linux-change-vm-size-nodejs.md",
            "redirect_url": "/azure/virtual-machines/linux/change-vm-size-nodejs",
            "redirect_document_id": false
        },
        {
            "source_path": "articles/virtual-machines/virtual-machines-linux-change-vm-size.md",
            "redirect_url": "/azure/virtual-machines/linux/change-vm-size",
            "redirect_document_id": false
        },
        {
            "source_path": "articles/virtual-machines/virtual-machines-linux-classic-about-images.md",
            "redirect_url": "/azure/virtual-machines/linux/classic/about-images",
            "redirect_document_id": false
        },
        {
            "source_path": "articles/virtual-machines/virtual-machines-linux-classic-agents-and-extensions.md",
            "redirect_url": "/azure/virtual-machines/linux/classic/agents-and-extensions",
            "redirect_document_id": false
        },
        {
            "source_path": "articles/virtual-machines/virtual-machines-linux-classic-attach-disk.md",
            "redirect_url": "/azure/virtual-machines/linux/classic/attach-disk",
            "redirect_document_id": false
        },
        {
            "source_path": "articles/virtual-machines/virtual-machines-linux-classic-capture-image.md",
            "redirect_url": "/azure/virtual-machines/linux/classic/capture-image",
            "redirect_document_id": false
        },
        {
            "source_path": "articles/virtual-machines/virtual-machines-linux-classic-cassandra-nodejs.md",
            "redirect_url": "/azure/virtual-machines/linux/classic/cassandra-nodejs",
            "redirect_document_id": false
        },
        {
            "source_path": "articles/virtual-machines/virtual-machines-linux-classic-cli-use-docker.md",
            "redirect_url": "/azure/virtual-machines/linux/classic/cli-use-docker",
            "redirect_document_id": false
        },
        {
            "source_path": "articles/virtual-machines/virtual-machines-linux-classic-configure-availability.md",
            "redirect_url": "/azure/virtual-machines/linux/classic/configure-availability",
            "redirect_document_id": false
        },
        {
            "source_path": "articles/virtual-machines/virtual-machines-linux-classic-connect-vms.md",
            "redirect_url": "/azure/virtual-machines/linux/classic/connect-vms",
            "redirect_document_id": false
        },
        {
            "source_path": "articles/virtual-machines/virtual-machines-linux-classic-create-custom.md",
            "redirect_url": "/azure/virtual-machines/linux/classic/create-custom",
            "redirect_document_id": false
        },
        {
            "source_path": "articles/virtual-machines/virtual-machines-linux-classic-create-upload-vhd.md",
            "redirect_url": "/azure/virtual-machines/linux/classic/create-upload-vhd",
            "redirect_document_id": false
        },
        {
            "source_path": "articles/virtual-machines/virtual-machines-linux-classic-createportal.md",
            "redirect_url": "/azure/virtual-machines/linux/classic/createportal",
            "redirect_document_id": false
        },
        {
            "source_path": "articles/virtual-machines/virtual-machines-linux-classic-detach-disk.md",
            "redirect_url": "/azure/virtual-machines/linux/classic/detach-disk",
            "redirect_document_id": false
        },
        {
            "source_path": "articles/virtual-machines/virtual-machines-linux-classic-diagnostic-extension.md",
            "redirect_url": "/azure/virtual-machines/linux/classic/diagnostic-extension",
            "redirect_document_id": false
        },
        {
            "source_path": "articles/virtual-machines/virtual-machines-linux-classic-faq.md",
            "redirect_url": "/azure/virtual-machines/linux/classic/faq",
            "redirect_document_id": false
        },
        {
            "source_path": "articles/virtual-machines/virtual-machines-linux-classic-freebsd-create-upload-vhd.md",
            "redirect_url": "/azure/virtual-machines/linux/classic/freebsd-create-upload-vhd",
            "redirect_document_id": false
        },
        {
            "source_path": "articles/virtual-machines/virtual-machines-linux-classic-hpcpack-cluster-namd.md",
            "redirect_url": "/azure/virtual-machines/linux/classic/hpcpack-cluster-namd",
            "redirect_document_id": false
        },
        {
            "source_path": "articles/virtual-machines/virtual-machines-linux-classic-hpcpack-cluster-openfoam.md",
            "redirect_url": "/azure/virtual-machines/linux/classic/hpcpack-cluster-openfoam",
            "redirect_document_id": false
        },
        {
            "source_path": "articles/virtual-machines/virtual-machines-linux-classic-hpcpack-cluster-powershell-script.md",
            "redirect_url": "/azure/virtual-machines/linux/classic/hpcpack-cluster-powershell-script",
            "redirect_document_id": false
        },
        {
            "source_path": "articles/virtual-machines/virtual-machines-linux-classic-hpcpack-cluster-starccm.md",
            "redirect_url": "/azure/virtual-machines/linux/classic/hpcpack-cluster-starccm",
            "redirect_document_id": false
        },
        {
            "source_path": "articles/virtual-machines/virtual-machines-linux-classic-hpcpack-cluster.md",
            "redirect_url": "/azure/virtual-machines/linux/classic/hpcpack-cluster",
            "redirect_document_id": false
        },
        {
            "source_path": "articles/virtual-machines/virtual-machines-linux-classic-inject-custom-data.md",
            "redirect_url": "/azure/virtual-machines/linux/classic/inject-custom-data",
            "redirect_document_id": false
        },
        {
            "source_path": "articles/virtual-machines/virtual-machines-linux-classic-lamp-script.md",
            "redirect_url": "/azure/virtual-machines/linux/classic/lamp-script",
            "redirect_document_id": false
        },
        {
            "source_path": "articles/virtual-machines/virtual-machines-linux-classic-manage-extensions.md",
            "redirect_url": "/azure/virtual-machines/linux/classic/manage-extensions",
            "redirect_document_id": false
        },
        {
            "source_path": "articles/virtual-machines/virtual-machines-linux-classic-manage-visual-studio.md",
            "redirect_url": "/azure/virtual-machines/linux/classic/manage-visual-studio",
            "redirect_document_id": false
        },
        {
            "source_path": "articles/virtual-machines/virtual-machines-linux-classic-mariadb-mysql-cluster.md",
            "redirect_url": "/azure/virtual-machines/linux/classic/mariadb-mysql-cluster",
            "redirect_document_id": false
        },
        {
            "source_path": "articles/virtual-machines/virtual-machines-linux-classic-mysql-cluster.md",
            "redirect_url": "/azure/virtual-machines/linux/classic/mysql-cluster",
            "redirect_document_id": false
        },
        {
            "source_path": "articles/virtual-machines/virtual-machines-linux-classic-mysql-on-opensuse.md",
            "redirect_url": "/azure/virtual-machines/linux/classic/mysql-on-opensuse",
            "redirect_document_id": false
        },
        {
            "source_path": "articles/virtual-machines/virtual-machines-linux-classic-oracle-images.md",
            "redirect_url": "/azure/virtual-machines/linux/classic/oracle-images",
            "redirect_document_id": false
        },
        {
            "source_path": "articles/virtual-machines/virtual-machines-linux-classic-portal-use-docker.md",
            "redirect_url": "/azure/virtual-machines/linux/classic/portal-use-docker",
            "redirect_document_id": false
        },
        {
            "source_path": "articles/virtual-machines/virtual-machines-linux-classic-rdma-cluster.md",
            "redirect_url": "/azure/virtual-machines/linux/classic/rdma-cluster",
            "redirect_document_id": false
        },
        {
            "source_path": "articles/virtual-machines/virtual-machines-linux-classic-remote-desktop.md",
            "redirect_url": "/azure/virtual-machines/linux/classic/remote-desktop",
            "redirect_document_id": false
        },
        {
            "source_path": "articles/virtual-machines/virtual-machines-linux-classic-reset-access.md",
            "redirect_url": "/azure/virtual-machines/linux/classic/reset-access",
            "redirect_document_id": false
        },
        {
            "source_path": "articles/virtual-machines/virtual-machines-linux-classic-restart-resize-error-troubleshooting.md",
            "redirect_url": "/azure/virtual-machines/linux/classic/restart-resize-error-troubleshooting",
            "redirect_document_id": false
        },
        {
            "source_path": "articles/virtual-machines/virtual-machines-linux-classic-sap-get-started.md",
            "redirect_url": "/azure/virtual-machines/workloads/sap/sap-get-started-classic",
            "redirect_document_id": false
        },
        {
            "source_path": "articles/virtual-machines/virtual-machines-linux-classic-setup-endpoints.md",
            "redirect_url": "/azure/virtual-machines/linux/classic/setup-endpoints",
            "redirect_document_id": false
        },
        {
            "source_path": "articles/virtual-machines/virtual-machines-linux-classic-optimize-mysql.md",
            "redirect_url": "/azure/virtual-machines/linux/classic/optimize-mysql",
            "redirect_document_id": false
        },
        {
            "source_path": "articles/virtual-machines/virtual-machines-linux-classic-setup-tomcat.md",
            "redirect_url": "/azure/virtual-machines/linux/classic/setup-tomcat",
            "redirect_document_id": false
        },
        {
            "source_path": "articles/virtual-machines/virtual-machines-linux-classic-web-app-visual-studio.md",
            "redirect_url": "/azure/virtual-machines/linux/classic/web-app-visual-studio",
            "redirect_document_id": false
        },
        {
            "source_path": "articles/virtual-machines/virtual-machines-linux-cli-deploy-templates.md",
            "redirect_url": "/azure/virtual-machines/linux/cli-deploy-templates",
            "redirect_document_id": false
        },
        {
            "source_path": "articles/virtual-machines/virtual-machines-linux-classic-troubleshoot-deployment-new-vm.md",
            "redirect_url": "/azure/virtual-machines/linux/classic/troubleshoot-deployment-new-vm",
            "redirect_document_id": false
        },
        {
            "source_path": "articles/virtual-machines/virtual-machines-linux-cli-manage.md",
            "redirect_url": "/azure/virtual-machines/linux/cli-manage",
            "redirect_document_id": false
        },
        {
            "source_path": "articles/virtual-machines/virtual-machines-linux-cli-migration-classic-resource-manager.md",
            "redirect_url": "/azure/virtual-machines/linux/migration-classic-resource-manager-cli",
            "redirect_document_id": false
        },
        {
            "source_path": "articles/virtual-machines/virtual-machines-linux-cli-ps-findimage.md",
            "redirect_url": "/azure/virtual-machines/linux/cli-ps-findimage",
            "redirect_document_id": false
        },
        {
            "source_path": "articles/virtual-machines/virtual-machines-linux-cli-samples.md",
            "redirect_url": "/azure/virtual-machines/linux/cli-samples",
            "redirect_document_id": false
        },
        {
            "source_path": "articles/virtual-machines/virtual-machines-linux-cli-vmss-create.md",
            "redirect_url": "/azure/virtual-machine-scale-sets/virtual-machine-scale-sets-overview?toc=%2fazure%2fvirtual-machines%2flinux%2ftoc.json",
            "redirect_document_id": false
        },
        {
            "source_path": "articles/virtual-machines/virtual-machines-linux-cloudfoundry-get-started.md",
            "redirect_url": "/azure/virtual-machines/linux/cloudfoundry-get-started",
            "redirect_document_id": false
        },
        {
            "source_path": "articles/virtual-machines/virtual-machines-linux-compute-benchmark-scores.md",
            "redirect_url": "/azure/virtual-machines/linux/compute-benchmark-scores",
            "redirect_document_id": false
        },
        {
            "source_path": "articles/virtual-machines/virtual-machines-linux-configure-lvm.md",
            "redirect_url": "/azure/virtual-machines/linux/configure-lvm",
            "redirect_document_id": false
        },
        {
            "source_path": "articles/virtual-machines/virtual-machines-linux-configure-raid.md",
            "redirect_url": "/azure/virtual-machines/linux/configure-raid",
            "redirect_document_id": false
        },
        {
            "source_path": "articles/virtual-machines/virtual-machines-linux-configure-sshd-on-azure-linux-vms.md",
            "redirect_url": "/azure/virtual-machines/linux/configure-sshd-on-azure-linux-vms",
            "redirect_document_id": false
        },
        {
            "source_path": "articles/virtual-machines/virtual-machines-linux-containers.md",
            "redirect_url": "/azure/virtual-machines/linux/containers",
            "redirect_document_id": false
        },
        {
            "source_path": "articles/virtual-machines/virtual-machines-linux-convert-unmanaged-to-managed-disks.md",
            "redirect_url": "/azure/virtual-machines/linux/convert-unmanaged-to-managed-disks",
            "redirect_document_id": false
        },
        {
            "source_path": "articles/virtual-machines/virtual-machines-linux-copy-files-to-linux-vm-using-scp.md",
            "redirect_url": "/azure/virtual-machines/linux/copy-files-to-linux-vm-using-scp",
            "redirect_document_id": false
        },
        {
            "source_path": "articles/virtual-machines/virtual-machines-linux-copy-vm.md",
            "redirect_url": "/azure/virtual-machines/linux/copy-vm",
            "redirect_document_id": false
        },
        {
            "source_path": "articles/virtual-machines/virtual-machines-linux-copy-vm-nodejs.md",
            "redirect_url": "/azure/virtual-machines/linux/copy-vm-nodejs",
            "redirect_document_id": false
        },
        {
            "source_path": "articles/virtual-machines/virtual-machines-linux-create-aad-work-id.md",
            "redirect_url": "/azure/virtual-machines/linux/create-aad-work-id",
            "redirect_document_id": false
        },
        {
            "source_path": "articles/virtual-machines/virtual-machines-linux-create-cli-complete-nodejs.md",
            "redirect_url": "/azure/virtual-machines/linux/create-cli-complete-nodejs",
            "redirect_document_id": false
        },
        {
            "source_path": "articles/virtual-machines/virtual-machines-linux-create-cli-complete.md",
            "redirect_url": "/azure/virtual-machines/linux/create-cli-complete",
            "redirect_document_id": false
        },
        {
            "source_path": "articles/virtual-machines/virtual-machines-linux-create-lamp-stack-nodejs.md",
            "redirect_url": "/azure/virtual-machines/linux/create-lamp-stack-nodejs",
            "redirect_document_id": false
        },
        {
            "source_path": "articles/virtual-machines/virtual-machines-linux-create-lamp-stack.md",
            "redirect_url": "/azure/virtual-machines/linux/create-lamp-stack",
            "redirect_document_id": false
        },
        {
            "source_path": "articles/virtual-machines/virtual-machines-linux-create-ssh-keys-detailed.md",
            "redirect_url": "/azure/virtual-machines/linux/create-ssh-keys-detailed",
            "redirect_document_id": false
        },
        {
            "source_path": "articles/virtual-machines/virtual-machines-linux-create-ssh-secured-vm-from-template.md",
            "redirect_url": "/azure/virtual-machines/linux/create-ssh-secured-vm-from-template",
            "redirect_document_id": false
        },
        {
            "source_path": "articles/virtual-machines/virtual-machines-linux-create-upload-centos.md",
            "redirect_url": "/azure/virtual-machines/linux/create-upload-centos",
            "redirect_document_id": false
        },
        {
            "source_path": "articles/virtual-machines/virtual-machines-linux-create-upload-generic.md",
            "redirect_url": "/azure/virtual-machines/linux/create-upload-generic",
            "redirect_document_id": false
        },
        {
            "source_path": "articles/virtual-machines/virtual-machines-linux-create-upload-ubuntu.md",
            "redirect_url": "/azure/virtual-machines/linux/create-upload-ubuntu",
            "redirect_document_id": false
        },
        {
            "source_path": "articles/virtual-machines/virtual-machines-linux-creation-choices-nodejs.md",
            "redirect_url": "/azure/virtual-machines/linux/creation-choices-nodejs",
            "redirect_document_id": false
        },
        {
            "source_path": "articles/virtual-machines/virtual-machines-linux-creation-choices.md",
            "redirect_url": "/azure/virtual-machines/linux/creation-choices",
            "redirect_document_id": false
        },
        {
            "source_path": "articles/virtual-machines/virtual-machines-linux-debian-create-upload-vhd.md",
            "redirect_url": "/azure/virtual-machines/linux/debian-create-upload-vhd",
            "redirect_document_id": false
        },
        {
            "source_path": "articles/virtual-machines/virtual-machines-linux-deis-cluster.md",
            "redirect_url": "/azure/virtual-machines/linux/deis-cluster",
            "redirect_document_id": false
        },
        {
            "source_path": "articles/virtual-machines/virtual-machines-linux-deploy-linux-vm-into-existing-vnet-using-cli-nodejs.md",
            "redirect_url": "/azure/virtual-machines/linux/deploy-linux-vm-into-existing-vnet-using-cli-nodejs",
            "redirect_document_id": false
        },
        {
            "source_path": "articles/virtual-machines/virtual-machines-linux-deploy-linux-vm-into-existing-vnet-using-cli.md",
            "redirect_url": "/azure/virtual-machines/linux/deploy-linux-vm-into-existing-vnet-using-cli",
            "redirect_document_id": false
        },
        {
            "source_path": "articles/virtual-machines/virtual-machines-linux-deploy-linux-vm-into-existing-vnet-using-portal.md",
            "redirect_url": "/azure/virtual-machines/linux/deploy-linux-vm-into-existing-vnet-using-portal",
            "redirect_document_id": false
        },
        {
            "source_path": "articles/virtual-machines/virtual-machines-linux-detach-disk.md",
            "redirect_url": "/azure/virtual-machines/linux/detach-disk",
            "redirect_document_id": false
        },
        {
            "source_path": "articles/virtual-machines/virtual-machines-linux-detailed-troubleshoot-ssh-connection.md",
            "redirect_url": "/azure/virtual-machines/linux/detailed-troubleshoot-ssh-connection",
            "redirect_document_id": false
        },
        {
            "source_path": "articles/virtual-machines/virtual-machines-linux-docker-compose-quickstart.md",
            "redirect_url": "/azure/virtual-machines/linux/docker-compose-quickstart",
            "redirect_document_id": false
        },
        {
            "source_path": "articles/virtual-machines/virtual-machines-linux-docker-machine.md",
            "redirect_url": "/azure/virtual-machines/linux/docker-machine",
            "redirect_document_id": false
        },
        {
            "source_path": "articles/virtual-machines/virtual-machines-linux-docker-registry-in-blob-storage.md",
            "redirect_url": "/azure/container-registry/",
            "redirect_document_id": false
        },
        {
            "source_path": "articles/virtual-machines/virtual-machines-linux-docker-swarm.md",
            "redirect_url": "/azure/container-service/container-service-docker-swarm",
            "redirect_document_id": false
        },
        {
            "source_path": "articles/virtual-machines/virtual-machines-linux-dockerextension-nodejs.md",
            "redirect_url": "/azure/virtual-machines/linux/dockerextension-nodejs",
            "redirect_document_id": false
        },
        {
            "source_path": "articles/virtual-machines/virtual-machines-linux-dockerextension.md",
            "redirect_url": "/azure/virtual-machines/linux/dockerextension",
            "redirect_document_id": false
        },
        {
            "source_path": "articles/virtual-machines/virtual-machines-linux-dotnet-core-1-landing.md",
            "redirect_url": "/azure/virtual-machines/linux/dotnet-core-1-landing",
            "redirect_document_id": false
        },
        {
            "source_path": "articles/virtual-machines/virtual-machines-linux-dotnet-core-2-architecture.md",
            "redirect_url": "/azure/virtual-machines/linux/dotnet-core-2-architecture",
            "redirect_document_id": false
        },
        {
            "source_path": "articles/virtual-machines/virtual-machines-linux-dotnet-core-3-access-security.md",
            "redirect_url": "/azure/virtual-machines/linux/dotnet-core-3-access-security",
            "redirect_document_id": false
        },
        {
            "source_path": "articles/virtual-machines/virtual-machines-linux-dotnet-core-4-availability-scale.md",
            "redirect_url": "/azure/virtual-machines/linux/dotnet-core-4-availability-scale",
            "redirect_document_id": false
        },
        {
            "source_path": "articles/virtual-machines/virtual-machines-linux-dotnet-core-5-app-deployment.md",
            "redirect_url": "/azure/virtual-machines/linux/dotnet-core-5-app-deployment",
            "redirect_document_id": false
        },
        {
            "source_path": "articles/virtual-machines/virtual-machines-linux-encrypt-disks-nodejs.md",
            "redirect_url": "/azure/virtual-machines/linux/encrypt-disks-nodejs",
            "redirect_document_id": false
        },
        {
            "source_path": "articles/virtual-machines/virtual-machines-linux-encrypt-disks.md",
            "redirect_url": "/azure/virtual-machines/linux/encrypt-disks",
            "redirect_document_id": false
        },
        {
            "source_path": "articles/virtual-machines/virtual-machines-linux-endorsed-distros.md",
            "redirect_url": "/azure/virtual-machines/linux/endorsed-distros",
            "redirect_document_id": false
        },
        {
            "source_path": "articles/virtual-machines/virtual-machines-linux-endpoints-in-resource-manager.md",
            "redirect_url": "/azure/virtual-machines/linux/endpoints-in-resource-manager",
            "redirect_document_id": false
        },
        {
            "source_path": "articles/virtual-machines/virtual-machines-linux-expand-disks-nodejs.md",
            "redirect_url": "/azure/virtual-machines/linux/expand-disks-nodejs",
            "redirect_document_id": false
        },
        {
            "source_path": "articles/virtual-machines/virtual-machines-linux-expand-disks.md",
            "redirect_url": "/azure/virtual-machines/linux/expand-disks",
            "redirect_document_id": false
        },
        {
            "source_path": "articles/virtual-machines/virtual-machines-linux-extensions-authoring-templates.md",
            "redirect_url": "/azure/virtual-machines/linux/extensions-authoring-templates",
            "redirect_document_id": false
        },
        {
            "source_path": "articles/virtual-machines/virtual-machines-linux-extensions-configuration-samples.md",
            "redirect_url": "/azure/virtual-machines/linux/extensions-configuration-samples",
            "redirect_document_id": false
        },
        {
            "source_path": "articles/virtual-machines/virtual-machines-linux-extensions-customscript.md",
            "redirect_url": "/azure/virtual-machines/linux/extensions-customscript",
            "redirect_document_id": false
        },
        {
            "source_path": "articles/virtual-machines/virtual-machines-linux-extensions-features.md",
            "redirect_url": "/azure/virtual-machines/linux/extensions-features",
            "redirect_document_id": false
        },
        {
            "source_path": "articles/virtual-machines/virtual-machines-linux-extensions-nwa.md",
            "redirect_url": "/azure/virtual-machines/linux/extensions-nwa",
            "redirect_document_id": false
        },
        {
            "source_path": "articles/virtual-machines/virtual-machines-linux-extensions-oms.md",
            "redirect_url": "/articles/virtual-machines/linux/extensions-oms.md",
            "redirect_document_id": false
        },
        {
            "source_path": "articles/virtual-machines/virtual-machines-linux-extensions-troubleshoot.md",
            "redirect_url": "/azure/virtual-machines/linux/extensions-troubleshoot",
            "redirect_document_id": false
        },
        {
            "source_path": "articles/virtual-machines/virtual-machines-linux-freebsd-pf-nat.md",
            "redirect_url": "/azure/virtual-machines/linux/freebsd-pf-nat",
            "redirect_document_id": false
        },
        {
            "source_path": "articles/virtual-machines/virtual-machines-linux-faq.md",
            "redirect_url": "/azure/virtual-machines/linux/faq",
            "redirect_document_id": false
        },
        {
            "source_path": "articles/virtual-machines/virtual-machines-linux-hpcpack-cluster-options.md",
            "redirect_url": "/azure/virtual-machines/linux/hpcpack-cluster-options",
            "redirect_document_id": false
        },
        {
            "source_path": "articles/virtual-machines/virtual-machines-linux-impactful-maintenance.md",
            "redirect_url": "/azure/virtual-machines/linux/impactful-maintenance",
            "redirect_document_id": false
        },
        {
            "source_path": "articles/virtual-machines/virtual-machines-linux-infrastructure-example.md",
            "redirect_url": "/azure/virtual-machines/linux/infrastructure-example",
            "redirect_document_id": false
        },
        {
            "source_path": "articles/virtual-machines/virtual-machines-linux-infrastructure-availability-sets-guidelines.md",
            "redirect_url": "/azure/virtual-machines/linux/infrastructure-availability-sets-guidelines",
            "redirect_document_id": false
        },
        {
            "source_path": "articles/virtual-machines/virtual-machines-linux-infrastructure-naming-guidelines.md",
            "redirect_url": "/azure/virtual-machines/linux/infrastructure-naming-guidelines",
            "redirect_document_id": false
        },
        {
            "source_path": "articles/virtual-machines/virtual-machines-linux-infrastructure-networking-guidelines.md",
            "redirect_url": "/azure/virtual-machines/linux/infrastructure-networking-guidelines",
            "redirect_document_id": false
        },
        {
            "source_path": "articles/virtual-machines/virtual-machines-linux-infrastructure-resource-groups-guidelines.md",
            "redirect_url": "/azure/virtual-machines/linux/infrastructure-resource-groups-guidelines",
            "redirect_document_id": false
        },
        {
            "source_path": "articles/virtual-machines/virtual-machines-linux-infrastructure-storage-solutions-guidelines.md",
            "redirect_url": "/azure/virtual-machines/linux/infrastructure-storage-solutions-guidelines",
            "redirect_document_id": false
        },
        {
            "source_path": "articles/virtual-machines/virtual-machines-linux-infrastructure-subscription-accounts-guidelines.md",
            "redirect_url": "/azure/virtual-machines/linux/infrastructure-subscription-accounts-guidelines",
            "redirect_document_id": false
        },
        {
            "source_path": "articles/virtual-machines/virtual-machines-linux-infrastructure-virtual-machine-guidelines.md",
            "redirect_url": "/azure/virtual-machines/linux/infrastructure-virtual-machine-guidelines",
            "redirect_document_id": false
        },
        {
            "source_path": "articles/virtual-machines/virtual-machines-linux-install-mongodb-nodejs.md",
            "redirect_url": "/azure/virtual-machines/linux/install-mongodb-nodejs",
            "redirect_document_id": false
        },
        {
            "source_path": "articles/virtual-machines/virtual-machines-linux-install-mongodb.md",
            "redirect_url": "/azure/virtual-machines/linux/install-mongodb",
            "redirect_document_id": false
        },
        {
            "source_path": "articles/virtual-machines/virtual-machines-linux-intro-on-azure.md",
            "redirect_url": "/azure/virtual-machines/linux/intro-on-azure",
            "redirect_document_id": false
        },
        {
            "source_path": "articles/virtual-machines/virtual-machines-linux-jupyter-notebook.md",
            "redirect_url": "/azure/virtual-machines/linux/jupyter-notebook",
            "redirect_document_id": false
        },
        {
            "source_path": "articles/virtual-machines/virtual-machines-linux-join-redhat-linux-vm-to-azure-active-directory-domain-service.md",
            "redirect_url": "/azure/virtual-machines/linux/join-redhat-linux-vm-to-azure-active-directory-domain-service",
            "redirect_document_id": false
        },
        {
            "source_path": "articles/virtual-machines/virtual-machines-linux-key-vault-setup-cli-nodejs.md",
            "redirect_url": "/azure/virtual-machines/linux/key-vault-setup-cli-nodejs",
            "redirect_document_id": false
        },
        {
            "source_path": "articles/virtual-machines/virtual-machines-linux-key-vault-setup.md",
            "redirect_url": "/azure/virtual-machines/linux/key-vault-setup",
            "redirect_document_id": false
        },
        {
            "source_path": "articles/virtual-machines/virtual-machines-linux-load-balance.md",
            "redirect_url": "/azure/load-balancer/load-balancer-overview",
            "redirect_document_id": false
        },
        {
            "source_path": "articles/virtual-machines/virtual-machines-linux-mac-create-ssh-keys.experimental.md",
            "redirect_url": "/azure/virtual-machines/linux/mac-create-ssh-keys.experimental",
            "redirect_document_id": false
        },
        {
            "source_path": "articles/virtual-machines/virtual-machines-linux-mac-disable-ssh-password-usage.md",
            "redirect_url": "/azure/virtual-machines/linux/mac-disable-ssh-password-usage",
            "redirect_document_id": false
        },
        {
            "source_path": "articles/virtual-machines/virtual-machines-linux-mac-create-ssh-keys.md",
            "redirect_url": "/azure/virtual-machines/linux/mac-create-ssh-keys",
            "redirect_document_id": false
        },
        {
            "source_path": "articles/virtual-machines/virtual-machines-linux-manage-availability.md",
            "redirect_url": "/azure/virtual-machines/linux/manage-availability",
            "redirect_document_id": false
        },
        {
            "source_path": "articles/virtual-machines/virtual-machines-linux-maintenance-in-place.md",
            "redirect_url": "/azure/virtual-machines/linux/maintenance-in-place",
            "redirect_document_id": false
        },
        {
            "source_path": "articles/virtual-machines/virtual-machines-linux-migration-classic-resource-manager-deep-dive.md",
            "redirect_url": "/azure/virtual-machines/linux/migration-classic-resource-manager-deep-dive",
            "redirect_document_id": false
        },
        {
            "source_path": "articles/virtual-machines/virtual-machines-linux-mount-azure-file-storage-on-linux-using-smb-nodejs.md",
            "redirect_url": "/azure/virtual-machines/linux/mount-azure-file-storage-on-linux-using-smb-nodejs",
            "redirect_document_id": false
        },
        {
            "source_path": "articles/virtual-machines/virtual-machines-linux-mount-azure-file-storage-on-linux-using-smb.md",
            "redirect_url": "/azure/virtual-machines/linux/mount-azure-file-storage-on-linux-using-smb",
            "redirect_document_id": false
        },
        {
            "source_path": "articles/virtual-machines/virtual-machines-linux-move-vm.md",
            "redirect_url": "/azure/virtual-machines/linux/move-vm",
            "redirect_document_id": false
        },
        {
            "source_path": "articles/virtual-machines/virtual-machines-linux-multiple-nics-nodejs.md",
            "redirect_url": "/azure/virtual-machines/linux/multiple-nics-nodejs",
            "redirect_document_id": false
        },
        {
            "source_path": "articles/virtual-machines/virtual-machines-linux-multiple-nics.md",
            "redirect_url": "/azure/virtual-machines/linux/multiple-nics",
            "redirect_document_id": false
        },
        {
            "source_path": "articles/virtual-machines/virtual-machines-linux-mysql-install.md",
            "redirect_url": "/azure/virtual-machines/linux/mysql-install",
            "redirect_document_id": false
        },
        {
            "source_path": "articles/virtual-machines/virtual-machines-linux-n-series-driver-setup.md",
            "redirect_url": "/azure/virtual-machines/linux/n-series-driver-setup",
            "redirect_document_id": false
        },
        {
            "source_path": "articles/virtual-machines/virtual-machines-linux-nsg-quickstart-nodejs.md",
            "redirect_url": "/azure/virtual-machines/linux/nsg-quickstart-nodejs",
            "redirect_document_id": false
        },
        {
            "source_path": "articles/virtual-machines/virtual-machines-linux-nsg-quickstart.md",
            "redirect_url": "/azure/virtual-machines/linux/nsg-quickstart",
            "redirect_document_id": false
        },
        {
            "source_path": "articles/virtual-machines/virtual-machines-linux-opensource-links.md",
            "redirect_url": "/azure/virtual-machines/linux/opensource-links",
            "redirect_document_id": false
        },
        {
            "source_path": "articles/virtual-machines/virtual-machines-linux-optimization.md",
            "redirect_url": "/azure/virtual-machines/linux/optimization",
            "redirect_document_id": false
        },
        {
            "source_path": "articles/virtual-machines/virtual-machines-linux-oracle-create-upload-vhd.md",
            "redirect_url": "/azure/virtual-machines/linux/oracle-create-upload-vhd",
            "redirect_document_id": false
        },
        {
            "source_path": "articles/virtual-machines/virtual-machines-linux-planned-maintenance-schedule.md",
            "redirect_url": "/azure/virtual-machines/linux/planned-maintenance-schedule",
            "redirect_document_id": false
        },
        {
            "source_path": "articles/virtual-machines/virtual-machines-linux-planned-maintenance.md",
            "redirect_url": "/azure/virtual-machines/linux/planned-maintenance",
            "redirect_document_id": false
        },
        {
            "source_path": "articles/virtual-machines/virtual-machines-linux-portal-create-fqdn.md",
            "redirect_url": "/azure/virtual-machines/linux/portal-create-fqdn",
            "redirect_document_id": false
        },
        {
            "source_path": "articles/virtual-machines/virtual-machines-linux-policy.md",
            "redirect_url": "/azure/virtual-machines/linux/policy",
            "redirect_document_id": false
        },
        {
            "source_path": "articles/virtual-machines/virtual-machines-linux-postgresql-install.md",
            "redirect_url": "/azure/virtual-machines/linux/postgresql-install",
            "redirect_document_id": false
        },
        {
            "source_path": "articles/virtual-machines/virtual-machines-linux-powershell-samples.md",
            "redirect_url": "/azure/virtual-machines/linux/powershell-samples",
            "redirect_document_id": false
        },
        {
            "source_path": "articles/virtual-machines/virtual-machines-linux-prepare-oracle.md",
            "redirect_url": "/azure/virtual-machines/virtual-machines-linux-oracle-create-upload-vhd",
            "redirect_document_id": false
        },
        {
            "source_path": "articles/virtual-machines/virtual-machines-linux-python-django-web-app.md",
            "redirect_url": "/azure/virtual-machines/linux/python-django-web-app",
            "redirect_document_id": false
        },
        {
            "source_path": "articles/virtual-machines/virtual-machines-linux-quick-create-cli-nodejs.md",
            "redirect_url": "/azure/virtual-machines/linux/quick-create-cli-nodejs",
            "redirect_document_id": false
        },
        {
            "source_path": "articles/virtual-machines/virtual-machines-linux-quick-create-cli.md",
            "redirect_url": "/azure/virtual-machines/linux/quick-create-cli",
            "redirect_document_id": false
        },
        {
            "source_path": "articles/virtual-machines/virtual-machines-linux-quick-create-portal.md",
            "redirect_url": "/azure/virtual-machines/linux/quick-create-portal",
            "redirect_document_id": false
        },
        {
            "source_path": "articles/virtual-machines/virtual-machines-linux-quick-create-powershell.md",
            "redirect_url": "/azure/virtual-machines/linux/quick-create-powershell",
            "redirect_document_id": false
        },
        {
            "source_path": "articles/virtual-machines/virtual-machines-linux-redeploy-to-new-node.md",
            "redirect_url": "/azure/virtual-machines/linux/redeploy-to-new-node",
            "redirect_document_id": false
        },
        {
            "source_path": "articles/virtual-machines/virtual-machines-linux-redhat-create-upload-vhd.md",
            "redirect_url": "/azure/virtual-machines/linux/redhat-create-upload-vhd",
            "redirect_document_id": false
        },
        {
            "source_path": "articles/virtual-machines/virtual-machines-linux-regions-and-availability.md",
            "redirect_url": "/azure/virtual-machines/linux/regions-and-availability",
            "redirect_document_id": false
        },
        {
            "source_path": "articles/virtual-machines/virtual-machines-linux-restart-resize-error-troubleshooting.md",
            "redirect_url": "/azure/virtual-machines/linux/restart-resize-error-troubleshooting",
            "redirect_document_id": false
        },
        {
            "source_path": "articles/virtual-machines/virtual-machines-linux-sap-cal-s4h.md",
            "redirect_url": "/azure/virtual-machines/workloads/sap/cal-s4h",
            "redirect_document_id": false
        },
        {
            "source_path": "articles/virtual-machines/virtual-machines-linux-sap-dbms-guide.md",
            "redirect_url": "/azure/virtual-machines/workloads/sap/dbms-guide",
            "redirect_document_id": false
        },
        {
            "source_path": "articles/virtual-machines/virtual-machines-linux-sap-deployment-guide.md",
            "redirect_url": "/azure/virtual-machines/workloads/sap/deployment-guide",
            "redirect_document_id": false
        },
        {
            "source_path": "articles/virtual-machines/virtual-machines-linux-sap-get-started.md",
            "redirect_url": "/azure/virtual-machines/workloads/sap/get-started",
            "redirect_document_id": false
        },
        {
            "source_path": "articles/virtual-machines/virtual-machines-linux-sap-hana-get-started.md",
            "redirect_url": "/azure/virtual-machines/workloads/sap/hana-get-started",
            "redirect_document_id": false
        },
        {
            "source_path": "articles/virtual-machines/virtual-machines-linux-sap-on-suse-quickstart.md",
            "redirect_url": "/azure/virtual-machines/workloads/sap/suse-quickstart",
            "redirect_document_id": false
        },
        {
            "source_path": "articles/virtual-machines/virtual-machines-linux-sap-planning-guide.md",
            "redirect_url": "/azure/virtual-machines/workloads/sap/planning-guide",
            "redirect_document_id": false
        },
        {
            "source_path": "articles/virtual-machines/virtual-machines-linux-sizes-compute.md",
            "redirect_url": "/azure/virtual-machines/linux/sizes-compute",
            "redirect_document_id": false
        },
        {
            "source_path": "articles/virtual-machines/virtual-machines-linux-sizes-general.md",
            "redirect_url": "/azure/virtual-machines/linux/sizes-general",
            "redirect_document_id": false
        },
        {
            "source_path": "articles/virtual-machines/virtual-machines-linux-sizes-gpu.md",
            "redirect_url": "/azure/virtual-machines/linux/sizes-gpu",
            "redirect_document_id": false
        },
        {
            "source_path": "articles/virtual-machines/virtual-machines-linux-sizes-hpc.md",
            "redirect_url": "/azure/virtual-machines/linux/sizes-hpc",
            "redirect_document_id": false
        },
        {
            "source_path": "articles/virtual-machines/virtual-machines-linux-sizes-memory.md",
            "redirect_url": "/azure/virtual-machines/linux/sizes-memory",
            "redirect_document_id": false
        },
        {
            "source_path": "articles/virtual-machines/virtual-machines-linux-sizes-storage.md",
            "redirect_url": "/azure/virtual-machines/linux/sizes-storage",
            "redirect_document_id": false
        },
        {
            "source_path": "articles/virtual-machines/virtual-machines-linux-sizes.md",
            "redirect_url": "/azure/virtual-machines/linux/sizes",
            "redirect_document_id": false
        },
        {
            "source_path": "articles/virtual-machines/virtual-machines-linux-ssh-from-windows.md",
            "redirect_url": "/azure/virtual-machines/linux/ssh-from-windows",
            "redirect_document_id": false
        },
        {
            "source_path": "articles/virtual-machines/virtual-machines-linux-static-dns-name-resolution-for-linux-on-azure-nodejs.md",
            "redirect_url": "/azure/virtual-machines/linux/static-dns-name-resolution-for-linux-on-azure-nodejs",
            "redirect_document_id": false
        },
        {
            "source_path": "articles/virtual-machines/virtual-machines-linux-static-dns-name-resolution-for-linux-on-azure.md",
            "redirect_url": "/azure/virtual-machines/linux/static-dns-name-resolution-for-linux-on-azure",
            "redirect_document_id": false
        },
        {
            "source_path": "articles/virtual-machines/virtual-machines-linux-suse-create-upload-vhd.md",
            "redirect_url": "/azure/virtual-machines/linux/suse-create-upload-vhd",
            "redirect_document_id": false
        },
        {
            "source_path": "articles/virtual-machines/virtual-machines-linux-tag-nodejs.md",
            "redirect_url": "/azure/virtual-machines/linux/tag-nodejs",
            "redirect_document_id": false
        },
        {
            "source_path": "articles/virtual-machines/virtual-machines-linux-tag.md",
            "redirect_url": "/azure/virtual-machines/linux/tag",
            "redirect_document_id": false
        },
        {
            "source_path": "articles/virtual-machines/virtual-machines-linux-troubleshoot-app-connection.md",
            "redirect_url": "/azure/virtual-machines/linux/troubleshoot-app-connection",
            "redirect_document_id": false
        },
        {
            "source_path": "articles/virtual-machines/virtual-machines-linux-troubleshoot-deployment-new-vm.md",
            "redirect_url": "/azure/virtual-machines/linux/troubleshoot-deployment-new-vm",
            "redirect_document_id": false
        },
        {
            "source_path": "articles/virtual-machines/virtual-machines-linux-troubleshoot-recovery-disks-nodejs.md",
            "redirect_url": "/azure/virtual-machines/linux/troubleshoot-recovery-disks-nodejs",
            "redirect_document_id": false
        },
        {
            "source_path": "articles/virtual-machines/virtual-machines-linux-troubleshoot-recovery-disks-portal.md",
            "redirect_url": "/azure/virtual-machines/linux/troubleshoot-recovery-disks-portal",
            "redirect_document_id": false
        },
        {
            "source_path": "articles/virtual-machines/virtual-machines-linux-troubleshoot-recovery-disks.md",
            "redirect_url": "/azure/virtual-machines/linux/troubleshoot-recovery-disks",
            "redirect_document_id": false
        },
        {
            "source_path": "articles/virtual-machines/virtual-machines-linux-troubleshoot-ssh-connection.md",
            "redirect_url": "/azure/virtual-machines/linux/troubleshoot-ssh-connection",
            "redirect_document_id": false
        },
        {
            "source_path": "articles/virtual-machines/virtual-machines-linux-tutorial-load-balance-nodejs.md",
            "redirect_url": "/azure/virtual-machines/linux/tutorial-load-balance-nodejs",
            "redirect_document_id": false
        },
        {
            "source_path": "articles/virtual-machines/virtual-machines-linux-tutorial-manage-vm.md",
            "redirect_url": "/azure/virtual-machines/linux/tutorial-manage-vm",
            "redirect_document_id": false
        },
        {
            "source_path": "articles/virtual-machines/virtual-machines-linux-unique-vm-id.md",
            "redirect_url": "/azure/virtual-machines/linux/unique-vm-id",
            "redirect_document_id": false
        },
        {
            "source_path": "articles/virtual-machines/virtual-machines-linux-update-agent.md",
            "redirect_url": "/azure/virtual-machines/linux/update-agent",
            "redirect_document_id": false
        },
        {
            "source_path": "articles/virtual-machines/virtual-machines-linux-update-infrastructure-redhat.md",
            "redirect_url": "/azure/virtual-machines/linux/update-infrastructure-redhat",
            "redirect_document_id": false
        },
        {
            "source_path": "articles/virtual-machines/virtual-machines-linux-upload-vhd-nodejs.md",
            "redirect_url": "/azure/virtual-machines/linux/upload-vhd-nodejs",
            "redirect_document_id": false
        },
        {
            "source_path": "articles/virtual-machines/virtual-machines-linux-upload-vhd.md",
            "redirect_url": "/azure/virtual-machines/linux/upload-vhd",
            "redirect_document_id": false
        },
        {
            "source_path": "articles/virtual-machines/virtual-machines-linux-use-remote-desktop.md",
            "redirect_url": "/azure/virtual-machines/linux/use-remote-desktop",
            "redirect_document_id": false
        },
        {
            "source_path": "articles/virtual-machines/virtual-machines-linux-use-root-privileges.md",
            "redirect_url": "/azure/virtual-machines/linux/use-root-privileges",
            "redirect_document_id": false
        },
        {
            "source_path": "articles/virtual-machines/virtual-machines-linux-usernames.md",
            "redirect_url": "/azure/virtual-machines/linux/usernames",
            "redirect_document_id": false
        },
        {
            "source_path": "articles/virtual-machines/virtual-machines-linux-using-cloud-init-nodejs.md",
            "redirect_url": "/azure/virtual-machines/linux/using-cloud-init-nodejs",
            "redirect_document_id": false
        },
        {
            "source_path": "articles/virtual-machines/virtual-machines-linux-using-cloud-init.md",
            "redirect_url": "/azure/virtual-machines/linux/using-cloud-init",
            "redirect_document_id": false
        },
        {
            "source_path": "articles/virtual-machines/virtual-machines-linux-using-vmaccess-extension-nodejs.md",
            "redirect_url": "/azure/virtual-machines/linux/using-vmaccess-extension-nodejs",
            "redirect_document_id": false
        },
        {
            "source_path": "articles/virtual-machines/virtual-machines-linux-using-vmaccess-extension.md",
            "redirect_url": "/azure/virtual-machines/linux/using-vmaccess-extension",
            "redirect_document_id": false
        },
        {
            "source_path": "articles/virtual-machines/virtual-machines-linux-vertical-scaling-automation.md",
            "redirect_url": "/azure/virtual-machines/linux/vertical-scaling-automation",
            "redirect_document_id": false
        },
        {
            "source_path": "articles/virtual-machines/virtual-machines-linux-vm-monitoring.md",
            "redirect_url": "/azure/virtual-machines/linux/vm-monitoring",
            "redirect_document_id": false
        },
        {
            "source_path": "articles/virtual-machines/virtual-machines-windows-a8-a9-a10-a11-specs.md",
            "redirect_url": "/azure/virtual-machines/windows/a8-a9-a10-a11-specs",
            "redirect_document_id": false
        },
        {
            "source_path": "articles/virtual-machines/virtual-machines-windows-about-disks-vhds.md",
            "redirect_url": "/azure/storage/storage-about-disks-and-vhds-windows",
            "redirect_document_id": false
        },
        {
            "source_path": "articles/virtual-machines/virtual-machines-windows-about.md",
            "redirect_url": "/azure/virtual-machines/windows/overview",
            "redirect_document_id": false
        },
        {
            "source_path": "articles/virtual-machines/virtual-machines-windows-acu.md",
            "redirect_url": "/azure/virtual-machines/windows/acu",
            "redirect_document_id": false
        },
        {
            "source_path": "articles/virtual-machines/virtual-machines-windows-allocation-failure.md",
            "redirect_url": "/azure/virtual-machines/windows/allocation-failure",
            "redirect_document_id": false
        },
        {
            "source_path": "articles/virtual-machines/virtual-machines-windows-app-frameworks.md",
            "redirect_url": "/azure/virtual-machines/windows/app-frameworks",
            "redirect_document_id": false
        },
        {
            "source_path": "articles/virtual-machines/virtual-machines-windows-attach-disk-portal.md",
            "redirect_url": "/azure/virtual-machines/windows/attach-disk-portal",
            "redirect_document_id": false
        },
        {
            "source_path": "articles/virtual-machines/virtual-machines-windows-attach-disk-ps.md",
            "redirect_url": "/azure/virtual-machines/windows/attach-disk-ps",
            "redirect_document_id": false
        },
        {
            "source_path": "articles/virtual-machines/virtual-machines-windows-aws-to-azure.md",
            "redirect_url": "/azure/virtual-machines/windows/aws-to-azure",
            "redirect_document_id": false
        },
        {
            "source_path": "articles/virtual-machines/virtual-machines-windows-capture-image-resource.md",
            "redirect_url": "/azure/virtual-machines/windows/capture-image-resource",
            "redirect_document_id": false
        },
        {
            "source_path": "articles/virtual-machines/virtual-machines-windows-capture-image.md",
            "redirect_url": "/azure/virtual-machines/windows/capture-image",
            "redirect_document_id": false
        },
        {
            "source_path": "articles/virtual-machines/virtual-machines-windows-change-availability-set.md",
            "redirect_url": "/azure/virtual-machines/windows/change-availability-set",
            "redirect_document_id": false
        },
        {
            "source_path": "articles/virtual-machines/virtual-machines-windows-change-drive-letter.md",
            "redirect_url": "/azure/virtual-machines/windows/change-drive-letter",
            "redirect_document_id": false
        },
        {
            "source_path": "articles/virtual-machines/virtual-machines-windows-chef-automation.md",
            "redirect_url": "/azure/virtual-machines/windows/chef-automation",
            "redirect_document_id": false
        },
        {
            "source_path": "articles/virtual-machines/virtual-machines-windows-classic-about-images.md",
            "redirect_url": "/azure/virtual-machines/windows/classic/about-images",
            "redirect_document_id": false
        },
        {
            "source_path": "articles/virtual-machines/virtual-machines-windows-classic-agents-and-extensions.md",
            "redirect_url": "/azure/virtual-machines/windows/classic/agents-and-extensions",
            "redirect_document_id": false
        },
        {
            "source_path": "articles/virtual-machines/virtual-machines-windows-classic-attach-disk.md",
            "redirect_url": "/azure/virtual-machines/windows/classic/attach-disk",
            "redirect_document_id": false
        },
        {
            "source_path": "articles/virtual-machines/virtual-machines-windows-classic-capture-image.md",
            "redirect_url": "/azure/virtual-machines/windows/classic/capture-image",
            "redirect_document_id": false
        },
        {
            "source_path": "articles/virtual-machines/virtual-machines-windows-classic-configure-availability.md",
            "redirect_url": "/azure/virtual-machines/windows/classic/configure-availability",
            "redirect_document_id": false
        },
        {
            "source_path": "articles/virtual-machines/virtual-machines-windows-classic-configure-oracle-data-guard.md",
            "redirect_url": "/azure/virtual-machines/windows/classic/configure-oracle-data-guard",
            "redirect_document_id": false
        },
        {
            "source_path": "articles/virtual-machines/virtual-machines-windows-classic-configure-oracle-goldengate.md",
            "redirect_url": "/azure/virtual-machines/windows/classic/configure-oracle-goldengate",
            "redirect_document_id": false
        },
        {
            "source_path": "articles/virtual-machines/virtual-machines-windows-classic-connect-logon.md",
            "redirect_url": "/azure/virtual-machines/windows/classic/connect-logon",
            "redirect_document_id": false
        },
        {
            "source_path": "articles/virtual-machines/virtual-machines-windows-classic-connect-vms.md",
            "redirect_url": "/azure/virtual-machines/windows/classic/connect-vms",
            "redirect_document_id": false
        },
        {
            "source_path": "articles/virtual-machines/virtual-machines-windows-classic-create-powershell.md",
            "redirect_url": "/azure/virtual-machines/windows/classic/create-powershell",
            "redirect_document_id": false
        },
        {
            "source_path": "articles/virtual-machines/virtual-machines-windows-classic-createportal.md",
            "redirect_url": "/azure/virtual-machines/windows/classic/createportal",
            "redirect_document_id": false
        },
        {
            "source_path": "articles/virtual-machines/virtual-machines-windows-classic-createupload-vhd.md",
            "redirect_url": "/azure/virtual-machines/windows/classic/createupload-vhd",
            "redirect_document_id": false
        },
        {
            "source_path": "articles/virtual-machines/virtual-machines-windows-classic-detach-disk.md",
            "redirect_url": "/azure/virtual-machines/windows/classic/detach-disk",
            "redirect_document_id": false
        },
        {
            "source_path": "articles/virtual-machines/virtual-machines-windows-classic-extensions-customscript.md",
            "redirect_url": "/azure/virtual-machines/windows/classic/extensions-customscript",
            "redirect_document_id": false
        },
        {
            "source_path": "articles/virtual-machines/virtual-machines-windows-classic-faq.md",
            "redirect_url": "/azure/virtual-machines/windows/classic/faq",
            "redirect_document_id": false
        },
        {
            "source_path": "articles/virtual-machines/virtual-machines-windows-classic-hpcpack-cluster-node-autogrowshrink.md",
            "redirect_url": "/azure/virtual-machines/windows/classic/hpcpack-cluster-node-autogrowshrink",
            "redirect_document_id": false
        },
        {
            "source_path": "articles/virtual-machines/virtual-machines-windows-classic-hpcpack-cluster-node-burst.md",
            "redirect_url": "/azure/virtual-machines/windows/classic/hpcpack-cluster-node-burst",
            "redirect_document_id": false
        },
        {
            "source_path": "articles/virtual-machines/virtual-machines-windows-classic-hpcpack-cluster-node-manage.md",
            "redirect_url": "/azure/virtual-machines/windows/classic/hpcpack-cluster-node-manage",
            "redirect_document_id": false
        },
        {
            "source_path": "articles/virtual-machines/virtual-machines-windows-classic-hpcpack-cluster-powershell-script.md",
            "redirect_url": "/azure/virtual-machines/windows/classic/hpcpack-cluster-powershell-script",
            "redirect_document_id": false
        },
        {
            "source_path": "articles/virtual-machines/virtual-machines-windows-classic-hpcpack-rdma-cluster.md",
            "redirect_url": "/azure/virtual-machines/windows/classic/hpcpack-rdma-cluster",
            "redirect_document_id": false
        },
        {
            "source_path": "articles/virtual-machines/virtual-machines-windows-classic-inject-custom-data.md",
            "redirect_url": "/azure/virtual-machines/windows/classic/inject-custom-data",
            "redirect_document_id": false
        },
        {
            "source_path": "articles/virtual-machines/virtual-machines-windows-classic-install-mongodb.md",
            "redirect_url": "/azure/virtual-machines/windows/classic/install-mongodb",
            "redirect_document_id": false
        },
        {
            "source_path": "articles/virtual-machines/virtual-machines-windows-classic-install-symantec.md",
            "redirect_url": "/azure/virtual-machines/windows/classic/install-symantec",
            "redirect_document_id": false
        },
        {
            "source_path": "articles/virtual-machines/virtual-machines-windows-classic-install-trend.md",
            "redirect_url": "/azure/virtual-machines/windows/classic/install-trend",
            "redirect_document_id": false
        },
        {
            "source_path": "articles/virtual-machines/virtual-machines-windows-classic-java-run-compute-intensive-task.md",
            "redirect_url": "/azure/virtual-machines/windows/classic/java-run-compute-intensive-task",
            "redirect_document_id": false
        },
        {
            "source_path": "articles/virtual-machines/virtual-machines-windows-classic-java-run-tomcat-app-server.md",
            "redirect_url": "/azure/virtual-machines/windows/classic/java-run-tomcat-app-server",
            "redirect_document_id": false
        },
        {
            "source_path": "articles/virtual-machines/virtual-machines-windows-classic-manage-extensions.md",
            "redirect_url": "/azure/virtual-machines/windows/classic/manage-extensions",
            "redirect_document_id": false
        },
        {
            "source_path": "articles/virtual-machines/virtual-machines-windows-classic-manage-psh.md",
            "redirect_url": "/azure/virtual-machines/windows/classic/manage-psh",
            "redirect_document_id": false
        },
        {
            "source_path": "articles/virtual-machines/virtual-machines-windows-classic-manage-visual-studio.md",
            "redirect_url": "/azure/virtual-machines/windows/classic/manage-visual-studio",
            "redirect_document_id": false
        },
        {
            "source_path": "articles/virtual-machines/virtual-machines-windows-classic-oracle-considerations.md",
            "redirect_url": "/azure/virtual-machines/windows/classic/oracle-considerations",
            "redirect_document_id": false
        },
        {
            "source_path": "articles/virtual-machines/virtual-machines-windows-classic-oracle-images.md",
            "redirect_url": "/azure/virtual-machines/windows/classic/oracle-images",
            "redirect_document_id": false
        },
        {
            "source_path": "articles/virtual-machines/virtual-machines-windows-classic-portal-sql-alwayson-availability-groups.md",
            "redirect_url": "/azure/virtual-machines/windows/classic/portal-sql-alwayson-availability-groups",
            "redirect_document_id": false
        },
        {
            "source_path": "articles/virtual-machines/virtual-machines-windows-classic-ps-sql-bi.md",
            "redirect_url": "/azure/virtual-machines/windows/sqlclassic/virtual-machines-windows-classic-ps-sql-bi",
            "redirect_document_id": false
        },
        {
            "source_path": "articles/virtual-machines/virtual-machines-windows-classic-ps-sql-alwayson-availability-groups.md",
            "redirect_url": "/azure/virtual-machines/windows/classic/ps-sql-alwayson-availability-groups",
            "redirect_document_id": false
        },
        {
            "source_path": "articles/virtual-machines/virtual-machines-windows-classic-ps-sql-create.md",
            "redirect_url": "/azure/virtual-machines/windows/classic/ps-sql-create",
            "redirect_document_id": false
        },
        {
            "source_path": "articles/virtual-machines/virtual-machines-windows-classic-ps-sql-ext-listener.md",
            "redirect_url": "/azure/virtual-machines/windows/classic/ps-sql-ext-listener",
            "redirect_document_id": false
        },
        {
            "source_path": "articles/virtual-machines/virtual-machines-windows-classic-ps-sql-int-listener.md",
            "redirect_url": "/azure/virtual-machines/windows/classic/ps-sql-int-listener",
            "redirect_document_id": false
        },
        {
            "source_path": "articles/virtual-machines/virtual-machines-windows-classic-ps-sql-keyvault.md",
            "redirect_url": "/azure/virtual-machines/windows/classic/ps-sql-keyvault",
            "redirect_document_id": false
        },
        {
            "source_path": "articles/virtual-machines/virtual-machines-windows-classic-ps-sql-report.md",
            "redirect_url": "/azure/virtual-machines/windows/classic/ps-sql-report",
            "redirect_document_id": false
        },
        {
            "source_path": "articles/virtual-machines/virtual-machines-windows-classic-python-django-web-app.md",
            "redirect_url": "/azure/virtual-machines/windows/classic/python-django-web-app",
            "redirect_document_id": false
        },
        {
            "source_path": "articles/virtual-machines/virtual-machines-windows-classic-reset-rdp.md",
            "redirect_url": "/azure/virtual-machines/windows/classic/reset-rdp",
            "redirect_document_id": false
        },
        {
            "source_path": "articles/virtual-machines/virtual-machines-windows-classic-resize-vm.md",
            "redirect_url": "/azure/virtual-machines/windows/classic/resize-vm",
            "redirect_document_id": false
        },
        {
            "source_path": "articles/virtual-machines/virtual-machines-windows-classic-sap-get-started.md",
            "redirect_url": "/azure/virtual-machines/workloads/sap/get-started",
            "redirect_document_id": false
        },
        {
            "source_path": "articles/virtual-machines/virtual-machines-windows-classic-setup-endpoints.md",
            "redirect_url": "/azure/virtual-machines/windows/classic/setup-endpoints",
            "redirect_document_id": false
        },
        {
            "source_path": "articles/virtual-machines/virtual-machines-windows-classic-sql-automated-backup.md",
            "redirect_url": "/azure/virtual-machines/windows/classic/sql-automated-backup",
            "redirect_document_id": false
        },
        {
            "source_path": "articles/virtual-machines/virtual-machines-windows-classic-sql-connect.md",
            "redirect_url": "/azure/virtual-machines/windows/classic/sql-connect",
            "redirect_document_id": false
        },
        {
            "source_path": "articles/virtual-machines/virtual-machines-windows-classic-sql-automated-patching.md",
            "redirect_url": "/azure/virtual-machines/windows/classic/sql-automated-patching",
            "redirect_document_id": false
        },
        {
            "source_path": "articles/virtual-machines/virtual-machines-windows-classic-sql-onprem-availability.md",
            "redirect_url": "/azure/virtual-machines/windows/classic/sql-onprem-availability",
            "redirect_document_id": false
        },
        {
            "source_path": "articles/virtual-machines/virtual-machines-windows-classic-sql-server-agent-extension.md",
            "redirect_url": "/azure/virtual-machines/windows/classic/sql-server-agent-extension",
            "redirect_document_id": false
        },
        {
            "source_path": "articles/virtual-machines/virtual-machines-windows-classic-sql-server-premium-storage.md",
            "redirect_url": "/azure/virtual-machines/windows/classic/sql-server-premium-storage",
            "redirect_document_id": false
        },
        {
            "source_path": "articles/virtual-machines/virtual-machines-windows-classic-sql-server-reportviewer.md",
            "redirect_url": "/azure/virtual-machines/windows/classic/sql-server-reportviewer",
            "redirect_document_id": false
        },
        {
            "source_path": "articles/virtual-machines/virtual-machines-windows-classic-troubleshoot-deployment-new-vm.md",
            "redirect_url": "/azure/virtual-machines/windows/classic/troubleshoot-deployment-new-vm",
            "redirect_document_id": false
        },
        {
            "source_path": "articles/virtual-machines/virtual-machines-windows-classic-tutorial.md",
            "redirect_url": "/azure/virtual-machines/windows/classic/tutorial",
            "redirect_document_id": false
        },
        {
            "source_path": "articles/virtual-machines/virtual-machines-windows-classic-web-app-visual-studio.md",
            "redirect_url": "/azure/virtual-machines/windows/classic/web-app-visual-studio",
            "redirect_document_id": false
        },
        {
            "source_path": "articles/virtual-machines/virtual-machines-windows-cli-deploy-templates.md",
            "redirect_url": "/azure/virtual-machines/windows/cli-deploy-templates",
            "redirect_document_id": false
        },
        {
            "source_path": "articles/virtual-machines/virtual-machines-windows-cli-options.md",
            "redirect_url": "/azure/virtual-machines/windows/cli-options",
            "redirect_document_id": false
        },
        {
            "source_path": "articles/virtual-machines/virtual-machines-windows-cli-manage.md",
            "redirect_url": "/azure/virtual-machines/windows/cli-manage",
            "redirect_document_id": false
        },
        {
            "source_path": "articles/virtual-machines/virtual-machines-windows-cli-ps-findimage.md",
            "redirect_url": "/azure/virtual-machines/windows/cli-ps-findimage",
            "redirect_document_id": false
        },
        {
            "source_path": "articles/virtual-machines/virtual-machines-windows-cli-samples.md",
            "redirect_url": "/azure/virtual-machines/windows/cli-samples",
            "redirect_document_id": false
        },
        {
            "source_path": "articles/virtual-machines/virtual-machines-windows-client-images.md",
            "redirect_url": "/azure/virtual-machines/windows/client-images",
            "redirect_document_id": false
        },
        {
            "source_path": "articles/virtual-machines/virtual-machines-windows-compute-benchmark-scores.md",
            "redirect_url": "/azure/virtual-machines/windows/compute-benchmark-scores",
            "redirect_document_id": false
        },
        {
            "source_path": "articles/virtual-machines/virtual-machines-windows-connect-logon.md",
            "redirect_url": "/azure/virtual-machines/windows/connect-logon",
            "redirect_document_id": false
        },
        {
            "source_path": "articles/virtual-machines/virtual-machines-windows-convert-unmanaged-to-managed-disks.md",
            "redirect_url": "/azure/virtual-machines/windows/convert-unmanaged-to-managed-disks",
            "redirect_document_id": false
        },
        {
            "source_path": "articles/virtual-machines/virtual-machines-windows-containers.md",
            "redirect_url": "/azure/virtual-machines/windows/containers",
            "redirect_document_id": false
        },
        {
            "source_path": "articles/virtual-machines/virtual-machines-windows-create-aad-work-id.md",
            "redirect_url": "/azure/virtual-machines/windows/create-aad-work-id",
            "redirect_document_id": false
        },
        {
            "source_path": "articles/virtual-machines/virtual-machines-windows-create-availability-set.md",
            "redirect_url": "/azure/virtual-machines/windows/create-availability-set",
            "redirect_document_id": false
        },
        {
            "source_path": "articles/virtual-machines/virtual-machines-windows-create-managed-disk-ps.md",
            "redirect_url": "/azure/virtual-machines/windows/create-managed-disk-ps",
            "redirect_document_id": false
        },
        {
            "source_path": "articles/virtual-machines/virtual-machines-windows-create-vm-generalized-managed.md",
            "redirect_url": "/azure/virtual-machines/windows/create-vm-generalized-managed",
            "redirect_document_id": false
        },
        {
            "source_path": "articles/virtual-machines/virtual-machines-windows-create-vm-generalized.md",
            "redirect_url": "/azure/virtual-machines/windows/create-vm-generalized",
            "redirect_document_id": false
        },
        {
            "source_path": "articles/virtual-machines/virtual-machines-windows-create-vm-specialized.md",
            "redirect_url": "/azure/virtual-machines/windows/create-vm-specialized",
            "redirect_document_id": false
        },
        {
            "source_path": "articles/virtual-machines/virtual-machines-windows-creation-choices.md",
            "redirect_url": "/azure/virtual-machines/windows/creation-choices",
            "redirect_document_id": false
        },
        {
            "source_path": "articles/virtual-machines/virtual-machines-windows-csharp-manage.md",
            "redirect_url": "/azure/virtual-machines/windows/csharp",
            "redirect_document_id": false
        },
        {
            "source_path": "articles/virtual-machines/virtual-machines-windows-csharp-template.md",
            "redirect_url": "/azure/virtual-machines/windows/csharp-template",
            "redirect_document_id": false
        },
        {
            "source_path": "articles/virtual-machines/virtual-machines-windows-csharp.md",
            "redirect_url": "/azure/virtual-machines/windows/csharp",
            "redirect_document_id": false
        },
        {
            "source_path": "articles/virtual-machines/virtual-machines-windows-detach-disk.md",
            "redirect_url": "/azure/virtual-machines/windows/detach-disk",
            "redirect_document_id": false
        },
        {
            "source_path": "articles/virtual-machines/virtual-machines-windows-detailed-troubleshoot-rdp.md",
            "redirect_url": "/azure/virtual-machines/windows/detailed-troubleshoot-rdp",
            "redirect_document_id": false
        },
        {
            "source_path": "articles/virtual-machines/virtual-machines-windows-dotnet-core-1-landing.md",
            "redirect_url": "/azure/virtual-machines/windows/dotnet-core-1-landing",
            "redirect_document_id": false
        },
        {
            "source_path": "articles/virtual-machines/virtual-machines-windows-dotnet-core-2-architecture.md",
            "redirect_url": "/azure/virtual-machines/windows/dotnet-core-2-architecture",
            "redirect_document_id": false
        },
        {
            "source_path": "articles/virtual-machines/virtual-machines-windows-dotnet-core-3-access-security.md",
            "redirect_url": "/azure/virtual-machines/windows/dotnet-core-3-access-security",
            "redirect_document_id": false
        },
        {
            "source_path": "articles/virtual-machines/virtual-machines-windows-dotnet-core-5-app-deployment.md",
            "redirect_url": "/azure/virtual-machines/windows/dotnet-core-5-app-deployment",
            "redirect_document_id": false
        },
        {
            "source_path": "articles/virtual-machines/virtual-machines-windows-dotnet-core-4-availability-scale.md",
            "redirect_url": "/azure/virtual-machines/windows/dotnet-core-4-availability-scale",
            "redirect_document_id": false
        },
        {
            "source_path": "articles/virtual-machines/virtual-machines-windows-download-template.md",
            "redirect_url": "/azure/virtual-machines/windows/download-template",
            "redirect_document_id": false
        },
        {
            "source_path": "articles/virtual-machines/virtual-machines-windows-excel-cluster-hpcpack.md",
            "redirect_url": "/azure/virtual-machines/windows/excel-cluster-hpcpack",
            "redirect_document_id": false
        },
        {
            "source_path": "articles/virtual-machines/virtual-machines-windows-endpoints-in-resource-manager.md",
            "redirect_url": "/azure/virtual-machines/windows/endpoints-in-resource-manager",
            "redirect_document_id": false
        },
        {
            "source_path": "articles/virtual-machines/virtual-machines-windows-expand-os-disk.md",
            "redirect_url": "/azure/virtual-machines/windows/expand-os-disk",
            "redirect_document_id": false
        },
        {
            "source_path": "articles/virtual-machines/virtual-machines-windows-expand-data-disks.md",
            "redirect_url": "/azure/virtual-machines/windows/expand-data-disks",
            "redirect_document_id": false
        },
        {
            "source_path": "articles/virtual-machines/virtual-machines-windows-extensions-authoring-templates.md",
            "redirect_url": "/azure/virtual-machines/windows/extensions-authoring-templates",
            "redirect_document_id": false
        },
        {
            "source_path": "articles/virtual-machines/virtual-machines-windows-classic-mysql-2008r2.md",
            "redirect_url": "/azure/virtual-machines/windows/classic/mysql-2008r2",
            "redirect_document_id": false
        },
        {
            "source_path": "articles/virtual-machines/virtual-machines-windows-extensions-diagnostics-template.md",
            "redirect_url": "/azure/virtual-machines/windows/extensions-diagnostics-template",
            "redirect_document_id": false
        },
        {
            "source_path": "articles/virtual-machines/virtual-machines-windows-extensions-customscript.md",
            "redirect_url": "/azure/virtual-machines/windows/extensions-customscript",
            "redirect_document_id": false
        },
        {
            "source_path": "articles/virtual-machines/virtual-machines-windows-extensions-dsc-credentials.md",
            "redirect_url": "/azure/virtual-machines/windows/extensions-dsc-credentials",
            "redirect_document_id": false
        },
        {
            "source_path": "articles/virtual-machines/virtual-machines-windows-extensions-dsc-overview.md",
            "redirect_url": "/azure/virtual-machines/windows/extensions-dsc-overview",
            "redirect_document_id": false
        },
        {
            "source_path": "articles/virtual-machines/virtual-machines-windows-extensions-dsc-template.md",
            "redirect_url": "/azure/virtual-machines/windows/extensions-dsc-template",
            "redirect_document_id": false
        },
        {
            "source_path": "articles/virtual-machines/virtual-machines-windows-extensions-export-templates.md",
            "redirect_url": "/azure/virtual-machines/windows/extensions-export-templates",
            "redirect_document_id": false
        },
        {
            "source_path": "articles/virtual-machines/virtual-machines-windows-extensions-features.md",
            "redirect_url": "/azure/virtual-machines/windows/extensions-features",
            "redirect_document_id": false
        },
        {
            "source_path": "articles/virtual-machines/virtual-machines-windows-extensions-nwa.md",
            "redirect_url": "/azure/virtual-machines/windows/extensions-nwa",
            "redirect_document_id": false
        },
        {
            "source_path": "articles/virtual-machines/virtual-machines-windows-extensions-oms.md",
            "redirect_url": "/azure/virtual-machines/windows/extensions-oms",
            "redirect_document_id": false
        },
        {
            "source_path": "articles/virtual-machines/virtual-machines-windows-extensions-troubleshoot.md",
            "redirect_url": "/azure/virtual-machines/windows/extensions-troubleshoot",
            "redirect_document_id": false
        },
        {
            "source_path": "articles/virtual-machines/virtual-machines-windows-faq.md",
            "redirect_url": "/azure/virtual-machines/windows/faq",
            "redirect_document_id": false
        },
        {
            "source_path": "articles/virtual-machines/virtual-machines-windows-guidance-compute-single-vm.md",
            "redirect_url": "/azure/virtual-machines/windows/guidance-compute-single-vm",
            "redirect_document_id": false
        },
        {
            "source_path": "articles/virtual-machines/virtual-machines-windows-generalize-vhd.md",
            "redirect_url": "/azure/virtual-machines/windows/upload-generalized-managed",
            "redirect_document_id": false
        },
        {
            "source_path": "articles/virtual-machines/virtual-machines-windows-hero-role.md",
            "redirect_url": "/azure/virtual-machines/windows/hero-role",
            "redirect_document_id": false
        },
        {
            "source_path": "articles/virtual-machines/virtual-machines-windows-hero-tutorial.md",
            "redirect_url": "virtual-machines-windows-quick-create-portal",
            "redirect_document_id": false
        },
        {
            "source_path": "articles/virtual-machines/virtual-machines-windows-hpcpack-2016-cluster.md",
            "redirect_url": "/azure/virtual-machines/windows/hpcpack-2016-cluster",
            "redirect_document_id": false
        },
        {
            "source_path": "articles/virtual-machines/virtual-machines-windows-hpcpack-cluster-active-directory.md",
            "redirect_url": "/azure/virtual-machines/windows/hpcpack-cluster-active-directory",
            "redirect_document_id": false
        },
        {
            "source_path": "articles/virtual-machines/virtual-machines-windows-hpcpack-cluster-headnode.md",
            "redirect_url": "/azure/virtual-machines/windows/hpcpack-cluster-headnode",
            "redirect_document_id": false
        },
        {
            "source_path": "articles/virtual-machines/virtual-machines-windows-hpcpack-cluster-options.md",
            "redirect_url": "/azure/virtual-machines/windows/hpcpack-cluster-options",
            "redirect_document_id": false
        },
        {
            "source_path": "articles/virtual-machines/virtual-machines-windows-hpcpack-cluster-submit-jobs.md",
            "redirect_url": "/azure/virtual-machines/windows/hpcpack-cluster-submit-jobs",
            "redirect_document_id": false
        },
        {
            "source_path": "articles/virtual-machines/virtual-machines-windows-hybrid-use-benefit-licensing.md",
            "redirect_url": "/azure/virtual-machines/windows/hybrid-use-benefit-licensing",
            "redirect_document_id": false
        },
        {
            "source_path": "articles/virtual-machines/virtual-machines-windows-infrastructure-example.md",
            "redirect_url": "/azure/virtual-machines/windows/infrastructure-example",
            "redirect_document_id": false
        },
        {
            "source_path": "articles/virtual-machines/virtual-machines-windows-infrastructure-naming-guidelines.md",
            "redirect_url": "/azure/virtual-machines/windows/infrastructure-naming-guidelines",
            "redirect_document_id": false
        },
        {
            "source_path": "articles/virtual-machines/virtual-machines-windows-infrastructure-availability-sets-guidelines.md",
            "redirect_url": "/azure/virtual-machines/windows/infrastructure-availability-sets-guidelines",
            "redirect_document_id": false
        },
        {
            "source_path": "articles/virtual-machines/virtual-machines-windows-extensions-configuration-samples.md",
            "redirect_url": "/azure/virtual-machines/windows/extensions-configuration-samples",
            "redirect_document_id": false
        },
        {
            "source_path": "articles/virtual-machines/virtual-machines-windows-infrastructure-networking-guidelines.md",
            "redirect_url": "/azure/virtual-machines/windows/infrastructure-networking-guidelines",
            "redirect_document_id": false
        },
        {
            "source_path": "articles/virtual-machines/virtual-machines-windows-infrastructure-storage-solutions-guidelines.md",
            "redirect_url": "/azure/virtual-machines/windows/infrastructure-storage-solutions-guidelines",
            "redirect_document_id": false
        },
        {
            "source_path": "articles/virtual-machines/virtual-machines-windows-infrastructure-subscription-accounts-guidelines.md",
            "redirect_url": "/azure/virtual-machines/windows/infrastructure-subscription-accounts-guidelines",
            "redirect_document_id": false
        },
        {
            "source_path": "articles/virtual-machines/virtual-machines-windows-infrastructure-virtual-machine-guidelines.md",
            "redirect_url": "/azure/virtual-machines/windows/infrastructure-virtual-machine-guidelines",
            "redirect_document_id": false
        },
        {
            "source_path": "articles/virtual-machines/virtual-machines-windows-install-mongodb.md",
            "redirect_url": "/azure/virtual-machines/windows/install-mongodb",
            "redirect_document_id": false
        },
        {
            "source_path": "articles/virtual-machines/virtual-machines-windows-key-vault-setup.md",
            "redirect_url": "/azure/virtual-machines/windows/key-vault-setup",
            "redirect_document_id": false
        },
        {
            "source_path": "articles/virtual-machines/virtual-machines-windows-load-balance.md",
            "redirect_url": "/azure/virtual-machines/windows/load-balance",
            "redirect_document_id": false
        },
        {
            "source_path": "articles/virtual-machines/virtual-machines-windows-load-balanced-iis-tutorial.md",
            "redirect_url": "/azure/virtual-machines/windows/load-balanced-iis-tutorial",
            "redirect_document_id": false
        },
        {
            "source_path": "articles/virtual-machines/virtual-machines-windows-log-collector-extension.md",
            "redirect_url": "/azure/virtual-machines/windows/log-collector-extension",
            "redirect_document_id": false
        },
        {
            "source_path": "articles/virtual-machines/virtual-machines-windows-manage-availability.md",
            "redirect_url": "/azure/virtual-machines/windows/manage-availability",
            "redirect_document_id": false
        },
        {
            "source_path": "articles/virtual-machines/virtual-machines-windows-manage-using-azure-automation.md",
            "redirect_url": "/azure/virtual-machines/windows/manage-using-azure-automation",
            "redirect_document_id": false
        },
        {
            "source_path": "articles/virtual-machines/virtual-machines-windows-matlab-mdcs-cluster.md",
            "redirect_url": "/azure/virtual-machines/windows/matlab-mdcs-cluster",
            "redirect_document_id": false
        },
        {
            "source_path": "articles/virtual-machines/virtual-machines-windows-migrate-single-classic-to-resource-manager.md",
            "redirect_url": "/azure/virtual-machines/windows/migrate-single-classic-to-resource-manager",
            "redirect_document_id": false
        },
        {
            "source_path": "articles/virtual-machines/virtual-machines-windows-migrate-sql.md",
            "redirect_url": "/azure/virtual-machines/windows/sql/virtual-machines-windows-migrate-sql",
            "redirect_document_id": false
        },
        {
            "source_path": "articles/virtual-machines/virtual-machines-windows-infrastructure-resource-groups-guidelines.md",
            "redirect_url": "/azure/virtual-machines/windows/infrastructure-resource-groups-guidelines",
            "redirect_document_id": false
        },
        {
            "source_path": "articles/virtual-machines/virtual-machines-windows-migration-classic-resource-manager-deep-dive.md",
            "redirect_url": "/azure/virtual-machines/windows/migration-classic-resource-manager-deep-dive",
            "redirect_document_id": false
        },
        {
            "source_path": "articles/virtual-machines/virtual-machines-windows-move-vm.md",
            "redirect_url": "/azure/virtual-machines/windows/move-vm",
            "redirect_document_id": false
        },
        {
            "source_path": "articles/virtual-machines/virtual-machines-windows-migration-scripts.md",
            "redirect_url": "/azure/virtual-machines/windows/migration-classic-resource-manager-community-tools",
            "redirect_document_id": false
        },
        {
            "source_path": "articles/virtual-machines/virtual-machines-windows-migration-classic-resource-manager.md",
            "redirect_url": "/azure/virtual-machines/windows/migration-classic-resource-manager-overview",
            "redirect_document_id": false
        },
        {
            "source_path": "articles/virtual-machines/virtual-machines-windows-migrate-to-managed-disks.md",
            "redirect_url": "/azure/virtual-machines/windows/migrate-to-managed-disks",
            "redirect_document_id": false
        },
        {
            "source_path": "articles/virtual-machines/virtual-machines-windows-multiple-nics.md",
            "redirect_url": "/azure/virtual-machines/windows/multiple-nics",
            "redirect_document_id": false
        },
        {
            "source_path": "articles/virtual-machines/virtual-machines-windows-n-series-driver-setup.md",
            "redirect_url": "/azure/virtual-machines/windows/n-series-driver-setup",
            "redirect_document_id": false
        },
        {
            "source_path": "articles/virtual-machines/virtual-machines-windows-network-overview.md",
            "redirect_url": "/azure/virtual-machines/windows/network-overview",
            "redirect_document_id": false
        },
        {
            "source_path": "articles/virtual-machines/virtual-machines-windows-nsg-quickstart-portal.md",
            "redirect_url": "/azure/virtual-machines/windows/nsg-quickstart-portal",
            "redirect_document_id": false
        },
        {
            "source_path": "articles/virtual-machines/virtual-machines-windows-nsg-quickstart-powershell.md",
            "redirect_url": "/azure/virtual-machines/windows/nsg-quickstart-powershell",
            "redirect_document_id": false
        },
        {
            "source_path": "articles/virtual-machines/virtual-machines-windows-on-prem-to-azure.md",
            "redirect_url": "/azure/virtual-machines/windows/on-prem-to-azure",
            "redirect_document_id": false
        },
        {
            "source_path": "articles/virtual-machines/virtual-machines-windows-overview.md",
            "redirect_url": "/azure/virtual-machines/windows/overview",
            "redirect_document_id": false
        },
        {
            "source_path": "articles/virtual-machines/virtual-machines-windows-planned-maintenance-schedule.md",
            "redirect_url": "/azure/virtual-machines/windows/planned-maintenance-schedule",
            "redirect_document_id": false
        },
        {
            "source_path": "articles/virtual-machines/virtual-machines-windows-policy.md",
            "redirect_url": "/azure/virtual-machines/windows/policy",
            "redirect_document_id": false
        },
        {
            "source_path": "articles/virtual-machines/virtual-machines-windows-planned-maintenance.md",
            "redirect_url": "/azure/virtual-machines/windows/planned-maintenance",
            "redirect_document_id": false
        },
        {
            "source_path": "articles/virtual-machines/virtual-machines-windows-portal-create-fqdn.md",
            "redirect_url": "/azure/virtual-machines/windows/portal-create-fqdn",
            "redirect_document_id": false
        },
        {
            "source_path": "articles/virtual-machines/virtual-machines-windows-portal-sql-alwayson-availability-groups-manual.md",
            "redirect_url": "/azure/virtual-machines/windows/sql/virtual-machines-windows-portal-sql-availability-group-overview",
            "redirect_document_id": false
        },
        {
            "source_path": "articles/virtual-machines/virtual-machines-windows-portal-sql-alwayson-availability-groups.md",
            "redirect_url": "/azure/virtual-machines/windows/sql/virtual-machines-windows-portal-sql-alwayson-availability-groups",
            "redirect_document_id": false
        },
        {
            "source_path": "articles/virtual-machines/virtual-machines-windows-portal-sql-alwayson-int-listener.md",
            "redirect_url": "/azure/virtual-machines/windows/sql/virtual-machines-windows-portal-sql-alwayson-int-listener",
            "redirect_document_id": false
        },
        {
            "source_path": "articles/virtual-machines/virtual-machines-windows-portal-sql-availability-group-dr.md",
            "redirect_url": "/azure/virtual-machines/windows/sql/virtual-machines-windows-portal-sql-availability-group-dr",
            "redirect_document_id": false
        },
        {
            "source_path": "articles/virtual-machines/virtual-machines-windows-portal-sql-availability-group-overview.md",
            "redirect_url": "/azure/virtual-machines/windows/sql/virtual-machines-windows-portal-sql-availability-group-overview",
            "redirect_document_id": false
        },
        {
            "source_path": "articles/virtual-machines/virtual-machines-windows-portal-sql-availability-group-prereq.md",
            "redirect_url": "/azure/virtual-machines/windows/sql/virtual-machines-windows-portal-sql-availability-group-prereq",
            "redirect_document_id": false
        },
        {
            "source_path": "articles/virtual-machines/virtual-machines-windows-portal-sql-availability-group-tutorial.md",
            "redirect_url": "/azure/virtual-machines/windows/sql/virtual-machines-windows-portal-sql-availability-group-tutorial",
            "redirect_document_id": false
        },
        {
            "source_path": "articles/virtual-machines/virtual-machines-windows-portal-sql-ps-alwayson-int-listener.md",
            "redirect_url": "/azure/virtual-machines/windows/sql/virtual-machines-windows-portal-sql-ps-alwayson-int-listener",
            "redirect_document_id": false
        },
        {
            "source_path": "articles/virtual-machines/virtual-machines-windows-powershell-samples.md",
            "redirect_url": "/azure/virtual-machines/windows/powershell-samples",
            "redirect_document_id": false
        },
        {
            "source_path": "articles/virtual-machines/virtual-machines-windows-portal-sql-server-provision.md",
            "redirect_url": "/azure/virtual-machines/windows/sql/virtual-machines-windows-portal-sql-server-provision",
            "redirect_document_id": false
        },
        {
            "source_path": "articles/virtual-machines/virtual-machines-windows-prepare-for-upload-vhd-image.md",
            "redirect_url": "/azure/virtual-machines/windows/prepare-for-upload-vhd-image",
            "redirect_document_id": false
        },
        {
            "source_path": "articles/virtual-machines/virtual-machines-windows-ps-common-network-ref.md",
            "redirect_url": "/azure/virtual-machines/windows/ps-common-network-ref",
            "redirect_document_id": false
        },
        {
            "source_path": "articles/virtual-machines/virtual-machines-windows-ps-common-ref.md",
            "redirect_url": "/azure/virtual-machines/windows/ps-common-ref",
            "redirect_document_id": false
        },
        {
            "source_path": "articles/virtual-machines/virtual-machines-windows-ps-create.md",
            "redirect_url": "virtual-machines-windows-quick-create-powershell",
            "redirect_document_id": false
        },
        {
            "source_path": "articles/virtual-machines/virtual-machines-windows-ps-extensions-diagnostics.md",
            "redirect_url": "/azure/virtual-machines/windows/ps-extensions-diagnostics",
            "redirect_document_id": false
        },
        {
            "source_path": "articles/virtual-machines/virtual-machines-windows-ps-hybrid-cloud-test-env-sim.md",
            "redirect_url": "/azure/virtual-machines/windows/ps-hybrid-cloud-test-env-sim",
            "redirect_document_id": false
        },
        {
            "source_path": "articles/virtual-machines/virtual-machines-windows-ps-hybrid-cloud-test-env-lob.md",
            "redirect_url": "/azure/virtual-machines/windows/ps-hybrid-cloud-test-env-lob",
            "redirect_document_id": false
        },
        {
            "source_path": "articles/virtual-machines/virtual-machines-windows-ps-manage.md",
            "redirect_url": "/azure/virtual-machines/windows/tutorial-manage-vm",
            "redirect_document_id": false
        },
        {
            "source_path": "articles/virtual-machines/virtual-machines-windows-ps-migration-classic-resource-manager.md",
            "redirect_url": "/azure/virtual-machines/windows/migration-classic-resource-manager-ps",
            "redirect_document_id": false
        },
        {
            "source_path": "articles/virtual-machines/virtual-machines-windows-ps-sql-create.md",
            "redirect_url": "/azure/virtual-machines/windows/sql/virtual-machines-windows-ps-sql-create",
            "redirect_document_id": false
        },
        {
            "source_path": "articles/virtual-machines/virtual-machines-windows-ps-sql-keyvault.md",
            "redirect_url": "/azure/virtual-machines/windows/sql/virtual-machines-windows-ps-sql-keyvault",
            "redirect_document_id": false
        },
        {
            "source_path": "articles/virtual-machines/virtual-machines-windows-ps-template.md",
            "redirect_url": "/azure/virtual-machines/windows/ps-template",
            "redirect_document_id": false
        },
        {
            "source_path": "articles/virtual-machines/virtual-machines-windows-quick-create-cli.md",
            "redirect_url": "/azure/virtual-machines/windows/quick-create-cli",
            "redirect_document_id": false
        },
        {
            "source_path": "articles/virtual-machines/virtual-machines-windows-quick-create-portal.md",
            "redirect_url": "/azure/virtual-machines/windows/quick-create-portal",
            "redirect_document_id": false
        },
        {
            "source_path": "articles/virtual-machines/virtual-machines-windows-quick-create-powershell.md",
            "redirect_url": "/azure/virtual-machines/windows/quick-create-powershell",
            "redirect_document_id": false
        },
        {
            "source_path": "articles/virtual-machines/virtual-machines-windows-redeploy-to-new-node.md",
            "redirect_url": "/azure/virtual-machines/windows/redeploy-to-new-node",
            "redirect_document_id": false
        },
        {
            "source_path": "articles/virtual-machines/virtual-machines-windows-regions-and-availability.md",
            "redirect_url": "/azure/virtual-machines/windows/regions-and-availability",
            "redirect_document_id": false
        },
        {
            "source_path": "articles/virtual-machines/virtual-machines-windows-reset-local-password-without-agent.md",
            "redirect_url": "/azure/virtual-machines/windows/reset-local-password-without-agent",
            "redirect_document_id": false
        },
        {
            "source_path": "articles/virtual-machines/virtual-machines-windows-resize-vm.md",
            "redirect_url": "/azure/virtual-machines/windows/resize-vm",
            "redirect_document_id": false
        },
        {
            "source_path": "articles/virtual-machines/virtual-machines-windows-reset-rdp.md",
            "redirect_url": "/azure/virtual-machines/windows/reset-rdp",
            "redirect_document_id": false
        },
        {
            "source_path": "articles/virtual-machines/virtual-machines-windows-restart-resize-error-troubleshooting.md",
            "redirect_url": "/azure/virtual-machines/windows/restart-resize-error-troubleshooting",
            "redirect_document_id": false
        },
        {
            "source_path": "articles/virtual-machines/virtual-machines-windows-sap-cal-ides-erp6-ehp7-sp3-sql.md",
            "redirect_url": "/azure/virtual-machines/workloads/sap/cal-ides-erp6-erp7-sp3-sql",
            "redirect_document_id": false
        },
        {
            "source_path": "articles/virtual-machines/virtual-machines-windows-sap-dbms-guide.md",
            "redirect_url": "/azure/virtual-machines/workloads/sap/dbms-guide",
            "redirect_document_id": false
        },
        {
            "source_path": "articles/virtual-machines/virtual-machines-windows-sap-deployment-guide.md",
            "redirect_url": "/azure/virtual-machines/workloads/sap/deployment-guide",
            "redirect_document_id": false
        },
        {
            "source_path": "articles/virtual-machines/virtual-machines-windows-sap-get-started.md",
            "redirect_url": "/azure/virtual-machines/workloads/sap/get-started",
            "redirect_document_id": false
        },
        {
            "source_path": "articles/virtual-machines/virtual-machines-windows-sap-high-availability-guide.md",
            "redirect_url": "/azure/virtual-machines/workloads/sap/high-availability-guide",
            "redirect_document_id": false
        },
        {
            "source_path": "articles/virtual-machines/virtual-machines-windows-sap-high-availability-multi-sid.md",
            "redirect_url": "/azure/virtual-machines/workloads/sap/high-availability-multi-sid",
            "redirect_document_id": false
        },
        {
            "source_path": "articles/virtual-machines/virtual-machines-windows-sap-planning-guide.md",
            "redirect_url": "/azure/virtual-machines/workloads/sap/planning-guide",
            "redirect_document_id": false
        },
        {
            "source_path": "articles/virtual-machines/virtual-machines-windows-sharepoint-farm.md",
            "redirect_url": "/azure/virtual-machines/windows/sharepoint-farm",
            "redirect_document_id": false
        },
        {
            "source_path": "articles/virtual-machines/virtual-machines-windows-sizes-compute.md",
            "redirect_url": "/azure/virtual-machines/windows/sizes-compute",
            "redirect_document_id": false
        },
        {
            "source_path": "articles/virtual-machines/virtual-machines-windows-multiple-vms.md",
            "redirect_url": "/azure/virtual-machines/windows/multiple-vms",
            "redirect_document_id": false
        },
        {
            "source_path": "articles/virtual-machines/virtual-machines-windows-sizes-general.md",
            "redirect_url": "/azure/virtual-machines/windows/sizes-general",
            "redirect_document_id": false
        },
        {
            "source_path": "articles/virtual-machines/virtual-machines-windows-sizes-memory.md",
            "redirect_url": "/azure/virtual-machines/windows/sizes-memory",
            "redirect_document_id": false
        },
        {
            "source_path": "articles/virtual-machines/virtual-machines-windows-sizes-gpu.md",
            "redirect_url": "/azure/virtual-machines/windows/sizes-gpu",
            "redirect_document_id": false
        },
        {
            "source_path": "articles/virtual-machines/virtual-machines-windows-sizes-hpc.md",
            "redirect_url": "/azure/virtual-machines/windows/sizes-hpc",
            "redirect_document_id": false
        },
        {
            "source_path": "articles/virtual-machines/virtual-machines-windows-sizes.md",
            "redirect_url": "/azure/virtual-machines/windows/sizes",
            "redirect_document_id": false
        },
        {
            "source_path": "articles/virtual-machines/virtual-machines-windows-snapshot-copy-managed-disk.md",
            "redirect_url": "/azure/virtual-machines/windows/snapshot-copy-managed-disk",
            "redirect_document_id": false
        },
        {
            "source_path": "articles/virtual-machines/virtual-machines-windows-sql-automated-backup.md",
            "redirect_url": "/azure/virtual-machines/windows/sql/virtual-machines-windows-sql-automated-backup",
            "redirect_document_id": false
        },
        {
            "source_path": "articles/virtual-machines/virtual-machines-windows-sql-automated-patching.md",
            "redirect_url": "/azure/virtual-machines/windows/sql/virtual-machines-windows-sql-automated-patching",
            "redirect_document_id": false
        },
        {
            "source_path": "articles/virtual-machines/virtual-machines-windows-sql-connect.md",
            "redirect_url": "/azure/virtual-machines/windows/sql/virtual-machines-windows-sql-connect",
            "redirect_document_id": false
        },
        {
            "source_path": "articles/virtual-machines/virtual-machines-windows-sql-backup-recovery.md",
            "redirect_url": "/azure/virtual-machines/windows/sql/virtual-machines-windows-sql-backup-recovery",
            "redirect_document_id": false
        },
        {
            "source_path": "articles/virtual-machines/virtual-machines-windows-sql-high-availability-dr.md",
            "redirect_url": "/azure/virtual-machines/windows/sql/virtual-machines-windows-sql-high-availability-dr",
            "redirect_document_id": false
        },
        {
            "source_path": "articles/virtual-machines/virtual-machines-windows-sql-performance.md",
            "redirect_url": "/azure/virtual-machines/windows/sql/virtual-machines-windows-sql-performance",
            "redirect_document_id": false
        },
        {
            "source_path": "articles/virtual-machines/virtual-machines-windows-sql-security.md",
            "redirect_url": "/azure/virtual-machines/windows/sql/virtual-machines-windows-sql-security",
            "redirect_document_id": false
        },
        {
            "source_path": "articles/virtual-machines/virtual-machines-windows-sql-server-agent-extension.md",
            "redirect_url": "/azure/virtual-machines/windows/sql/virtual-machines-windows-sql-server-agent-extension",
            "redirect_document_id": false
        },
        {
            "source_path": "articles/virtual-machines/virtual-machines-windows-sql-server-app-patterns-dev-strategies.md",
            "redirect_url": "/azure/virtual-machines/windows/sql/virtual-machines-windows-sql-server-app-patterns-dev-strategies",
            "redirect_document_id": false
        },
        {
            "source_path": "articles/virtual-machines/virtual-machines-windows-sql-server-iaas-faq.md",
            "redirect_url": "/azure/virtual-machines/windows/sql/virtual-machines-windows-sql-server-iaas-faq",
            "redirect_document_id": false
        },
        {
            "source_path": "articles/virtual-machines/virtual-machines-windows-sql-server-iaas-overview.md",
            "redirect_url": "/azure/virtual-machines/windows/sql/virtual-machines-windows-sql-server-iaas-overview",
            "redirect_document_id": false
        },
        {
            "source_path": "articles/virtual-machines/virtual-machines-windows-sql-server-storage-configuration.md",
            "redirect_url": "/azure/virtual-machines/windows/sql/virtual-machines-windows-sql-server-storage-configuration",
            "redirect_document_id": false
        },
        {
            "source_path": "articles/virtual-machines/virtual-machines-windows-template-description.md",
            "redirect_url": "/azure/virtual-machines/windows/template-description",
            "redirect_document_id": false
        },
        {
            "source_path": "articles/virtual-machines/virtual-machines-windows-tag.md",
            "redirect_url": "/azure/virtual-machines/windows/tag",
            "redirect_document_id": false
        },
        {
            "source_path": "articles/virtual-machines/virtual-machines-windows-troubleshoot-app-connection.md",
            "redirect_url": "/azure/virtual-machines/windows/troubleshoot-app-connection",
            "redirect_document_id": false
        },
        {
            "source_path": "articles/virtual-machines/virtual-machines-windows-troubleshoot-recovery-disks-portal.md",
            "redirect_url": "/azure/virtual-machines/windows/troubleshoot-recovery-disks-portal",
            "redirect_document_id": false
        },
        {
            "source_path": "articles/virtual-machines/virtual-machines-windows-troubleshoot-rdp-connection.md",
            "redirect_url": "/azure/virtual-machines/windows/troubleshoot-rdp-connection",
            "redirect_document_id": false
        },
        {
            "source_path": "articles/virtual-machines/virtual-machines-windows-troubleshoot-deployment-new-vm.md",
            "redirect_url": "/azure/virtual-machines/windows/troubleshoot-deployment-new-vm",
            "redirect_document_id": false
        },
        {
            "source_path": "articles/virtual-machines/virtual-machines-windows-troubleshoot-recovery-disks.md",
            "redirect_url": "/azure/virtual-machines/windows/troubleshoot-recovery-disks",
            "redirect_document_id": false
        },
        {
            "source_path": "articles/virtual-machines/virtual-machines-windows-troubleshoot-specific-rdp-errors.md",
            "redirect_url": "/azure/virtual-machines/windows/troubleshoot-specific-rdp-errors",
            "redirect_document_id": false
        },
        {
            "source_path": "articles/virtual-machines/virtual-machines-windows-tutorial-manage-vm.md",
            "redirect_url": "/azure/virtual-machines/windows/tutorial-manage-vm",
            "redirect_document_id": false
        },
        {
            "source_path": "articles/virtual-machines/virtual-machines-windows-upload-generalized-managed.md",
            "redirect_url": "/azure/virtual-machines/windows/upload-generalized-managed",
            "redirect_document_id": false
        },
        {
            "source_path": "articles/virtual-machines/virtual-machines-windows-upload-image.md",
            "redirect_url": "/azure/virtual-machines/windows/upload-image",
            "redirect_document_id": false
        },
        {
            "source_path": "articles/virtual-machines/virtual-machines-windows-upload-specialized.md",
            "redirect_url": "/azure/virtual-machines/windows/upload-specialized",
            "redirect_document_id": false
        },
        {
            "source_path": "articles/virtual-machines/virtual-machines-windows-vertical-scaling-automation.md",
            "redirect_url": "/azure/virtual-machines/windows/vertical-scaling-automation",
            "redirect_document_id": false
        },
        {
            "source_path": "articles/virtual-machines/virtual-machines-windows-use-storage-sql-server-backup-restore.md",
            "redirect_url": "/azure/virtual-machines/windows/sql/virtual-machines-windows-use-storage-sql-server-backup-restore",
            "redirect_document_id": false
        },
        {
            "source_path": "articles/virtual-machines/virtual-machines-windows-vhd-copy.md",
            "redirect_url": "/azure/virtual-machines/windows/vhd-copy",
            "redirect_document_id": false
        },
        {
            "source_path": "articles/virtual-machines/virtual-machines-windows-vmss-powershell-creating.md",
            "redirect_url": "/azure/virtual-machines/windows/vmss-powershell-creating",
            "redirect_document_id": false
        },
        {
            "source_path": "articles/virtual-machines/virtual-machines-windows-winrm.md",
            "redirect_url": "/azure/virtual-machines/windows/winrm",
            "redirect_document_id": false
        },
        {
            "source_path": "articles/virtual-machines/linux/a8-a9-a10-a11-specs.md",
            "redirect_url": "/azure/virtual-machines/linux/sizes-hpc",
            "redirect_document_id": false
        },
        {
            "source_path": "articles/virtual-machines/linux/sap-hana-overview-architecture.md",
            "redirect_url": "/azure/virtual-machines/workloads/sap/hana-overview-architecture",
            "redirect_document_id": false
        },
        {
            "source_path": "articles/virtual-machines/linux/sap-hana-overview-high-availability-disaster-recovery.md",
            "redirect_url": "/azure/virtual-machines/workloads/sap/hana-overview-high-availability-disaster-recovery",
            "redirect_document_id": false
        },
        {
            "source_path": "articles/virtual-machines/linux/sap-hana-overview-infrastructure-connectivity.md",
            "redirect_url": "/azure/virtual-machines/workloads/sap/hana-overview-infrastructure-connectivity",
            "redirect_document_id": false
        },
        {
            "source_path": "articles/virtual-machines/linux/sap-hana-overview-sap-hana-installation.md",
            "redirect_url": "/azure/virtual-machines/workloads/sap/hana-installation",
            "redirect_document_id": false
        },
        {
            "source_path": "articles/virtual-machines/linux/sap-hana-overview-troubleshooting-monitoring.md",
            "redirect_url": "/azure/virtual-machines/workloads/sap/troubleshooting-monitoring",
            "redirect_document_id": false
        },
        {
            "source_path": "articles/virtual-machines/linux/tutorial-load-balance-nodejs.md",
            "redirect_url": "/azure/virtual-machines/linux/tutorial-load-balancer",
            "redirect_document_id": false
        },
        {
            "source_path": "articles/virtual-machines/linux/classic/diagnostic-extension.md",
            "redirect_url": "/azure/virtual-machines/linux/diagnostic-extension.md",
            "redirect_document_id": false
        },
        {
            "source_path": "articles/virtual-machines/workloads/sap/sap-cal-ides-erp6-ehp7-sp3-sql.md",
            "redirect_url": "/azure/virtual-machines/workloads/sap/cal-ides-erp6-erp7-sp3-sql",
            "redirect_document_id": false
        },
        {
            "source_path": "articles/virtual-machines/windows/about.md",
            "redirect_url": "/azure/virtual-machines/windows/overview",
            "redirect_document_id": false
        },
        {
            "source_path": "articles/virtual-machines/windows/capture-image.md",
            "redirect_url": "/azure/virtual-machines/windows/sa-copy-generalized",
            "redirect_document_id": false
        },
        {
            "source_path": "articles/virtual-machines/windows/create-vm-generalized.md",
            "redirect_url": "/azure/virtual-machines/windows/sa-copy-generalized",
            "redirect_document_id": false
        },
        {
            "source_path": "articles/virtual-machines/windows/csharp-manage.md",
            "redirect_url": "/azure/virtual-machines/windows/csharp",
            "redirect_document_id": false
        },
        {
            "source_path": "articles/virtual-machines/windows/generalize-vhd.md",
            "redirect_url": "/azure/virtual-machines/windows/upload-generalized-managed",
            "redirect_document_id": false
        },
        {
            "source_path": "articles/virtual-machines/windows/sap-cal-ides-erp6-ehp7-sp3-sql.md",
            "redirect_url": "/azure/virtual-machines/workloads/sap/sap-cal-ides-erp6-ehp7-sp3-sql.md",
            "redirect_document_id": false
        },
        {
            "source_path": "articles/virtual-machines/windows/sap-high-availability-guide.md",
            "redirect_url": "/azure/virtual-machines/workloads/sap/sap-high-availability-guide.md",
            "redirect_document_id": false
        },
        {
            "source_path": "articles/virtual-machines/windows/sap-high-availability-multi-sid.md",
            "redirect_url": "/azure/virtual-machines/workloads/sap/sap-high-availability-multi-sid.md",
            "redirect_document_id": false
        },
        {
            "source_path": "articles/virtual-machines/windows/classic/configure-oracle-data-guard.md",
            "redirect_url": "/azure/virtual-machines/workloads/oracle/configuring-oracle-dataguard",
            "redirect_document_id": false
        },
        {
            "source_path": "articles/virtual-machines/windows/classic/configure-oracle-goldengate.md",
            "redirect_url": "/azure/virtual-machines/workloads/oracle/configure-oracle-golden-gate",
            "redirect_document_id": false
        },
        {
            "source_path": "articles/virtual-machines/windows/classic/oracle-considerations.md",
            "redirect_url": "/azure/virtual-machines/workloads/oracle/oracle-considerations",
            "redirect_document_id": false
        },
        {
            "source_path": "articles/virtual-machines/windows/classic/oracle-images.md",
            "redirect_url": "/azure/virtual-machines/workloads/oracle/oracle-considerations",
            "redirect_document_id": false
        },
        {
            "source_path": "articles/virtual-machines/windows/classic/portal-sql-alwayson-availability-groups.md",
            "redirect_url": "/azure/virtual-machines/windows/sqlclassic/virtual-machines-windows-classic-portal-sql-alwayson-availability-groups",
            "redirect_document_id": false
        },
        {
            "source_path": "articles/virtual-machines/windows/classic/ps-sql-alwayson-availability-groups.md",
            "redirect_url": "/azure/virtual-machines/windows/sqlclassic/virtual-machines-windows-classic-ps-sql-alwayson-availability-groups",
            "redirect_document_id": false
        },
        {
            "source_path": "articles/virtual-machines/windows/classic/ps-sql-bi.md",
            "redirect_url": "/azure/virtual-machines/windows/sqlclassic/virtual-machines-windows-classic-ps-sql-bi",
            "redirect_document_id": false
        },
        {
            "source_path": "articles/virtual-machines/windows/classic/ps-sql-create.md",
            "redirect_url": "/azure/virtual-machines/windows/sqlclassic/virtual-machines-windows-classic-ps-sql-create",
            "redirect_document_id": false
        },
        {
            "source_path": "articles/virtual-machines/windows/classic/ps-sql-ext-listener.md",
            "redirect_url": "/azure/virtual-machines/windows/sqlclassic/virtual-machines-windows-classic-ps-sql-ext-listener",
            "redirect_document_id": false
        },
        {
            "source_path": "articles/virtual-machines/windows/classic/ps-sql-int-listener.md",
            "redirect_url": "/azure/virtual-machines/windows/sqlclassic/virtual-machines-windows-classic-ps-sql-int-listener",
            "redirect_document_id": false
        },
        {
            "source_path": "articles/virtual-machines/windows/classic/ps-sql-keyvault.md",
            "redirect_url": "/azure/virtual-machines/windows/sqlclassic/virtual-machines-windows-classic-ps-sql-keyvault",
            "redirect_document_id": false
        },
        {
            "source_path": "articles/virtual-machines/windows/classic/ps-sql-report.md",
            "redirect_url": "/azure/virtual-machines/windows/sqlclassic/virtual-machines-windows-classic-ps-sql-report",
            "redirect_document_id": false
        },
        {
            "source_path": "articles/virtual-machines/windows/classic/sql-automated-backup.md",
            "redirect_url": "/azure/virtual-machines/windows/sqlclassic/virtual-machines-windows-classic-sql-automated-backup",
            "redirect_document_id": false
        },
        {
            "source_path": "articles/virtual-machines/windows/classic/sql-automated-patching.md",
            "redirect_url": "/azure/virtual-machines/windows/sqlclassic/virtual-machines-windows-classic-sql-automated-patching",
            "redirect_document_id": false
        },
        {
            "source_path": "articles/virtual-machines/windows/classic/sql-connect.md",
            "redirect_url": "/azure/virtual-machines/windows/sqlclassic/virtual-machines-windows-classic-sql-connect",
            "redirect_document_id": false
        },
        {
            "source_path": "articles/virtual-machines/windows/classic/sql-onprem-availability.md",
            "redirect_url": "/azure/virtual-machines/windows/sqlclassic/virtual-machines-windows-classic-sql-onprem-availability",
            "redirect_document_id": false
        },
        {
            "source_path": "articles/virtual-machines/windows/classic/sql-server-agent-extension.md",
            "redirect_url": "/azure/virtual-machines/windows/sqlclassic/virtual-machines-windows-classic-sql-server-agent-extension",
            "redirect_document_id": false
        },
        {
            "source_path": "articles/virtual-machines/windows/classic/sql-server-premium-storage.md",
            "redirect_url": "/azure/virtual-machines/windows/sqlclassic/virtual-machines-windows-classic-sql-server-premium-storage",
            "redirect_document_id": false
        },
        {
            "source_path": "articles/virtual-machines/windows/classic/sql-server-reportviewer.md",
            "redirect_url": "/azure/virtual-machines/windows/sqlclassic/virtual-machines-windows-classic-sql-server-reportviewer",
            "redirect_document_id": false
        },
        {
            "source_path": "articles/virtual-machines/windows/sql/virtual-machines-windows-portal-sql-alwayson-availability-groups-manual.md",
            "redirect_url": "/azure/virtual-machines/windows/sql/virtual-machines-windows-portal-sql-availability-group-overview",
            "redirect_document_id": false
        },
        {
            "source_path": "articles/media-services/media-services-rest-connect-programmatically.md",
            "redirect_url": "/azure/media-services/media-services-use-aad-auth-to-access-ams-api",
            "redirect_document_id": false
        },
        {
            "source_path": "articles/media-services/media-services-dotnet-connect-programmatically.md",
            "redirect_url": "/azure/media-services/media-services-use-aad-auth-to-access-ams-api",
            "redirect_document_id": false
        },
        {
            "source_path": "articles/active-directory/fundamentals-identity.md",
            "redirect_url": "/azure/active-directory/identity-fundamentals",
            "redirect_document_id": false
        },
        {
            "source_path": "articles/active-directory/active-directory-editions.md",
            "redirect_url": "/azure/active-directory/active-directory-whatis",
            "redirect_document_id": false
        },
        {
            "source_path": "articles/active-directory/active-directory-saas-linkedinlookup-tutorial.md",
            "redirect_url": "/azure/active-directory/active-directory-saas-tutorial-list",
            "redirect_document_id": false
        },
        {
            "source_path": "articles/active-directory/active-directory-saas-linkedinlookup-provisioning-tutorial.md",
            "redirect_url": "/azure/active-directory/active-directory-saas-tutorial-list",
            "redirect_document_id": false
        },
        {
            "source_path": "articles/active-directory/active-directory-reporting-guide-classic-portal.md",
            "redirect_url": "/azure/active-directory/active-directory-reporting-azure-portal",
            "redirect_document_id": false
        },
        {
            "source_path": "articles/cloud-services/cloud-services-continuous-delivery-use-vso.md",
            "redirect_url": "/azure/cloud-services/cloud-services-dotnet-continuous-delivery",
            "redirect_document_id": false
        },
        {
            "source_path": "articles/cloud-services/cloud-services-continuous-delivery-use-vso-git.md",
            "redirect_url": "/azure/cloud-services/cloud-services-dotnet-continuous-delivery",
            "redirect_document_id": false
        },
        {
            "source_path": "articles/monitoring-and-diagnostics/insights-how-to-use-diagnostics.md",
            "redirect_url": "/azure/monitoring-and-diagnostics/monitoring-get-started",
            "redirect_document_id": false
        },
        {   "source_path": "articles/active-directory/active-directory-reporting-irregular-sign-in-activity.md",
            "redirect_url": "/azure/active-directory/active-directory-reporting-migration",
            "redirect_document_id": false
        },
        {
            "source_path": "articles/active-directory/active-directory-reporting-sign-ins-after-multiple-failures.md",
            "redirect_url": "/azure/active-directory/active-directory-reporting-migration",
            "redirect_document_id": false
        },
        {
            "source_path": "articles/active-directory/active-directory-reporting-sign-ins-from-ip-addresses-with-suspicious-activity.md",
            "redirect_url": "/azure/active-directory/active-directory-reporting-migration",
            "redirect_document_id": false
        },
        {
            "source_path": "articles/active-directory/active-directory-reporting-sign-ins-from-multiple-geographies.md",
            "redirect_url": "/azure/active-directory/active-directory-reporting-migration",
            "redirect_document_id": false
        },
        {
            "source_path": "articles/active-directory/active-directory-reporting-sign-ins-from-possibly-infected-devices.md",
            "redirect_url": "/azure/active-directory/active-directory-reporting-migration",
            "redirect_document_id": false
        },    
        {
            "source_path": "articles/active-directory/active-directory-reporting-sign-ins-from-unknown-sources.md",
            "redirect_url": "/azure/active-directory/active-directory-reporting-migration",
            "redirect_document_id": false
        },        
        {
            "source_path": "articles/active-directory/active-directory-reporting-users-with-anomalous-sign-in-activity.md",
            "redirect_url": "/azure/active-directory/active-directory-reporting-migration",
            "redirect_document_id": false
        },            
        {
            "source_path": "articles/active-directory/active-directory-reporting-latencies.md",
            "redirect_url": "/azure/active-directory/active-directory-reporting-latencies-azure-portal",
            "redirect_document_id": false
        },                
        {
            "source_path": "articles/active-directory/active-directory-reporting-audit-events.md",
            "redirect_url": "/azure/active-directory/active-directory-reporting-activity-audit-logs",
            "redirect_document_id": false
        },                    
        {
            "source_path": "articles/active-directory/active-directory-reporting-api-prerequisites.md",
            "redirect_url": "/azure/active-directory/active-directory-reporting-api-prerequisites-azure-portal",
            "redirect_document_id": false
        },                        
        {
            "source_path": "articles/active-directory/active-directory-reporting-api-getting-started.md",
            "redirect_url": "/azure/active-directory/active-directory-reporting-api-getting-started-azure-portal",
            "redirect_document_id": false
        },                            
        {
            "source_path": "articles/active-directory/active-directory-known-networks.md",
            "redirect_url": "/azure/active-directory/active-directory-named-locations",
            "redirect_document_id": false
        },                                
        {
            "source_path": "articles/active-directory/active-directory-reporting-getting-started.md",
            "redirect_url": "/azure/active-directory/active-directory-reporting-azure-portal",
            "redirect_document_id": false
        },                                    
        {
            "source_path": "articles/active-directory/active-directory-view-access-usage-reports.md",
            "redirect_url": "/azure/active-directory/active-directory-reporting-azure-portal",
            "redirect_document_id": false
        },                                        
        {
            "source_path": "articles/active-directory/active-directory-reporting-guide.md",
            "redirect_url": "/azure/active-directory/active-directory-reporting-azure-portal",
            "redirect_document_id": false
        },
        {
            "source_path": "articles/application-insights/app-insights-understand-usage-patterns.md",
            "redirect_url": "/azure/application-insights/usage-funnels",
            "redirect_document_id": false
        },
        {
            "source_path": "articles/service-fabric/service-fabric-diagnostics-how-to-setup-wad.md",
            "redirect_url": "/azure/service-fabric/service-fabric-diagnostics-event-aggregation-wad",
            "redirect_document_id": false
        },
        {
            "source_path": "articles/service-fabric/service-fabric-diagnostics-how-to-setup-lad.md",
            "redirect_url": "/azure/service-fabric/service-fabric-diagnostics-event-aggregation-lad",
            "redirect_document_id": false
        },
        {
            "source_path": "articles/storage/storage-cannot-delete-storage-account-container-vhd.md",
            "redirect_url": "/azure/storage/storage-resource-manager-cannot-delete-storage-account-container-vhd",
            "redirect_document_id": false
        },
        {
            "source_path": "articles/service-fabric/service-fabric-deploy-container.md",
            "redirect_url": "/azure/service-fabric/service-fabric-get-started-containers",
            "redirect_document_id": false
        },
		{
            "source_path": "articles/sql-data-warehouse/sql-data-warehouse-load-from-sql-server-with-azcopy.md",
            "redirect_url": "/azure/sql-data-warehouse/sql-data-warehouse-overview-load",
            "redirect_document_id": false
        },
        {
<<<<<<< HEAD
            "source_path": "articles/vs-azure-tools-storage-explorer-relnotes-0-8-7.md",
            "redirect_url": "/azure/vs-azure-tools-storage-explorer-relnotes",
=======
            "source_path": "articles/azure-resource-manager/resource-manager-quickstart-deploy.md",
            "redirect_url": "/azure/azure-resource-manager/resource-manager-create-first-template",
>>>>>>> 4d457477
            "redirect_document_id": false
        }

    ]
}<|MERGE_RESOLUTION|>--- conflicted
+++ resolved
@@ -8355,15 +8355,14 @@
             "redirect_document_id": false
         },
         {
-<<<<<<< HEAD
+            "source_path": "articles/azure-resource-manager/resource-manager-quickstart-deploy.md",
+            "redirect_url": "/azure/azure-resource-manager/resource-manager-create-first-template",
+            "redirect_document_id": false
+        },
+        {
             "source_path": "articles/vs-azure-tools-storage-explorer-relnotes-0-8-7.md",
             "redirect_url": "/azure/vs-azure-tools-storage-explorer-relnotes",
-=======
-            "source_path": "articles/azure-resource-manager/resource-manager-quickstart-deploy.md",
-            "redirect_url": "/azure/azure-resource-manager/resource-manager-create-first-template",
->>>>>>> 4d457477
             "redirect_document_id": false
         }
-
     ]
 }