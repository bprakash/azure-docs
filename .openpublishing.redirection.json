{
    "redirections": [
        {
            "source_path": "articles/architecture-overview.md",
            "redirect_url": "/azure/architecture",
            "redirect_document_id": false
        },
        {
            "source_path": "articles/azure-diagnostics-troubleshooting.md",
            "redirect_url": "/azure/monitoring-and-diagnostics/azure-diagnostics-troubleshooting",
            "redirect_document_id": false
        },
        {
            "source_path": "articles/azure-diagnostics-versioning-history.md",
            "redirect_url": "/azure/monitoring-and-diagnostics/azure-diagnostics-versioning-history",
            "redirect_document_id": false
        },
        {
            "source_path": "articles/azure-diagnostics.md",
            "redirect_url": "/azure/monitoring-and-diagnostics/azure-diagnostics",
            "redirect_document_id": false
        },
        {
            "source_path": "articles/azure-government-developer-guide.md",
            "redirect_url": "/azure/azure-government/documentation-government-developer-guide",
            "redirect_document_id": false
        },
        {
            "source_path": "articles/azure-government-image-gallery.md",
            "redirect_url": "/azure/azure-government/documentation-government-image-gallery",
            "redirect_document_id": false
        },
        {
            "source_path": "articles/azure-government-overview.md",
            "redirect_url": "/azure/azure-government/documentation-government-welcome",
            "redirect_document_id": false
        },
        {
            "source_path": "articles/azure-toolkit-for-eclipse-debugging-azure-applications.md",
            "redirect_url": "/azure/azure-toolkit-for-eclipse",
            "redirect_document_id": false
        },
        {
            "source_path": "articles/azure-toolkit-for-intellij-debugging-azure-applications.md",
            "redirect_url": "/azure/azure-toolkit-for-intellij",
            "redirect_document_id": false
        },
        {
            "source_path": "articles/best-practices-api-design.md",
            "redirect_url": "/azure/architecture/best-practices/api-design",
            "redirect_document_id": false
        },
        {
            "source_path": "articles/best-practices-api-implementation.md",
            "redirect_url": "/azure/architecture/best-practices/api-implementation",
            "redirect_document_id": false
        },
        {
            "source_path": "articles/best-practices-auto-scaling.md",
            "redirect_url": "/azure/architecture/best-practices/auto-scaling",
            "redirect_document_id": false
        },
        {
            "source_path": "articles/best-practices-availability-checklist.md",
            "redirect_url": "/azure/architecture/checklist/availability",
            "redirect_document_id": false
        },
        {
            "source_path": "articles/best-practices-background-jobs.md",
            "redirect_url": "/azure/architecture/best-practices/background-jobs",
            "redirect_document_id": false
        },
        {
            "source_path": "articles/best-practices-caching.md",
            "redirect_url": "/azure/architecture/best-practices/caching",
            "redirect_document_id": false
        },
        {
            "source_path": "articles/best-practices-cdn.md",
            "redirect_url": "/azure/architecture/best-practices/cdn",
            "redirect_document_id": false
        },
        {
            "source_path": "articles/best-practices-data-partitioning.md",
            "redirect_url": "/azure/architecture/best-practices/data-partitioning",
            "redirect_document_id": false
        },
        {
            "source_path": "articles/best-practices-monitoring.md",
            "redirect_url": "/azure/architecture/best-practices/monitoring",
            "redirect_document_id": false
        },
        {
            "source_path": "articles/best-practices-resource-manager-design-templates.md",
            "redirect_url": "/azure/azure-resource-manager/best-practices-resource-manager-design-templates",
            "redirect_document_id": false
        },
        {
            "source_path": "articles/best-practices-resource-manager-security.md",
            "redirect_url": "/azure/azure-resource-manager/best-practices-resource-manager-security",
            "redirect_document_id": false
        },
        {
            "source_path": "articles/best-practices-resource-manager-state.md",
            "redirect_url": "/azure/azure-resource-manager/best-practices-resource-manager-state",
            "redirect_document_id": false
        },
        {
            "source_path": "articles/best-practices-retry-general.md",
            "redirect_url": "/azure/architecture/best-practices/transient-faults",
            "redirect_document_id": false
        },
        {
            "source_path": "articles/best-practices-retry-service-specific.md",
            "redirect_url": "/azure/architecture/best-practices/retry-service-specific",
            "redirect_document_id": false
        },
        {
            "source_path": "articles/best-practices-scalability-checklist.md",
            "redirect_url": "/azure/architecture/checklist/scalability",
            "redirect_document_id": false
        },
        {
            "source_path": "articles/billing-add-change-azure-subscription-administrator.md",
            "redirect_url": "/azure/billing/billing-add-change-azure-subscription-administrator",
            "redirect_document_id": false
        },
        {
            "source_path": "articles/billing-add-office-365-tenant-to-azure-subscription.md",
            "redirect_url": "/azure/billing/billing-add-office-365-tenant-to-azure-subscription",
            "redirect_document_id": false
        },
        {
            "source_path": "articles/billing-azure-subscription-past-due-balance.md",
            "redirect_url": "/azure/billing/billing-azure-subscription-past-due-balance",
            "redirect_document_id": false
        },
        {
            "source_path": "articles/billing-buy-sign-up-azure-subscription.md",
            "redirect_url": "/azure/billing/billing-buy-sign-up-azure-subscription",
            "redirect_document_id": false
        },
        {
            "source_path": "articles/billing-cannot-login-subscription.md",
            "redirect_url": "/azure/billing/billing-cannot-login-subscription",
            "redirect_document_id": false
        },
        {
            "source_path": "articles/billing-countries-and-currencies.md",
            "redirect_url": "https://azure.microsoft.com/pricing/faq/",
            "redirect_document_id": false
        },
        {
            "source_path": "articles/billing-credit-card-fails-during-azure-sign-up.md",
            "redirect_url": "/azure/billing/billing-credit-card-fails-during-azure-sign-up",
            "redirect_document_id": false
        },
        {
            "source_path": "articles/billing-download-azure-invoice-daily-usage-date.md",
            "redirect_url": "/azure/billing/billing-download-azure-invoice-daily-usage-date",
            "redirect_document_id": false
        },
        {
            "source_path": "articles/billing-how-to-cancel-azure-subscription.md",
            "redirect_url": "/azure/billing/billing-how-to-cancel-azure-subscription",
            "redirect_document_id": false
        },
        {
            "source_path": "articles/billing-how-to-change-azure-account-profile.md",
            "redirect_url": "/azure/billing/billing-how-to-change-azure-account-profile",
            "redirect_document_id": false
        },
        {
            "source_path": "articles/billing-how-to-change-credit-card.md",
            "redirect_url": "/azure/billing/billing-how-to-change-credit-card",
            "redirect_document_id": false
        },
        {
            "source_path": "articles/billing-how-to-create-billing-support-ticket.md",
            "redirect_url": "/azure/azure-supportability/how-to-create-azure-support-request",
            "redirect_document_id": false
        },
        {
            "source_path": "articles/billing-how-to-switch-azure-offer.md",
            "redirect_url": "/azure/billing/billing-how-to-switch-azure-offer",
            "redirect_document_id": false
        },
        {
            "source_path": "articles/billing-how-to-use-file-uploader.md",
            "redirect_url": "/azure/azure-supportability/how-to-use-file-uploader",
            "redirect_document_id": false
        },
        {
            "source_path": "articles/billing-set-up-alerts.md",
            "redirect_url": "/azure/billing/billing-set-up-alerts",
            "redirect_document_id": false
        },
        {
            "source_path": "articles/billing-subscription-faq.md",
            "redirect_url": "https://azure.microsoft.com/pricing/faq/",
            "redirect_document_id": false
        },
        {
            "source_path": "articles/billing-subscription-become-disable.md",
            "redirect_url": "/azure/billing/billing-subscription-become-disable",
            "redirect_document_id": false
        },
        {
            "source_path": "articles/billing-subscription-transfer.md",
            "redirect_url": "/azure/billing/billing-subscription-transfer",
            "redirect_document_id": false
        },
        {
            "source_path": "articles/billing-troubleshoot-azure-sign-up-issues.md",
            "redirect_url": "/azure/billing/billing-troubleshoot-azure-sign-up-issues",
            "redirect_document_id": false
        },
        {
            "source_path": "articles/billing-understand-your-azure-marketplace-charges.md",
            "redirect_url": "/azure/billing/billing-understand-your-azure-marketplace-charges",
            "redirect_document_id": false
        },
        {
            "source_path": "articles/billing-upgrade-azure-subscription.md",
            "redirect_url": "/azure/billing/billing-upgrade-azure-subscription",
            "redirect_document_id": false
        },
        {
            "source_path": "articles/billing-usage-rate-card-overview.md",
            "redirect_url": "/azure/billing/billing-usage-rate-card-overview",
            "redirect_document_id": false
        },
        {
            "source_path": "articles/billing-usage-rate-card-partner-solution-cloudcruiser.md",
            "redirect_url": "/azure/billing/billing-usage-rate-card-partner-solution-cloudcruiser",
            "redirect_document_id": false
        },
        {
            "source_path": "articles/billing-usage-rate-card-partner-solution-cloudyn.md",
            "redirect_url": "/azure/billing/billing-usage-rate-card-partner-solution-cloudyn",
            "redirect_document_id": false
        },
        {
            "source_path": "articles/billing-use-existing-office-365-account-azure-subscription.md",
            "redirect_url": "/azure/billing/billing-use-existing-office-365-account-azure-subscription",
            "redirect_document_id": false
        },
        {
            "source_path": "articles/dotnet-sdk.md",
            "redirect_url": "https://docs.microsoft.com/dotnet/azure/?view=azure-dotnet",
            "redirect_document_id": false
        },
        {
            "source_path": "articles/java-download-azure-sdk.md",
            "redirect_url": "/java/azure",
            "redirect_document_id": false
        },
        {
            "source_path": "articles/powershell-azure-resource-manager.md",
            "redirect_url": "/azure/azure-resource-manager/powershell-azure-resource-manager",
            "redirect_document_id": false
        },
        {
            "source_path": "articles/powershell-install-configure.md",
            "redirect_url": "/powershell/azureps-cmdlets-docs",
            "redirect_document_id": false
        },
        {
            "source_path": "articles/resource-group-audit.md",
            "redirect_url": "/azure/azure-resource-manager/resource-group-audit",
            "redirect_document_id": false
        },
        {
            "source_path": "articles/resource-group-authenticate-service-principal-cli.md",
            "redirect_url": "/azure/azure-resource-manager/resource-group-authenticate-service-principal-cli",
            "redirect_document_id": false
        },
        {
            "source_path": "articles/resource-group-authenticate-service-principal.md",
            "redirect_url": "/azure/azure-resource-manager/resource-group-authenticate-service-principal",
            "redirect_document_id": false
        },
        {
            "source_path": "articles/resource-group-authoring-templates.md",
            "redirect_url": "/azure/azure-resource-manager/resource-group-authoring-templates",
            "redirect_document_id": false
        },
        {
            "source_path": "articles/resource-group-create-multiple.md",
            "redirect_url": "/azure/azure-resource-manager/resource-group-create-multiple",
            "redirect_document_id": false
        },
        {
            "source_path": "articles/resource-group-create-service-principal-portal.md",
            "redirect_url": "/azure/azure-resource-manager/resource-group-create-service-principal-portal",
            "redirect_document_id": false
        },
        {
            "source_path": "articles/resource-group-define-dependencies.md",
            "redirect_url": "/azure/azure-resource-manager/resource-group-define-dependencies",
            "redirect_document_id": false
        },
        {
            "source_path": "articles/resource-group-link-resources.md",
            "redirect_url": "/rest/api/resources/resourcelinks",
            "redirect_document_id": false
        },
        {
            "source_path": "articles/resource-group-linked-templates.md",
            "redirect_url": "/azure/azure-resource-manager/resource-group-linked-templates",
            "redirect_document_id": false
        },
        {
            "source_path": "articles/resource-group-lock-resources.md",
            "redirect_url": "/azure/azure-resource-manager/resource-group-lock-resources",
            "redirect_document_id": false
        },
        {
            "source_path": "articles/resource-group-move-resources.md",
            "redirect_url": "/azure/azure-resource-manager/resource-group-move-resources",
            "redirect_document_id": false
        },
        {
            "source_path": "articles/resource-group-template-deploy-cli.md",
            "redirect_url": "/azure/azure-resource-manager/resource-group-template-deploy-cli",
            "redirect_document_id": false
        },
        {
            "source_path": "articles/resource-group-template-deploy-portal.md",
            "redirect_url": "/azure/azure-resource-manager/resource-group-template-deploy-portal",
            "redirect_document_id": false
        },
        {
            "source_path": "articles/resource-group-template-deploy-rest.md",
            "redirect_url": "/azure/azure-resource-manager/resource-group-template-deploy-rest",
            "redirect_document_id": false
        },
        {
            "source_path": "articles/resource-group-template-deploy.md",
            "redirect_url": "/azure/azure-resource-manager/resource-group-template-deploy",
            "redirect_document_id": false
        },
        {
            "source_path": "articles/resource-group-template-functions.md",
            "redirect_url": "/azure/azure-resource-manager/resource-group-template-functions",
            "redirect_document_id": false
        },
        {
            "source_path": "articles/resource-group-using-tags.md",
            "redirect_url": "/azure/azure-resource-manager/resource-group-using-tags",
            "redirect_document_id": false
        },
        {
            "source_path": "articles/resource-manager-api-authentication.md",
            "redirect_url": "/azure/azure-resource-manager/resource-manager-api-authentication",
            "redirect_document_id": false
        },
        {
            "source_path": "articles/resource-manager-common-deployment-errors.md",
            "redirect_url": "/azure/azure-resource-manager/resource-manager-common-deployment-errors",
            "redirect_document_id": false
        },
        {
            "source_path": "articles/resource-manager-deployment-model.md",
            "redirect_url": "/azure/azure-resource-manager/resource-manager-deployment-model",
            "redirect_document_id": false
        },
        {
            "source_path": "articles/resource-manager-export-template.md",
            "redirect_url": "/azure/azure-resource-manager/resource-manager-export-template",
            "redirect_document_id": false
        },
        {
            "source_path": "articles/resource-manager-keyvault-parameter.md",
            "redirect_url": "/azure/azure-resource-manager/resource-manager-keyvault-parameter",
            "redirect_document_id": false
        },
        {
            "source_path": "articles/resource-manager-policy.md",
            "redirect_url": "/azure/azure-resource-manager/resource-manager-policy",
            "redirect_document_id": false
        },
        {
            "source_path": "articles/resource-manager-request-limits.md",
            "redirect_url": "/azure/azure-resource-manager/resource-manager-request-limits",
            "redirect_document_id": false
        },
        {
            "source_path": "articles/resource-manager-resource-explorer.md",
            "redirect_url": "/azure/azure-resource-manager/resource-manager-rest-api",
            "redirect_document_id": false
        },
        {
            "source_path": "articles/resource-manager-rest-api.md",
            "redirect_url": "/azure/azure-resource-manager/resource-manager-rest-api",
            "redirect_document_id": false
        },
        {
            "source_path": "articles/resource-manager-subscription-examples.md",
            "redirect_url": "/azure/azure-resource-manager/resource-manager-subscription-examples",
            "redirect_document_id": false
        },
        {
            "source_path": "articles/resource-manager-subscription-governance.md",
            "redirect_url": "/azure/azure-resource-manager/resource-manager-subscription-governance",
            "redirect_document_id": false
        },
        {
            "source_path": "articles/resource-manager-supported-services.md",
            "redirect_url": "/azure/azure-resource-manager/resource-manager-supported-services",
            "redirect_document_id": false
        },
        {
            "source_path": "articles/resource-manager-template-best-practices.md",
            "redirect_url": "/azure/azure-resource-manager/resource-manager-template-best-practices",
            "redirect_document_id": false
        },
        {
            "source_path": "articles/resource-manager-template-keyvault-secret.md",
            "redirect_url": "/azure/templates/microsoft.keyvault/vaults",
            "redirect_document_id": false
        },
        {
            "source_path": "articles/resource-manager-template-keyvault.md",
            "redirect_url": "/azure/templates/microsoft.keyvault/vaults",
            "redirect_document_id": false
        },
        {
            "source_path": "articles/resource-manager-template-links.md",
            "redirect_url": "/rest/api/resources/resourcelinks",
            "redirect_document_id": false
        },
        {
            "source_path": "articles/resource-manager-template-lock.md",
            "redirect_url": "/azure/templates/microsoft.authorization/locks",
            "redirect_document_id": false
        },
        {
            "source_path": "articles/resource-manager-template-role.md",
            "redirect_url": "/azure/active-directory/active-directory-users-assign-role-azure-portal",
            "redirect_document_id": false
        },
        {
            "source_path": "articles/resource-manager-template-storage.md",
            "redirect_url": "/azure/templates/microsoft.storage/storageaccounts",
            "redirect_document_id": false
        },
        {
            "source_path": "articles/resource-manager-template-walkthrough.md",
            "redirect_url": "/azure/azure-resource-manager/resource-manager-create-first-template",
            "redirect_document_id": false
        },
        {
            "source_path": "articles/resource-manager-troubleshoot-deployments-cli.md",
            "redirect_url": "/azure/azure-resource-manager/resource-manager-deployment-operations",
            "redirect_document_id": false
        },
        {
            "source_path": "articles/resource-manager-troubleshoot-deployments-portal.md",
            "redirect_url": "/azure/azure-resource-manager/resource-manager-deployment-operations",
            "redirect_document_id": false
        },
        {
            "source_path": "articles/resource-manager-troubleshoot-deployments-powershell.md",
            "redirect_url": "/azure/azure-resource-manager/resource-manager-deployment-operations",
            "redirect_document_id": false
        },
        {
            "source_path": "articles/resource-manager-vs-code.md",
            "redirect_url": "/azure/azure-resource-manager/resource-manager-create-first-template",
            "redirect_document_id": false
        },
        {
            "source_path": "articles/solution-dev-test-environments.md",
            "redirect_url": "/azure/devtest-lab/devtest-lab-overview",
            "redirect_document_id": false
        },
        {
            "source_path": "articles/virtual-machines-command-line-tools.md",
            "redirect_url": "/cli/azure/get-started-with-az-cli2",
            "redirect_document_id": false
        },
        {
            "source_path": "articles/virtual-machines-dotnet-diagnostics.md",
            "redirect_url": "/azure/virtual-machines/virtual-machines-dotnet-diagnostics",
            "redirect_document_id": false
        },
        {
            "source_path": "articles/virtual-machines-linux-nodejs-deploy.md",
            "redirect_url": "/azure",
            "redirect_document_id": false
        },
        {
            "source_path": "articles/vs-azure-tools-resource-groups-deployment-projects-create-deploy.md",
            "redirect_url": "/azure/azure-resource-manager/vs-azure-tools-resource-groups-deployment-projects-create-deploy",
            "redirect_document_id": false
        },
        {
            "source_path": "articles/vs-azure-tools-resource-groups-how-script-works.md",
            "redirect_url": "/azure/azure-resource-manager/vs-azure-tools-resource-groups-deployment-projects-create-deploy",
            "redirect_document_id": false
        },
        {
            "source_path": "articles/xplat-cli-azure-resource-manager.md",
            "redirect_url": "/azure/azure-resource-manager/xplat-cli-azure-resource-manager",
            "redirect_document_id": false
        },
        {
            "source_path": "articles/xplat-cli-install.md",
            "redirect_url": "/cli/azure/install-azure-cli",
            "redirect_document_id": false
        },
        {
            "source_path": "articles/cloud-partner-portal/cloud-partner-portal-delete-an-offer.md",
            "redirect_url": "/azure/marketplace/cloud-partner-portal/cloud-partner-portal-delete-an-offer",
            "redirect_document_id": false
        },
        {
            "source_path": "articles/cloud-partner-portal/cloud-partner-portal-dev-center-accounts-registration.md",
            "redirect_url": "/azure/marketplace/cloud-partner-portal/cloud-partner-portal-dev-center-accounts-registration",
            "redirect_document_id": false
        },
        {
            "source_path": "articles/cloud-partner-portal/cloud-partner-portal-get-customer-leads.md",
            "redirect_url": "/azure/marketplace/cloud-partner-portal/cloud-partner-portal-get-customer-leads",
            "redirect_document_id": false
        },
        {
            "source_path": "articles/cloud-partner-portal/cloud-partner-portal-getting-started-with-the-cloud-partner-portal.md",
            "redirect_url": "/azure/marketplace/cloud-partner-portal/cloud-partner-portal-getting-started-with-the-cloud-partner-portal",
            "redirect_document_id": false
        },
        {
            "source_path": "articles/cloud-partner-portal/cloud-partner-portal-how-to-migrate-to-the-new-cloud-partner-portal.md",
            "redirect_url": "/azure/marketplace/cloud-partner-portal/cloud-partner-portal-how-to-migrate-to-the-new-cloud-partner-portal",
            "redirect_document_id": false
        },
        {
            "source_path": "articles/cloud-partner-portal/cloud-partner-portal-lead-management-instructions-azure-table.md",
            "redirect_url": "/azure/marketplace/cloud-partner-portal/cloud-partner-portal-lead-management-instructions-azure-table",
            "redirect_document_id": false
        },
        {
            "source_path": "articles/cloud-partner-portal/cloud-partner-portal-lead-management-instructions-dynamics.md",
            "redirect_url": "/azure/marketplace/cloud-partner-portal/cloud-partner-portal-lead-management-instructions-dynamics",
            "redirect_document_id": false
        },
        {
            "source_path": "articles/cloud-partner-portal/cloud-partner-portal-lead-management-instructions-marketo.md",
            "redirect_url": "/azure/marketplace/cloud-partner-portal/cloud-partner-portal-lead-management-instructions-marketo",
            "redirect_document_id": false
        },
        {
            "source_path": "articles/cloud-partner-portal/cloud-partner-portal-lead-management-instructions-salesforce.md",
            "redirect_url": "/azure/marketplace/cloud-partner-portal/cloud-partner-portal-lead-management-instructions-salesforce",
            "redirect_document_id": false
        },
        {
            "source_path": "articles/cloud-partner-portal/Cloud-partner-portal-make-offer-live-on-Azure-Marketplace.md",
            "redirect_url": "/azure/marketplace/cloud-partner-portal/Cloud-partner-portal-make-offer-live-on-Azure-Marketplace",
            "redirect_document_id": false
        },
        {
            "source_path": "articles/cloud-partner-portal/cloud-partner-portal-manage-publisher-profile.md",
            "redirect_url": "/azure/marketplace/cloud-partner-portal/cloud-partner-portal-manage-publisher-profile",
            "redirect_document_id": false
        },
        {
            "source_path": "articles/cloud-partner-portal/cloud-partner-portal-manage-users.md",
            "redirect_url": "/azure/marketplace/cloud-partner-portal/cloud-partner-portal-manage-users",
            "redirect_document_id": false
        },
        {
            "source_path": "articles/cloud-partner-portal/Cloud-partner-portal-products-that-can-get-published-via-portal.md",
            "redirect_url": "/azure/marketplace/cloud-partner-portal/Cloud-partner-portal-products-that-can-get-published-via-portal",
            "redirect_document_id": false
        },
        {
            "source_path": "articles/cloud-partner-portal/cloud-partner-portal-publish-cortana-intelligence-app.md",
            "redirect_url": "/azure/marketplace/cloud-partner-portal/cloud-partner-portal-publish-cortana-intelligence-app",
            "redirect_document_id": false
        },
        {
            "source_path": "articles/cloud-partner-portal/cloud-partner-portal-publish-virtual-machine.md",
            "redirect_url": "/azure/marketplace/cloud-partner-portal/cloud-partner-portal-publish-virtual-machine",
            "redirect_document_id": false
        },
        {
            "source_path": "articles/cloud-partner-portal/cloud-partner-portal-seller-guide.md",
            "redirect_url": "/azure/marketplace/seller-guide/cloud-partner-portal-seller-guide",
            "redirect_document_id": false
        },
        {
            "source_path": "articles/cloud-partner-portal/cloud-partner-portal-support-for-cloud-partner-portal.md",
            "redirect_url": "/azure/marketplace/cloud-partner-portal/cloud-partner-portal-support-for-cloud-partner-portal",
            "redirect_document_id": false
        },
        {
            "source_path": "articles/cloud-partner-portal/cloud-partner-portal-update-existing-offer.md",
            "redirect_url": "/azure/marketplace/cloud-partner-portal/cloud-partner-portal-update-existing-offer",
            "redirect_document_id": false
        },
        {
            "source_path": "articles/cloud-partner-portal/cloud-partner-portal-what-is-the-cloud-partner-portal.md",
            "redirect_url": "/azure/marketplace/cloud-partner-portal/cloud-partner-portal-what-is-the-cloud-partner-portal",
            "redirect_document_id": false
        },
        {
            "source_path": "articles/java/index.md",
            "redirect_url": "/java/azure/",
            "redirect_document_id": false
        },
        {
            "source_path": "articles/resiliency/resiliency-disaster-recovery-azure-applications.md",
            "redirect_url": "/azure/architecture/resiliency/disaster-recovery-azure-applications",
            "redirect_document_id": false
        },
        {
            "source_path": "articles/resiliency/resiliency-disaster-recovery-high-availability-azure-applications.md",
            "redirect_url": "/azure/architecture/resiliency/disaster-recovery-high-availability-azure-applications",
            "redirect_document_id": false
        },
        {
            "source_path": "articles/resiliency/resiliency-high-availability-azure-applications.md",
            "redirect_url": "/azure/architecture/resiliency/high-availability-azure-applications",
            "redirect_document_id": false
        },
        {
            "source_path": "articles/resiliency/resiliency-high-availability-checklist.md",
            "redirect_url": "/azure/architecture/resiliency/high-availability-checklist",
            "redirect_document_id": false
        },
        {
            "source_path": "articles/resiliency/resiliency-service-guidance-index.md",
            "redirect_url": "/azure/architecture/resiliency/disaster-recovery-azure-applications",
            "redirect_document_id": false
        },
        {
            "source_path": "articles/resiliency/resiliency-technical-guidance-recovery-data-corruption.md",
            "redirect_url": "/azure/architecture/resiliency/recovery-data-corruption",
            "redirect_document_id": false
        },
        {
            "source_path": "articles/resiliency/resiliency-technical-guidance-recovery-local-failures.md",
            "redirect_url": "/azure/architecture/resiliency/recovery-local-failures",
            "redirect_document_id": false
        },
        {
            "source_path": "articles/resiliency/resiliency-technical-guidance-recovery-loss-azure-region.md",
            "redirect_url": "/azure/architecture/resiliency/recovery-loss-azure-region",
            "redirect_document_id": false
        },
        {
            "source_path": "articles/resiliency/resiliency-technical-guidance-recovery-on-premises-azure.md",
            "redirect_url": "/azure/architecture/resiliency/recovery-on-premises-azure",
            "redirect_document_id": false
        },
        {
            "source_path": "articles/resiliency/resiliency-technical-guidance.md",
            "redirect_url": "/azure/architecture/resiliency",
            "redirect_document_id": false
        },
        {
            "source_path": "articles/resource-health/index.md",
            "redirect_url": "/azure/service-health/index",
            "redirect_document_id": false
        },
        {
            "source_path": "articles/resource-health/resource-health-checks-resource-types.md",
            "redirect_url": "/azure/service-health/resource-health-checks-resource-types",
            "redirect_document_id": false
        },
        {
            "source_path": "articles/resource-health/resource-health-faq.md",
            "redirect_url": "/azure/service-health/resource-health-faq",
            "redirect_document_id": false
        },
        {
            "source_path": "articles/resource-health/resource-health-overview.md",
            "redirect_url": "/azure/service-health/resource-health-overview",
            "redirect_document_id": false
        },
        {
            "source_path": "articles/active-directory-ds/active-directory-ds-admin-guide-administer-dns.md",
            "redirect_url": "/azure/active-directory-domain-services/active-directory-ds-admin-guide-administer-dns",
            "redirect_document_id": false
        },
        {
            "source_path": "articles/active-directory-ds/active-directory-ds-admin-guide-administer-domain.md",
            "redirect_url": "/azure/active-directory-domain-services/active-directory-ds-admin-guide-administer-domain",
            "redirect_document_id": false
        },
        {
            "source_path": "articles/active-directory-ds/active-directory-ds-admin-guide-configure-secure-ldap.md",
            "redirect_url": "/azure/active-directory-domain-services/active-directory-ds-admin-guide-configure-secure-ldap",
            "redirect_document_id": false
        },
        {
            "source_path": "articles/active-directory-ds/active-directory-ds-admin-guide-create-ou.md",
            "redirect_url": "/azure/active-directory-domain-services/active-directory-ds-admin-guide-create-ou",
            "redirect_document_id": false
        },
        {
            "source_path": "articles/active-directory-ds/active-directory-ds-admin-guide-join-rhel-linux-vm.md",
            "redirect_url": "/azure/active-directory-domain-services/active-directory-ds-admin-guide-join-rhel-linux-vm",
            "redirect_document_id": false
        },
        {
            "source_path": "articles/active-directory-ds/active-directory-ds-admin-guide-join-windows-vm-classic-powershell.md",
            "redirect_url": "/azure/active-directory-domain-services/active-directory-ds-admin-guide-join-windows-vm-classic-powershell",
            "redirect_document_id": false
        },
        {
            "source_path": "articles/active-directory-ds/active-directory-ds-comparison.md",
            "redirect_url": "/azure/active-directory-domain-services/active-directory-ds-comparison",
            "redirect_document_id": false
        },
        {
            "source_path": "articles/active-directory-ds/active-directory-ds-admin-guide-join-windows-vm.md",
            "redirect_url": "/azure/active-directory-domain-services/active-directory-ds-admin-guide-join-windows-vm",
            "redirect_document_id": false
        },
        {
            "source_path": "articles/active-directory-ds/active-directory-ds-contact-us.md",
            "redirect_url": "/azure/active-directory-domain-services/active-directory-ds-contact-us",
            "redirect_document_id": false
        },
        {
            "source_path": "articles/active-directory-ds/active-directory-ds-faqs.md",
            "redirect_url": "/azure/active-directory-domain-services/active-directory-ds-faqs",
            "redirect_document_id": false
        },
        {
            "source_path": "articles/active-directory-ds/active-directory-ds-features.md",
            "redirect_url": "/azure/active-directory-domain-services/active-directory-ds-features",
            "redirect_document_id": false
        },
        {
            "source_path": "articles/active-directory-ds/active-directory-ds-getting-started-dns.md",
            "redirect_url": "/azure/active-directory-domain-services/active-directory-ds-getting-started-dns",
            "redirect_document_id": false
        },
        {
            "source_path": "articles/active-directory-ds/active-directory-ds-getting-started-enableaadds.md",
            "redirect_url": "/azure/active-directory-domain-services/active-directory-ds-getting-started-enableaadds",
            "redirect_document_id": false
        },
        {
            "source_path": "articles/active-directory-ds/active-directory-ds-getting-started-password-sync.md",
            "redirect_url": "/azure/active-directory-domain-services/active-directory-ds-getting-started-password-sync",
            "redirect_document_id": false
        },
        {
            "source_path": "articles/active-directory-ds/active-directory-ds-getting-started-password-sync-synced-tenant.md",
            "redirect_url": "/azure/active-directory-domain-services/active-directory-ds-getting-started-password-sync-synced-tenant",
            "redirect_document_id": false
        },
        {
            "source_path": "articles/active-directory-ds/active-directory-ds-getting-started-vnet.md",
            "redirect_url": "/azure/active-directory-domain-services/active-directory-ds-getting-started-vnet",
            "redirect_document_id": false
        },
        {
            "source_path": "articles/active-directory-ds/active-directory-ds-getting-started.md",
            "redirect_url": "/azure/active-directory-domain-services/active-directory-ds-getting-started",
            "redirect_document_id": false
        },
        {
            "source_path": "articles/active-directory-ds/active-directory-ds-networking.md",
            "redirect_url": "/azure/active-directory-domain-services/active-directory-ds-networking",
            "redirect_document_id": false
        },
        {
            "source_path": "articles/active-directory-ds/active-directory-ds-overview.md",
            "redirect_url": "/azure/active-directory-domain-services/active-directory-ds-overview",
            "redirect_document_id": false
        },
        {
            "source_path": "articles/active-directory-ds/active-directory-ds-regions.md",
            "redirect_url": "/azure/active-directory-domain-services/active-directory-ds-regions",
            "redirect_document_id": false
        },
        {
            "source_path": "articles/active-directory-ds/active-directory-ds-synchronization.md",
            "redirect_url": "/azure/active-directory-domain-services/active-directory-ds-synchronization",
            "redirect_document_id": false
        },
        {
            "source_path": "articles/active-directory-ds/active-directory-ds-scenarios.md",
            "redirect_url": "/azure/active-directory-domain-services/active-directory-ds-scenarios",
            "redirect_document_id": false
        },
        {
            "source_path": "articles/active-directory-ds/active-directory-ds-troubleshooting.md",
            "redirect_url": "/azure/active-directory-domain-services/active-directory-ds-troubleshooting",
            "redirect_document_id": false
        },
        {
            "source_path": "articles/active-directory-b2c/active-directory-b2c-devquickstarts-web-dotnet.md",
            "redirect_url": "/azure/active-directory-b2c/active-directory-b2c-devquickstarts-web-dotnet-susi",
            "redirect_document_id": false
        },
        {
            "source_path": "articles/active-directory-b2c/active-directory-b2c-limitations.md",
            "redirect_url": "/azure/active-directory-b2c/active-directory-b2c-overview",
            "redirect_document_id": false
        },
        {
            "source_path": "articles/app-service-logic/app-service-logic-arm-provision.md",
            "redirect_url": "/azure/logic-apps/logic-apps-arm-provision",
            "redirect_document_id": false
        },
        {
            "source_path": "articles/app-service-logic/app-service-logic-author-definitions.md",
            "redirect_url": "/azure/logic-apps/logic-apps-author-definitions",
            "redirect_document_id": false
        },
        {
            "source_path": "articles/app-service-logic/app-service-logic-connector-azure-resource.md",
            "redirect_url": "/azure/logic-apps/logic-apps-arm-provision",
            "redirect_document_id": false
        },
        {
            "source_path": "articles/app-service-logic/app-service-logic-connector-file.md",
            "redirect_url": "/azure/logic-apps/logic-apps-using-file-connector",
            "redirect_document_id": false
        },
        {
            "source_path": "articles/app-service-logic/app-service-logic-azure-functions.md",
            "redirect_url": "/azure/logic-apps/logic-apps-azure-functions",
            "redirect_document_id": false
        },
        {
            "source_path": "articles/app-service-logic/app-service-logic-connector-http.md",
            "redirect_url": "/azure/connectors/connectors-native-http",
            "redirect_document_id": false
        },
        {
            "source_path": "articles/app-service-logic/app-service-logic-content-type.md",
            "redirect_url": "/azure/logic-apps/logic-apps-content-type",
            "redirect_document_id": false
        },
        {
            "source_path": "articles/app-service-logic/app-service-logic-create-deploy-template.md",
            "redirect_url": "/azure/logic-apps/logic-apps-create-deploy-template",
            "redirect_document_id": false
        },
        {
            "source_path": "articles/app-service-logic/app-service-logic-create-api-app.md",
            "redirect_url": "/azure/logic-apps/logic-apps-create-api-app",
            "redirect_document_id": false
        },
        {
            "source_path": "articles/app-service-logic/app-service-logic-create-a-logic-app.md",
            "redirect_url": "/azure/logic-apps/logic-apps-create-a-logic-app",
            "redirect_document_id": false
        },
        {
            "source_path": "articles/app-service-logic/app-service-logic-custom-hosted-api.md",
            "redirect_url": "/azure/logic-apps/logic-apps-custom-hosted-api",
            "redirect_document_id": false
        },
        {
            "source_path": "articles/app-service-logic/app-service-logic-deploy-from-vs.md",
            "redirect_url": "/azure/logic-apps/logic-apps-deploy-from-vs",
            "redirect_document_id": false
        },
        {
            "source_path": "articles/app-service-logic/app-service-logic-diagnosing-failures.md",
            "redirect_url": "/azure/logic-apps/logic-apps-diagnosing-failures",
            "redirect_document_id": false
        },
        {
            "source_path": "articles/app-service-logic/app-service-logic-enterprise-connector-sap-connector.md",
            "redirect_url": "/azure/logic-apps/logic-apps-using-sap-connector",
            "redirect_document_id": false
        },
        {
            "source_path": "articles/app-service-logic/app-service-logic-enterprise-integration-accounts.md",
            "redirect_url": "/azure/logic-apps/logic-apps-enterprise-integration-accounts",
            "redirect_document_id": false
        },
        {
            "source_path": "articles/app-service-logic/app-service-logic-enterprise-integration-as2-encode.md",
            "redirect_url": "/azure/logic-apps/logic-apps-enterprise-integration-as2-encode",
            "redirect_document_id": false
        },
        {
            "source_path": "articles/app-service-logic/app-service-logic-enterprise-integration-as2-decode.md",
            "redirect_url": "/azure/logic-apps/logic-apps-enterprise-integration-as2-decode",
            "redirect_document_id": false
        },
        {
            "source_path": "articles/app-service-logic/app-service-logic-enterprise-integration-agreements.md",
            "redirect_url": "/azure/logic-apps/logic-apps-enterprise-integration-agreements",
            "redirect_document_id": false
        },
        {
            "source_path": "articles/app-service-logic/app-service-logic-enterprise-integration-as2.md",
            "redirect_url": "/azure/logic-apps/logic-apps-enterprise-integration-as2",
            "redirect_document_id": false
        },
        {
            "source_path": "articles/app-service-logic/app-service-logic-enterprise-integration-b2b.md",
            "redirect_url": "/azure/logic-apps/logic-apps-enterprise-integration-b2b",
            "redirect_document_id": false
        },
        {
            "source_path": "articles/app-service-logic/app-service-logic-enterprise-integration-certificates.md",
            "redirect_url": "/azure/logic-apps/logic-apps-enterprise-integration-certificates",
            "redirect_document_id": false
        },
        {
            "source_path": "articles/app-service-logic/app-service-logic-enterprise-integration-create-integration-account.md",
            "redirect_url": "/azure/logic-apps/logic-apps-enterprise-integration-create-integration-account",
            "redirect_document_id": false
        },
        {
            "source_path": "articles/app-service-logic/app-service-logic-enterprise-integration-edifact-decode.md",
            "redirect_url": "/azure/logic-apps/logic-apps-enterprise-integration-edifact-decode",
            "redirect_document_id": false
        },
        {
            "source_path": "articles/app-service-logic/app-service-logic-enterprise-integration-edifact-encode.md",
            "redirect_url": "/azure/logic-apps/logic-apps-enterprise-integration-edifact-encode",
            "redirect_document_id": false
        },
        {
            "source_path": "articles/app-service-logic/app-service-logic-enterprise-integration-flatfile.md",
            "redirect_url": "/azure/logic-apps/logic-apps-enterprise-integration-flatfile",
            "redirect_document_id": false
        },
        {
            "source_path": "articles/app-service-logic/app-service-logic-enterprise-integration-edifact.md",
            "redirect_url": "/azure/logic-apps/logic-apps-enterprise-integration-edifact",
            "redirect_document_id": false
        },
        {
            "source_path": "articles/app-service-logic/app-service-logic-enterprise-integration-maps.md",
            "redirect_url": "/azure/logic-apps/logic-apps-enterprise-integration-maps",
            "redirect_document_id": false
        },
        {
            "source_path": "articles/app-service-logic/app-service-logic-enterprise-integration-overview.md",
            "redirect_url": "/azure/logic-apps/logic-apps-enterprise-integration-overview",
            "redirect_document_id": false
        },
        {
            "source_path": "articles/app-service-logic/app-service-logic-enterprise-integration-partners.md",
            "redirect_url": "/azure/logic-apps/logic-apps-enterprise-integration-partners",
            "redirect_document_id": false
        },
        {
            "source_path": "articles/app-service-logic/app-service-logic-enterprise-integration-schemas.md",
            "redirect_url": "/azure/logic-apps/logic-apps-enterprise-integration-schemas",
            "redirect_document_id": false
        },
        {
            "source_path": "articles/app-service-logic/app-service-logic-enterprise-integration-transform.md",
            "redirect_url": "/azure/logic-apps/logic-apps-enterprise-integration-transform",
            "redirect_document_id": false
        },
        {
            "source_path": "articles/app-service-logic/app-service-logic-enterprise-integration-x12-encode.md",
            "redirect_url": "/azure/logic-apps/logic-apps-enterprise-integration-x12-encode",
            "redirect_document_id": false
        },
        {
            "source_path": "articles/app-service-logic/app-service-logic-enterprise-integration-x12-decode.md",
            "redirect_url": "/azure/logic-apps/logic-apps-enterprise-integration-x12-decode",
            "redirect_document_id": false
        },
        {
            "source_path": "articles/app-service-logic/app-service-logic-enterprise-integration-x12.md",
            "redirect_url": "/azure/logic-apps/logic-apps-enterprise-integration-x12",
            "redirect_document_id": false
        },
        {
            "source_path": "articles/app-service-logic/app-service-logic-enterprise-integration-xml-validation.md",
            "redirect_url": "/azure/logic-apps/logic-apps-enterprise-integration-xml-validation",
            "redirect_document_id": false
        },
        {
            "source_path": "articles/app-service-logic/app-service-logic-enterprise-integration-xml.md",
            "redirect_url": "/azure/logic-apps/logic-apps-enterprise-integration-xml",
            "redirect_document_id": false
        },
        {
            "source_path": "articles/app-service-logic/app-service-logic-exception-handling.md",
            "redirect_url": "/azure/logic-apps/logic-apps-exception-handling",
            "redirect_document_id": false
        },
        {
            "source_path": "articles/app-service-logic/app-service-logic-examples-and-scenarios.md",
            "redirect_url": "/azure/logic-apps/logic-apps-examples-and-scenarios",
            "redirect_document_id": false
        },
        {
            "source_path": "articles/app-service-logic/app-service-logic-gateway-connection.md",
            "redirect_url": "/azure/logic-apps/logic-apps-gateway-connection",
            "redirect_document_id": false
        },
        {
            "source_path": "articles/app-service-logic/app-service-logic-http-endpoint.md",
            "redirect_url": "/azure/logic-apps/logic-apps-http-endpoint",
            "redirect_document_id": false
        },
        {
            "source_path": "articles/app-service-logic/app-service-logic-gateway-install.md",
            "redirect_url": "/azure/logic-apps/logic-apps-gateway-install",
            "redirect_document_id": false
        },
        {
            "source_path": "articles/app-service-logic/app-service-logic-enterprise-integration-metadata.md",
            "redirect_url": "/azure/logic-apps/logic-apps-enterprise-integration-metadata",
            "redirect_document_id": false
        },
        {
            "source_path": "articles/app-service-logic/app-service-logic-limits-and-config.md",
            "redirect_url": "/azure/logic-apps/logic-apps-limits-and-config",
            "redirect_document_id": false
        },
        {
            "source_path": "articles/app-service-logic/app-service-logic-loops-and-scopes.md",
            "redirect_url": "/azure/logic-apps/logic-apps-loops-and-scopes",
            "redirect_document_id": false
        },
        {
            "source_path": "articles/app-service-logic/app-service-logic-monitor-b2b-message.md",
            "redirect_url": "/azure/logic-apps/logic-apps-monitor-b2b-message",
            "redirect_document_id": false
        },
        {
            "source_path": "articles/app-service-logic/app-service-logic-manage-from-vs.md",
            "redirect_url": "/azure/logic-apps/logic-apps-manage-from-vs",
            "redirect_document_id": false
        },
        {
            "source_path": "articles/app-service-logic/app-service-logic-pricing.md",
            "redirect_url": "/azure/logic-apps/logic-apps-pricing",
            "redirect_document_id": false
        },
        {
            "source_path": "articles/app-service-logic/app-service-logic-scenario-error-and-exception-handling.md",
            "redirect_url": "/azure/logic-apps/logic-apps-scenario-error-and-exception-handling",
            "redirect_document_id": false
        },
        {
            "source_path": "articles/app-service-logic/app-service-logic-monitor-your-logic-apps.md",
            "redirect_url": "/azure/logic-apps/logic-apps-monitor-your-logic-apps",
            "redirect_document_id": false
        },
        {
            "source_path": "articles/app-service-logic/app-service-logic-schema-2016-04-01.md",
            "redirect_url": "/azure/logic-apps/logic-apps-schema-2016-04-01",
            "redirect_document_id": false
        },
        {
            "source_path": "articles/app-service-logic/app-service-logic-scenario-function-sb-trigger.md",
            "redirect_url": "/azure/logic-apps/logic-apps-scenario-function-sb-trigger",
            "redirect_document_id": false
        },
        {
            "source_path": "articles/app-service-logic/app-service-logic-securing-a-logic-app.md",
            "redirect_url": "/azure/logic-apps/logic-apps-securing-a-logic-app",
            "redirect_document_id": false
        },
        {
            "source_path": "articles/app-service-logic/app-service-logic-track-b2b-messages-omsportal-query-filter-control-number.md",
            "redirect_url": "/azure/logic-apps/logic-apps-track-b2b-messages-omsportal-query-filter-control-number",
            "redirect_document_id": false
        },
        {
            "source_path": "articles/app-service-logic/app-service-logic-track-integration-account-as2-tracking-shemas.md",
            "redirect_url": "/azure/logic-apps/logic-apps-track-integration-account-as2-tracking-schemas",
            "redirect_document_id": false
        },
        {
            "source_path": "articles/app-service-logic/app-service-logic-track-b2b-messages-omsportal.md",
            "redirect_url": "/azure/logic-apps/logic-apps-track-b2b-messages-omsportal",
            "redirect_document_id": false
        },
        {
            "source_path": "articles/app-service-logic/app-service-logic-track-integration-account-custom-tracking-shema.md",
            "redirect_url": "/azure/logic-apps/logic-apps-track-integration-account-custom-tracking-schema",
            "redirect_document_id": false
        },
        {
            "source_path": "articles/app-service-logic/app-service-logic-track-integration-account-x12-tracking-shemas.md",
            "redirect_url": "/azure/logic-apps/logic-apps-track-integration-account-x12-tracking-schema",
            "redirect_document_id": false
        },
        {
            "source_path": "articles/app-service-logic/app-service-logic-schema-2015-08-01.md",
            "redirect_url": "/azure/logic-apps/logic-apps-schema-2015-08-01",
            "redirect_document_id": false
        },
        {
            "source_path": "articles/app-service-logic/app-service-logic-use-file-connector.md",
            "redirect_url": "/azure/logic-apps/logic-apps-using-file-connector",
            "redirect_document_id": false
        },
        {
            "source_path": "articles/app-service-logic/app-service-logic-use-logic-app-features.md",
            "redirect_url": "/azure/logic-apps/logic-apps-use-logic-app-features",
            "redirect_document_id": false
        },
        {
            "source_path": "articles/app-service-logic/app-service-logic-use-logic-app-templates.md",
            "redirect_url": "/azure/logic-apps/logic-apps-use-logic-app-templates",
            "redirect_document_id": false
        },
        {
            "source_path": "articles/app-service-logic/app-service-logic-what-are-logic-apps.md",
            "redirect_url": "/azure/logic-apps/logic-apps-what-are-logic-apps",
            "redirect_document_id": false
        },
        {
            "source_path": "articles/app-service-logic/index.md",
            "redirect_url": "/azure/logic-apps/",
            "redirect_document_id": false
        },
        {
            "source_path": "articles/app-service-mobile/app-service-mobile-xamarin-forms-blob-storage.md",
            "redirect_url": "/azure/app-service-mobile",
            "redirect_document_id": false
        },
        {
            "source_path": "articles/application-gateway/application-gateway-webapplicationfirewall-overview.md",
            "redirect_url": "/azure/application-gateway/application-gateway-web-application-firewall-overview",
            "redirect_document_id": false
        },
        {
            "source_path": "articles/application-insights/app-insights-azure-diagnostics.md",
            "redirect_url": "/azure/monitoring-and-diagnostics/azure-diagnostics-configure-application-insights",
            "redirect_document_id": false
        },
        {
            "source_path": "articles/application-insights/app-insights-code-sample-export-telemetry-sql-database.md",
            "redirect_url": "/azure/application-insights/app-insights-code-sample-export-sql-stream-analytics",
            "redirect_document_id": false
        },
        {
            "source_path": "articles/application-insights/app-insights-code-samples.md",
            "redirect_url": "/azure/application-insights/app-insights-overview",
            "redirect_document_id": false
        },
        {
            "source_path": "articles/application-insights/app-insights-developer-analytics.md",
            "redirect_url": "/azure/application-insights/",
            "redirect_document_id": false
        },
        {
            "source_path": "articles/application-insights/app-insights-get-dev-support.md",
            "redirect_url": "/azure/application-insights/",
            "redirect_document_id": false
        },
        {
            "source_path": "articles/application-insights/app-insights-java-track-http-requests.md",
            "redirect_url": "/azure/application-insights/app-insights-java-get-started",
            "redirect_document_id": false
        },
        {
            "source_path": "articles/application-insights/app-insights-mobile-hockeyapp.md",
            "redirect_url": "/azure/application-insights/app-insights-hockeyapp-bridge-app",
            "redirect_document_id": false
        },
        {
            "source_path": "articles/application-insights/app-insights-migrate-azure-endpoint-tests.md",
            "redirect_url": "/azure/application-insights/app-insights-monitor-web-app-availability",
            "redirect_document_id": false
        },
        {
            "source_path": "articles/application-insights/app-insights-overview-usage.md",
            "redirect_url": "/azure/application-insights/app-insights-web-track-usage",
            "redirect_document_id": false
        },
        {
            "source_path": "articles/application-insights/app-insights-release-notes-windows.md",
            "redirect_url": "/azure/application-insights/",
            "redirect_document_id": false
        },
        {
            "source_path": "articles/application-insights/app-insights-search-diagnostic-logs.md",
            "redirect_url": "/azure/application-insights/app-insights-analytics-diagnostics",
            "redirect_document_id": false
        },
        {
            "source_path": "articles/application-insights/app-insights-web-track-usage.md",
            "redirect_url": "/azure/application-insights/app-insights-usage-overview",
            "redirect_document_id": false
        },
        {
            "source_path": "articles/azure-functions/functions-bindings-storage.md",
            "redirect_url": "/azure/azure-functions/functions-bindings-storage-blob",
            "redirect_document_id": false
        },
        {
            "source_path": "articles/azure-functions/functions-create-a-web-hook-or-api-function.md",
            "redirect_url": "/azure/azure-functions/functions-create-github-webhook-triggered-function",
            "redirect_document_id": false
        },
        {
            "source_path": "articles/azure-functions/functions-create-an-event-processing-function.md",
            "redirect_url": "/azure/azure-functions/functions-create-scheduled-function",
            "redirect_document_id": false
        },
        {
            "source_path": "articles/azure-functions/functions-create-first-azure-function-azure-portal.md",
            "redirect_url": "/azure/azure-functions/functions-create-first-azure-function",
            "redirect_document_id": false
        },
        {
            "source_path": "articles/automation/automation-sec-configure-azure-runas-account.md",
            "redirect_url": "/azure/automation/",
            "redirect_document_id": false
        },
        {
            "source_path": "articles/automation/automation-solution-startstopvm-graphical.md",
            "redirect_url": "https://docs.microsoft.com/azure/automation/automation-solution-vm-management",
            "redirect_document_id": false
        },
        {
            "source_path": "articles/automation/automation-solution-startstopvm-psworkflow.md",
            "redirect_url": "https://docs.microsoft.com/azure/automation/automation-solution-vm-management",
            "redirect_document_id": false
        },
        {
            "source_path": "articles/azure-portal/resource-group-portal.md",
            "redirect_url": "/azure/azure-resource-manager/resource-group-portal",
            "redirect_document_id": false
        },
        {
            "source_path": "articles/app-service-web/app-service-web-app-performance-test.md",
            "redirect_url": "https://www.visualstudio.com/docs/test/performance-testing/app-service-web-app-performance-test",
            "redirect_document_id": false
        },
        {
            "source_path": "articles/app-service-web/app-service-web-cli-continuous-deployment-github.md",
            "redirect_url": "/azure/app-service-web/scripts/app-service-cli-continuous-deployment-github",
            "redirect_document_id": false
        },
        {
            "source_path": "articles/app-service-web/app-service-web-cli-deploy-local-git.md",
            "redirect_url": "/azure/app-service-web/scripts/app-service-cli-deploy-local-git",
            "redirect_document_id": false
        },
        {
            "source_path": "articles/app-service-web/app-service-web-cli-deploy-staging-environment.md",
            "redirect_url": "/azure/app-service-web/scripts/app-service-cli-deploy-staging-environment",
            "redirect_document_id": false
        },
        {
            "source_path": "articles/app-service-web/app-service-web-debug-java-web-app-in-eclipse.md",
            "redirect_url": "/azure/azure-toolkit-for-eclipse",
            "redirect_document_id": false
        },
        {
            "source_path": "articles/app-service-web/app-service-web-debug-java-web-app-in-intellij.md",
            "redirect_url": "/azure/azure-toolkit-for-intelliJ",
            "redirect_document_id": false
        },
        {
            "source_path": "articles/app-service-web/app-service-web-get-started-cli-nodejs.md",
            "redirect_url": "/azure/app-service-web/app-service-web-get-started-html",
            "redirect_document_id": false
        },
        {
            "source_path": "articles/app-service-web/app-service-web-get-started-dotnet-cli-nodejs.md",
            "redirect_url": "/azure/app-service-web/app-service-web-get-started-dotnet",
            "redirect_document_id": false
        },
        {
            "source_path": "articles/app-service-web/app-service-web-get-started-html-cli-nodejs.md",
            "redirect_url": "/azure/app-service-web/app-service-web-get-started-html",
            "redirect_document_id": false
        },
        {
            "source_path": "articles/app-service-web/app-service-web-get-started-nodejs-cli-nodejs.md",
            "redirect_url": "/azure/app-service-web/app-service-web-get-started-nodejs",
            "redirect_document_id": false
        },
        {
            "source_path": "articles/app-service-web/app-service-web-get-started-php-cli-nodejs.md",
            "redirect_url": "/azure/app-service-web/app-service-web-get-started-php",
            "redirect_document_id": false
        },
        {
            "source_path": "articles/app-service-web/app-service-web-get-started-python-cli-nodejs.md",
            "redirect_url": "/azure/app-service-web/app-service-web-get-started-python",
            "redirect_document_id": false
        },
        {
            "source_path": "articles/app-service-web/app-service-web-get-started.md",
            "redirect_url": "/azure/app-service-web",
            "redirect_document_id": false
        },
        {
            "source_path": "articles/app-service-web/app-service-web-nodejs-get-started-cli-nodejs.md",
            "redirect_url": "/azure/app-service-web/app-service-web-get-started-nodejs",
            "redirect_document_id": false
        },
        {
            "source_path": "articles/app-service-web/app-service-web-nodejs-get-started.md",
            "redirect_url": "/azure/app-service-web/app-service-web-get-started-nodejs",
            "redirect_document_id": false
        },
        {
            "source_path": "articles/app-service-web/app-service-web-nodejs-sails-cli-nodejs.md",
            "redirect_url": "/azure/app-service-web/app-service-web-nodejs-sails",
            "redirect_document_id": false
        },
        {
            "source_path": "articles/app-service-web/app-service-web-php-get-started-cli-nodejs.md",
            "redirect_url": "/azure/app-service-web/app-service-web-get-started-php",
            "redirect_document_id": false
        },
        {
            "source_path": "articles/app-service-web/app-service-web-php-get-started.md",
            "redirect_url": "/azure/app-service-web/app-service-web-get-started-php",
            "redirect_document_id": false
        },
        {
            "source_path": "articles/app-service-web/cdn-websites-with-cdn.md",
            "redirect_url": "/azure/app-service-web/app-service-web-tutorial-content-delivery-network",
            "redirect_document_id": false
        },
        {
            "source_path": "articles/app-service-web/web-sites-configure-ssl-certificate.md",
            "redirect_url": "/azure/app-service-web/app-service-web-tutorial-custom-ssl",
            "redirect_document_id": false
        },
        {
            "source_path": "articles/app-service-web/web-sites-custom-domain-name.md",
            "redirect_url": "/azure/app-service-web/app-service-web-tutorial-custom-domain",
            "redirect_document_id": false
        },
        {
            "source_path": "articles/app-service-web/web-sites-dotnet-deploy-aspnet-mvc-app-membership-oauth-sql-database.md",
            "redirect_url": "/aspnet/core/security/authorization/secure-data",
            "redirect_document_id": false
        },
        {
            "source_path": "articles/app-service-web/web-sites-dotnet-get-started.md",
            "redirect_url": "/azure/app-service-web/app-service-web-get-started-dotnet",
            "redirect_document_id": false
        },
        {
            "source_path": "articles/app-service-web/web-sites-java-get-started.md",
            "redirect_url": "/azure/app-service-web/app-service-web-get-started-java",
            "redirect_document_id": false
        },
        {
            "source_path": "articles/app-service-web/web-sites-nodejs-develop-deploy-mac.md",
            "redirect_url": "/azure/app-service-web/app-service-web-get-started-nodejs",
            "redirect_document_id": false
        },
        {
            "source_path": "articles/app-service-web/web-sites-nodejs-use-webmatrix.md",
            "redirect_url": "https://www.microsoft.com/web/webmatrix/",
            "redirect_document_id": false
        },
        {
            "source_path": "articles/azure-stack/azure-stack-acs-differences-tp2.md",
            "redirect_url": "/azure/azure-stack/azure-stack-acs-differences",
            "redirect_document_id": false
        },
        {
            "source_path": "articles/azure-stack/azure-stack-connect-powershell.md",
            "redirect_url": "/azure/azure-stack/azure-stack-powershell-install",
            "redirect_document_id": false
        },
        {
            "source_path": "articles/azure-stack/azure-stack-create-vpn-connection-one-node-tp2.md",
            "redirect_url": "/azure/azure-stack/azure-stack-create-vpn-connection-one-node",
            "redirect_document_id": false
        },
        {
            "source_path": "articles/azure-stack/azure-stack-faq.md",
            "redirect_url": "/azure/azure-stack/azure-stack-asdk-release-notes",
            "redirect_document_id": false
        },
        {
            "source_path": "articles/azure-stack/azure-stack-first-scenarios.md",
            "redirect_url": "/azure/azure-stack/azure-stack-provision-vm",
            "redirect_document_id": false
        },
        {
            "source_path": "articles/azure-stack/azure-stack-understanding-dns-in-tp2.md",
            "redirect_url": "/azure/azure-stack/azure-stack-understanding-dns",
            "redirect_document_id": false
        },
        {
            "source_path": "articles/azure-stack/azure-stack-viewing-public-ip-address-consumption-in-tp2.md",
            "redirect_url": "/azure/azure-stack/azure-stack-viewing-public-ip-address-consumption",
            "redirect_document_id": false
        },
        {
            "source_path": "articles/azure-stack/azure-stack-webapps-add-worker-roles.md",
            "redirect_url": "/azure/azure-stack/azure-stack-app-service-add-worker-roles",
            "redirect_document_id": false
        },
        {
            "source_path": "articles/azure-stack/azure-stack-whats-new.md",
            "redirect_url": "/azure/azure-stack/azure-stack-asdk-release-notes",
            "redirect_document_id": false
        },
        {
            "source_path": "articles/azure-resource-manager/best-practices-resource-manager-security.md",
            "redirect_url": "/azure/best-practices-network-security",
            "redirect_document_id": false
        },
        {
            "source_path": "articles/azure-resource-manager/resource-group-link-resources.md",
            "redirect_url": "/rest/api/resources/resourcelinks",
            "redirect_document_id": false
        },
        {
            "source_path": "articles/azure-resource-manager/resource-manager-objects-as-parameters.md",
            "redirect_url": "/azure/architecture/building-blocks/extending-templates/objects-as-parameters",
            "redirect_document_id": false
        },
        {
            "source_path": "articles/azure-resource-manager/resource-manager-property-copy.md",
            "redirect_url": "/azure/azure-resource-manager/resource-group-create-multiple",
            "redirect_document_id": false
        },
        {
            "source_path": "articles/azure-resource-manager/resource-manager-resource-explorer.md",
            "redirect_url": "/azure/azure-resource-manager/resource-manager-rest-api",
            "redirect_document_id": false
        },
        {
            "source_path": "articles/azure-resource-manager/resource-manager-sequential-loop.md",
            "redirect_url": "/azure/azure-resource-manager/resource-group-create-multiple",
            "redirect_document_id": false
        },
        {
            "source_path": "articles/azure-resource-manager/resource-manager-template-keyvault-secret.md",
            "redirect_url": "/azure/templates/microsoft.keyvault/vaults",
            "redirect_document_id": false
        },
        {
            "source_path": "articles/azure-resource-manager/resource-manager-template-keyvault.md",
            "redirect_url": "/azure/templates/microsoft.keyvault/vaults",
            "redirect_document_id": false
        },
        {
            "source_path": "articles/azure-resource-manager/resource-manager-template-links.md",
            "redirect_url": "/rest/api/resources/resourcelinks",
            "redirect_document_id": false
        },
        {
            "source_path": "articles/azure-resource-manager/resource-manager-template-lock.md",
            "redirect_url": "/azure/templates/microsoft.authorization/locks",
            "redirect_document_id": false
        },
        {
            "source_path": "articles/azure-resource-manager/resource-manager-template-role.md",
            "redirect_url": "/azure/active-directory/active-directory-users-assign-role-azure-portal",
            "redirect_document_id": false
        },
        {
            "source_path": "articles/azure-resource-manager/resource-manager-template-storage.md",
            "redirect_url": "/azure/templates/microsoft.storage/storageaccounts",
            "redirect_document_id": false
        },
        {
            "source_path": "articles/azure-resource-manager/resource-manager-template-walkthrough.md",
            "redirect_url": "/azure/azure-resource-manager/resource-manager-create-first-template",
            "redirect_document_id": false
        },
        {
            "source_path": "articles/azure-resource-manager/resource-manager-troubleshoot-deployments-cli.md",
            "redirect_url": "/azure/azure-resource-manager/resource-manager-deployment-operations",
            "redirect_document_id": false
        },
        {
            "source_path": "articles/azure-resource-manager/resource-manager-troubleshoot-deployments-portal.md",
            "redirect_url": "/azure/azure-resource-manager/resource-manager-deployment-operations",
            "redirect_document_id": false
        },
        {
            "source_path": "articles/azure-resource-manager/resource-manager-troubleshoot-deployments-powershell.md",
            "redirect_url": "/azure/azure-resource-manager/resource-manager-deployment-operations",
            "redirect_document_id": false
        },
        {
            "source_path": "articles/azure-resource-manager/resource-manager-troubleshoot-deployments-rest.md",
            "redirect_url": "/azure/azure-resource-manager/resource-manager-deployment-operations",
            "redirect_document_id": false
        },
        {
            "source_path": "articles/azure-resource-manager/resource-manager-update.md",
            "redirect_url": "/azure/architecture/building-blocks/extending-templates/update-resource",
            "redirect_document_id": false
        },
        {
            "source_path": "articles/azure-resource-manager/resource-manager-vs-code.md",
            "redirect_url": "/azure/azure-resource-manager/resource-manager-create-first-template",
            "redirect_document_id": false
        },
        {
            "source_path": "articles/azure-resource-manager/solution-dev-test-environments.md",
            "redirect_url": "/azure/devtest-lab/devtest-lab-overview",
            "redirect_document_id": false
        },
        {
            "source_path": "articles/billing/billing-buy-sign-up-azure-subscription.md",
            "redirect_url": "https://azure.microsoft.com/pricing/",
            "redirect_document_id": false
        },
        {
            "source_path": "articles/cache/cache-dotnet-how-to-use-in-role.md",
            "redirect_url": "https://docs.microsoft.com/azure/redis-cache/cache-faq#in-role-cache",
            "redirect_document_id": false
        },
        {
            "source_path": "articles/cache/cache-dotnet-how-to-use-service.md",
            "redirect_url": "https://docs.microsoft.com/azure/redis-cache/cache-faq#managed-cache-service",
            "redirect_document_id": false
        },
        {
            "source_path": "articles/cache/index.md",
            "redirect_url": "https://docs.microsoft.com/azure/redis-cache/cache-faq#managed-cache-service",
            "redirect_document_id": false
        },
        {
            "source_path": "articles/cloud-services/cloud-services-nodejs-enable-remote-desktop.md",
            "redirect_url": "/azure/cloud-services/cloud-services-role-enable-remote-desktop-powershell",
            "redirect_document_id": false
        },
        {
            "source_path": "articles/connectors/index.md",
            "redirect_url": "/azure/connectors/apis-list",
            "redirect_document_id": false
        },
        {
            "source_path": "articles/cosmos-db/create-documentdb-dotnet-core.md",
            "redirect_url": "https://docs.microsoft.com/azure/cosmos-db/documentdb-dotnetcore-get-started",
            "redirect_document_id": false
        },
        {
            "source_path": "articles/cosmos-db/welcome-documentdb-customers.md",
            "redirect_url": "https://docs.microsoft.com/en-us/azure/cosmos-db/faq#moving-to-cosmos-db",
            "redirect_document_id": false
        },
        {
            "source_path": "articles/container-service/container-service-setup-ci-cd.md",
            "redirect_url": "https://marketplace.visualstudio.com/items?itemName=VSIDEDevOpsMSFT.ContinuousDeliveryToolsforVisualStudio",
            "redirect_document_id": false
        },
        {
            "source_path": "articles/data-lake-store/data-lake-store-get-started-cli.md",
            "redirect_url": "/azure/data-lake-store/data-lake-store-get-started-cli-2.0",
            "redirect_document_id": false
        },
        {
            "source_path": "articles/devtest-lab/devtest-lab-add-vm-with-artifacts.md",
            "redirect_url": "/articles/devtest-lab/devtest-lab-add-vm",
            "redirect_document_id": false
        },
        {
            "source_path": "articles/devtest-lab/devtest-lab-create-formulas.md",
            "redirect_url": "/azure/devtest-lab/devtest-lab-manage-formulas",
            "redirect_document_id": false
        },
        {
            "source_path": "articles/devtest-lab/devtest-lab-why.md",
            "redirect_url": "/azure/devtest-lab/devtest-lab-overview",
            "redirect_document_id": false
        },
        {
            "source_path": "articles/dns/dns-getstarted-create-dnszone-cli-nodejs.md",
            "redirect_url": "/azure/dns/dns-getstarted-cli-nodejs",
            "redirect_document_id": false
        },
        {
            "source_path": "articles/dns/dns-getstarted-create-dnszone-cli.md",
            "redirect_url": "/azure/dns/dns-getstarted-cli",
            "redirect_document_id": false
        },
        {
            "source_path": "articles/dns/dns-getstarted-create-dnszone-portal.md",
            "redirect_url": "/azure/dns/dns-getstarted-portal",
            "redirect_document_id": false
        },
        {
            "source_path": "articles/dns/dns-getstarted-create-dnszone.md",
            "redirect_url": "/azure/dns/dns-getstarted-powershell",
            "redirect_document_id": false
        },
        {
            "source_path": "articles/dns/dns-getstarted-create-recordset-cli-nodejs.md",
            "redirect_url": "/azure/dns/dns-getstarted-cli-nodejs",
            "redirect_document_id": false
        },
        {
            "source_path": "articles/dns/dns-getstarted-create-recordset-cli.md",
            "redirect_url": "/azure/dns/dns-getstarted-cli",
            "redirect_document_id": false
        },
        {
            "source_path": "articles/dns/dns-getstarted-create-recordset-portal.md",
            "redirect_url": "/azure/dns/dns-getstarted-portal",
            "redirect_document_id": false
        },
        {
            "source_path": "articles/dns/dns-getstarted-create-recordset.md",
            "redirect_url": "/azure/dns/dns-getstarted-powershell",
            "redirect_document_id": false
        },
        {
            "source_path": "articles/dns/dns-reverse-dns-record-operations-classic-ps.md",
            "redirect_url": "/azure/dns/dns-reverse-dns-for-azure-services",
            "redirect_document_id": false
        },
        {
            "source_path": "articles/dns/dns-reverse-dns-record-operations-cli-nodejs.md",
            "redirect_url": "/azure/dns/dns-reverse-dns-for-azure-services",
            "redirect_document_id": false
        },
        {
            "source_path": "articles/dns/dns-reverse-dns-record-operations-cli.md",
            "redirect_url": "/azure/dns/dns-reverse-dns-for-azure-services",
            "redirect_document_id": false
        },
        {
            "source_path": "articles/dns/dns-reverse-dns-record-operations-ps.md",
            "redirect_url": "/azure/dns/dns-reverse-dns-for-azure-services",
            "redirect_document_id": false
        },
        {
            "source_path": "articles/data-lake-analytics/data-lake-analytics-get-started-cli.md",
            "redirect_url": "/azure/data-lake-analytics/data-lake-analytics-get-started-cli2",
            "redirect_document_id": false
        },
        {
            "source_path": "articles/data-lake-analytics/data-lake-analytics-get-started-net-sdk.md",
            "redirect_url": "/azure/data-lake-analytics/data-lake-analytics-get-started-cli2",
            "redirect_document_id": false
        },
        {
            "source_path": "articles/data-lake-analytics/data-lake-analytics-get-started-python.md",
            "redirect_url": "/azure/data-lake-analytics/data-lake-analytics-get-started-cli2",
            "redirect_document_id": false
        },
        {
            "source_path": "articles/data-lake-analytics/data-lake-analytics-u-sql-combine-data-with-joins.md",
            "redirect_url": "/azure/data-lake-analytics/data-lake-analytics-u-sql-get-started",
            "redirect_document_id": false
        },
        {
            "source_path": "articles/data-lake-analytics/data-lake-analytics-u-sql-parameterize_scripts.md",
            "redirect_url": "/azure/data-lake-analytics/data-lake-analytics-u-sql-get-started",
            "redirect_document_id": false
        },
        {
            "source_path": "articles/data-lake-analytics/data-lake-analytics-use-interactive-tutorials.md",
            "redirect_url": "/azure/data-lake-analytics/data-lake-analytics-analyze-weblogs",
            "redirect_document_id": false
        },
        {
            "source_path": "articles/data-lake-analytics/data-lake-analytics-use-u-sql-catalog.md",
            "redirect_url": "/azure/data-lake-analytics/data-lake-analytics-u-sql-get-started",
            "redirect_document_id": false
        },
        {
            "source_path": "articles/data-lake-analytics/data-lake-analytics-use-window-functions.md",
            "redirect_url": "/azure/data-lake-analytics/data-lake-analytics-u-sql-get-started",
            "redirect_document_id": false
        },
        {
            "source_path": "articles/dotnet/index.md",
            "redirect_url": "/dotnet/azure/",
            "redirect_document_id": false
        },
        {
            "source_path": "articles/functions/functions-best-practices.md",
            "redirect_url": "/azure/azure-functions/functions-best-practices",
            "redirect_document_id": false
        },
        {
            "source_path": "articles/functions/functions-bindings-documentdb.md",
            "redirect_url": "/azure/azure-functions/functions-bindings-documentdb",
            "redirect_document_id": false
        },
        {
            "source_path": "articles/functions/functions-bindings-event-hubs.md",
            "redirect_url": "/azure/azure-functions/functions-bindings-event-hubs",
            "redirect_document_id": false
        },
        {
            "source_path": "articles/functions/functions-bindings-http-webhook.md",
            "redirect_url": "/azure/azure-functions/functions-bindings-http-webhook",
            "redirect_document_id": false
        },
        {
            "source_path": "articles/functions/functions-bindings-mobile-apps.md",
            "redirect_url": "/azure/azure-functions/functions-bindings-mobile-apps",
            "redirect_document_id": false
        },
        {
            "source_path": "articles/functions/functions-bindings-notification-hubs.md",
            "redirect_url": "/azure/azure-functions/functions-bindings-notification-hubs",
            "redirect_document_id": false
        },
        {
            "source_path": "articles/functions/functions-bindings-service-bus.md",
            "redirect_url": "/azure/azure-functions/functions-bindings-service-bus",
            "redirect_document_id": false
        },
        {
            "source_path": "articles/functions/functions-bindings-storage-blob.md",
            "redirect_url": "/azure/azure-functions/functions-bindings-storage-blob",
            "redirect_document_id": false
        },
        {
            "source_path": "articles/functions/functions-bindings-storage-queue.md",
            "redirect_url": "/azure/azure-functions/functions-bindings-storage-queue",
            "redirect_document_id": false
        },
        {
            "source_path": "articles/functions/functions-bindings-storage-table.md",
            "redirect_url": "/azure/azure-functions/functions-bindings-storage-table",
            "redirect_document_id": false
        },
        {
            "source_path": "articles/functions/functions-bindings-storage.md",
            "redirect_url": "/azure/azure-functions/functions-bindings-storage",
            "redirect_document_id": false
        },
        {
            "source_path": "articles/functions/functions-bindings-timer.md",
            "redirect_url": "/azure/azure-functions/functions-bindings-timer",
            "redirect_document_id": false
        },
        {
            "source_path": "articles/functions/functions-bindings-twilio.md",
            "redirect_url": "/azure/azure-functions/functions-bindings-twilio",
            "redirect_document_id": false
        },
        {
            "source_path": "articles/functions/functions-compare-logic-apps-ms-flow-webjobs.md",
            "redirect_url": "/azure/azure-functions/functions-compare-logic-apps-ms-flow-webjobs",
            "redirect_document_id": false
        },
        {
            "source_path": "articles/functions/functions-continuous-deployment.md",
            "redirect_url": "/azure/azure-functions/functions-continuous-deployment",
            "redirect_document_id": false
        },
        {
            "source_path": "articles/functions/functions-create-a-web-hook-or-api-function.md",
            "redirect_url": "/azure/azure-functions/functions-create-a-web-hook-or-api-function",
            "redirect_document_id": false
        },
        {
            "source_path": "articles/functions/functions-create-an-azure-connected-function.md",
            "redirect_url": "/azure/azure-functions/functions-create-an-azure-connected-function",
            "redirect_document_id": false
        },
        {
            "source_path": "articles/functions/functions-create-an-event-processing-function.md",
            "redirect_url": "/azure/azure-functions/functions-create-an-event-processing-function",
            "redirect_document_id": false
        },
        {
            "source_path": "articles/functions/functions-create-first-azure-function-azure-portal.md",
            "redirect_url": "/azure/azure-functions/functions-create-first-azure-function-azure-portal",
            "redirect_document_id": false
        },
        {
            "source_path": "articles/functions/functions-create-first-azure-function.md",
            "redirect_url": "/azure/azure-functions/functions-create-first-azure-function",
            "redirect_document_id": false
        },
        {
            "source_path": "articles/functions/functions-how-to-use-azure-function-app-settings.md",
            "redirect_url": "/azure/azure-functions/functions-how-to-use-azure-function-app-settings",
            "redirect_document_id": false
        },
        {
            "source_path": "articles/functions/functions-monitoring.md",
            "redirect_url": "/azure/azure-functions/functions-monitoring",
            "redirect_document_id": false
        },
        {
            "source_path": "articles/functions/functions-overview.md",
            "redirect_url": "/azure/azure-functions/functions-overview",
            "redirect_document_id": false
        },
        {
            "source_path": "articles/functions/functions-reference-csharp.md",
            "redirect_url": "/azure/azure-functions/functions-reference-csharp",
            "redirect_document_id": false
        },
        {
            "source_path": "articles/functions/functions-reference-fsharp.md",
            "redirect_url": "/azure/azure-functions/functions-reference-fsharp",
            "redirect_document_id": false
        },
        {
            "source_path": "articles/functions/functions-reference-node.md",
            "redirect_url": "/azure/azure-functions/functions-reference-node",
            "redirect_document_id": false
        },
        {
            "source_path": "articles/functions/functions-reference.md",
            "redirect_url": "/azure/azure-functions/functions-reference",
            "redirect_document_id": false
        },
        {
            "source_path": "articles/functions/functions-run-local.md",
            "redirect_url": "/azure/azure-functions/functions-run-local",
            "redirect_document_id": false
        },
        {
            "source_path": "articles/functions/functions-scale.md",
            "redirect_url": "/azure/azure-functions/functions-scale",
            "redirect_document_id": false
        },
        {
            "source_path": "articles/functions/functions-scenario-database-table-cleanup.md",
            "redirect_url": "/azure/azure-functions/functions-scenario-database-table-cleanup",
            "redirect_document_id": false
        },
        {
            "source_path": "articles/functions/functions-test-a-function.md",
            "redirect_url": "/azure/azure-functions/functions-test-a-function",
            "redirect_document_id": false
        },
        {
            "source_path": "articles/functions/functions-triggers-bindings.md",
            "redirect_url": "/azure/azure-functions/functions-triggers-bindings",
            "redirect_document_id": false
        },
        {
            "source_path": "articles/functions/index.md",
            "redirect_url": "/azure/azure-functions/index",
            "redirect_document_id": false
        },
        {
            "source_path": "articles/guidance/azure-for-aws-professionals.md",
            "redirect_url": "/azure/architecture/aws-professional",
            "redirect_document_id": false
        },
        {
            "source_path": "articles/guidance/guidance-architecture.md",
            "redirect_url": "/azure/architecture/reference-architectures",
            "redirect_document_id": false
        },
        {
            "source_path": "articles/guidance/guidance-azure-for-aws-professionals-service-map.md",
            "redirect_url": "/azure/architecture/aws-professional/services",
            "redirect_document_id": false
        },
        {
            "source_path": "articles/guidance/guidance-compute-multi-vm.md",
            "redirect_url": "/azure/architecture/reference-architectures/virtual-machines-windows/multi-vm",
            "redirect_document_id": false
        },
        {
            "source_path": "articles/guidance/guidance-compute-multiple-datacenters-linux.md",
            "redirect_url": "/azure/architecture/reference-architectures/virtual-machines-linux/multi-region-application",
            "redirect_document_id": false
        },
        {
            "source_path": "articles/guidance/guidance-compute-multiple-datacenters.md",
            "redirect_url": "/azure/architecture/reference-architectures/virtual-machines-windows/multi-region-application",
            "redirect_document_id": false
        },
        {
            "source_path": "articles/guidance/guidance-compute-n-tier-vm-linux.md",
            "redirect_url": "/azure/architecture/reference-architectures/virtual-machines-linux/n-tier",
            "redirect_document_id": false
        },
        {
            "source_path": "articles/guidance/guidance-compute-n-tier-vm.md",
            "redirect_url": "/azure/architecture/reference-architectures/virtual-machines-windows/n-tier",
            "redirect_document_id": false
        },
        {
            "source_path": "articles/guidance/guidance-compute-single-vm-linux.md",
            "redirect_url": "/azure/architecture/reference-architectures/virtual-machines-linux/single-vm",
            "redirect_document_id": false
        },
        {
            "source_path": "articles/guidance/guidance-compute-single-vm.md",
            "redirect_url": "/azure/architecture/reference-architectures/virtual-machines-windows/single-vm",
            "redirect_document_id": false
        },
        {
            "source_path": "articles/guidance/guidance-elasticsearch-configuring-resilience-and-recovery.md",
            "redirect_url": "/azure/architecture/elasticsearch/resilience-and-recovery",
            "redirect_document_id": false
        },
        {
            "source_path": "articles/guidance/guidance-elasticsearch-creating-performance-testing-environment.md",
            "redirect_url": "/azure/architecture/elasticsearch/performance-testing-environment",
            "redirect_document_id": false
        },
        {
            "source_path": "articles/guidance/guidance-elasticsearch-deploying-jmeter-junit-sampler.md",
            "redirect_url": "/azure/architecture/elasticsearch/jmeter-junit-sampler",
            "redirect_document_id": false
        },
        {
            "source_path": "articles/guidance/guidance-elasticsearch-implementing-jmeter-test-plan.md",
            "redirect_url": "/azure/architecture/elasticsearch/jmeter-test-plan",
            "redirect_document_id": false
        },
        {
            "source_path": "articles/guidance/guidance-elasticsearch-running-automated-performance-tests.md",
            "redirect_url": "/azure/architecture/elasticsearch/automated-performance-tests",
            "redirect_document_id": false
        },
        {
            "source_path": "articles/guidance/guidance-elasticsearch-running-automated-resilience-tests.md",
            "redirect_url": "/azure/architecture/elasticsearch/automated-resilience-tests",
            "redirect_document_id": false
        },
        {
            "source_path": "articles/guidance/guidance-elasticsearch-running-on-azure.md",
            "redirect_url": "/azure/architecture/elasticsearch",
            "redirect_document_id": false
        },
        {
            "source_path": "articles/guidance/guidance-elasticsearch-tuning-data-aggregation-and-query-performance.md",
            "redirect_url": "/azure/architecture/elasticsearch/data-aggregation-and-query-performance",
            "redirect_document_id": false
        },
        {
            "source_path": "articles/guidance/guidance-elasticsearch-tuning-data-ingestion-performance.md",
            "redirect_url": "/azure/architecture/elasticsearch/data-ingestion-performance",
            "redirect_document_id": false
        },
        {
            "source_path": "articles/guidance/guidance-elasticsearch.md",
            "redirect_url": "/azure/architecture/elasticsearch",
            "redirect_document_id": false
        },
        {
            "source_path": "articles/guidance/guidance-hybrid-network-expressroute-vpn-failover.md",
            "redirect_url": "/azure/architecture/reference-architectures/hybrid-networking/expressroute-vpn-failover",
            "redirect_document_id": false
        },
        {
            "source_path": "articles/guidance/guidance-hybrid-network-expressroute.md",
            "redirect_url": "/azure/architecture/reference-architectures/hybrid-networking/expressroute",
            "redirect_document_id": false
        },
        {
            "source_path": "articles/guidance/guidance-hybrid-network-vpn.md",
            "redirect_url": "/azure/architecture/reference-architectures/hybrid-networking/vpn",
            "redirect_document_id": false
        },
        {
            "source_path": "articles/guidance/guidance-iaas-ra-secure-vnet-dmz.md",
            "redirect_url": "/azure/architecture/reference-architectures/dmz/secure-vnet-dmz",
            "redirect_document_id": false
        },
        {
            "source_path": "articles/guidance/guidance-iaas-ra-secure-vnet-hybrid.md",
            "redirect_url": "/azure/architecture/reference-architectures/dmz/secure-vnet-hybrid",
            "redirect_document_id": false
        },
        {
            "source_path": "articles/guidance/guidance-identity-aad.md",
            "redirect_url": "/azure/architecture/reference-architectures/identity/azure-ad",
            "redirect_document_id": false
        },
        {
            "source_path": "articles/guidance/guidance-identity-adds-extend-domain.md",
            "redirect_url": "/azure/architecture/reference-architectures/identity/adds-extend-domain",
            "redirect_document_id": false
        },
        {
            "source_path": "articles/guidance/guidance-identity-adds-resource-forest.md",
            "redirect_url": "/azure/architecture/reference-architectures/identity/adds-forest",
            "redirect_document_id": false
        },
        {
            "source_path": "articles/guidance/guidance-identity-adfs.md",
            "redirect_url": "/azure/architecture/reference-architectures/identity/adfs",
            "redirect_document_id": false
        },
        {
            "source_path": "articles/guidance/guidance-multitenant-identity-adfs.md",
            "redirect_url": "/azure/architecture/multitenant-identity/adfs",
            "redirect_document_id": false
        },
        {
            "source_path": "articles/guidance/guidance-multitenant-identity-app-roles.md",
            "redirect_url": "/azure/architecture/multitenant-identity/app-roles",
            "redirect_document_id": false
        },
        {
            "source_path": "articles/guidance/guidance-multitenant-identity-authenticate.md",
            "redirect_url": "/azure/architecture/multitenant-identity/authenticate",
            "redirect_document_id": false
        },
        {
            "source_path": "articles/guidance/guidance-multitenant-identity-authorize.md",
            "redirect_url": "/azure/architecture/multitenant-identity/authorize",
            "redirect_document_id": false
        },
        {
            "source_path": "articles/guidance/guidance-multitenant-identity-claims.md",
            "redirect_url": "/azure/architecture/multitenant-identity/claims",
            "redirect_document_id": false
        },
        {
            "source_path": "articles/guidance/guidance-multitenant-identity-client-assertion.md",
            "redirect_url": "/azure/architecture/multitenant-identity/client-assertion",
            "redirect_document_id": false
        },
        {
            "source_path": "articles/guidance/guidance-multitenant-identity-intro.md",
            "redirect_url": "/azure/architecture/multitenant-identity",
            "redirect_document_id": false
        },
        {
            "source_path": "articles/guidance/guidance-multitenant-identity-keyvault.md",
            "redirect_url": "/azure/architecture/multitenant-identity/key-vault",
            "redirect_document_id": false
        },
        {
            "source_path": "articles/guidance/guidance-multitenant-identity-signup.md",
            "redirect_url": "/azure/architecture/multitenant-identity/signup",
            "redirect_document_id": false
        },
        {
            "source_path": "articles/guidance/guidance-multitenant-identity-tailspin.md",
            "redirect_url": "/azure/architecture/multitenant-identity/tailspin",
            "redirect_document_id": false
        },
        {
            "source_path": "articles/guidance/guidance-multitenant-identity-token-cache.md",
            "redirect_url": "/azure/architecture/multitenant-identity/token-cache",
            "redirect_document_id": false
        },
        {
            "source_path": "articles/guidance/guidance-multitenant-identity-web-api.md",
            "redirect_url": "/azure/architecture/multitenant-identity/web-api",
            "redirect_document_id": false
        },
        {
            "source_path": "articles/guidance/guidance-multitenant-identity.md",
            "redirect_url": "/azure/architecture/multitenant-identity",
            "redirect_document_id": false
        },
        {
            "source_path": "articles/guidance/guidance-naming-conventions.md",
            "redirect_url": "/azure/architecture/best-practices/naming-conventions",
            "redirect_document_id": false
        },
        {
            "source_path": "articles/guidance/guidance-nva-ha.md",
            "redirect_url": "/azure/architecture/reference-architectures/dmz/nva-ha",
            "redirect_document_id": false
        },
        {
            "source_path": "articles/guidance/guidance-ra-app-service.md",
            "redirect_url": "/azure/architecture/reference-architectures/managed-web-app",
            "redirect_document_id": false
        },
        {
            "source_path": "articles/guidance/guidance-ra-compute.md",
            "redirect_url": "/azure/architecture/reference-architectures/virtual-machines-windows",
            "redirect_document_id": false
        },
        {
            "source_path": "articles/guidance/guidance-ra-hybrid-networking.md",
            "redirect_url": "/azure/architecture/reference-architectures/hybrid-networking",
            "redirect_document_id": false
        },
        {
            "source_path": "articles/guidance/guidance-ra-identity.md",
            "redirect_url": "/azure/architecture/reference-architectures/identity",
            "redirect_document_id": false
        },
        {
            "source_path": "articles/guidance/guidance-ra-network-security.md",
            "redirect_url": "/azure/architecture/reference-architectures/dmz",
            "redirect_document_id": false
        },
        {
            "source_path": "articles/guidance/guidance-resiliency-checklist.md",
            "redirect_url": "/azure/architecture/checklist/resiliency",
            "redirect_document_id": false
        },
        {
            "source_path": "articles/guidance/guidance-resiliency-failure-mode-analysis.md",
            "redirect_url": "/azure/architecture/resiliency/failure-mode-analysis",
            "redirect_document_id": false
        },
        {
            "source_path": "articles/guidance/guidance-resiliency-overview.md",
            "redirect_url": "/azure/architecture/resiliency",
            "redirect_document_id": false
        },
        {
            "source_path": "articles/guidance/guidance-service-fabric-migrate-from-cloud-services.md",
            "redirect_url": "/azure/architecture/service-fabric/migrate-from-cloud-services",
            "redirect_document_id": false
        },
        {
            "source_path": "articles/guidance/guidance-web-apps-basic.md",
            "redirect_url": "/azure/architecture/reference-architectures/managed-web-app/basic-web-app",
            "redirect_document_id": false
        },
        {
            "source_path": "articles/guidance/guidance-web-apps-multi-region.md",
            "redirect_url": "/azure/architecture/reference-architectures/managed-web-app/multi-region-web-app",
            "redirect_document_id": false
        },
        {
            "source_path": "articles/guidance/guidance-web-apps-scalability.md",
            "redirect_url": "/azure/architecture/reference-architectures/managed-web-app/scalable-web-app",
            "redirect_document_id": false
        },
        {
            "source_path": "articles/guidance/guidance.md",
            "redirect_url": "/azure/architecture/",
            "redirect_document_id": false
        },
        {
            "source_path": "articles/guidance/index.md",
            "redirect_url": "/azure/architecture/",
            "redirect_document_id": false
        },
        {
            "source_path": "articles/guidance/cloud-design-patterns/cache-aside.md",
            "redirect_url": "/azure/architecture/patterns/cache-aside",
            "redirect_document_id": false
        },
        {
            "source_path": "articles/guidance/cloud-design-patterns/circuit-breaker.md",
            "redirect_url": "/azure/architecture/patterns/circuit-breaker",
            "redirect_document_id": false
        },
        {
            "source_path": "articles/guidance/cloud-design-patterns/command-and-query-responsibility-segregation-cqrs.md",
            "redirect_url": "/azure/architecture/patterns/cqrs",
            "redirect_document_id": false
        },
        {
            "source_path": "articles/guidance/cloud-design-patterns/compensating-transaction.md",
            "redirect_url": "/azure/architecture/patterns/compensating-transaction",
            "redirect_document_id": false
        },
        {
            "source_path": "articles/guidance/cloud-design-patterns/competing-consumers.md",
            "redirect_url": "/azure/architecture/patterns/competing-consumers",
            "redirect_document_id": false
        },
        {
            "source_path": "articles/guidance/cloud-design-patterns/compute-resource-consolidation.md",
            "redirect_url": "/azure/architecture/patterns/compute-resource-consolidation",
            "redirect_document_id": false
        },
        {
            "source_path": "articles/guidance/cloud-design-patterns/external-configuration-store.md",
            "redirect_url": "/azure/architecture/patterns/external-configuration-store",
            "redirect_document_id": false
        },
        {
            "source_path": "articles/guidance/cloud-design-patterns/event-sourcing.md",
            "redirect_url": "/azure/architecture/patterns/event-sourcing",
            "redirect_document_id": false
        },
        {
            "source_path": "articles/guidance/cloud-design-patterns/federated-identity.md",
            "redirect_url": "/azure/architecture/patterns/federated-identity",
            "redirect_document_id": false
        },
        {
            "source_path": "articles/guidance/cloud-design-patterns/gatekeeper.md",
            "redirect_url": "/azure/architecture/patterns/gatekeeper",
            "redirect_document_id": false
        },
        {
            "source_path": "articles/guidance/cloud-design-patterns/health-endpoint-monitoring.md",
            "redirect_url": "/azure/architecture/patterns/health-endpoint-monitoring",
            "redirect_document_id": false
        },
        {
            "source_path": "articles/guidance/cloud-design-patterns/index-table.md",
            "redirect_url": "/azure/architecture/patterns/index-table",
            "redirect_document_id": false
        },
        {
            "source_path": "articles/guidance/cloud-design-patterns/leader-election.md",
            "redirect_url": "/azure/architecture/patterns/leader-election",
            "redirect_document_id": false
        },
        {
            "source_path": "articles/guidance/cloud-design-patterns/materialized-view.md",
            "redirect_url": "/azure/architecture/patterns/materialized-view",
            "redirect_document_id": false
        },
        {
            "source_path": "articles/guidance/cloud-design-patterns/pipes-and-filters.md",
            "redirect_url": "/azure/architecture/patterns/pipes-and-filters",
            "redirect_document_id": false
        },
        {
            "source_path": "articles/guidance/cloud-design-patterns/priority-queue.md",
            "redirect_url": "/azure/architecture/patterns/priority-queue",
            "redirect_document_id": false
        },
        {
            "source_path": "articles/guidance/cloud-design-patterns/retry.md",
            "redirect_url": "/azure/architecture/patterns/retry",
            "redirect_document_id": false
        },
        {
            "source_path": "articles/guidance/cloud-design-patterns/queue-based-load-leveling.md",
            "redirect_url": "/azure/architecture/patterns/queue-based-load-leveling",
            "redirect_document_id": false
        },
        {
            "source_path": "articles/guidance/cloud-design-patterns/runtime-reconfiguration.md",
            "redirect_url": "/azure/architecture/patterns/runtime-reconfiguration",
            "redirect_document_id": false
        },
        {
            "source_path": "articles/guidance/cloud-design-patterns/scheduler-agent-supervisor.md",
            "redirect_url": "/azure/architecture/patterns/scheduler-agent-supervisor",
            "redirect_document_id": false
        },
        {
            "source_path": "articles/guidance/cloud-design-patterns/sharding.md",
            "redirect_url": "/azure/architecture/patterns/sharding",
            "redirect_document_id": false
        },
        {
            "source_path": "articles/guidance/cloud-design-patterns/static-content-hosting.md",
            "redirect_url": "/azure/architecture/patterns/static-content-hosting",
            "redirect_document_id": false
        },
        {
            "source_path": "articles/guidance/cloud-design-patterns/throttling.md",
            "redirect_url": "/azure/architecture/patterns/throttling",
            "redirect_document_id": false
        },
        {
            "source_path": "articles/guidance/cloud-design-patterns/valet-key.md",
            "redirect_url": "/azure/architecture/patterns/valet-key",
            "redirect_document_id": false
        },
        {
            "source_path": "articles/event-hubs/event-hubs-archive-overview.md",
            "redirect_url": "/azure/event-hubs/event-hubs-capture-overview",
            "redirect_document_id": false
        },
        {
            "source_path": "articles/event-hubs/event-hubs-archive-python.md",
            "redirect_url": "/azure/event-hubs/event-hubs-capture-python",
            "redirect_document_id": false
        },
        {
            "source_path": "articles/event-hubs/event-hubs-availability-and-support-faq.md",
            "redirect_url": "/azure/event-hubs/event-hubs-faq",
            "redirect_document_id": false
        },
        {
            "source_path": "articles/event-hubs/event-hubs-c-ephcs-getstarted.md",
            "redirect_url": "/azure/event-hubs/event-hubs-c-getstarted-send",
            "redirect_document_id": false
        },
        {
            "source_path": "articles/event-hubs/event-hubs-c-ephjava-getstarted.md",
            "redirect_url": "/azure/event-hubs/event-hubs-c-getstarted-send",
            "redirect_document_id": false
        },
        {
            "source_path": "articles/event-hubs/event-hubs-c-storm-getstarted.md",
            "redirect_url": "/azure/event-hubs/event-hubs-c-getstarted-send",
            "redirect_document_id": false
        },
        {
            "source_path": "articles/event-hubs/event-hubs-common-integrations.md",
            "redirect_url": "/azure/event-hubs/",
            "redirect_document_id": false
        },
        {
            "source_path": "articles/event-hubs/event-hubs-csharp-ephcs-getstarted.md",
            "redirect_url": "/azure/event-hubs/event-hubs-dotnet-standard-getstarted-send",
            "redirect_document_id": false
        },
        {
            "source_path": "articles/event-hubs/event-hubs-csharp-ephjava-getstarted.md",
            "redirect_url": "/azure/event-hubs/event-hubs-dotnet-standard-getstarted-send",
            "redirect_document_id": false
        },
        {
            "source_path": "articles/event-hubs/event-hubs-csharp-storm-getstarted.md",
            "redirect_url": "/azure/event-hubs/event-hubs-dotnet-standard-getstarted-send",
            "redirect_document_id": false
        },
        {
            "source_path": "articles/event-hubs/event-hubs-handling-errors-retry.md",
            "redirect_url": "/azure/event-hubs/",
            "redirect_document_id": false
        },
        {
            "source_path": "articles/event-hubs/event-hubs-java-ephcs-getstarted.md",
            "redirect_url": "/azure/event-hubs/event-hubs-java-get-started-send",
            "redirect_document_id": false
        },
        {
            "source_path": "articles/event-hubs/event-hubs-java-ephjava-getstarted.md",
            "redirect_url": "/azure/event-hubs/event-hubs-java-get-started-send",
            "redirect_document_id": false
        },
        {
            "source_path": "articles/event-hubs/event-hubs-java-storm-getstarted.md",
            "redirect_url": "/azure/event-hubs/event-hubs-java-get-started-send",
            "redirect_document_id": false
        },
        {
            "source_path": "articles/event-hubs/event-hubs-overview.md",
            "redirect_url": "/azure/event-hubs/event-hubs-what-is-event-hubs",
            "redirect_document_id": false
        },
        {
            "source_path": "articles/event-hubs/event-hubs-performance-scale.md",
            "redirect_url": "/azure/event-hubs/",
            "redirect_document_id": false
        },
        {
            "source_path": "articles/event-hubs/event-hubs-pulling-public-data.md",
            "redirect_url": "https://github.com/Azure-Samples/event-hubs-dotnet-importfromweb",
            "redirect_document_id": false
        },
        {
            "source_path": "articles/event-hubs/event-hubs-pulling-sql-data.md",
            "redirect_url": "https://github.com/Azure-Samples/event-hubs-dotnet-import-from-sql",
            "redirect_document_id": false
        },
        {
            "source_path": "articles/event-hubs/event-hubs-resource-manager-namespace-event-hub-enable-archive.md",
            "redirect_url": "/azure/event-hubs/event-hubs-resource-manager-namespace-event-hub-enable-capture",
            "redirect_document_id": false
        },
        {
            "source_path": "articles/event-hubs/event-hubs-sensors-notify-users.md",
            "redirect_url": "https://github.com/Azure-Samples/event-hubs-dotnet-user-notifications",
            "redirect_document_id": false
        },
        {
            "source_path": "articles/event-hubs/event-hubs-streaming-azure-diags-data.md",
            "redirect_url": "/azure/monitoring-and-diagnostics/azure-diagnostics-streaming-event-hubs",
            "redirect_document_id": false
        },
        {
            "source_path": "articles/data-factory/data-factory-sdks.md",
            "redirect_url": "https://azure.microsoft.com/services/data-factory/",
            "redirect_document_id": false
        },
        {
            "source_path": "articles/hdinsight/hdinsight-apache-spark-intellij-tool-debug-remotely.md",
            "redirect_url": "/azure/hdinsight/hdinsight-apache-spark-intellij-tool-debug-remotely-through-ssh",
            "redirect_document_id": false
        },
        {
            "source_path": "articles/hdinsight/hdinsight-apache-spark-use-zeppelin-notebook.md",
            "redirect_url": "/azure/hdinsight/hdinsight-apache-spark-zeppelin-notebook",
            "redirect_document_id": false
        },
        {
            "source_path": "articles/hdinsight/hdinsight-apache-storm-tutorial-get-started.md",
            "redirect_url": "/azure/hdinsight/hdinsight-apache-storm-tutorial-get-started-linux",
            "redirect_document_id": false
        },
        {
            "source_path": "articles/hdinsight/hdinsight-hadoop-create-windows-clusters-arm-templates.md",
            "redirect_url": "/azure/hdinsight/hdinsight-hadoop-create-linux-clusters-arm-templates",
            "redirect_document_id": false
        },
        {
            "source_path": "articles/hdinsight/hdinsight-hadoop-create-windows-clusters-cli.md",
            "redirect_url": "/azure/hdinsight/hdinsight-hadoop-create-linux-clusters-azure-cli",
            "redirect_document_id": false
        },
        {
            "source_path": "articles/hdinsight/hdinsight-hadoop-create-windows-clusters-dotnet-sdk.md",
            "redirect_url": "/azure/hdinsight/hdinsight-hadoop-create-linux-clusters-dotnet-sdk",
            "redirect_document_id": false
        },
        {
            "source_path": "articles/hdinsight/hdinsight-hadoop-create-windows-clusters-portal.md",
            "redirect_url": "/azure/hdinsight/hdinsight-hadoop-create-linux-clusters-portal",
            "redirect_document_id": false
        },
        {
            "source_path": "articles/hdinsight/hdinsight-hadoop-create-windows-clusters-powershell.md",
            "redirect_url": "/azure/hdinsight/hdinsight-hadoop-create-linux-clusters-azure-powershell",
            "redirect_document_id": false
        },
        {
            "source_path": "articles/hdinsight/hdinsight-hadoop-linux-use-ssh-windows.md",
            "redirect_url": "/azure/hdinsight/hdinsight-hadoop-linux-use-ssh-unix",
            "redirect_document_id": false
        },
        {
            "source_path": "articles/hdinsight/hdinsight-hadoop-mapreduce-scalding.md",
            "redirect_url": "/azure/hdinsight/hdinsight-use-mapreduce",
            "redirect_document_id": false
        },
        {
            "source_path": "articles/hdinsight/hdinsight-hadoop-r-scripts-linux.md",
            "redirect_url": "/azure/hdinsight/hdinsight-hadoop-r-server-get-started",
            "redirect_document_id": false
        },
        {
            "source_path": "articles/hdinsight/hdinsight-hadoop-spark-install.md",
            "redirect_url": "/azure/hdinsight/hdinsight-apache-spark-jupyter-spark-sql",
            "redirect_document_id": false
        },
        {
            "source_path": "articles/hdinsight/hdinsight-hadoop-tutorial-get-started-windows.md",
            "redirect_url": "/azure/hdinsight/hdinsight-hadoop-linux-tutorial-get-started",
            "redirect_document_id": false
        },
        {
            "source_path": "articles/hdinsight/hdinsight-hadoop-use-hive-ssh.md",
            "redirect_url": "/azure/hdinsight/hdinsight-hadoop-use-hive-beeline",
            "redirect_document_id": false
        },
        {
            "source_path": "articles/hdinsight/hdinsight-hbase-geo-replication.md",
            "redirect_url": "/azure/hdinsight/hdinsight-hbase-replication",
            "redirect_document_id": false
        },
        {
            "source_path": "articles/hdinsight/hdinsight-hbase-tutorial-get-started.md",
            "redirect_url": "/azure/hdinsight/hdinsight-hbase-tutorial-get-started-linux",
            "redirect_document_id": false
        },
        {
            "source_path": "articles/hdinsight/hdinsight-high-availability.md",
            "redirect_url": "/azure/hdinsight/hdinsight-high-availability-linux",
            "redirect_document_id": false
        },
        {
            "source_path": "articles/hdinsight/hdinsight-provision-clusters.md",
            "redirect_url": "/azure/hdinsight/hdinsight-hadoop-provision-linux-clusters",
            "redirect_document_id": false
        },
        {
            "source_path": "articles/documentdb/documentdb-automation-region-management.md",
            "redirect_url": "https://docs.microsoft.com/azure/cosmos-db/cli-samples",
            "redirect_document_id": false
        },
        {
            "source_path": "articles/documentdb/documentdb-automation-resource-manager-cli-nodejs.md",
            "redirect_url": "https://docs.microsoft.com/azure/cosmos-db/cli-samples",
            "redirect_document_id": false
        },
        {
            "source_path": "articles/documentdb/documentdb-automation-resource-manager-cli.md",
            "redirect_url": "https://docs.microsoft.com/azure/cosmos-db/cli-samples",
            "redirect_document_id": false
        },
        {
            "source_path": "articles/documentdb/documentdb-change-feed.md",
            "redirect_url": "https://docs.microsoft.com/azure/cosmos-db/change-feed",
            "redirect_document_id": false
        },
        {
            "source_path": "articles/documentdb/documentdb-change-notification.md",
            "redirect_url": "https://docs.microsoft.com/azure/cosmos-db/change-feed-hl7-fhir-logic-apps",
            "redirect_document_id": false
        },
        {
            "source_path": "articles/documentdb/documentdb-community.md",
            "redirect_url": "https://docs.microsoft.com/azure/cosmos-db/community",
            "redirect_document_id": false
        },
        {
            "source_path": "articles/documentdb/documentdb-connect-mongodb-account.md",
            "redirect_url": "https://docs.microsoft.com/azure/cosmos-db/connect-mongodb-account",
            "redirect_document_id": false
        },
        {
            "source_path": "articles/documentdb/documentdb-cpp-get-started.md",
            "redirect_url": "https://docs.microsoft.com/azure/cosmos-db/documentdb-cpp-get-started.md",
            "redirect_document_id": false
        },
        {
            "source_path": "articles/documentdb/documentdb-consistency-levels.md",
            "redirect_url": "https://docs.microsoft.com/azure/cosmos-db/consistency-levels",
            "redirect_document_id": false
        },
        {
            "source_path": "articles/documentdb/documentdb-create-account.md",
            "redirect_url": "https://aka.ms/acdbnetqa",
            "redirect_document_id": false
        },
        {
            "source_path": "articles/documentdb/documentdb-create-collection.md",
            "redirect_url": "https://docs.microsoft.com/azure/cosmos-db/create-documentdb-dotnet#create-collection",
            "redirect_document_id": false
        },
        {
            "source_path": "articles/documentdb/documentdb-create-database.md",
            "redirect_url": "https://docs.microsoft.com/azure/cosmos-db/create-documentdb-dotnet#create-collection",
            "redirect_document_id": false
        },
        {
            "source_path": "articles/documentdb/documentdb-create-documentdb-website.md",
            "redirect_url": "https://docs.microsoft.com/azure/cosmos-db/create-website",
            "redirect_document_id": false
        },
        {
            "source_path": "articles/documentdb/documentdb-create-mongodb-account.md",
            "redirect_url": "https://docs.microsoft.com/azure/cosmos-db/create-mongodb-dotnet#create-account",
            "redirect_document_id": false
        },
        {
            "source_path": "articles/documentdb/documentdb-distribute-data-globally.md",
            "redirect_url": "https://docs.microsoft.com/azure/cosmos-db/distribute-data-globally",
            "redirect_document_id": false
        },
        {
            "source_path": "articles/documentdb/documentdb-developing-with-multiple-regions.md",
            "redirect_url": "https://docs.microsoft.com/azure/cosmos-db/tutorial-global-distribution-documentdb",
            "redirect_document_id": false
        },
        {
            "source_path": "articles/documentdb/documentdb-dotnet-application.md",
            "redirect_url": "https://docs.microsoft.com/azure/cosmos-db/documentdb-dotnet-application",
            "redirect_document_id": false
        },
        {
            "source_path": "articles/documentdb/documentdb-dotnet-samples.md",
            "redirect_url": "https://docs.microsoft.com/azure/cosmos-db/documentdb-dotnet-samples",
            "redirect_document_id": false
        },
        {
            "source_path": "articles/documentdb/documentdb-dotnetcore-get-started.md",
            "redirect_url": "https://docs.microsoft.com/azure/cosmos-db/documentdb-dotnetcore-get-started",
            "redirect_document_id": false
        },
        {
            "source_path": "articles/documentdb/documentdb-faq.md",
            "redirect_url": "https://docs.microsoft.com/azure/cosmos-db/faq",
            "redirect_document_id": false
        },
        {
            "source_path": "articles/documentdb/documentdb-firewall-support.md",
            "redirect_url": "https://docs.microsoft.com/azure/cosmos-db/firewall-support",
            "redirect_document_id": false
        },
        {
            "source_path": "articles/documentdb/documentdb-geospatial.md",
            "redirect_url": "https://docs.microsoft.com/azure/cosmos-db/geospatial",
            "redirect_document_id": false
        },
        {
            "source_path": "articles/documentdb/documentdb-get-started-quickstart.md",
            "redirect_url": "https://docs.microsoft.com/azure/cosmos-db/create-documentdb-dotnet",
            "redirect_document_id": false
        },
        {
            "source_path": "articles/documentdb/documentdb-import-data.md",
            "redirect_url": "https://docs.microsoft.com/azure/cosmos-db/import-data",
            "redirect_document_id": false
        },
        {
            "source_path": "articles/documentdb/documentdb-get-started.md",
            "redirect_url": "https://docs.microsoft.com/azure/cosmos-db/documentdb-get-started",
            "redirect_document_id": false
        },
        {
            "source_path": "articles/documentdb/documentdb-increase-limits.md",
            "redirect_url": "https://docs.microsoft.com/azure/cosmos-db/request-units",
            "redirect_document_id": false
        },
        {
            "source_path": "articles/documentdb/documentdb-indexing-policies.md",
            "redirect_url": "https://docs.microsoft.com/azure/cosmos-db/indexing-policies",
            "redirect_document_id": false
        },
        {
            "source_path": "articles/documentdb/documentdb-indexing.md",
            "redirect_url": "https://docs.microsoft.com/azure/cosmos-db/indexing-policies",
            "redirect_document_id": false
        },
        {
            "source_path": "articles/documentdb/documentdb-introduction.md",
            "redirect_url": "https://docs.microsoft.com/azure/cosmos-db/documentdb-introduction",
            "redirect_document_id": false
        },
        {
            "source_path": "articles/documentdb/documentdb-java-application.md",
            "redirect_url": "https://docs.microsoft.com/azure/cosmos-db/documentdb-java-application",
            "redirect_document_id": false
        },
        {
            "source_path": "articles/documentdb/documentdb-java-get-started.md",
            "redirect_url": "https://docs.microsoft.com/azure/cosmos-db/documentdb-java-get-started",
            "redirect_document_id": false
        },
        {
            "source_path": "articles/documentdb/documentdb-key-value-store-cost.md",
            "redirect_url": "https://docs.microsoft.com/azure/cosmos-db/key-value-store-cost",
            "redirect_document_id": false
        },
        {
            "source_path": "articles/documentdb/documentdb-manage-account-with-powershell.md",
            "redirect_url": "https://docs.microsoft.com/azure/cosmos-db/manage-account-with-powershell",
            "redirect_document_id": false
        },
        {
            "source_path": "articles/documentdb/documentdb-limits.md",
            "redirect_url": "https://azure.microsoft.com/services/cosmos-db/",
            "redirect_document_id": false
        },
        {
            "source_path": "articles/documentdb/documentdb-manage-account.md",
            "redirect_url": "https://docs.microsoft.com/azure/cosmos-db/manage-account",
            "redirect_document_id": false
        },
        {
            "source_path": "articles/documentdb/documentdb-manage.md",
            "redirect_url": "https://docs.microsoft.com/azure/cosmos-db/manage-account",
            "redirect_document_id": false
        },
        {
            "source_path": "articles/documentdb/documentdb-mobile-apps-with-xamarin.md",
            "redirect_url": "https://docs.microsoft.com/azure/cosmos-db/mobile-apps-with-xamarin",
            "redirect_document_id": false
        },
        {
            "source_path": "articles/documentdb/documentdb-modeling-data.md",
            "redirect_url": "https://docs.microsoft.com/azure/cosmos-db/modeling-data",
            "redirect_document_id": false
        },
        {
            "source_path": "articles/documentdb/documentdb-mongodb-application.md",
            "redirect_url": "https://docs.microsoft.com/azure/cosmos-db/tutorial-develop-mongodb",
            "redirect_document_id": false
        },
        {
            "source_path": "articles/documentdb/documentdb-mongodb-migrate.md",
            "redirect_url": "https://docs.microsoft.com/azure/cosmos-db/mongodb-migrate",
            "redirect_document_id": false
        },
        {
            "source_path": "articles/documentdb/documentdb-mongodb-mongochef.md",
            "redirect_url": "https://docs.microsoft.com/azure/cosmos-db/mongodb-mongochef",
            "redirect_document_id": false
        },
        {
            "source_path": "articles/documentdb/documentdb-mongodb-robomongo.md",
            "redirect_url": "https://docs.microsoft.com/azure/cosmos-db/mongodb-robomongo",
            "redirect_document_id": false
        },
        {
            "source_path": "articles/documentdb/documentdb-mongodb-samples.md",
            "redirect_url": "https://docs.microsoft.com/azure/cosmos-db/mongodb-samples",
            "redirect_document_id": false
        },
        {
            "source_path": "articles/documentdb/documentdb-multi-region-writers.md",
            "redirect_url": "https://docs.microsoft.com/azure/cosmos-db/multi-region-writers",
            "redirect_document_id": false
        },
        {
            "source_path": "articles/documentdb/documentdb-monitor-accounts.md",
            "redirect_url": "https://docs.microsoft.com/azure/cosmos-db/monitor-accounts.md",
            "redirect_document_id": false
        },
        {
            "source_path": "articles/documentdb/documentdb-nodejs-application.md",
            "redirect_url": "https://docs.microsoft.com/azure/cosmos-db/documentdb-nodejs-application",
            "redirect_document_id": false
        },
        {
            "source_path": "articles/documentdb/documentdb-nodejs-get-started.md",
            "redirect_url": "https://docs.microsoft.com/azure/cosmos-db/documentdb-nodejs-get-started",
            "redirect_document_id": false
        },
        {
            "source_path": "articles/documentdb/documentdb-nodejs-samples.md",
            "redirect_url": "https://docs.microsoft.com/azure/cosmos-db/documentdb-nodejs-samples",
            "redirect_document_id": false
        },
        {
            "source_path": "articles/documentdb/documentdb-nosql-database-encryption-at-rest.md",
            "redirect_url": "https://docs.microsoft.com/azure/cosmos-db/database-encryption-at-rest",
            "redirect_document_id": false
        },
        {
            "source_path": "articles/documentdb/documentdb-nosql-database-security.md",
            "redirect_url": "https://docs.microsoft.com/azure/cosmos-db/database-security",
            "redirect_document_id": false
        },
        {
            "source_path": "articles/documentdb/documentdb-nosql-local-emulator.md",
            "redirect_url": "https://docs.microsoft.com/azure/cosmos-db/local-emulator",
            "redirect_document_id": false
        },
        {
            "source_path": "articles/documentdb/documentdb-nosql-odbc-driver.md",
            "redirect_url": "https://docs.microsoft.com/azure/cosmos-db/odbc-driver",
            "redirect_document_id": false
        },
        {
            "source_path": "articles/documentdb/documentdb-nosql-vs-sql.md",
            "redirect_url": "https://aka.ms/cosmosdb",
            "redirect_document_id": false
        },
        {
            "source_path": "articles/documentdb/documentdb-online-backup-and-restore.md",
            "redirect_url": "https://docs.microsoft.com/azure/cosmos-db/online-backup-and-restore",
            "redirect_document_id": false
        },
        {
            "source_path": "articles/documentdb/documentdb-orderby.md",
            "redirect_url": "https://azure.microsoft.com/services/cosmos-db/",
            "redirect_document_id": false
        },
        {
            "source_path": "articles/documentdb/documentdb-partition-data.md",
            "redirect_url": "https://docs.microsoft.com/azure/cosmos-db/partition-data",
            "redirect_document_id": false
        },
        {
            "source_path": "articles/documentdb/documentdb-performance-levels.md",
            "redirect_url": "https://docs.microsoft.com/azure/cosmos-db/performance-levels",
            "redirect_document_id": false
        },
        {
            "source_path": "articles/documentdb/documentdb-performance-testing.md",
            "redirect_url": "https://docs.microsoft.com/azure/cosmos-db/performance-testing",
            "redirect_document_id": false
        },
        {
            "source_path": "articles/documentdb/documentdb-portal-global-replication.md",
            "redirect_url": "https://docs.microsoft.com/azure/cosmos-db/tutorial-global-distribution-documentdb#portal",
            "redirect_document_id": false
        },
        {
            "source_path": "articles/documentdb/documentdb-performance-tips.md",
            "redirect_url": "https://docs.microsoft.com/azure/cosmos-db/performance-tips",
            "redirect_document_id": false
        },
        {
            "source_path": "articles/documentdb/documentdb-portal-troubleshooting.md",
            "redirect_url": "https://docs.microsoft.com/azure/documentdb/documentdb-manage-account",
            "redirect_document_id": false
        },
        {
            "source_path": "articles/documentdb/documentdb-powerbi-visualize.md",
            "redirect_url": "https://docs.microsoft.com/azure/cosmos-db/powerbi-visualize",
            "redirect_document_id": false
        },
        {
            "source_path": "articles/documentdb/documentdb-programming.md",
            "redirect_url": "https://docs.microsoft.com/azure/cosmos-db/programming",
            "redirect_document_id": false
        },
        {
            "source_path": "articles/documentdb/documentdb-protocol-mongodb.md",
            "redirect_url": "https://docs.microsoft.com/azure/cosmos-db/mongodb-introduction",
            "redirect_document_id": false
        },
        {
            "source_path": "articles/documentdb/documentdb-python-application.md",
            "redirect_url": "https://docs.microsoft.com/azure/cosmos-db/documentdb-python-application",
            "redirect_document_id": false
        },
        {
            "source_path": "articles/documentdb/documentdb-query-collections-query-explorer.md",
            "redirect_url": "https://docs.microsoft.com/en-us/azure/cosmos-db/create-documentdb-dotnet#add-sample-data",
            "redirect_document_id": false
        },
        {
            "source_path": "articles/documentdb/documentdb-python-samples.md",
            "redirect_url": "https://docs.microsoft.com/azure/cosmos-db/documentdb-python-samples",
            "redirect_document_id": false
        },
        {
            "source_path": "articles/documentdb/documentdb-regional-failovers.md",
            "redirect_url": "https://docs.microsoft.com/azure/cosmos-db/regional-failover",
            "redirect_document_id": false
        },
        {
            "source_path": "articles/documentdb/documentdb-request-units.md",
            "redirect_url": "https://docs.microsoft.com/azure/cosmos-db/request-units",
            "redirect_document_id": false
        },
        {
            "source_path": "articles/documentdb/documentdb-resources.md",
            "redirect_url": "https://docs.microsoft.com/azure/cosmos-db/documentdb-resources",
            "redirect_document_id": false
        },
        {
            "source_path": "articles/documentdb/documentdb-run-hadoop-with-hdinsight.md",
            "redirect_url": "https://docs.microsoft.com/azure/cosmos-db/run-hadoop-with-hdinsight",
            "redirect_document_id": false
        },
        {
            "source_path": "articles/documentdb/documentdb-sdk-dotnet-core.md",
            "redirect_url": "https://docs.microsoft.com/azure/cosmos-db/documentdb-sdk-dotnet-core",
            "redirect_document_id": false
        },
        {
            "source_path": "articles/documentdb/documentdb-sdk-dotnet.md",
            "redirect_url": "https://docs.microsoft.com/azure/cosmos-db/documentdb-sdk-dotnet",
            "redirect_document_id": false
        },
        {
            "source_path": "articles/documentdb/documentdb-sdk-java.md",
            "redirect_url": "https://docs.microsoft.com/azure/cosmos-db/documentdb-sdk-java",
            "redirect_document_id": false
        },
        {
            "source_path": "articles/documentdb/documentdb-sdk-node.md",
            "redirect_url": "https://docs.microsoft.com/azure/cosmos-db/documentdb-sdk-node",
            "redirect_document_id": false
        },
        {
            "source_path": "articles/documentdb/documentdb-sdk-python.md",
            "redirect_url": "https://docs.microsoft.com/azure/cosmos-db/documentdb-sdk-python",
            "redirect_document_id": false
        },
        {
            "source_path": "articles/documentdb/documentdb-search-indexer.md",
            "redirect_url": "https://docs.microsoft.com/azure/search/search-howto-index-documentdb",
            "redirect_document_id": false
        },
        {
            "source_path": "articles/documentdb/documentdb-secure-access-to-data.md",
            "redirect_url": "https://docs.microsoft.com/azure/cosmos-db/secure-access-to-data",
            "redirect_document_id": false
        },
        {
            "source_path": "articles/documentdb/documentdb-set-throughput.md",
            "redirect_url": "https://docs.microsoft.com/azure/cosmos-db/set-throughput",
            "redirect_document_id": false
        },
        {
            "source_path": "articles/documentdb/documentdb-sharding.md",
            "redirect_url": "https://docs.microsoft.com/azure/cosmos-db/partition-data",
            "redirect_document_id": false
        },
        {
            "source_path": "articles/documentdb/documentdb-social-media-apps.md",
            "redirect_url": "https://docs.microsoft.com/azure/cosmos-db/social-media-apps",
            "redirect_document_id": false
        },
        {
            "source_path": "articles/documentdb/documentdb-spark-connector.md",
            "redirect_url": "https://docs.microsoft.com/azure/cosmos-db/spark-connector",
            "redirect_document_id": false
        },
        {
            "source_path": "articles/documentdb/documentdb-sql-query-cheat-sheet.md",
            "redirect_url": "https://docs.microsoft.com/azure/cosmos-db/documentdb-sql-query-cheat-sheet",
            "redirect_document_id": false
        },
        {
            "source_path": "articles/documentdb/documentdb-sql-query.md",
            "redirect_url": "https://docs.microsoft.com/azure/cosmos-db/documentdb-sql-query",
            "redirect_document_id": false
        },
        {
            "source_path": "articles/documentdb/documentdb-supercharge-your-account.md",
            "redirect_url": "https://docs.microsoft.com/azure/cosmos-db/performance-levels",
            "redirect_document_id": false
        },
        {
            "source_path": "articles/documentdb/documentdb-use-cases.md",
            "redirect_url": "https://docs.microsoft.com/azure/cosmos-db/use-cases",
            "redirect_document_id": false
        },
        {
            "source_path": "articles/documentdb/documentdb-view-json-document-explorer.md",
            "redirect_url": "https://docs.microsoft.com/azure/cosmos-db/create-documentdb-dotnet",
            "redirect_document_id": false
        },
        {
            "source_path": "articles/documentdb/documentdb-time-to-live.md",
            "redirect_url": "https://docs.microsoft.com/azure/cosmos-db/time-to-live",
            "redirect_document_id": false
        },
        {
            "source_path": "articles/documentdb/documentdb-view-scripts.md",
            "redirect_url": "https://docs.microsoft.com/azure/cosmos-db/create-documentdb-dotnet#add-sample-data",
            "redirect_document_id": false
        },
        {
            "source_path": "articles/documentdb/documentdb-whitepaper-chappell.md",
            "redirect_url": "https://azure.microsoft.com/services/cosmos-db/",
            "redirect_document_id": false
        },
        {
            "source_path": "articles/documentdb/documentdb-working-with-dates.md",
            "redirect_url": "https://docs.microsoft.com/azure/cosmos-db/working-with-dates",
            "redirect_document_id": false
        },
        {
            "source_path": "articles/documentdb/fundamentals-data-management-nosql-chappell.md",
            "redirect_url": "https://azure.microsoft.com/services/cosmos-db/",
            "redirect_document_id": false
        },
        {
            "source_path": "articles/documentdb/index.md",
            "redirect_url": "https://azure.microsoft.com/blog/dear-documentdb-customers-welcome-to-azure-cosmos-db/",
            "redirect_document_id": false
        },
        {
            "source_path": "articles/log-analytics/log-analytics-configuration-assessment.md",
            "redirect_url": "/azure/log-analytics/log-analytics-add-solutions",
            "redirect_document_id": false
        },
        {
            "source_path": "articles/log-analytics/log-analytics-linux-agents.md",
            "redirect_url": "/azure/log-analytics/log-analytics-agent-linux",
            "redirect_document_id": false
        },
        {
            "source_path": "articles/log-analytics/log-analytics-proxy-firewall.md",
            "redirect_url": "/azure/log-analytics/log-analytics-windows-agents",
            "redirect_document_id": false
        },
        {
            "source_path": "articles/log-analytics/log-analytics-system-update.md",
            "redirect_url": "/azure/operations-management-suite/oms-solution-update-management",
            "redirect_document_id": false
        },
        {
            "source_path": "articles/machine-learning/machine-learning-apps-anomaly-detection.md",
            "redirect_url": "machine-learning-apps-anomaly-detection-api",
            "redirect_document_id": false
        },
        {
            "source_path": "articles/machine-learning/machine-learning-apps-text-analytics.md",
            "redirect_url": "../cognitive-services/cognitive-services-text-analytics-quick-start",
            "redirect_document_id": false
        },
        {
            "source_path": "articles/machine-learning/machine-learning-connect-to-azure-machine-learning-web-service.md",
            "redirect_url": "machine-learning-consume-web-services",
            "redirect_document_id": false
        },
        {
            "source_path": "articles/machine-learning/machine-learning-data-science-the-cortana-analytics-process.md",
            "redirect_url": "data-science-process-overview",
            "redirect_document_id": false
        },
        {
            "source_path": "articles/machine-learning/machine-learning-feature-selection-and-engineering.md",
            "redirect_url": "machine-learning-data-science-create-features",
            "redirect_document_id": false
        },
        {
            "source_path": "articles/machine-learning/machine-learning-marketplace-faq.md",
            "redirect_url": "https://gallery.cortanaintelligence.com/",
            "redirect_document_id": false
        },
        {
            "source_path": "articles/machine-learning/machine-learning-publish-web-service-to-azure-marketplace.md",
            "redirect_url": "machine-learning-gallery-experiments",
            "redirect_document_id": false
        },
        {
            "source_path": "articles/machine-learning/machine-learning-r-csharp-arima.md",
            "redirect_url": "https://gallery.cortanaintelligence.com/",
            "redirect_document_id": false
        },
        {
            "source_path": "articles/machine-learning/machine-learning-r-csharp-binary-classifier.md",
            "redirect_url": "https://gallery.cortanaintelligence.com/",
            "redirect_document_id": false
        },
        {
            "source_path": "articles/machine-learning/machine-learning-r-csharp-binomial-distribution.md",
            "redirect_url": "https://gallery.cortanaintelligence.com/",
            "redirect_document_id": false
        },
        {
            "source_path": "articles/machine-learning/machine-learning-r-csharp-cluster-model.md",
            "redirect_url": "https://gallery.cortanaintelligence.com/",
            "redirect_document_id": false
        },
        {
            "source_path": "articles/machine-learning/machine-learning-r-csharp-difference-in-two-proportions.md",
            "redirect_url": "https://gallery.cortanaintelligence.com/",
            "redirect_document_id": false
        },
        {
            "source_path": "articles/machine-learning/machine-learning-r-csharp-forecasting-exponential-smoothing.md",
            "redirect_url": "https://gallery.cortanaintelligence.com/",
            "redirect_document_id": false
        },
        {
            "source_path": "articles/machine-learning/machine-learning-r-csharp-lexicon-based-sentiment-analysis.md",
            "redirect_url": "https://gallery.cortanaintelligence.com/",
            "redirect_document_id": false
        },
        {
            "source_path": "articles/machine-learning/machine-learning-r-csharp-multivariate-linear-regression.md",
            "redirect_url": "https://gallery.cortanaintelligence.com/",
            "redirect_document_id": false
        },
        {
            "source_path": "articles/machine-learning/machine-learning-r-csharp-normal-distribution.md",
            "redirect_url": "https://gallery.cortanaintelligence.com/",
            "redirect_document_id": false
        },
        {
            "source_path": "articles/machine-learning/machine-learning-r-csharp-retail-demand-forecasting.md",
            "redirect_url": "https://gallery.cortanaintelligence.com/",
            "redirect_document_id": false
        },
        {
            "source_path": "articles/machine-learning/machine-learning-r-csharp-survival-analysis.md",
            "redirect_url": "https://gallery.cortanaintelligence.com/",
            "redirect_document_id": false
        },
        {
            "source_path": "articles/machine-learning/machine-learning-r-csharp-web-service-examples.md",
            "redirect_url": "https://gallery.cortanaintelligence.com/",
            "redirect_document_id": false
        },
        {
            "source_path": "articles/machine-learning/machine-learning-recommendation-api-documentation.md",
            "redirect_url": "machine-learning-datamarket-deprecation",
            "redirect_document_id": false
        },
        {
            "source_path": "articles/machine-learning/machine-learning-recommendation-api-faq.md",
            "redirect_url": "machine-learning-datamarket-deprecation",
            "redirect_document_id": false
        },
        {
            "source_path": "articles/machine-learning/machine-learning-recommendation-api-javascript-integration.md",
            "redirect_url": "machine-learning-datamarket-deprecation",
            "redirect_document_id": false
        },
        {
            "source_path": "articles/machine-learning/machine-learning-recommendation-api-quick-start-guide.md",
            "redirect_url": "machine-learning-datamarket-deprecation",
            "redirect_document_id": false
        },
        {
            "source_path": "articles/machine-learning/machine-learning-recommendation-api-sample-application.md",
            "redirect_url": "machine-learning-datamarket-deprecation",
            "redirect_document_id": false
        },
        {
            "source_path": "articles/machine-learning/machine-learning-webservice-deploy-a-web-service.md",
            "redirect_url": "machine-learning-publish-a-machine-learning-web-service",
            "redirect_document_id": false
        },
        {
            "source_path": "articles/monitoring-and-diagnostics/azure-diagnostics-versioning-history.md",
            "redirect_url": "/azure/monitoring-and-diagnostics/azure-diagnostics-schema",
            "redirect_document_id": false
        },
        {
            "source_path": "articles/monitoring-and-diagnostics/insights-debugging-with-events.md",
            "redirect_url": "/azure/azure-resource-manager/resource-group-audit",
            "redirect_document_id": false
        },
        {
            "source_path": "articles/monitoring-and-diagnostics/insights-receive-alert-notifications.md",
            "redirect_url": "/azure/monitoring-and-diagnostics/monitoring-overview-alerts",
            "redirect_document_id": false
        },
        {
            "source_path": "articles/monitoring-and-diagnostics/insights-service-health.md",
            "redirect_url": "/azure/monitoring-and-diagnostics/monitoring-service-notifications",
            "redirect_document_id": false
        },
        {
            "source_path": "articles/mobile-engagement/mobile-engagement-send-personalized-notifications.md",
            "redirect_url": "/azure/mobile-engagement/mobile-engagement-overview",
            "redirect_document_id": false
        },
        {
            "source_path": "articles/operations-management-suite/oms-security-web-baseline.md",
            "redirect_url": "https://www.microsoft.com/cloud-platform/security-and-compliance",
            "redirect_document_id": false
        },
        {
            "source_path": "articles/remoteapp/index.md",
            "redirect_url": "/azure/remoteapp/remoteapp-whatis",
            "redirect_document_id": false
        },
        {
            "source_path": "articles/mysql/reference-azure-cli.md",
            "redirect_url": "/cli/azure/mysql",
            "redirect_document_id": false
        },
        {
            "source_path": "articles/search/search-get-started-management-api.md",
            "redirect_url": "https://docs.microsoft.com/rest/api/searchmanagement/",
            "redirect_document_id": false
        },
        {
            "source_path": "articles/search/search-get-started-scoring-profiles.md",
            "redirect_url": "https://docs.microsoft.com/rest/api/searchservice/add-scoring-profiles-to-a-search-index",
            "redirect_document_id": false
        },
        {
            "source_path": "articles/service-bus-messaging/service-bus-amqp-apache.md",
            "redirect_url": "/azure/service-bus-messaging/service-bus-amqp-overview",
            "redirect_document_id": false
        },
        {
            "source_path": "articles/service-bus-messaging/service-bus-amqp-java.md",
            "redirect_url": "/azure/service-bus-messaging/service-bus-java-how-to-use-jms-api-amqp",
            "redirect_document_id": false
        },
        {
            "source_path": "articles/service-bus-messaging/service-bus-amqp-php.md",
            "redirect_url": "/azure/service-bus-messaging/service-bus-php-how-to-use-queues",
            "redirect_document_id": false
        },
        {
            "source_path": "articles/service-bus-messaging/service-bus-amqp-python.md",
            "redirect_url": "/azure/service-bus-messaging/service-bus-python-how-to-use-queues",
            "redirect_document_id": false
        },
        {
            "source_path": "articles/service-bus-messaging/service-bus-automation-manage.md",
            "redirect_url": "/azure/service-bus-messaging/service-bus-management-libraries",
            "redirect_document_id": false
        },
        {
            "source_path": "articles/service-bus-messaging/service-bus-brokered-tutorial-dotnet.md",
            "redirect_url": "/azure/service-bus-messaging/service-bus-dotnet-get-started-with-queues",
            "redirect_document_id": false
        },
        {
            "source_path": "articles/service-bus-messaging/service-bus-brokered-tutorial-rest.md",
            "redirect_url": "/azure/service-bus-messaging/service-bus-dotnet-get-started-with-queues",
            "redirect_document_id": false
        },
        {
            "source_path": "articles/service-bus-messaging/service-bus-dotnet-advanced-message-queuing.md",
            "redirect_url": "/azure/service-bus-messaging/service-bus-amqp-dotnet",
            "redirect_document_id": false
        },
        {
            "source_path": "articles/service-bus-messaging/service-bus-event-hubs-manage-with-ps.md",
            "redirect_url": "/azure/service-bus-messaging/service-bus-manage-with-ps",
            "redirect_document_id": false
        },
        {
            "source_path": "articles/service-bus-messaging/service-bus-java-amqp-overview.md",
            "redirect_url": "/azure/service-bus-messaging/service-bus-java-how-to-use-jms-api-amqp",
            "redirect_document_id": false
        },
        {
            "source_path": "articles/service-bus-messaging/service-bus-java-how-to-use-amqp.md",
            "redirect_url": "/azure/service-bus-messaging/service-bus-amqp-java",
            "redirect_document_id": false
        },
        {
            "source_path": "articles/service-bus-messaging/service-bus-partitioned-queues-and-topics-amqp-overview.md",
            "redirect_url": "/azure/service-bus-messaging/service-bus-amqp-protocol-guide",
            "redirect_document_id": false
        },
        {
            "source_path": "articles/service-bus-messaging/service-bus-powershell-how-to-provision.md",
            "redirect_url": "/azure/service-bus-messaging/service-bus-manage-with-ps",
            "redirect_document_id": false
        },
        {
            "source_path": "articles/service-bus-messaging/service-bus-sas-overview.md",
            "redirect_url": "/azure/service-bus-messaging/service-bus-sas",
            "redirect_document_id": false
        },
        {
            "source_path": "articles/service-bus-messaging/service-bus-shared-access-signature-authentication.md",
            "redirect_url": "/azure/service-bus-messaging/service-bus-sas",
            "redirect_document_id": false
        },
        {
            "source_path": "articles/sql-server-stretch-database/sql-server-stretch-database-backup.md",
            "redirect_url": "/sql/sql-server/stretch-database/backup-stretch-enabled-databases-stretch-database",
            "redirect_document_id": false
        },
        {
            "source_path": "articles/sql-server-stretch-database/sql-server-stretch-database-disable.md",
            "redirect_url": "/sql/sql-server/stretch-database/disable-stretch-database-and-bring-back-remote-data",
            "redirect_document_id": false
        },
        {
            "source_path": "articles/sql-server-stretch-database/sql-server-stretch-database-enable-database.md",
            "redirect_url": "/sql/sql-server/stretch-database/enable-stretch-database-for-a-database",
            "redirect_document_id": false
        },
        {
            "source_path": "articles/sql-server-stretch-database/sql-server-stretch-database-enable-table.md",
            "redirect_url": "/sql/sql-server/stretch-database/enable-stretch-database-for-a-table",
            "redirect_document_id": false
        },
        {
            "source_path": "articles/sql-server-stretch-database/sql-server-stretch-database-identify-databases.md",
            "redirect_url": "/sql/sql-server/stretch-database/stretch-database-databases-and-tables-stretch-database-advisor",
            "redirect_document_id": false
        },
        {
            "source_path": "articles/sql-server-stretch-database/sql-server-stretch-database-limitations.md",
            "redirect_url": "/sql/sql-server/stretch-database/limitations-for-stretch-database",
            "redirect_document_id": false
        },
        {
            "source_path": "articles/sql-server-stretch-database/sql-server-stretch-database-manage.md",
            "redirect_url": "/sql/sql-server/stretch-database/manage-and-troubleshoot-stretch-database",
            "redirect_document_id": false
        },
        {
            "source_path": "articles/sql-server-stretch-database/sql-server-stretch-database-overview.md",
            "redirect_url": "/sql/sql-server/stretch-database/stretch-database",
            "redirect_document_id": false
        },
        {
            "source_path": "articles/sql-server-stretch-database/sql-server-stretch-database-monitor.md",
            "redirect_url": "/sql/sql-server/stretch-database/monitor-and-troubleshoot-data-migration-stretch-database",
            "redirect_document_id": false
        },
        {
            "source_path": "articles/sql-server-stretch-database/sql-server-stretch-database-pause.md",
            "redirect_url": "/sql/sql-server/stretch-database/pause-and-resume-data-migration-stretch-database",
            "redirect_document_id": false
        },
        {
            "source_path": "articles/sql-server-stretch-database/sql-server-stretch-database-restore.md",
            "redirect_url": "/sql/sql-server/stretch-database/restore-stretch-enabled-databases-stretch-database",
            "redirect_document_id": false
        },
        {
            "source_path": "articles/sql-server-stretch-database/sql-server-stretch-database-predicate-function.md",
            "redirect_url": "/sql/sql-server/stretch-database/select-rows-to-migrate-by-using-a-filter-function-stretch-database",
            "redirect_document_id": false
        },
        {
            "source_path": "articles/sql-server-stretch-database/sql-server-stretch-database-wizard.md",
            "redirect_url": "/sql/sql-server/stretch-database/get-started-by-running-the-enable-database-for-stretch-wizard",
            "redirect_document_id": false
        },
        {
            "source_path": "articles/security/azure-security-data-classification.md",
            "redirect_url": "https://aka.ms/data-classification-cloud",
            "redirect_document_id": false
        },
        {
            "source_path": "articles/service-bus-relay/service-bus-dotnet-how-to-use-relay.md",
            "redirect_url": "/azure/service-bus-relay/relay-wcf-dotnet-get-started",
            "redirect_document_id": false
        },
        {
            "source_path": "articles/service-bus-relay/service-bus-relay-overview.md",
            "redirect_url": "/azure/service-bus-relay/relay-what-is-it",
            "redirect_document_id": false
        },
        {
            "source_path": "articles/service-bus-relay/service-bus-relay-port-settings.md",
            "redirect_url": "/azure/service-bus-relay/relay-port-settings",
            "redirect_document_id": false
        },
        {
            "source_path": "articles/service-bus-relay/service-bus-relay-samples.md",
            "redirect_url": "https://github.com/Azure/azure-relay/tree/master/samples",
            "redirect_document_id": false
        },
        {
            "source_path": "articles/storage/storage-troubleshoot-file-connection-problems.md",
            "redirect_url": "/azure/storage/storage-troubleshoot-windows-file-connection-problems",
            "redirect_document_id": false
        },
        {
            "source_path": "articles/sql-data-warehouse/sql-data-warehouse-get-started-load-with-azure-data-factory.md",
            "redirect_url": "/azure/sql-data-warehouse/sql-data-warehouse-load-with-data-factory",
            "redirect_document_id": false
        },
        {
            "source_path": "articles/sql-data-warehouse/sql-data-warehouse-load-from-azure-blob-storage-with-data-factory.md",
            "redirect_url": "/azure/sql-data-warehouse/sql-data-warehouse-load-with-data-factory",
            "redirect_document_id": false
        },
        {
            "source_path": "articles/sql-database/sql-database-auditing-get-started.md",
            "redirect_url": "/azure/sql-database/sql-database-auditing",
            "redirect_document_id": false
        },
        {
            "source_path": "articles/sql-database/sql-database-auditing-portal.md",
            "redirect_url": "/azure/sql-database/sql-database-auditing",
            "redirect_document_id": false
        },
        {
            "source_path": "articles/sql-database/sql-database-auditing-powershell.md",
            "redirect_url": "/azure/sql-database/sql-database-auditing",
            "redirect_document_id": false
        },
        {
            "source_path": "articles/sql-database/sql-database-auditing-rest.md",
            "redirect_url": "/azure/sql-database/sql-database-auditing",
            "redirect_document_id": false
        },
        {
            "source_path": "articles/sql-database/sql-database-build-multi-tenant-apps.md",
            "redirect_url": "/azure/sql-database/sql-database-design-patterns-multi-tenancy-saas-applications",
            "redirect_document_id": false
        },
        {
            "source_path": "articles/sql-database/sql-database-cloud-migrate-compatible-export-bacpac-sqlpackage.md",
            "redirect_url": "/azure/sql-database/sql-database-export",
            "redirect_document_id": false
        },
        {
            "source_path": "articles/sql-database/sql-database-cloud-migrate-compatible-export-bacpac-ssms.md",
            "redirect_url": "/azure/sql-database/sql-database-export",
            "redirect_document_id": false
        },
        {
            "source_path": "articles/sql-database/sql-database-cloud-migrate-compatible-import-bacpac-sqlpackage.md",
            "redirect_url": "/azure/sql-database/sql-database-import",
            "redirect_document_id": false
        },
        {
            "source_path": "articles/sql-database/sql-database-cloud-migrate-compatible-import-bacpac-ssms.md",
            "redirect_url": "/azure/sql-database/sql-database-import",
            "redirect_document_id": false
        },
        {
            "source_path": "articles/sql-database/sql-database-cloud-migrate-compatible-using-ssms-migration-wizard.md",
            "redirect_url": "/azure/sql-database/sql-database-cloud-migrate",
            "redirect_document_id": false
        },
        {
            "source_path": "articles/sql-database/sql-database-cloud-migrate-compatible-using-transactional-replication.md",
            "redirect_url": "/azure/sql-database/sql-database-cloud-migrate",
            "redirect_document_id": false
        },
        {
            "source_path": "articles/sql-database/sql-database-cloud-migrate-determine-compatibility-sqlpackage.md",
            "redirect_url": "/azure/sql-database/sql-database-cloud-migrate",
            "redirect_document_id": false
        },
        {
            "source_path": "articles/sql-database/sql-database-cloud-migrate-determine-compatibility-ssms.md",
            "redirect_url": "/azure/sql-database/sql-database-cloud-migrate",
            "redirect_document_id": false
        },
        {
            "source_path": "articles/sql-database/sql-database-cloud-migrate-export-bacpac-ssms.md",
            "redirect_url": "/azure/sql-database/sql-database-export",
            "redirect_document_id": false
        },
        {
            "source_path": "articles/sql-database/sql-database-cloud-migrate-fix-compatibility-issues-ssdt.md",
            "redirect_url": "/azure/sql-database/sql-database-cloud-migrate",
            "redirect_document_id": false
        },
        {
            "source_path": "articles/sql-database/sql-database-cloud-migrate-fix-compatibility-issues-ssms.md",
            "redirect_url": "/azure/sql-database/sql-database-cloud-migrate",
            "redirect_document_id": false
        },
        {
            "source_path": "articles/sql-database/sql-database-cloud-migrate-fix-compatibility-issues.md",
            "redirect_url": "/azure/sql-database/sql-database-cloud-migrate",
            "redirect_document_id": false
        },
        {
            "source_path": "articles/sql-database/sql-database-command-line-tools.md",
            "redirect_url": "/azure/sql-database/sql-database-manage-overview",
            "redirect_document_id": false
        },
        {
            "source_path": "articles/sql-database/sql-database-compatibility-level-query-performance-130.md",
            "redirect_url": "/sql/t-sql/statements/alter-database-transact-sql-compatibility-level",
            "redirect_document_id": false
        },
        {
            "source_path": "articles/sql-database/sql-database-configure-firewall-settings-powershell.md",
            "redirect_url": "/azure/sql-database/sql-database-firewall-configure",
            "redirect_document_id": false
        },
        {
            "source_path": "articles/sql-database/sql-database-configure-firewall-settings-rest.md",
            "redirect_url": "/azure/sql-database/sql-database-firewall-configure",
            "redirect_document_id": false
        },
        {
            "source_path": "articles/sql-database/sql-database-configure-firewall-settings-tsql.md",
            "redirect_url": "/azure/sql-database/sql-database-firewall-configure",
            "redirect_document_id": false
        },
        {
            "source_path": "articles/sql-database/sql-database-configure-firewall-settings.md",
            "redirect_url": "/azure/sql-database/sql-database-firewall-configure",
            "redirect_document_id": false
        },
        {
            "source_path": "articles/sql-database/sql-database-configure-long-term-retention.md",
            "redirect_url": "/azure/sql-database/sql-database-long-term-backup-retention-configure",
            "redirect_document_id": false
        },
        {
            "source_path": "articles/sql-database/sql-database-connect-query-dotnet.md",
            "redirect_url": "/azure/sql-database/sql-database-connect-query-dotnet-visual-studio",
            "redirect_document_id": false
        },
        {
            "source_path": "articles/sql-database/sql-database-connect-query.md",
            "redirect_url": "/azure/sql-database/sql-database-connect-query-vscode",
            "redirect_document_id": false
        },
        {
            "source_path": "articles/sql-database/sql-database-control-access-aad-authentication-get-started.md",
            "redirect_url": "/azure/sql-database/sql-database-aad-authentication-configure",
            "redirect_document_id": false
        },
        {
            "source_path": "articles/sql-database/sql-database-control-access-sql-authentication-get-started.md",
            "redirect_url": "/azure/sql-database/sql-database-security-tutorial",
            "redirect_document_id": false
        },
        {
            "source_path": "articles/sql-database/sql-database-copy-portal.md",
            "redirect_url": "/azure/sql-database/sql-database-copy",
            "redirect_document_id": false
        },
        {
            "source_path": "articles/sql-database/sql-database-copy-transact-sql.md",
            "redirect_url": "/azure/sql-database/sql-database-copy",
            "redirect_document_id": false
        },
        {
            "source_path": "articles/sql-database/sql-database-copy-powershell.md",
            "redirect_url": "/azure/sql-database/scripts/sql-database-copy-database-to-new-server-powershell",
            "redirect_document_id": false
        },
        {
            "source_path": "articles/sql-database/sql-database-create-databases.md",
            "redirect_url": "/azure/sql-database/sql-database-manage-single-databases-portal",
            "redirect_document_id": false
        },
        {
            "source_path": "articles/sql-database/sql-database-create-servers.md",
            "redirect_url": "/azure/sql-database/sql-database-manage-servers-portal",
            "redirect_document_id": false
        },
        {
            "source_path": "articles/sql-database/sql-database-develop-dotnet-simple.md",
            "redirect_url": "/azure/sql-database/sql-database-connect-query-dotnet",
            "redirect_document_id": false
        },
        {
            "source_path": "articles/sql-database/sql-database-develop-nodejs-simple.md",
            "redirect_url": "/azure/sql-database/sql-database-connect-query-nodejs",
            "redirect_document_id": false
        },
        {
            "source_path": "articles/sql-database/sql-database-develop-java-simple.md",
            "redirect_url": "/azure/sql-database/sql-database-connect-query-java",
            "redirect_document_id": false
        },
        {
            "source_path": "articles/sql-database/sql-database-develop-php-simple.md",
            "redirect_url": "/azure/sql-database/sql-database-conect-query-php",
            "redirect_document_id": false
        },
        {
            "source_path": "articles/sql-database/sql-database-develop-ruby-simple.md",
            "redirect_url": "/azure/sql-database/sql-database-connect-query-ruby",
            "redirect_document_id": false
        },
        {
            "source_path": "articles/sql-database/sql-database-develop-python-simple.md",
            "redirect_url": "/azure/sql-database/sql-database-connect-query-python",
            "redirect_document_id": false
        },
        {
            "source_path": "articles/sql-database/sql-database-elastic-pool-create-portal.md",
            "redirect_url": "/azure/sql-database/sql-database-elastic-pool-manage-portal",
            "redirect_document_id": false
        },
        {
            "source_path": "articles/sql-database/sql-database-elastic-pool-create-powershell.md",
            "redirect_url": "/azure/sql-database/sql-database-elastic-pool-manage-powershell",
            "redirect_document_id": false
        },
        {
            "source_path": "articles/sql-database/sql-database-elastic-pool-create-csharp.md",
            "redirect_url": "/azure/sql-database/sql-database-elastic-pool-manage-csharp",
            "redirect_document_id": false
        },
        {
            "source_path": "articles/sql-database/sql-database-elastic-pool-database-assessment-powershell.md",
            "redirect_url": "/azure/sql-database/sql-database-elastic-pool",
            "redirect_document_id": false
        },
        {
            "source_path": "articles/sql-database/sql-database-elastic-pool-manage-portal.md",
            "redirect_url": "/azure/sql-database/sql-database-elastic-pool",
            "redirect_document_id": false
        },
        {
            "source_path": "articles/sql-database/sql-database-elastic-pool-guidance.md",
            "redirect_url": "/azure/sql-database/sql-database-elastic-pool",
            "redirect_document_id": false
        },
        {
            "source_path": "articles/sql-database/sql-database-elastic-pool-manage-csharp.md",
            "redirect_url": "/azure/sql-database/sql-database-elastic-pool",
            "redirect_document_id": false
        },
        {
            "source_path": "articles/sql-database/sql-database-elastic-pool-manage-powershell.md",
            "redirect_url": "/azure/sql-database/sql-database-elastic-pool",
            "redirect_document_id": false
        },
        {
            "source_path": "articles/sql-database/sql-database-elastic-pool-manage-tsql.md",
            "redirect_url": "/azure/sql-database/sql-database-elastic-pool",
            "redirect_document_id": false
        },
        {
            "source_path": "articles/sql-database/sql-database-elastic-pool-price.md",
            "redirect_url": "/azure/sql-database/sql-database-faq",
            "redirect_document_id": false
        },
        {
            "source_path": "articles/sql-database/sql-database-explore-tutorials.md",
            "redirect_url": "/azure/sql-database/sql-database-get-started",
            "redirect_document_id": false
        },
        {
            "source_path": "articles/sql-database/sql-database-export-portal.md",
            "redirect_url": "/azure/sql-database/sql-database-export",
            "redirect_document_id": false
        },
        {
            "source_path": "articles/sql-database/sql-database-export-powershell.md",
            "redirect_url": "/azure/sql-database/sql-database-export",
            "redirect_document_id": false
        },
        {
            "source_path": "articles/sql-database/sql-database-export-sqlpackage.md",
            "redirect_url": "/azure/sql-database/sql-database-export",
            "redirect_document_id": false
        },
        {
            "source_path": "articles/sql-database/sql-database-export-ssms.md",
            "redirect_url": "/azure/sql-database/sql-database-export",
            "redirect_document_id": false
        },
        {
            "source_path": "articles/sql-database/sql-database-general-limitations.md",
            "redirect_url": "/azure/sql-database/sql-database-features",
            "redirect_document_id": false
        },
        {
            "source_path": "articles/sql-database/sql-database-geo-replication-failover-portal.md",
            "redirect_url": "/azure/sql-database/sql-database-geo-replication-portal",
            "redirect_document_id": false
        },
        {
            "source_path": "articles/sql-database/sql-database-geo-replication-failover-powershell.md",
            "redirect_url": "/azure/sql-database/scripts/sql-database-setup-geodr-and-failover-database-powershell",
            "redirect_document_id": false
        },
        {
            "source_path": "articles/sql-database/sql-database-geo-replication-powershell.md",
            "redirect_url": "/azure/sql-database/scripts/sql-database-setup-geodr-and-failover-database-powershell",
            "redirect_document_id": false
        },
        {
            "source_path": "articles/sql-database/sql-database-geo-restore-portal.md",
            "redirect_url": "/azure/sql-database/sql-database-restore-database-portal",
            "redirect_document_id": false
        },
        {
            "source_path": "articles/sql-database/sql-database-geo-restore-powershell.md",
            "redirect_url": "/azure/sql-database/scripts/sql-database-restore-database-powershell",
            "redirect_document_id": false
        },
        {
            "source_path": "articles/sql-database/sql-database-geo-restore.md",
            "redirect_url": "/azure/sql-database/sql-database-restore-database-portal",
            "redirect_document_id": false
        },
        {
            "source_path": "articles/sql-database/sql-database-get-started-backup-recovery-portal.md",
            "redirect_url": "/azure/sql-database/sql-database-sql-database-long-term-backup-retention-configure",
            "redirect_document_id": false
        },
        {
            "source_path": "articles/sql-database/sql-database-get-started-backup-recovery-powershell.md",
            "redirect_url": "/azure/sql-database/sql-database-sql-database-long-term-backup-retention-configure",
            "redirect_document_id": false
        },
        {
            "source_path": "articles/sql-database/sql-database-get-started-backup-recovery.md",
            "redirect_url": "/azure/sql-database/sql-database-get-started-backup-recovery-portal",
            "redirect_document_id": false
        },
        {
            "source_path": "articles/sql-database/sql-database-get-started-csharp.md",
            "redirect_url": "/azure/sql-database/sql-database-design-first-database-csharp",
            "redirect_document_id": false
        },
        {
            "source_path": "articles/sql-database/sql-database-get-started-elastic-pool.md",
            "redirect_url": "/azure/sql-database/sql-database-elastic-pool-manage-portal",
            "redirect_document_id": false
        },
        {
            "source_path": "articles/sql-database/sql-database-get-started-security.md",
            "redirect_url": "/azure/sql-database/sql-database-control-access-sql-authentication-get-started",
            "redirect_document_id": false
        },
        {
            "source_path": "articles/sql-database/sql-database-get-started.md",
            "redirect_url": "/azure/sql-database/sql-database-get-started-portal",
            "redirect_document_id": false
        },
        {
            "source_path": "articles/sql-database/sql-database-helps-secures-and-protects.md",
            "redirect_url": "/azure/sql-database/sql-database-security-overview",
            "redirect_document_id": false
        },
        {
            "source_path": "articles/sql-database/sql-database-import-portal.md",
            "redirect_url": "/azure/sql-database/sql-database-import",
            "redirect_document_id": false
        },
        {
            "source_path": "articles/sql-database/sql-database-import-powershell.md",
            "redirect_url": "/azure/sql-database/scripts/sql-database-import-from-bacpac-powershell",
            "redirect_document_id": false
        },
        {
            "source_path": "articles/sql-database/sql-database-import-sqlpackage.md",
            "redirect_url": "/azure/sql-database/sql-database-import",
            "redirect_document_id": false
        },
        {
            "source_path": "articles/sql-database/sql-database-learn-and-adapt.md",
            "redirect_url": "/azure/sql-database/sql-database-advisor",
            "redirect_document_id": false
        },
        {
            "source_path": "articles/sql-database/sql-database-long-term-retention-delete.md",
            "redirect_url": "/azure/sql-database/sql-database-long-term-backup-retention-configure",
            "redirect_document_id": false
        },
        {
            "source_path": "articles/sql-database/sql-database-manage-azure-ssms.md",
            "redirect_url": "/azure/sql-database/sql-database-manage-overview",
            "redirect_document_id": false
        },
        {
            "source_path": "articles/sql-database/sql-database-manage-long-term-backup-retention-portal.md",
            "redirect_url": "/azure/sql-database/sql-database-long-term-backup-retention-configure",
            "redirect_document_id": false
        },
        {
            "source_path": "articles/sql-database/sql-database-manage-long-term-backup-retention-powershell.md",
            "redirect_url": "/azure/sql-database/sql-database-long-term-backup-retention-configure",
            "redirect_document_id": false
        },
        {
            "source_path": "articles/sql-database/sql-database-manage-overview.md",
            "redirect_url": "/azure/sql-database/sql-database-servers-databases",
            "redirect_document_id": false
        },
        {
            "source_path": "articles/sql-database/sql-database-manage-portal.md",
            "redirect_url": "/azure/sql-database/sql-database-manage-overview",
            "redirect_document_id": false
        },
        {
            "source_path": "articles/sql-database/sql-database-manage-powershell.md",
            "redirect_url": "/azure/sql-database/sql-database-manage-overview",
            "redirect_document_id": false
        },
        {
            "source_path": "articles/sql-database/sql-database-manage-servers-portal.md",
            "redirect_url": "/azure/sql-database/sql-database-get-started",
            "redirect_document_id": false
        },
        {
            "source_path": "articles/sql-database/sql-database-manage-servers-powershell.md",
            "redirect_url": "/azure/sql-database/scripts/sql-database-create-and-configure-database-powershell",
            "redirect_document_id": false
        },
        {
            "source_path": "articles/sql-database/sql-database-manage-single-databases-portal.md",
            "redirect_url": "/azure/sql-database/sql-database-service-tiers",
            "redirect_document_id": false
        },
        {
            "source_path": "articles/sql-database/sql-database-manage-single-databases-powershell.md",
            "redirect_url": "/azure/sql-database/scripts/sql-database-create-and-configure-database-powershell",
            "redirect_document_id": false
        },
        {
            "source_path": "articles/sql-database/sql-database-manage-single-databases-tsql.md",
            "redirect_url": "https://docs.microsoft.com/sql/t-sql/statements/alter-database-azure-sql-database",
            "redirect_document_id": false
        },
        {
            "source_path": "articles/sql-database/sql-database-monitor-log-analytics-get-started.md",
            "redirect_url": "/azure/sql-database/sql-database-metrics-diag-logging",
            "redirect_document_id": false
        },
        {
            "source_path": "articles/sql-database/sql-database-overview.md",
            "redirect_url": "/azure/sql-database/sql-database-servers-databases",
            "redirect_document_id": false
        },
        {
            "source_path": "articles/sql-database/sql-database-point-in-time-restore-portal.md",
            "redirect_url": "/azure/sql-database/sql-database-recovery-using-backups",
            "redirect_document_id": false
        },
        {
            "source_path": "articles/sql-database/sql-database-point-in-time-restore.md",
            "redirect_url": "/azure/sql-database/sql-database-recovery-using-backups",
            "redirect_document_id": false
        },
        {
            "source_path": "articles/sql-database/sql-database-protect-data.md",
            "redirect_url": "/azure/sql-database/sql-database-security-overview",
            "redirect_document_id": false
        },
        {
            "source_path": "articles/sql-database/sql-database-restore-database-portal.md",
            "redirect_url": "/azure/sql-database/sql-database-recovery-using-backups",
            "redirect_document_id": false
        },
        {
            "source_path": "articles/sql-database/sql-database-restore-database-powershell.md",
            "redirect_url": "/azure/sql-database/scripts/sql-database-recovery-using-backups",
            "redirect_document_id": false
        },
        {
            "source_path": "articles/sql-database/sql-database-restore-deleted-database-portal.md",
            "redirect_url": "/azure/sql-database/sql-database-recovery-using-backups",
            "redirect_document_id": false
        },
        {
            "source_path": "articles/sql-database/sql-database-restore-deleted-database-powershell.md",
            "redirect_url": "/azure/sql-database/scripts/sql-database-recovery-using-backups",
            "redirect_document_id": false
        },
        {
            "source_path": "articles/sql-database/sql-database-restore-from-long-term-retention.md",
            "redirect_url": "/azure/sql-database/sql-database-long-term-backup-retention-configure",
            "redirect_document_id": false
        },
        {
            "source_path": "articles/sql-database/sql-database-scale-on-the-fly.md",
            "redirect_url": "/azure/sql-database/sql-database-service-tiers",
            "redirect_document_id": false
        },
        {
            "source_path": "articles/sql-database/sql-database-scale-up-powershell.md",
            "redirect_url": "/azure/sql-database/scripts/sql-database-manage-single-databases-powershell",
            "redirect_document_id": false
        },
        {
            "source_path": "articles/sql-database/sql-database-scale-up.md",
            "redirect_url": "/azure/sql-database/sql-database-manage-single-databases-portal",
            "redirect_document_id": false
        },
        {
            "source_path": "articles/sql-database/sql-database-security-guidelines.md",
            "redirect_url": "/azure/sql-database/sql-database-control-access",
            "redirect_document_id": false
        },
        {
            "source_path": "articles/sql-database/sql-database-security.md",
            "redirect_url": "/azure/sql-database/sql-database-security-overview",
            "redirect_document_id": false
        },
        {
            "source_path": "articles/sql-database/sql-database-server-overview.md",
            "redirect_url": "/azure/sql-database/sql-database-servers-databases",
            "redirect_document_id": false
        },
        {
            "source_path": "articles/sql-database/sql-database-service-tier-advisor.md",
            "redirect_url": "/azure/sql-database/sql-database-service-tiers",
            "redirect_document_id": false
        },
        {
            "source_path": "articles/sql-database/sql-database-solution-quick-starts.md",
            "redirect_url": "/azure/sql-database/sql-database-explore-tutorials",
            "redirect_document_id": false
        },
        {
            "source_path": "articles/sql-database/sql-database-threat-detection-get-started.md",
            "redirect_url": "/azure/sql-database/sql-database-threat-detection",
            "redirect_document_id": false
        },
        {
            "source_path": "articles/sql-database/sql-database-threat-detection-portal.md",
            "redirect_url": "/azure/sql-database/sql-database-threat-detection",
            "redirect_document_id": false
        },
        {
            "source_path": "articles/sql-database/sql-database-troubleshoot-backup-and-restore.md",
            "redirect_url": "/azure/sql-database/sql-database-recovery-using-backups",
            "redirect_document_id": false
        },
        {
            "source_path": "articles/sql-database/sql-database-troubleshoot-connection.md",
            "redirect_url": "/azure/sql-database/sql-database-troubleshoot-common-connection-issues",
            "redirect_document_id": false
        },
        {
            "source_path": "articles/sql-database/sql-database-troubleshoot-moving-data.md",
            "redirect_url": "/azure/sql-database/sql-database-faq",
            "redirect_document_id": false
        },
        {
            "source_path": "articles/sql-database/sql-database-troubleshoot-permissions.md",
            "redirect_url": "/azure/sql-database/sql-database-faq",
            "redirect_document_id": false
        },
        {
            "source_path": "articles/sql-database/sql-database-upgrade-server-portal.md",
            "redirect_url": "/azure/sql-database/sql-database-faq",
            "redirect_document_id": false
        },
        {
            "source_path": "articles/sql-database/sql-database-upgrade-server-powershell.md",
            "redirect_url": "/azure/sql-database/sql-database-faq",
            "redirect_document_id": false
        },
        {
            "source_path": "articles/sql-database/sql-database-v12-plan-prepare-upgrade.md",
            "redirect_url": "/azure/sql-database/sql-database-faq",
            "redirect_document_id": false
        },
        {
            "source_path": "articles/sql-database/sql-database-v12-whats-new.md",
            "redirect_url": "/azure/sql-database/sql-database-features",
            "redirect_document_id": false
        },
        {
            "source_path": "articles/sql-database/sql-database-view-backups-in-vault-portal.md",
            "redirect_url": "/azure/sql-database/sql-database-long-term-backup-retention-configure",
            "redirect_document_id": false
        },
        {
            "source_path": "articles/sql-database/sql-database-view-backups-in-vault-powershell.md",
            "redirect_url": "/azure/sql-database/sql-database-long-term-backup-retention-configure",
            "redirect_document_id": false
        },
        {
            "source_path": "articles/sql-database/sql-database-view-backups-in-vault.md",
            "redirect_url": "/azure/sql-database/sql-database-long-term-backup-retention-configure",
            "redirect_document_id": false
        },
        {
            "source_path": "articles/sql-database/sql-database-view-oldest-restore-point.md",
            "redirect_url": "/azure/sql-database/sql-database-recovery-using-backups",
            "redirect_document_id": false
        },
        {
            "source_path": "articles/sql-database/sql-database-view-update-database-settings.md",
            "redirect_url": "/azure/sql-database/sql-database-manage-single-databases-portal",
            "redirect_document_id": false
        },
        {
            "source_path": "articles/sql-database/sql-database-view-update-server-settings.md",
            "redirect_url": "/azure/sql-database/sql-database-manage-servers-portal",
            "redirect_document_id": false
        },
        {
            "source_path": "articles/sql-database/sql-database-web-business-sunset-faq.md",
            "redirect_url": "/azure/sql-database/sql-database-faq",
            "redirect_document_id": false
        },
        {
            "source_path": "articles/sql-database/sql-database-works-in-your-environment.md",
            "redirect_url": "/azure/sql-database/sql-database-develop-overview",
            "redirect_document_id": false
        },
        {
            "source_path": "articles/storsimple/storsimple-ova-backup.md",
            "redirect_url": "/azure/storsimple/storsimple-virtual-array-backup",
            "redirect_document_id": false
        },
        {
            "source_path": "articles/storsimple/storsimple-ova-change-device-admin-password.md",
            "redirect_url": "/azure/storsimple/storsimple-virtual-array-change-device-admin-password",
            "redirect_document_id": false
        },
        {
            "source_path": "articles/storsimple/storsimple-ova-configure-mpio-windows-server.md",
            "redirect_url": "/azure/storsimple/storsimple-virtual-array-configure-mpio-windows-server",
            "redirect_document_id": false
        },
        {
            "source_path": "articles/storsimple/storsimple-ova-deactivate-and-delete-device.md",
            "redirect_url": "/azure/storsimple/storsimple-virtual-array-deactivate-and-delete-device",
            "redirect_document_id": false
        },
        {
            "source_path": "articles/storsimple/storsimple-ova-deploy1-portal-prep.md",
            "redirect_url": "/azure/storsimple/storsimple-virtual-array-deploy1-portal-prep",
            "redirect_document_id": false
        },
        {
            "source_path": "articles/storsimple/storsimple-ova-deploy2-provision-hyperv.md",
            "redirect_url": "/azure/storsimple/storsimple-virtual-array-deploy2-provision-hyperv",
            "redirect_document_id": false
        },
        {
            "source_path": "articles/storsimple/storsimple-ova-deploy2-provision-vmware.md",
            "redirect_url": "/azure/storsimple/storsimple-virtual-array-deploy2-provision-vmware",
            "redirect_document_id": false
        },
        {
            "source_path": "articles/storsimple/storsimple-ova-deploy3-fs-setup.md",
            "redirect_url": "/azure/storsimple/storsimple-virtual-array-deploy3-fs-setup",
            "redirect_document_id": false
        },
        {
            "source_path": "articles/storsimple/storsimple-ova-deploy3-iscsi-setup.md",
            "redirect_url": "/azure/storsimple/storsimple-virtual-array-deploy3-iscsi-setup",
            "redirect_document_id": false
        },
        {
            "source_path": "articles/storsimple/storsimple-ova-failover-dr.md",
            "redirect_url": "/azure/storsimple/storsimple-virtual-array-failover-dr",
            "redirect_document_id": false
        },
        {
            "source_path": "articles/storsimple/storsimple-ova-manage-acrs.md",
            "redirect_url": "/azure/storsimple/storsimple-virtual-array-manage-acrs",
            "redirect_document_id": false
        },
        {
            "source_path": "articles/storsimple/storsimple-ova-manage-alerts.md",
            "redirect_url": "/azure/storsimple/storsimple-virtual-array-manage-alerts",
            "redirect_document_id": false
        },
        {
            "source_path": "articles/storsimple/storsimple-ova-manage-jobs.md",
            "redirect_url": "/azure/storsimple/storsimple-virtual-array-manage-jobs",
            "redirect_document_id": false
        },
        {
            "source_path": "articles/storsimple/storsimple-ova-manage-service.md",
            "redirect_url": "/azure/storsimple/storsimple-virtual-array-manage-service",
            "redirect_document_id": false
        },
        {
            "source_path": "articles/storsimple/storsimple-ova-manage-storage-accounts.md",
            "redirect_url": "/azure/storsimple/storsimple-virtual-array-manage-storage-accounts",
            "redirect_document_id": false
        },
        {
            "source_path": "articles/storsimple/storsimple-ova-manager-service-administration.md",
            "redirect_url": "/azure/storsimple/storsimple-virtual-array-manager-service-administration",
            "redirect_document_id": false
        },
        {
            "source_path": "articles/storsimple/storsimple-ova-restore.md",
            "redirect_url": "/azure/storsimple/storsimple-virtual-array-clone",
            "redirect_document_id": false
        },
        {
            "source_path": "articles/storsimple/storsimple-ova-service-dashboard.md",
            "redirect_url": "/azure/storsimple/storsimple-virtual-array-service-summary",
            "redirect_document_id": false
        },
        {
            "source_path": "articles/traffic-manager/disable-enable-or-delete-a-profile.md",
            "redirect_url": "/azure/traffic-manager/traffic-manager-manage-profiles",
            "redirect_document_id": false
        },
        {
            "source_path": "articles/traffic-manager/disable-or-enable-an-endpoint.md",
            "redirect_url": "/azure/traffic-manager/traffic-manager-manage-endpoints",
            "redirect_document_id": false
        },
        {
            "source_path": "articles/traffic-manager/traffic-manager-configure-failover-routing-method.md",
            "redirect_url": "/azure/traffic-manager/traffic-manager-configure-priority-routing-method",
            "redirect_document_id": false
        },
        {
            "source_path": "articles/traffic-manager/traffic-manager-configure-round-robin-routing-method.md",
            "redirect_url": "/azure/traffic-manager/traffic-manager-configure-weighted-routing-method",
            "redirect_document_id": false
        },
        {
            "source_path": "articles/traffic-manager/traffic-manager-configure-routing-method.md",
            "redirect_url": "/azure/traffic-manager/traffic-manager-configure-priority-routing-method",
            "redirect_document_id": false
        },
        {
            "source_path": "articles/traffic-manager/traffic-manager-endpoints.md",
            "redirect_url": "/azure/traffic-manager/traffic-manager-manage-endpoints",
            "redirect_document_id": false
        },
        {
            "source_path": "articles/traffic-manager/traffic-manager-how-traffic-manager-works.md",
            "redirect_url": "/azure/traffic-manager/traffic-manager-overview",
            "redirect_document_id": false
        },
        {
            "source_path": "articles/virtual-machine-scale-sets/virtual-machine-scale-sets-advanced-autoscale.md",
            "redirect_url": "/azure/monitoring-and-diagnostics/insights-advanced-autoscale-virtual-machine-scale-sets",
            "redirect_document_id": false
        },
        {
            "source_path": "articles/virtual-machine-scale-sets/virtual-machine-scale-sets-cli-quick-create-cli-nodejs.md",
            "redirect_url": "/azure/virtual-machine-scale-sets/virtual-machine-scale-sets-create",
            "redirect_document_id": false
        },
        {
            "source_path": "articles/virtual-machine-scale-sets/virtual-machine-scale-sets-cli-quick-create.md",
            "redirect_url": "/azure/virtual-machine-scale-sets/virtual-machine-scale-sets-create",
            "redirect_document_id": false
        },
        {
            "source_path": "articles/virtual-machine-scale-sets/virtual-machine-scale-sets-linux-create-cli-nodejs.md",
            "redirect_url": "/azure/virtual-machine-scale-sets/virtual-machine-scale-sets-create",
            "redirect_document_id": false
        },
        {
            "source_path": "articles/virtual-machine-scale-sets/virtual-machine-scale-sets-linux-create-cli.md",
            "redirect_url": "/azure/virtual-machine-scale-sets/virtual-machine-scale-sets-create",
            "redirect_document_id": false
        },
        {
            "source_path": "articles/virtual-machine-scale-sets/virtual-machine-scale-sets-windows-create.md",
            "redirect_url": "/azure/virtual-machine-scale-sets/virtual-machine-scale-sets-create",
            "redirect_document_id": false
        },
        {
            "source_path": "articles/vpn-gateway/virtual-networks-configure-vnet-to-vnet-connection.md",
            "redirect_url": "/azure/vpn-gateway/vpn-gateway-howto-vnet-vnet-portal-classic",
            "redirect_document_id": false
        },
        {
            "source_path": "articles/vpn-gateway/vpn-gateway-point-to-site-create.md",
            "redirect_url": "/azure/vpn-gateway/vpn-gateway-howto-point-to-site-classic-azure-portal",
            "redirect_document_id": false
        },
        {
            "source_path": "articles/virtual-network/virtual-network-accelerated-networking-portal.md",
            "redirect_url": "/azure/virtual-network/virtual-network-create-vm-accelerated-networking",
            "redirect_document_id": false
        },
        {
            "source_path": "articles/virtual-network/virtual-network-network-interface-overview.md",
            "redirect_url": "/azure/virtual-network/virtual-network-network-interface",
            "redirect_document_id": false
        },
        {
            "source_path": "articles/virtual-network/virtual-networks-create-vnet-classic-portal.md",
            "redirect_url": "/azure/virtual-network/virtual-networks-create-vnet-classic-pportal",
            "redirect_document_id": false
        },
        {
            "source_path": "articles/virtual-network/virtual-networks-create-vnetpeering-arm-portal.md",
            "redirect_url": "/azure/virtual-network/virtual-network-create-peering",
            "redirect_document_id": false
        },
        {
            "source_path": "articles/virtual-network/virtual-networks-manage-dns-in-vnet.md",
            "redirect_url": "/azure/virtual-network/virtual-networks-using-network-configuration-file",
            "redirect_document_id": false
        },
        {
            "source_path": "articles/virtual-network/virtual-networks-public-ip-within-vnet.md",
            "redirect_url": "/azure/virtual-network/virtual-network-manage-network",
            "redirect_document_id": false
        },
        {
            "source_path": "articles/stream-analytics/stream-analytics-get-started.md",
            "redirect_url": "/azure/stream-analytics/stream-analytics-real-time-fraud-detection",
            "redirect_document_id": false
        },
        {
            "source_path": "articles/logic-apps/logic-apps-enterprise-integration-accounts.md",
            "redirect_url": "/azure/logic-apps/logic-apps-enterprise-integration-create-integration-account",
            "redirect_document_id": false
        },
        {
            "source_path": "articles/backup/backup-azure-backup-ibiza-faq.md",
            "redirect_url": "/azure/backup/backup-azure-backup-faq",
            "redirect_document_id": false
        },
        {
            "source_path": "articles/app-service/api/index.md",
            "redirect_url": "/azure/app-service-api/",
            "redirect_document_id": false
        },
        {
            "source_path": "articles/app-service/mobile/index.md",
            "redirect_url": "/azure/app-service-mobile/",
            "redirect_document_id": false
        },
        {
            "source_path": "articles/app-service/web/index.md",
            "redirect_url": "/azure/app-service-web/",
            "redirect_document_id": false
        },
        {
            "source_path": "articles/cognitive-services/cognitive-services-text-analytics-quick-start.md",
            "redirect_url": "text-analytics/quick-start",
            "redirect_document_id": false
        },
        {
            "source_path": "articles/cognitive-services/Bing-News-Search/index.md",
            "redirect_url": "/azure/cognitive-services/Bing-News-Search/search-the-web",
            "redirect_document_id": false
        },
        {
            "source_path": "articles/cognitive-services/Bing-Spell-Check/index.md",
            "redirect_url": "/azure/cognitive-services/Bing-Spell-Check/proof-text",
            "redirect_document_id": false
        },
        {
            "source_path": "articles/cognitive-services/Bing-Video-Search/index.md",
            "redirect_url": "/azure/cognitive-services/Bing-Video-Search/search-the-web",
            "redirect_document_id": false
        },
        {
            "source_path": "articles/cognitive-services/Custom-Speech-Service/index.md",
            "redirect_url": "/azure/cognitive-services/Custom-Speech-Service/cognitive-services-custom-speech-home",
            "redirect_document_id": false
        },
        {
            "source_path": "articles/cognitive-services/Custom-Speech-Service/home.md",
            "redirect_url": "/azure/cognitive-services/custom-speech-service/cognitive-services-custom-speech-get-started",
            "redirect_document_id": false
        },
        {
            "source_path": "articles/cognitive-services/Bing-Autosuggest/index.md",
            "redirect_url": "/azure/cognitive-services/Bing-Autosuggest/get-suggested-search-terms",
            "redirect_document_id": false
        },
        {
            "source_path": "articles/cognitive-services/Bing-Image-Search/index.md",
            "redirect_url": "/azure/cognitive-services/Bing-Image-Search/search-the-web",
            "redirect_document_id": false
        },
        {
            "source_path": "articles/cognitive-services/Bing-Web-Search/index.md",
            "redirect_url": "/azure/cognitive-services/Bing-Web-Search/search-the-web",
            "redirect_document_id": false
        },
        {
            "source_path": "articles/cognitive-services/Content-Moderator/review-api-authentication.md",
            "redirect_url": "/azure/cognitive-services/content-moderator/review-api",
            "redirect_document_id": false
        },
        {
            "source_path": "articles/cognitive-services/LUIS/index.md",
            "redirect_url": "/azure/cognitive-services/LUIS/Home",
            "redirect_document_id": false
        },
        {
            "source_path": "articles/cognitive-services/video-indexer/home.md",
            "redirect_url": "/azure/cognitive-services/video-indexer/video-indexer-get-started",
            "redirect_document_id": false
        },
        {
            "source_path": "articles/iot-hub/iot-hub-adafruit-feather-m0-wifi-kit-arduino-lesson1-configure-your-device.md",
            "redirect_url": "/azure/iot-hub/iot-hub-adafruit-feather-m0-wifi-kit-arduino-get-started",
            "redirect_document_id": false
        },
        {
            "source_path": "articles/iot-hub/iot-hub-adafruit-feather-m0-wifi-kit-arduino-lesson1-deploy-blink-app.md",
            "redirect_url": "/azure/iot-hub/iot-hub-adafruit-feather-m0-wifi-kit-arduino-get-started",
            "redirect_document_id": false
        },
        {
            "source_path": "articles/iot-hub/iot-hub-adafruit-feather-m0-wifi-kit-arduino-lesson1-get-the-tools-mac.md",
            "redirect_url": "/azure/iot-hub/iot-hub-adafruit-feather-m0-wifi-kit-arduino-get-started",
            "redirect_document_id": false
        },
        {
            "source_path": "articles/iot-hub/iot-hub-adafruit-feather-m0-wifi-kit-arduino-lesson1-get-the-tools-ubuntu.md",
            "redirect_url": "/azure/iot-hub/iot-hub-adafruit-feather-m0-wifi-kit-arduino-get-started",
            "redirect_document_id": false
        },
        {
            "source_path": "articles/iot-hub/iot-hub-adafruit-feather-m0-wifi-kit-arduino-lesson1-get-the-tools-win32.md",
            "redirect_url": "/azure/iot-hub/iot-hub-adafruit-feather-m0-wifi-kit-arduino-get-started",
            "redirect_document_id": false
        },
        {
            "source_path": "articles/iot-hub/iot-hub-adafruit-feather-m0-wifi-kit-arduino-lesson2-get-azure-tools-mac.md",
            "redirect_url": "/azure/iot-hub/iot-hub-adafruit-feather-m0-wifi-kit-arduino-get-started",
            "redirect_document_id": false
        },
        {
            "source_path": "articles/iot-hub/iot-hub-adafruit-feather-m0-wifi-kit-arduino-lesson2-get-azure-tools-ubuntu.md",
            "redirect_url": "/azure/iot-hub/iot-hub-adafruit-feather-m0-wifi-kit-arduino-get-started",
            "redirect_document_id": false
        },
        {
            "source_path": "articles/iot-hub/iot-hub-adafruit-feather-m0-wifi-kit-arduino-lesson2-get-azure-tools-win32.md",
            "redirect_url": "/azure/iot-hub/iot-hub-adafruit-feather-m0-wifi-kit-arduino-get-started",
            "redirect_document_id": false
        },
        {
            "source_path": "articles/iot-hub/iot-hub-adafruit-feather-m0-wifi-kit-arduino-lesson2-prepare-azure-iot-hub.md",
            "redirect_url": "/azure/iot-hub/iot-hub-adafruit-feather-m0-wifi-kit-arduino-get-started",
            "redirect_document_id": false
        },
        {
            "source_path": "articles/iot-hub/iot-hub-adafruit-feather-m0-wifi-kit-arduino-lesson3-deploy-resource-manager-template.md",
            "redirect_url": "/azure/iot-hub/iot-hub-adafruit-feather-m0-wifi-kit-arduino-get-started",
            "redirect_document_id": false
        },
        {
            "source_path": "articles/iot-hub/iot-hub-adafruit-feather-m0-wifi-kit-arduino-lesson3-read-table-storage.md",
            "redirect_url": "/azure/iot-hub/iot-hub-adafruit-feather-m0-wifi-kit-arduino-get-started",
            "redirect_document_id": false
        },
        {
            "source_path": "articles/iot-hub/iot-hub-adafruit-feather-m0-wifi-kit-arduino-lesson3-run-azure-blink.md",
            "redirect_url": "/azure/iot-hub/iot-hub-adafruit-feather-m0-wifi-kit-arduino-get-started",
            "redirect_document_id": false
        },
        {
            "source_path": "articles/iot-hub/iot-hub-adafruit-feather-m0-wifi-kit-arduino-lesson4-change-led-behavior.md",
            "redirect_url": "/azure/iot-hub/iot-hub-adafruit-feather-m0-wifi-kit-arduino-get-started",
            "redirect_document_id": false
        },
        {
            "source_path": "articles/iot-hub/iot-hub-adafruit-feather-m0-wifi-kit-arduino-troubleshooting.md",
            "redirect_url": "/azure/iot-hub/iot-hub-adafruit-feather-m0-wifi-kit-arduino-get-started",
            "redirect_document_id": false
        },
        {
            "source_path": "articles/iot-hub/iot-hub-gateway-kit-c-get-started.md",
            "redirect_url": "/azure/iot-hub/iot-hub-gateway-kit-c-lesson1-set-up-nuc",
            "redirect_document_id": false
        },
        {
            "source_path": "articles/iot-hub/iot-hub-gateway-kit-c-lesson2-get-the-tools-mac.md",
            "redirect_url": "/azure/iot-hub/iot-hub-gateway-kit-c-lesson1-set-up-nuc",
            "redirect_document_id": false
        },
        {
            "source_path": "articles/iot-hub/iot-hub-gateway-kit-c-lesson2-get-the-tools-ubuntu.md",
            "redirect_url": "/azure/iot-hub/iot-hub-gateway-kit-c-lesson1-set-up-nuc",
            "redirect_document_id": false
        },
        {
            "source_path": "articles/iot-hub/iot-hub-gateway-kit-c-lesson2-get-the-tools-win32.md",
            "redirect_url": "/azure/iot-hub/iot-hub-gateway-kit-c-lesson1-set-up-nuc",
            "redirect_document_id": false
        },
        {
            "source_path": "articles/iot-hub/iot-hub-gateway-kit-c-lesson2-register-device.md",
            "redirect_url": "/azure/iot-hub/iot-hub-gateway-kit-c-lesson1-set-up-nuc",
            "redirect_document_id": false
        },
        {
            "source_path": "articles/iot-hub/iot-hub-gateway-kit-c-lesson3-configure-ble-app.md",
            "redirect_url": "/azure/iot-hub/iot-hub-gateway-kit-c-lesson1-set-up-nuc",
            "redirect_document_id": false
        },
        {
            "source_path": "articles/iot-hub/iot-hub-gateway-kit-c-lesson3-read-messages-from-hub.md",
            "redirect_url": "/azure/iot-hub/iot-hub-gateway-kit-c-lesson1-set-up-nuc",
            "redirect_document_id": false
        },
        {
            "source_path": "articles/iot-hub/iot-hub-gateway-kit-c-lesson4-deploy-resource-manager-template.md",
            "redirect_url": "/azure/iot-hub/iot-hub-gateway-kit-c-lesson1-set-up-nuc",
            "redirect_document_id": false
        },
        {
            "source_path": "articles/iot-hub/iot-hub-gateway-kit-c-lesson4-read-table-storage.md",
            "redirect_url": "/azure/iot-hub/iot-hub-gateway-kit-c-lesson1-set-up-nuc",
            "redirect_document_id": false
        },
        {
            "source_path": "articles/iot-hub/iot-hub-gateway-kit-c-lesson5-create-gateway-module.md",
            "redirect_url": "/azure/iot-hub/iot-hub-gateway-kit-c-lesson1-set-up-nuc",
            "redirect_document_id": false
        },
        {
            "source_path": "articles/iot-hub/iot-hub-gateway-kit-c-sim-get-started.md",
            "redirect_url": "/azure/iot-hub/iot-hub-gateway-kit-c-lesson1-set-up-nuc",
            "redirect_document_id": false
        },
        {
            "source_path": "articles/iot-hub/iot-hub-gateway-kit-c-sim-lesson1-set-up-nuc.md",
            "redirect_url": "/azure/iot-hub/iot-hub-gateway-kit-c-lesson1-set-up-nuc",
            "redirect_document_id": false
        },
        {
            "source_path": "articles/iot-hub/iot-hub-gateway-kit-c-sim-lesson2-get-the-tools-mac.md",
            "redirect_url": "/azure/iot-hub/iot-hub-gateway-kit-c-lesson1-set-up-nuc",
            "redirect_document_id": false
        },
        {
            "source_path": "articles/iot-hub/iot-hub-gateway-kit-c-sim-lesson2-get-the-tools-ubuntu.md",
            "redirect_url": "/azure/iot-hub/iot-hub-gateway-kit-c-lesson1-set-up-nuc",
            "redirect_document_id": false
        },
        {
            "source_path": "articles/iot-hub/iot-hub-gateway-kit-c-sim-lesson2-get-the-tools-win32.md",
            "redirect_url": "/azure/iot-hub/iot-hub-gateway-kit-c-lesson1-set-up-nuc",
            "redirect_document_id": false
        },
        {
            "source_path": "articles/iot-hub/iot-hub-gateway-kit-c-sim-lesson2-register-device.md",
            "redirect_url": "/azure/iot-hub/iot-hub-gateway-kit-c-lesson1-set-up-nuc",
            "redirect_document_id": false
        },
        {
            "source_path": "articles/iot-hub/iot-hub-gateway-kit-c-sim-lesson3-configure-simulated-device-app.md",
            "redirect_url": "/azure/iot-hub/iot-hub-gateway-kit-c-lesson1-set-up-nuc",
            "redirect_document_id": false
        },
        {
            "source_path": "articles/iot-hub/iot-hub-gateway-kit-c-sim-lesson3-read-messages-from-hub.md",
            "redirect_url": "/azure/iot-hub/iot-hub-gateway-kit-c-lesson1-set-up-nuc",
            "redirect_document_id": false
        },
        {
            "source_path": "articles/iot-hub/iot-hub-gateway-kit-c-sim-lesson4-deploy-resource-manager-template.md",
            "redirect_url": "/azure/iot-hub/iot-hub-gateway-kit-c-lesson1-set-up-nuc",
            "redirect_document_id": false
        },
        {
            "source_path": "articles/iot-hub/iot-hub-gateway-kit-c-sim-lesson4-read-table-storage.md",
            "redirect_url": "/azure/iot-hub/iot-hub-gateway-kit-c-lesson1-set-up-nuc",
            "redirect_document_id": false
        },
        {
            "source_path": "articles/iot-hub/iot-hub-gateway-sdk-physical-device.md",
            "redirect_url": "/azure/iot-hub/iot-hub-iot-edge-physical-device",
            "redirect_document_id": false
        },
        {
            "source_path": "articles/iot-hub/iot-hub-intel-edison-kit-c-lesson1-configure-your-device.md",
            "redirect_url": "/azure/iot-hub/iot-hub-intel-edison-kit-c-get-started",
            "redirect_document_id": false
        },
        {
            "source_path": "articles/iot-hub/iot-hub-intel-edison-kit-c-lesson1-deploy-blink-app.md",
            "redirect_url": "/azure/iot-hub/iot-hub-intel-edison-kit-c-get-started",
            "redirect_document_id": false
        },
        {
            "source_path": "articles/iot-hub/iot-hub-intel-edison-kit-c-lesson1-get-the-tools-mac.md",
            "redirect_url": "/azure/iot-hub/iot-hub-intel-edison-kit-c-get-started",
            "redirect_document_id": false
        },
        {
            "source_path": "articles/iot-hub/iot-hub-intel-edison-kit-c-lesson1-get-the-tools-ubuntu.md",
            "redirect_url": "/azure/iot-hub/iot-hub-intel-edison-kit-c-get-started",
            "redirect_document_id": false
        },
        {
            "source_path": "articles/iot-hub/iot-hub-intel-edison-kit-c-lesson1-get-the-tools-win32.md",
            "redirect_url": "/azure/iot-hub/iot-hub-intel-edison-kit-c-get-started",
            "redirect_document_id": false
        },
        {
            "source_path": "articles/iot-hub/iot-hub-intel-edison-kit-c-lesson2-get-azure-tools-mac.md",
            "redirect_url": "/azure/iot-hub/iot-hub-intel-edison-kit-c-get-started",
            "redirect_document_id": false
        },
        {
            "source_path": "articles/iot-hub/iot-hub-intel-edison-kit-c-lesson2-get-azure-tools-ubuntu.md",
            "redirect_url": "/azure/iot-hub/iot-hub-intel-edison-kit-c-get-started",
            "redirect_document_id": false
        },
        {
            "source_path": "articles/iot-hub/iot-hub-intel-edison-kit-c-lesson2-get-azure-tools-win32.md",
            "redirect_url": "/azure/iot-hub/iot-hub-intel-edison-kit-c-get-started",
            "redirect_document_id": false
        },
        {
            "source_path": "articles/iot-hub/iot-hub-intel-edison-kit-c-lesson3-deploy-resource-manager-template.md",
            "redirect_url": "/azure/iot-hub/iot-hub-intel-edison-kit-c-get-started",
            "redirect_document_id": false
        },
        {
            "source_path": "articles/iot-hub/iot-hub-intel-edison-kit-c-lesson3-read-table-storage.md",
            "redirect_url": "/azure/iot-hub/iot-hub-intel-edison-kit-c-get-started",
            "redirect_document_id": false
        },
        {
            "source_path": "articles/iot-hub/iot-hub-intel-edison-kit-c-lesson2-prepare-azure-iot-hub.md",
            "redirect_url": "/azure/iot-hub/iot-hub-intel-edison-kit-c-get-started",
            "redirect_document_id": false
        },
        {
            "source_path": "articles/iot-hub/iot-hub-intel-edison-kit-c-lesson3-run-azure-blink.md",
            "redirect_url": "/azure/iot-hub/iot-hub-intel-edison-kit-c-get-started",
            "redirect_document_id": false
        },
        {
            "source_path": "articles/iot-hub/iot-hub-intel-edison-kit-c-lesson4-change-led-behavior.md",
            "redirect_url": "/azure/iot-hub/iot-hub-intel-edison-kit-c-get-started",
            "redirect_document_id": false
        },
        {
            "source_path": "articles/iot-hub/iot-hub-intel-edison-kit-c-troubleshooting.md",
            "redirect_url": "/azure/iot-hub/iot-hub-intel-edison-kit-c-get-started",
            "redirect_document_id": false
        },
        {
            "source_path": "articles/iot-hub/iot-hub-intel-edison-kit-node-lesson1-configure-your-device.md",
            "redirect_url": "/azure/iot-hub/iot-hub-intel-edison-kit-node-get-started",
            "redirect_document_id": false
        },
        {
            "source_path": "articles/iot-hub/iot-hub-intel-edison-kit-node-lesson1-deploy-blink-app.md",
            "redirect_url": "/azure/iot-hub/iot-hub-intel-edison-kit-node-get-started",
            "redirect_document_id": false
        },
        {
            "source_path": "articles/iot-hub/iot-hub-intel-edison-kit-node-lesson1-get-the-tools-mac.md",
            "redirect_url": "/azure/iot-hub/iot-hub-intel-edison-kit-node-get-started",
            "redirect_document_id": false
        },
        {
            "source_path": "articles/iot-hub/iot-hub-intel-edison-kit-node-lesson1-get-the-tools-ubuntu.md",
            "redirect_url": "/azure/iot-hub/iot-hub-intel-edison-kit-node-get-started",
            "redirect_document_id": false
        },
        {
            "source_path": "articles/iot-hub/iot-hub-intel-edison-kit-node-lesson1-get-the-tools-win32.md",
            "redirect_url": "/azure/iot-hub/iot-hub-intel-edison-kit-node-get-started",
            "redirect_document_id": false
        },
        {
            "source_path": "articles/iot-hub/iot-hub-intel-edison-kit-node-lesson2-get-azure-tools-mac.md",
            "redirect_url": "/azure/iot-hub/iot-hub-intel-edison-kit-node-get-started",
            "redirect_document_id": false
        },
        {
            "source_path": "articles/iot-hub/iot-hub-intel-edison-kit-node-lesson2-get-azure-tools-ubuntu.md",
            "redirect_url": "/azure/iot-hub/iot-hub-intel-edison-kit-node-get-started",
            "redirect_document_id": false
        },
        {
            "source_path": "articles/iot-hub/iot-hub-intel-edison-kit-node-lesson2-prepare-azure-iot-hub.md",
            "redirect_url": "/azure/iot-hub/iot-hub-intel-edison-kit-node-get-started",
            "redirect_document_id": false
        },
        {
            "source_path": "articles/iot-hub/iot-hub-intel-edison-kit-node-lesson2-get-azure-tools-win32.md",
            "redirect_url": "/azure/iot-hub/iot-hub-intel-edison-kit-node-get-started",
            "redirect_document_id": false
        },
        {
            "source_path": "articles/iot-hub/iot-hub-intel-edison-kit-node-lesson3-deploy-resource-manager-template.md",
            "redirect_url": "/azure/iot-hub/iot-hub-intel-edison-kit-node-get-started",
            "redirect_document_id": false
        },
        {
            "source_path": "articles/iot-hub/iot-hub-intel-edison-kit-node-lesson3-read-table-storage.md",
            "redirect_url": "/azure/iot-hub/iot-hub-intel-edison-kit-node-get-started",
            "redirect_document_id": false
        },
        {
            "source_path": "articles/iot-hub/iot-hub-intel-edison-kit-node-lesson3-run-azure-blink.md",
            "redirect_url": "/azure/iot-hub/iot-hub-intel-edison-kit-node-get-started",
            "redirect_document_id": false
        },
        {
            "source_path": "articles/iot-hub/iot-hub-intel-edison-kit-node-lesson4-change-led-behavior.md",
            "redirect_url": "/azure/iot-hub/iot-hub-intel-edison-kit-node-get-started",
            "redirect_document_id": false
        },
        {
            "source_path": "articles/iot-hub/iot-hub-intel-edison-kit-node-troubleshooting.md",
            "redirect_url": "/azure/iot-hub/iot-hub-intel-edison-kit-node-get-started",
            "redirect_document_id": false
        },
        {
            "source_path": "articles/iot-hub/iot-hub-linux-gateway-sdk-get-started.md",
            "redirect_url": "/azure/iot-hub/iot-hub-linux-iot-edge-get-started",
            "redirect_document_id": false
        },
        {
            "source_path": "articles/iot-hub/iot-hub-linux-gateway-sdk-simulated-device.md",
            "redirect_url": "/azure/iot-hub/iot-hub-linux-iot-edge-simulated-device",
            "redirect_document_id": false
        },
        {
            "source_path": "articles/iot-hub/iot-hub-raspberry-pi-kit-c-lesson1-deploy-blink-app.md",
            "redirect_url": "/azure/iot-hub/iot-hub-raspberry-pi-kit-c-get-started",
            "redirect_document_id": false
        },
        {
            "source_path": "articles/iot-hub/iot-hub-raspberry-pi-kit-c-lesson1-configure-your-device.md",
            "redirect_url": "/azure/iot-hub/iot-hub-raspberry-pi-kit-c-get-started",
            "redirect_document_id": false
        },
        {
            "source_path": "articles/iot-hub/iot-hub-raspberry-pi-kit-c-lesson1-get-the-tools-mac.md",
            "redirect_url": "/azure/iot-hub/iot-hub-raspberry-pi-kit-c-get-started",
            "redirect_document_id": false
        },
        {
            "source_path": "articles/iot-hub/iot-hub-raspberry-pi-kit-c-lesson1-get-the-tools-ubuntu.md",
            "redirect_url": "/azure/iot-hub/iot-hub-raspberry-pi-kit-c-get-started",
            "redirect_document_id": false
        },
        {
            "source_path": "articles/iot-hub/iot-hub-raspberry-pi-kit-c-lesson1-get-the-tools-win32.md",
            "redirect_url": "/azure/iot-hub/iot-hub-raspberry-pi-kit-c-get-started",
            "redirect_document_id": false
        },
        {
            "source_path": "articles/iot-hub/iot-hub-raspberry-pi-kit-c-lesson2-get-azure-tools-mac.md",
            "redirect_url": "/azure/iot-hub/iot-hub-raspberry-pi-kit-c-get-started",
            "redirect_document_id": false
        },
        {
            "source_path": "articles/iot-hub/iot-hub-raspberry-pi-kit-c-lesson2-get-azure-tools-ubuntu.md",
            "redirect_url": "/azure/iot-hub/iot-hub-raspberry-pi-kit-c-get-started",
            "redirect_document_id": false
        },
        {
            "source_path": "articles/iot-hub/iot-hub-raspberry-pi-kit-c-lesson2-get-azure-tools-win32.md",
            "redirect_url": "/azure/iot-hub/iot-hub-raspberry-pi-kit-c-get-started",
            "redirect_document_id": false
        },
        {
            "source_path": "articles/iot-hub/iot-hub-raspberry-pi-kit-c-lesson2-prepare-azure-iot-hub.md",
            "redirect_url": "/azure/iot-hub/iot-hub-raspberry-pi-kit-c-get-started",
            "redirect_document_id": false
        },
        {
            "source_path": "articles/iot-hub/iot-hub-raspberry-pi-kit-c-lesson3-deploy-resource-manager-template.md",
            "redirect_url": "/azure/iot-hub/iot-hub-raspberry-pi-kit-c-get-started",
            "redirect_document_id": false
        },
        {
            "source_path": "articles/iot-hub/iot-hub-raspberry-pi-kit-c-lesson3-read-table-storage.md",
            "redirect_url": "/azure/iot-hub/iot-hub-raspberry-pi-kit-c-get-started",
            "redirect_document_id": false
        },
        {
            "source_path": "articles/iot-hub/iot-hub-raspberry-pi-kit-c-lesson4-change-led-behavior.md",
            "redirect_url": "/azure/iot-hub/iot-hub-raspberry-pi-kit-c-get-started",
            "redirect_document_id": false
        },
        {
            "source_path": "articles/iot-hub/iot-hub-raspberry-pi-kit-c-lesson3-run-azure-blink.md",
            "redirect_url": "/azure/iot-hub/iot-hub-raspberry-pi-kit-c-get-started",
            "redirect_document_id": false
        },
        {
            "source_path": "articles/iot-hub/iot-hub-raspberry-pi-kit-c-lesson4-send-cloud-to-device-messages.md",
            "redirect_url": "/azure/iot-hub/iot-hub-raspberry-pi-kit-c-get-started",
            "redirect_document_id": false
        },
        {
            "source_path": "articles/iot-hub/iot-hub-raspberry-pi-kit-c-troubleshooting.md",
            "redirect_url": "/azure/iot-hub/iot-hub-raspberry-pi-kit-c-get-started",
            "redirect_document_id": false
        },
        {
            "source_path": "articles/iot-hub/iot-hub-raspberry-pi-kit-node-get-started.experimental.md",
            "redirect_url": "/azure/iot-hub/iot-hub-raspberry-pi-kit-node-get-started",
            "redirect_document_id": false
        },
        {
            "source_path": "articles/iot-hub/iot-hub-raspberry-pi-kit-node-lesson1-configure-your-device.md",
            "redirect_url": "/azure/iot-hub/iot-hub-raspberry-pi-kit-node-get-started",
            "redirect_document_id": false
        },
        {
            "source_path": "articles/iot-hub/iot-hub-raspberry-pi-kit-node-lesson1-get-the-tools-mac.md",
            "redirect_url": "/azure/iot-hub/iot-hub-raspberry-pi-kit-node-get-started",
            "redirect_document_id": false
        },
        {
            "source_path": "articles/iot-hub/iot-hub-raspberry-pi-kit-node-lesson1-deploy-blink-app.md",
            "redirect_url": "/azure/iot-hub/iot-hub-raspberry-pi-kit-node-get-started",
            "redirect_document_id": false
        },
        {
            "source_path": "articles/iot-hub/iot-hub-raspberry-pi-kit-node-lesson1-get-the-tools-ubuntu.md",
            "redirect_url": "/azure/iot-hub/iot-hub-raspberry-pi-kit-node-get-started",
            "redirect_document_id": false
        },
        {
            "source_path": "articles/iot-suite/iot-suite-connecting-devices-mbed.md",
            "redirect_url": "/azure/iot-suite",
            "redirect_document_id": false
        },
        {
            "source_path": "articles/iot-hub/iot-hub-raspberry-pi-kit-node-lesson1-get-the-tools-win32.md",
            "redirect_url": "/azure/iot-hub/iot-hub-raspberry-pi-kit-node-get-started",
            "redirect_document_id": false
        },
        {
            "source_path": "articles/iot-hub/iot-hub-raspberry-pi-kit-node-lesson2-get-azure-tools-mac.md",
            "redirect_url": "/azure/iot-hub/iot-hub-raspberry-pi-kit-node-get-started",
            "redirect_document_id": false
        },
        {
            "source_path": "articles/iot-hub/iot-hub-raspberry-pi-kit-node-lesson2-get-azure-tools-ubuntu.md",
            "redirect_url": "/azure/iot-hub/iot-hub-raspberry-pi-kit-node-get-started",
            "redirect_document_id": false
        },
        {
            "source_path": "articles/iot-hub/iot-hub-raspberry-pi-kit-node-lesson2-get-azure-tools-win32.md",
            "redirect_url": "/azure/iot-hub/iot-hub-raspberry-pi-kit-node-get-started",
            "redirect_document_id": false
        },
        {
            "source_path": "articles/iot-hub/iot-hub-raspberry-pi-kit-node-lesson3-deploy-resource-manager-template.md",
            "redirect_url": "/azure/iot-hub/iot-hub-raspberry-pi-kit-node-get-started",
            "redirect_document_id": false
        },
        {
            "source_path": "articles/iot-hub/iot-hub-raspberry-pi-kit-node-lesson2-prepare-azure-iot-hub.md",
            "redirect_url": "/azure/iot-hub/iot-hub-raspberry-pi-kit-node-get-started",
            "redirect_document_id": false
        },
        {
            "source_path": "articles/iot-hub/iot-hub-raspberry-pi-kit-node-lesson3-read-table-storage.md",
            "redirect_url": "/azure/iot-hub/iot-hub-raspberry-pi-kit-node-get-started",
            "redirect_document_id": false
        },
        {
            "source_path": "articles/iot-hub/iot-hub-raspberry-pi-kit-node-lesson3-run-azure-blink.md",
            "redirect_url": "/azure/iot-hub/iot-hub-raspberry-pi-kit-node-get-started",
            "redirect_document_id": false
        },
        {
            "source_path": "articles/iot-hub/iot-hub-raspberry-pi-kit-node-lesson4-change-led-behavior.md",
            "redirect_url": "/azure/iot-hub/iot-hub-raspberry-pi-kit-node-get-started",
            "redirect_document_id": false
        },
        {
            "source_path": "articles/iot-hub/iot-hub-raspberry-pi-kit-node-lesson4-send-cloud-to-device-messages.md",
            "redirect_url": "/azure/iot-hub/iot-hub-raspberry-pi-kit-node-get-started",
            "redirect_document_id": false
        },
        {
            "source_path": "articles/iot-hub/iot-hub-raspberry-pi-kit-node-troubleshooting.md",
            "redirect_url": "/azure/iot-hub/iot-hub-raspberry-pi-kit-node-get-started",
            "redirect_document_id": false
        },
        {
            "source_path": "articles/iot-hub/iot-hub-windows-gateway-sdk-get-started.md",
            "redirect_url": "/azure/iot-hub/iot-hub-windows-iot-edge-get-started",
            "redirect_document_id": false
        },
        {
            "source_path": "articles/iot-hub/iot-hub-windows-gateway-sdk-simulated-device.md",
            "redirect_url": "/azure/iot-hub/iot-hub-windows-iot-edge-simulated-device",
            "redirect_document_id": false
        },
        {
            "source_path": "articles/marketplace/cloud-partner-portal/cloud-partner-portal-delete-an-offer.md",
            "redirect_url": "https://go.microsoft.com/fwlink/?linkid=847458",
            "redirect_document_id": false
        },
        {
            "source_path": "articles/marketplace/cloud-partner-portal/cloud-partner-portal-dev-center-accounts-registration.md",
            "redirect_url": "https://go.microsoft.com/fwlink/?linkid=847458",
            "redirect_document_id": false
        },
        {
            "source_path": "articles/marketplace/cloud-partner-portal/cloud-partner-portal-get-customer-leads.md",
            "redirect_url": "https://go.microsoft.com/fwlink/?linkid=847458",
            "redirect_document_id": false
        },
        {
            "source_path": "articles/marketplace/cloud-partner-portal/cloud-partner-portal-getting-started-with-the-cloud-partner-portal.md",
            "redirect_url": "https://go.microsoft.com/fwlink/?linkid=847458",
            "redirect_document_id": false
        },
        {
            "source_path": "articles/marketplace/cloud-partner-portal/cloud-partner-portal-how-to-migrate-to-the-new-cloud-partner-portal.md",
            "redirect_url": "https://go.microsoft.com/fwlink/?linkid=847458",
            "redirect_document_id": false
        },
        {
            "source_path": "articles/marketplace/cloud-partner-portal/cloud-partner-portal-lead-management-instructions-azure-table.md",
            "redirect_url": "https://go.microsoft.com/fwlink/?linkid=847458",
            "redirect_document_id": false
        },
        {
            "source_path": "articles/marketplace/cloud-partner-portal/cloud-partner-portal-lead-management-instructions-dynamics.md",
            "redirect_url": "https://go.microsoft.com/fwlink/?linkid=847458",
            "redirect_document_id": false
        },
        {
            "source_path": "articles/marketplace/cloud-partner-portal/cloud-partner-portal-lead-management-instructions-salesforce.md",
            "redirect_url": "https://go.microsoft.com/fwlink/?linkid=847458",
            "redirect_document_id": false
        },
        {
            "source_path": "articles/marketplace/cloud-partner-portal/cloud-partner-portal-lead-management-instructions-marketo.md",
            "redirect_url": "https://go.microsoft.com/fwlink/?linkid=847458",
            "redirect_document_id": false
        },
        {
            "source_path": "articles/marketplace/cloud-partner-portal/Cloud-partner-portal-make-offer-live-on-Azure-Marketplace.md",
            "redirect_url": "https://go.microsoft.com/fwlink/?linkid=847458",
            "redirect_document_id": false
        },
        {
            "source_path": "articles/marketplace/cloud-partner-portal/cloud-partner-portal-manage-publisher-profile.md",
            "redirect_url": "https://go.microsoft.com/fwlink/?linkid=847458",
            "redirect_document_id": false
        },
        {
            "source_path": "articles/marketplace/cloud-partner-portal/Cloud-partner-portal-products-that-can-get-published-via-portal.md",
            "redirect_url": "https://go.microsoft.com/fwlink/?linkid=847458",
            "redirect_document_id": false
        },
        {
            "source_path": "articles/marketplace/cloud-partner-portal/cloud-partner-portal-manage-users.md",
            "redirect_url": "https://go.microsoft.com/fwlink/?linkid=847458",
            "redirect_document_id": false
        },
        {
            "source_path": "articles/marketplace/cloud-partner-portal/cloud-partner-portal-publish-cortana-intelligence-app.md",
            "redirect_url": "https://go.microsoft.com/fwlink/?linkid=847458",
            "redirect_document_id": false
        },
        {
            "source_path": "articles/marketplace/cloud-partner-portal/cloud-partner-portal-publish-virtual-machine.md",
            "redirect_url": "https://go.microsoft.com/fwlink/?linkid=847458",
            "redirect_document_id": false
        },
        {
            "source_path": "articles/marketplace/cloud-partner-portal/cloud-partner-portal-support-for-cloud-partner-portal.md",
            "redirect_url": "https://go.microsoft.com/fwlink/?linkid=847458",
            "redirect_document_id": false
        },
        {
            "source_path": "articles/marketplace/cloud-partner-portal/cloud-partner-portal-update-existing-offer.md",
            "redirect_url": "https://go.microsoft.com/fwlink/?linkid=847458",
            "redirect_document_id": false
        },
        {
            "source_path": "articles/marketplace/cloud-partner-portal/cloud-partner-portal-what-is-the-cloud-partner-portal.md",
            "redirect_url": "https://go.microsoft.com/fwlink/?linkid=847458",
            "redirect_document_id": false
        },
        {
            "source_path": "articles/marketplace/cloud-partner-portal/index.md",
            "redirect_url": "https://go.microsoft.com/fwlink/?linkid=847458",
            "redirect_document_id": false
        },
        {
            "source_path": "articles/multi-factor-authentication/multi-factor-authentication-app-faq.md",
            "redirect_url": "./end-user/microsoft-authenticator-app-faq",
            "redirect_document_id": false
        },
        {
            "source_path": "articles/multi-factor-authentication/multi-factor-authentication-end-user-app-passwords.md",
            "redirect_url": "./end-user/multi-factor-authentication-end-user-app-passwords",
            "redirect_document_id": false
        },
        {
            "source_path": "articles/multi-factor-authentication/multi-factor-authentication-end-user-first-time.md",
            "redirect_url": "./end-user/multi-factor-authentication-end-user-first-time",
            "redirect_document_id": false
        },
        {
            "source_path": "articles/multi-factor-authentication/multi-factor-authentication-end-user-manage-settings.md",
            "redirect_url": "./end-user/multi-factor-authentication-end-user-manage-settings",
            "redirect_document_id": false
        },
        {
            "source_path": "articles/multi-factor-authentication/multi-factor-authentication-end-user-signin.md",
            "redirect_url": "./end-user/multi-factor-authentication-end-user-signin",
            "redirect_document_id": false
        },
        {
            "source_path": "articles/multi-factor-authentication/multi-factor-authentication-end-user-troubleshoot.md",
            "redirect_url": "./end-user/multi-factor-authentication-end-user-troubleshoot",
            "redirect_document_id": false
        },
        {
            "source_path": "articles/multi-factor-authentication/multi-factor-authentication-microsoft-authenticator.md",
            "redirect_url": "./end-user/microsoft-authenticator-app-how-to",
            "redirect_document_id": false
        },
        {
            "source_path": "articles/service-fabric/service-fabric-cluster-creation-via-visual-studio.md",
            "redirect_url": "/azure/service-fabric/service-fabric-cluster-creation-via-arm",
            "redirect_document_id": false
        },
        {
            "source_path": "articles/service-fabric/service-fabric-cluster-creation-with-windows-azure-vms.md",
            "redirect_url": "/azure/service-fabric/service-fabric-cluster-creation-via-arm",
            "redirect_document_id": false
        },
        {
            "source_path": "articles/service-fabric/service-fabric-diagnostic-collect-logs-without-an-agent.md",
            "redirect_url": "/azure/service-fabric/service-fabric-diagnostics-event-aggregation-eventflow",
            "redirect_document_id": false
        },
        {
            "source_path": "articles/service-fabric/service-fabric-diagnostic-how-to-use-elasticsearch.md",
            "redirect_url": "/azure/service-fabric/service-fabric-diagnostics-event-aggregation-eventflow",
            "redirect_document_id": false
        },
        {
            "source_path": "articles/service-fabric/service-fabric-diagnostics-troubleshoot-common-scenarios.md",
            "redirect_url": "/azure/service-fabric/service-fabric-diagnostics-overview",
            "redirect_document_id": false
        },
        {
            "source_path": "articles/service-fabric/service-fabric-reliable-services-communication-webapi.md",
            "redirect_url": "/azure/service-fabric/service-fabric-reliable-services-communication-aspnetcore",
            "redirect_document_id": false
        },
        {
            "source_path": "articles/service-fabric/service-fabric-reliable-services-platform-architecture.md",
            "redirect_url": "/azure/service-fabric/service-fabric-reliable-services-introduction",
            "redirect_document_id": false
        },
        {
            "source_path": "articles/service-fabric/service-fabric-rest-based-application-lifecycle-sample.md",
            "redirect_url": "/rest/api/servicefabric/",
            "redirect_document_id": false
        },
        {
            "source_path": "articles/service-fabric/service-fabric-use-data-loss-api.md",
            "redirect_url": "/azure/service-fabric/service-fabric-testability-overview",
            "redirect_document_id": false
        },
        {
            "source_path": "articles/site-recovery/site-recovery-architecture-vmware-to-azure.md",
            "redirect_url": "vmware-walkthrough-architecture",
            "redirect_document_id": false
        },
        {
            "source_path": "articles/site-recovery/site-recovery-best-practices.md",
            "redirect_url": "site-recovery-support-matrix-to-azure",
            "redirect_document_id": false
        },
        {
            "source_path": "articles/site-recovery/site-recovery-components.md",
            "redirect_url": "site-recovery-azure-to-azure-architecture",
            "redirect_document_id": false
        },
        {
            "source_path": "articles/site-recovery/site-recovery-hyper-v-azure-architecture.md",
            "redirect_url": "site-recovery-architecture-hyper-v-to-azure",
            "redirect_document_id": false
        },
        {
            "source_path": "articles/site-recovery/site-recovery-hyper-v-site-to-azure.md",
            "redirect_url": "hyper-v-site-walkthrough-overview",
            "redirect_document_id": false
        },
        {
            "source_path": "articles/site-recovery/site-recovery-physical-servers-to-azure.md",
            "redirect_url": "physical-walkthrough-overview",
            "redirect_document_id": false
        },
        {
            "source_path": "articles/site-recovery/site-recovery-support-matrix.md",
            "redirect_url": "site-recovery-support-matrix-to-azure",
            "redirect_document_id": false
        },
        {
            "source_path": "articles/site-recovery/site-recovery-vmware-to-azure-classic.md",
            "redirect_url": "site-recovery-vmware-to-azure",
            "redirect_document_id": false
        },
        {
            "source_path": "articles/site-recovery/site-recovery-vmware-to-azure.md",
            "redirect_url": "vmware-walkthrough-overview",
            "redirect_document_id": false
        },
        {
            "source_path": "articles/active-directory/active-directory-aadconnect-design-concepts.md",
            "redirect_url": "/azure/active-directory/connect/active-directory-aadconnect-design-concepts",
            "redirect_document_id": false
        },
        {
            "source_path": "articles/active-directory/active-directory-aadconnect-azure-adfs.md",
            "redirect_url": "/azure/active-directory/connect/active-directory-aadconnect-azure-adfs",
            "redirect_document_id": false
        },
        {
            "source_path": "articles/active-directory/active-directory-aadconnect-dirsync-deprecated.md",
            "redirect_url": "/azure/active-directory/connect/active-directory-aadconnect-dirsync-deprecated",
            "redirect_document_id": false
        },
        {
            "source_path": "articles/active-directory/active-directory-aadconnect-faq.md",
            "redirect_url": "/azure/active-directory/connect/active-directory-aadconnect-faq",
            "redirect_document_id": false
        },
        {
            "source_path": "articles/active-directory/active-directory-aadconnect-feature-automatic-upgrade.md",
            "redirect_url": "/azure/active-directory/connect/active-directory-aadconnect-feature-automatic-upgrade",
            "redirect_document_id": false
        },
        {
            "source_path": "articles/active-directory/active-directory-aadconnect-feature-preview.md",
            "redirect_url": "/azure/active-directory/connect/active-directory-aadconnect-feature-preview",
            "redirect_document_id": false
        },
        {
            "source_path": "articles/active-directory/active-directory-aadconnect-feature-device-writeback.md",
            "redirect_url": "/azure/active-directory/connect/active-directory-aadconnect-feature-device-writeback",
            "redirect_document_id": false
        },
        {
            "source_path": "articles/active-directory/active-directory-aadconnect-federation-compatibility.md",
            "redirect_url": "/azure/active-directory/connect/active-directory-aadconnect-federation-compatibility",
            "redirect_document_id": false
        },
        {
            "source_path": "articles/active-directory/active-directory-aadconnect-federation-management.md",
            "redirect_url": "/azure/active-directory/connect/active-directory-aadconnect-federation-management",
            "redirect_document_id": false
        },
        {
            "source_path": "articles/active-directory/active-directory-aadconnect-germany.md",
            "redirect_url": "/azure/active-directory/connect/active-directory-aadconnect-germany",
            "redirect_document_id": false
        },
        {
            "source_path": "articles/active-directory/active-directory-aadconnect-health-adds.md",
            "redirect_url": "/azure/active-directory/connect-health/active-directory-aadconnect-health-adds",
            "redirect_document_id": false
        },
        {
            "source_path": "articles/active-directory/active-directory-aadconnect-health-adfs.md",
            "redirect_url": "/azure/active-directory/connect-health/active-directory-aadconnect-health-adfs",
            "redirect_document_id": false
        },
        {
            "source_path": "articles/active-directory/active-directory-aadconnect-health-agent-install.md",
            "redirect_url": "/azure/active-directory/connect-health/active-directory-aadconnect-health-agent-install",
            "redirect_document_id": false
        },
        {
            "source_path": "articles/active-directory/active-directory-aadconnect-health-faq.md",
            "redirect_url": "/azure/active-directory/connect-health/active-directory-aadconnect-health-faq",
            "redirect_document_id": false
        },
        {
            "source_path": "articles/active-directory/active-directory-aadconnect-health-operations.md",
            "redirect_url": "/azure/active-directory/connect-health/active-directory-aadconnect-health-operations",
            "redirect_document_id": false
        },
        {
            "source_path": "articles/active-directory/active-directory-aadconnect-health-sync.md",
            "redirect_url": "/azure/active-directory/connect-health/active-directory-aadconnect-health-sync",
            "redirect_document_id": false
        },
        {
            "source_path": "articles/active-directory/active-directory-aadconnect-instances.md",
            "redirect_url": "/azure/active-directory/connect/active-directory-aadconnect-instances",
            "redirect_document_id": false
        },
        {
            "source_path": "articles/active-directory/active-directory-aadconnect-health.md",
            "redirect_url": "/azure/active-directory/connect-health/active-directory-aadconnect-health",
            "redirect_document_id": false
        },
        {
            "source_path": "articles/active-directory/active-directory-aadconnect-health-version-history.md",
            "redirect_url": "/azure/active-directory/connect-health/active-directory-aadconnect-health-version-history",
            "redirect_document_id": false
        },
        {
            "source_path": "articles/active-directory/active-directory-aadconnect-multiple-domains.md",
            "redirect_url": "/azure/active-directory/connect/active-directory-aadconnect-multiple-domains",
            "redirect_document_id": false
        },
        {
            "source_path": "articles/active-directory/active-directory-aadconnect-o365-certs.md",
            "redirect_url": "/azure/active-directory/connect/active-directory-aadconnect-o365-certs",
            "redirect_document_id": false
        },
        {
            "source_path": "articles/active-directory/active-directory-aadconnect-pass-through-authentication.md",
            "redirect_url": "/azure/active-directory/connect/active-directory-aadconnect-pass-through-authentication",
            "redirect_document_id": false
        },
        {
            "source_path": "articles/active-directory/active-directory-aadconnect-ports.md",
            "redirect_url": "/azure/active-directory/connect/active-directory-aadconnect-ports",
            "redirect_document_id": false
        },
        {
            "source_path": "articles/active-directory/active-directory-aadconnect-prerequisites.md",
            "redirect_url": "/azure/active-directory/connect/active-directory-aadconnect-prerequisites",
            "redirect_document_id": false
        },
        {
            "source_path": "articles/active-directory/active-directory-aadconnect-sso.md",
            "redirect_url": "/azure/active-directory/connect/active-directory-aadconnect-sso",
            "redirect_document_id": false
        },
        {
            "source_path": "articles/active-directory/active-directory-aadconnect-topologies.md",
            "redirect_url": "/azure/active-directory/connect/active-directory-aadconnect-topologies",
            "redirect_document_id": false
        },
        {
            "source_path": "articles/active-directory/active-directory-aadconnect-troubleshoot-connectivity.md",
            "redirect_url": "/azure/active-directory/connect/active-directory-aadconnect-troubleshoot-connectivity",
            "redirect_document_id": false
        },
        {
            "source_path": "articles/active-directory/active-directory-aadconnect-troubleshoot-sync-errors.md",
            "redirect_url": "/azure/active-directory/connect/active-directory-aadconnect-troubleshoot-sync-errors",
            "redirect_document_id": false
        },
        {
            "source_path": "articles/active-directory/active-directory-aadconnect-upgrade-previous-version.md",
            "redirect_url": "/azure/active-directory/connect/active-directory-aadconnect-upgrade-previous-version",
            "redirect_document_id": false
        },
        {
            "source_path": "articles/active-directory/active-directory-aadconnect-user-signin.md",
            "redirect_url": "/azure/active-directory/connect/active-directory-aadconnect-user-signin",
            "redirect_document_id": false
        },
        {
            "source_path": "articles/active-directory/active-directory-aadconnect-version-history.md",
            "redirect_url": "/azure/active-directory/connect/active-directory-aadconnect-version-history",
            "redirect_document_id": false
        },
        {
            "source_path": "articles/active-directory/active-directory-aadconnect-whats-next.md",
            "redirect_url": "/azure/active-directory/connect/active-directory-aadconnect-whats-next",
            "redirect_document_id": false
        },
        {
            "source_path": "articles/active-directory/active-directory-aadconnect.md",
            "redirect_url": "/azure/active-directory/connect/active-directory-aadconnect",
            "redirect_document_id": false
        },
        {
            "source_path": "articles/active-directory/active-directory-aadconnectfed-whatis.md",
            "redirect_url": "/azure/active-directory/connect/active-directory-aadconnectfed-whatis",
            "redirect_document_id": false
        },
        {
            "source_path": "articles/active-directory/active-directory-aadconnectsync-attributes-synchronized.md",
            "redirect_url": "/azure/active-directory/connect/active-directory-aadconnectsync-attributes-synchronized",
            "redirect_document_id": false
        },
        {
            "source_path": "articles/active-directory/active-directory-aadconnectsync-best-practices-changing-default-configuration.md",
            "redirect_url": "/azure/active-directory/connect/active-directory-aadconnectsync-best-practices-changing-default-configuration",
            "redirect_document_id": false
        },
        {
            "source_path": "articles/active-directory/active-directory-aadconnectsync-change-the-configuration.md",
            "redirect_url": "/azure/active-directory/connect/active-directory-aadconnectsync-change-the-configuration",
            "redirect_document_id": false
        },
        {
            "source_path": "articles/active-directory/active-directory-aadconnectsync-connector-domino.md",
            "redirect_url": "/azure/active-directory/connect/active-directory-aadconnectsync-connector-domino",
            "redirect_document_id": false
        },
        {
            "source_path": "articles/active-directory/active-directory-aadconnectsync-configure-filtering.md",
            "redirect_url": "/azure/active-directory/connect/active-directory-aadconnectsync-configure-filtering",
            "redirect_document_id": false
        },
        {
            "source_path": "articles/active-directory/active-directory-aadconnectsync-connector-genericldap.md",
            "redirect_url": "/azure/active-directory/connect/active-directory-aadconnectsync-connector-genericldap",
            "redirect_document_id": false
        },
        {
            "source_path": "articles/active-directory/active-directory-aadconnectsync-connector-genericsql-step-by-step.md",
            "redirect_url": "/azure/active-directory/connect/active-directory-aadconnectsync-connector-genericsql-step-by-step",
            "redirect_document_id": false
        },
        {
            "source_path": "articles/active-directory/active-directory-aadconnectsync-connector-powershell.md",
            "redirect_url": "/azure/active-directory/connect/active-directory-aadconnectsync-connector-powershell",
            "redirect_document_id": false
        },
        {
            "source_path": "articles/active-directory/active-directory-aadconnectsync-connector-genericsql.md",
            "redirect_url": "/azure/active-directory/connect/active-directory-aadconnectsync-connector-genericsql",
            "redirect_document_id": false
        },
        {
            "source_path": "articles/active-directory/active-directory-aadconnectsync-connector-version-history.md",
            "redirect_url": "/azure/active-directory/connect/active-directory-aadconnectsync-connector-version-history",
            "redirect_document_id": false
        },
        {
            "source_path": "articles/active-directory/active-directory-aadconnectsync-feature-directory-extensions.md",
            "redirect_url": "/azure/active-directory/connect/active-directory-aadconnectsync-feature-directory-extensions",
            "redirect_document_id": false
        },
        {
            "source_path": "articles/active-directory/active-directory-aadconnectsync-feature-prevent-accidental-deletes.md",
            "redirect_url": "/azure/active-directory/connect/active-directory-aadconnectsync-feature-prevent-accidental-deletes",
            "redirect_document_id": false
        },
        {
            "source_path": "articles/active-directory/active-directory-aadconnectsync-feature-scheduler.md",
            "redirect_url": "/azure/active-directory/connect/active-directory-aadconnectsync-feature-scheduler",
            "redirect_document_id": false
        },
        {
            "source_path": "articles/active-directory/active-directory-aadconnectsync-functions-reference.md",
            "redirect_url": "/azure/active-directory/connect/active-directory-aadconnectsync-functions-reference",
            "redirect_document_id": false
        },
        {
            "source_path": "articles/active-directory/active-directory-aadconnectsync-howto-azureadaccount.md",
            "redirect_url": "/azure/active-directory/connect/active-directory-aadconnectsync-howto-azureadaccount",
            "redirect_document_id": false
        },
        {
            "source_path": "articles/active-directory/active-directory-aadconnectsync-installation-wizard.md",
            "redirect_url": "/azure/active-directory/connect/active-directory-aadconnectsync-installation-wizard",
            "redirect_document_id": false
        },
        {
            "source_path": "articles/active-directory/active-directory-aadconnectsync-implement-password-synchronization.md",
            "redirect_url": "/azure/active-directory/connect/active-directory-aadconnectsync-implement-password-synchronization",
            "redirect_document_id": false
        },
        {
            "source_path": "articles/active-directory/active-directory-aadconnectsync-operations.md",
            "redirect_url": "/azure/active-directory/connect/active-directory-aadconnectsync-operations",
            "redirect_document_id": false
        },
        {
            "source_path": "articles/active-directory/active-directory-aadconnectsync-service-manager-ui-connectors.md",
            "redirect_url": "/azure/active-directory/connect/active-directory-aadconnectsync-service-manager-ui-connectors",
            "redirect_document_id": false
        },
        {
            "source_path": "articles/active-directory/active-directory-aadconnectsync-service-manager-ui-mvdesigner.md",
            "redirect_url": "/azure/active-directory/connect/active-directory-aadconnectsync-service-manager-ui-mvdesigner",
            "redirect_document_id": false
        },
        {
            "source_path": "articles/active-directory/active-directory-aadconnectsync-service-manager-ui-operations.md",
            "redirect_url": "/azure/active-directory/connect/active-directory-aadconnectsync-service-manager-ui-operations",
            "redirect_document_id": false
        },
        {
            "source_path": "articles/active-directory/active-directory-aadconnectsync-service-manager-ui.md",
            "redirect_url": "/azure/active-directory/connect/active-directory-aadconnectsync-service-manager-ui",
            "redirect_document_id": false
        },
        {
            "source_path": "articles/active-directory/active-directory-aadconnectsync-technical-concepts.md",
            "redirect_url": "/azure/active-directory/connect/active-directory-aadconnectsync-technical-concepts",
            "redirect_document_id": false
        },
        {
            "source_path": "articles/active-directory/active-directory-aadconnectsync-understanding-architecture.md",
            "redirect_url": "/azure/active-directory/connect/active-directory-aadconnectsync-understanding-architecture",
            "redirect_document_id": false
        },
        {
            "source_path": "articles/active-directory/active-directory-aadconnectsync-understanding-declarative-provisioning-expressions.md",
            "redirect_url": "/azure/active-directory/connect/active-directory-aadconnectsync-understanding-declarative-provisioning-expressions",
            "redirect_document_id": false
        },
        {
            "source_path": "articles/active-directory/active-directory-aadconnectsync-service-manager-ui-mvsearch.md",
            "redirect_url": "/azure/active-directory/connect/active-directory-aadconnectsync-service-manager-ui-mvsearch",
            "redirect_document_id": false
        },
        {
            "source_path": "articles/active-directory/active-directory-aadconnectsync-understanding-declarative-provisioning.md",
            "redirect_url": "/azure/active-directory/connect/active-directory-aadconnectsync-understanding-declarative-provisioning",
            "redirect_document_id": false
        },
        {
            "source_path": "articles/active-directory/active-directory-aadconnectsync-understanding-default-configuration.md",
            "redirect_url": "/azure/active-directory/connect/active-directory-aadconnectsync-understanding-default-configuration",
            "redirect_document_id": false
        },
        {
            "source_path": "articles/active-directory/active-directory-aadconnectsync-understanding-users-and-contacts.md",
            "redirect_url": "/azure/active-directory/connect/active-directory-aadconnectsync-understanding-users-and-contacts",
            "redirect_document_id": false
        },
        {
            "source_path": "articles/active-directory/active-directory-aadconnectsync-whatis.md",
            "redirect_url": "/azure/active-directory/connect/active-directory-aadconnectsync-whatis",
            "redirect_document_id": false
        },
        {
            "source_path": "articles/active-directory/active-directory-aadconnectsyncservice-duplicate-attribute-resiliency.md",
            "redirect_url": "/azure/active-directory/connect/active-directory-aadconnectsyncservice-duplicate-attribute-resiliency",
            "redirect_document_id": false
        },
        {
            "source_path": "articles/active-directory/active-directory-aadconnectsyncservice-features.md",
            "redirect_url": "/azure/active-directory/connect/active-directory-aadconnectsyncservice-features",
            "redirect_document_id": false
        },
        {
            "source_path": "articles/active-directory/active-directory-app-gallery-listing.md",
            "redirect_url": "/azure/active-directory/develop/active-directory-app-gallery-listing",
            "redirect_document_id": false
        },
        {
            "source_path": "articles/active-directory/active-directory-application-manifest.md",
            "redirect_url": "/azure/active-directory/develop/active-directory-application-manifest",
            "redirect_document_id": false
        },
        {
            "source_path": "articles/active-directory/active-directory-application-objects.md",
            "redirect_url": "/azure/active-directory/develop/active-directory-application-objects",
            "redirect_document_id": false
        },
        {
            "source_path": "articles/active-directory/active-directory-appmodel-v2-overview.md",
            "redirect_url": "/azure/active-directory/develop/active-directory-appmodel-v2-overview",
            "redirect_document_id": false
        },
        {
            "source_path": "articles/active-directory/active-directory-authentication-libraries.md",
            "redirect_url": "/azure/active-directory/develop/active-directory-authentication-libraries",
            "redirect_document_id": false
        },
        {
            "source_path": "articles/active-directory/active-directory-authentication-protocols.md",
            "redirect_url": "/azure/active-directory/develop/active-directory-authentication-protocols",
            "redirect_document_id": false
        },
        {
            "source_path": "articles/active-directory/active-directory-authentication-scenarios.md",
            "redirect_url": "/azure/active-directory/develop/active-directory-authentication-scenarios",
            "redirect_document_id": false
        },
        {
            "source_path": "articles/active-directory/active-directory-b2b-collaboration-overview.md",
            "redirect_url": "/azure/active-directory/active-directory-b2b-what-is-azure-ad-b2b",
            "redirect_document_id": false
        },
        {
            "source_path": "articles/active-directory/active-directory-b2b-compare-external-identities.md",
            "redirect_url": "/azure/active-directory/active-directory-b2b-compare-b2c",
            "redirect_document_id": false
        },
        {
            "source_path": "articles/active-directory/active-directory-b2b-current-preview-limitations.md",
            "redirect_url": "/azure/active-directory/active-directory-b2b-current-limitations",
            "redirect_document_id": false
        },
        {
            "source_path": "articles/active-directory/active-directory-b2b-detailed-walkthrough.md",
            "redirect_url": "/azure/active-directory/active-directory-b2b-what-is-azure-ad-b2b",
            "redirect_document_id": false
        },
        {
            "source_path": "articles/active-directory/active-directory-b2b-how-it-works.md",
            "redirect_url": "/azure/active-directory/active-directory-b2b-what-is-azure-ad-b2b",
            "redirect_document_id": false
        },
        {
            "source_path": "articles/active-directory/active-directory-b2b-references-csv-file-format.md",
            "redirect_url": "/azure/active-directory/active-directory-b2b-invitation-email",
            "redirect_document_id": false
        },
        {
            "source_path": "articles/active-directory/active-directory-b2b-references-external-user-object-attribute-changes.md",
            "redirect_url": "/azure/active-directory/active-directory-b2b-invitation-email",
            "redirect_document_id": false
        },
        {
            "source_path": "articles/active-directory/active-directory-b2b-references-external-user-token-format.md",
            "redirect_url": "/azure/active-directory/active-directory-b2b-invitation-email",
            "redirect_document_id": false
        },
        {
            "source_path": "articles/active-directory/active-directory-branding-guidelines.md",
            "redirect_url": "/azure/active-directory/develop/active-directory-branding-guidelines",
            "redirect_document_id": false
        },
        {
            "source_path": "articles/active-directory/active-directory-code-samples.md",
            "redirect_url": "/azure/active-directory/develop/active-directory-code-samples",
            "redirect_document_id": false
        },
        {
            "source_path": "articles/active-directory/active-directory-conditional-access-automatic-device-registration-faq.md",
            "redirect_url": "/azure/active-directory/active-directory-device-registration-faq",
            "redirect_document_id": false
        },
        {
            "source_path": "articles/active-directory/active-directory-conditional-access-automatic-device-registration-get-started.md",
            "redirect_url": "/azure/active-directory/active-directory-device-registration-get-started",
            "redirect_document_id": false
        },
        {
            "source_path": "articles/active-directory/active-directory-conditional-access-automatic-device-registration-troubleshoot-windows-legacy.md",
            "redirect_url": "/azure/active-directory/active-directory-device-registration-troubleshoot-windows-legacy",
            "redirect_document_id": false
        },
        {
            "source_path": "articles/active-directory/active-directory-conditional-access-automatic-device-registration-troubleshoot-windows.md",
            "redirect_url": "/azure/active-directory/active-directory-device-registration-troubleshoot-windows",
            "redirect_document_id": false
        },
        {
            "source_path": "articles/active-directory/active-directory-conditional-access-device-registration-overview.md",
            "redirect_url": "/azure/active-directory/active-directory-device-registration-overview",
            "redirect_document_id": false
        },
        {
            "source_path": "articles/active-directory/active-directory-dev-glossary.md",
            "redirect_url": "/azure/active-directory/develop/active-directory-dev-glossary",
            "redirect_document_id": false
        },
        {
            "source_path": "articles/active-directory/active-directory-dev-understanding-oauth2-implicit-grant.md",
            "redirect_url": "/azure/active-directory/develop/active-directory-dev-understanding-oauth2-implicit-grant",
            "redirect_document_id": false
        },
        {
            "source_path": "articles/active-directory/active-directory-developers-guide.md",
            "redirect_url": "/azure/active-directory/develop/active-directory-developers-guide",
            "redirect_document_id": false
        },
        {
            "source_path": "articles/active-directory/active-directory-devhowto-appsource-certified.md",
            "redirect_url": "/azure/active-directory/develop/active-directory-devhowto-appsource-certified",
            "redirect_document_id": false
        },
        {
            "source_path": "articles/active-directory/active-directory-devhowto-multi-tenant-overview.md",
            "redirect_url": "/azure/active-directory/develop/active-directory-devhowto-multi-tenant-overview",
            "redirect_document_id": false
        },
        {
            "source_path": "articles/active-directory/active-directory-device-registration.md",
            "redirect_url": "/azure/active-directory/active-directory-conditional-access-automatic-device-registration-setup",
            "redirect_document_id": false
        },
        {
            "source_path": "articles/active-directory/active-directory-devquickstarts-android.md",
            "redirect_url": "/azure/active-directory/develop/active-directory-devquickstarts-android",
            "redirect_document_id": false
        },
        {
            "source_path": "articles/active-directory/active-directory-devquickstarts-angular.md",
            "redirect_url": "/azure/active-directory/develop/active-directory-devquickstarts-angular",
            "redirect_document_id": false
        },
        {
            "source_path": "articles/active-directory/active-directory-devquickstarts-cordova.md",
            "redirect_url": "/azure/active-directory/develop/active-directory-devquickstarts-cordova",
            "redirect_document_id": false
        },
        {
            "source_path": "articles/active-directory/active-directory-devquickstarts-dotnet.md",
            "redirect_url": "/azure/active-directory/develop/active-directory-devquickstarts-dotnet",
            "redirect_document_id": false
        },
        {
            "source_path": "articles/active-directory/active-directory-devquickstarts-ios.md",
            "redirect_url": "/azure/active-directory/develop/active-directory-devquickstarts-ios",
            "redirect_document_id": false
        },
        {
            "source_path": "articles/active-directory/active-directory-devquickstarts-headless-java.md",
            "redirect_url": "/azure/active-directory/develop/active-directory-devquickstarts-headless-java",
            "redirect_document_id": false
        },
        {
            "source_path": "articles/active-directory/active-directory-devquickstarts-openidconnect-nodejs.md",
            "redirect_url": "/azure/active-directory/develop/active-directory-devquickstarts-openidconnect-nodejs",
            "redirect_document_id": false
        },
        {
            "source_path": "articles/active-directory/active-directory-devquickstarts-webapi-dotnet.md",
            "redirect_url": "/azure/active-directory/develop/active-directory-devquickstarts-webapi-dotnet",
            "redirect_document_id": false
        },
        {
            "source_path": "articles/active-directory/active-directory-devquickstarts-webapi-nodejs.md",
            "redirect_url": "/azure/active-directory/develop/active-directory-devquickstarts-webapi-nodejs",
            "redirect_document_id": false
        },
        {
            "source_path": "articles/active-directory/active-directory-devquickstarts-webapp-dotnet.md",
            "redirect_url": "/azure/active-directory/develop/active-directory-devquickstarts-webapp-dotnet",
            "redirect_document_id": false
        },
        {
            "source_path": "articles/active-directory/active-directory-devquickstarts-webapp-java.md",
            "redirect_url": "/azure/active-directory/develop/active-directory-devquickstarts-webapp-java",
            "redirect_document_id": false
        },
        {
            "source_path": "articles/active-directory/active-directory-devquickstarts-windowsstore.md",
            "redirect_url": "/azure/active-directory/develop/active-directory-devquickstarts-windowsstore",
            "redirect_document_id": false
        },
        {
            "source_path": "articles/active-directory/active-directory-devquickstarts-windowsphone.md",
            "redirect_url": "/azure/active-directory/develop/active-directory-devquickstarts-windowsphone",
            "redirect_document_id": false
        },
        {
            "source_path": "articles/active-directory/active-directory-devquickstarts-xamarin.md",
            "redirect_url": "/azure/active-directory/develop/active-directory-devquickstarts-xamarin",
            "redirect_document_id": false
        },
        {
            "source_path": "articles/active-directory/active-directory-federation-metadata.md",
            "redirect_url": "/azure/active-directory/develop/active-directory-federation-metadata",
            "redirect_document_id": false
        },
        {
            "source_path": "articles/active-directory/active-directory-graph-api-quickstart.md",
            "redirect_url": "/azure/active-directory/develop/active-directory-graph-api-quickstart",
            "redirect_document_id": false
        },
        {
            "source_path": "articles/active-directory/active-directory-conditional-access-automatic-device-registration.md",
            "redirect_url": "/azure/active-directory/active-directory-device-registration",
            "redirect_document_id": false
        },
        {
            "source_path": "articles/active-directory/active-directory-graph-api.md",
            "redirect_url": "/azure/active-directory/develop/active-directory-graph-api",
            "redirect_document_id": false
        },
        {
            "source_path": "articles/active-directory/active-directory-how-applications-are-added.md",
            "redirect_url": "/azure/active-directory/develop/active-directory-how-applications-are-added",
            "redirect_document_id": false
        },
        {
            "source_path": "articles/active-directory/active-directory-howto-tenant.md",
            "redirect_url": "/azure/active-directory/develop/active-directory-howto-tenant",
            "redirect_document_id": false
        },
        {
            "source_path": "articles/active-directory/active-directory-identity-protection-risk-events.md",
            "redirect_url": "/azure/active-directory/active-directory-reporting-risk-events",
            "redirect_document_id": false
        },
        {
            "source_path": "articles/active-directory/active-directory-identityprotection-risk-events-types.md",
            "redirect_url": "/azure/active-directory/active-directory-identity-protection-risk-events",
            "redirect_document_id": false
        },
        {
            "source_path": "articles/active-directory/active-directory-integrating-applications.md",
            "redirect_url": "/azure/active-directory/develop/active-directory-integrating-applications",
            "redirect_document_id": false
        },
        {
            "source_path": "articles/active-directory/active-directory-java-authenticate-users-access-control-eclipse.md",
            "redirect_url": "/azure/active-directory/develop/active-directory-java-authenticate-users-access-control-eclipse",
            "redirect_document_id": false
        },
        {
            "source_path": "articles/active-directory/active-directory-java-view-saml-returned-by-access-control.md",
            "redirect_url": "/azure/active-directory/develop/active-directory-java-view-saml-returned-by-access-control",
            "redirect_document_id": false
        },
        {
            "source_path": "articles/active-directory/active-directory-known-networks-azure-portal.md",
            "redirect_url": "/azure/active-directory/active-directory-named-locations",
            "redirect_document_id": false
        },
        {
            "source_path": "articles/active-directory/active-directory-manage-passwords.md",
            "redirect_url": "active-directory-passwords-update-your-own-password",
            "redirect_document_id": false
        },
        {
            "source_path": "articles/active-directory/active-directory-passwords-learn-more.md",
            "redirect_url": "active-directory-passwords-best-practices",
            "redirect_document_id": false
        },
        {
            "source_path": "articles/active-directory/active-directory-passwords-set-expiration-policy.md",
            "redirect_url": "active-directory-passwords-policy",
            "redirect_document_id": false
        },
        {
            "source_path": "articles/active-directory/active-directory-passwords.md",
            "redirect_url": "active-directory-passwords-update-your-own-password",
            "redirect_document_id": false
        },
        {
            "source_path": "articles/active-directory/active-directory-protocols-oauth-code.md",
            "redirect_url": "/azure/active-directory/develop/active-directory-protocols-oauth-code",
            "redirect_document_id": false
        },
        {
            "source_path": "articles/active-directory/active-directory-protocols-oauth-service-to-service.md",
            "redirect_url": "/azure/active-directory/develop/active-directory-protocols-oauth-service-to-service",
            "redirect_document_id": false
        },
        {
            "source_path": "articles/active-directory/active-directory-protocols-openid-connect-code.md",
            "redirect_url": "/azure/active-directory/develop/active-directory-protocols-openid-connect-code",
            "redirect_document_id": false
        },
        {
            "source_path": "articles/active-directory/active-directory-saas-bonusly-tutorial.md",
            "redirect_url": "active-directory-saas-bonus-tutorial",
            "redirect_document_id": false
        },
        {
            "source_path": "articles/active-directory/active-directory-saas-citrix-sharefile-tutorial.md",
            "redirect_url": "active-directory-saas-sharefile-tutorial",
            "redirect_document_id": false
        },
        {
            "source_path": "articles/active-directory/active-directory-saas-inbound-synchronization-tutorial.md",
            "redirect_url": "active-directory-saas-workday-inbound-tutorial",
            "redirect_document_id": false
        },
        {
            "source_path": "articles/active-directory/active-directory-saml-claims-customization.md",
            "redirect_url": "/azure/active-directory/develop/active-directory-saml-claims-customization",
            "redirect_document_id": false
        },
        {
            "source_path": "articles/active-directory/active-directory-saml-debugging.md",
            "redirect_url": "/azure/active-directory/develop/active-directory-saml-debugging",
            "redirect_document_id": false
        },
        {
            "source_path": "articles/active-directory/active-directory-signing-key-rollover.md",
            "redirect_url": "/azure/active-directory/develop/active-directory-signing-key-rollover",
            "redirect_document_id": false
        },
        {
            "source_path": "articles/active-directory/active-directory-single-sign-on-protocol-reference.md",
            "redirect_url": "/azure/active-directory/develop/active-directory-single-sign-on-protocol-reference",
            "redirect_document_id": false
        },
        {
            "source_path": "articles/active-directory/active-directory-single-sign-out-protocol-reference.md",
            "redirect_url": "/azure/active-directory/develop/active-directory-single-sign-out-protocol-reference",
            "redirect_document_id": false
        },
        {
            "source_path": "articles/active-directory/active-directory-sso-android.md",
            "redirect_url": "/azure/active-directory/develop/active-directory-sso-android",
            "redirect_document_id": false
        },
        {
            "source_path": "articles/active-directory/active-directory-sso-ios.md",
            "redirect_url": "/azure/active-directory/develop/active-directory-sso-ios",
            "redirect_document_id": false
        },
        {
            "source_path": "articles/active-directory/active-directory-token-and-claims.md",
            "redirect_url": "/azure/active-directory/develop/active-directory-token-and-claims",
            "redirect_document_id": false
        },
        {
            "source_path": "articles/active-directory/active-directory-users-create-external-azure-portal.md",
            "redirect_url": "/azure/active-directory/active-directory-b2b-what-is-azure-ad-b2b",
            "redirect_document_id": false
        },
        {
            "source_path": "articles/active-directory/active-directory-v2-app-registration.md",
            "redirect_url": "/azure/active-directory/develop/active-directory-v2-app-registration",
            "redirect_document_id": false
        },
        {
            "source_path": "articles/active-directory/active-directory-v2-compare.md",
            "redirect_url": "/azure/active-directory/develop/active-directory-v2-compare",
            "redirect_document_id": false
        },
        {
            "source_path": "articles/active-directory/active-directory-v2-devquickstarts-android.md",
            "redirect_url": "/azure/active-directory/develop/active-directory-v2-devquickstarts-android",
            "redirect_document_id": false
        },
        {
            "source_path": "articles/active-directory/active-directory-v2-devquickstarts-angular-dotnet.md",
            "redirect_url": "/azure/active-directory/develop/active-directory-v2-devquickstarts-angular-dotnet",
            "redirect_document_id": false
        },
        {
            "source_path": "articles/active-directory/active-directory-v2-devquickstarts-angular-node.md",
            "redirect_url": "/azure/active-directory/develop/active-directory-v2-devquickstarts-angular-node",
            "redirect_document_id": false
        },
        {
            "source_path": "articles/active-directory/active-directory-v2-devquickstarts-dotnet-api.md",
            "redirect_url": "/azure/active-directory/develop/active-directory-v2-devquickstarts-dotnet-api",
            "redirect_document_id": false
        },
        {
            "source_path": "articles/active-directory/active-directory-v2-devquickstarts-dotnet-web.md",
            "redirect_url": "/azure/active-directory/develop/active-directory-v2-devquickstarts-dotnet-web",
            "redirect_document_id": false
        },
        {
            "source_path": "articles/active-directory/active-directory-v2-devquickstarts-ios.md",
            "redirect_url": "/azure/active-directory/develop/active-directory-v2-devquickstarts-ios",
            "redirect_document_id": false
        },
        {
            "source_path": "articles/active-directory/active-directory-v2-devquickstarts-node-api.md",
            "redirect_url": "/azure/active-directory/develop/active-directory-v2-devquickstarts-node-api",
            "redirect_document_id": false
        },
        {
            "source_path": "articles/active-directory/active-directory-v2-devquickstarts-node-web.md",
            "redirect_url": "/azure/active-directory/develop/active-directory-v2-devquickstarts-node-web",
            "redirect_document_id": false
        },
        {
            "source_path": "articles/active-directory/active-directory-v2-devquickstarts-univ.md",
            "redirect_url": "/azure/active-directory/develop/active-directory-v2-devquickstarts-univ",
            "redirect_document_id": false
        },
        {
            "source_path": "articles/active-directory/active-directory-v2-devquickstarts-webapp-webapi-dotnet.md",
            "redirect_url": "/azure/active-directory/develop/active-directory-v2-devquickstarts-webapp-webapi-dotnet",
            "redirect_document_id": false
        },
        {
            "source_path": "articles/active-directory/active-directory-v2-devquickstarts-wpf.md",
            "redirect_url": "/azure/active-directory/develop/active-directory-v2-devquickstarts-wpf",
            "redirect_document_id": false
        },
        {
            "source_path": "articles/active-directory/active-directory-v2-flows.md",
            "redirect_url": "/azure/active-directory/develop/active-directory-v2-flows",
            "redirect_document_id": false
        },
        {
            "source_path": "articles/active-directory/active-directory-v2-libraries.md",
            "redirect_url": "/azure/active-directory/develop/active-directory-v2-libraries",
            "redirect_document_id": false
        },
        {
            "source_path": "articles/active-directory/active-directory-v2-limitations.md",
            "redirect_url": "/azure/active-directory/develop/active-directory-v2-limitations",
            "redirect_document_id": false
        },
        {
            "source_path": "articles/active-directory/active-directory-v2-preview-oidc-changes.md",
            "redirect_url": "/azure/active-directory/develop/active-directory-v2-preview-oidc-changes",
            "redirect_document_id": false
        },
        {
            "source_path": "articles/active-directory/active-directory-v2-protocols-implicit.md",
            "redirect_url": "/azure/active-directory/develop/active-directory-v2-protocols-implicit",
            "redirect_document_id": false
        },
        {
            "source_path": "articles/active-directory/active-directory-v2-protocols-oauth-client-creds.md",
            "redirect_url": "/azure/active-directory/develop/active-directory-v2-protocols-oauth-client-creds",
            "redirect_document_id": false
        },
        {
            "source_path": "articles/active-directory/active-directory-v2-protocols-oauth-code.md",
            "redirect_url": "/azure/active-directory/develop/active-directory-v2-protocols-oauth-code",
            "redirect_document_id": false
        },
        {
            "source_path": "articles/active-directory/active-directory-v2-protocols-oidc.md",
            "redirect_url": "/azure/active-directory/develop/active-directory-v2-protocols-oidc",
            "redirect_document_id": false
        },
        {
            "source_path": "articles/active-directory/active-directory-v2-protocols.md",
            "redirect_url": "/azure/active-directory/develop/active-directory-v2-protocols",
            "redirect_document_id": false
        },
        {
            "source_path": "articles/active-directory/active-directory-v2-registration-portal.md",
            "redirect_url": "/azure/active-directory/develop/active-directory-v2-registration-portal",
            "redirect_document_id": false
        },
        {
            "source_path": "articles/active-directory/active-directory-v2-scopes.md",
            "redirect_url": "/azure/active-directory/develop/active-directory-v2-scopes",
            "redirect_document_id": false
        },
        {
            "source_path": "articles/active-directory/active-directory-v2-tokens.md",
            "redirect_url": "/azure/active-directory/develop/active-directory-v2-tokens",
            "redirect_document_id": false
        },
        {
            "source_path": "articles/active-directory/vs-active-directory-dotnet-getting-started.md",
            "redirect_url": "/azure/active-directory/develop/vs-active-directory-dotnet-getting-started",
            "redirect_document_id": false
        },
        {
            "source_path": "articles/active-directory/vs-active-directory-dotnet-what-happened.md",
            "redirect_url": "/azure/active-directory/develop/vs-active-directory-dotnet-what-happened",
            "redirect_document_id": false
        },
        {
            "source_path": "articles/active-directory/vs-active-directory-error.md",
            "redirect_url": "/azure/active-directory/develop/vs-active-directory-error",
            "redirect_document_id": false
        },
        {
            "source_path": "articles/active-directory/vs-active-directory-webapi-getting-started.md",
            "redirect_url": "/azure/active-directory/develop/vs-active-directory-webapi-getting-started",
            "redirect_document_id": false
        },
        {
            "source_path": "articles/active-directory/vs-active-directory-webapi-what-happened.md",
            "redirect_url": "/azure/active-directory/develop/vs-active-directory-webapi-what-happened",
            "redirect_document_id": false
        },
        {
            "source_path": "articles/active-directory/connect-health/index.md",
            "redirect_url": "/azure/active-directory/connect-health/active-directory-aadconnect-health",
            "redirect_document_id": false
        },
        {
            "source_path": "articles/active-directory/connect/index.md",
            "redirect_url": "/azure/active-directory/connect/active-directory-aadconnect",
            "redirect_document_id": false
        },
        {
            "source_path": "articles/active-directory/develop/index.md",
            "redirect_url": "/azure/active-directory/develop/active-directory-developers-guide",
            "redirect_document_id": false
        },
        {
            "source_path": "articles/active-directory/develop/GuidedSetups/active-directory-mobileanddesktopapp-android-intro.md",
            "redirect_url": "active-directory-android",
            "redirect_document_id": false
        },
        {
            "source_path": "articles/active-directory/develop/GuidedSetups/active-directory-mobileanddesktopapp-windowsdesktop-intro.md",
            "redirect_url": "active-directory-windesktop",
            "redirect_document_id": false
        },
        {
            "source_path": "articles/active-directory/develop/GuidedSetups/active-directory-serversidewebapp-aspnetwebappowin-intro.md",
            "redirect_url": "active-directory-aspnetwebapp",
            "redirect_document_id": false
        },
        {
            "source_path": "articles/virtual-machines/virtual-machines-error-messages.md",
            "redirect_url": "/azure/virtual-machines/windows/error-messages",
            "redirect_document_id": false
        },
        {
            "source_path": "articles/virtual-machines/virtual-machines-linux-a8-a9-a10-a11-specs.md",
            "redirect_url": "/azure/virtual-machines/linux/a8-a9-a10-a11-specs",
            "redirect_document_id": false
        },
        {
            "source_path": "articles/virtual-machines/virtual-machines-linux-about-disks-vhds.md",
            "redirect_url": "/azure/storage/storage-about-disks-and-vhds-linux",
            "redirect_document_id": false
        },
        {
            "source_path": "articles/virtual-machines/virtual-machines-linux-about.md",
            "redirect_url": "/azure/virtual-machines/virtual-machines-linux-azure-overview?toc=%2fazure%2fvirtual-machines%2flinux%2ftoc.json",
            "redirect_document_id": false
        },
        {
            "source_path": "articles/virtual-machines/virtual-machines-linux-acu.md",
            "redirect_url": "/azure/virtual-machines/linux/acu",
            "redirect_document_id": false
        },
        {
            "source_path": "articles/virtual-machines/virtual-machines-linux-add-disk.md",
            "redirect_url": "/azure/virtual-machines/linux/add-disk",
            "redirect_document_id": false
        },
        {
            "source_path": "articles/virtual-machines/virtual-machines-linux-add-user.md",
            "redirect_url": "/azure/virtual-machines/linux/add-user",
            "redirect_document_id": false
        },
        {
            "source_path": "articles/virtual-machines/virtual-machines-linux-agent-user-guide.md",
            "redirect_url": "/azure/virtual-machines/linux/agent-user-guide",
            "redirect_document_id": false
        },
        {
            "source_path": "articles/virtual-machines/virtual-machines-linux-allocation-failure.md",
            "redirect_url": "/azure/virtual-machines/linux/allocation-failure",
            "redirect_document_id": false
        },
        {
            "source_path": "articles/virtual-machines/virtual-machines-linux-app-frameworks.md",
            "redirect_url": "/azure/virtual-machines/linux/app-frameworks",
            "redirect_document_id": false
        },
        {
            "source_path": "articles/virtual-machines/virtual-machines-linux-attach-disk-portal.md",
            "redirect_url": "/azure/virtual-machines/linux/attach-disk-portal",
            "redirect_document_id": false
        },
        {
            "source_path": "articles/virtual-machines/virtual-machines-linux-azure-dns.md",
            "redirect_url": "/azure/virtual-machines/linux/azure-dns",
            "redirect_document_id": false
        },
        {
            "source_path": "articles/virtual-machines/virtual-machines-linux-azure-overview.md",
            "redirect_url": "/azure/virtual-machines/linux/overview",
            "redirect_document_id": false
        },
        {
            "source_path": "articles/virtual-machines/virtual-machines-linux-azure-vm-network-overview.md",
            "redirect_url": "/azure/virtual-machines/linux/azure-vm-network-overview",
            "redirect_document_id": false
        },
        {
            "source_path": "articles/virtual-machines/virtual-machines-linux-azure-vm-storage-overview.md",
            "redirect_url": "/azure/virtual-machines/linux/azure-vm-storage-overview",
            "redirect_document_id": false
        },
        {
            "source_path": "articles/virtual-machines/virtual-machines-linux-capture-image-nodejs.md",
            "redirect_url": "/azure/virtual-machines/linux/capture-image-nodejs",
            "redirect_document_id": false
        },
        {
            "source_path": "articles/virtual-machines/virtual-machines-linux-capture-image.md",
            "redirect_url": "/azure/virtual-machines/linux/capture-image",
            "redirect_document_id": false
        },
        {
            "source_path": "articles/virtual-machines/virtual-machines-linux-change-vm-size-nodejs.md",
            "redirect_url": "/azure/virtual-machines/linux/change-vm-size-nodejs",
            "redirect_document_id": false
        },
        {
            "source_path": "articles/virtual-machines/virtual-machines-linux-change-vm-size.md",
            "redirect_url": "/azure/virtual-machines/linux/change-vm-size",
            "redirect_document_id": false
        },
        {
            "source_path": "articles/virtual-machines/virtual-machines-linux-classic-about-images.md",
            "redirect_url": "/azure/virtual-machines/linux/classic/about-images",
            "redirect_document_id": false
        },
        {
            "source_path": "articles/virtual-machines/virtual-machines-linux-classic-agents-and-extensions.md",
            "redirect_url": "/azure/virtual-machines/linux/classic/agents-and-extensions",
            "redirect_document_id": false
        },
        {
            "source_path": "articles/virtual-machines/virtual-machines-linux-classic-attach-disk.md",
            "redirect_url": "/azure/virtual-machines/linux/classic/attach-disk",
            "redirect_document_id": false
        },
        {
            "source_path": "articles/virtual-machines/virtual-machines-linux-classic-capture-image.md",
            "redirect_url": "/azure/virtual-machines/linux/classic/capture-image",
            "redirect_document_id": false
        },
        {
            "source_path": "articles/virtual-machines/virtual-machines-linux-classic-cassandra-nodejs.md",
            "redirect_url": "/azure/virtual-machines/linux/classic/cassandra-nodejs",
            "redirect_document_id": false
        },
        {
            "source_path": "articles/virtual-machines/virtual-machines-linux-classic-cli-use-docker.md",
            "redirect_url": "/azure/virtual-machines/linux/classic/cli-use-docker",
            "redirect_document_id": false
        },
        {
            "source_path": "articles/virtual-machines/virtual-machines-linux-classic-configure-availability.md",
            "redirect_url": "/azure/virtual-machines/linux/classic/configure-availability",
            "redirect_document_id": false
        },
        {
            "source_path": "articles/virtual-machines/virtual-machines-linux-classic-connect-vms.md",
            "redirect_url": "/azure/virtual-machines/linux/classic/connect-vms",
            "redirect_document_id": false
        },
        {
            "source_path": "articles/virtual-machines/virtual-machines-linux-classic-create-custom.md",
            "redirect_url": "/azure/virtual-machines/linux/classic/create-custom",
            "redirect_document_id": false
        },
        {
            "source_path": "articles/virtual-machines/virtual-machines-linux-classic-create-upload-vhd.md",
            "redirect_url": "/azure/virtual-machines/linux/classic/create-upload-vhd",
            "redirect_document_id": false
        },
        {
            "source_path": "articles/virtual-machines/virtual-machines-linux-classic-createportal.md",
            "redirect_url": "/azure/virtual-machines/linux/classic/createportal",
            "redirect_document_id": false
        },
        {
            "source_path": "articles/virtual-machines/virtual-machines-linux-classic-detach-disk.md",
            "redirect_url": "/azure/virtual-machines/linux/classic/detach-disk",
            "redirect_document_id": false
        },
        {
            "source_path": "articles/virtual-machines/virtual-machines-linux-classic-diagnostic-extension.md",
            "redirect_url": "/azure/virtual-machines/linux/classic/diagnostic-extension",
            "redirect_document_id": false
        },
        {
            "source_path": "articles/virtual-machines/virtual-machines-linux-classic-faq.md",
            "redirect_url": "/azure/virtual-machines/linux/classic/faq",
            "redirect_document_id": false
        },
        {
            "source_path": "articles/virtual-machines/virtual-machines-linux-classic-freebsd-create-upload-vhd.md",
            "redirect_url": "/azure/virtual-machines/linux/classic/freebsd-create-upload-vhd",
            "redirect_document_id": false
        },
        {
            "source_path": "articles/virtual-machines/virtual-machines-linux-classic-hpcpack-cluster-namd.md",
            "redirect_url": "/azure/virtual-machines/linux/classic/hpcpack-cluster-namd",
            "redirect_document_id": false
        },
        {
            "source_path": "articles/virtual-machines/virtual-machines-linux-classic-hpcpack-cluster-openfoam.md",
            "redirect_url": "/azure/virtual-machines/linux/classic/hpcpack-cluster-openfoam",
            "redirect_document_id": false
        },
        {
            "source_path": "articles/virtual-machines/virtual-machines-linux-classic-hpcpack-cluster-powershell-script.md",
            "redirect_url": "/azure/virtual-machines/linux/classic/hpcpack-cluster-powershell-script",
            "redirect_document_id": false
        },
        {
            "source_path": "articles/virtual-machines/virtual-machines-linux-classic-hpcpack-cluster-starccm.md",
            "redirect_url": "/azure/virtual-machines/linux/classic/hpcpack-cluster-starccm",
            "redirect_document_id": false
        },
        {
            "source_path": "articles/virtual-machines/virtual-machines-linux-classic-hpcpack-cluster.md",
            "redirect_url": "/azure/virtual-machines/linux/classic/hpcpack-cluster",
            "redirect_document_id": false
        },
        {
            "source_path": "articles/virtual-machines/virtual-machines-linux-classic-inject-custom-data.md",
            "redirect_url": "/azure/virtual-machines/linux/classic/inject-custom-data",
            "redirect_document_id": false
        },
        {
            "source_path": "articles/virtual-machines/virtual-machines-linux-classic-lamp-script.md",
            "redirect_url": "/azure/virtual-machines/linux/classic/lamp-script",
            "redirect_document_id": false
        },
        {
            "source_path": "articles/virtual-machines/virtual-machines-linux-classic-manage-extensions.md",
            "redirect_url": "/azure/virtual-machines/linux/classic/manage-extensions",
            "redirect_document_id": false
        },
        {
            "source_path": "articles/virtual-machines/virtual-machines-linux-classic-manage-visual-studio.md",
            "redirect_url": "/azure/virtual-machines/linux/classic/manage-visual-studio",
            "redirect_document_id": false
        },
        {
            "source_path": "articles/virtual-machines/virtual-machines-linux-classic-mariadb-mysql-cluster.md",
            "redirect_url": "/azure/virtual-machines/linux/classic/mariadb-mysql-cluster",
            "redirect_document_id": false
        },
        {
            "source_path": "articles/virtual-machines/virtual-machines-linux-classic-mysql-cluster.md",
            "redirect_url": "/azure/virtual-machines/linux/classic/mysql-cluster",
            "redirect_document_id": false
        },
        {
            "source_path": "articles/virtual-machines/virtual-machines-linux-classic-mysql-on-opensuse.md",
            "redirect_url": "/azure/virtual-machines/linux/classic/mysql-on-opensuse",
            "redirect_document_id": false
        },
        {
            "source_path": "articles/virtual-machines/virtual-machines-linux-classic-oracle-images.md",
            "redirect_url": "/azure/virtual-machines/linux/classic/oracle-images",
            "redirect_document_id": false
        },
        {
            "source_path": "articles/virtual-machines/virtual-machines-linux-classic-portal-use-docker.md",
            "redirect_url": "/azure/virtual-machines/linux/classic/portal-use-docker",
            "redirect_document_id": false
        },
        {
            "source_path": "articles/virtual-machines/virtual-machines-linux-classic-rdma-cluster.md",
            "redirect_url": "/azure/virtual-machines/linux/classic/rdma-cluster",
            "redirect_document_id": false
        },
        {
            "source_path": "articles/virtual-machines/virtual-machines-linux-classic-remote-desktop.md",
            "redirect_url": "/azure/virtual-machines/linux/classic/remote-desktop",
            "redirect_document_id": false
        },
        {
            "source_path": "articles/virtual-machines/virtual-machines-linux-classic-reset-access.md",
            "redirect_url": "/azure/virtual-machines/linux/classic/reset-access",
            "redirect_document_id": false
        },
        {
            "source_path": "articles/virtual-machines/virtual-machines-linux-classic-restart-resize-error-troubleshooting.md",
            "redirect_url": "/azure/virtual-machines/linux/classic/restart-resize-error-troubleshooting",
            "redirect_document_id": false
        },
        {
            "source_path": "articles/virtual-machines/virtual-machines-linux-classic-sap-get-started.md",
            "redirect_url": "/azure/virtual-machines/workloads/sap/sap-get-started-classic",
            "redirect_document_id": false
        },
        {
            "source_path": "articles/virtual-machines/virtual-machines-linux-classic-setup-endpoints.md",
            "redirect_url": "/azure/virtual-machines/linux/classic/setup-endpoints",
            "redirect_document_id": false
        },
        {
            "source_path": "articles/virtual-machines/virtual-machines-linux-classic-optimize-mysql.md",
            "redirect_url": "/azure/virtual-machines/linux/classic/optimize-mysql",
            "redirect_document_id": false
        },
        {
            "source_path": "articles/virtual-machines/virtual-machines-linux-classic-setup-tomcat.md",
            "redirect_url": "/azure/virtual-machines/linux/classic/setup-tomcat",
            "redirect_document_id": false
        },
        {
            "source_path": "articles/virtual-machines/virtual-machines-linux-classic-web-app-visual-studio.md",
            "redirect_url": "/azure/virtual-machines/linux/classic/web-app-visual-studio",
            "redirect_document_id": false
        },
        {
            "source_path": "articles/virtual-machines/virtual-machines-linux-cli-deploy-templates.md",
            "redirect_url": "/azure/virtual-machines/linux/cli-deploy-templates",
            "redirect_document_id": false
        },
        {
            "source_path": "articles/virtual-machines/virtual-machines-linux-classic-troubleshoot-deployment-new-vm.md",
            "redirect_url": "/azure/virtual-machines/linux/classic/troubleshoot-deployment-new-vm",
            "redirect_document_id": false
        },
        {
            "source_path": "articles/virtual-machines/virtual-machines-linux-cli-manage.md",
            "redirect_url": "/azure/virtual-machines/linux/cli-manage",
            "redirect_document_id": false
        },
        {
            "source_path": "articles/virtual-machines/virtual-machines-linux-cli-migration-classic-resource-manager.md",
            "redirect_url": "/azure/virtual-machines/linux/migration-classic-resource-manager-cli",
            "redirect_document_id": false
        },
        {
            "source_path": "articles/virtual-machines/virtual-machines-linux-cli-ps-findimage.md",
            "redirect_url": "/azure/virtual-machines/linux/cli-ps-findimage",
            "redirect_document_id": false
        },
        {
            "source_path": "articles/virtual-machines/virtual-machines-linux-cli-samples.md",
            "redirect_url": "/azure/virtual-machines/linux/cli-samples",
            "redirect_document_id": false
        },
        {
            "source_path": "articles/virtual-machines/virtual-machines-linux-cli-vmss-create.md",
            "redirect_url": "/azure/virtual-machine-scale-sets/virtual-machine-scale-sets-overview?toc=%2fazure%2fvirtual-machines%2flinux%2ftoc.json",
            "redirect_document_id": false
        },
        {
            "source_path": "articles/virtual-machines/virtual-machines-linux-cloudfoundry-get-started.md",
            "redirect_url": "/azure/virtual-machines/linux/cloudfoundry-get-started",
            "redirect_document_id": false
        },
        {
            "source_path": "articles/virtual-machines/virtual-machines-linux-compute-benchmark-scores.md",
            "redirect_url": "/azure/virtual-machines/linux/compute-benchmark-scores",
            "redirect_document_id": false
        },
        {
            "source_path": "articles/virtual-machines/virtual-machines-linux-configure-lvm.md",
            "redirect_url": "/azure/virtual-machines/linux/configure-lvm",
            "redirect_document_id": false
        },
        {
            "source_path": "articles/virtual-machines/virtual-machines-linux-configure-raid.md",
            "redirect_url": "/azure/virtual-machines/linux/configure-raid",
            "redirect_document_id": false
        },
        {
            "source_path": "articles/virtual-machines/virtual-machines-linux-configure-sshd-on-azure-linux-vms.md",
            "redirect_url": "/azure/virtual-machines/linux/configure-sshd-on-azure-linux-vms",
            "redirect_document_id": false
        },
        {
            "source_path": "articles/virtual-machines/virtual-machines-linux-containers.md",
            "redirect_url": "/azure/virtual-machines/linux/containers",
            "redirect_document_id": false
        },
        {
            "source_path": "articles/virtual-machines/virtual-machines-linux-convert-unmanaged-to-managed-disks.md",
            "redirect_url": "/azure/virtual-machines/linux/convert-unmanaged-to-managed-disks",
            "redirect_document_id": false
        },
        {
            "source_path": "articles/virtual-machines/virtual-machines-linux-copy-files-to-linux-vm-using-scp.md",
            "redirect_url": "/azure/virtual-machines/linux/copy-files-to-linux-vm-using-scp",
            "redirect_document_id": false
        },
        {
            "source_path": "articles/virtual-machines/virtual-machines-linux-copy-vm.md",
            "redirect_url": "/azure/virtual-machines/linux/copy-vm",
            "redirect_document_id": false
        },
        {
            "source_path": "articles/virtual-machines/virtual-machines-linux-copy-vm-nodejs.md",
            "redirect_url": "/azure/virtual-machines/linux/copy-vm-nodejs",
            "redirect_document_id": false
        },
        {
            "source_path": "articles/virtual-machines/virtual-machines-linux-create-aad-work-id.md",
            "redirect_url": "/azure/virtual-machines/linux/create-aad-work-id",
            "redirect_document_id": false
        },
        {
            "source_path": "articles/virtual-machines/virtual-machines-linux-create-cli-complete-nodejs.md",
            "redirect_url": "/azure/virtual-machines/linux/create-cli-complete-nodejs",
            "redirect_document_id": false
        },
        {
            "source_path": "articles/virtual-machines/virtual-machines-linux-create-cli-complete.md",
            "redirect_url": "/azure/virtual-machines/linux/create-cli-complete",
            "redirect_document_id": false
        },
        {
            "source_path": "articles/virtual-machines/virtual-machines-linux-create-lamp-stack-nodejs.md",
            "redirect_url": "/azure/virtual-machines/linux/create-lamp-stack-nodejs",
            "redirect_document_id": false
        },
        {
            "source_path": "articles/virtual-machines/virtual-machines-linux-create-lamp-stack.md",
            "redirect_url": "/azure/virtual-machines/linux/create-lamp-stack",
            "redirect_document_id": false
        },
        {
            "source_path": "articles/virtual-machines/virtual-machines-linux-create-ssh-keys-detailed.md",
            "redirect_url": "/azure/virtual-machines/linux/create-ssh-keys-detailed",
            "redirect_document_id": false
        },
        {
            "source_path": "articles/virtual-machines/virtual-machines-linux-create-ssh-secured-vm-from-template.md",
            "redirect_url": "/azure/virtual-machines/linux/create-ssh-secured-vm-from-template",
            "redirect_document_id": false
        },
        {
            "source_path": "articles/virtual-machines/virtual-machines-linux-create-upload-centos.md",
            "redirect_url": "/azure/virtual-machines/linux/create-upload-centos",
            "redirect_document_id": false
        },
        {
            "source_path": "articles/virtual-machines/virtual-machines-linux-create-upload-generic.md",
            "redirect_url": "/azure/virtual-machines/linux/create-upload-generic",
            "redirect_document_id": false
        },
        {
            "source_path": "articles/virtual-machines/virtual-machines-linux-create-upload-ubuntu.md",
            "redirect_url": "/azure/virtual-machines/linux/create-upload-ubuntu",
            "redirect_document_id": false
        },
        {
            "source_path": "articles/virtual-machines/virtual-machines-linux-creation-choices-nodejs.md",
            "redirect_url": "/azure/virtual-machines/linux/creation-choices-nodejs",
            "redirect_document_id": false
        },
        {
            "source_path": "articles/virtual-machines/virtual-machines-linux-creation-choices.md",
            "redirect_url": "/azure/virtual-machines/linux/creation-choices",
            "redirect_document_id": false
        },
        {
            "source_path": "articles/virtual-machines/virtual-machines-linux-debian-create-upload-vhd.md",
            "redirect_url": "/azure/virtual-machines/linux/debian-create-upload-vhd",
            "redirect_document_id": false
        },
        {
            "source_path": "articles/virtual-machines/virtual-machines-linux-deis-cluster.md",
            "redirect_url": "/azure/virtual-machines/linux/deis-cluster",
            "redirect_document_id": false
        },
        {
            "source_path": "articles/virtual-machines/virtual-machines-linux-deploy-linux-vm-into-existing-vnet-using-cli-nodejs.md",
            "redirect_url": "/azure/virtual-machines/linux/deploy-linux-vm-into-existing-vnet-using-cli-nodejs",
            "redirect_document_id": false
        },
        {
            "source_path": "articles/virtual-machines/virtual-machines-linux-deploy-linux-vm-into-existing-vnet-using-cli.md",
            "redirect_url": "/azure/virtual-machines/linux/deploy-linux-vm-into-existing-vnet-using-cli",
            "redirect_document_id": false
        },
        {
            "source_path": "articles/virtual-machines/virtual-machines-linux-deploy-linux-vm-into-existing-vnet-using-portal.md",
            "redirect_url": "/azure/virtual-machines/linux/deploy-linux-vm-into-existing-vnet-using-portal",
            "redirect_document_id": false
        },
        {
            "source_path": "articles/virtual-machines/virtual-machines-linux-detach-disk.md",
            "redirect_url": "/azure/virtual-machines/linux/detach-disk",
            "redirect_document_id": false
        },
        {
            "source_path": "articles/virtual-machines/virtual-machines-linux-detailed-troubleshoot-ssh-connection.md",
            "redirect_url": "/azure/virtual-machines/linux/detailed-troubleshoot-ssh-connection",
            "redirect_document_id": false
        },
        {
            "source_path": "articles/virtual-machines/virtual-machines-linux-docker-compose-quickstart.md",
            "redirect_url": "/azure/virtual-machines/linux/docker-compose-quickstart",
            "redirect_document_id": false
        },
        {
            "source_path": "articles/virtual-machines/virtual-machines-linux-docker-machine.md",
            "redirect_url": "/azure/virtual-machines/linux/docker-machine",
            "redirect_document_id": false
        },
        {
            "source_path": "articles/virtual-machines/virtual-machines-linux-docker-registry-in-blob-storage.md",
            "redirect_url": "/azure/container-registry/",
            "redirect_document_id": false
        },
        {
            "source_path": "articles/virtual-machines/virtual-machines-linux-docker-swarm.md",
            "redirect_url": "/azure/container-service/container-service-docker-swarm",
            "redirect_document_id": false
        },
        {
            "source_path": "articles/virtual-machines/virtual-machines-linux-dockerextension-nodejs.md",
            "redirect_url": "/azure/virtual-machines/linux/dockerextension-nodejs",
            "redirect_document_id": false
        },
        {
            "source_path": "articles/virtual-machines/virtual-machines-linux-dockerextension.md",
            "redirect_url": "/azure/virtual-machines/linux/dockerextension",
            "redirect_document_id": false
        },
        {
            "source_path": "articles/virtual-machines/virtual-machines-linux-dotnet-core-1-landing.md",
            "redirect_url": "/azure/virtual-machines/linux/dotnet-core-1-landing",
            "redirect_document_id": false
        },
        {
            "source_path": "articles/virtual-machines/virtual-machines-linux-dotnet-core-2-architecture.md",
            "redirect_url": "/azure/virtual-machines/linux/dotnet-core-2-architecture",
            "redirect_document_id": false
        },
        {
            "source_path": "articles/virtual-machines/virtual-machines-linux-dotnet-core-3-access-security.md",
            "redirect_url": "/azure/virtual-machines/linux/dotnet-core-3-access-security",
            "redirect_document_id": false
        },
        {
            "source_path": "articles/virtual-machines/virtual-machines-linux-dotnet-core-4-availability-scale.md",
            "redirect_url": "/azure/virtual-machines/linux/dotnet-core-4-availability-scale",
            "redirect_document_id": false
        },
        {
            "source_path": "articles/virtual-machines/virtual-machines-linux-dotnet-core-5-app-deployment.md",
            "redirect_url": "/azure/virtual-machines/linux/dotnet-core-5-app-deployment",
            "redirect_document_id": false
        },
        {
            "source_path": "articles/virtual-machines/virtual-machines-linux-encrypt-disks-nodejs.md",
            "redirect_url": "/azure/virtual-machines/linux/encrypt-disks-nodejs",
            "redirect_document_id": false
        },
        {
            "source_path": "articles/virtual-machines/virtual-machines-linux-encrypt-disks.md",
            "redirect_url": "/azure/virtual-machines/linux/encrypt-disks",
            "redirect_document_id": false
        },
        {
            "source_path": "articles/virtual-machines/virtual-machines-linux-endorsed-distros.md",
            "redirect_url": "/azure/virtual-machines/linux/endorsed-distros",
            "redirect_document_id": false
        },
        {
            "source_path": "articles/virtual-machines/virtual-machines-linux-endpoints-in-resource-manager.md",
            "redirect_url": "/azure/virtual-machines/linux/endpoints-in-resource-manager",
            "redirect_document_id": false
        },
        {
            "source_path": "articles/virtual-machines/virtual-machines-linux-expand-disks-nodejs.md",
            "redirect_url": "/azure/virtual-machines/linux/expand-disks-nodejs",
            "redirect_document_id": false
        },
        {
            "source_path": "articles/virtual-machines/virtual-machines-linux-expand-disks.md",
            "redirect_url": "/azure/virtual-machines/linux/expand-disks",
            "redirect_document_id": false
        },
        {
            "source_path": "articles/virtual-machines/virtual-machines-linux-extensions-authoring-templates.md",
            "redirect_url": "/azure/virtual-machines/linux/extensions-authoring-templates",
            "redirect_document_id": false
        },
        {
            "source_path": "articles/virtual-machines/virtual-machines-linux-extensions-configuration-samples.md",
            "redirect_url": "/azure/virtual-machines/linux/extensions-configuration-samples",
            "redirect_document_id": false
        },
        {
            "source_path": "articles/virtual-machines/virtual-machines-linux-extensions-customscript.md",
            "redirect_url": "/azure/virtual-machines/linux/extensions-customscript",
            "redirect_document_id": false
        },
        {
            "source_path": "articles/virtual-machines/virtual-machines-linux-extensions-features.md",
            "redirect_url": "/azure/virtual-machines/linux/extensions-features",
            "redirect_document_id": false
        },
        {
            "source_path": "articles/virtual-machines/virtual-machines-linux-extensions-nwa.md",
            "redirect_url": "/azure/virtual-machines/linux/extensions-nwa",
            "redirect_document_id": false
        },
        {
            "source_path": "articles/virtual-machines/virtual-machines-linux-extensions-oms.md",
            "redirect_url": "/articles/virtual-machines/linux/extensions-oms.md",
            "redirect_document_id": false
        },
        {
            "source_path": "articles/virtual-machines/virtual-machines-linux-extensions-troubleshoot.md",
            "redirect_url": "/azure/virtual-machines/linux/extensions-troubleshoot",
            "redirect_document_id": false
        },
        {
            "source_path": "articles/virtual-machines/virtual-machines-linux-freebsd-pf-nat.md",
            "redirect_url": "/azure/virtual-machines/linux/freebsd-pf-nat",
            "redirect_document_id": false
        },
        {
            "source_path": "articles/virtual-machines/virtual-machines-linux-faq.md",
            "redirect_url": "/azure/virtual-machines/linux/faq",
            "redirect_document_id": false
        },
        {
            "source_path": "articles/virtual-machines/virtual-machines-linux-hpcpack-cluster-options.md",
            "redirect_url": "/azure/virtual-machines/linux/hpcpack-cluster-options",
            "redirect_document_id": false
        },
        {
            "source_path": "articles/virtual-machines/virtual-machines-linux-impactful-maintenance.md",
            "redirect_url": "/azure/virtual-machines/linux/impactful-maintenance",
            "redirect_document_id": false
        },
        {
            "source_path": "articles/virtual-machines/virtual-machines-linux-infrastructure-example.md",
            "redirect_url": "/azure/virtual-machines/linux/infrastructure-example",
            "redirect_document_id": false
        },
        {
            "source_path": "articles/virtual-machines/virtual-machines-linux-infrastructure-availability-sets-guidelines.md",
            "redirect_url": "/azure/virtual-machines/linux/infrastructure-availability-sets-guidelines",
            "redirect_document_id": false
        },
        {
            "source_path": "articles/virtual-machines/virtual-machines-linux-infrastructure-naming-guidelines.md",
            "redirect_url": "/azure/virtual-machines/linux/infrastructure-naming-guidelines",
            "redirect_document_id": false
        },
        {
            "source_path": "articles/virtual-machines/virtual-machines-linux-infrastructure-networking-guidelines.md",
            "redirect_url": "/azure/virtual-machines/linux/infrastructure-networking-guidelines",
            "redirect_document_id": false
        },
        {
            "source_path": "articles/virtual-machines/virtual-machines-linux-infrastructure-resource-groups-guidelines.md",
            "redirect_url": "/azure/virtual-machines/linux/infrastructure-resource-groups-guidelines",
            "redirect_document_id": false
        },
        {
            "source_path": "articles/virtual-machines/virtual-machines-linux-infrastructure-storage-solutions-guidelines.md",
            "redirect_url": "/azure/virtual-machines/linux/infrastructure-storage-solutions-guidelines",
            "redirect_document_id": false
        },
        {
            "source_path": "articles/virtual-machines/virtual-machines-linux-infrastructure-subscription-accounts-guidelines.md",
            "redirect_url": "/azure/virtual-machines/linux/infrastructure-subscription-accounts-guidelines",
            "redirect_document_id": false
        },
        {
            "source_path": "articles/virtual-machines/virtual-machines-linux-infrastructure-virtual-machine-guidelines.md",
            "redirect_url": "/azure/virtual-machines/linux/infrastructure-virtual-machine-guidelines",
            "redirect_document_id": false
        },
        {
            "source_path": "articles/virtual-machines/virtual-machines-linux-install-mongodb-nodejs.md",
            "redirect_url": "/azure/virtual-machines/linux/install-mongodb-nodejs",
            "redirect_document_id": false
        },
        {
            "source_path": "articles/virtual-machines/virtual-machines-linux-install-mongodb.md",
            "redirect_url": "/azure/virtual-machines/linux/install-mongodb",
            "redirect_document_id": false
        },
        {
            "source_path": "articles/virtual-machines/virtual-machines-linux-intro-on-azure.md",
            "redirect_url": "/azure/virtual-machines/linux/intro-on-azure",
            "redirect_document_id": false
        },
        {
            "source_path": "articles/virtual-machines/virtual-machines-linux-jupyter-notebook.md",
            "redirect_url": "/azure/virtual-machines/linux/jupyter-notebook",
            "redirect_document_id": false
        },
        {
            "source_path": "articles/virtual-machines/virtual-machines-linux-join-redhat-linux-vm-to-azure-active-directory-domain-service.md",
            "redirect_url": "/azure/virtual-machines/linux/join-redhat-linux-vm-to-azure-active-directory-domain-service",
            "redirect_document_id": false
        },
        {
            "source_path": "articles/virtual-machines/virtual-machines-linux-key-vault-setup-cli-nodejs.md",
            "redirect_url": "/azure/virtual-machines/linux/key-vault-setup-cli-nodejs",
            "redirect_document_id": false
        },
        {
            "source_path": "articles/virtual-machines/virtual-machines-linux-key-vault-setup.md",
            "redirect_url": "/azure/virtual-machines/linux/key-vault-setup",
            "redirect_document_id": false
        },
        {
            "source_path": "articles/virtual-machines/virtual-machines-linux-load-balance.md",
            "redirect_url": "/azure/load-balancer/load-balancer-overview",
            "redirect_document_id": false
        },
        {
            "source_path": "articles/virtual-machines/virtual-machines-linux-mac-create-ssh-keys.experimental.md",
            "redirect_url": "/azure/virtual-machines/linux/mac-create-ssh-keys.experimental",
            "redirect_document_id": false
        },
        {
            "source_path": "articles/virtual-machines/virtual-machines-linux-mac-disable-ssh-password-usage.md",
            "redirect_url": "/azure/virtual-machines/linux/mac-disable-ssh-password-usage",
            "redirect_document_id": false
        },
        {
            "source_path": "articles/virtual-machines/virtual-machines-linux-mac-create-ssh-keys.md",
            "redirect_url": "/azure/virtual-machines/linux/mac-create-ssh-keys",
            "redirect_document_id": false
        },
        {
            "source_path": "articles/virtual-machines/virtual-machines-linux-manage-availability.md",
            "redirect_url": "/azure/virtual-machines/linux/manage-availability",
            "redirect_document_id": false
        },
        {
            "source_path": "articles/virtual-machines/virtual-machines-linux-maintenance-in-place.md",
            "redirect_url": "/azure/virtual-machines/linux/maintenance-in-place",
            "redirect_document_id": false
        },
        {
            "source_path": "articles/virtual-machines/virtual-machines-linux-migration-classic-resource-manager-deep-dive.md",
            "redirect_url": "/azure/virtual-machines/linux/migration-classic-resource-manager-deep-dive",
            "redirect_document_id": false
        },
        {
            "source_path": "articles/virtual-machines/virtual-machines-linux-mount-azure-file-storage-on-linux-using-smb-nodejs.md",
            "redirect_url": "/azure/virtual-machines/linux/mount-azure-file-storage-on-linux-using-smb-nodejs",
            "redirect_document_id": false
        },
        {
            "source_path": "articles/virtual-machines/virtual-machines-linux-mount-azure-file-storage-on-linux-using-smb.md",
            "redirect_url": "/azure/virtual-machines/linux/mount-azure-file-storage-on-linux-using-smb",
            "redirect_document_id": false
        },
        {
            "source_path": "articles/virtual-machines/virtual-machines-linux-move-vm.md",
            "redirect_url": "/azure/virtual-machines/linux/move-vm",
            "redirect_document_id": false
        },
        {
            "source_path": "articles/virtual-machines/virtual-machines-linux-multiple-nics-nodejs.md",
            "redirect_url": "/azure/virtual-machines/linux/multiple-nics-nodejs",
            "redirect_document_id": false
        },
        {
            "source_path": "articles/virtual-machines/virtual-machines-linux-multiple-nics.md",
            "redirect_url": "/azure/virtual-machines/linux/multiple-nics",
            "redirect_document_id": false
        },
        {
            "source_path": "articles/virtual-machines/virtual-machines-linux-mysql-install.md",
            "redirect_url": "/azure/virtual-machines/linux/mysql-install",
            "redirect_document_id": false
        },
        {
            "source_path": "articles/virtual-machines/virtual-machines-linux-n-series-driver-setup.md",
            "redirect_url": "/azure/virtual-machines/linux/n-series-driver-setup",
            "redirect_document_id": false
        },
        {
            "source_path": "articles/virtual-machines/virtual-machines-linux-nsg-quickstart-nodejs.md",
            "redirect_url": "/azure/virtual-machines/linux/nsg-quickstart-nodejs",
            "redirect_document_id": false
        },
        {
            "source_path": "articles/virtual-machines/virtual-machines-linux-nsg-quickstart.md",
            "redirect_url": "/azure/virtual-machines/linux/nsg-quickstart",
            "redirect_document_id": false
        },
        {
            "source_path": "articles/virtual-machines/virtual-machines-linux-opensource-links.md",
            "redirect_url": "/azure/virtual-machines/linux/opensource-links",
            "redirect_document_id": false
        },
        {
            "source_path": "articles/virtual-machines/virtual-machines-linux-optimization.md",
            "redirect_url": "/azure/virtual-machines/linux/optimization",
            "redirect_document_id": false
        },
        {
            "source_path": "articles/virtual-machines/virtual-machines-linux-oracle-create-upload-vhd.md",
            "redirect_url": "/azure/virtual-machines/linux/oracle-create-upload-vhd",
            "redirect_document_id": false
        },
        {
            "source_path": "articles/virtual-machines/virtual-machines-linux-planned-maintenance-schedule.md",
            "redirect_url": "/azure/virtual-machines/linux/planned-maintenance-schedule",
            "redirect_document_id": false
        },
        {
            "source_path": "articles/virtual-machines/virtual-machines-linux-planned-maintenance.md",
            "redirect_url": "/azure/virtual-machines/linux/planned-maintenance",
            "redirect_document_id": false
        },
        {
            "source_path": "articles/virtual-machines/virtual-machines-linux-portal-create-fqdn.md",
            "redirect_url": "/azure/virtual-machines/linux/portal-create-fqdn",
            "redirect_document_id": false
        },
        {
            "source_path": "articles/virtual-machines/virtual-machines-linux-policy.md",
            "redirect_url": "/azure/virtual-machines/linux/policy",
            "redirect_document_id": false
        },
        {
            "source_path": "articles/virtual-machines/virtual-machines-linux-postgresql-install.md",
            "redirect_url": "/azure/virtual-machines/linux/postgresql-install",
            "redirect_document_id": false
        },
        {
            "source_path": "articles/virtual-machines/virtual-machines-linux-powershell-samples.md",
            "redirect_url": "/azure/virtual-machines/linux/powershell-samples",
            "redirect_document_id": false
        },
        {
            "source_path": "articles/virtual-machines/virtual-machines-linux-prepare-oracle.md",
            "redirect_url": "/azure/virtual-machines/virtual-machines-linux-oracle-create-upload-vhd",
            "redirect_document_id": false
        },
        {
            "source_path": "articles/virtual-machines/virtual-machines-linux-python-django-web-app.md",
            "redirect_url": "/azure/virtual-machines/linux/python-django-web-app",
            "redirect_document_id": false
        },
        {
            "source_path": "articles/virtual-machines/virtual-machines-linux-quick-create-cli-nodejs.md",
            "redirect_url": "/azure/virtual-machines/linux/quick-create-cli-nodejs",
            "redirect_document_id": false
        },
        {
            "source_path": "articles/virtual-machines/virtual-machines-linux-quick-create-cli.md",
            "redirect_url": "/azure/virtual-machines/linux/quick-create-cli",
            "redirect_document_id": false
        },
        {
            "source_path": "articles/virtual-machines/virtual-machines-linux-quick-create-portal.md",
            "redirect_url": "/azure/virtual-machines/linux/quick-create-portal",
            "redirect_document_id": false
        },
        {
            "source_path": "articles/virtual-machines/virtual-machines-linux-quick-create-powershell.md",
            "redirect_url": "/azure/virtual-machines/linux/quick-create-powershell",
            "redirect_document_id": false
        },
        {
            "source_path": "articles/virtual-machines/virtual-machines-linux-redeploy-to-new-node.md",
            "redirect_url": "/azure/virtual-machines/linux/redeploy-to-new-node",
            "redirect_document_id": false
        },
        {
            "source_path": "articles/virtual-machines/virtual-machines-linux-redhat-create-upload-vhd.md",
            "redirect_url": "/azure/virtual-machines/linux/redhat-create-upload-vhd",
            "redirect_document_id": false
        },
        {
            "source_path": "articles/virtual-machines/virtual-machines-linux-regions-and-availability.md",
            "redirect_url": "/azure/virtual-machines/linux/regions-and-availability",
            "redirect_document_id": false
        },
        {
            "source_path": "articles/virtual-machines/virtual-machines-linux-restart-resize-error-troubleshooting.md",
            "redirect_url": "/azure/virtual-machines/linux/restart-resize-error-troubleshooting",
            "redirect_document_id": false
        },
        {
            "source_path": "articles/virtual-machines/virtual-machines-linux-sap-cal-s4h.md",
            "redirect_url": "/azure/virtual-machines/workloads/sap/cal-s4h",
            "redirect_document_id": false
        },
        {
            "source_path": "articles/virtual-machines/virtual-machines-linux-sap-dbms-guide.md",
            "redirect_url": "/azure/virtual-machines/workloads/sap/dbms-guide",
            "redirect_document_id": false
        },
        {
            "source_path": "articles/virtual-machines/virtual-machines-linux-sap-deployment-guide.md",
            "redirect_url": "/azure/virtual-machines/workloads/sap/deployment-guide",
            "redirect_document_id": false
        },
        {
            "source_path": "articles/virtual-machines/virtual-machines-linux-sap-get-started.md",
            "redirect_url": "/azure/virtual-machines/workloads/sap/get-started",
            "redirect_document_id": false
        },
        {
            "source_path": "articles/virtual-machines/virtual-machines-linux-sap-hana-get-started.md",
            "redirect_url": "/azure/virtual-machines/workloads/sap/hana-get-started",
            "redirect_document_id": false
        },
        {
            "source_path": "articles/virtual-machines/virtual-machines-linux-sap-on-suse-quickstart.md",
            "redirect_url": "/azure/virtual-machines/workloads/sap/suse-quickstart",
            "redirect_document_id": false
        },
        {
            "source_path": "articles/virtual-machines/virtual-machines-linux-sap-planning-guide.md",
            "redirect_url": "/azure/virtual-machines/workloads/sap/planning-guide",
            "redirect_document_id": false
        },
        {
            "source_path": "articles/virtual-machines/virtual-machines-linux-sizes-compute.md",
            "redirect_url": "/azure/virtual-machines/linux/sizes-compute",
            "redirect_document_id": false
        },
        {
            "source_path": "articles/virtual-machines/virtual-machines-linux-sizes-general.md",
            "redirect_url": "/azure/virtual-machines/linux/sizes-general",
            "redirect_document_id": false
        },
        {
            "source_path": "articles/virtual-machines/virtual-machines-linux-sizes-gpu.md",
            "redirect_url": "/azure/virtual-machines/linux/sizes-gpu",
            "redirect_document_id": false
        },
        {
            "source_path": "articles/virtual-machines/virtual-machines-linux-sizes-hpc.md",
            "redirect_url": "/azure/virtual-machines/linux/sizes-hpc",
            "redirect_document_id": false
        },
        {
            "source_path": "articles/virtual-machines/virtual-machines-linux-sizes-memory.md",
            "redirect_url": "/azure/virtual-machines/linux/sizes-memory",
            "redirect_document_id": false
        },
        {
            "source_path": "articles/virtual-machines/virtual-machines-linux-sizes-storage.md",
            "redirect_url": "/azure/virtual-machines/linux/sizes-storage",
            "redirect_document_id": false
        },
        {
            "source_path": "articles/virtual-machines/virtual-machines-linux-sizes.md",
            "redirect_url": "/azure/virtual-machines/linux/sizes",
            "redirect_document_id": false
        },
        {
            "source_path": "articles/virtual-machines/virtual-machines-linux-ssh-from-windows.md",
            "redirect_url": "/azure/virtual-machines/linux/ssh-from-windows",
            "redirect_document_id": false
        },
        {
            "source_path": "articles/virtual-machines/virtual-machines-linux-static-dns-name-resolution-for-linux-on-azure-nodejs.md",
            "redirect_url": "/azure/virtual-machines/linux/static-dns-name-resolution-for-linux-on-azure-nodejs",
            "redirect_document_id": false
        },
        {
            "source_path": "articles/virtual-machines/virtual-machines-linux-static-dns-name-resolution-for-linux-on-azure.md",
            "redirect_url": "/azure/virtual-machines/linux/static-dns-name-resolution-for-linux-on-azure",
            "redirect_document_id": false
        },
        {
            "source_path": "articles/virtual-machines/virtual-machines-linux-suse-create-upload-vhd.md",
            "redirect_url": "/azure/virtual-machines/linux/suse-create-upload-vhd",
            "redirect_document_id": false
        },
        {
            "source_path": "articles/virtual-machines/virtual-machines-linux-tag-nodejs.md",
            "redirect_url": "/azure/virtual-machines/linux/tag-nodejs",
            "redirect_document_id": false
        },
        {
            "source_path": "articles/virtual-machines/virtual-machines-linux-tag.md",
            "redirect_url": "/azure/virtual-machines/linux/tag",
            "redirect_document_id": false
        },
        {
            "source_path": "articles/virtual-machines/virtual-machines-linux-troubleshoot-app-connection.md",
            "redirect_url": "/azure/virtual-machines/linux/troubleshoot-app-connection",
            "redirect_document_id": false
        },
        {
            "source_path": "articles/virtual-machines/virtual-machines-linux-troubleshoot-deployment-new-vm.md",
            "redirect_url": "/azure/virtual-machines/linux/troubleshoot-deployment-new-vm",
            "redirect_document_id": false
        },
        {
            "source_path": "articles/virtual-machines/virtual-machines-linux-troubleshoot-recovery-disks-nodejs.md",
            "redirect_url": "/azure/virtual-machines/linux/troubleshoot-recovery-disks-nodejs",
            "redirect_document_id": false
        },
        {
            "source_path": "articles/virtual-machines/virtual-machines-linux-troubleshoot-recovery-disks-portal.md",
            "redirect_url": "/azure/virtual-machines/linux/troubleshoot-recovery-disks-portal",
            "redirect_document_id": false
        },
        {
            "source_path": "articles/virtual-machines/virtual-machines-linux-troubleshoot-recovery-disks.md",
            "redirect_url": "/azure/virtual-machines/linux/troubleshoot-recovery-disks",
            "redirect_document_id": false
        },
        {
            "source_path": "articles/virtual-machines/virtual-machines-linux-troubleshoot-ssh-connection.md",
            "redirect_url": "/azure/virtual-machines/linux/troubleshoot-ssh-connection",
            "redirect_document_id": false
        },
        {
            "source_path": "articles/virtual-machines/virtual-machines-linux-tutorial-load-balance-nodejs.md",
            "redirect_url": "/azure/virtual-machines/linux/tutorial-load-balance-nodejs",
            "redirect_document_id": false
        },
        {
            "source_path": "articles/virtual-machines/virtual-machines-linux-tutorial-manage-vm.md",
            "redirect_url": "/azure/virtual-machines/linux/tutorial-manage-vm",
            "redirect_document_id": false
        },
        {
            "source_path": "articles/virtual-machines/virtual-machines-linux-unique-vm-id.md",
            "redirect_url": "/azure/virtual-machines/linux/unique-vm-id",
            "redirect_document_id": false
        },
        {
            "source_path": "articles/virtual-machines/virtual-machines-linux-update-agent.md",
            "redirect_url": "/azure/virtual-machines/linux/update-agent",
            "redirect_document_id": false
        },
        {
            "source_path": "articles/virtual-machines/virtual-machines-linux-update-infrastructure-redhat.md",
            "redirect_url": "/azure/virtual-machines/linux/update-infrastructure-redhat",
            "redirect_document_id": false
        },
        {
            "source_path": "articles/virtual-machines/virtual-machines-linux-upload-vhd-nodejs.md",
            "redirect_url": "/azure/virtual-machines/linux/upload-vhd-nodejs",
            "redirect_document_id": false
        },
        {
            "source_path": "articles/virtual-machines/virtual-machines-linux-upload-vhd.md",
            "redirect_url": "/azure/virtual-machines/linux/upload-vhd",
            "redirect_document_id": false
        },
        {
            "source_path": "articles/virtual-machines/virtual-machines-linux-use-remote-desktop.md",
            "redirect_url": "/azure/virtual-machines/linux/use-remote-desktop",
            "redirect_document_id": false
        },
        {
            "source_path": "articles/virtual-machines/virtual-machines-linux-use-root-privileges.md",
            "redirect_url": "/azure/virtual-machines/linux/use-root-privileges",
            "redirect_document_id": false
        },
        {
            "source_path": "articles/virtual-machines/virtual-machines-linux-usernames.md",
            "redirect_url": "/azure/virtual-machines/linux/usernames",
            "redirect_document_id": false
        },
        {
            "source_path": "articles/virtual-machines/virtual-machines-linux-using-cloud-init-nodejs.md",
            "redirect_url": "/azure/virtual-machines/linux/using-cloud-init-nodejs",
            "redirect_document_id": false
        },
        {
            "source_path": "articles/virtual-machines/virtual-machines-linux-using-cloud-init.md",
            "redirect_url": "/azure/virtual-machines/linux/using-cloud-init",
            "redirect_document_id": false
        },
        {
            "source_path": "articles/virtual-machines/virtual-machines-linux-using-vmaccess-extension-nodejs.md",
            "redirect_url": "/azure/virtual-machines/linux/using-vmaccess-extension-nodejs",
            "redirect_document_id": false
        },
        {
            "source_path": "articles/virtual-machines/virtual-machines-linux-using-vmaccess-extension.md",
            "redirect_url": "/azure/virtual-machines/linux/using-vmaccess-extension",
            "redirect_document_id": false
        },
        {
            "source_path": "articles/virtual-machines/virtual-machines-linux-vertical-scaling-automation.md",
            "redirect_url": "/azure/virtual-machines/linux/vertical-scaling-automation",
            "redirect_document_id": false
        },
        {
            "source_path": "articles/virtual-machines/virtual-machines-linux-vm-monitoring.md",
            "redirect_url": "/azure/virtual-machines/linux/vm-monitoring",
            "redirect_document_id": false
        },
        {
            "source_path": "articles/virtual-machines/virtual-machines-windows-a8-a9-a10-a11-specs.md",
            "redirect_url": "/azure/virtual-machines/windows/a8-a9-a10-a11-specs",
            "redirect_document_id": false
        },
        {
            "source_path": "articles/virtual-machines/virtual-machines-windows-about-disks-vhds.md",
            "redirect_url": "/azure/storage/storage-about-disks-and-vhds-windows",
            "redirect_document_id": false
        },
        {
            "source_path": "articles/virtual-machines/virtual-machines-windows-about.md",
            "redirect_url": "/azure/virtual-machines/windows/overview",
            "redirect_document_id": false
        },
        {
            "source_path": "articles/virtual-machines/virtual-machines-windows-acu.md",
            "redirect_url": "/azure/virtual-machines/windows/acu",
            "redirect_document_id": false
        },
        {
            "source_path": "articles/virtual-machines/virtual-machines-windows-allocation-failure.md",
            "redirect_url": "/azure/virtual-machines/windows/allocation-failure",
            "redirect_document_id": false
        },
        {
            "source_path": "articles/virtual-machines/virtual-machines-windows-app-frameworks.md",
            "redirect_url": "/azure/virtual-machines/windows/app-frameworks",
            "redirect_document_id": false
        },
        {
            "source_path": "articles/virtual-machines/virtual-machines-windows-attach-disk-portal.md",
            "redirect_url": "/azure/virtual-machines/windows/attach-disk-portal",
            "redirect_document_id": false
        },
        {
            "source_path": "articles/virtual-machines/virtual-machines-windows-attach-disk-ps.md",
            "redirect_url": "/azure/virtual-machines/windows/attach-disk-ps",
            "redirect_document_id": false
        },
        {
            "source_path": "articles/virtual-machines/virtual-machines-windows-aws-to-azure.md",
            "redirect_url": "/azure/virtual-machines/windows/aws-to-azure",
            "redirect_document_id": false
        },
        {
            "source_path": "articles/virtual-machines/virtual-machines-windows-capture-image-resource.md",
            "redirect_url": "/azure/virtual-machines/windows/capture-image-resource",
            "redirect_document_id": false
        },
        {
            "source_path": "articles/virtual-machines/virtual-machines-windows-capture-image.md",
            "redirect_url": "/azure/virtual-machines/windows/capture-image",
            "redirect_document_id": false
        },
        {
            "source_path": "articles/virtual-machines/virtual-machines-windows-change-availability-set.md",
            "redirect_url": "/azure/virtual-machines/windows/change-availability-set",
            "redirect_document_id": false
        },
        {
            "source_path": "articles/virtual-machines/virtual-machines-windows-change-drive-letter.md",
            "redirect_url": "/azure/virtual-machines/windows/change-drive-letter",
            "redirect_document_id": false
        },
        {
            "source_path": "articles/virtual-machines/virtual-machines-windows-chef-automation.md",
            "redirect_url": "/azure/virtual-machines/windows/chef-automation",
            "redirect_document_id": false
        },
        {
            "source_path": "articles/virtual-machines/virtual-machines-windows-classic-about-images.md",
            "redirect_url": "/azure/virtual-machines/windows/classic/about-images",
            "redirect_document_id": false
        },
        {
            "source_path": "articles/virtual-machines/virtual-machines-windows-classic-agents-and-extensions.md",
            "redirect_url": "/azure/virtual-machines/windows/classic/agents-and-extensions",
            "redirect_document_id": false
        },
        {
            "source_path": "articles/virtual-machines/virtual-machines-windows-classic-attach-disk.md",
            "redirect_url": "/azure/virtual-machines/windows/classic/attach-disk",
            "redirect_document_id": false
        },
        {
            "source_path": "articles/virtual-machines/virtual-machines-windows-classic-capture-image.md",
            "redirect_url": "/azure/virtual-machines/windows/classic/capture-image",
            "redirect_document_id": false
        },
        {
            "source_path": "articles/virtual-machines/virtual-machines-windows-classic-configure-availability.md",
            "redirect_url": "/azure/virtual-machines/windows/classic/configure-availability",
            "redirect_document_id": false
        },
        {
            "source_path": "articles/virtual-machines/virtual-machines-windows-classic-configure-oracle-data-guard.md",
            "redirect_url": "/azure/virtual-machines/windows/classic/configure-oracle-data-guard",
            "redirect_document_id": false
        },
        {
            "source_path": "articles/virtual-machines/virtual-machines-windows-classic-configure-oracle-goldengate.md",
            "redirect_url": "/azure/virtual-machines/windows/classic/configure-oracle-goldengate",
            "redirect_document_id": false
        },
        {
            "source_path": "articles/virtual-machines/virtual-machines-windows-classic-connect-logon.md",
            "redirect_url": "/azure/virtual-machines/windows/classic/connect-logon",
            "redirect_document_id": false
        },
        {
            "source_path": "articles/virtual-machines/virtual-machines-windows-classic-connect-vms.md",
            "redirect_url": "/azure/virtual-machines/windows/classic/connect-vms",
            "redirect_document_id": false
        },
        {
            "source_path": "articles/virtual-machines/virtual-machines-windows-classic-create-powershell.md",
            "redirect_url": "/azure/virtual-machines/windows/classic/create-powershell",
            "redirect_document_id": false
        },
        {
            "source_path": "articles/virtual-machines/virtual-machines-windows-classic-createportal.md",
            "redirect_url": "/azure/virtual-machines/windows/classic/createportal",
            "redirect_document_id": false
        },
        {
            "source_path": "articles/virtual-machines/virtual-machines-windows-classic-createupload-vhd.md",
            "redirect_url": "/azure/virtual-machines/windows/classic/createupload-vhd",
            "redirect_document_id": false
        },
        {
            "source_path": "articles/virtual-machines/virtual-machines-windows-classic-detach-disk.md",
            "redirect_url": "/azure/virtual-machines/windows/classic/detach-disk",
            "redirect_document_id": false
        },
        {
            "source_path": "articles/virtual-machines/virtual-machines-windows-classic-extensions-customscript.md",
            "redirect_url": "/azure/virtual-machines/windows/classic/extensions-customscript",
            "redirect_document_id": false
        },
        {
            "source_path": "articles/virtual-machines/virtual-machines-windows-classic-faq.md",
            "redirect_url": "/azure/virtual-machines/windows/classic/faq",
            "redirect_document_id": false
        },
        {
            "source_path": "articles/virtual-machines/virtual-machines-windows-classic-hpcpack-cluster-node-autogrowshrink.md",
            "redirect_url": "/azure/virtual-machines/windows/classic/hpcpack-cluster-node-autogrowshrink",
            "redirect_document_id": false
        },
        {
            "source_path": "articles/virtual-machines/virtual-machines-windows-classic-hpcpack-cluster-node-burst.md",
            "redirect_url": "/azure/virtual-machines/windows/classic/hpcpack-cluster-node-burst",
            "redirect_document_id": false
        },
        {
            "source_path": "articles/virtual-machines/virtual-machines-windows-classic-hpcpack-cluster-node-manage.md",
            "redirect_url": "/azure/virtual-machines/windows/classic/hpcpack-cluster-node-manage",
            "redirect_document_id": false
        },
        {
            "source_path": "articles/virtual-machines/virtual-machines-windows-classic-hpcpack-cluster-powershell-script.md",
            "redirect_url": "/azure/virtual-machines/windows/classic/hpcpack-cluster-powershell-script",
            "redirect_document_id": false
        },
        {
            "source_path": "articles/virtual-machines/virtual-machines-windows-classic-hpcpack-rdma-cluster.md",
            "redirect_url": "/azure/virtual-machines/windows/classic/hpcpack-rdma-cluster",
            "redirect_document_id": false
        },
        {
            "source_path": "articles/virtual-machines/virtual-machines-windows-classic-inject-custom-data.md",
            "redirect_url": "/azure/virtual-machines/windows/classic/inject-custom-data",
            "redirect_document_id": false
        },
        {
            "source_path": "articles/virtual-machines/virtual-machines-windows-classic-install-mongodb.md",
            "redirect_url": "/azure/virtual-machines/windows/classic/install-mongodb",
            "redirect_document_id": false
        },
        {
            "source_path": "articles/virtual-machines/virtual-machines-windows-classic-install-symantec.md",
            "redirect_url": "/azure/virtual-machines/windows/classic/install-symantec",
            "redirect_document_id": false
        },
        {
            "source_path": "articles/virtual-machines/virtual-machines-windows-classic-install-trend.md",
            "redirect_url": "/azure/virtual-machines/windows/classic/install-trend",
            "redirect_document_id": false
        },
        {
            "source_path": "articles/virtual-machines/virtual-machines-windows-classic-java-run-compute-intensive-task.md",
            "redirect_url": "/azure/virtual-machines/windows/classic/java-run-compute-intensive-task",
            "redirect_document_id": false
        },
        {
            "source_path": "articles/virtual-machines/virtual-machines-windows-classic-java-run-tomcat-app-server.md",
            "redirect_url": "/azure/virtual-machines/windows/classic/java-run-tomcat-app-server",
            "redirect_document_id": false
        },
        {
            "source_path": "articles/virtual-machines/virtual-machines-windows-classic-manage-extensions.md",
            "redirect_url": "/azure/virtual-machines/windows/classic/manage-extensions",
            "redirect_document_id": false
        },
        {
            "source_path": "articles/virtual-machines/virtual-machines-windows-classic-manage-psh.md",
            "redirect_url": "/azure/virtual-machines/windows/classic/manage-psh",
            "redirect_document_id": false
        },
        {
            "source_path": "articles/virtual-machines/virtual-machines-windows-classic-manage-visual-studio.md",
            "redirect_url": "/azure/virtual-machines/windows/classic/manage-visual-studio",
            "redirect_document_id": false
        },
        {
            "source_path": "articles/virtual-machines/virtual-machines-windows-classic-oracle-considerations.md",
            "redirect_url": "/azure/virtual-machines/windows/classic/oracle-considerations",
            "redirect_document_id": false
        },
        {
            "source_path": "articles/virtual-machines/virtual-machines-windows-classic-oracle-images.md",
            "redirect_url": "/azure/virtual-machines/windows/classic/oracle-images",
            "redirect_document_id": false
        },
        {
            "source_path": "articles/virtual-machines/virtual-machines-windows-classic-portal-sql-alwayson-availability-groups.md",
            "redirect_url": "/azure/virtual-machines/windows/classic/portal-sql-alwayson-availability-groups",
            "redirect_document_id": false
        },
        {
            "source_path": "articles/virtual-machines/virtual-machines-windows-classic-ps-sql-bi.md",
            "redirect_url": "/azure/virtual-machines/windows/sqlclassic/virtual-machines-windows-classic-ps-sql-bi",
            "redirect_document_id": false
        },
        {
            "source_path": "articles/virtual-machines/virtual-machines-windows-classic-ps-sql-alwayson-availability-groups.md",
            "redirect_url": "/azure/virtual-machines/windows/classic/ps-sql-alwayson-availability-groups",
            "redirect_document_id": false
        },
        {
            "source_path": "articles/virtual-machines/virtual-machines-windows-classic-ps-sql-create.md",
            "redirect_url": "/azure/virtual-machines/windows/classic/ps-sql-create",
            "redirect_document_id": false
        },
        {
            "source_path": "articles/virtual-machines/virtual-machines-windows-classic-ps-sql-ext-listener.md",
            "redirect_url": "/azure/virtual-machines/windows/classic/ps-sql-ext-listener",
            "redirect_document_id": false
        },
        {
            "source_path": "articles/virtual-machines/virtual-machines-windows-classic-ps-sql-int-listener.md",
            "redirect_url": "/azure/virtual-machines/windows/classic/ps-sql-int-listener",
            "redirect_document_id": false
        },
        {
            "source_path": "articles/virtual-machines/virtual-machines-windows-classic-ps-sql-keyvault.md",
            "redirect_url": "/azure/virtual-machines/windows/classic/ps-sql-keyvault",
            "redirect_document_id": false
        },
        {
            "source_path": "articles/virtual-machines/virtual-machines-windows-classic-ps-sql-report.md",
            "redirect_url": "/azure/virtual-machines/windows/classic/ps-sql-report",
            "redirect_document_id": false
        },
        {
            "source_path": "articles/virtual-machines/virtual-machines-windows-classic-python-django-web-app.md",
            "redirect_url": "/azure/virtual-machines/windows/classic/python-django-web-app",
            "redirect_document_id": false
        },
        {
            "source_path": "articles/virtual-machines/virtual-machines-windows-classic-reset-rdp.md",
            "redirect_url": "/azure/virtual-machines/windows/classic/reset-rdp",
            "redirect_document_id": false
        },
        {
            "source_path": "articles/virtual-machines/virtual-machines-windows-classic-resize-vm.md",
            "redirect_url": "/azure/virtual-machines/windows/classic/resize-vm",
            "redirect_document_id": false
        },
        {
            "source_path": "articles/virtual-machines/virtual-machines-windows-classic-sap-get-started.md",
            "redirect_url": "/azure/virtual-machines/workloads/sap/get-started",
            "redirect_document_id": false
        },
        {
            "source_path": "articles/virtual-machines/virtual-machines-windows-classic-setup-endpoints.md",
            "redirect_url": "/azure/virtual-machines/windows/classic/setup-endpoints",
            "redirect_document_id": false
        },
        {
            "source_path": "articles/virtual-machines/virtual-machines-windows-classic-sql-automated-backup.md",
            "redirect_url": "/azure/virtual-machines/windows/classic/sql-automated-backup",
            "redirect_document_id": false
        },
        {
            "source_path": "articles/virtual-machines/virtual-machines-windows-classic-sql-connect.md",
            "redirect_url": "/azure/virtual-machines/windows/classic/sql-connect",
            "redirect_document_id": false
        },
        {
            "source_path": "articles/virtual-machines/virtual-machines-windows-classic-sql-automated-patching.md",
            "redirect_url": "/azure/virtual-machines/windows/classic/sql-automated-patching",
            "redirect_document_id": false
        },
        {
            "source_path": "articles/virtual-machines/virtual-machines-windows-classic-sql-onprem-availability.md",
            "redirect_url": "/azure/virtual-machines/windows/classic/sql-onprem-availability",
            "redirect_document_id": false
        },
        {
            "source_path": "articles/virtual-machines/virtual-machines-windows-classic-sql-server-agent-extension.md",
            "redirect_url": "/azure/virtual-machines/windows/classic/sql-server-agent-extension",
            "redirect_document_id": false
        },
        {
            "source_path": "articles/virtual-machines/virtual-machines-windows-classic-sql-server-premium-storage.md",
            "redirect_url": "/azure/virtual-machines/windows/classic/sql-server-premium-storage",
            "redirect_document_id": false
        },
        {
            "source_path": "articles/virtual-machines/virtual-machines-windows-classic-sql-server-reportviewer.md",
            "redirect_url": "/azure/virtual-machines/windows/classic/sql-server-reportviewer",
            "redirect_document_id": false
        },
        {
            "source_path": "articles/virtual-machines/virtual-machines-windows-classic-troubleshoot-deployment-new-vm.md",
            "redirect_url": "/azure/virtual-machines/windows/classic/troubleshoot-deployment-new-vm",
            "redirect_document_id": false
        },
        {
            "source_path": "articles/virtual-machines/virtual-machines-windows-classic-tutorial.md",
            "redirect_url": "/azure/virtual-machines/windows/classic/tutorial",
            "redirect_document_id": false
        },
        {
            "source_path": "articles/virtual-machines/virtual-machines-windows-classic-web-app-visual-studio.md",
            "redirect_url": "/azure/virtual-machines/windows/classic/web-app-visual-studio",
            "redirect_document_id": false
        },
        {
            "source_path": "articles/virtual-machines/virtual-machines-windows-cli-deploy-templates.md",
            "redirect_url": "/azure/virtual-machines/windows/cli-deploy-templates",
            "redirect_document_id": false
        },
        {
            "source_path": "articles/virtual-machines/virtual-machines-windows-cli-options.md",
            "redirect_url": "/azure/virtual-machines/windows/cli-options",
            "redirect_document_id": false
        },
        {
            "source_path": "articles/virtual-machines/virtual-machines-windows-cli-manage.md",
            "redirect_url": "/azure/virtual-machines/windows/cli-manage",
            "redirect_document_id": false
        },
        {
            "source_path": "articles/virtual-machines/virtual-machines-windows-cli-ps-findimage.md",
            "redirect_url": "/azure/virtual-machines/windows/cli-ps-findimage",
            "redirect_document_id": false
        },
        {
            "source_path": "articles/virtual-machines/virtual-machines-windows-cli-samples.md",
            "redirect_url": "/azure/virtual-machines/windows/cli-samples",
            "redirect_document_id": false
        },
        {
            "source_path": "articles/virtual-machines/virtual-machines-windows-client-images.md",
            "redirect_url": "/azure/virtual-machines/windows/client-images",
            "redirect_document_id": false
        },
        {
            "source_path": "articles/virtual-machines/virtual-machines-windows-compute-benchmark-scores.md",
            "redirect_url": "/azure/virtual-machines/windows/compute-benchmark-scores",
            "redirect_document_id": false
        },
        {
            "source_path": "articles/virtual-machines/virtual-machines-windows-connect-logon.md",
            "redirect_url": "/azure/virtual-machines/windows/connect-logon",
            "redirect_document_id": false
        },
        {
            "source_path": "articles/virtual-machines/virtual-machines-windows-convert-unmanaged-to-managed-disks.md",
            "redirect_url": "/azure/virtual-machines/windows/convert-unmanaged-to-managed-disks",
            "redirect_document_id": false
        },
        {
            "source_path": "articles/virtual-machines/virtual-machines-windows-containers.md",
            "redirect_url": "/azure/virtual-machines/windows/containers",
            "redirect_document_id": false
        },
        {
            "source_path": "articles/virtual-machines/virtual-machines-windows-create-aad-work-id.md",
            "redirect_url": "/azure/virtual-machines/windows/create-aad-work-id",
            "redirect_document_id": false
        },
        {
            "source_path": "articles/virtual-machines/virtual-machines-windows-create-availability-set.md",
            "redirect_url": "/azure/virtual-machines/windows/create-availability-set",
            "redirect_document_id": false
        },
        {
            "source_path": "articles/virtual-machines/virtual-machines-windows-create-managed-disk-ps.md",
            "redirect_url": "/azure/virtual-machines/windows/create-managed-disk-ps",
            "redirect_document_id": false
        },
        {
            "source_path": "articles/virtual-machines/virtual-machines-windows-create-vm-generalized-managed.md",
            "redirect_url": "/azure/virtual-machines/windows/create-vm-generalized-managed",
            "redirect_document_id": false
        },
        {
            "source_path": "articles/virtual-machines/virtual-machines-windows-create-vm-generalized.md",
            "redirect_url": "/azure/virtual-machines/windows/create-vm-generalized",
            "redirect_document_id": false
        },
        {
            "source_path": "articles/virtual-machines/virtual-machines-windows-create-vm-specialized.md",
            "redirect_url": "/azure/virtual-machines/windows/create-vm-specialized",
            "redirect_document_id": false
        },
        {
            "source_path": "articles/virtual-machines/virtual-machines-windows-creation-choices.md",
            "redirect_url": "/azure/virtual-machines/windows/creation-choices",
            "redirect_document_id": false
        },
        {
            "source_path": "articles/virtual-machines/virtual-machines-windows-csharp-manage.md",
            "redirect_url": "/azure/virtual-machines/windows/csharp",
            "redirect_document_id": false
        },
        {
            "source_path": "articles/virtual-machines/virtual-machines-windows-csharp-template.md",
            "redirect_url": "/azure/virtual-machines/windows/csharp-template",
            "redirect_document_id": false
        },
        {
            "source_path": "articles/virtual-machines/virtual-machines-windows-csharp.md",
            "redirect_url": "/azure/virtual-machines/windows/csharp",
            "redirect_document_id": false
        },
        {
            "source_path": "articles/virtual-machines/virtual-machines-windows-detach-disk.md",
            "redirect_url": "/azure/virtual-machines/windows/detach-disk",
            "redirect_document_id": false
        },
        {
            "source_path": "articles/virtual-machines/virtual-machines-windows-detailed-troubleshoot-rdp.md",
            "redirect_url": "/azure/virtual-machines/windows/detailed-troubleshoot-rdp",
            "redirect_document_id": false
        },
        {
            "source_path": "articles/virtual-machines/virtual-machines-windows-dotnet-core-1-landing.md",
            "redirect_url": "/azure/virtual-machines/windows/dotnet-core-1-landing",
            "redirect_document_id": false
        },
        {
            "source_path": "articles/virtual-machines/virtual-machines-windows-dotnet-core-2-architecture.md",
            "redirect_url": "/azure/virtual-machines/windows/dotnet-core-2-architecture",
            "redirect_document_id": false
        },
        {
            "source_path": "articles/virtual-machines/virtual-machines-windows-dotnet-core-3-access-security.md",
            "redirect_url": "/azure/virtual-machines/windows/dotnet-core-3-access-security",
            "redirect_document_id": false
        },
        {
            "source_path": "articles/virtual-machines/virtual-machines-windows-dotnet-core-5-app-deployment.md",
            "redirect_url": "/azure/virtual-machines/windows/dotnet-core-5-app-deployment",
            "redirect_document_id": false
        },
        {
            "source_path": "articles/virtual-machines/virtual-machines-windows-dotnet-core-4-availability-scale.md",
            "redirect_url": "/azure/virtual-machines/windows/dotnet-core-4-availability-scale",
            "redirect_document_id": false
        },
        {
            "source_path": "articles/virtual-machines/virtual-machines-windows-download-template.md",
            "redirect_url": "/azure/virtual-machines/windows/download-template",
            "redirect_document_id": false
        },
        {
            "source_path": "articles/virtual-machines/virtual-machines-windows-excel-cluster-hpcpack.md",
            "redirect_url": "/azure/virtual-machines/windows/excel-cluster-hpcpack",
            "redirect_document_id": false
        },
        {
            "source_path": "articles/virtual-machines/virtual-machines-windows-endpoints-in-resource-manager.md",
            "redirect_url": "/azure/virtual-machines/windows/endpoints-in-resource-manager",
            "redirect_document_id": false
        },
        {
            "source_path": "articles/virtual-machines/virtual-machines-windows-expand-os-disk.md",
            "redirect_url": "/azure/virtual-machines/windows/expand-os-disk",
            "redirect_document_id": false
        },
        {
            "source_path": "articles/virtual-machines/virtual-machines-windows-expand-data-disks.md",
            "redirect_url": "/azure/virtual-machines/windows/expand-data-disks",
            "redirect_document_id": false
        },
        {
            "source_path": "articles/virtual-machines/virtual-machines-windows-extensions-authoring-templates.md",
            "redirect_url": "/azure/virtual-machines/windows/extensions-authoring-templates",
            "redirect_document_id": false
        },
        {
            "source_path": "articles/virtual-machines/virtual-machines-windows-classic-mysql-2008r2.md",
            "redirect_url": "/azure/virtual-machines/windows/classic/mysql-2008r2",
            "redirect_document_id": false
        },
        {
            "source_path": "articles/virtual-machines/virtual-machines-windows-extensions-diagnostics-template.md",
            "redirect_url": "/azure/virtual-machines/windows/extensions-diagnostics-template",
            "redirect_document_id": false
        },
        {
            "source_path": "articles/virtual-machines/virtual-machines-windows-extensions-customscript.md",
            "redirect_url": "/azure/virtual-machines/windows/extensions-customscript",
            "redirect_document_id": false
        },
        {
            "source_path": "articles/virtual-machines/virtual-machines-windows-extensions-dsc-credentials.md",
            "redirect_url": "/azure/virtual-machines/windows/extensions-dsc-credentials",
            "redirect_document_id": false
        },
        {
            "source_path": "articles/virtual-machines/virtual-machines-windows-extensions-dsc-overview.md",
            "redirect_url": "/azure/virtual-machines/windows/extensions-dsc-overview",
            "redirect_document_id": false
        },
        {
            "source_path": "articles/virtual-machines/virtual-machines-windows-extensions-dsc-template.md",
            "redirect_url": "/azure/virtual-machines/windows/extensions-dsc-template",
            "redirect_document_id": false
        },
        {
            "source_path": "articles/virtual-machines/virtual-machines-windows-extensions-export-templates.md",
            "redirect_url": "/azure/virtual-machines/windows/extensions-export-templates",
            "redirect_document_id": false
        },
        {
            "source_path": "articles/virtual-machines/virtual-machines-windows-extensions-features.md",
            "redirect_url": "/azure/virtual-machines/windows/extensions-features",
            "redirect_document_id": false
        },
        {
            "source_path": "articles/virtual-machines/virtual-machines-windows-extensions-nwa.md",
            "redirect_url": "/azure/virtual-machines/windows/extensions-nwa",
            "redirect_document_id": false
        },
        {
            "source_path": "articles/virtual-machines/virtual-machines-windows-extensions-oms.md",
            "redirect_url": "/azure/virtual-machines/windows/extensions-oms",
            "redirect_document_id": false
        },
        {
            "source_path": "articles/virtual-machines/virtual-machines-windows-extensions-troubleshoot.md",
            "redirect_url": "/azure/virtual-machines/windows/extensions-troubleshoot",
            "redirect_document_id": false
        },
        {
            "source_path": "articles/virtual-machines/virtual-machines-windows-faq.md",
            "redirect_url": "/azure/virtual-machines/windows/faq",
            "redirect_document_id": false
        },
        {
            "source_path": "articles/virtual-machines/virtual-machines-windows-guidance-compute-single-vm.md",
            "redirect_url": "/azure/virtual-machines/windows/guidance-compute-single-vm",
            "redirect_document_id": false
        },
        {
            "source_path": "articles/virtual-machines/virtual-machines-windows-generalize-vhd.md",
            "redirect_url": "/azure/virtual-machines/windows/upload-generalized-managed",
            "redirect_document_id": false
        },
        {
            "source_path": "articles/virtual-machines/virtual-machines-windows-hero-role.md",
            "redirect_url": "/azure/virtual-machines/windows/hero-role",
            "redirect_document_id": false
        },
        {
            "source_path": "articles/virtual-machines/virtual-machines-windows-hero-tutorial.md",
            "redirect_url": "virtual-machines-windows-quick-create-portal",
            "redirect_document_id": false
        },
        {
            "source_path": "articles/virtual-machines/virtual-machines-windows-hpcpack-2016-cluster.md",
            "redirect_url": "/azure/virtual-machines/windows/hpcpack-2016-cluster",
            "redirect_document_id": false
        },
        {
            "source_path": "articles/virtual-machines/virtual-machines-windows-hpcpack-cluster-active-directory.md",
            "redirect_url": "/azure/virtual-machines/windows/hpcpack-cluster-active-directory",
            "redirect_document_id": false
        },
        {
            "source_path": "articles/virtual-machines/virtual-machines-windows-hpcpack-cluster-headnode.md",
            "redirect_url": "/azure/virtual-machines/windows/hpcpack-cluster-headnode",
            "redirect_document_id": false
        },
        {
            "source_path": "articles/virtual-machines/virtual-machines-windows-hpcpack-cluster-options.md",
            "redirect_url": "/azure/virtual-machines/windows/hpcpack-cluster-options",
            "redirect_document_id": false
        },
        {
            "source_path": "articles/virtual-machines/virtual-machines-windows-hpcpack-cluster-submit-jobs.md",
            "redirect_url": "/azure/virtual-machines/windows/hpcpack-cluster-submit-jobs",
            "redirect_document_id": false
        },
        {
            "source_path": "articles/virtual-machines/virtual-machines-windows-hybrid-use-benefit-licensing.md",
            "redirect_url": "/azure/virtual-machines/windows/hybrid-use-benefit-licensing",
            "redirect_document_id": false
        },
        {
            "source_path": "articles/virtual-machines/virtual-machines-windows-infrastructure-example.md",
            "redirect_url": "/azure/virtual-machines/windows/infrastructure-example",
            "redirect_document_id": false
        },
        {
            "source_path": "articles/virtual-machines/virtual-machines-windows-infrastructure-naming-guidelines.md",
            "redirect_url": "/azure/virtual-machines/windows/infrastructure-naming-guidelines",
            "redirect_document_id": false
        },
        {
            "source_path": "articles/virtual-machines/virtual-machines-windows-infrastructure-availability-sets-guidelines.md",
            "redirect_url": "/azure/virtual-machines/windows/infrastructure-availability-sets-guidelines",
            "redirect_document_id": false
        },
        {
            "source_path": "articles/virtual-machines/virtual-machines-windows-extensions-configuration-samples.md",
            "redirect_url": "/azure/virtual-machines/windows/extensions-configuration-samples",
            "redirect_document_id": false
        },
        {
            "source_path": "articles/virtual-machines/virtual-machines-windows-infrastructure-networking-guidelines.md",
            "redirect_url": "/azure/virtual-machines/windows/infrastructure-networking-guidelines",
            "redirect_document_id": false
        },
        {
            "source_path": "articles/virtual-machines/virtual-machines-windows-infrastructure-storage-solutions-guidelines.md",
            "redirect_url": "/azure/virtual-machines/windows/infrastructure-storage-solutions-guidelines",
            "redirect_document_id": false
        },
        {
            "source_path": "articles/virtual-machines/virtual-machines-windows-infrastructure-subscription-accounts-guidelines.md",
            "redirect_url": "/azure/virtual-machines/windows/infrastructure-subscription-accounts-guidelines",
            "redirect_document_id": false
        },
        {
            "source_path": "articles/virtual-machines/virtual-machines-windows-infrastructure-virtual-machine-guidelines.md",
            "redirect_url": "/azure/virtual-machines/windows/infrastructure-virtual-machine-guidelines",
            "redirect_document_id": false
        },
        {
            "source_path": "articles/virtual-machines/virtual-machines-windows-install-mongodb.md",
            "redirect_url": "/azure/virtual-machines/windows/install-mongodb",
            "redirect_document_id": false
        },
        {
            "source_path": "articles/virtual-machines/virtual-machines-windows-key-vault-setup.md",
            "redirect_url": "/azure/virtual-machines/windows/key-vault-setup",
            "redirect_document_id": false
        },
        {
            "source_path": "articles/virtual-machines/virtual-machines-windows-load-balance.md",
            "redirect_url": "/azure/virtual-machines/windows/load-balance",
            "redirect_document_id": false
        },
        {
            "source_path": "articles/virtual-machines/virtual-machines-windows-load-balanced-iis-tutorial.md",
            "redirect_url": "/azure/virtual-machines/windows/load-balanced-iis-tutorial",
            "redirect_document_id": false
        },
        {
            "source_path": "articles/virtual-machines/virtual-machines-windows-log-collector-extension.md",
            "redirect_url": "/azure/virtual-machines/windows/log-collector-extension",
            "redirect_document_id": false
        },
        {
            "source_path": "articles/virtual-machines/virtual-machines-windows-manage-availability.md",
            "redirect_url": "/azure/virtual-machines/windows/manage-availability",
            "redirect_document_id": false
        },
        {
            "source_path": "articles/virtual-machines/virtual-machines-windows-manage-using-azure-automation.md",
            "redirect_url": "/azure/virtual-machines/windows/manage-using-azure-automation",
            "redirect_document_id": false
        },
        {
            "source_path": "articles/virtual-machines/virtual-machines-windows-matlab-mdcs-cluster.md",
            "redirect_url": "/azure/virtual-machines/windows/matlab-mdcs-cluster",
            "redirect_document_id": false
        },
        {
            "source_path": "articles/virtual-machines/virtual-machines-windows-migrate-single-classic-to-resource-manager.md",
            "redirect_url": "/azure/virtual-machines/windows/migrate-single-classic-to-resource-manager",
            "redirect_document_id": false
        },
        {
            "source_path": "articles/virtual-machines/virtual-machines-windows-migrate-sql.md",
            "redirect_url": "/azure/virtual-machines/windows/sql/virtual-machines-windows-migrate-sql",
            "redirect_document_id": false
        },
        {
            "source_path": "articles/virtual-machines/virtual-machines-windows-infrastructure-resource-groups-guidelines.md",
            "redirect_url": "/azure/virtual-machines/windows/infrastructure-resource-groups-guidelines",
            "redirect_document_id": false
        },
        {
            "source_path": "articles/virtual-machines/virtual-machines-windows-migration-classic-resource-manager-deep-dive.md",
            "redirect_url": "/azure/virtual-machines/windows/migration-classic-resource-manager-deep-dive",
            "redirect_document_id": false
        },
        {
            "source_path": "articles/virtual-machines/virtual-machines-windows-move-vm.md",
            "redirect_url": "/azure/virtual-machines/windows/move-vm",
            "redirect_document_id": false
        },
        {
            "source_path": "articles/virtual-machines/virtual-machines-windows-migration-scripts.md",
            "redirect_url": "/azure/virtual-machines/windows/migration-classic-resource-manager-community-tools",
            "redirect_document_id": false
        },
        {
            "source_path": "articles/virtual-machines/virtual-machines-windows-migration-classic-resource-manager.md",
            "redirect_url": "/azure/virtual-machines/windows/migration-classic-resource-manager-overview",
            "redirect_document_id": false
        },
        {
            "source_path": "articles/virtual-machines/virtual-machines-windows-migrate-to-managed-disks.md",
            "redirect_url": "/azure/virtual-machines/windows/migrate-to-managed-disks",
            "redirect_document_id": false
        },
        {
            "source_path": "articles/virtual-machines/virtual-machines-windows-multiple-nics.md",
            "redirect_url": "/azure/virtual-machines/windows/multiple-nics",
            "redirect_document_id": false
        },
        {
            "source_path": "articles/virtual-machines/virtual-machines-windows-n-series-driver-setup.md",
            "redirect_url": "/azure/virtual-machines/windows/n-series-driver-setup",
            "redirect_document_id": false
        },
        {
            "source_path": "articles/virtual-machines/virtual-machines-windows-network-overview.md",
            "redirect_url": "/azure/virtual-machines/windows/network-overview",
            "redirect_document_id": false
        },
        {
            "source_path": "articles/virtual-machines/virtual-machines-windows-nsg-quickstart-portal.md",
            "redirect_url": "/azure/virtual-machines/windows/nsg-quickstart-portal",
            "redirect_document_id": false
        },
        {
            "source_path": "articles/virtual-machines/virtual-machines-windows-nsg-quickstart-powershell.md",
            "redirect_url": "/azure/virtual-machines/windows/nsg-quickstart-powershell",
            "redirect_document_id": false
        },
        {
            "source_path": "articles/virtual-machines/virtual-machines-windows-on-prem-to-azure.md",
            "redirect_url": "/azure/virtual-machines/windows/on-prem-to-azure",
            "redirect_document_id": false
        },
        {
            "source_path": "articles/virtual-machines/virtual-machines-windows-overview.md",
            "redirect_url": "/azure/virtual-machines/windows/overview",
            "redirect_document_id": false
        },
        {
            "source_path": "articles/virtual-machines/virtual-machines-windows-planned-maintenance-schedule.md",
            "redirect_url": "/azure/virtual-machines/windows/planned-maintenance-schedule",
            "redirect_document_id": false
        },
        {
            "source_path": "articles/virtual-machines/virtual-machines-windows-policy.md",
            "redirect_url": "/azure/virtual-machines/windows/policy",
            "redirect_document_id": false
        },
        {
            "source_path": "articles/virtual-machines/virtual-machines-windows-planned-maintenance.md",
            "redirect_url": "/azure/virtual-machines/windows/planned-maintenance",
            "redirect_document_id": false
        },
        {
            "source_path": "articles/virtual-machines/virtual-machines-windows-portal-create-fqdn.md",
            "redirect_url": "/azure/virtual-machines/windows/portal-create-fqdn",
            "redirect_document_id": false
        },
        {
            "source_path": "articles/virtual-machines/virtual-machines-windows-portal-sql-alwayson-availability-groups-manual.md",
            "redirect_url": "/azure/virtual-machines/windows/sql/virtual-machines-windows-portal-sql-availability-group-overview",
            "redirect_document_id": false
        },
        {
            "source_path": "articles/virtual-machines/virtual-machines-windows-portal-sql-alwayson-availability-groups.md",
            "redirect_url": "/azure/virtual-machines/windows/sql/virtual-machines-windows-portal-sql-alwayson-availability-groups",
            "redirect_document_id": false
        },
        {
            "source_path": "articles/virtual-machines/virtual-machines-windows-portal-sql-alwayson-int-listener.md",
            "redirect_url": "/azure/virtual-machines/windows/sql/virtual-machines-windows-portal-sql-alwayson-int-listener",
            "redirect_document_id": false
        },
        {
            "source_path": "articles/virtual-machines/virtual-machines-windows-portal-sql-availability-group-dr.md",
            "redirect_url": "/azure/virtual-machines/windows/sql/virtual-machines-windows-portal-sql-availability-group-dr",
            "redirect_document_id": false
        },
        {
            "source_path": "articles/virtual-machines/virtual-machines-windows-portal-sql-availability-group-overview.md",
            "redirect_url": "/azure/virtual-machines/windows/sql/virtual-machines-windows-portal-sql-availability-group-overview",
            "redirect_document_id": false
        },
        {
            "source_path": "articles/virtual-machines/virtual-machines-windows-portal-sql-availability-group-prereq.md",
            "redirect_url": "/azure/virtual-machines/windows/sql/virtual-machines-windows-portal-sql-availability-group-prereq",
            "redirect_document_id": false
        },
        {
            "source_path": "articles/virtual-machines/virtual-machines-windows-portal-sql-availability-group-tutorial.md",
            "redirect_url": "/azure/virtual-machines/windows/sql/virtual-machines-windows-portal-sql-availability-group-tutorial",
            "redirect_document_id": false
        },
        {
            "source_path": "articles/virtual-machines/virtual-machines-windows-portal-sql-ps-alwayson-int-listener.md",
            "redirect_url": "/azure/virtual-machines/windows/sql/virtual-machines-windows-portal-sql-ps-alwayson-int-listener",
            "redirect_document_id": false
        },
        {
            "source_path": "articles/virtual-machines/virtual-machines-windows-powershell-samples.md",
            "redirect_url": "/azure/virtual-machines/windows/powershell-samples",
            "redirect_document_id": false
        },
        {
            "source_path": "articles/virtual-machines/virtual-machines-windows-portal-sql-server-provision.md",
            "redirect_url": "/azure/virtual-machines/windows/sql/virtual-machines-windows-portal-sql-server-provision",
            "redirect_document_id": false
        },
        {
            "source_path": "articles/virtual-machines/virtual-machines-windows-prepare-for-upload-vhd-image.md",
            "redirect_url": "/azure/virtual-machines/windows/prepare-for-upload-vhd-image",
            "redirect_document_id": false
        },
        {
            "source_path": "articles/virtual-machines/virtual-machines-windows-ps-common-network-ref.md",
            "redirect_url": "/azure/virtual-machines/windows/ps-common-network-ref",
            "redirect_document_id": false
        },
        {
            "source_path": "articles/virtual-machines/virtual-machines-windows-ps-common-ref.md",
            "redirect_url": "/azure/virtual-machines/windows/ps-common-ref",
            "redirect_document_id": false
        },
        {
            "source_path": "articles/virtual-machines/virtual-machines-windows-ps-create.md",
            "redirect_url": "virtual-machines-windows-quick-create-powershell",
            "redirect_document_id": false
        },
        {
            "source_path": "articles/virtual-machines/virtual-machines-windows-ps-extensions-diagnostics.md",
            "redirect_url": "/azure/virtual-machines/windows/ps-extensions-diagnostics",
            "redirect_document_id": false
        },
        {
            "source_path": "articles/virtual-machines/virtual-machines-windows-ps-hybrid-cloud-test-env-sim.md",
            "redirect_url": "/azure/virtual-machines/windows/ps-hybrid-cloud-test-env-sim",
            "redirect_document_id": false
        },
        {
            "source_path": "articles/virtual-machines/virtual-machines-windows-ps-hybrid-cloud-test-env-lob.md",
            "redirect_url": "/azure/virtual-machines/windows/ps-hybrid-cloud-test-env-lob",
            "redirect_document_id": false
        },
        {
            "source_path": "articles/virtual-machines/virtual-machines-windows-ps-manage.md",
            "redirect_url": "/azure/virtual-machines/windows/tutorial-manage-vm",
            "redirect_document_id": false
        },
        {
            "source_path": "articles/virtual-machines/virtual-machines-windows-ps-migration-classic-resource-manager.md",
            "redirect_url": "/azure/virtual-machines/windows/migration-classic-resource-manager-ps",
            "redirect_document_id": false
        },
        {
            "source_path": "articles/virtual-machines/virtual-machines-windows-ps-sql-create.md",
            "redirect_url": "/azure/virtual-machines/windows/sql/virtual-machines-windows-ps-sql-create",
            "redirect_document_id": false
        },
        {
            "source_path": "articles/virtual-machines/virtual-machines-windows-ps-sql-keyvault.md",
            "redirect_url": "/azure/virtual-machines/windows/sql/virtual-machines-windows-ps-sql-keyvault",
            "redirect_document_id": false
        },
        {
            "source_path": "articles/virtual-machines/virtual-machines-windows-ps-template.md",
            "redirect_url": "/azure/virtual-machines/windows/ps-template",
            "redirect_document_id": false
        },
        {
            "source_path": "articles/virtual-machines/virtual-machines-windows-quick-create-cli.md",
            "redirect_url": "/azure/virtual-machines/windows/quick-create-cli",
            "redirect_document_id": false
        },
        {
            "source_path": "articles/virtual-machines/virtual-machines-windows-quick-create-portal.md",
            "redirect_url": "/azure/virtual-machines/windows/quick-create-portal",
            "redirect_document_id": false
        },
        {
            "source_path": "articles/virtual-machines/virtual-machines-windows-quick-create-powershell.md",
            "redirect_url": "/azure/virtual-machines/windows/quick-create-powershell",
            "redirect_document_id": false
        },
        {
            "source_path": "articles/virtual-machines/virtual-machines-windows-redeploy-to-new-node.md",
            "redirect_url": "/azure/virtual-machines/windows/redeploy-to-new-node",
            "redirect_document_id": false
        },
        {
            "source_path": "articles/virtual-machines/virtual-machines-windows-regions-and-availability.md",
            "redirect_url": "/azure/virtual-machines/windows/regions-and-availability",
            "redirect_document_id": false
        },
        {
            "source_path": "articles/virtual-machines/virtual-machines-windows-reset-local-password-without-agent.md",
            "redirect_url": "/azure/virtual-machines/windows/reset-local-password-without-agent",
            "redirect_document_id": false
        },
        {
            "source_path": "articles/virtual-machines/virtual-machines-windows-resize-vm.md",
            "redirect_url": "/azure/virtual-machines/windows/resize-vm",
            "redirect_document_id": false
        },
        {
            "source_path": "articles/virtual-machines/virtual-machines-windows-reset-rdp.md",
            "redirect_url": "/azure/virtual-machines/windows/reset-rdp",
            "redirect_document_id": false
        },
        {
            "source_path": "articles/virtual-machines/virtual-machines-windows-restart-resize-error-troubleshooting.md",
            "redirect_url": "/azure/virtual-machines/windows/restart-resize-error-troubleshooting",
            "redirect_document_id": false
        },
        {
            "source_path": "articles/virtual-machines/virtual-machines-windows-sap-cal-ides-erp6-ehp7-sp3-sql.md",
            "redirect_url": "/azure/virtual-machines/workloads/sap/cal-ides-erp6-erp7-sp3-sql",
            "redirect_document_id": false
        },
        {
            "source_path": "articles/virtual-machines/virtual-machines-windows-sap-dbms-guide.md",
            "redirect_url": "/azure/virtual-machines/workloads/sap/dbms-guide",
            "redirect_document_id": false
        },
        {
            "source_path": "articles/virtual-machines/virtual-machines-windows-sap-deployment-guide.md",
            "redirect_url": "/azure/virtual-machines/workloads/sap/deployment-guide",
            "redirect_document_id": false
        },
        {
            "source_path": "articles/virtual-machines/virtual-machines-windows-sap-get-started.md",
            "redirect_url": "/azure/virtual-machines/workloads/sap/get-started",
            "redirect_document_id": false
        },
        {
            "source_path": "articles/virtual-machines/virtual-machines-windows-sap-high-availability-guide.md",
            "redirect_url": "/azure/virtual-machines/workloads/sap/high-availability-guide",
            "redirect_document_id": false
        },
        {
            "source_path": "articles/virtual-machines/virtual-machines-windows-sap-high-availability-multi-sid.md",
            "redirect_url": "/azure/virtual-machines/workloads/sap/high-availability-multi-sid",
            "redirect_document_id": false
        },
        {
            "source_path": "articles/virtual-machines/virtual-machines-windows-sap-planning-guide.md",
            "redirect_url": "/azure/virtual-machines/workloads/sap/planning-guide",
            "redirect_document_id": false
        },
        {
            "source_path": "articles/virtual-machines/virtual-machines-windows-sharepoint-farm.md",
            "redirect_url": "/azure/virtual-machines/windows/sharepoint-farm",
            "redirect_document_id": false
        },
        {
            "source_path": "articles/virtual-machines/virtual-machines-windows-sizes-compute.md",
            "redirect_url": "/azure/virtual-machines/windows/sizes-compute",
            "redirect_document_id": false
        },
        {
            "source_path": "articles/virtual-machines/virtual-machines-windows-multiple-vms.md",
            "redirect_url": "/azure/virtual-machines/windows/multiple-vms",
            "redirect_document_id": false
        },
        {
            "source_path": "articles/virtual-machines/virtual-machines-windows-sizes-general.md",
            "redirect_url": "/azure/virtual-machines/windows/sizes-general",
            "redirect_document_id": false
        },
        {
            "source_path": "articles/virtual-machines/virtual-machines-windows-sizes-memory.md",
            "redirect_url": "/azure/virtual-machines/windows/sizes-memory",
            "redirect_document_id": false
        },
        {
            "source_path": "articles/virtual-machines/virtual-machines-windows-sizes-gpu.md",
            "redirect_url": "/azure/virtual-machines/windows/sizes-gpu",
            "redirect_document_id": false
        },
        {
            "source_path": "articles/virtual-machines/virtual-machines-windows-sizes-hpc.md",
            "redirect_url": "/azure/virtual-machines/windows/sizes-hpc",
            "redirect_document_id": false
        },
        {
            "source_path": "articles/virtual-machines/virtual-machines-windows-sizes.md",
            "redirect_url": "/azure/virtual-machines/windows/sizes",
            "redirect_document_id": false
        },
        {
            "source_path": "articles/virtual-machines/virtual-machines-windows-snapshot-copy-managed-disk.md",
            "redirect_url": "/azure/virtual-machines/windows/snapshot-copy-managed-disk",
            "redirect_document_id": false
        },
        {
            "source_path": "articles/virtual-machines/virtual-machines-windows-sql-automated-backup.md",
            "redirect_url": "/azure/virtual-machines/windows/sql/virtual-machines-windows-sql-automated-backup",
            "redirect_document_id": false
        },
        {
            "source_path": "articles/virtual-machines/virtual-machines-windows-sql-automated-patching.md",
            "redirect_url": "/azure/virtual-machines/windows/sql/virtual-machines-windows-sql-automated-patching",
            "redirect_document_id": false
        },
        {
            "source_path": "articles/virtual-machines/virtual-machines-windows-sql-connect.md",
            "redirect_url": "/azure/virtual-machines/windows/sql/virtual-machines-windows-sql-connect",
            "redirect_document_id": false
        },
        {
            "source_path": "articles/virtual-machines/virtual-machines-windows-sql-backup-recovery.md",
            "redirect_url": "/azure/virtual-machines/windows/sql/virtual-machines-windows-sql-backup-recovery",
            "redirect_document_id": false
        },
        {
            "source_path": "articles/virtual-machines/virtual-machines-windows-sql-high-availability-dr.md",
            "redirect_url": "/azure/virtual-machines/windows/sql/virtual-machines-windows-sql-high-availability-dr",
            "redirect_document_id": false
        },
        {
            "source_path": "articles/virtual-machines/virtual-machines-windows-sql-performance.md",
            "redirect_url": "/azure/virtual-machines/windows/sql/virtual-machines-windows-sql-performance",
            "redirect_document_id": false
        },
        {
            "source_path": "articles/virtual-machines/virtual-machines-windows-sql-security.md",
            "redirect_url": "/azure/virtual-machines/windows/sql/virtual-machines-windows-sql-security",
            "redirect_document_id": false
        },
        {
            "source_path": "articles/virtual-machines/virtual-machines-windows-sql-server-agent-extension.md",
            "redirect_url": "/azure/virtual-machines/windows/sql/virtual-machines-windows-sql-server-agent-extension",
            "redirect_document_id": false
        },
        {
            "source_path": "articles/virtual-machines/virtual-machines-windows-sql-server-app-patterns-dev-strategies.md",
            "redirect_url": "/azure/virtual-machines/windows/sql/virtual-machines-windows-sql-server-app-patterns-dev-strategies",
            "redirect_document_id": false
        },
        {
            "source_path": "articles/virtual-machines/virtual-machines-windows-sql-server-iaas-faq.md",
            "redirect_url": "/azure/virtual-machines/windows/sql/virtual-machines-windows-sql-server-iaas-faq",
            "redirect_document_id": false
        },
        {
            "source_path": "articles/virtual-machines/virtual-machines-windows-sql-server-iaas-overview.md",
            "redirect_url": "/azure/virtual-machines/windows/sql/virtual-machines-windows-sql-server-iaas-overview",
            "redirect_document_id": false
        },
        {
            "source_path": "articles/virtual-machines/virtual-machines-windows-sql-server-storage-configuration.md",
            "redirect_url": "/azure/virtual-machines/windows/sql/virtual-machines-windows-sql-server-storage-configuration",
            "redirect_document_id": false
        },
        {
            "source_path": "articles/virtual-machines/virtual-machines-windows-template-description.md",
            "redirect_url": "/azure/virtual-machines/windows/template-description",
            "redirect_document_id": false
        },
        {
            "source_path": "articles/virtual-machines/virtual-machines-windows-tag.md",
            "redirect_url": "/azure/virtual-machines/windows/tag",
            "redirect_document_id": false
        },
        {
            "source_path": "articles/virtual-machines/virtual-machines-windows-troubleshoot-app-connection.md",
            "redirect_url": "/azure/virtual-machines/windows/troubleshoot-app-connection",
            "redirect_document_id": false
        },
        {
            "source_path": "articles/virtual-machines/virtual-machines-windows-troubleshoot-recovery-disks-portal.md",
            "redirect_url": "/azure/virtual-machines/windows/troubleshoot-recovery-disks-portal",
            "redirect_document_id": false
        },
        {
            "source_path": "articles/virtual-machines/virtual-machines-windows-troubleshoot-rdp-connection.md",
            "redirect_url": "/azure/virtual-machines/windows/troubleshoot-rdp-connection",
            "redirect_document_id": false
        },
        {
            "source_path": "articles/virtual-machines/virtual-machines-windows-troubleshoot-deployment-new-vm.md",
            "redirect_url": "/azure/virtual-machines/windows/troubleshoot-deployment-new-vm",
            "redirect_document_id": false
        },
        {
            "source_path": "articles/virtual-machines/virtual-machines-windows-troubleshoot-recovery-disks.md",
            "redirect_url": "/azure/virtual-machines/windows/troubleshoot-recovery-disks",
            "redirect_document_id": false
        },
        {
            "source_path": "articles/virtual-machines/virtual-machines-windows-troubleshoot-specific-rdp-errors.md",
            "redirect_url": "/azure/virtual-machines/windows/troubleshoot-specific-rdp-errors",
            "redirect_document_id": false
        },
        {
            "source_path": "articles/virtual-machines/virtual-machines-windows-tutorial-manage-vm.md",
            "redirect_url": "/azure/virtual-machines/windows/tutorial-manage-vm",
            "redirect_document_id": false
        },
        {
            "source_path": "articles/virtual-machines/virtual-machines-windows-upload-generalized-managed.md",
            "redirect_url": "/azure/virtual-machines/windows/upload-generalized-managed",
            "redirect_document_id": false
        },
        {
            "source_path": "articles/virtual-machines/virtual-machines-windows-upload-image.md",
            "redirect_url": "/azure/virtual-machines/windows/upload-image",
            "redirect_document_id": false
        },
        {
            "source_path": "articles/virtual-machines/virtual-machines-windows-upload-specialized.md",
            "redirect_url": "/azure/virtual-machines/windows/upload-specialized",
            "redirect_document_id": false
        },
        {
            "source_path": "articles/virtual-machines/virtual-machines-windows-vertical-scaling-automation.md",
            "redirect_url": "/azure/virtual-machines/windows/vertical-scaling-automation",
            "redirect_document_id": false
        },
        {
            "source_path": "articles/virtual-machines/virtual-machines-windows-use-storage-sql-server-backup-restore.md",
            "redirect_url": "/azure/virtual-machines/windows/sql/virtual-machines-windows-use-storage-sql-server-backup-restore",
            "redirect_document_id": false
        },
        {
            "source_path": "articles/virtual-machines/virtual-machines-windows-vhd-copy.md",
            "redirect_url": "/azure/virtual-machines/windows/vhd-copy",
            "redirect_document_id": false
        },
        {
            "source_path": "articles/virtual-machines/virtual-machines-windows-vmss-powershell-creating.md",
            "redirect_url": "/azure/virtual-machines/windows/vmss-powershell-creating",
            "redirect_document_id": false
        },
        {
            "source_path": "articles/virtual-machines/virtual-machines-windows-winrm.md",
            "redirect_url": "/azure/virtual-machines/windows/winrm",
            "redirect_document_id": false
        },
        {
            "source_path": "articles/virtual-machines/linux/a8-a9-a10-a11-specs.md",
            "redirect_url": "/azure/virtual-machines/linux/sizes-hpc",
            "redirect_document_id": false
        },
        {
            "source_path": "articles/virtual-machines/linux/sap-hana-overview-architecture.md",
            "redirect_url": "/azure/virtual-machines/workloads/sap/hana-overview-architecture",
            "redirect_document_id": false
        },
        {
            "source_path": "articles/virtual-machines/linux/sap-hana-overview-high-availability-disaster-recovery.md",
            "redirect_url": "/azure/virtual-machines/workloads/sap/hana-overview-high-availability-disaster-recovery",
            "redirect_document_id": false
        },
        {
            "source_path": "articles/virtual-machines/linux/sap-hana-overview-infrastructure-connectivity.md",
            "redirect_url": "/azure/virtual-machines/workloads/sap/hana-overview-infrastructure-connectivity",
            "redirect_document_id": false
        },
        {
            "source_path": "articles/virtual-machines/linux/sap-hana-overview-sap-hana-installation.md",
            "redirect_url": "/azure/virtual-machines/workloads/sap/hana-installation",
            "redirect_document_id": false
        },
        {
            "source_path": "articles/virtual-machines/linux/sap-hana-overview-troubleshooting-monitoring.md",
            "redirect_url": "/azure/virtual-machines/workloads/sap/troubleshooting-monitoring",
            "redirect_document_id": false
        },
        {
            "source_path": "articles/virtual-machines/linux/tutorial-load-balance-nodejs.md",
            "redirect_url": "/azure/virtual-machines/linux/tutorial-load-balancer",
            "redirect_document_id": false
        },
        {
            "source_path": "articles/virtual-machines/linux/classic/diagnostic-extension.md",
            "redirect_url": "/azure/virtual-machines/linux/diagnostic-extension.md",
            "redirect_document_id": false
        },
        {
            "source_path": "articles/virtual-machines/workloads/sap/sap-cal-ides-erp6-ehp7-sp3-sql.md",
            "redirect_url": "/azure/virtual-machines/workloads/sap/cal-ides-erp6-erp7-sp3-sql",
            "redirect_document_id": false
        },
        {
            "source_path": "articles/virtual-machines/windows/about.md",
            "redirect_url": "/azure/virtual-machines/windows/overview",
            "redirect_document_id": false
        },
        {
            "source_path": "articles/virtual-machines/windows/capture-image.md",
            "redirect_url": "/azure/virtual-machines/windows/sa-copy-generalized",
            "redirect_document_id": false
        },
        {
            "source_path": "articles/virtual-machines/windows/create-vm-generalized.md",
            "redirect_url": "/azure/virtual-machines/windows/sa-copy-generalized",
            "redirect_document_id": false
        },
        {
            "source_path": "articles/virtual-machines/windows/csharp-manage.md",
            "redirect_url": "/azure/virtual-machines/windows/csharp",
            "redirect_document_id": false
        },
        {
            "source_path": "articles/virtual-machines/windows/generalize-vhd.md",
            "redirect_url": "/azure/virtual-machines/windows/upload-generalized-managed",
            "redirect_document_id": false
        },
        {
            "source_path": "articles/virtual-machines/windows/sap-cal-ides-erp6-ehp7-sp3-sql.md",
            "redirect_url": "/azure/virtual-machines/workloads/sap/sap-cal-ides-erp6-ehp7-sp3-sql.md",
            "redirect_document_id": false
        },
        {
            "source_path": "articles/virtual-machines/windows/sap-high-availability-guide.md",
            "redirect_url": "/azure/virtual-machines/workloads/sap/sap-high-availability-guide.md",
            "redirect_document_id": false
        },
        {
            "source_path": "articles/virtual-machines/windows/sap-high-availability-multi-sid.md",
            "redirect_url": "/azure/virtual-machines/workloads/sap/sap-high-availability-multi-sid.md",
            "redirect_document_id": false
        },
        {
            "source_path": "articles/virtual-machines/windows/classic/configure-oracle-data-guard.md",
            "redirect_url": "/azure/virtual-machines/workloads/oracle/configuring-oracle-dataguard",
            "redirect_document_id": false
        },
        {
            "source_path": "articles/virtual-machines/windows/classic/configure-oracle-goldengate.md",
            "redirect_url": "/azure/virtual-machines/workloads/oracle/configure-oracle-golden-gate",
            "redirect_document_id": false
        },
        {
            "source_path": "articles/virtual-machines/windows/classic/oracle-considerations.md",
            "redirect_url": "/azure/virtual-machines/workloads/oracle/oracle-considerations",
            "redirect_document_id": false
        },
        {
            "source_path": "articles/virtual-machines/windows/classic/oracle-images.md",
            "redirect_url": "/azure/virtual-machines/workloads/oracle/oracle-considerations",
            "redirect_document_id": false
        },
        {
            "source_path": "articles/virtual-machines/windows/classic/portal-sql-alwayson-availability-groups.md",
            "redirect_url": "/azure/virtual-machines/windows/sqlclassic/virtual-machines-windows-classic-portal-sql-alwayson-availability-groups",
            "redirect_document_id": false
        },
        {
            "source_path": "articles/virtual-machines/windows/classic/ps-sql-alwayson-availability-groups.md",
            "redirect_url": "/azure/virtual-machines/windows/sqlclassic/virtual-machines-windows-classic-ps-sql-alwayson-availability-groups",
            "redirect_document_id": false
        },
        {
            "source_path": "articles/virtual-machines/windows/classic/ps-sql-bi.md",
            "redirect_url": "/azure/virtual-machines/windows/sqlclassic/virtual-machines-windows-classic-ps-sql-bi",
            "redirect_document_id": false
        },
        {
            "source_path": "articles/virtual-machines/windows/classic/ps-sql-create.md",
            "redirect_url": "/azure/virtual-machines/windows/sqlclassic/virtual-machines-windows-classic-ps-sql-create",
            "redirect_document_id": false
        },
        {
            "source_path": "articles/virtual-machines/windows/classic/ps-sql-ext-listener.md",
            "redirect_url": "/azure/virtual-machines/windows/sqlclassic/virtual-machines-windows-classic-ps-sql-ext-listener",
            "redirect_document_id": false
        },
        {
            "source_path": "articles/virtual-machines/windows/classic/ps-sql-int-listener.md",
            "redirect_url": "/azure/virtual-machines/windows/sqlclassic/virtual-machines-windows-classic-ps-sql-int-listener",
            "redirect_document_id": false
        },
        {
            "source_path": "articles/virtual-machines/windows/classic/ps-sql-keyvault.md",
            "redirect_url": "/azure/virtual-machines/windows/sqlclassic/virtual-machines-windows-classic-ps-sql-keyvault",
            "redirect_document_id": false
        },
        {
            "source_path": "articles/virtual-machines/windows/classic/ps-sql-report.md",
            "redirect_url": "/azure/virtual-machines/windows/sqlclassic/virtual-machines-windows-classic-ps-sql-report",
            "redirect_document_id": false
        },
        {
            "source_path": "articles/virtual-machines/windows/classic/sql-automated-backup.md",
            "redirect_url": "/azure/virtual-machines/windows/sqlclassic/virtual-machines-windows-classic-sql-automated-backup",
            "redirect_document_id": false
        },
        {
            "source_path": "articles/virtual-machines/windows/classic/sql-automated-patching.md",
            "redirect_url": "/azure/virtual-machines/windows/sqlclassic/virtual-machines-windows-classic-sql-automated-patching",
            "redirect_document_id": false
        },
        {
            "source_path": "articles/virtual-machines/windows/classic/sql-connect.md",
            "redirect_url": "/azure/virtual-machines/windows/sqlclassic/virtual-machines-windows-classic-sql-connect",
            "redirect_document_id": false
        },
        {
            "source_path": "articles/virtual-machines/windows/classic/sql-onprem-availability.md",
            "redirect_url": "/azure/virtual-machines/windows/sqlclassic/virtual-machines-windows-classic-sql-onprem-availability",
            "redirect_document_id": false
        },
        {
            "source_path": "articles/virtual-machines/windows/classic/sql-server-agent-extension.md",
            "redirect_url": "/azure/virtual-machines/windows/sqlclassic/virtual-machines-windows-classic-sql-server-agent-extension",
            "redirect_document_id": false
        },
        {
            "source_path": "articles/virtual-machines/windows/classic/sql-server-premium-storage.md",
            "redirect_url": "/azure/virtual-machines/windows/sqlclassic/virtual-machines-windows-classic-sql-server-premium-storage",
            "redirect_document_id": false
        },
        {
            "source_path": "articles/virtual-machines/windows/classic/sql-server-reportviewer.md",
            "redirect_url": "/azure/virtual-machines/windows/sqlclassic/virtual-machines-windows-classic-sql-server-reportviewer",
            "redirect_document_id": false
        },
        {
            "source_path": "articles/virtual-machines/windows/sql/virtual-machines-windows-portal-sql-alwayson-availability-groups-manual.md",
            "redirect_url": "/azure/virtual-machines/windows/sql/virtual-machines-windows-portal-sql-availability-group-overview",
            "redirect_document_id": false
        },
        {
            "source_path": "articles/media-services/media-services-rest-connect-programmatically.md",
            "redirect_url": "/azure/media-services/media-services-use-aad-auth-to-access-ams-api",
            "redirect_document_id": false
        },
        {
            "source_path": "articles/media-services/media-services-dotnet-connect-programmatically.md",
            "redirect_url": "/azure/media-services/media-services-use-aad-auth-to-access-ams-api",
            "redirect_document_id": false
        },
        {
            "source_path": "articles/active-directory/fundamentals-identity.md",
            "redirect_url": "/azure/active-directory/identity-fundamentals",
            "redirect_document_id": false
        },
        {
            "source_path": "articles/active-directory/active-directory-editions.md",
            "redirect_url": "/azure/active-directory/active-directory-whatis",
            "redirect_document_id": false
        },
        {
            "source_path": "articles/active-directory/active-directory-saas-linkedinlookup-tutorial.md",
            "redirect_url": "/azure/active-directory/active-directory-saas-tutorial-list",
            "redirect_document_id": false
        },
        {
            "source_path": "articles/active-directory/active-directory-saas-linkedinlookup-provisioning-tutorial.md",
            "redirect_url": "/azure/active-directory/active-directory-saas-tutorial-list",
            "redirect_document_id": false
        },
        {
            "source_path": "articles/active-directory/active-directory-reporting-guide-classic-portal.md",
            "redirect_url": "/azure/active-directory/active-directory-reporting-azure-portal",
            "redirect_document_id": false
        },
        {
            "source_path": "articles/monitoring-and-diagnostics/insights-how-to-use-diagnostics.md",
            "redirect_url": "/azure/monitoring-and-diagnostics/monitoring-get-started",
            "redirect_document_id": false
        },
        {   "source_path": "articles/active-directory/active-directory-reporting-irregular-sign-in-activity.md",
            "redirect_url": "/azure/active-directory/active-directory-reporting-migration",
            "redirect_document_id": false
        },
        {
            "source_path": "articles/active-directory/active-directory-reporting-sign-ins-after-multiple-failures.md",
            "redirect_url": "/azure/active-directory/active-directory-reporting-migration",
            "redirect_document_id": false
        },
        {
            "source_path": "articles/active-directory/active-directory-reporting-sign-ins-from-ip-addresses-with-suspicious-activity.md",
            "redirect_url": "/azure/active-directory/active-directory-reporting-migration",
            "redirect_document_id": false
        },
        {
            "source_path": "articles/active-directory/active-directory-reporting-sign-ins-from-multiple-geographies.md",
            "redirect_url": "/azure/active-directory/active-directory-reporting-migration",
            "redirect_document_id": false
        },
        {
            "source_path": "articles/active-directory/active-directory-reporting-sign-ins-from-possibly-infected-devices.md",
            "redirect_url": "/azure/active-directory/active-directory-reporting-migration",
            "redirect_document_id": false
        },    
        {
            "source_path": "articles/active-directory/active-directory-reporting-sign-ins-from-unknown-sources.md",
            "redirect_url": "/azure/active-directory/active-directory-reporting-migration",
            "redirect_document_id": false
        },        
        {
            "source_path": "articles/active-directory/active-directory-reporting-users-with-anomalous-sign-in-activity.md",
            "redirect_url": "/azure/active-directory/active-directory-reporting-migration",
            "redirect_document_id": false
<<<<<<< HEAD
        }            

=======
        },            
        {
            "source_path": "articles/active-directory/active-directory-reporting-latencies.md",
            "redirect_url": "/azure/active-directory/active-directory-reporting-latencies-azure-portal",
            "redirect_document_id": false
        },                
        {
            "source_path": "articles/active-directory/active-directory-reporting-audit-events.md",
            "redirect_url": "/azure/active-directory/active-directory-reporting-activity-audit-logs",
            "redirect_document_id": false
        },                    
        {
            "source_path": "articles/active-directory/active-directory-reporting-api-prerequisites.md",
            "redirect_url": "/azure/active-directory/active-directory-reporting-api-prerequisites-azure-portal",
            "redirect_document_id": false
        },                        
        {
            "source_path": "articles/active-directory/active-directory-reporting-api-getting-started.md",
            "redirect_url": "/azure/active-directory/active-directory-reporting-api-getting-started-azure-portal",
            "redirect_document_id": false
        },                            
        {
            "source_path": "articles/active-directory/active-directory-known-networks.md",
            "redirect_url": "/azure/active-directory/active-directory-named-locations",
            "redirect_document_id": false
        },                                
        {
            "source_path": "articles/active-directory/active-directory-reporting-getting-started.md",
            "redirect_url": "/azure/active-directory/active-directory-reporting-azure-portal",
            "redirect_document_id": false
        },                                    
        {
            "source_path": "articles/active-directory/active-directory-view-access-usage-reports.md",
            "redirect_url": "/azure/active-directory/active-directory-reporting-azure-portal",
            "redirect_document_id": false
        }                                        
>>>>>>> 5e86e863
    ]
}<|MERGE_RESOLUTION|>--- conflicted
+++ resolved
@@ -8263,10 +8263,6 @@
             "source_path": "articles/active-directory/active-directory-reporting-users-with-anomalous-sign-in-activity.md",
             "redirect_url": "/azure/active-directory/active-directory-reporting-migration",
             "redirect_document_id": false
-<<<<<<< HEAD
-        }            
-
-=======
         },            
         {
             "source_path": "articles/active-directory/active-directory-reporting-latencies.md",
@@ -8303,6 +8299,6 @@
             "redirect_url": "/azure/active-directory/active-directory-reporting-azure-portal",
             "redirect_document_id": false
         }                                        
->>>>>>> 5e86e863
+
     ]
 }