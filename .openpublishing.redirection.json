{
    "redirections": [
        {
            "source_path": "articles/architecture-overview.md",
            "redirect_url": "/azure/architecture",
            "redirect_document_id": false
        },
        {
            "source_path": "articles/azure-diagnostics-troubleshooting.md",
            "redirect_url": "/azure/monitoring-and-diagnostics/azure-diagnostics-troubleshooting",
            "redirect_document_id": false
        },
        {
            "source_path": "articles/azure-diagnostics-versioning-history.md",
            "redirect_url": "/azure/monitoring-and-diagnostics/azure-diagnostics-versioning-history",
            "redirect_document_id": false
        },
        {
            "source_path": "articles/azure-diagnostics.md",
            "redirect_url": "/azure/monitoring-and-diagnostics/azure-diagnostics",
            "redirect_document_id": false
        },
        {
            "source_path": "articles/azure-government-developer-guide.md",
            "redirect_url": "/azure/azure-government/documentation-government-developer-guide",
            "redirect_document_id": false
        },
        {
            "source_path": "articles/azure-government-image-gallery.md",
            "redirect_url": "/azure/azure-government/documentation-government-image-gallery",
            "redirect_document_id": false
        },
        {
            "source_path": "articles/azure-government-overview.md",
            "redirect_url": "/azure/azure-government/documentation-government-welcome",
            "redirect_document_id": false
        },
        {
            "source_path": "articles/azure-toolkit-for-eclipse-debugging-azure-applications.md",
            "redirect_url": "/azure/azure-toolkit-for-eclipse",
            "redirect_document_id": false
        },
        {
            "source_path": "articles/azure-toolkit-for-intellij-debugging-azure-applications.md",
            "redirect_url": "/azure/azure-toolkit-for-intellij",
            "redirect_document_id": false
        },
        {
            "source_path": "articles/best-practices-api-design.md",
            "redirect_url": "/azure/architecture/best-practices/api-design",
            "redirect_document_id": false
        },
        {
            "source_path": "articles/best-practices-api-implementation.md",
            "redirect_url": "/azure/architecture/best-practices/api-implementation",
            "redirect_document_id": false
        },
        {
            "source_path": "articles/best-practices-auto-scaling.md",
            "redirect_url": "/azure/architecture/best-practices/auto-scaling",
            "redirect_document_id": false
        },
        {
            "source_path": "articles/best-practices-availability-checklist.md",
            "redirect_url": "/azure/architecture/checklist/availability",
            "redirect_document_id": false
        },
        {
            "source_path": "articles/best-practices-background-jobs.md",
            "redirect_url": "/azure/architecture/best-practices/background-jobs",
            "redirect_document_id": false
        },
        {
            "source_path": "articles/best-practices-caching.md",
            "redirect_url": "/azure/architecture/best-practices/caching",
            "redirect_document_id": false
        },
        {
            "source_path": "articles/best-practices-cdn.md",
            "redirect_url": "/azure/architecture/best-practices/cdn",
            "redirect_document_id": false
        },
        {
            "source_path": "articles/best-practices-data-partitioning.md",
            "redirect_url": "/azure/architecture/best-practices/data-partitioning",
            "redirect_document_id": false
        },
        {
            "source_path": "articles/best-practices-monitoring.md",
            "redirect_url": "/azure/architecture/best-practices/monitoring",
            "redirect_document_id": false
        },
        {
            "source_path": "articles/best-practices-resource-manager-design-templates.md",
            "redirect_url": "/azure/azure-resource-manager/best-practices-resource-manager-design-templates",
            "redirect_document_id": false
        },
        {
            "source_path": "articles/best-practices-resource-manager-security.md",
            "redirect_url": "/azure/azure-resource-manager/best-practices-resource-manager-security",
            "redirect_document_id": false
        },
        {
            "source_path": "articles/best-practices-resource-manager-state.md",
            "redirect_url": "/azure/azure-resource-manager/best-practices-resource-manager-state",
            "redirect_document_id": false
        },
        {
            "source_path": "articles/best-practices-retry-general.md",
            "redirect_url": "/azure/architecture/best-practices/transient-faults",
            "redirect_document_id": false
        },
        {
            "source_path": "articles/best-practices-retry-service-specific.md",
            "redirect_url": "/azure/architecture/best-practices/retry-service-specific",
            "redirect_document_id": false
        },
        {
            "source_path": "articles/best-practices-scalability-checklist.md",
            "redirect_url": "/azure/architecture/checklist/scalability",
            "redirect_document_id": false
        },
        {
            "source_path": "articles/billing-add-change-azure-subscription-administrator.md",
            "redirect_url": "/azure/billing/billing-add-change-azure-subscription-administrator",
            "redirect_document_id": false
        },
        {
            "source_path": "articles/billing-add-office-365-tenant-to-azure-subscription.md",
            "redirect_url": "/azure/billing/billing-add-office-365-tenant-to-azure-subscription",
            "redirect_document_id": false
        },
        {
            "source_path": "articles/billing-azure-subscription-past-due-balance.md",
            "redirect_url": "/azure/billing/billing-azure-subscription-past-due-balance",
            "redirect_document_id": false
        },
        {
            "source_path": "articles/billing-buy-sign-up-azure-subscription.md",
            "redirect_url": "/azure/billing/billing-buy-sign-up-azure-subscription",
            "redirect_document_id": false
        },
        {
            "source_path": "articles/billing-cannot-login-subscription.md",
            "redirect_url": "/azure/billing/billing-cannot-login-subscription",
            "redirect_document_id": false
        },
        {
            "source_path": "articles/billing-countries-and-currencies.md",
            "redirect_url": "https://azure.microsoft.com/pricing/faq/",
            "redirect_document_id": false
        },
        {
            "source_path": "articles/billing-credit-card-fails-during-azure-sign-up.md",
            "redirect_url": "/azure/billing/billing-credit-card-fails-during-azure-sign-up",
            "redirect_document_id": false
        },
        {
            "source_path": "articles/billing-download-azure-invoice-daily-usage-date.md",
            "redirect_url": "/azure/billing/billing-download-azure-invoice-daily-usage-date",
            "redirect_document_id": false
        },
        {
            "source_path": "articles/billing-how-to-cancel-azure-subscription.md",
            "redirect_url": "/azure/billing/billing-how-to-cancel-azure-subscription",
            "redirect_document_id": false
        },
        {
            "source_path": "articles/billing-how-to-change-azure-account-profile.md",
            "redirect_url": "/azure/billing/billing-how-to-change-azure-account-profile",
            "redirect_document_id": false
        },
        {
            "source_path": "articles/billing-how-to-change-credit-card.md",
            "redirect_url": "/azure/billing/billing-how-to-change-credit-card",
            "redirect_document_id": false
        },
        {
            "source_path": "articles/billing-how-to-create-billing-support-ticket.md",
            "redirect_url": "/azure/azure-supportability/how-to-create-azure-support-request",
            "redirect_document_id": false
        },
        {
            "source_path": "articles/billing-how-to-switch-azure-offer.md",
            "redirect_url": "/azure/billing/billing-how-to-switch-azure-offer",
            "redirect_document_id": false
        },
        {
            "source_path": "articles/billing-how-to-use-file-uploader.md",
            "redirect_url": "/azure/azure-supportability/how-to-use-file-uploader",
            "redirect_document_id": false
        },
        {
            "source_path": "articles/billing-set-up-alerts.md",
            "redirect_url": "/azure/billing/billing-set-up-alerts",
            "redirect_document_id": false
        },
        {
            "source_path": "articles/billing-subscription-faq.md",
            "redirect_url": "https://azure.microsoft.com/pricing/faq/",
            "redirect_document_id": false
        },
        {
            "source_path": "articles/billing-subscription-become-disable.md",
            "redirect_url": "/azure/billing/billing-subscription-become-disable",
            "redirect_document_id": false
        },
        {
            "source_path": "articles/billing-subscription-transfer.md",
            "redirect_url": "/azure/billing/billing-subscription-transfer",
            "redirect_document_id": false
        },
        {
            "source_path": "articles/billing-troubleshoot-azure-sign-up-issues.md",
            "redirect_url": "/azure/billing/billing-troubleshoot-azure-sign-up-issues",
            "redirect_document_id": false
        },
        {
            "source_path": "articles/billing-understand-your-azure-marketplace-charges.md",
            "redirect_url": "/azure/billing/billing-understand-your-azure-marketplace-charges",
            "redirect_document_id": false
        },
        {
            "source_path": "articles/billing-upgrade-azure-subscription.md",
            "redirect_url": "/azure/billing/billing-upgrade-azure-subscription",
            "redirect_document_id": false
        },
        {
            "source_path": "articles/billing-usage-rate-card-overview.md",
            "redirect_url": "/azure/billing/billing-usage-rate-card-overview",
            "redirect_document_id": false
        },
        {
            "source_path": "articles/billing-usage-rate-card-partner-solution-cloudcruiser.md",
            "redirect_url": "/azure/billing/billing-usage-rate-card-partner-solution-cloudcruiser",
            "redirect_document_id": false
        },
        {
            "source_path": "articles/billing-usage-rate-card-partner-solution-cloudyn.md",
            "redirect_url": "/azure/billing/billing-usage-rate-card-partner-solution-cloudyn",
            "redirect_document_id": false
        },
        {
            "source_path": "articles/billing-use-existing-office-365-account-azure-subscription.md",
            "redirect_url": "/azure/billing/billing-use-existing-office-365-account-azure-subscription",
            "redirect_document_id": false
        },
        {
            "source_path": "articles/dotnet-sdk.md",
            "redirect_url": "https://docs.microsoft.com/dotnet/azure/?view=azure-dotnet",
            "redirect_document_id": false
        },
        {
            "source_path": "articles/java-download-azure-sdk.md",
            "redirect_url": "/java/azure",
            "redirect_document_id": false
        },
        {
            "source_path": "articles/powershell-azure-resource-manager.md",
            "redirect_url": "/azure/azure-resource-manager/powershell-azure-resource-manager",
            "redirect_document_id": false
        },
        {
            "source_path": "articles/powershell-install-configure.md",
            "redirect_url": "/powershell/azureps-cmdlets-docs",
            "redirect_document_id": false
        },
        {
            "source_path": "articles/resource-group-audit.md",
            "redirect_url": "/azure/azure-resource-manager/resource-group-audit",
            "redirect_document_id": false
        },
        {
            "source_path": "articles/resource-group-authenticate-service-principal-cli.md",
            "redirect_url": "/azure/azure-resource-manager/resource-group-authenticate-service-principal-cli",
            "redirect_document_id": false
        },
        {
            "source_path": "articles/resource-group-authenticate-service-principal.md",
            "redirect_url": "/azure/azure-resource-manager/resource-group-authenticate-service-principal",
            "redirect_document_id": false
        },
        {
            "source_path": "articles/resource-group-authoring-templates.md",
            "redirect_url": "/azure/azure-resource-manager/resource-group-authoring-templates",
            "redirect_document_id": false
        },
        {
            "source_path": "articles/resource-group-create-multiple.md",
            "redirect_url": "/azure/azure-resource-manager/resource-group-create-multiple",
            "redirect_document_id": false
        },
        {
            "source_path": "articles/resource-group-create-service-principal-portal.md",
            "redirect_url": "/azure/azure-resource-manager/resource-group-create-service-principal-portal",
            "redirect_document_id": false
        },
        {
            "source_path": "articles/resource-group-define-dependencies.md",
            "redirect_url": "/azure/azure-resource-manager/resource-group-define-dependencies",
            "redirect_document_id": false
        },
        {
            "source_path": "articles/resource-group-link-resources.md",
            "redirect_url": "/rest/api/resources/resourcelinks",
            "redirect_document_id": false
        },
        {
            "source_path": "articles/resource-group-linked-templates.md",
            "redirect_url": "/azure/azure-resource-manager/resource-group-linked-templates",
            "redirect_document_id": false
        },
        {
            "source_path": "articles/resource-group-lock-resources.md",
            "redirect_url": "/azure/azure-resource-manager/resource-group-lock-resources",
            "redirect_document_id": false
        },
        {
            "source_path": "articles/resource-group-move-resources.md",
            "redirect_url": "/azure/azure-resource-manager/resource-group-move-resources",
            "redirect_document_id": false
        },
        {
            "source_path": "articles/resource-group-template-deploy-cli.md",
            "redirect_url": "/azure/azure-resource-manager/resource-group-template-deploy-cli",
            "redirect_document_id": false
        },
        {
            "source_path": "articles/resource-group-template-deploy-portal.md",
            "redirect_url": "/azure/azure-resource-manager/resource-group-template-deploy-portal",
            "redirect_document_id": false
        },
        {
            "source_path": "articles/resource-group-template-deploy-rest.md",
            "redirect_url": "/azure/azure-resource-manager/resource-group-template-deploy-rest",
            "redirect_document_id": false
        },
        {
            "source_path": "articles/resource-group-template-deploy.md",
            "redirect_url": "/azure/azure-resource-manager/resource-group-template-deploy",
            "redirect_document_id": false
        },
        {
            "source_path": "articles/resource-group-template-functions.md",
            "redirect_url": "/azure/azure-resource-manager/resource-group-template-functions",
            "redirect_document_id": false
        },
        {
            "source_path": "articles/resource-group-using-tags.md",
            "redirect_url": "/azure/azure-resource-manager/resource-group-using-tags",
            "redirect_document_id": false
        },
        {
            "source_path": "articles/resource-manager-api-authentication.md",
            "redirect_url": "/azure/azure-resource-manager/resource-manager-api-authentication",
            "redirect_document_id": false
        },
        {
            "source_path": "articles/resource-manager-common-deployment-errors.md",
            "redirect_url": "/azure/azure-resource-manager/resource-manager-common-deployment-errors",
            "redirect_document_id": false
        },
        {
            "source_path": "articles/resource-manager-deployment-model.md",
            "redirect_url": "/azure/azure-resource-manager/resource-manager-deployment-model",
            "redirect_document_id": false
        },
        {
            "source_path": "articles/resource-manager-export-template.md",
            "redirect_url": "/azure/azure-resource-manager/resource-manager-export-template",
            "redirect_document_id": false
        },
        {
            "source_path": "articles/resource-manager-keyvault-parameter.md",
            "redirect_url": "/azure/azure-resource-manager/resource-manager-keyvault-parameter",
            "redirect_document_id": false
        },
        {
            "source_path": "articles/resource-manager-policy.md",
            "redirect_url": "/azure/azure-resource-manager/resource-manager-policy",
            "redirect_document_id": false
        },
        {
            "source_path": "articles/resource-manager-request-limits.md",
            "redirect_url": "/azure/azure-resource-manager/resource-manager-request-limits",
            "redirect_document_id": false
        },
        {
            "source_path": "articles/resource-manager-resource-explorer.md",
            "redirect_url": "/azure/azure-resource-manager/resource-manager-rest-api",
            "redirect_document_id": false
        },
        {
            "source_path": "articles/resource-manager-rest-api.md",
            "redirect_url": "/azure/azure-resource-manager/resource-manager-rest-api",
            "redirect_document_id": false
        },
        {
            "source_path": "articles/resource-manager-subscription-examples.md",
            "redirect_url": "/azure/azure-resource-manager/resource-manager-subscription-examples",
            "redirect_document_id": false
        },
        {
            "source_path": "articles/resource-manager-subscription-governance.md",
            "redirect_url": "/azure/azure-resource-manager/resource-manager-subscription-governance",
            "redirect_document_id": false
        },
        {
            "source_path": "articles/resource-manager-supported-services.md",
            "redirect_url": "/azure/azure-resource-manager/resource-manager-supported-services",
            "redirect_document_id": false
        },
        {
            "source_path": "articles/resource-manager-template-best-practices.md",
            "redirect_url": "/azure/azure-resource-manager/resource-manager-template-best-practices",
            "redirect_document_id": false
        },
        {
            "source_path": "articles/resource-manager-template-keyvault-secret.md",
            "redirect_url": "/azure/templates/microsoft.keyvault/vaults",
            "redirect_document_id": false
        },
        {
            "source_path": "articles/resource-manager-template-keyvault.md",
            "redirect_url": "/azure/templates/microsoft.keyvault/vaults",
            "redirect_document_id": false
        },
        {
            "source_path": "articles/resource-manager-template-links.md",
            "redirect_url": "/rest/api/resources/resourcelinks",
            "redirect_document_id": false
        },
        {
            "source_path": "articles/resource-manager-template-lock.md",
            "redirect_url": "/azure/templates/microsoft.authorization/locks",
            "redirect_document_id": false
        },
        {
            "source_path": "articles/resource-manager-template-role.md",
            "redirect_url": "/azure/active-directory/active-directory-users-assign-role-azure-portal",
            "redirect_document_id": false
        },
        {
            "source_path": "articles/resource-manager-template-storage.md",
            "redirect_url": "/azure/templates/microsoft.storage/storageaccounts",
            "redirect_document_id": false
        },
        {
            "source_path": "articles/resource-manager-template-walkthrough.md",
            "redirect_url": "/azure/azure-resource-manager/resource-manager-create-first-template",
            "redirect_document_id": false
        },
        {
            "source_path": "articles/resource-manager-troubleshoot-deployments-cli.md",
            "redirect_url": "/azure/azure-resource-manager/resource-manager-deployment-operations",
            "redirect_document_id": false
        },
        {
            "source_path": "articles/resource-manager-troubleshoot-deployments-portal.md",
            "redirect_url": "/azure/azure-resource-manager/resource-manager-deployment-operations",
            "redirect_document_id": false
        },
        {
            "source_path": "articles/resource-manager-troubleshoot-deployments-powershell.md",
            "redirect_url": "/azure/azure-resource-manager/resource-manager-deployment-operations",
            "redirect_document_id": false
        },
        {
            "source_path": "articles/resource-manager-vs-code.md",
            "redirect_url": "/azure/azure-resource-manager/resource-manager-create-first-template",
            "redirect_document_id": false
        },
        {
            "source_path": "articles/solution-dev-test-environments.md",
            "redirect_url": "/azure/devtest-lab/devtest-lab-overview",
            "redirect_document_id": false
        },
        {
            "source_path": "articles/virtual-machines-command-line-tools.md",
            "redirect_url": "/cli/azure/get-started-with-az-cli2",
            "redirect_document_id": false
        },
        {
            "source_path": "articles/virtual-machines-dotnet-diagnostics.md",
            "redirect_url": "/azure/virtual-machines/virtual-machines-dotnet-diagnostics",
            "redirect_document_id": false
        },
        {
            "source_path": "articles/virtual-machines-linux-nodejs-deploy.md",
            "redirect_url": "/azure",
            "redirect_document_id": false
        },
        {
            "source_path": "articles/vs-azure-tools-resource-groups-deployment-projects-create-deploy.md",
            "redirect_url": "/azure/azure-resource-manager/vs-azure-tools-resource-groups-deployment-projects-create-deploy",
            "redirect_document_id": false
        },
        {
            "source_path": "articles/vs-azure-tools-resource-groups-how-script-works.md",
            "redirect_url": "/azure/azure-resource-manager/vs-azure-tools-resource-groups-deployment-projects-create-deploy",
            "redirect_document_id": false
        },
        {
            "source_path": "articles/xplat-cli-azure-resource-manager.md",
            "redirect_url": "/azure/azure-resource-manager/xplat-cli-azure-resource-manager",
            "redirect_document_id": false
        },
        {
            "source_path": "articles/xplat-cli-install.md",
            "redirect_url": "/cli/azure/install-azure-cli",
            "redirect_document_id": false
        },
        {
            "source_path": "articles/cloud-partner-portal/cloud-partner-portal-delete-an-offer.md",
            "redirect_url": "/azure/marketplace/cloud-partner-portal/cloud-partner-portal-delete-an-offer",
            "redirect_document_id": false
        },
        {
            "source_path": "articles/cloud-partner-portal/cloud-partner-portal-dev-center-accounts-registration.md",
            "redirect_url": "/azure/marketplace/cloud-partner-portal/cloud-partner-portal-dev-center-accounts-registration",
            "redirect_document_id": false
        },
        {
            "source_path": "articles/cloud-partner-portal/cloud-partner-portal-get-customer-leads.md",
            "redirect_url": "/azure/marketplace/cloud-partner-portal/cloud-partner-portal-get-customer-leads",
            "redirect_document_id": false
        },
        {
            "source_path": "articles/cloud-partner-portal/cloud-partner-portal-getting-started-with-the-cloud-partner-portal.md",
            "redirect_url": "/azure/marketplace/cloud-partner-portal/cloud-partner-portal-getting-started-with-the-cloud-partner-portal",
            "redirect_document_id": false
        },
        {
            "source_path": "articles/cloud-partner-portal/cloud-partner-portal-how-to-migrate-to-the-new-cloud-partner-portal.md",
            "redirect_url": "/azure/marketplace/cloud-partner-portal/cloud-partner-portal-how-to-migrate-to-the-new-cloud-partner-portal",
            "redirect_document_id": false
        },
        {
            "source_path": "articles/cloud-partner-portal/cloud-partner-portal-lead-management-instructions-azure-table.md",
            "redirect_url": "/azure/marketplace/cloud-partner-portal/cloud-partner-portal-lead-management-instructions-azure-table",
            "redirect_document_id": false
        },
        {
            "source_path": "articles/cloud-partner-portal/cloud-partner-portal-lead-management-instructions-dynamics.md",
            "redirect_url": "/azure/marketplace/cloud-partner-portal/cloud-partner-portal-lead-management-instructions-dynamics",
            "redirect_document_id": false
        },
        {
            "source_path": "articles/cloud-partner-portal/cloud-partner-portal-lead-management-instructions-marketo.md",
            "redirect_url": "/azure/marketplace/cloud-partner-portal/cloud-partner-portal-lead-management-instructions-marketo",
            "redirect_document_id": false
        },
        {
            "source_path": "articles/cloud-partner-portal/cloud-partner-portal-lead-management-instructions-salesforce.md",
            "redirect_url": "/azure/marketplace/cloud-partner-portal/cloud-partner-portal-lead-management-instructions-salesforce",
            "redirect_document_id": false
        },
        {
            "source_path": "articles/cloud-partner-portal/Cloud-partner-portal-make-offer-live-on-Azure-Marketplace.md",
            "redirect_url": "/azure/marketplace/cloud-partner-portal/Cloud-partner-portal-make-offer-live-on-Azure-Marketplace",
            "redirect_document_id": false
        },
        {
            "source_path": "articles/cloud-partner-portal/cloud-partner-portal-manage-publisher-profile.md",
            "redirect_url": "/azure/marketplace/cloud-partner-portal/cloud-partner-portal-manage-publisher-profile",
            "redirect_document_id": false
        },
        {
            "source_path": "articles/cloud-partner-portal/cloud-partner-portal-manage-users.md",
            "redirect_url": "/azure/marketplace/cloud-partner-portal/cloud-partner-portal-manage-users",
            "redirect_document_id": false
        },
        {
            "source_path": "articles/cloud-partner-portal/Cloud-partner-portal-products-that-can-get-published-via-portal.md",
            "redirect_url": "/azure/marketplace/cloud-partner-portal/Cloud-partner-portal-products-that-can-get-published-via-portal",
            "redirect_document_id": false
        },
        {
            "source_path": "articles/cloud-partner-portal/cloud-partner-portal-publish-cortana-intelligence-app.md",
            "redirect_url": "/azure/marketplace/cloud-partner-portal/cloud-partner-portal-publish-cortana-intelligence-app",
            "redirect_document_id": false
        },
        {
            "source_path": "articles/cloud-partner-portal/cloud-partner-portal-publish-virtual-machine.md",
            "redirect_url": "/azure/marketplace/cloud-partner-portal/cloud-partner-portal-publish-virtual-machine",
            "redirect_document_id": false
        },
        {
            "source_path": "articles/cloud-partner-portal/cloud-partner-portal-seller-guide.md",
            "redirect_url": "/azure/marketplace/seller-guide/cloud-partner-portal-seller-guide",
            "redirect_document_id": false
        },
        {
            "source_path": "articles/cloud-partner-portal/cloud-partner-portal-support-for-cloud-partner-portal.md",
            "redirect_url": "/azure/marketplace/cloud-partner-portal/cloud-partner-portal-support-for-cloud-partner-portal",
            "redirect_document_id": false
        },
        {
            "source_path": "articles/cloud-partner-portal/cloud-partner-portal-update-existing-offer.md",
            "redirect_url": "/azure/marketplace/cloud-partner-portal/cloud-partner-portal-update-existing-offer",
            "redirect_document_id": false
        },
        {
            "source_path": "articles/cloud-partner-portal/cloud-partner-portal-what-is-the-cloud-partner-portal.md",
            "redirect_url": "/azure/marketplace/cloud-partner-portal/cloud-partner-portal-what-is-the-cloud-partner-portal",
            "redirect_document_id": false
        },
        {
            "source_path": "articles/java/index.md",
            "redirect_url": "/java/azure/",
            "redirect_document_id": false
        },
        {
            "source_path": "articles/resiliency/resiliency-disaster-recovery-azure-applications.md",
            "redirect_url": "/azure/architecture/resiliency/disaster-recovery-azure-applications",
            "redirect_document_id": false
        },
        {
            "source_path": "articles/resiliency/resiliency-disaster-recovery-high-availability-azure-applications.md",
            "redirect_url": "/azure/architecture/resiliency/disaster-recovery-high-availability-azure-applications",
            "redirect_document_id": false
        },
        {
            "source_path": "articles/resiliency/resiliency-high-availability-azure-applications.md",
            "redirect_url": "/azure/architecture/resiliency/high-availability-azure-applications",
            "redirect_document_id": false
        },
        {
            "source_path": "articles/resiliency/resiliency-high-availability-checklist.md",
            "redirect_url": "/azure/architecture/resiliency/high-availability-checklist",
            "redirect_document_id": false
        },
        {
            "source_path": "articles/resiliency/resiliency-service-guidance-index.md",
            "redirect_url": "/azure/architecture/resiliency/disaster-recovery-azure-applications",
            "redirect_document_id": false
        },
        {
            "source_path": "articles/resiliency/resiliency-technical-guidance-recovery-data-corruption.md",
            "redirect_url": "/azure/architecture/resiliency/recovery-data-corruption",
            "redirect_document_id": false
        },
        {
            "source_path": "articles/resiliency/resiliency-technical-guidance-recovery-local-failures.md",
            "redirect_url": "/azure/architecture/resiliency/recovery-local-failures",
            "redirect_document_id": false
        },
        {
            "source_path": "articles/resiliency/resiliency-technical-guidance-recovery-loss-azure-region.md",
            "redirect_url": "/azure/architecture/resiliency/recovery-loss-azure-region",
            "redirect_document_id": false
        },
        {
            "source_path": "articles/resiliency/resiliency-technical-guidance-recovery-on-premises-azure.md",
            "redirect_url": "/azure/architecture/resiliency/recovery-on-premises-azure",
            "redirect_document_id": false
        },
        {
            "source_path": "articles/resiliency/resiliency-technical-guidance.md",
            "redirect_url": "/azure/architecture/resiliency",
            "redirect_document_id": false
        },
        {
            "source_path": "articles/resource-health/index.md",
            "redirect_url": "/azure/service-health/index",
            "redirect_document_id": false
        },
        {
            "source_path": "articles/resource-health/resource-health-checks-resource-types.md",
            "redirect_url": "/azure/service-health/resource-health-checks-resource-types",
            "redirect_document_id": false
        },
        {
            "source_path": "articles/resource-health/resource-health-faq.md",
            "redirect_url": "/azure/service-health/resource-health-faq",
            "redirect_document_id": false
        },
        {
            "source_path": "articles/resource-health/resource-health-overview.md",
            "redirect_url": "/azure/service-health/resource-health-overview",
            "redirect_document_id": false
        },
        {
            "source_path": "articles/active-directory-ds/active-directory-ds-admin-guide-administer-dns.md",
            "redirect_url": "/azure/active-directory-domain-services/active-directory-ds-admin-guide-administer-dns",
            "redirect_document_id": false
        },
        {
            "source_path": "articles/active-directory-ds/active-directory-ds-admin-guide-administer-domain.md",
            "redirect_url": "/azure/active-directory-domain-services/active-directory-ds-admin-guide-administer-domain",
            "redirect_document_id": false
        },
        {
            "source_path": "articles/active-directory-ds/active-directory-ds-admin-guide-configure-secure-ldap.md",
            "redirect_url": "/azure/active-directory-domain-services/active-directory-ds-admin-guide-configure-secure-ldap",
            "redirect_document_id": false
        },
        {
            "source_path": "articles/active-directory-ds/active-directory-ds-admin-guide-create-ou.md",
            "redirect_url": "/azure/active-directory-domain-services/active-directory-ds-admin-guide-create-ou",
            "redirect_document_id": false
        },
        {
            "source_path": "articles/active-directory-ds/active-directory-ds-admin-guide-join-rhel-linux-vm.md",
            "redirect_url": "/azure/active-directory-domain-services/active-directory-ds-admin-guide-join-rhel-linux-vm",
            "redirect_document_id": false
        },
        {
            "source_path": "articles/active-directory-ds/active-directory-ds-admin-guide-join-windows-vm-classic-powershell.md",
            "redirect_url": "/azure/active-directory-domain-services/active-directory-ds-admin-guide-join-windows-vm-classic-powershell",
            "redirect_document_id": false
        },
        {
            "source_path": "articles/active-directory-ds/active-directory-ds-comparison.md",
            "redirect_url": "/azure/active-directory-domain-services/active-directory-ds-comparison",
            "redirect_document_id": false
        },
        {
            "source_path": "articles/active-directory-ds/active-directory-ds-admin-guide-join-windows-vm.md",
            "redirect_url": "/azure/active-directory-domain-services/active-directory-ds-admin-guide-join-windows-vm",
            "redirect_document_id": false
        },
        {
            "source_path": "articles/active-directory-ds/active-directory-ds-contact-us.md",
            "redirect_url": "/azure/active-directory-domain-services/active-directory-ds-contact-us",
            "redirect_document_id": false
        },
        {
            "source_path": "articles/active-directory-ds/active-directory-ds-faqs.md",
            "redirect_url": "/azure/active-directory-domain-services/active-directory-ds-faqs",
            "redirect_document_id": false
        },
        {
            "source_path": "articles/active-directory-ds/active-directory-ds-features.md",
            "redirect_url": "/azure/active-directory-domain-services/active-directory-ds-features",
            "redirect_document_id": false
        },
        {
            "source_path": "articles/active-directory-ds/active-directory-ds-getting-started-dns.md",
            "redirect_url": "/azure/active-directory-domain-services/active-directory-ds-getting-started-dns",
            "redirect_document_id": false
        },
        {
            "source_path": "articles/active-directory-ds/active-directory-ds-getting-started-enableaadds.md",
            "redirect_url": "/azure/active-directory-domain-services/active-directory-ds-getting-started-enableaadds",
            "redirect_document_id": false
        },
        {
            "source_path": "articles/active-directory-ds/active-directory-ds-getting-started-password-sync.md",
            "redirect_url": "/azure/active-directory-domain-services/active-directory-ds-getting-started-password-sync",
            "redirect_document_id": false
        },
        {
            "source_path": "articles/active-directory-ds/active-directory-ds-getting-started-password-sync-synced-tenant.md",
            "redirect_url": "/azure/active-directory-domain-services/active-directory-ds-getting-started-password-sync-synced-tenant",
            "redirect_document_id": false
        },
        {
            "source_path": "articles/active-directory-ds/active-directory-ds-getting-started-vnet.md",
            "redirect_url": "/azure/active-directory-domain-services/active-directory-ds-getting-started-vnet",
            "redirect_document_id": false
        },
        {
            "source_path": "articles/active-directory-ds/active-directory-ds-getting-started.md",
            "redirect_url": "/azure/active-directory-domain-services/active-directory-ds-getting-started",
            "redirect_document_id": false
        },
        {
            "source_path": "articles/active-directory-ds/active-directory-ds-networking.md",
            "redirect_url": "/azure/active-directory-domain-services/active-directory-ds-networking",
            "redirect_document_id": false
        },
        {
            "source_path": "articles/active-directory-ds/active-directory-ds-overview.md",
            "redirect_url": "/azure/active-directory-domain-services/active-directory-ds-overview",
            "redirect_document_id": false
        },
        {
            "source_path": "articles/active-directory-ds/active-directory-ds-regions.md",
            "redirect_url": "/azure/active-directory-domain-services/active-directory-ds-regions",
            "redirect_document_id": false
        },
        {
            "source_path": "articles/active-directory-ds/active-directory-ds-synchronization.md",
            "redirect_url": "/azure/active-directory-domain-services/active-directory-ds-synchronization",
            "redirect_document_id": false
        },
        {
            "source_path": "articles/active-directory-ds/active-directory-ds-scenarios.md",
            "redirect_url": "/azure/active-directory-domain-services/active-directory-ds-scenarios",
            "redirect_document_id": false
        },
        {
            "source_path": "articles/active-directory-ds/active-directory-ds-troubleshooting.md",
            "redirect_url": "/azure/active-directory-domain-services/active-directory-ds-troubleshooting",
            "redirect_document_id": false
        },
        {
            "source_path": "articles/active-directory-b2c/active-directory-b2c-devquickstarts-web-dotnet.md",
            "redirect_url": "/azure/active-directory-b2c/active-directory-b2c-devquickstarts-web-dotnet-susi",
            "redirect_document_id": false
        },
        {
            "source_path": "articles/active-directory-b2c/active-directory-b2c-limitations.md",
            "redirect_url": "/azure/active-directory-b2c/active-directory-b2c-overview",
            "redirect_document_id": false
        },
        {
            "source_path": "articles/app-service-logic/app-service-logic-arm-provision.md",
            "redirect_url": "/azure/logic-apps/logic-apps-arm-provision",
            "redirect_document_id": false
        },
        {
            "source_path": "articles/app-service-logic/app-service-logic-author-definitions.md",
            "redirect_url": "/azure/logic-apps/logic-apps-author-definitions",
            "redirect_document_id": false
        },
        {
            "source_path": "articles/app-service-logic/app-service-logic-connector-azure-resource.md",
            "redirect_url": "/azure/logic-apps/logic-apps-arm-provision",
            "redirect_document_id": false
        },
        {
            "source_path": "articles/app-service-logic/app-service-logic-connector-file.md",
            "redirect_url": "/azure/logic-apps/logic-apps-using-file-connector",
            "redirect_document_id": false
        },
        {
            "source_path": "articles/app-service-logic/app-service-logic-azure-functions.md",
            "redirect_url": "/azure/logic-apps/logic-apps-azure-functions",
            "redirect_document_id": false
        },
        {
            "source_path": "articles/app-service-logic/app-service-logic-connector-http.md",
            "redirect_url": "/azure/connectors/connectors-native-http",
            "redirect_document_id": false
        },
        {
            "source_path": "articles/app-service-logic/app-service-logic-content-type.md",
            "redirect_url": "/azure/logic-apps/logic-apps-content-type",
            "redirect_document_id": false
        },
        {
            "source_path": "articles/app-service-logic/app-service-logic-create-deploy-template.md",
            "redirect_url": "/azure/logic-apps/logic-apps-create-deploy-template",
            "redirect_document_id": false
        },
        {
            "source_path": "articles/app-service-logic/app-service-logic-create-api-app.md",
            "redirect_url": "/azure/logic-apps/logic-apps-create-api-app",
            "redirect_document_id": false
        },
        {
            "source_path": "articles/app-service-logic/app-service-logic-create-a-logic-app.md",
            "redirect_url": "/azure/logic-apps/logic-apps-create-a-logic-app",
            "redirect_document_id": false
        },
        {
            "source_path": "articles/app-service-logic/app-service-logic-custom-hosted-api.md",
            "redirect_url": "/azure/logic-apps/logic-apps-custom-hosted-api",
            "redirect_document_id": false
        },
        {
            "source_path": "articles/app-service-logic/app-service-logic-deploy-from-vs.md",
            "redirect_url": "/azure/logic-apps/logic-apps-deploy-from-vs",
            "redirect_document_id": false
        },
        {
            "source_path": "articles/app-service-logic/app-service-logic-diagnosing-failures.md",
            "redirect_url": "/azure/logic-apps/logic-apps-diagnosing-failures",
            "redirect_document_id": false
        },
        {
            "source_path": "articles/app-service-logic/app-service-logic-enterprise-connector-sap-connector.md",
            "redirect_url": "/azure/logic-apps/logic-apps-using-sap-connector",
            "redirect_document_id": false
        },
        {
            "source_path": "articles/app-service-logic/app-service-logic-enterprise-integration-accounts.md",
            "redirect_url": "/azure/logic-apps/logic-apps-enterprise-integration-accounts",
            "redirect_document_id": false
        },
        {
            "source_path": "articles/app-service-logic/app-service-logic-enterprise-integration-as2-encode.md",
            "redirect_url": "/azure/logic-apps/logic-apps-enterprise-integration-as2-encode",
            "redirect_document_id": false
        },
        {
            "source_path": "articles/app-service-logic/app-service-logic-enterprise-integration-as2-decode.md",
            "redirect_url": "/azure/logic-apps/logic-apps-enterprise-integration-as2-decode",
            "redirect_document_id": false
        },
        {
            "source_path": "articles/app-service-logic/app-service-logic-enterprise-integration-agreements.md",
            "redirect_url": "/azure/logic-apps/logic-apps-enterprise-integration-agreements",
            "redirect_document_id": false
        },
        {
            "source_path": "articles/app-service-logic/app-service-logic-enterprise-integration-as2.md",
            "redirect_url": "/azure/logic-apps/logic-apps-enterprise-integration-as2",
            "redirect_document_id": false
        },
        {
            "source_path": "articles/app-service-logic/app-service-logic-enterprise-integration-b2b.md",
            "redirect_url": "/azure/logic-apps/logic-apps-enterprise-integration-b2b",
            "redirect_document_id": false
        },
        {
            "source_path": "articles/app-service-logic/app-service-logic-enterprise-integration-certificates.md",
            "redirect_url": "/azure/logic-apps/logic-apps-enterprise-integration-certificates",
            "redirect_document_id": false
        },
        {
            "source_path": "articles/app-service-logic/app-service-logic-enterprise-integration-create-integration-account.md",
            "redirect_url": "/azure/logic-apps/logic-apps-enterprise-integration-create-integration-account",
            "redirect_document_id": false
        },
        {
            "source_path": "articles/app-service-logic/app-service-logic-enterprise-integration-edifact-decode.md",
            "redirect_url": "/azure/logic-apps/logic-apps-enterprise-integration-edifact-decode",
            "redirect_document_id": false
        },
        {
            "source_path": "articles/app-service-logic/app-service-logic-enterprise-integration-edifact-encode.md",
            "redirect_url": "/azure/logic-apps/logic-apps-enterprise-integration-edifact-encode",
            "redirect_document_id": false
        },
        {
            "source_path": "articles/app-service-logic/app-service-logic-enterprise-integration-flatfile.md",
            "redirect_url": "/azure/logic-apps/logic-apps-enterprise-integration-flatfile",
            "redirect_document_id": false
        },
        {
            "source_path": "articles/app-service-logic/app-service-logic-enterprise-integration-edifact.md",
            "redirect_url": "/azure/logic-apps/logic-apps-enterprise-integration-edifact",
            "redirect_document_id": false
        },
        {
            "source_path": "articles/app-service-logic/app-service-logic-enterprise-integration-maps.md",
            "redirect_url": "/azure/logic-apps/logic-apps-enterprise-integration-maps",
            "redirect_document_id": false
        },
        {
            "source_path": "articles/app-service-logic/app-service-logic-enterprise-integration-overview.md",
            "redirect_url": "/azure/logic-apps/logic-apps-enterprise-integration-overview",
            "redirect_document_id": false
        },
        {
            "source_path": "articles/app-service-logic/app-service-logic-enterprise-integration-partners.md",
            "redirect_url": "/azure/logic-apps/logic-apps-enterprise-integration-partners",
            "redirect_document_id": false
        },
        {
            "source_path": "articles/app-service-logic/app-service-logic-enterprise-integration-schemas.md",
            "redirect_url": "/azure/logic-apps/logic-apps-enterprise-integration-schemas",
            "redirect_document_id": false
        },
        {
            "source_path": "articles/app-service-logic/app-service-logic-enterprise-integration-transform.md",
            "redirect_url": "/azure/logic-apps/logic-apps-enterprise-integration-transform",
            "redirect_document_id": false
        },
        {
            "source_path": "articles/app-service-logic/app-service-logic-enterprise-integration-x12-encode.md",
            "redirect_url": "/azure/logic-apps/logic-apps-enterprise-integration-x12-encode",
            "redirect_document_id": false
        },
        {
            "source_path": "articles/app-service-logic/app-service-logic-enterprise-integration-x12-decode.md",
            "redirect_url": "/azure/logic-apps/logic-apps-enterprise-integration-x12-decode",
            "redirect_document_id": false
        },
        {
            "source_path": "articles/app-service-logic/app-service-logic-enterprise-integration-x12.md",
            "redirect_url": "/azure/logic-apps/logic-apps-enterprise-integration-x12",
            "redirect_document_id": false
        },
        {
            "source_path": "articles/app-service-logic/app-service-logic-enterprise-integration-xml-validation.md",
            "redirect_url": "/azure/logic-apps/logic-apps-enterprise-integration-xml-validation",
            "redirect_document_id": false
        },
        {
            "source_path": "articles/app-service-logic/app-service-logic-enterprise-integration-xml.md",
            "redirect_url": "/azure/logic-apps/logic-apps-enterprise-integration-xml",
            "redirect_document_id": false
        },
        {
            "source_path": "articles/app-service-logic/app-service-logic-exception-handling.md",
            "redirect_url": "/azure/logic-apps/logic-apps-exception-handling",
            "redirect_document_id": false
        },
        {
            "source_path": "articles/app-service-logic/app-service-logic-examples-and-scenarios.md",
            "redirect_url": "/azure/logic-apps/logic-apps-examples-and-scenarios",
            "redirect_document_id": false
        },
        {
            "source_path": "articles/app-service-logic/app-service-logic-gateway-connection.md",
            "redirect_url": "/azure/logic-apps/logic-apps-gateway-connection",
            "redirect_document_id": false
        },
        {
            "source_path": "articles/app-service-logic/app-service-logic-http-endpoint.md",
            "redirect_url": "/azure/logic-apps/logic-apps-http-endpoint",
            "redirect_document_id": false
        },
        {
            "source_path": "articles/app-service-logic/app-service-logic-gateway-install.md",
            "redirect_url": "/azure/logic-apps/logic-apps-gateway-install",
            "redirect_document_id": false
        },
        {
            "source_path": "articles/app-service-logic/app-service-logic-enterprise-integration-metadata.md",
            "redirect_url": "/azure/logic-apps/logic-apps-enterprise-integration-metadata",
            "redirect_document_id": false
        },
        {
            "source_path": "articles/app-service-logic/app-service-logic-limits-and-config.md",
            "redirect_url": "/azure/logic-apps/logic-apps-limits-and-config",
            "redirect_document_id": false
        },
        {
            "source_path": "articles/app-service-logic/app-service-logic-loops-and-scopes.md",
            "redirect_url": "/azure/logic-apps/logic-apps-loops-and-scopes",
            "redirect_document_id": false
        },
        {
            "source_path": "articles/app-service-logic/app-service-logic-monitor-b2b-message.md",
            "redirect_url": "/azure/logic-apps/logic-apps-monitor-b2b-message",
            "redirect_document_id": false
        },
        {
            "source_path": "articles/app-service-logic/app-service-logic-manage-from-vs.md",
            "redirect_url": "/azure/logic-apps/logic-apps-manage-from-vs",
            "redirect_document_id": false
        },
        {
            "source_path": "articles/app-service-logic/app-service-logic-pricing.md",
            "redirect_url": "/azure/logic-apps/logic-apps-pricing",
            "redirect_document_id": false
        },
        {
            "source_path": "articles/app-service-logic/app-service-logic-scenario-error-and-exception-handling.md",
            "redirect_url": "/azure/logic-apps/logic-apps-scenario-error-and-exception-handling",
            "redirect_document_id": false
        },
        {
            "source_path": "articles/app-service-logic/app-service-logic-monitor-your-logic-apps.md",
            "redirect_url": "/azure/logic-apps/logic-apps-monitor-your-logic-apps",
            "redirect_document_id": false
        },
        {
            "source_path": "articles/app-service-logic/app-service-logic-schema-2016-04-01.md",
            "redirect_url": "/azure/logic-apps/logic-apps-schema-2016-04-01",
            "redirect_document_id": false
        },
        {
            "source_path": "articles/app-service-logic/app-service-logic-scenario-function-sb-trigger.md",
            "redirect_url": "/azure/logic-apps/logic-apps-scenario-function-sb-trigger",
            "redirect_document_id": false
        },
        {
            "source_path": "articles/app-service-logic/app-service-logic-securing-a-logic-app.md",
            "redirect_url": "/azure/logic-apps/logic-apps-securing-a-logic-app",
            "redirect_document_id": false
        },
        {
            "source_path": "articles/app-service-logic/app-service-logic-track-b2b-messages-omsportal-query-filter-control-number.md",
            "redirect_url": "/azure/logic-apps/logic-apps-track-b2b-messages-omsportal-query-filter-control-number",
            "redirect_document_id": false
        },
        {
            "source_path": "articles/app-service-logic/app-service-logic-track-integration-account-as2-tracking-shemas.md",
            "redirect_url": "/azure/logic-apps/logic-apps-track-integration-account-as2-tracking-schemas",
            "redirect_document_id": false
        },
        {
            "source_path": "articles/app-service-logic/app-service-logic-track-b2b-messages-omsportal.md",
            "redirect_url": "/azure/logic-apps/logic-apps-track-b2b-messages-omsportal",
            "redirect_document_id": false
        },
        {
            "source_path": "articles/app-service-logic/app-service-logic-track-integration-account-custom-tracking-shema.md",
            "redirect_url": "/azure/logic-apps/logic-apps-track-integration-account-custom-tracking-schema",
            "redirect_document_id": false
        },
        {
            "source_path": "articles/app-service-logic/app-service-logic-track-integration-account-x12-tracking-shemas.md",
            "redirect_url": "/azure/logic-apps/logic-apps-track-integration-account-x12-tracking-schema",
            "redirect_document_id": false
        },
        {
            "source_path": "articles/app-service-logic/app-service-logic-schema-2015-08-01.md",
            "redirect_url": "/azure/logic-apps/logic-apps-schema-2015-08-01",
            "redirect_document_id": false
        },
        {
            "source_path": "articles/app-service-logic/app-service-logic-use-file-connector.md",
            "redirect_url": "/azure/logic-apps/logic-apps-using-file-connector",
            "redirect_document_id": false
        },
        {
            "source_path": "articles/app-service-logic/app-service-logic-use-logic-app-features.md",
            "redirect_url": "/azure/logic-apps/logic-apps-use-logic-app-features",
            "redirect_document_id": false
        },
        {
            "source_path": "articles/app-service-logic/app-service-logic-use-logic-app-templates.md",
            "redirect_url": "/azure/logic-apps/logic-apps-use-logic-app-templates",
            "redirect_document_id": false
        },
        {
            "source_path": "articles/app-service-logic/app-service-logic-what-are-logic-apps.md",
            "redirect_url": "/azure/logic-apps/logic-apps-what-are-logic-apps",
            "redirect_document_id": false
        },
        {
            "source_path": "articles/app-service-logic/index.md",
            "redirect_url": "/azure/logic-apps/",
            "redirect_document_id": false
        },
        {
            "source_path": "articles/app-service-mobile/app-service-mobile-xamarin-forms-blob-storage.md",
            "redirect_url": "/azure/app-service-mobile",
            "redirect_document_id": false
        },
        {
            "source_path": "articles/application-gateway/application-gateway-webapplicationfirewall-overview.md",
            "redirect_url": "/azure/application-gateway/application-gateway-web-application-firewall-overview",
            "redirect_document_id": false
        },
        {
            "source_path": "articles/application-insights/app-insights-azure-diagnostics.md",
            "redirect_url": "/azure/monitoring-and-diagnostics/azure-diagnostics-configure-application-insights",
            "redirect_document_id": false
        },
        {
            "source_path": "articles/application-insights/app-insights-code-sample-export-telemetry-sql-database.md",
            "redirect_url": "/azure/application-insights/app-insights-code-sample-export-sql-stream-analytics",
            "redirect_document_id": false
        },
        {
            "source_path": "articles/application-insights/app-insights-code-samples.md",
            "redirect_url": "/azure/application-insights/app-insights-overview",
            "redirect_document_id": false
        },
        {
            "source_path": "articles/application-insights/app-insights-developer-analytics.md",
            "redirect_url": "/azure/application-insights/",
            "redirect_document_id": false
        },
        {
            "source_path": "articles/application-insights/app-insights-get-dev-support.md",
            "redirect_url": "/azure/application-insights/",
            "redirect_document_id": false
        },
        {
            "source_path": "articles/application-insights/app-insights-java-track-http-requests.md",
            "redirect_url": "/azure/application-insights/app-insights-java-get-started",
            "redirect_document_id": false
        },
        {
            "source_path": "articles/application-insights/app-insights-mobile-hockeyapp.md",
            "redirect_url": "/azure/application-insights/app-insights-hockeyapp-bridge-app",
            "redirect_document_id": false
        },
        {
            "source_path": "articles/application-insights/app-insights-migrate-azure-endpoint-tests.md",
            "redirect_url": "/azure/application-insights/app-insights-monitor-web-app-availability",
            "redirect_document_id": false
        },
        {
            "source_path": "articles/application-insights/app-insights-overview-usage.md",
            "redirect_url": "/azure/application-insights/app-insights-web-track-usage",
            "redirect_document_id": false
        },
        {
            "source_path": "articles/application-insights/app-insights-release-notes-windows.md",
            "redirect_url": "/azure/application-insights/",
            "redirect_document_id": false
        },
        {
            "source_path": "articles/application-insights/app-insights-search-diagnostic-logs.md",
            "redirect_url": "/azure/application-insights/app-insights-analytics-diagnostics",
            "redirect_document_id": false
        },
        {
            "source_path": "articles/application-insights/app-insights-web-track-usage.md",
            "redirect_url": "/azure/application-insights/app-insights-usage-overview",
            "redirect_document_id": false
        },
        {
            "source_path": "articles/azure-functions/functions-bindings-storage.md",
            "redirect_url": "/azure/azure-functions/functions-bindings-storage-blob",
            "redirect_document_id": false
        },
        {
            "source_path": "articles/azure-functions/functions-create-a-web-hook-or-api-function.md",
            "redirect_url": "/azure/azure-functions/functions-create-github-webhook-triggered-function",
            "redirect_document_id": false
        },
        {
            "source_path": "articles/azure-functions/functions-create-an-event-processing-function.md",
            "redirect_url": "/azure/azure-functions/functions-create-scheduled-function",
            "redirect_document_id": false
        },
        {
            "source_path": "articles/azure-functions/functions-create-first-azure-function-azure-portal.md",
            "redirect_url": "/azure/azure-functions/functions-create-first-azure-function",
            "redirect_document_id": false
        },
        {
            "source_path": "articles/automation/automation-sec-configure-azure-runas-account.md",
            "redirect_url": "/azure/automation/",
            "redirect_document_id": false
        },
        {
            "source_path": "articles/automation/automation-solution-startstopvm-graphical.md",
            "redirect_url": "https://docs.microsoft.com/azure/automation/automation-solution-vm-management",
            "redirect_document_id": false
        },
        {
            "source_path": "articles/automation/automation-solution-startstopvm-psworkflow.md",
            "redirect_url": "https://docs.microsoft.com/azure/automation/automation-solution-vm-management",
            "redirect_document_id": false
        },
        {
            "source_path": "articles/azure-portal/resource-group-portal.md",
            "redirect_url": "/azure/azure-resource-manager/resource-group-portal",
            "redirect_document_id": false
        },
        {
            "source_path": "articles/app-service-web/app-service-web-app-performance-test.md",
            "redirect_url": "https://www.visualstudio.com/docs/test/performance-testing/app-service-web-app-performance-test",
            "redirect_document_id": false
        },
        {
            "source_path": "articles/app-service-web/app-service-web-cli-continuous-deployment-github.md",
            "redirect_url": "/azure/app-service-web/scripts/app-service-cli-continuous-deployment-github",
            "redirect_document_id": false
        },
        {
            "source_path": "articles/app-service-web/app-service-web-cli-deploy-local-git.md",
            "redirect_url": "/azure/app-service-web/scripts/app-service-cli-deploy-local-git",
            "redirect_document_id": false
        },
        {
            "source_path": "articles/app-service-web/app-service-web-cli-deploy-staging-environment.md",
            "redirect_url": "/azure/app-service-web/scripts/app-service-cli-deploy-staging-environment",
            "redirect_document_id": false
        },
        {
            "source_path": "articles/app-service-web/app-service-web-debug-java-web-app-in-eclipse.md",
            "redirect_url": "/azure/azure-toolkit-for-eclipse",
            "redirect_document_id": false
        },
        {
            "source_path": "articles/app-service-web/app-service-web-debug-java-web-app-in-intellij.md",
            "redirect_url": "/azure/azure-toolkit-for-intelliJ",
            "redirect_document_id": false
        },
        {
            "source_path": "articles/app-service-web/app-service-web-get-started-cli-nodejs.md",
            "redirect_url": "/azure/app-service-web/app-service-web-get-started-html",
            "redirect_document_id": false
        },
        {
            "source_path": "articles/app-service-web/app-service-web-get-started-dotnet-cli-nodejs.md",
            "redirect_url": "/azure/app-service-web/app-service-web-get-started-dotnet",
            "redirect_document_id": false
        },
        {
            "source_path": "articles/app-service-web/app-service-web-get-started-html-cli-nodejs.md",
            "redirect_url": "/azure/app-service-web/app-service-web-get-started-html",
            "redirect_document_id": false
        },
        {
            "source_path": "articles/app-service-web/app-service-web-get-started-nodejs-cli-nodejs.md",
            "redirect_url": "/azure/app-service-web/app-service-web-get-started-nodejs",
            "redirect_document_id": false
        },
        {
            "source_path": "articles/app-service-web/app-service-web-get-started-php-cli-nodejs.md",
            "redirect_url": "/azure/app-service-web/app-service-web-get-started-php",
            "redirect_document_id": false
        },
        {
            "source_path": "articles/app-service-web/app-service-web-get-started-python-cli-nodejs.md",
            "redirect_url": "/azure/app-service-web/app-service-web-get-started-python",
            "redirect_document_id": false
        },
        {
            "source_path": "articles/app-service-web/app-service-web-get-started.md",
            "redirect_url": "/azure/app-service-web",
            "redirect_document_id": false
        },
        {
            "source_path": "articles/app-service-web/app-service-web-nodejs-get-started-cli-nodejs.md",
            "redirect_url": "/azure/app-service-web/app-service-web-get-started-nodejs",
            "redirect_document_id": false
        },
        {
            "source_path": "articles/app-service-web/app-service-web-nodejs-get-started.md",
            "redirect_url": "/azure/app-service-web/app-service-web-get-started-nodejs",
            "redirect_document_id": false
        },
        {
            "source_path": "articles/app-service-web/app-service-web-nodejs-sails-cli-nodejs.md",
            "redirect_url": "/azure/app-service-web/app-service-web-nodejs-sails",
            "redirect_document_id": false
        },
        {
            "source_path": "articles/app-service-web/app-service-web-php-get-started-cli-nodejs.md",
            "redirect_url": "/azure/app-service-web/app-service-web-get-started-php",
            "redirect_document_id": false
        },
        {
            "source_path": "articles/app-service-web/app-service-web-php-get-started.md",
            "redirect_url": "/azure/app-service-web/app-service-web-get-started-php",
            "redirect_document_id": false
        },
        {
            "source_path": "articles/app-service-web/cdn-websites-with-cdn.md",
            "redirect_url": "/azure/app-service-web/app-service-web-tutorial-content-delivery-network",
            "redirect_document_id": false
        },
        {
            "source_path": "articles/app-service-web/web-sites-configure-ssl-certificate.md",
            "redirect_url": "/azure/app-service-web/app-service-web-tutorial-custom-ssl",
            "redirect_document_id": false
        },
        {
            "source_path": "articles/app-service-web/web-sites-custom-domain-name.md",
            "redirect_url": "/azure/app-service-web/app-service-web-tutorial-custom-domain",
            "redirect_document_id": false
        },
        {
            "source_path": "articles/app-service-web/web-sites-dotnet-deploy-aspnet-mvc-app-membership-oauth-sql-database.md",
            "redirect_url": "/aspnet/core/security/authorization/secure-data",
            "redirect_document_id": false
        },
        {
            "source_path": "articles/app-service-web/web-sites-dotnet-get-started.md",
            "redirect_url": "/azure/app-service-web/app-service-web-get-started-dotnet",
            "redirect_document_id": false
        },
        {
            "source_path": "articles/app-service-web/web-sites-java-get-started.md",
            "redirect_url": "/azure/app-service-web/app-service-web-get-started-java",
            "redirect_document_id": false
        },
        {
            "source_path": "articles/app-service-web/web-sites-nodejs-develop-deploy-mac.md",
            "redirect_url": "/azure/app-service-web/app-service-web-get-started-nodejs",
            "redirect_document_id": false
        },
        {
            "source_path": "articles/app-service-web/web-sites-nodejs-use-webmatrix.md",
            "redirect_url": "https://www.microsoft.com/web/webmatrix/",
            "redirect_document_id": false
        },
        {
            "source_path": "articles/azure-stack/azure-stack-acs-differences-tp2.md",
            "redirect_url": "/azure/azure-stack/azure-stack-acs-differences",
            "redirect_document_id": false
        },
        {
            "source_path": "articles/azure-stack/azure-stack-connect-powershell.md",
            "redirect_url": "/azure/azure-stack/azure-stack-powershell-install",
            "redirect_document_id": false
        },
        {
            "source_path": "articles/azure-stack/azure-stack-create-vpn-connection-one-node-tp2.md",
            "redirect_url": "/azure/azure-stack/azure-stack-create-vpn-connection-one-node",
            "redirect_document_id": false
        },
        {
            "source_path": "articles/azure-stack/azure-stack-faq.md",
            "redirect_url": "/azure/azure-stack/azure-stack-asdk-release-notes",
            "redirect_document_id": false
        },
        {
            "source_path": "articles/azure-stack/azure-stack-first-scenarios.md",
            "redirect_url": "/azure/azure-stack/azure-stack-provision-vm",
            "redirect_document_id": false
        },
        {
            "source_path": "articles/azure-stack/azure-stack-understanding-dns-in-tp2.md",
            "redirect_url": "/azure/azure-stack/azure-stack-understanding-dns",
            "redirect_document_id": false
        },
        {
            "source_path": "articles/azure-stack/azure-stack-viewing-public-ip-address-consumption-in-tp2.md",
            "redirect_url": "/azure/azure-stack/azure-stack-viewing-public-ip-address-consumption",
            "redirect_document_id": false
        },
        {
            "source_path": "articles/azure-stack/azure-stack-webapps-add-worker-roles.md",
            "redirect_url": "/azure/azure-stack/azure-stack-app-service-add-worker-roles",
            "redirect_document_id": false
        },
        {
            "source_path": "articles/azure-stack/azure-stack-whats-new.md",
            "redirect_url": "/azure/azure-stack/azure-stack-asdk-release-notes",
            "redirect_document_id": false
        },
        {
            "source_path": "articles/azure-resource-manager/best-practices-resource-manager-security.md",
            "redirect_url": "/azure/best-practices-network-security",
            "redirect_document_id": false
        },
        {
            "source_path": "articles/azure-resource-manager/resource-group-link-resources.md",
            "redirect_url": "/rest/api/resources/resourcelinks",
            "redirect_document_id": false
        },
        {
            "source_path": "articles/azure-resource-manager/resource-manager-objects-as-parameters.md",
            "redirect_url": "/azure/architecture/building-blocks/extending-templates/objects-as-parameters",
            "redirect_document_id": false
        },
        {
            "source_path": "articles/azure-resource-manager/resource-manager-property-copy.md",
            "redirect_url": "/azure/azure-resource-manager/resource-group-create-multiple",
            "redirect_document_id": false
        },
        {
            "source_path": "articles/azure-resource-manager/resource-manager-resource-explorer.md",
            "redirect_url": "/azure/azure-resource-manager/resource-manager-rest-api",
            "redirect_document_id": false
        },
        {
            "source_path": "articles/azure-resource-manager/resource-manager-sequential-loop.md",
            "redirect_url": "/azure/azure-resource-manager/resource-group-create-multiple",
            "redirect_document_id": false
        },
        {
            "source_path": "articles/azure-resource-manager/resource-manager-template-keyvault-secret.md",
            "redirect_url": "/azure/templates/microsoft.keyvault/vaults",
            "redirect_document_id": false
        },
        {
            "source_path": "articles/azure-resource-manager/resource-manager-template-keyvault.md",
            "redirect_url": "/azure/templates/microsoft.keyvault/vaults",
            "redirect_document_id": false
        },
        {
            "source_path": "articles/azure-resource-manager/resource-manager-template-links.md",
            "redirect_url": "/rest/api/resources/resourcelinks",
            "redirect_document_id": false
        },
        {
            "source_path": "articles/azure-resource-manager/resource-manager-template-lock.md",
            "redirect_url": "/azure/templates/microsoft.authorization/locks",
            "redirect_document_id": false
        },
        {
            "source_path": "articles/azure-resource-manager/resource-manager-template-role.md",
            "redirect_url": "/azure/active-directory/active-directory-users-assign-role-azure-portal",
            "redirect_document_id": false
        },
        {
            "source_path": "articles/azure-resource-manager/resource-manager-template-storage.md",
            "redirect_url": "/azure/templates/microsoft.storage/storageaccounts",
            "redirect_document_id": false
        },
        {
            "source_path": "articles/azure-resource-manager/resource-manager-template-walkthrough.md",
            "redirect_url": "/azure/azure-resource-manager/resource-manager-create-first-template",
            "redirect_document_id": false
        },
        {
            "source_path": "articles/azure-resource-manager/resource-manager-troubleshoot-deployments-cli.md",
            "redirect_url": "/azure/azure-resource-manager/resource-manager-deployment-operations",
            "redirect_document_id": false
        },
        {
            "source_path": "articles/azure-resource-manager/resource-manager-troubleshoot-deployments-portal.md",
            "redirect_url": "/azure/azure-resource-manager/resource-manager-deployment-operations",
            "redirect_document_id": false
        },
        {
            "source_path": "articles/azure-resource-manager/resource-manager-troubleshoot-deployments-powershell.md",
            "redirect_url": "/azure/azure-resource-manager/resource-manager-deployment-operations",
            "redirect_document_id": false
        },
        {
            "source_path": "articles/azure-resource-manager/resource-manager-troubleshoot-deployments-rest.md",
            "redirect_url": "/azure/azure-resource-manager/resource-manager-deployment-operations",
            "redirect_document_id": false
        },
        {
            "source_path": "articles/azure-resource-manager/resource-manager-update.md",
            "redirect_url": "/azure/architecture/building-blocks/extending-templates/update-resource",
            "redirect_document_id": false
        },
        {
            "source_path": "articles/azure-resource-manager/resource-manager-vs-code.md",
            "redirect_url": "/azure/azure-resource-manager/resource-manager-create-first-template",
            "redirect_document_id": false
        },
        {
            "source_path": "articles/azure-resource-manager/solution-dev-test-environments.md",
            "redirect_url": "/azure/devtest-lab/devtest-lab-overview",
            "redirect_document_id": false
        },
        {
            "source_path": "articles/billing/billing-buy-sign-up-azure-subscription.md",
            "redirect_url": "https://azure.microsoft.com/pricing/",
            "redirect_document_id": false
        },
        {
            "source_path": "articles/cache/cache-dotnet-how-to-use-in-role.md",
            "redirect_url": "https://docs.microsoft.com/azure/redis-cache/cache-faq#in-role-cache",
            "redirect_document_id": false
        },
        {
            "source_path": "articles/cache/cache-dotnet-how-to-use-service.md",
            "redirect_url": "https://docs.microsoft.com/azure/redis-cache/cache-faq#managed-cache-service",
            "redirect_document_id": false
        },
        {
            "source_path": "articles/cache/index.md",
            "redirect_url": "https://docs.microsoft.com/azure/redis-cache/cache-faq#managed-cache-service",
            "redirect_document_id": false
        },
        {
            "source_path": "articles/cloud-services/cloud-services-nodejs-enable-remote-desktop.md",
            "redirect_url": "/azure/cloud-services/cloud-services-role-enable-remote-desktop-powershell",
            "redirect_document_id": false
        },
        {
            "source_path": "articles/connectors/index.md",
            "redirect_url": "/azure/connectors/apis-list",
            "redirect_document_id": false
        },
        {
            "source_path": "articles/cosmos-db/create-documentdb-dotnet-core.md",
            "redirect_url": "https://docs.microsoft.com/azure/cosmos-db/documentdb-dotnetcore-get-started",
            "redirect_document_id": false
        },
        {
            "source_path": "articles/cosmos-db/welcome-documentdb-customers.md",
            "redirect_url": "https://docs.microsoft.com/en-us/azure/cosmos-db/faq#moving-to-cosmos-db",
            "redirect_document_id": false
        },
        {
            "source_path": "articles/container-service/container-service-setup-ci-cd.md",
            "redirect_url": "https://marketplace.visualstudio.com/items?itemName=VSIDEDevOpsMSFT.ContinuousDeliveryToolsforVisualStudio",
            "redirect_document_id": false
        },
        {
            "source_path": "articles/data-lake-store/data-lake-store-get-started-cli.md",
            "redirect_url": "/azure/data-lake-store/data-lake-store-get-started-cli-2.0",
            "redirect_document_id": false
        },
        {
            "source_path": "articles/devtest-lab/devtest-lab-add-vm-with-artifacts.md",
            "redirect_url": "/articles/devtest-lab/devtest-lab-add-vm",
            "redirect_document_id": false
        },
        {
            "source_path": "articles/devtest-lab/devtest-lab-create-formulas.md",
            "redirect_url": "/azure/devtest-lab/devtest-lab-manage-formulas",
            "redirect_document_id": false
        },
        {
            "source_path": "articles/devtest-lab/devtest-lab-why.md",
            "redirect_url": "/azure/devtest-lab/devtest-lab-overview",
            "redirect_document_id": false
        },
        {
            "source_path": "articles/dns/dns-getstarted-create-dnszone-cli-nodejs.md",
            "redirect_url": "/azure/dns/dns-getstarted-cli-nodejs",
            "redirect_document_id": false
        },
        {
            "source_path": "articles/dns/dns-getstarted-create-dnszone-cli.md",
            "redirect_url": "/azure/dns/dns-getstarted-cli",
            "redirect_document_id": false
        },
        {
            "source_path": "articles/dns/dns-getstarted-create-dnszone-portal.md",
            "redirect_url": "/azure/dns/dns-getstarted-portal",
            "redirect_document_id": false
        },
        {
            "source_path": "articles/dns/dns-getstarted-create-dnszone.md",
            "redirect_url": "/azure/dns/dns-getstarted-powershell",
            "redirect_document_id": false
        },
        {
            "source_path": "articles/dns/dns-getstarted-create-recordset-cli-nodejs.md",
            "redirect_url": "/azure/dns/dns-getstarted-cli-nodejs",
            "redirect_document_id": false
        },
        {
            "source_path": "articles/dns/dns-getstarted-create-recordset-cli.md",
            "redirect_url": "/azure/dns/dns-getstarted-cli",
            "redirect_document_id": false
        },
        {
            "source_path": "articles/dns/dns-getstarted-create-recordset-portal.md",
            "redirect_url": "/azure/dns/dns-getstarted-portal",
            "redirect_document_id": false
        },
        {
            "source_path": "articles/dns/dns-getstarted-create-recordset.md",
            "redirect_url": "/azure/dns/dns-getstarted-powershell",
            "redirect_document_id": false
        },
        {
            "source_path": "articles/dns/dns-reverse-dns-record-operations-classic-ps.md",
            "redirect_url": "/azure/dns/dns-reverse-dns-for-azure-services",
            "redirect_document_id": false
        },
        {
            "source_path": "articles/dns/dns-reverse-dns-record-operations-cli-nodejs.md",
            "redirect_url": "/azure/dns/dns-reverse-dns-for-azure-services",
            "redirect_document_id": false
        },
        {
            "source_path": "articles/dns/dns-reverse-dns-record-operations-cli.md",
            "redirect_url": "/azure/dns/dns-reverse-dns-for-azure-services",
            "redirect_document_id": false
        },
        {
            "source_path": "articles/dns/dns-reverse-dns-record-operations-ps.md",
            "redirect_url": "/azure/dns/dns-reverse-dns-for-azure-services",
            "redirect_document_id": false
        },
        {
            "source_path": "articles/data-lake-analytics/data-lake-analytics-get-started-cli.md",
            "redirect_url": "/azure/data-lake-analytics/data-lake-analytics-get-started-cli2",
            "redirect_document_id": false
        },
        {
            "source_path": "articles/data-lake-analytics/data-lake-analytics-get-started-net-sdk.md",
            "redirect_url": "/azure/data-lake-analytics/data-lake-analytics-get-started-cli2",
            "redirect_document_id": false
        },
        {
            "source_path": "articles/data-lake-analytics/data-lake-analytics-get-started-python.md",
            "redirect_url": "/azure/data-lake-analytics/data-lake-analytics-get-started-cli2",
            "redirect_document_id": false
        },
        {
            "source_path": "articles/data-lake-analytics/data-lake-analytics-u-sql-combine-data-with-joins.md",
            "redirect_url": "/azure/data-lake-analytics/data-lake-analytics-u-sql-get-started",
            "redirect_document_id": false
        },
        {
            "source_path": "articles/data-lake-analytics/data-lake-analytics-u-sql-parameterize_scripts.md",
            "redirect_url": "/azure/data-lake-analytics/data-lake-analytics-u-sql-get-started",
            "redirect_document_id": false
        },
        {
            "source_path": "articles/data-lake-analytics/data-lake-analytics-use-interactive-tutorials.md",
            "redirect_url": "/azure/data-lake-analytics/data-lake-analytics-analyze-weblogs",
            "redirect_document_id": false
        },
        {
            "source_path": "articles/data-lake-analytics/data-lake-analytics-use-u-sql-catalog.md",
            "redirect_url": "/azure/data-lake-analytics/data-lake-analytics-u-sql-get-started",
            "redirect_document_id": false
        },
        {
            "source_path": "articles/data-lake-analytics/data-lake-analytics-use-window-functions.md",
            "redirect_url": "/azure/data-lake-analytics/data-lake-analytics-u-sql-get-started",
            "redirect_document_id": false
        },
        {
            "source_path": "articles/dotnet/index.md",
            "redirect_url": "/dotnet/azure/",
            "redirect_document_id": false
        },
        {
            "source_path": "articles/functions/functions-best-practices.md",
            "redirect_url": "/azure/azure-functions/functions-best-practices",
            "redirect_document_id": false
        },
        {
            "source_path": "articles/functions/functions-bindings-documentdb.md",
            "redirect_url": "/azure/azure-functions/functions-bindings-documentdb",
            "redirect_document_id": false
        },
        {
            "source_path": "articles/functions/functions-bindings-event-hubs.md",
            "redirect_url": "/azure/azure-functions/functions-bindings-event-hubs",
            "redirect_document_id": false
        },
        {
            "source_path": "articles/functions/functions-bindings-http-webhook.md",
            "redirect_url": "/azure/azure-functions/functions-bindings-http-webhook",
            "redirect_document_id": false
        },
        {
            "source_path": "articles/functions/functions-bindings-mobile-apps.md",
            "redirect_url": "/azure/azure-functions/functions-bindings-mobile-apps",
            "redirect_document_id": false
        },
        {
            "source_path": "articles/functions/functions-bindings-notification-hubs.md",
            "redirect_url": "/azure/azure-functions/functions-bindings-notification-hubs",
            "redirect_document_id": false
        },
        {
            "source_path": "articles/functions/functions-bindings-service-bus.md",
            "redirect_url": "/azure/azure-functions/functions-bindings-service-bus",
            "redirect_document_id": false
        },
        {
            "source_path": "articles/functions/functions-bindings-storage-blob.md",
            "redirect_url": "/azure/azure-functions/functions-bindings-storage-blob",
            "redirect_document_id": false
        },
        {
            "source_path": "articles/functions/functions-bindings-storage-queue.md",
            "redirect_url": "/azure/azure-functions/functions-bindings-storage-queue",
            "redirect_document_id": false
        },
        {
            "source_path": "articles/functions/functions-bindings-storage-table.md",
            "redirect_url": "/azure/azure-functions/functions-bindings-storage-table",
            "redirect_document_id": false
        },
        {
            "source_path": "articles/functions/functions-bindings-storage.md",
            "redirect_url": "/azure/azure-functions/functions-bindings-storage",
            "redirect_document_id": false
        },
        {
            "source_path": "articles/functions/functions-bindings-timer.md",
            "redirect_url": "/azure/azure-functions/functions-bindings-timer",
            "redirect_document_id": false
        },
        {
            "source_path": "articles/functions/functions-bindings-twilio.md",
            "redirect_url": "/azure/azure-functions/functions-bindings-twilio",
            "redirect_document_id": false
        },
        {
            "source_path": "articles/functions/functions-compare-logic-apps-ms-flow-webjobs.md",
            "redirect_url": "/azure/azure-functions/functions-compare-logic-apps-ms-flow-webjobs",
            "redirect_document_id": false
        },
        {
            "source_path": "articles/functions/functions-continuous-deployment.md",
            "redirect_url": "/azure/azure-functions/functions-continuous-deployment",
            "redirect_document_id": false
        },
        {
            "source_path": "articles/functions/functions-create-a-web-hook-or-api-function.md",
            "redirect_url": "/azure/azure-functions/functions-create-a-web-hook-or-api-function",
            "redirect_document_id": false
        },
        {
            "source_path": "articles/functions/functions-create-an-azure-connected-function.md",
            "redirect_url": "/azure/azure-functions/functions-create-an-azure-connected-function",
            "redirect_document_id": false
        },
        {
            "source_path": "articles/functions/functions-create-an-event-processing-function.md",
            "redirect_url": "/azure/azure-functions/functions-create-an-event-processing-function",
            "redirect_document_id": false
        },
        {
            "source_path": "articles/functions/functions-create-first-azure-function-azure-portal.md",
            "redirect_url": "/azure/azure-functions/functions-create-first-azure-function-azure-portal",
            "redirect_document_id": false
        },
        {
            "source_path": "articles/functions/functions-create-first-azure-function.md",
            "redirect_url": "/azure/azure-functions/functions-create-first-azure-function",
            "redirect_document_id": false
        },
        {
            "source_path": "articles/functions/functions-how-to-use-azure-function-app-settings.md",
            "redirect_url": "/azure/azure-functions/functions-how-to-use-azure-function-app-settings",
            "redirect_document_id": false
        },
        {
            "source_path": "articles/functions/functions-monitoring.md",
            "redirect_url": "/azure/azure-functions/functions-monitoring",
            "redirect_document_id": false
        },
        {
            "source_path": "articles/functions/functions-overview.md",
            "redirect_url": "/azure/azure-functions/functions-overview",
            "redirect_document_id": false
        },
        {
            "source_path": "articles/functions/functions-reference-csharp.md",
            "redirect_url": "/azure/azure-functions/functions-reference-csharp",
            "redirect_document_id": false
        },
        {
            "source_path": "articles/functions/functions-reference-fsharp.md",
            "redirect_url": "/azure/azure-functions/functions-reference-fsharp",
            "redirect_document_id": false
        },
        {
            "source_path": "articles/functions/functions-reference-node.md",
            "redirect_url": "/azure/azure-functions/functions-reference-node",
            "redirect_document_id": false
        },
        {
            "source_path": "articles/functions/functions-reference.md",
            "redirect_url": "/azure/azure-functions/functions-reference",
            "redirect_document_id": false
        },
        {
            "source_path": "articles/functions/functions-run-local.md",
            "redirect_url": "/azure/azure-functions/functions-run-local",
            "redirect_document_id": false
        },
        {
            "source_path": "articles/functions/functions-scale.md",
            "redirect_url": "/azure/azure-functions/functions-scale",
            "redirect_document_id": false
        },
        {
            "source_path": "articles/functions/functions-scenario-database-table-cleanup.md",
            "redirect_url": "/azure/azure-functions/functions-scenario-database-table-cleanup",
            "redirect_document_id": false
        },
        {
            "source_path": "articles/functions/functions-test-a-function.md",
            "redirect_url": "/azure/azure-functions/functions-test-a-function",
            "redirect_document_id": false
        },
        {
            "source_path": "articles/functions/functions-triggers-bindings.md",
            "redirect_url": "/azure/azure-functions/functions-triggers-bindings",
            "redirect_document_id": false
        },
        {
            "source_path": "articles/functions/index.md",
            "redirect_url": "/azure/azure-functions/index",
            "redirect_document_id": false
        },
        {
            "source_path": "articles/guidance/azure-for-aws-professionals.md",
            "redirect_url": "/azure/architecture/aws-professional",
            "redirect_document_id": false
        },
        {
            "source_path": "articles/guidance/guidance-architecture.md",
            "redirect_url": "/azure/architecture/reference-architectures",
            "redirect_document_id": false
        },
        {
            "source_path": "articles/guidance/guidance-azure-for-aws-professionals-service-map.md",
            "redirect_url": "/azure/architecture/aws-professional/services",
            "redirect_document_id": false
        },
        {
            "source_path": "articles/guidance/guidance-compute-multi-vm.md",
            "redirect_url": "/azure/architecture/reference-architectures/virtual-machines-windows/multi-vm",
            "redirect_document_id": false
        },
        {
            "source_path": "articles/guidance/guidance-compute-multiple-datacenters-linux.md",
            "redirect_url": "/azure/architecture/reference-architectures/virtual-machines-linux/multi-region-application",
            "redirect_document_id": false
        },
        {
            "source_path": "articles/guidance/guidance-compute-multiple-datacenters.md",
            "redirect_url": "/azure/architecture/reference-architectures/virtual-machines-windows/multi-region-application",
            "redirect_document_id": false
        },
        {
            "source_path": "articles/guidance/guidance-compute-n-tier-vm-linux.md",
            "redirect_url": "/azure/architecture/reference-architectures/virtual-machines-linux/n-tier",
            "redirect_document_id": false
        },
        {
            "source_path": "articles/guidance/guidance-compute-n-tier-vm.md",
            "redirect_url": "/azure/architecture/reference-architectures/virtual-machines-windows/n-tier",
            "redirect_document_id": false
        },
        {
            "source_path": "articles/guidance/guidance-compute-single-vm-linux.md",
            "redirect_url": "/azure/architecture/reference-architectures/virtual-machines-linux/single-vm",
            "redirect_document_id": false
        },
        {
            "source_path": "articles/guidance/guidance-compute-single-vm.md",
            "redirect_url": "/azure/architecture/reference-architectures/virtual-machines-windows/single-vm",
            "redirect_document_id": false
        },
        {
            "source_path": "articles/guidance/guidance-elasticsearch-configuring-resilience-and-recovery.md",
            "redirect_url": "/azure/architecture/elasticsearch/resilience-and-recovery",
            "redirect_document_id": false
        },
        {
            "source_path": "articles/guidance/guidance-elasticsearch-creating-performance-testing-environment.md",
            "redirect_url": "/azure/architecture/elasticsearch/performance-testing-environment",
            "redirect_document_id": false
        },
        {
            "source_path": "articles/guidance/guidance-elasticsearch-deploying-jmeter-junit-sampler.md",
            "redirect_url": "/azure/architecture/elasticsearch/jmeter-junit-sampler",
            "redirect_document_id": false
        },
        {
            "source_path": "articles/guidance/guidance-elasticsearch-implementing-jmeter-test-plan.md",
            "redirect_url": "/azure/architecture/elasticsearch/jmeter-test-plan",
            "redirect_document_id": false
        },
        {
            "source_path": "articles/guidance/guidance-elasticsearch-running-automated-performance-tests.md",
            "redirect_url": "/azure/architecture/elasticsearch/automated-performance-tests",
            "redirect_document_id": false
        },
        {
            "source_path": "articles/guidance/guidance-elasticsearch-running-automated-resilience-tests.md",
            "redirect_url": "/azure/architecture/elasticsearch/automated-resilience-tests",
            "redirect_document_id": false
        },
        {
            "source_path": "articles/guidance/guidance-elasticsearch-running-on-azure.md",
            "redirect_url": "/azure/architecture/elasticsearch",
            "redirect_document_id": false
        },
        {
            "source_path": "articles/guidance/guidance-elasticsearch-tuning-data-aggregation-and-query-performance.md",
            "redirect_url": "/azure/architecture/elasticsearch/data-aggregation-and-query-performance",
            "redirect_document_id": false
        },
        {
            "source_path": "articles/guidance/guidance-elasticsearch-tuning-data-ingestion-performance.md",
            "redirect_url": "/azure/architecture/elasticsearch/data-ingestion-performance",
            "redirect_document_id": false
        },
        {
            "source_path": "articles/guidance/guidance-elasticsearch.md",
            "redirect_url": "/azure/architecture/elasticsearch",
            "redirect_document_id": false
        },
        {
            "source_path": "articles/guidance/guidance-hybrid-network-expressroute-vpn-failover.md",
            "redirect_url": "/azure/architecture/reference-architectures/hybrid-networking/expressroute-vpn-failover",
            "redirect_document_id": false
        },
        {
            "source_path": "articles/guidance/guidance-hybrid-network-expressroute.md",
            "redirect_url": "/azure/architecture/reference-architectures/hybrid-networking/expressroute",
            "redirect_document_id": false
        },
        {
            "source_path": "articles/guidance/guidance-hybrid-network-vpn.md",
            "redirect_url": "/azure/architecture/reference-architectures/hybrid-networking/vpn",
            "redirect_document_id": false
        },
        {
            "source_path": "articles/guidance/guidance-iaas-ra-secure-vnet-dmz.md",
            "redirect_url": "/azure/architecture/reference-architectures/dmz/secure-vnet-dmz",
            "redirect_document_id": false
        },
        {
            "source_path": "articles/guidance/guidance-iaas-ra-secure-vnet-hybrid.md",
            "redirect_url": "/azure/architecture/reference-architectures/dmz/secure-vnet-hybrid",
            "redirect_document_id": false
        },
        {
            "source_path": "articles/guidance/guidance-identity-aad.md",
            "redirect_url": "/azure/architecture/reference-architectures/identity/azure-ad",
            "redirect_document_id": false
        },
        {
            "source_path": "articles/guidance/guidance-identity-adds-extend-domain.md",
            "redirect_url": "/azure/architecture/reference-architectures/identity/adds-extend-domain",
            "redirect_document_id": false
        },
        {
            "source_path": "articles/guidance/guidance-identity-adds-resource-forest.md",
            "redirect_url": "/azure/architecture/reference-architectures/identity/adds-forest",
            "redirect_document_id": false
        },
        {
            "source_path": "articles/guidance/guidance-identity-adfs.md",
            "redirect_url": "/azure/architecture/reference-architectures/identity/adfs",
            "redirect_document_id": false
        },
        {
            "source_path": "articles/guidance/guidance-multitenant-identity-adfs.md",
            "redirect_url": "/azure/architecture/multitenant-identity/adfs",
            "redirect_document_id": false
        },
        {
            "source_path": "articles/guidance/guidance-multitenant-identity-app-roles.md",
            "redirect_url": "/azure/architecture/multitenant-identity/app-roles",
            "redirect_document_id": false
        },
        {
            "source_path": "articles/guidance/guidance-multitenant-identity-authenticate.md",
            "redirect_url": "/azure/architecture/multitenant-identity/authenticate",
            "redirect_document_id": false
        },
        {
            "source_path": "articles/guidance/guidance-multitenant-identity-authorize.md",
            "redirect_url": "/azure/architecture/multitenant-identity/authorize",
            "redirect_document_id": false
        },
        {
            "source_path": "articles/guidance/guidance-multitenant-identity-claims.md",
            "redirect_url": "/azure/architecture/multitenant-identity/claims",
            "redirect_document_id": false
        },
        {
            "source_path": "articles/guidance/guidance-multitenant-identity-client-assertion.md",
            "redirect_url": "/azure/architecture/multitenant-identity/client-assertion",
            "redirect_document_id": false
        },
        {
            "source_path": "articles/guidance/guidance-multitenant-identity-intro.md",
            "redirect_url": "/azure/architecture/multitenant-identity",
            "redirect_document_id": false
        },
        {
            "source_path": "articles/guidance/guidance-multitenant-identity-keyvault.md",
            "redirect_url": "/azure/architecture/multitenant-identity/key-vault",
            "redirect_document_id": false
        },
        {
            "source_path": "articles/guidance/guidance-multitenant-identity-signup.md",
            "redirect_url": "/azure/architecture/multitenant-identity/signup",
            "redirect_document_id": false
        },
        {
            "source_path": "articles/guidance/guidance-multitenant-identity-tailspin.md",
            "redirect_url": "/azure/architecture/multitenant-identity/tailspin",
            "redirect_document_id": false
        },
        {
            "source_path": "articles/guidance/guidance-multitenant-identity-token-cache.md",
            "redirect_url": "/azure/architecture/multitenant-identity/token-cache",
            "redirect_document_id": false
        },
        {
            "source_path": "articles/guidance/guidance-multitenant-identity-web-api.md",
            "redirect_url": "/azure/architecture/multitenant-identity/web-api",
            "redirect_document_id": false
        },
        {
            "source_path": "articles/guidance/guidance-multitenant-identity.md",
            "redirect_url": "/azure/architecture/multitenant-identity",
            "redirect_document_id": false
        },
        {
            "source_path": "articles/guidance/guidance-naming-conventions.md",
            "redirect_url": "/azure/architecture/best-practices/naming-conventions",
            "redirect_document_id": false
        },
        {
            "source_path": "articles/guidance/guidance-nva-ha.md",
            "redirect_url": "/azure/architecture/reference-architectures/dmz/nva-ha",
            "redirect_document_id": false
        },
        {
            "source_path": "articles/guidance/guidance-ra-app-service.md",
            "redirect_url": "/azure/architecture/reference-architectures/managed-web-app",
            "redirect_document_id": false
        },
        {
            "source_path": "articles/guidance/guidance-ra-compute.md",
            "redirect_url": "/azure/architecture/reference-architectures/virtual-machines-windows",
            "redirect_document_id": false
        },
        {
            "source_path": "articles/guidance/guidance-ra-hybrid-networking.md",
            "redirect_url": "/azure/architecture/reference-architectures/hybrid-networking",
            "redirect_document_id": false
        },
        {
            "source_path": "articles/guidance/guidance-ra-identity.md",
            "redirect_url": "/azure/architecture/reference-architectures/identity",
            "redirect_document_id": false
        },
        {
            "source_path": "articles/guidance/guidance-ra-network-security.md",
            "redirect_url": "/azure/architecture/reference-architectures/dmz",
            "redirect_document_id": false
        },
        {
            "source_path": "articles/guidance/guidance-resiliency-checklist.md",
            "redirect_url": "/azure/architecture/checklist/resiliency",
            "redirect_document_id": false
        },
        {
            "source_path": "articles/guidance/guidance-resiliency-failure-mode-analysis.md",
            "redirect_url": "/azure/architecture/resiliency/failure-mode-analysis",
            "redirect_document_id": false
        },
        {
            "source_path": "articles/guidance/guidance-resiliency-overview.md",
            "redirect_url": "/azure/architecture/resiliency",
            "redirect_document_id": false
        },
        {
            "source_path": "articles/guidance/guidance-service-fabric-migrate-from-cloud-services.md",
            "redirect_url": "/azure/architecture/service-fabric/migrate-from-cloud-services",
            "redirect_document_id": false
        },
        {
            "source_path": "articles/guidance/guidance-web-apps-basic.md",
            "redirect_url": "/azure/architecture/reference-architectures/managed-web-app/basic-web-app",
            "redirect_document_id": false
        },
        {
            "source_path": "articles/guidance/guidance-web-apps-multi-region.md",
            "redirect_url": "/azure/architecture/reference-architectures/managed-web-app/multi-region-web-app",
            "redirect_document_id": false
        },
        {
            "source_path": "articles/guidance/guidance-web-apps-scalability.md",
            "redirect_url": "/azure/architecture/reference-architectures/managed-web-app/scalable-web-app",
            "redirect_document_id": false
        },
        {
            "source_path": "articles/guidance/guidance.md",
            "redirect_url": "/azure/architecture/",
            "redirect_document_id": false
        },
        {
            "source_path": "articles/guidance/index.md",
            "redirect_url": "/azure/architecture/",
            "redirect_document_id": false
        },
        {
            "source_path": "articles/guidance/cloud-design-patterns/cache-aside.md",
            "redirect_url": "/azure/architecture/patterns/cache-aside",
            "redirect_document_id": false
        },
        {
            "source_path": "articles/guidance/cloud-design-patterns/circuit-breaker.md",
            "redirect_url": "/azure/architecture/patterns/circuit-breaker",
            "redirect_document_id": false
        },
        {
            "source_path": "articles/guidance/cloud-design-patterns/command-and-query-responsibility-segregation-cqrs.md",
            "redirect_url": "/azure/architecture/patterns/cqrs",
            "redirect_document_id": false
        },
        {
            "source_path": "articles/guidance/cloud-design-patterns/compensating-transaction.md",
            "redirect_url": "/azure/architecture/patterns/compensating-transaction",
            "redirect_document_id": false
        },
        {
            "source_path": "articles/guidance/cloud-design-patterns/competing-consumers.md",
            "redirect_url": "/azure/architecture/patterns/competing-consumers",
            "redirect_document_id": false
        },
        {
            "source_path": "articles/guidance/cloud-design-patterns/compute-resource-consolidation.md",
            "redirect_url": "/azure/architecture/patterns/compute-resource-consolidation",
            "redirect_document_id": false
        },
        {
            "source_path": "articles/guidance/cloud-design-patterns/external-configuration-store.md",
            "redirect_url": "/azure/architecture/patterns/external-configuration-store",
            "redirect_document_id": false
        },
        {
            "source_path": "articles/guidance/cloud-design-patterns/event-sourcing.md",
            "redirect_url": "/azure/architecture/patterns/event-sourcing",
            "redirect_document_id": false
        },
        {
            "source_path": "articles/guidance/cloud-design-patterns/federated-identity.md",
            "redirect_url": "/azure/architecture/patterns/federated-identity",
            "redirect_document_id": false
        },
        {
            "source_path": "articles/guidance/cloud-design-patterns/gatekeeper.md",
            "redirect_url": "/azure/architecture/patterns/gatekeeper",
            "redirect_document_id": false
        },
        {
            "source_path": "articles/guidance/cloud-design-patterns/health-endpoint-monitoring.md",
            "redirect_url": "/azure/architecture/patterns/health-endpoint-monitoring",
            "redirect_document_id": false
        },
        {
            "source_path": "articles/guidance/cloud-design-patterns/index-table.md",
            "redirect_url": "/azure/architecture/patterns/index-table",
            "redirect_document_id": false
        },
        {
            "source_path": "articles/guidance/cloud-design-patterns/leader-election.md",
            "redirect_url": "/azure/architecture/patterns/leader-election",
            "redirect_document_id": false
        },
        {
            "source_path": "articles/guidance/cloud-design-patterns/materialized-view.md",
            "redirect_url": "/azure/architecture/patterns/materialized-view",
            "redirect_document_id": false
        },
        {
            "source_path": "articles/guidance/cloud-design-patterns/pipes-and-filters.md",
            "redirect_url": "/azure/architecture/patterns/pipes-and-filters",
            "redirect_document_id": false
        },
        {
            "source_path": "articles/guidance/cloud-design-patterns/priority-queue.md",
            "redirect_url": "/azure/architecture/patterns/priority-queue",
            "redirect_document_id": false
        },
        {
            "source_path": "articles/guidance/cloud-design-patterns/retry.md",
            "redirect_url": "/azure/architecture/patterns/retry",
            "redirect_document_id": false
        },
        {
            "source_path": "articles/guidance/cloud-design-patterns/queue-based-load-leveling.md",
            "redirect_url": "/azure/architecture/patterns/queue-based-load-leveling",
            "redirect_document_id": false
        },
        {
            "source_path": "articles/guidance/cloud-design-patterns/runtime-reconfiguration.md",
            "redirect_url": "/azure/architecture/patterns/runtime-reconfiguration",
            "redirect_document_id": false
        },
        {
            "source_path": "articles/guidance/cloud-design-patterns/scheduler-agent-supervisor.md",
            "redirect_url": "/azure/architecture/patterns/scheduler-agent-supervisor",
            "redirect_document_id": false
        },
        {
            "source_path": "articles/guidance/cloud-design-patterns/sharding.md",
            "redirect_url": "/azure/architecture/patterns/sharding",
            "redirect_document_id": false
        },
        {
            "source_path": "articles/guidance/cloud-design-patterns/static-content-hosting.md",
            "redirect_url": "/azure/architecture/patterns/static-content-hosting",
            "redirect_document_id": false
        },
        {
            "source_path": "articles/guidance/cloud-design-patterns/throttling.md",
            "redirect_url": "/azure/architecture/patterns/throttling",
            "redirect_document_id": false
        },
        {
            "source_path": "articles/guidance/cloud-design-patterns/valet-key.md",
            "redirect_url": "/azure/architecture/patterns/valet-key",
            "redirect_document_id": false
        },
        {
            "source_path": "articles/event-hubs/event-hubs-archive-overview.md",
            "redirect_url": "/azure/event-hubs/event-hubs-capture-overview",
            "redirect_document_id": false
        },
        {
            "source_path": "articles/event-hubs/event-hubs-archive-python.md",
            "redirect_url": "/azure/event-hubs/event-hubs-capture-python",
            "redirect_document_id": false
        },
        {
            "source_path": "articles/event-hubs/event-hubs-availability-and-support-faq.md",
            "redirect_url": "/azure/event-hubs/event-hubs-faq",
            "redirect_document_id": false
        },
        {
            "source_path": "articles/event-hubs/event-hubs-c-ephcs-getstarted.md",
            "redirect_url": "/azure/event-hubs/event-hubs-c-getstarted-send",
            "redirect_document_id": false
        },
        {
            "source_path": "articles/event-hubs/event-hubs-c-ephjava-getstarted.md",
            "redirect_url": "/azure/event-hubs/event-hubs-c-getstarted-send",
            "redirect_document_id": false
        },
        {
            "source_path": "articles/event-hubs/event-hubs-c-storm-getstarted.md",
            "redirect_url": "/azure/event-hubs/event-hubs-c-getstarted-send",
            "redirect_document_id": false
        },
        {
            "source_path": "articles/event-hubs/event-hubs-common-integrations.md",
            "redirect_url": "/azure/event-hubs/",
            "redirect_document_id": false
        },
        {
            "source_path": "articles/event-hubs/event-hubs-csharp-ephcs-getstarted.md",
            "redirect_url": "/azure/event-hubs/event-hubs-dotnet-standard-getstarted-send",
            "redirect_document_id": false
        },
        {
            "source_path": "articles/event-hubs/event-hubs-csharp-ephjava-getstarted.md",
            "redirect_url": "/azure/event-hubs/event-hubs-dotnet-standard-getstarted-send",
            "redirect_document_id": false
        },
        {
            "source_path": "articles/event-hubs/event-hubs-csharp-storm-getstarted.md",
            "redirect_url": "/azure/event-hubs/event-hubs-dotnet-standard-getstarted-send",
            "redirect_document_id": false
        },
        {
            "source_path": "articles/event-hubs/event-hubs-handling-errors-retry.md",
            "redirect_url": "/azure/event-hubs/",
            "redirect_document_id": false
        },
        {
            "source_path": "articles/event-hubs/event-hubs-java-ephcs-getstarted.md",
            "redirect_url": "/azure/event-hubs/event-hubs-java-get-started-send",
            "redirect_document_id": false
        },
        {
            "source_path": "articles/event-hubs/event-hubs-java-ephjava-getstarted.md",
            "redirect_url": "/azure/event-hubs/event-hubs-java-get-started-send",
            "redirect_document_id": false
        },
        {
            "source_path": "articles/event-hubs/event-hubs-java-storm-getstarted.md",
            "redirect_url": "/azure/event-hubs/event-hubs-java-get-started-send",
            "redirect_document_id": false
        },
        {
            "source_path": "articles/event-hubs/event-hubs-overview.md",
            "redirect_url": "/azure/event-hubs/event-hubs-what-is-event-hubs",
            "redirect_document_id": false
        },
        {
            "source_path": "articles/event-hubs/event-hubs-performance-scale.md",
            "redirect_url": "/azure/event-hubs/",
            "redirect_document_id": false
        },
        {
            "source_path": "articles/event-hubs/event-hubs-pulling-public-data.md",
            "redirect_url": "https://github.com/Azure-Samples/event-hubs-dotnet-importfromweb",
            "redirect_document_id": false
        },
        {
            "source_path": "articles/event-hubs/event-hubs-pulling-sql-data.md",
            "redirect_url": "https://github.com/Azure-Samples/event-hubs-dotnet-import-from-sql",
            "redirect_document_id": false
        },
        {
            "source_path": "articles/event-hubs/event-hubs-resource-manager-namespace-event-hub-enable-archive.md",
            "redirect_url": "/azure/event-hubs/event-hubs-resource-manager-namespace-event-hub-enable-capture",
            "redirect_document_id": false
        },
        {
            "source_path": "articles/event-hubs/event-hubs-sensors-notify-users.md",
            "redirect_url": "https://github.com/Azure-Samples/event-hubs-dotnet-user-notifications",
            "redirect_document_id": false
        },
        {
            "source_path": "articles/event-hubs/event-hubs-streaming-azure-diags-data.md",
            "redirect_url": "/azure/monitoring-and-diagnostics/azure-diagnostics-streaming-event-hubs",
            "redirect_document_id": false
        },
        {
            "source_path": "articles/data-factory/data-factory-sdks.md",
            "redirect_url": "https://azure.microsoft.com/services/data-factory/",
            "redirect_document_id": false
        },
        {
            "source_path": "articles/hdinsight/hdinsight-apache-spark-intellij-tool-debug-remotely.md",
            "redirect_url": "/azure/hdinsight/hdinsight-apache-spark-intellij-tool-debug-remotely-through-ssh",
            "redirect_document_id": false
        },
        {
            "source_path": "articles/hdinsight/hdinsight-apache-spark-use-zeppelin-notebook.md",
            "redirect_url": "/azure/hdinsight/hdinsight-apache-spark-zeppelin-notebook",
            "redirect_document_id": false
        },
        {
            "source_path": "articles/hdinsight/hdinsight-apache-storm-tutorial-get-started.md",
            "redirect_url": "/azure/hdinsight/hdinsight-apache-storm-tutorial-get-started-linux",
            "redirect_document_id": false
        },
        {
            "source_path": "articles/hdinsight/hdinsight-hadoop-create-windows-clusters-arm-templates.md",
            "redirect_url": "/azure/hdinsight/hdinsight-hadoop-create-linux-clusters-arm-templates",
            "redirect_document_id": false
        },
        {
            "source_path": "articles/hdinsight/hdinsight-hadoop-create-windows-clusters-cli.md",
            "redirect_url": "/azure/hdinsight/hdinsight-hadoop-create-linux-clusters-azure-cli",
            "redirect_document_id": false
        },
        {
            "source_path": "articles/hdinsight/hdinsight-hadoop-create-windows-clusters-dotnet-sdk.md",
            "redirect_url": "/azure/hdinsight/hdinsight-hadoop-create-linux-clusters-dotnet-sdk",
            "redirect_document_id": false
        },
        {
            "source_path": "articles/hdinsight/hdinsight-hadoop-create-windows-clusters-portal.md",
            "redirect_url": "/azure/hdinsight/hdinsight-hadoop-create-linux-clusters-portal",
            "redirect_document_id": false
        },
        {
            "source_path": "articles/hdinsight/hdinsight-hadoop-create-windows-clusters-powershell.md",
            "redirect_url": "/azure/hdinsight/hdinsight-hadoop-create-linux-clusters-azure-powershell",
            "redirect_document_id": false
        },
        {
            "source_path": "articles/hdinsight/hdinsight-hadoop-linux-use-ssh-windows.md",
            "redirect_url": "/azure/hdinsight/hdinsight-hadoop-linux-use-ssh-unix",
            "redirect_document_id": false
        },
        {
            "source_path": "articles/hdinsight/hdinsight-hadoop-mapreduce-scalding.md",
            "redirect_url": "/azure/hdinsight/hdinsight-use-mapreduce",
            "redirect_document_id": false
        },
        {
            "source_path": "articles/hdinsight/hdinsight-hadoop-r-scripts-linux.md",
            "redirect_url": "/azure/hdinsight/hdinsight-hadoop-r-server-get-started",
            "redirect_document_id": false
        },
        {
            "source_path": "articles/hdinsight/hdinsight-hadoop-spark-install.md",
            "redirect_url": "/azure/hdinsight/hdinsight-apache-spark-jupyter-spark-sql",
            "redirect_document_id": false
        },
        {
            "source_path": "articles/hdinsight/hdinsight-hadoop-tutorial-get-started-windows.md",
            "redirect_url": "/azure/hdinsight/hdinsight-hadoop-linux-tutorial-get-started",
            "redirect_document_id": false
        },
        {
            "source_path": "articles/hdinsight/hdinsight-hadoop-use-hive-ssh.md",
            "redirect_url": "/azure/hdinsight/hdinsight-hadoop-use-hive-beeline",
            "redirect_document_id": false
        },
        {
            "source_path": "articles/hdinsight/hdinsight-hbase-geo-replication.md",
            "redirect_url": "/azure/hdinsight/hdinsight-hbase-replication",
            "redirect_document_id": false
        },
        {
            "source_path": "articles/hdinsight/hdinsight-hbase-tutorial-get-started.md",
            "redirect_url": "/azure/hdinsight/hdinsight-hbase-tutorial-get-started-linux",
            "redirect_document_id": false
        },
        {
            "source_path": "articles/hdinsight/hdinsight-high-availability.md",
            "redirect_url": "/azure/hdinsight/hdinsight-high-availability-linux",
            "redirect_document_id": false
        },
        {
            "source_path": "articles/hdinsight/hdinsight-provision-clusters.md",
            "redirect_url": "/azure/hdinsight/hdinsight-hadoop-provision-linux-clusters",
            "redirect_document_id": false
        },
        {
            "source_path": "articles/documentdb/documentdb-automation-region-management.md",
            "redirect_url": "https://docs.microsoft.com/azure/cosmos-db/cli-samples",
            "redirect_document_id": false
        },
        {
            "source_path": "articles/documentdb/documentdb-automation-resource-manager-cli-nodejs.md",
            "redirect_url": "https://docs.microsoft.com/azure/cosmos-db/cli-samples",
            "redirect_document_id": false
        },
        {
            "source_path": "articles/documentdb/documentdb-automation-resource-manager-cli.md",
            "redirect_url": "https://docs.microsoft.com/azure/cosmos-db/cli-samples",
            "redirect_document_id": false
        },
        {
            "source_path": "articles/documentdb/documentdb-change-feed.md",
            "redirect_url": "https://docs.microsoft.com/azure/cosmos-db/change-feed",
            "redirect_document_id": false
        },
        {
            "source_path": "articles/documentdb/documentdb-change-notification.md",
            "redirect_url": "https://docs.microsoft.com/azure/cosmos-db/change-feed-hl7-fhir-logic-apps",
            "redirect_document_id": false
        },
        {
            "source_path": "articles/documentdb/documentdb-community.md",
            "redirect_url": "https://docs.microsoft.com/azure/cosmos-db/community",
            "redirect_document_id": false
        },
        {
            "source_path": "articles/documentdb/documentdb-connect-mongodb-account.md",
            "redirect_url": "https://docs.microsoft.com/azure/cosmos-db/connect-mongodb-account",
            "redirect_document_id": false
        },
        {
            "source_path": "articles/documentdb/documentdb-cpp-get-started.md",
            "redirect_url": "https://docs.microsoft.com/azure/cosmos-db/documentdb-cpp-get-started.md",
            "redirect_document_id": false
        },
        {
            "source_path": "articles/documentdb/documentdb-consistency-levels.md",
            "redirect_url": "https://docs.microsoft.com/azure/cosmos-db/consistency-levels",
            "redirect_document_id": false
        },
        {
            "source_path": "articles/documentdb/documentdb-create-account.md",
            "redirect_url": "https://aka.ms/acdbnetqa",
            "redirect_document_id": false
        },
        {
            "source_path": "articles/documentdb/documentdb-create-collection.md",
            "redirect_url": "https://docs.microsoft.com/azure/cosmos-db/create-documentdb-dotnet#create-collection",
            "redirect_document_id": false
        },
        {
            "source_path": "articles/documentdb/documentdb-create-database.md",
            "redirect_url": "https://docs.microsoft.com/azure/cosmos-db/create-documentdb-dotnet#create-collection",
            "redirect_document_id": false
        },
        {
            "source_path": "articles/documentdb/documentdb-create-documentdb-website.md",
            "redirect_url": "https://docs.microsoft.com/azure/cosmos-db/create-website",
            "redirect_document_id": false
        },
        {
            "source_path": "articles/documentdb/documentdb-create-mongodb-account.md",
            "redirect_url": "https://docs.microsoft.com/azure/cosmos-db/create-mongodb-dotnet#create-account",
            "redirect_document_id": false
        },
        {
            "source_path": "articles/documentdb/documentdb-distribute-data-globally.md",
            "redirect_url": "https://docs.microsoft.com/azure/cosmos-db/distribute-data-globally",
            "redirect_document_id": false
        },
        {
            "source_path": "articles/documentdb/documentdb-developing-with-multiple-regions.md",
            "redirect_url": "https://docs.microsoft.com/azure/cosmos-db/tutorial-global-distribution-documentdb",
            "redirect_document_id": false
        },
        {
            "source_path": "articles/documentdb/documentdb-dotnet-application.md",
            "redirect_url": "https://docs.microsoft.com/azure/cosmos-db/documentdb-dotnet-application",
            "redirect_document_id": false
        },
        {
            "source_path": "articles/documentdb/documentdb-dotnet-samples.md",
            "redirect_url": "https://docs.microsoft.com/azure/cosmos-db/documentdb-dotnet-samples",
            "redirect_document_id": false
        },
        {
            "source_path": "articles/documentdb/documentdb-dotnetcore-get-started.md",
            "redirect_url": "https://docs.microsoft.com/azure/cosmos-db/documentdb-dotnetcore-get-started",
            "redirect_document_id": false
        },
        {
            "source_path": "articles/documentdb/documentdb-faq.md",
            "redirect_url": "https://docs.microsoft.com/azure/cosmos-db/faq",
            "redirect_document_id": false
        },
        {
            "source_path": "articles/documentdb/documentdb-firewall-support.md",
            "redirect_url": "https://docs.microsoft.com/azure/cosmos-db/firewall-support",
            "redirect_document_id": false
        },
        {
            "source_path": "articles/documentdb/documentdb-geospatial.md",
            "redirect_url": "https://docs.microsoft.com/azure/cosmos-db/geospatial",
            "redirect_document_id": false
        },
        {
            "source_path": "articles/documentdb/documentdb-get-started-quickstart.md",
            "redirect_url": "https://docs.microsoft.com/azure/cosmos-db/create-documentdb-dotnet",
            "redirect_document_id": false
        },
        {
            "source_path": "articles/documentdb/documentdb-import-data.md",
            "redirect_url": "https://docs.microsoft.com/azure/cosmos-db/import-data",
            "redirect_document_id": false
        },
        {
            "source_path": "articles/documentdb/documentdb-get-started.md",
            "redirect_url": "https://docs.microsoft.com/azure/cosmos-db/documentdb-get-started",
            "redirect_document_id": false
        },
        {
            "source_path": "articles/documentdb/documentdb-increase-limits.md",
            "redirect_url": "https://docs.microsoft.com/azure/cosmos-db/request-units",
            "redirect_document_id": false
        },
        {
            "source_path": "articles/documentdb/documentdb-indexing-policies.md",
            "redirect_url": "https://docs.microsoft.com/azure/cosmos-db/indexing-policies",
            "redirect_document_id": false
        },
        {
            "source_path": "articles/documentdb/documentdb-indexing.md",
            "redirect_url": "https://docs.microsoft.com/azure/cosmos-db/indexing-policies",
            "redirect_document_id": false
        },
        {
            "source_path": "articles/documentdb/documentdb-introduction.md",
            "redirect_url": "https://docs.microsoft.com/azure/cosmos-db/documentdb-introduction",
            "redirect_document_id": false
        },
        {
            "source_path": "articles/documentdb/documentdb-java-application.md",
            "redirect_url": "https://docs.microsoft.com/azure/cosmos-db/documentdb-java-application",
            "redirect_document_id": false
        },
        {
            "source_path": "articles/documentdb/documentdb-java-get-started.md",
            "redirect_url": "https://docs.microsoft.com/azure/cosmos-db/documentdb-java-get-started",
            "redirect_document_id": false
        },
        {
            "source_path": "articles/documentdb/documentdb-key-value-store-cost.md",
            "redirect_url": "https://docs.microsoft.com/azure/cosmos-db/key-value-store-cost",
            "redirect_document_id": false
        },
        {
            "source_path": "articles/documentdb/documentdb-manage-account-with-powershell.md",
            "redirect_url": "https://docs.microsoft.com/azure/cosmos-db/manage-account-with-powershell",
            "redirect_document_id": false
        },
        {
            "source_path": "articles/documentdb/documentdb-limits.md",
            "redirect_url": "https://azure.microsoft.com/services/cosmos-db/",
            "redirect_document_id": false
        },
        {
            "source_path": "articles/documentdb/documentdb-manage-account.md",
            "redirect_url": "https://docs.microsoft.com/azure/cosmos-db/manage-account",
            "redirect_document_id": false
        },
        {
            "source_path": "articles/documentdb/documentdb-manage.md",
            "redirect_url": "https://docs.microsoft.com/azure/cosmos-db/manage-account",
            "redirect_document_id": false
        },
        {
            "source_path": "articles/documentdb/documentdb-mobile-apps-with-xamarin.md",
            "redirect_url": "https://docs.microsoft.com/azure/cosmos-db/mobile-apps-with-xamarin",
            "redirect_document_id": false
        },
        {
            "source_path": "articles/documentdb/documentdb-modeling-data.md",
            "redirect_url": "https://docs.microsoft.com/azure/cosmos-db/modeling-data",
            "redirect_document_id": false
        },
        {
            "source_path": "articles/documentdb/documentdb-mongodb-application.md",
            "redirect_url": "https://docs.microsoft.com/azure/cosmos-db/tutorial-develop-mongodb",
            "redirect_document_id": false
        },
        {
            "source_path": "articles/documentdb/documentdb-mongodb-migrate.md",
            "redirect_url": "https://docs.microsoft.com/azure/cosmos-db/mongodb-migrate",
            "redirect_document_id": false
        },
        {
            "source_path": "articles/documentdb/documentdb-mongodb-mongochef.md",
            "redirect_url": "https://docs.microsoft.com/azure/cosmos-db/mongodb-mongochef",
            "redirect_document_id": false
        },
        {
            "source_path": "articles/documentdb/documentdb-mongodb-robomongo.md",
            "redirect_url": "https://docs.microsoft.com/azure/cosmos-db/mongodb-robomongo",
            "redirect_document_id": false
        },
        {
            "source_path": "articles/documentdb/documentdb-mongodb-samples.md",
            "redirect_url": "https://docs.microsoft.com/azure/cosmos-db/mongodb-samples",
            "redirect_document_id": false
        },
        {
            "source_path": "articles/documentdb/documentdb-multi-region-writers.md",
            "redirect_url": "https://docs.microsoft.com/azure/cosmos-db/multi-region-writers",
            "redirect_document_id": false
        },
        {
            "source_path": "articles/documentdb/documentdb-monitor-accounts.md",
            "redirect_url": "https://docs.microsoft.com/azure/cosmos-db/monitor-accounts.md",
            "redirect_document_id": false
        },
        {
            "source_path": "articles/documentdb/documentdb-nodejs-application.md",
            "redirect_url": "https://docs.microsoft.com/azure/cosmos-db/documentdb-nodejs-application",
            "redirect_document_id": false
        },
        {
            "source_path": "articles/documentdb/documentdb-nodejs-get-started.md",
            "redirect_url": "https://docs.microsoft.com/azure/cosmos-db/documentdb-nodejs-get-started",
            "redirect_document_id": false
        },
        {
            "source_path": "articles/documentdb/documentdb-nodejs-samples.md",
            "redirect_url": "https://docs.microsoft.com/azure/cosmos-db/documentdb-nodejs-samples",
            "redirect_document_id": false
        },
        {
            "source_path": "articles/documentdb/documentdb-nosql-database-encryption-at-rest.md",
            "redirect_url": "https://docs.microsoft.com/azure/cosmos-db/database-encryption-at-rest",
            "redirect_document_id": false
        },
        {
            "source_path": "articles/documentdb/documentdb-nosql-database-security.md",
            "redirect_url": "https://docs.microsoft.com/azure/cosmos-db/database-security",
            "redirect_document_id": false
        },
        {
            "source_path": "articles/documentdb/documentdb-nosql-local-emulator.md",
            "redirect_url": "https://docs.microsoft.com/azure/cosmos-db/local-emulator",
            "redirect_document_id": false
        },
        {
            "source_path": "articles/documentdb/documentdb-nosql-odbc-driver.md",
            "redirect_url": "https://docs.microsoft.com/azure/cosmos-db/odbc-driver",
            "redirect_document_id": false
        },
        {
            "source_path": "articles/documentdb/documentdb-nosql-vs-sql.md",
            "redirect_url": "https://aka.ms/cosmosdb",
            "redirect_document_id": false
        },
        {
            "source_path": "articles/documentdb/documentdb-online-backup-and-restore.md",
            "redirect_url": "https://docs.microsoft.com/azure/cosmos-db/online-backup-and-restore",
            "redirect_document_id": false
        },
        {
            "source_path": "articles/documentdb/documentdb-orderby.md",
            "redirect_url": "https://azure.microsoft.com/services/cosmos-db/",
            "redirect_document_id": false
        },
        {
            "source_path": "articles/documentdb/documentdb-partition-data.md",
            "redirect_url": "https://docs.microsoft.com/azure/cosmos-db/partition-data",
            "redirect_document_id": false
        },
        {
            "source_path": "articles/documentdb/documentdb-performance-levels.md",
            "redirect_url": "https://docs.microsoft.com/azure/cosmos-db/performance-levels",
            "redirect_document_id": false
        },
        {
            "source_path": "articles/documentdb/documentdb-performance-testing.md",
            "redirect_url": "https://docs.microsoft.com/azure/cosmos-db/performance-testing",
            "redirect_document_id": false
        },
        {
            "source_path": "articles/documentdb/documentdb-portal-global-replication.md",
            "redirect_url": "https://docs.microsoft.com/azure/cosmos-db/tutorial-global-distribution-documentdb#portal",
            "redirect_document_id": false
        },
        {
            "source_path": "articles/documentdb/documentdb-performance-tips.md",
            "redirect_url": "https://docs.microsoft.com/azure/cosmos-db/performance-tips",
            "redirect_document_id": false
        },
        {
            "source_path": "articles/documentdb/documentdb-portal-troubleshooting.md",
            "redirect_url": "https://docs.microsoft.com/azure/documentdb/documentdb-manage-account",
            "redirect_document_id": false
        },
        {
            "source_path": "articles/documentdb/documentdb-powerbi-visualize.md",
            "redirect_url": "https://docs.microsoft.com/azure/cosmos-db/powerbi-visualize",
            "redirect_document_id": false
        },
        {
            "source_path": "articles/documentdb/documentdb-programming.md",
            "redirect_url": "https://docs.microsoft.com/azure/cosmos-db/programming",
            "redirect_document_id": false
        },
        {
            "source_path": "articles/documentdb/documentdb-protocol-mongodb.md",
            "redirect_url": "https://docs.microsoft.com/azure/cosmos-db/mongodb-introduction",
            "redirect_document_id": false
        },
        {
            "source_path": "articles/documentdb/documentdb-python-application.md",
            "redirect_url": "https://docs.microsoft.com/azure/cosmos-db/documentdb-python-application",
            "redirect_document_id": false
        },
        {
            "source_path": "articles/documentdb/documentdb-query-collections-query-explorer.md",
            "redirect_url": "https://docs.microsoft.com/en-us/azure/cosmos-db/create-documentdb-dotnet#add-sample-data",
            "redirect_document_id": false
        },
        {
            "source_path": "articles/documentdb/documentdb-python-samples.md",
            "redirect_url": "https://docs.microsoft.com/azure/cosmos-db/documentdb-python-samples",
            "redirect_document_id": false
        },
        {
            "source_path": "articles/documentdb/documentdb-regional-failovers.md",
            "redirect_url": "https://docs.microsoft.com/azure/cosmos-db/regional-failover",
            "redirect_document_id": false
        },
        {
            "source_path": "articles/documentdb/documentdb-request-units.md",
            "redirect_url": "https://docs.microsoft.com/azure/cosmos-db/request-units",
            "redirect_document_id": false
        },
        {
            "source_path": "articles/documentdb/documentdb-resources.md",
            "redirect_url": "https://docs.microsoft.com/azure/cosmos-db/documentdb-resources",
            "redirect_document_id": false
        },
        {
            "source_path": "articles/documentdb/documentdb-run-hadoop-with-hdinsight.md",
            "redirect_url": "https://docs.microsoft.com/azure/cosmos-db/run-hadoop-with-hdinsight",
            "redirect_document_id": false
        },
        {
            "source_path": "articles/documentdb/documentdb-sdk-dotnet-core.md",
            "redirect_url": "https://docs.microsoft.com/azure/cosmos-db/documentdb-sdk-dotnet-core",
            "redirect_document_id": false
        },
        {
            "source_path": "articles/documentdb/documentdb-sdk-dotnet.md",
            "redirect_url": "https://docs.microsoft.com/azure/cosmos-db/documentdb-sdk-dotnet",
            "redirect_document_id": false
        },
        {
            "source_path": "articles/documentdb/documentdb-sdk-java.md",
            "redirect_url": "https://docs.microsoft.com/azure/cosmos-db/documentdb-sdk-java",
            "redirect_document_id": false
        },
        {
            "source_path": "articles/documentdb/documentdb-sdk-node.md",
            "redirect_url": "https://docs.microsoft.com/azure/cosmos-db/documentdb-sdk-node",
            "redirect_document_id": false
        },
        {
            "source_path": "articles/documentdb/documentdb-sdk-python.md",
            "redirect_url": "https://docs.microsoft.com/azure/cosmos-db/documentdb-sdk-python",
            "redirect_document_id": false
        },
        {
            "source_path": "articles/documentdb/documentdb-search-indexer.md",
            "redirect_url": "https://docs.microsoft.com/azure/search/search-howto-index-documentdb",
            "redirect_document_id": false
        },
        {
            "source_path": "articles/documentdb/documentdb-secure-access-to-data.md",
            "redirect_url": "https://docs.microsoft.com/azure/cosmos-db/secure-access-to-data",
            "redirect_document_id": false
        },
        {
            "source_path": "articles/documentdb/documentdb-set-throughput.md",
            "redirect_url": "https://docs.microsoft.com/azure/cosmos-db/set-throughput",
            "redirect_document_id": false
        },
        {
            "source_path": "articles/documentdb/documentdb-sharding.md",
            "redirect_url": "https://docs.microsoft.com/azure/cosmos-db/partition-data",
            "redirect_document_id": false
        },
        {
            "source_path": "articles/documentdb/documentdb-social-media-apps.md",
            "redirect_url": "https://docs.microsoft.com/azure/cosmos-db/social-media-apps",
            "redirect_document_id": false
        },
        {
            "source_path": "articles/documentdb/documentdb-spark-connector.md",
            "redirect_url": "https://docs.microsoft.com/azure/cosmos-db/spark-connector",
            "redirect_document_id": false
        },
        {
            "source_path": "articles/documentdb/documentdb-sql-query-cheat-sheet.md",
            "redirect_url": "https://docs.microsoft.com/azure/cosmos-db/documentdb-sql-query-cheat-sheet",
            "redirect_document_id": false
        },
        {
            "source_path": "articles/documentdb/documentdb-sql-query.md",
            "redirect_url": "https://docs.microsoft.com/azure/cosmos-db/documentdb-sql-query",
            "redirect_document_id": false
        },
        {
            "source_path": "articles/documentdb/documentdb-supercharge-your-account.md",
            "redirect_url": "https://docs.microsoft.com/azure/cosmos-db/performance-levels",
            "redirect_document_id": false
        },
        {
            "source_path": "articles/documentdb/documentdb-use-cases.md",
            "redirect_url": "https://docs.microsoft.com/azure/cosmos-db/use-cases",
            "redirect_document_id": false
        },
        {
            "source_path": "articles/documentdb/documentdb-view-json-document-explorer.md",
            "redirect_url": "https://docs.microsoft.com/azure/cosmos-db/create-documentdb-dotnet",
            "redirect_document_id": false
        },
        {
            "source_path": "articles/documentdb/documentdb-time-to-live.md",
            "redirect_url": "https://docs.microsoft.com/azure/cosmos-db/time-to-live",
            "redirect_document_id": false
        },
        {
            "source_path": "articles/documentdb/documentdb-view-scripts.md",
            "redirect_url": "https://docs.microsoft.com/azure/cosmos-db/create-documentdb-dotnet#add-sample-data",
            "redirect_document_id": false
        },
        {
            "source_path": "articles/documentdb/documentdb-whitepaper-chappell.md",
            "redirect_url": "https://azure.microsoft.com/services/cosmos-db/",
            "redirect_document_id": false
        },
        {
            "source_path": "articles/documentdb/documentdb-working-with-dates.md",
            "redirect_url": "https://docs.microsoft.com/azure/cosmos-db/working-with-dates",
            "redirect_document_id": false
        },
        {
            "source_path": "articles/documentdb/fundamentals-data-management-nosql-chappell.md",
            "redirect_url": "https://azure.microsoft.com/services/cosmos-db/",
            "redirect_document_id": false
        },
        {
            "source_path": "articles/documentdb/index.md",
            "redirect_url": "https://azure.microsoft.com/blog/dear-documentdb-customers-welcome-to-azure-cosmos-db/",
            "redirect_document_id": false
        },
        {
            "source_path": "articles/log-analytics/log-analytics-configuration-assessment.md",
            "redirect_url": "/azure/log-analytics/log-analytics-add-solutions",
            "redirect_document_id": false
        },
        {
            "source_path": "articles/log-analytics/log-analytics-linux-agents.md",
            "redirect_url": "/azure/log-analytics/log-analytics-agent-linux",
            "redirect_document_id": false
        },
        {
            "source_path": "articles/log-analytics/log-analytics-proxy-firewall.md",
            "redirect_url": "/azure/log-analytics/log-analytics-windows-agents",
            "redirect_document_id": false
        },
        {
            "source_path": "articles/log-analytics/log-analytics-system-update.md",
            "redirect_url": "/azure/operations-management-suite/oms-solution-update-management",
            "redirect_document_id": false
        },
        {
            "source_path": "articles/machine-learning/machine-learning-apps-anomaly-detection.md",
            "redirect_url": "machine-learning-apps-anomaly-detection-api",
            "redirect_document_id": false
        },
        {
            "source_path": "articles/machine-learning/machine-learning-apps-text-analytics.md",
            "redirect_url": "../cognitive-services/cognitive-services-text-analytics-quick-start",
            "redirect_document_id": false
        },
        {
            "source_path": "articles/machine-learning/machine-learning-connect-to-azure-machine-learning-web-service.md",
            "redirect_url": "machine-learning-consume-web-services",
            "redirect_document_id": false
        },
        {
            "source_path": "articles/machine-learning/machine-learning-data-science-the-cortana-analytics-process.md",
            "redirect_url": "data-science-process-overview",
            "redirect_document_id": false
        },
        {
            "source_path": "articles/machine-learning/machine-learning-feature-selection-and-engineering.md",
            "redirect_url": "machine-learning-data-science-create-features",
            "redirect_document_id": false
        },
        {
            "source_path": "articles/machine-learning/machine-learning-marketplace-faq.md",
            "redirect_url": "https://gallery.cortanaintelligence.com/",
            "redirect_document_id": false
        },
        {
            "source_path": "articles/machine-learning/machine-learning-publish-web-service-to-azure-marketplace.md",
            "redirect_url": "machine-learning-gallery-experiments",
            "redirect_document_id": false
        },
        {
            "source_path": "articles/machine-learning/machine-learning-r-csharp-arima.md",
            "redirect_url": "https://gallery.cortanaintelligence.com/",
            "redirect_document_id": false
        },
        {
            "source_path": "articles/machine-learning/machine-learning-r-csharp-binary-classifier.md",
            "redirect_url": "https://gallery.cortanaintelligence.com/",
            "redirect_document_id": false
        },
        {
            "source_path": "articles/machine-learning/machine-learning-r-csharp-binomial-distribution.md",
            "redirect_url": "https://gallery.cortanaintelligence.com/",
            "redirect_document_id": false
        },
        {
            "source_path": "articles/machine-learning/machine-learning-r-csharp-cluster-model.md",
            "redirect_url": "https://gallery.cortanaintelligence.com/",
            "redirect_document_id": false
        },
        {
            "source_path": "articles/machine-learning/machine-learning-r-csharp-difference-in-two-proportions.md",
            "redirect_url": "https://gallery.cortanaintelligence.com/",
            "redirect_document_id": false
        },
        {
            "source_path": "articles/machine-learning/machine-learning-r-csharp-forecasting-exponential-smoothing.md",
            "redirect_url": "https://gallery.cortanaintelligence.com/",
            "redirect_document_id": false
        },
        {
            "source_path": "articles/machine-learning/machine-learning-r-csharp-lexicon-based-sentiment-analysis.md",
            "redirect_url": "https://gallery.cortanaintelligence.com/",
            "redirect_document_id": false
        },
        {
            "source_path": "articles/machine-learning/machine-learning-r-csharp-multivariate-linear-regression.md",
            "redirect_url": "https://gallery.cortanaintelligence.com/",
            "redirect_document_id": false
        },
        {
            "source_path": "articles/machine-learning/machine-learning-r-csharp-normal-distribution.md",
            "redirect_url": "https://gallery.cortanaintelligence.com/",
            "redirect_document_id": false
        },
        {
            "source_path": "articles/machine-learning/machine-learning-r-csharp-retail-demand-forecasting.md",
            "redirect_url": "https://gallery.cortanaintelligence.com/",
            "redirect_document_id": false
        },
        {
            "source_path": "articles/machine-learning/machine-learning-r-csharp-survival-analysis.md",
            "redirect_url": "https://gallery.cortanaintelligence.com/",
            "redirect_document_id": false
        },
        {
            "source_path": "articles/machine-learning/machine-learning-r-csharp-web-service-examples.md",
            "redirect_url": "https://gallery.cortanaintelligence.com/",
            "redirect_document_id": false
        },
        {
            "source_path": "articles/machine-learning/machine-learning-recommendation-api-documentation.md",
            "redirect_url": "machine-learning-datamarket-deprecation",
            "redirect_document_id": false
        },
        {
            "source_path": "articles/machine-learning/machine-learning-recommendation-api-faq.md",
            "redirect_url": "machine-learning-datamarket-deprecation",
            "redirect_document_id": false
        },
        {
            "source_path": "articles/machine-learning/machine-learning-recommendation-api-javascript-integration.md",
            "redirect_url": "machine-learning-datamarket-deprecation",
            "redirect_document_id": false
        },
        {
            "source_path": "articles/machine-learning/machine-learning-recommendation-api-quick-start-guide.md",
            "redirect_url": "machine-learning-datamarket-deprecation",
            "redirect_document_id": false
        },
        {
            "source_path": "articles/machine-learning/machine-learning-recommendation-api-sample-application.md",
            "redirect_url": "machine-learning-datamarket-deprecation",
            "redirect_document_id": false
        },
        {
            "source_path": "articles/machine-learning/machine-learning-webservice-deploy-a-web-service.md",
            "redirect_url": "machine-learning-publish-a-machine-learning-web-service",
            "redirect_document_id": false
        },
        {
            "source_path": "articles/monitoring-and-diagnostics/azure-diagnostics-versioning-history.md",
            "redirect_url": "/azure/monitoring-and-diagnostics/azure-diagnostics-schema",
            "redirect_document_id": false
        },
        {
            "source_path": "articles/monitoring-and-diagnostics/insights-debugging-with-events.md",
            "redirect_url": "/azure/azure-resource-manager/resource-group-audit",
            "redirect_document_id": false
        },
        {
            "source_path": "articles/monitoring-and-diagnostics/insights-receive-alert-notifications.md",
            "redirect_url": "/azure/monitoring-and-diagnostics/monitoring-overview-alerts",
            "redirect_document_id": false
        },
        {
            "source_path": "articles/monitoring-and-diagnostics/insights-service-health.md",
            "redirect_url": "/azure/monitoring-and-diagnostics/monitoring-service-notifications",
            "redirect_document_id": false
        },
        {
            "source_path": "articles/mobile-engagement/mobile-engagement-send-personalized-notifications.md",
            "redirect_url": "/azure/mobile-engagement/mobile-engagement-overview",
            "redirect_document_id": false
        },
        {
            "source_path": "articles/operations-management-suite/oms-security-web-baseline.md",
            "redirect_url": "https://www.microsoft.com/cloud-platform/security-and-compliance",
            "redirect_document_id": false
        },
        {
            "source_path": "articles/remoteapp/index.md",
            "redirect_url": "/azure/remoteapp/remoteapp-whatis",
            "redirect_document_id": false
        },
        {
            "source_path": "articles/mysql/reference-azure-cli.md",
            "redirect_url": "/cli/azure/mysql",
            "redirect_document_id": false
        },
        {
            "source_path": "articles/search/search-get-started-management-api.md",
            "redirect_url": "https://docs.microsoft.com/rest/api/searchmanagement/",
            "redirect_document_id": false
        },
        {
            "source_path": "articles/search/search-get-started-scoring-profiles.md",
            "redirect_url": "https://docs.microsoft.com/rest/api/searchservice/add-scoring-profiles-to-a-search-index",
            "redirect_document_id": false
        },
        {
            "source_path": "articles/service-bus-messaging/service-bus-amqp-apache.md",
            "redirect_url": "/azure/service-bus-messaging/service-bus-amqp-overview",
            "redirect_document_id": false
        },
        {
            "source_path": "articles/service-bus-messaging/service-bus-amqp-java.md",
            "redirect_url": "/azure/service-bus-messaging/service-bus-java-how-to-use-jms-api-amqp",
            "redirect_document_id": false
        },
        {
            "source_path": "articles/service-bus-messaging/service-bus-amqp-php.md",
            "redirect_url": "/azure/service-bus-messaging/service-bus-php-how-to-use-queues",
            "redirect_document_id": false
        },
        {
            "source_path": "articles/service-bus-messaging/service-bus-amqp-python.md",
            "redirect_url": "/azure/service-bus-messaging/service-bus-python-how-to-use-queues",
            "redirect_document_id": false
        },
        {
            "source_path": "articles/service-bus-messaging/service-bus-automation-manage.md",
            "redirect_url": "/azure/service-bus-messaging/service-bus-management-libraries",
            "redirect_document_id": false
        },
        {
            "source_path": "articles/service-bus-messaging/service-bus-brokered-tutorial-dotnet.md",
            "redirect_url": "/azure/service-bus-messaging/service-bus-dotnet-get-started-with-queues",
            "redirect_document_id": false
        },
        {
            "source_path": "articles/service-bus-messaging/service-bus-brokered-tutorial-rest.md",
            "redirect_url": "/azure/service-bus-messaging/service-bus-dotnet-get-started-with-queues",
            "redirect_document_id": false
        },
        {
            "source_path": "articles/service-bus-messaging/service-bus-dotnet-advanced-message-queuing.md",
            "redirect_url": "/azure/service-bus-messaging/service-bus-amqp-dotnet",
            "redirect_document_id": false
        },
        {
            "source_path": "articles/service-bus-messaging/service-bus-event-hubs-manage-with-ps.md",
            "redirect_url": "/azure/service-bus-messaging/service-bus-manage-with-ps",
            "redirect_document_id": false
        },
        {
            "source_path": "articles/service-bus-messaging/service-bus-java-amqp-overview.md",
            "redirect_url": "/azure/service-bus-messaging/service-bus-java-how-to-use-jms-api-amqp",
            "redirect_document_id": false
        },
        {
            "source_path": "articles/service-bus-messaging/service-bus-java-how-to-use-amqp.md",
            "redirect_url": "/azure/service-bus-messaging/service-bus-amqp-java",
            "redirect_document_id": false
        },
        {
            "source_path": "articles/service-bus-messaging/service-bus-partitioned-queues-and-topics-amqp-overview.md",
            "redirect_url": "/azure/service-bus-messaging/service-bus-amqp-protocol-guide",
            "redirect_document_id": false
        },
        {
            "source_path": "articles/service-bus-messaging/service-bus-powershell-how-to-provision.md",
            "redirect_url": "/azure/service-bus-messaging/service-bus-manage-with-ps",
            "redirect_document_id": false
        },
        {
            "source_path": "articles/service-bus-messaging/service-bus-sas-overview.md",
            "redirect_url": "/azure/service-bus-messaging/service-bus-sas",
            "redirect_document_id": false
        },
        {
            "source_path": "articles/service-bus-messaging/service-bus-shared-access-signature-authentication.md",
            "redirect_url": "/azure/service-bus-messaging/service-bus-sas",
            "redirect_document_id": false
        },
        {
            "source_path": "articles/sql-server-stretch-database/sql-server-stretch-database-backup.md",
            "redirect_url": "/sql/sql-server/stretch-database/backup-stretch-enabled-databases-stretch-database",
            "redirect_document_id": false
        },
        {
            "source_path": "articles/sql-server-stretch-database/sql-server-stretch-database-disable.md",
            "redirect_url": "/sql/sql-server/stretch-database/disable-stretch-database-and-bring-back-remote-data",
            "redirect_document_id": false
        },
        {
            "source_path": "articles/sql-server-stretch-database/sql-server-stretch-database-enable-database.md",
            "redirect_url": "/sql/sql-server/stretch-database/enable-stretch-database-for-a-database",
            "redirect_document_id": false
        },
        {
            "source_path": "articles/sql-server-stretch-database/sql-server-stretch-database-enable-table.md",
            "redirect_url": "/sql/sql-server/stretch-database/enable-stretch-database-for-a-table",
            "redirect_document_id": false
        },
        {
            "source_path": "articles/sql-server-stretch-database/sql-server-stretch-database-identify-databases.md",
            "redirect_url": "/sql/sql-server/stretch-database/stretch-database-databases-and-tables-stretch-database-advisor",
            "redirect_document_id": false
        },
        {
            "source_path": "articles/sql-server-stretch-database/sql-server-stretch-database-limitations.md",
            "redirect_url": "/sql/sql-server/stretch-database/limitations-for-stretch-database",
            "redirect_document_id": false
        },
        {
            "source_path": "articles/sql-server-stretch-database/sql-server-stretch-database-manage.md",
            "redirect_url": "/sql/sql-server/stretch-database/manage-and-troubleshoot-stretch-database",
            "redirect_document_id": false
        },
        {
            "source_path": "articles/sql-server-stretch-database/sql-server-stretch-database-overview.md",
            "redirect_url": "/sql/sql-server/stretch-database/stretch-database",
            "redirect_document_id": false
        },
        {
            "source_path": "articles/sql-server-stretch-database/sql-server-stretch-database-monitor.md",
            "redirect_url": "/sql/sql-server/stretch-database/monitor-and-troubleshoot-data-migration-stretch-database",
            "redirect_document_id": false
        },
        {
            "source_path": "articles/sql-server-stretch-database/sql-server-stretch-database-pause.md",
            "redirect_url": "/sql/sql-server/stretch-database/pause-and-resume-data-migration-stretch-database",
            "redirect_document_id": false
        },
        {
            "source_path": "articles/sql-server-stretch-database/sql-server-stretch-database-restore.md",
            "redirect_url": "/sql/sql-server/stretch-database/restore-stretch-enabled-databases-stretch-database",
            "redirect_document_id": false
        },
        {
            "source_path": "articles/sql-server-stretch-database/sql-server-stretch-database-predicate-function.md",
            "redirect_url": "/sql/sql-server/stretch-database/select-rows-to-migrate-by-using-a-filter-function-stretch-database",
            "redirect_document_id": false
        },
        {
            "source_path": "articles/sql-server-stretch-database/sql-server-stretch-database-wizard.md",
            "redirect_url": "/sql/sql-server/stretch-database/get-started-by-running-the-enable-database-for-stretch-wizard",
            "redirect_document_id": false
        },
        {
            "source_path": "articles/security/azure-security-data-classification.md",
            "redirect_url": "https://aka.ms/data-classification-cloud",
            "redirect_document_id": false
        },
        {
            "source_path": "articles/service-bus-relay/service-bus-dotnet-how-to-use-relay.md",
            "redirect_url": "/azure/service-bus-relay/relay-wcf-dotnet-get-started",
            "redirect_document_id": false
        },
        {
            "source_path": "articles/service-bus-relay/service-bus-relay-overview.md",
            "redirect_url": "/azure/service-bus-relay/relay-what-is-it",
            "redirect_document_id": false
        },
        {
            "source_path": "articles/service-bus-relay/service-bus-relay-port-settings.md",
            "redirect_url": "/azure/service-bus-relay/relay-port-settings",
            "redirect_document_id": false
        },
        {
            "source_path": "articles/service-bus-relay/service-bus-relay-samples.md",
            "redirect_url": "https://github.com/Azure/azure-relay/tree/master/samples",
            "redirect_document_id": false
        },
        {
            "source_path": "articles/storage/storage-troubleshoot-file-connection-problems.md",
            "redirect_url": "/azure/storage/storage-troubleshoot-windows-file-connection-problems",
            "redirect_document_id": false
        },
        {
            "source_path": "articles/sql-data-warehouse/sql-data-warehouse-get-started-load-with-azure-data-factory.md",
            "redirect_url": "/azure/sql-data-warehouse/sql-data-warehouse-load-with-data-factory",
            "redirect_document_id": false
        },
        {
            "source_path": "articles/sql-data-warehouse/sql-data-warehouse-load-from-azure-blob-storage-with-data-factory.md",
            "redirect_url": "/azure/sql-data-warehouse/sql-data-warehouse-load-with-data-factory",
            "redirect_document_id": false
        },
        {
            "source_path": "articles/sql-database/sql-database-auditing-get-started.md",
            "redirect_url": "/azure/sql-database/sql-database-auditing",
            "redirect_document_id": false
        },
        {
            "source_path": "articles/sql-database/sql-database-auditing-portal.md",
            "redirect_url": "/azure/sql-database/sql-database-auditing",
            "redirect_document_id": false
        },
        {
            "source_path": "articles/sql-database/sql-database-auditing-powershell.md",
            "redirect_url": "/azure/sql-database/sql-database-auditing",
            "redirect_document_id": false
        },
        {
            "source_path": "articles/sql-database/sql-database-auditing-rest.md",
            "redirect_url": "/azure/sql-database/sql-database-auditing",
            "redirect_document_id": false
        },
        {
            "source_path": "articles/sql-database/sql-database-build-multi-tenant-apps.md",
            "redirect_url": "/azure/sql-database/sql-database-design-patterns-multi-tenancy-saas-applications",
            "redirect_document_id": false
        },
        {
            "source_path": "articles/sql-database/sql-database-cloud-migrate-compatible-export-bacpac-sqlpackage.md",
            "redirect_url": "/azure/sql-database/sql-database-export",
            "redirect_document_id": false
        },
        {
            "source_path": "articles/sql-database/sql-database-cloud-migrate-compatible-export-bacpac-ssms.md",
            "redirect_url": "/azure/sql-database/sql-database-export",
            "redirect_document_id": false
        },
        {
            "source_path": "articles/sql-database/sql-database-cloud-migrate-compatible-import-bacpac-sqlpackage.md",
            "redirect_url": "/azure/sql-database/sql-database-import",
            "redirect_document_id": false
        },
        {
            "source_path": "articles/sql-database/sql-database-cloud-migrate-compatible-import-bacpac-ssms.md",
            "redirect_url": "/azure/sql-database/sql-database-import",
            "redirect_document_id": false
        },
        {
            "source_path": "articles/sql-database/sql-database-cloud-migrate-compatible-using-ssms-migration-wizard.md",
            "redirect_url": "/azure/sql-database/sql-database-cloud-migrate",
            "redirect_document_id": false
        },
        {
            "source_path": "articles/sql-database/sql-database-cloud-migrate-compatible-using-transactional-replication.md",
            "redirect_url": "/azure/sql-database/sql-database-cloud-migrate",
            "redirect_document_id": false
        },
        {
            "source_path": "articles/sql-database/sql-database-cloud-migrate-determine-compatibility-sqlpackage.md",
            "redirect_url": "/azure/sql-database/sql-database-cloud-migrate",
            "redirect_document_id": false
        },
        {
            "source_path": "articles/sql-database/sql-database-cloud-migrate-determine-compatibility-ssms.md",
            "redirect_url": "/azure/sql-database/sql-database-cloud-migrate",
            "redirect_document_id": false
        },
        {
            "source_path": "articles/sql-database/sql-database-cloud-migrate-export-bacpac-ssms.md",
            "redirect_url": "/azure/sql-database/sql-database-export",
            "redirect_document_id": false
        },
        {
            "source_path": "articles/sql-database/sql-database-cloud-migrate-fix-compatibility-issues-ssdt.md",
            "redirect_url": "/azure/sql-database/sql-database-cloud-migrate",
            "redirect_document_id": false
        },
        {
            "source_path": "articles/sql-database/sql-database-cloud-migrate-fix-compatibility-issues-ssms.md",
            "redirect_url": "/azure/sql-database/sql-database-cloud-migrate",
            "redirect_document_id": false
        },
        {
            "source_path": "articles/sql-database/sql-database-cloud-migrate-fix-compatibility-issues.md",
            "redirect_url": "/azure/sql-database/sql-database-cloud-migrate",
            "redirect_document_id": false
        },
        {
            "source_path": "articles/sql-database/sql-database-command-line-tools.md",
            "redirect_url": "/azure/sql-database/sql-database-manage-overview",
            "redirect_document_id": false
        },
        {
            "source_path": "articles/sql-database/sql-database-compatibility-level-query-performance-130.md",
            "redirect_url": "/sql/t-sql/statements/alter-database-transact-sql-compatibility-level",
            "redirect_document_id": false
        },
        {
            "source_path": "articles/sql-database/sql-database-configure-firewall-settings-powershell.md",
            "redirect_url": "/azure/sql-database/sql-database-firewall-configure",
            "redirect_document_id": false
        },
        {
            "source_path": "articles/sql-database/sql-database-configure-firewall-settings-rest.md",
            "redirect_url": "/azure/sql-database/sql-database-firewall-configure",
            "redirect_document_id": false
        },
        {
            "source_path": "articles/sql-database/sql-database-configure-firewall-settings-tsql.md",
            "redirect_url": "/azure/sql-database/sql-database-firewall-configure",
            "redirect_document_id": false
        },
        {
            "source_path": "articles/sql-database/sql-database-configure-firewall-settings.md",
            "redirect_url": "/azure/sql-database/sql-database-firewall-configure",
            "redirect_document_id": false
        },
        {
            "source_path": "articles/sql-database/sql-database-configure-long-term-retention.md",
            "redirect_url": "/azure/sql-database/sql-database-long-term-backup-retention-configure",
            "redirect_document_id": false
        },
        {
            "source_path": "articles/sql-database/sql-database-connect-query-dotnet.md",
            "redirect_url": "/azure/sql-database/sql-database-connect-query-dotnet-visual-studio",
            "redirect_document_id": false
        },
        {
            "source_path": "articles/sql-database/sql-database-connect-query.md",
            "redirect_url": "/azure/sql-database/sql-database-connect-query-vscode",
            "redirect_document_id": false
        },
        {
            "source_path": "articles/sql-database/sql-database-control-access-aad-authentication-get-started.md",
            "redirect_url": "/azure/sql-database/sql-database-aad-authentication-configure",
            "redirect_document_id": false
        },
        {
            "source_path": "articles/sql-database/sql-database-control-access-sql-authentication-get-started.md",
            "redirect_url": "/azure/sql-database/sql-database-security-tutorial",
            "redirect_document_id": false
        },
        {
            "source_path": "articles/sql-database/sql-database-copy-portal.md",
            "redirect_url": "/azure/sql-database/sql-database-copy",
            "redirect_document_id": false
        },
        {
            "source_path": "articles/sql-database/sql-database-copy-transact-sql.md",
            "redirect_url": "/azure/sql-database/sql-database-copy",
            "redirect_document_id": false
        },
        {
            "source_path": "articles/sql-database/sql-database-copy-powershell.md",
            "redirect_url": "/azure/sql-database/scripts/sql-database-copy-database-to-new-server-powershell",
            "redirect_document_id": false
        },
        {
            "source_path": "articles/sql-database/sql-database-create-databases.md",
            "redirect_url": "/azure/sql-database/sql-database-manage-single-databases-portal",
            "redirect_document_id": false
        },
        {
            "source_path": "articles/sql-database/sql-database-create-servers.md",
            "redirect_url": "/azure/sql-database/sql-database-manage-servers-portal",
            "redirect_document_id": false
        },
        {
            "source_path": "articles/sql-database/sql-database-develop-dotnet-simple.md",
            "redirect_url": "/azure/sql-database/sql-database-connect-query-dotnet",
            "redirect_document_id": false
        },
        {
            "source_path": "articles/sql-database/sql-database-develop-nodejs-simple.md",
            "redirect_url": "/azure/sql-database/sql-database-connect-query-nodejs",
            "redirect_document_id": false
        },
        {
            "source_path": "articles/sql-database/sql-database-develop-java-simple.md",
            "redirect_url": "/azure/sql-database/sql-database-connect-query-java",
            "redirect_document_id": false
        },
        {
            "source_path": "articles/sql-database/sql-database-develop-php-simple.md",
            "redirect_url": "/azure/sql-database/sql-database-conect-query-php",
            "redirect_document_id": false
        },
        {
            "source_path": "articles/sql-database/sql-database-develop-ruby-simple.md",
            "redirect_url": "/azure/sql-database/sql-database-connect-query-ruby",
            "redirect_document_id": false
        },
        {
            "source_path": "articles/sql-database/sql-database-develop-python-simple.md",
            "redirect_url": "/azure/sql-database/sql-database-connect-query-python",
            "redirect_document_id": false
        },
        {
            "source_path": "articles/sql-database/sql-database-elastic-pool-create-portal.md",
            "redirect_url": "/azure/sql-database/sql-database-elastic-pool-manage-portal",
            "redirect_document_id": false
        },
        {
            "source_path": "articles/sql-database/sql-database-elastic-pool-create-powershell.md",
            "redirect_url": "/azure/sql-database/sql-database-elastic-pool-manage-powershell",
            "redirect_document_id": false
        },
        {
            "source_path": "articles/sql-database/sql-database-elastic-pool-create-csharp.md",
            "redirect_url": "/azure/sql-database/sql-database-elastic-pool-manage-csharp",
            "redirect_document_id": false
        },
        {
            "source_path": "articles/sql-database/sql-database-elastic-pool-database-assessment-powershell.md",
            "redirect_url": "/azure/sql-database/sql-database-elastic-pool",
            "redirect_document_id": false
        },
        {
            "source_path": "articles/sql-database/sql-database-elastic-pool-manage-portal.md",
            "redirect_url": "/azure/sql-database/sql-database-elastic-pool",
            "redirect_document_id": false
        },
        {
            "source_path": "articles/sql-database/sql-database-elastic-pool-guidance.md",
            "redirect_url": "/azure/sql-database/sql-database-elastic-pool",
            "redirect_document_id": false
        },
        {
            "source_path": "articles/sql-database/sql-database-elastic-pool-manage-csharp.md",
            "redirect_url": "/azure/sql-database/sql-database-elastic-pool",
            "redirect_document_id": false
        },
        {
            "source_path": "articles/sql-database/sql-database-elastic-pool-manage-powershell.md",
            "redirect_url": "/azure/sql-database/sql-database-elastic-pool",
            "redirect_document_id": false
        },
        {
            "source_path": "articles/sql-database/sql-database-elastic-pool-manage-tsql.md",
            "redirect_url": "/azure/sql-database/sql-database-elastic-pool",
            "redirect_document_id": false
        },
        {
            "source_path": "articles/sql-database/sql-database-elastic-pool-price.md",
            "redirect_url": "/azure/sql-database/sql-database-faq",
            "redirect_document_id": false
        },
        {
            "source_path": "articles/sql-database/sql-database-explore-tutorials.md",
            "redirect_url": "/azure/sql-database/sql-database-get-started",
            "redirect_document_id": false
        },
        {
            "source_path": "articles/sql-database/sql-database-export-portal.md",
            "redirect_url": "/azure/sql-database/sql-database-export",
            "redirect_document_id": false
        },
        {
            "source_path": "articles/sql-database/sql-database-export-powershell.md",
            "redirect_url": "/azure/sql-database/sql-database-export",
            "redirect_document_id": false
        },
        {
            "source_path": "articles/sql-database/sql-database-export-sqlpackage.md",
            "redirect_url": "/azure/sql-database/sql-database-export",
            "redirect_document_id": false
        },
        {
            "source_path": "articles/sql-database/sql-database-export-ssms.md",
            "redirect_url": "/azure/sql-database/sql-database-export",
            "redirect_document_id": false
        },
        {
            "source_path": "articles/sql-database/sql-database-general-limitations.md",
            "redirect_url": "/azure/sql-database/sql-database-features",
            "redirect_document_id": false
        },
        {
            "source_path": "articles/sql-database/sql-database-geo-replication-failover-portal.md",
            "redirect_url": "/azure/sql-database/sql-database-geo-replication-portal",
            "redirect_document_id": false
        },
        {
            "source_path": "articles/sql-database/sql-database-geo-replication-failover-powershell.md",
            "redirect_url": "/azure/sql-database/scripts/sql-database-setup-geodr-and-failover-database-powershell",
            "redirect_document_id": false
        },
        {
            "source_path": "articles/sql-database/sql-database-geo-replication-powershell.md",
            "redirect_url": "/azure/sql-database/scripts/sql-database-setup-geodr-and-failover-database-powershell",
            "redirect_document_id": false
        },
        {
            "source_path": "articles/sql-database/sql-database-geo-restore-portal.md",
            "redirect_url": "/azure/sql-database/sql-database-restore-database-portal",
            "redirect_document_id": false
        },
        {
            "source_path": "articles/sql-database/sql-database-geo-restore-powershell.md",
            "redirect_url": "/azure/sql-database/scripts/sql-database-restore-database-powershell",
            "redirect_document_id": false
        },
        {
            "source_path": "articles/sql-database/sql-database-geo-restore.md",
            "redirect_url": "/azure/sql-database/sql-database-restore-database-portal",
            "redirect_document_id": false
        },
        {
            "source_path": "articles/sql-database/sql-database-get-started-backup-recovery-portal.md",
            "redirect_url": "/azure/sql-database/sql-database-sql-database-long-term-backup-retention-configure",
            "redirect_document_id": false
        },
        {
            "source_path": "articles/sql-database/sql-database-get-started-backup-recovery-powershell.md",
            "redirect_url": "/azure/sql-database/sql-database-sql-database-long-term-backup-retention-configure",
            "redirect_document_id": false
        },
        {
            "source_path": "articles/sql-database/sql-database-get-started-backup-recovery.md",
            "redirect_url": "/azure/sql-database/sql-database-get-started-backup-recovery-portal",
            "redirect_document_id": false
        },
        {
            "source_path": "articles/sql-database/sql-database-get-started-csharp.md",
            "redirect_url": "/azure/sql-database/sql-database-design-first-database-csharp",
            "redirect_document_id": false
        },
        {
            "source_path": "articles/sql-database/sql-database-get-started-elastic-pool.md",
            "redirect_url": "/azure/sql-database/sql-database-elastic-pool-manage-portal",
            "redirect_document_id": false
        },
        {
            "source_path": "articles/sql-database/sql-database-get-started-security.md",
            "redirect_url": "/azure/sql-database/sql-database-control-access-sql-authentication-get-started",
            "redirect_document_id": false
        },
        {
            "source_path": "articles/sql-database/sql-database-get-started.md",
            "redirect_url": "/azure/sql-database/sql-database-get-started-portal",
            "redirect_document_id": false
        },
        {
            "source_path": "articles/sql-database/sql-database-helps-secures-and-protects.md",
            "redirect_url": "/azure/sql-database/sql-database-security-overview",
            "redirect_document_id": false
        },
        {
            "source_path": "articles/sql-database/sql-database-import-portal.md",
            "redirect_url": "/azure/sql-database/sql-database-import",
            "redirect_document_id": false
        },
        {
            "source_path": "articles/sql-database/sql-database-import-powershell.md",
            "redirect_url": "/azure/sql-database/scripts/sql-database-import-from-bacpac-powershell",
            "redirect_document_id": false
        },
        {
            "source_path": "articles/sql-database/sql-database-import-sqlpackage.md",
            "redirect_url": "/azure/sql-database/sql-database-import",
            "redirect_document_id": false
        },
        {
            "source_path": "articles/sql-database/sql-database-learn-and-adapt.md",
            "redirect_url": "/azure/sql-database/sql-database-advisor",
            "redirect_document_id": false
        },
        {
            "source_path": "articles/sql-database/sql-database-long-term-retention-delete.md",
            "redirect_url": "/azure/sql-database/sql-database-long-term-backup-retention-configure",
            "redirect_document_id": false
        },
        {
            "source_path": "articles/sql-database/sql-database-manage-azure-ssms.md",
            "redirect_url": "/azure/sql-database/sql-database-manage-overview",
            "redirect_document_id": false
        },
        {
            "source_path": "articles/sql-database/sql-database-manage-long-term-backup-retention-portal.md",
            "redirect_url": "/azure/sql-database/sql-database-long-term-backup-retention-configure",
            "redirect_document_id": false
        },
        {
            "source_path": "articles/sql-database/sql-database-manage-long-term-backup-retention-powershell.md",
            "redirect_url": "/azure/sql-database/sql-database-long-term-backup-retention-configure",
            "redirect_document_id": false
        },
        {
            "source_path": "articles/sql-database/sql-database-manage-overview.md",
            "redirect_url": "/azure/sql-database/sql-database-servers-databases",
            "redirect_document_id": false
        },
        {
            "source_path": "articles/sql-database/sql-database-manage-portal.md",
            "redirect_url": "/azure/sql-database/sql-database-manage-overview",
            "redirect_document_id": false
        },
        {
            "source_path": "articles/sql-database/sql-database-manage-powershell.md",
            "redirect_url": "/azure/sql-database/sql-database-manage-overview",
            "redirect_document_id": false
        },
        {
            "source_path": "articles/sql-database/sql-database-manage-servers-portal.md",
            "redirect_url": "/azure/sql-database/sql-database-get-started",
            "redirect_document_id": false
        },
        {
            "source_path": "articles/sql-database/sql-database-manage-servers-powershell.md",
            "redirect_url": "/azure/sql-database/scripts/sql-database-create-and-configure-database-powershell",
            "redirect_document_id": false
        },
        {
            "source_path": "articles/sql-database/sql-database-manage-single-databases-portal.md",
            "redirect_url": "/azure/sql-database/sql-database-service-tiers",
            "redirect_document_id": false
        },
        {
            "source_path": "articles/sql-database/sql-database-manage-single-databases-powershell.md",
            "redirect_url": "/azure/sql-database/scripts/sql-database-create-and-configure-database-powershell",
            "redirect_document_id": false
        },
        {
            "source_path": "articles/sql-database/sql-database-manage-single-databases-tsql.md",
            "redirect_url": "https://docs.microsoft.com/sql/t-sql/statements/alter-database-azure-sql-database",
            "redirect_document_id": false
        },
        {
            "source_path": "articles/sql-database/sql-database-monitor-log-analytics-get-started.md",
            "redirect_url": "/azure/sql-database/sql-database-metrics-diag-logging",
            "redirect_document_id": false
        },
        {
            "source_path": "articles/sql-database/sql-database-overview.md",
            "redirect_url": "/azure/sql-database/sql-database-servers-databases",
            "redirect_document_id": false
        },
        {
            "source_path": "articles/sql-database/sql-database-point-in-time-restore-portal.md",
            "redirect_url": "/azure/sql-database/sql-database-recovery-using-backups",
            "redirect_document_id": false
        },
        {
            "source_path": "articles/sql-database/sql-database-point-in-time-restore.md",
            "redirect_url": "/azure/sql-database/sql-database-recovery-using-backups",
            "redirect_document_id": false
        },
        {
            "source_path": "articles/sql-database/sql-database-protect-data.md",
            "redirect_url": "/azure/sql-database/sql-database-security-overview",
            "redirect_document_id": false
        },
        {
            "source_path": "articles/sql-database/sql-database-restore-database-portal.md",
            "redirect_url": "/azure/sql-database/sql-database-recovery-using-backups",
            "redirect_document_id": false
        },
        {
            "source_path": "articles/sql-database/sql-database-restore-database-powershell.md",
            "redirect_url": "/azure/sql-database/scripts/sql-database-recovery-using-backups",
            "redirect_document_id": false
        },
        {
            "source_path": "articles/sql-database/sql-database-restore-deleted-database-portal.md",
            "redirect_url": "/azure/sql-database/sql-database-recovery-using-backups",
            "redirect_document_id": false
        },
        {
            "source_path": "articles/sql-database/sql-database-restore-deleted-database-powershell.md",
            "redirect_url": "/azure/sql-database/scripts/sql-database-recovery-using-backups",
            "redirect_document_id": false
        },
        {
            "source_path": "articles/sql-database/sql-database-restore-from-long-term-retention.md",
            "redirect_url": "/azure/sql-database/sql-database-long-term-backup-retention-configure",
            "redirect_document_id": false
        },
        {
            "source_path": "articles/sql-database/sql-database-scale-on-the-fly.md",
            "redirect_url": "/azure/sql-database/sql-database-service-tiers",
            "redirect_document_id": false
        },
        {
            "source_path": "articles/sql-database/sql-database-scale-up-powershell.md",
            "redirect_url": "/azure/sql-database/scripts/sql-database-manage-single-databases-powershell",
            "redirect_document_id": false
        },
        {
            "source_path": "articles/sql-database/sql-database-scale-up.md",
            "redirect_url": "/azure/sql-database/sql-database-manage-single-databases-portal",
            "redirect_document_id": false
        },
        {
            "source_path": "articles/sql-database/sql-database-security-guidelines.md",
            "redirect_url": "/azure/sql-database/sql-database-control-access",
            "redirect_document_id": false
        },
        {
            "source_path": "articles/sql-database/sql-database-security.md",
            "redirect_url": "/azure/sql-database/sql-database-security-overview",
            "redirect_document_id": false
        },
        {
            "source_path": "articles/sql-database/sql-database-server-overview.md",
            "redirect_url": "/azure/sql-database/sql-database-servers-databases",
            "redirect_document_id": false
        },
        {
            "source_path": "articles/sql-database/sql-database-service-tier-advisor.md",
            "redirect_url": "/azure/sql-database/sql-database-service-tiers",
            "redirect_document_id": false
        },
        {
            "source_path": "articles/sql-database/sql-database-solution-quick-starts.md",
            "redirect_url": "/azure/sql-database/sql-database-explore-tutorials",
            "redirect_document_id": false
        },
        {
            "source_path": "articles/sql-database/sql-database-threat-detection-get-started.md",
            "redirect_url": "/azure/sql-database/sql-database-threat-detection",
            "redirect_document_id": false
        },
        {
            "source_path": "articles/sql-database/sql-database-threat-detection-portal.md",
            "redirect_url": "/azure/sql-database/sql-database-threat-detection",
            "redirect_document_id": false
        },
        {
            "source_path": "articles/sql-database/sql-database-troubleshoot-backup-and-restore.md",
            "redirect_url": "/azure/sql-database/sql-database-recovery-using-backups",
            "redirect_document_id": false
        },
        {
            "source_path": "articles/sql-database/sql-database-troubleshoot-connection.md",
            "redirect_url": "/azure/sql-database/sql-database-troubleshoot-common-connection-issues",
            "redirect_document_id": false
        },
        {
            "source_path": "articles/sql-database/sql-database-troubleshoot-moving-data.md",
            "redirect_url": "/azure/sql-database/sql-database-faq",
            "redirect_document_id": false
        },
        {
            "source_path": "articles/sql-database/sql-database-troubleshoot-permissions.md",
            "redirect_url": "/azure/sql-database/sql-database-faq",
            "redirect_document_id": false
        },
        {
            "source_path": "articles/sql-database/sql-database-upgrade-server-portal.md",
            "redirect_url": "/azure/sql-database/sql-database-faq",
            "redirect_document_id": false
        },
        {
            "source_path": "articles/sql-database/sql-database-upgrade-server-powershell.md",
            "redirect_url": "/azure/sql-database/sql-database-faq",
            "redirect_document_id": false
        },
        {
            "source_path": "articles/sql-database/sql-database-v12-plan-prepare-upgrade.md",
            "redirect_url": "/azure/sql-database/sql-database-faq",
            "redirect_document_id": false
        },
        {
            "source_path": "articles/sql-database/sql-database-v12-whats-new.md",
            "redirect_url": "/azure/sql-database/sql-database-features",
            "redirect_document_id": false
        },
        {
            "source_path": "articles/sql-database/sql-database-view-backups-in-vault-portal.md",
            "redirect_url": "/azure/sql-database/sql-database-long-term-backup-retention-configure",
            "redirect_document_id": false
        },
        {
            "source_path": "articles/sql-database/sql-database-view-backups-in-vault-powershell.md",
            "redirect_url": "/azure/sql-database/sql-database-long-term-backup-retention-configure",
            "redirect_document_id": false
        },
        {
            "source_path": "articles/sql-database/sql-database-view-backups-in-vault.md",
            "redirect_url": "/azure/sql-database/sql-database-long-term-backup-retention-configure",
            "redirect_document_id": false
        },
        {
            "source_path": "articles/sql-database/sql-database-view-oldest-restore-point.md",
            "redirect_url": "/azure/sql-database/sql-database-recovery-using-backups",
            "redirect_document_id": false
        },
        {
            "source_path": "articles/sql-database/sql-database-view-update-database-settings.md",
            "redirect_url": "/azure/sql-database/sql-database-manage-single-databases-portal",
            "redirect_document_id": false
        },
        {
            "source_path": "articles/sql-database/sql-database-view-update-server-settings.md",
            "redirect_url": "/azure/sql-database/sql-database-manage-servers-portal",
            "redirect_document_id": false
        },
        {
            "source_path": "articles/sql-database/sql-database-web-business-sunset-faq.md",
            "redirect_url": "/azure/sql-database/sql-database-faq",
            "redirect_document_id": false
        },
        {
            "source_path": "articles/sql-database/sql-database-works-in-your-environment.md",
            "redirect_url": "/azure/sql-database/sql-database-develop-overview",
            "redirect_document_id": false
        },
        {
            "source_path": "articles/storsimple/storsimple-ova-backup.md",
            "redirect_url": "/azure/storsimple/storsimple-virtual-array-backup",
            "redirect_document_id": false
        },
        {
            "source_path": "articles/storsimple/storsimple-ova-change-device-admin-password.md",
            "redirect_url": "/azure/storsimple/storsimple-virtual-array-change-device-admin-password",
            "redirect_document_id": false
        },
        {
            "source_path": "articles/storsimple/storsimple-ova-configure-mpio-windows-server.md",
            "redirect_url": "/azure/storsimple/storsimple-virtual-array-configure-mpio-windows-server",
            "redirect_document_id": false
        },
        {
            "source_path": "articles/storsimple/storsimple-ova-deactivate-and-delete-device.md",
            "redirect_url": "/azure/storsimple/storsimple-virtual-array-deactivate-and-delete-device",
            "redirect_document_id": false
        },
        {
            "source_path": "articles/storsimple/storsimple-ova-deploy1-portal-prep.md",
            "redirect_url": "/azure/storsimple/storsimple-virtual-array-deploy1-portal-prep",
            "redirect_document_id": false
        },
        {
            "source_path": "articles/storsimple/storsimple-ova-deploy2-provision-hyperv.md",
            "redirect_url": "/azure/storsimple/storsimple-virtual-array-deploy2-provision-hyperv",
            "redirect_document_id": false
        },
        {
            "source_path": "articles/storsimple/storsimple-ova-deploy2-provision-vmware.md",
            "redirect_url": "/azure/storsimple/storsimple-virtual-array-deploy2-provision-vmware",
            "redirect_document_id": false
        },
        {
            "source_path": "articles/storsimple/storsimple-ova-deploy3-fs-setup.md",
            "redirect_url": "/azure/storsimple/storsimple-virtual-array-deploy3-fs-setup",
            "redirect_document_id": false
        },
        {
            "source_path": "articles/storsimple/storsimple-ova-deploy3-iscsi-setup.md",
            "redirect_url": "/azure/storsimple/storsimple-virtual-array-deploy3-iscsi-setup",
            "redirect_document_id": false
        },
        {
            "source_path": "articles/storsimple/storsimple-ova-failover-dr.md",
            "redirect_url": "/azure/storsimple/storsimple-virtual-array-failover-dr",
            "redirect_document_id": false
        },
        {
            "source_path": "articles/storsimple/storsimple-ova-manage-acrs.md",
            "redirect_url": "/azure/storsimple/storsimple-virtual-array-manage-acrs",
            "redirect_document_id": false
        },
        {
            "source_path": "articles/storsimple/storsimple-ova-manage-alerts.md",
            "redirect_url": "/azure/storsimple/storsimple-virtual-array-manage-alerts",
            "redirect_document_id": false
        },
        {
            "source_path": "articles/storsimple/storsimple-ova-manage-jobs.md",
            "redirect_url": "/azure/storsimple/storsimple-virtual-array-manage-jobs",
            "redirect_document_id": false
        },
        {
            "source_path": "articles/storsimple/storsimple-ova-manage-service.md",
            "redirect_url": "/azure/storsimple/storsimple-virtual-array-manage-service",
            "redirect_document_id": false
        },
        {
            "source_path": "articles/storsimple/storsimple-ova-manage-storage-accounts.md",
            "redirect_url": "/azure/storsimple/storsimple-virtual-array-manage-storage-accounts",
            "redirect_document_id": false
        },
        {
            "source_path": "articles/storsimple/storsimple-ova-manager-service-administration.md",
            "redirect_url": "/azure/storsimple/storsimple-virtual-array-manager-service-administration",
            "redirect_document_id": false
        },
        {
            "source_path": "articles/storsimple/storsimple-ova-restore.md",
            "redirect_url": "/azure/storsimple/storsimple-virtual-array-clone",
            "redirect_document_id": false
        },
        {
            "source_path": "articles/storsimple/storsimple-ova-service-dashboard.md",
            "redirect_url": "/azure/storsimple/storsimple-virtual-array-service-summary",
            "redirect_document_id": false
        },
        {
            "source_path": "articles/traffic-manager/disable-enable-or-delete-a-profile.md",
            "redirect_url": "/azure/traffic-manager/traffic-manager-manage-profiles",
            "redirect_document_id": false
        },
        {
            "source_path": "articles/traffic-manager/disable-or-enable-an-endpoint.md",
            "redirect_url": "/azure/traffic-manager/traffic-manager-manage-endpoints",
            "redirect_document_id": false
        },
        {
            "source_path": "articles/traffic-manager/traffic-manager-configure-failover-routing-method.md",
            "redirect_url": "/azure/traffic-manager/traffic-manager-configure-priority-routing-method",
            "redirect_document_id": false
        },
        {
            "source_path": "articles/traffic-manager/traffic-manager-configure-round-robin-routing-method.md",
            "redirect_url": "/azure/traffic-manager/traffic-manager-configure-weighted-routing-method",
            "redirect_document_id": false
        },
        {
            "source_path": "articles/traffic-manager/traffic-manager-configure-routing-method.md",
            "redirect_url": "/azure/traffic-manager/traffic-manager-configure-priority-routing-method",
            "redirect_document_id": false
        },
        {
            "source_path": "articles/traffic-manager/traffic-manager-endpoints.md",
            "redirect_url": "/azure/traffic-manager/traffic-manager-manage-endpoints",
            "redirect_document_id": false
        },
        {
            "source_path": "articles/traffic-manager/traffic-manager-how-traffic-manager-works.md",
            "redirect_url": "/azure/traffic-manager/traffic-manager-overview",
            "redirect_document_id": false
        },
        {
            "source_path": "articles/virtual-machine-scale-sets/virtual-machine-scale-sets-advanced-autoscale.md",
            "redirect_url": "/azure/monitoring-and-diagnostics/insights-advanced-autoscale-virtual-machine-scale-sets",
            "redirect_document_id": false
        },
        {
            "source_path": "articles/virtual-machine-scale-sets/virtual-machine-scale-sets-cli-quick-create-cli-nodejs.md",
            "redirect_url": "/azure/virtual-machine-scale-sets/virtual-machine-scale-sets-create",
            "redirect_document_id": false
        },
        {
            "source_path": "articles/virtual-machine-scale-sets/virtual-machine-scale-sets-cli-quick-create.md",
            "redirect_url": "/azure/virtual-machine-scale-sets/virtual-machine-scale-sets-create",
            "redirect_document_id": false
        },
        {
            "source_path": "articles/virtual-machine-scale-sets/virtual-machine-scale-sets-linux-create-cli-nodejs.md",
            "redirect_url": "/azure/virtual-machine-scale-sets/virtual-machine-scale-sets-create",
            "redirect_document_id": false
        },
        {
            "source_path": "articles/virtual-machine-scale-sets/virtual-machine-scale-sets-linux-create-cli.md",
            "redirect_url": "/azure/virtual-machine-scale-sets/virtual-machine-scale-sets-create",
            "redirect_document_id": false
        },
        {
            "source_path": "articles/virtual-machine-scale-sets/virtual-machine-scale-sets-windows-create.md",
            "redirect_url": "/azure/virtual-machine-scale-sets/virtual-machine-scale-sets-create",
            "redirect_document_id": false
        },
        {
            "source_path": "articles/vpn-gateway/virtual-networks-configure-vnet-to-vnet-connection.md",
            "redirect_url": "/azure/vpn-gateway/vpn-gateway-howto-vnet-vnet-portal-classic",
            "redirect_document_id": false
        },
        {
            "source_path": "articles/vpn-gateway/vpn-gateway-point-to-site-create.md",
            "redirect_url": "/azure/vpn-gateway/vpn-gateway-howto-point-to-site-classic-azure-portal",
            "redirect_document_id": false
        },
        {
            "source_path": "articles/virtual-network/virtual-network-accelerated-networking-portal.md",
            "redirect_url": "/azure/virtual-network/virtual-network-create-vm-accelerated-networking",
            "redirect_document_id": false
        },
        {
            "source_path": "articles/virtual-network/virtual-network-network-interface-overview.md",
            "redirect_url": "/azure/virtual-network/virtual-network-network-interface",
            "redirect_document_id": false
        },
        {
            "source_path": "articles/virtual-network/virtual-networks-create-vnet-classic-portal.md",
            "redirect_url": "/azure/virtual-network/virtual-networks-create-vnet-classic-pportal",
            "redirect_document_id": false
        },
        {
            "source_path": "articles/virtual-network/virtual-networks-create-vnetpeering-arm-portal.md",
            "redirect_url": "/azure/virtual-network/virtual-network-create-peering",
            "redirect_document_id": false
        },
        {
            "source_path": "articles/virtual-network/virtual-networks-manage-dns-in-vnet.md",
            "redirect_url": "/azure/virtual-network/virtual-networks-using-network-configuration-file",
            "redirect_document_id": false
        },
        {
            "source_path": "articles/virtual-network/virtual-networks-public-ip-within-vnet.md",
            "redirect_url": "/azure/virtual-network/virtual-network-manage-network",
            "redirect_document_id": false
        },
        {
            "source_path": "articles/stream-analytics/stream-analytics-get-started.md",
            "redirect_url": "/azure/stream-analytics/stream-analytics-real-time-fraud-detection",
            "redirect_document_id": false
        },
        {
            "source_path": "articles/logic-apps/logic-apps-enterprise-integration-accounts.md",
            "redirect_url": "/azure/logic-apps/logic-apps-enterprise-integration-create-integration-account",
            "redirect_document_id": false
        },
        {
            "source_path": "articles/backup/backup-azure-backup-ibiza-faq.md",
            "redirect_url": "/azure/backup/backup-azure-backup-faq",
            "redirect_document_id": false
        },
        {
            "source_path": "articles/app-service/api/index.md",
            "redirect_url": "/azure/app-service-api/",
            "redirect_document_id": false
        },
        {
            "source_path": "articles/app-service/mobile/index.md",
            "redirect_url": "/azure/app-service-mobile/",
            "redirect_document_id": false
        },
        {
            "source_path": "articles/app-service/web/index.md",
            "redirect_url": "/azure/app-service-web/",
            "redirect_document_id": false
        },
        {
            "source_path": "articles/cognitive-services/cognitive-services-text-analytics-quick-start.md",
            "redirect_url": "text-analytics/quick-start",
            "redirect_document_id": false
        },
        {
            "source_path": "articles/cognitive-services/Bing-News-Search/index.md",
            "redirect_url": "/azure/cognitive-services/Bing-News-Search/search-the-web",
            "redirect_document_id": false
        },
        {
            "source_path": "articles/cognitive-services/Bing-Spell-Check/index.md",
            "redirect_url": "/azure/cognitive-services/Bing-Spell-Check/proof-text",
            "redirect_document_id": false
        },
        {
            "source_path": "articles/cognitive-services/Bing-Video-Search/index.md",
            "redirect_url": "/azure/cognitive-services/Bing-Video-Search/search-the-web",
            "redirect_document_id": false
        },
        {
            "source_path": "articles/cognitive-services/Custom-Speech-Service/index.md",
            "redirect_url": "/azure/cognitive-services/Custom-Speech-Service/cognitive-services-custom-speech-home",
            "redirect_document_id": false
        },
        {
            "source_path": "articles/cognitive-services/Custom-Speech-Service/home.md",
            "redirect_url": "/azure/cognitive-services/custom-speech-service/cognitive-services-custom-speech-get-started",
            "redirect_document_id": false
        },
        {
            "source_path": "articles/cognitive-services/Bing-Autosuggest/index.md",
            "redirect_url": "/azure/cognitive-services/Bing-Autosuggest/get-suggested-search-terms",
            "redirect_document_id": false
        },
        {
            "source_path": "articles/cognitive-services/Bing-Image-Search/index.md",
            "redirect_url": "/azure/cognitive-services/Bing-Image-Search/search-the-web",
            "redirect_document_id": false
        },
        {
            "source_path": "articles/cognitive-services/Bing-Web-Search/index.md",
            "redirect_url": "/azure/cognitive-services/Bing-Web-Search/search-the-web",
            "redirect_document_id": false
        },
        {
            "source_path": "articles/cognitive-services/Content-Moderator/review-api-authentication.md",
            "redirect_url": "/azure/cognitive-services/content-moderator/review-api",
            "redirect_document_id": false
        },
        {
            "source_path": "articles/cognitive-services/LUIS/index.md",
            "redirect_url": "/azure/cognitive-services/LUIS/Home",
            "redirect_document_id": false
        },
        {
            "source_path": "articles/cognitive-services/video-indexer/home.md",
            "redirect_url": "/azure/cognitive-services/video-indexer/video-indexer-get-started",
            "redirect_document_id": false
        },
        {
            "source_path": "articles/iot-hub/iot-hub-adafruit-feather-m0-wifi-kit-arduino-lesson1-configure-your-device.md",
            "redirect_url": "/azure/iot-hub/iot-hub-adafruit-feather-m0-wifi-kit-arduino-get-started",
            "redirect_document_id": false
        },
        {
            "source_path": "articles/iot-hub/iot-hub-adafruit-feather-m0-wifi-kit-arduino-lesson1-deploy-blink-app.md",
            "redirect_url": "/azure/iot-hub/iot-hub-adafruit-feather-m0-wifi-kit-arduino-get-started",
            "redirect_document_id": false
        },
        {
            "source_path": "articles/iot-hub/iot-hub-adafruit-feather-m0-wifi-kit-arduino-lesson1-get-the-tools-mac.md",
            "redirect_url": "/azure/iot-hub/iot-hub-adafruit-feather-m0-wifi-kit-arduino-get-started",
            "redirect_document_id": false
        },
        {
            "source_path": "articles/iot-hub/iot-hub-adafruit-feather-m0-wifi-kit-arduino-lesson1-get-the-tools-ubuntu.md",
            "redirect_url": "/azure/iot-hub/iot-hub-adafruit-feather-m0-wifi-kit-arduino-get-started",
            "redirect_document_id": false
        },
        {
            "source_path": "articles/iot-hub/iot-hub-adafruit-feather-m0-wifi-kit-arduino-lesson1-get-the-tools-win32.md",
            "redirect_url": "/azure/iot-hub/iot-hub-adafruit-feather-m0-wifi-kit-arduino-get-started",
            "redirect_document_id": false
        },
        {
            "source_path": "articles/iot-hub/iot-hub-adafruit-feather-m0-wifi-kit-arduino-lesson2-get-azure-tools-mac.md",
            "redirect_url": "/azure/iot-hub/iot-hub-adafruit-feather-m0-wifi-kit-arduino-get-started",
            "redirect_document_id": false
        },
        {
            "source_path": "articles/iot-hub/iot-hub-adafruit-feather-m0-wifi-kit-arduino-lesson2-get-azure-tools-ubuntu.md",
            "redirect_url": "/azure/iot-hub/iot-hub-adafruit-feather-m0-wifi-kit-arduino-get-started",
            "redirect_document_id": false
        },
        {
            "source_path": "articles/iot-hub/iot-hub-adafruit-feather-m0-wifi-kit-arduino-lesson2-get-azure-tools-win32.md",
            "redirect_url": "/azure/iot-hub/iot-hub-adafruit-feather-m0-wifi-kit-arduino-get-started",
            "redirect_document_id": false
        },
        {
            "source_path": "articles/iot-hub/iot-hub-adafruit-feather-m0-wifi-kit-arduino-lesson2-prepare-azure-iot-hub.md",
            "redirect_url": "/azure/iot-hub/iot-hub-adafruit-feather-m0-wifi-kit-arduino-get-started",
            "redirect_document_id": false
        },
        {
            "source_path": "articles/iot-hub/iot-hub-adafruit-feather-m0-wifi-kit-arduino-lesson3-deploy-resource-manager-template.md",
            "redirect_url": "/azure/iot-hub/iot-hub-adafruit-feather-m0-wifi-kit-arduino-get-started",
            "redirect_document_id": false
        },
        {
            "source_path": "articles/iot-hub/iot-hub-adafruit-feather-m0-wifi-kit-arduino-lesson3-read-table-storage.md",
            "redirect_url": "/azure/iot-hub/iot-hub-adafruit-feather-m0-wifi-kit-arduino-get-started",
            "redirect_document_id": false
        },
        {
            "source_path": "articles/iot-hub/iot-hub-adafruit-feather-m0-wifi-kit-arduino-lesson3-run-azure-blink.md",
            "redirect_url": "/azure/iot-hub/iot-hub-adafruit-feather-m0-wifi-kit-arduino-get-started",
            "redirect_document_id": false
        },
        {
            "source_path": "articles/iot-hub/iot-hub-adafruit-feather-m0-wifi-kit-arduino-lesson4-change-led-behavior.md",
            "redirect_url": "/azure/iot-hub/iot-hub-adafruit-feather-m0-wifi-kit-arduino-get-started",
            "redirect_document_id": false
        },
        {
            "source_path": "articles/iot-hub/iot-hub-adafruit-feather-m0-wifi-kit-arduino-troubleshooting.md",
            "redirect_url": "/azure/iot-hub/iot-hub-adafruit-feather-m0-wifi-kit-arduino-get-started",
            "redirect_document_id": false
        },
        {
            "source_path": "articles/iot-hub/iot-hub-gateway-kit-c-get-started.md",
            "redirect_url": "/azure/iot-hub/iot-hub-gateway-kit-c-lesson1-set-up-nuc",
            "redirect_document_id": false
        },
        {
            "source_path": "articles/iot-hub/iot-hub-gateway-kit-c-lesson2-get-the-tools-mac.md",
            "redirect_url": "/azure/iot-hub/iot-hub-gateway-kit-c-lesson1-set-up-nuc",
            "redirect_document_id": false
        },
        {
            "source_path": "articles/iot-hub/iot-hub-gateway-kit-c-lesson2-get-the-tools-ubuntu.md",
            "redirect_url": "/azure/iot-hub/iot-hub-gateway-kit-c-lesson1-set-up-nuc",
            "redirect_document_id": false
        },
        {
            "source_path": "articles/iot-hub/iot-hub-gateway-kit-c-lesson2-get-the-tools-win32.md",
            "redirect_url": "/azure/iot-hub/iot-hub-gateway-kit-c-lesson1-set-up-nuc",
            "redirect_document_id": false
        },
        {
            "source_path": "articles/iot-hub/iot-hub-gateway-kit-c-lesson2-register-device.md",
            "redirect_url": "/azure/iot-hub/iot-hub-gateway-kit-c-lesson1-set-up-nuc",
            "redirect_document_id": false
        },
        {
            "source_path": "articles/iot-hub/iot-hub-gateway-kit-c-lesson3-configure-ble-app.md",
            "redirect_url": "/azure/iot-hub/iot-hub-gateway-kit-c-lesson1-set-up-nuc",
            "redirect_document_id": false
        },
        {
            "source_path": "articles/iot-hub/iot-hub-gateway-kit-c-lesson3-read-messages-from-hub.md",
            "redirect_url": "/azure/iot-hub/iot-hub-gateway-kit-c-lesson1-set-up-nuc",
            "redirect_document_id": false
        },
        {
            "source_path": "articles/iot-hub/iot-hub-gateway-kit-c-lesson4-deploy-resource-manager-template.md",
            "redirect_url": "/azure/iot-hub/iot-hub-gateway-kit-c-lesson1-set-up-nuc",
            "redirect_document_id": false
        },
        {
            "source_path": "articles/iot-hub/iot-hub-gateway-kit-c-lesson4-read-table-storage.md",
            "redirect_url": "/azure/iot-hub/iot-hub-gateway-kit-c-lesson1-set-up-nuc",
            "redirect_document_id": false
        },
        {
            "source_path": "articles/iot-hub/iot-hub-gateway-kit-c-lesson5-create-gateway-module.md",
            "redirect_url": "/azure/iot-hub/iot-hub-gateway-kit-c-lesson1-set-up-nuc",
            "redirect_document_id": false
        },
        {
            "source_path": "articles/iot-hub/iot-hub-gateway-kit-c-sim-get-started.md",
            "redirect_url": "/azure/iot-hub/iot-hub-gateway-kit-c-lesson1-set-up-nuc",
            "redirect_document_id": false
        },
        {
            "source_path": "articles/iot-hub/iot-hub-gateway-kit-c-sim-lesson1-set-up-nuc.md",
            "redirect_url": "/azure/iot-hub/iot-hub-gateway-kit-c-lesson1-set-up-nuc",
            "redirect_document_id": false
        },
        {
            "source_path": "articles/iot-hub/iot-hub-gateway-kit-c-sim-lesson2-get-the-tools-mac.md",
            "redirect_url": "/azure/iot-hub/iot-hub-gateway-kit-c-lesson1-set-up-nuc",
            "redirect_document_id": false
        },
        {
            "source_path": "articles/iot-hub/iot-hub-gateway-kit-c-sim-lesson2-get-the-tools-ubuntu.md",
            "redirect_url": "/azure/iot-hub/iot-hub-gateway-kit-c-lesson1-set-up-nuc",
            "redirect_document_id": false
        },
        {
            "source_path": "articles/iot-hub/iot-hub-gateway-kit-c-sim-lesson2-get-the-tools-win32.md",
            "redirect_url": "/azure/iot-hub/iot-hub-gateway-kit-c-lesson1-set-up-nuc",
            "redirect_document_id": false
        },
        {
            "source_path": "articles/iot-hub/iot-hub-gateway-kit-c-sim-lesson2-register-device.md",
            "redirect_url": "/azure/iot-hub/iot-hub-gateway-kit-c-lesson1-set-up-nuc",
            "redirect_document_id": false
        },
        {
            "source_path": "articles/iot-hub/iot-hub-gateway-kit-c-sim-lesson3-configure-simulated-device-app.md",
            "redirect_url": "/azure/iot-hub/iot-hub-gateway-kit-c-lesson1-set-up-nuc",
            "redirect_document_id": false
        },
        {
            "source_path": "articles/iot-hub/iot-hub-gateway-kit-c-sim-lesson3-read-messages-from-hub.md",
            "redirect_url": "/azure/iot-hub/iot-hub-gateway-kit-c-lesson1-set-up-nuc",
            "redirect_document_id": false
        },
        {
            "source_path": "articles/iot-hub/iot-hub-gateway-kit-c-sim-lesson4-deploy-resource-manager-template.md",
            "redirect_url": "/azure/iot-hub/iot-hub-gateway-kit-c-lesson1-set-up-nuc",
            "redirect_document_id": false
        },
        {
            "source_path": "articles/iot-hub/iot-hub-gateway-kit-c-sim-lesson4-read-table-storage.md",
            "redirect_url": "/azure/iot-hub/iot-hub-gateway-kit-c-lesson1-set-up-nuc",
            "redirect_document_id": false
        },
        {
            "source_path": "articles/iot-hub/iot-hub-gateway-sdk-physical-device.md",
            "redirect_url": "/azure/iot-hub/iot-hub-iot-edge-physical-device",
            "redirect_document_id": false
        },
        {
            "source_path": "articles/iot-hub/iot-hub-intel-edison-kit-c-lesson1-configure-your-device.md",
            "redirect_url": "/azure/iot-hub/iot-hub-intel-edison-kit-c-get-started",
            "redirect_document_id": false
        },
        {
            "source_path": "articles/iot-hub/iot-hub-intel-edison-kit-c-lesson1-deploy-blink-app.md",
            "redirect_url": "/azure/iot-hub/iot-hub-intel-edison-kit-c-get-started",
            "redirect_document_id": false
        },
        {
            "source_path": "articles/iot-hub/iot-hub-intel-edison-kit-c-lesson1-get-the-tools-mac.md",
            "redirect_url": "/azure/iot-hub/iot-hub-intel-edison-kit-c-get-started",
            "redirect_document_id": false
        },
        {
            "source_path": "articles/iot-hub/iot-hub-intel-edison-kit-c-lesson1-get-the-tools-ubuntu.md",
            "redirect_url": "/azure/iot-hub/iot-hub-intel-edison-kit-c-get-started",
            "redirect_document_id": false
        },
        {
            "source_path": "articles/iot-hub/iot-hub-intel-edison-kit-c-lesson1-get-the-tools-win32.md",
            "redirect_url": "/azure/iot-hub/iot-hub-intel-edison-kit-c-get-started",
            "redirect_document_id": false
        },
        {
            "source_path": "articles/iot-hub/iot-hub-intel-edison-kit-c-lesson2-get-azure-tools-mac.md",
            "redirect_url": "/azure/iot-hub/iot-hub-intel-edison-kit-c-get-started",
            "redirect_document_id": false
        },
        {
            "source_path": "articles/iot-hub/iot-hub-intel-edison-kit-c-lesson2-get-azure-tools-ubuntu.md",
            "redirect_url": "/azure/iot-hub/iot-hub-intel-edison-kit-c-get-started",
            "redirect_document_id": false
        },
        {
            "source_path": "articles/iot-hub/iot-hub-intel-edison-kit-c-lesson2-get-azure-tools-win32.md",
            "redirect_url": "/azure/iot-hub/iot-hub-intel-edison-kit-c-get-started",
            "redirect_document_id": false
        },
        {
            "source_path": "articles/iot-hub/iot-hub-intel-edison-kit-c-lesson3-deploy-resource-manager-template.md",
            "redirect_url": "/azure/iot-hub/iot-hub-intel-edison-kit-c-get-started",
            "redirect_document_id": false
        },
        {
            "source_path": "articles/iot-hub/iot-hub-intel-edison-kit-c-lesson3-read-table-storage.md",
            "redirect_url": "/azure/iot-hub/iot-hub-intel-edison-kit-c-get-started",
            "redirect_document_id": false
        },
        {
            "source_path": "articles/iot-hub/iot-hub-intel-edison-kit-c-lesson2-prepare-azure-iot-hub.md",
            "redirect_url": "/azure/iot-hub/iot-hub-intel-edison-kit-c-get-started",
            "redirect_document_id": false
        },
        {
            "source_path": "articles/iot-hub/iot-hub-intel-edison-kit-c-lesson3-run-azure-blink.md",
            "redirect_url": "/azure/iot-hub/iot-hub-intel-edison-kit-c-get-started",
            "redirect_document_id": false
        },
        {
            "source_path": "articles/iot-hub/iot-hub-intel-edison-kit-c-lesson4-change-led-behavior.md",
            "redirect_url": "/azure/iot-hub/iot-hub-intel-edison-kit-c-get-started",
            "redirect_document_id": false
        },
        {
            "source_path": "articles/iot-hub/iot-hub-intel-edison-kit-c-troubleshooting.md",
            "redirect_url": "/azure/iot-hub/iot-hub-intel-edison-kit-c-get-started",
            "redirect_document_id": false
        },
        {
            "source_path": "articles/iot-hub/iot-hub-intel-edison-kit-node-lesson1-configure-your-device.md",
            "redirect_url": "/azure/iot-hub/iot-hub-intel-edison-kit-node-get-started",
            "redirect_document_id": false
        },
        {
            "source_path": "articles/iot-hub/iot-hub-intel-edison-kit-node-lesson1-deploy-blink-app.md",
            "redirect_url": "/azure/iot-hub/iot-hub-intel-edison-kit-node-get-started",
            "redirect_document_id": false
        },
        {
            "source_path": "articles/iot-hub/iot-hub-intel-edison-kit-node-lesson1-get-the-tools-mac.md",
            "redirect_url": "/azure/iot-hub/iot-hub-intel-edison-kit-node-get-started",
            "redirect_document_id": false
        },
        {
            "source_path": "articles/iot-hub/iot-hub-intel-edison-kit-node-lesson1-get-the-tools-ubuntu.md",
            "redirect_url": "/azure/iot-hub/iot-hub-intel-edison-kit-node-get-started",
            "redirect_document_id": false
        },
        {
            "source_path": "articles/iot-hub/iot-hub-intel-edison-kit-node-lesson1-get-the-tools-win32.md",
            "redirect_url": "/azure/iot-hub/iot-hub-intel-edison-kit-node-get-started",
            "redirect_document_id": false
        },
        {
            "source_path": "articles/iot-hub/iot-hub-intel-edison-kit-node-lesson2-get-azure-tools-mac.md",
            "redirect_url": "/azure/iot-hub/iot-hub-intel-edison-kit-node-get-started",
            "redirect_document_id": false
        },
        {
            "source_path": "articles/iot-hub/iot-hub-intel-edison-kit-node-lesson2-get-azure-tools-ubuntu.md",
            "redirect_url": "/azure/iot-hub/iot-hub-intel-edison-kit-node-get-started",
            "redirect_document_id": false
        },
        {
            "source_path": "articles/iot-hub/iot-hub-intel-edison-kit-node-lesson2-prepare-azure-iot-hub.md",
            "redirect_url": "/azure/iot-hub/iot-hub-intel-edison-kit-node-get-started",
            "redirect_document_id": false
        },
        {
            "source_path": "articles/iot-hub/iot-hub-intel-edison-kit-node-lesson2-get-azure-tools-win32.md",
            "redirect_url": "/azure/iot-hub/iot-hub-intel-edison-kit-node-get-started",
            "redirect_document_id": false
        },
        {
            "source_path": "articles/iot-hub/iot-hub-intel-edison-kit-node-lesson3-deploy-resource-manager-template.md",
            "redirect_url": "/azure/iot-hub/iot-hub-intel-edison-kit-node-get-started",
            "redirect_document_id": false
        },
        {
            "source_path": "articles/iot-hub/iot-hub-intel-edison-kit-node-lesson3-read-table-storage.md",
            "redirect_url": "/azure/iot-hub/iot-hub-intel-edison-kit-node-get-started",
            "redirect_document_id": false
        },
        {
            "source_path": "articles/iot-hub/iot-hub-intel-edison-kit-node-lesson3-run-azure-blink.md",
            "redirect_url": "/azure/iot-hub/iot-hub-intel-edison-kit-node-get-started",
            "redirect_document_id": false
        },
        {
            "source_path": "articles/iot-hub/iot-hub-intel-edison-kit-node-lesson4-change-led-behavior.md",
            "redirect_url": "/azure/iot-hub/iot-hub-intel-edison-kit-node-get-started",
            "redirect_document_id": false
        },
        {
            "source_path": "articles/iot-hub/iot-hub-intel-edison-kit-node-troubleshooting.md",
            "redirect_url": "/azure/iot-hub/iot-hub-intel-edison-kit-node-get-started",
            "redirect_document_id": false
        },
        {
            "source_path": "articles/iot-hub/iot-hub-linux-gateway-sdk-get-started.md",
            "redirect_url": "/azure/iot-hub/iot-hub-linux-iot-edge-get-started",
            "redirect_document_id": false
        },
        {
            "source_path": "articles/iot-hub/iot-hub-linux-gateway-sdk-simulated-device.md",
            "redirect_url": "/azure/iot-hub/iot-hub-linux-iot-edge-simulated-device",
            "redirect_document_id": false
        },
        {
            "source_path": "articles/iot-hub/iot-hub-raspberry-pi-kit-c-lesson1-deploy-blink-app.md",
            "redirect_url": "/azure/iot-hub/iot-hub-raspberry-pi-kit-c-get-started",
            "redirect_document_id": false
        },
        {
            "source_path": "articles/iot-hub/iot-hub-raspberry-pi-kit-c-lesson1-configure-your-device.md",
            "redirect_url": "/azure/iot-hub/iot-hub-raspberry-pi-kit-c-get-started",
            "redirect_document_id": false
        },
        {
            "source_path": "articles/iot-hub/iot-hub-raspberry-pi-kit-c-lesson1-get-the-tools-mac.md",
            "redirect_url": "/azure/iot-hub/iot-hub-raspberry-pi-kit-c-get-started",
            "redirect_document_id": false
        },
        {
            "source_path": "articles/iot-hub/iot-hub-raspberry-pi-kit-c-lesson1-get-the-tools-ubuntu.md",
            "redirect_url": "/azure/iot-hub/iot-hub-raspberry-pi-kit-c-get-started",
            "redirect_document_id": false
        },
        {
            "source_path": "articles/iot-hub/iot-hub-raspberry-pi-kit-c-lesson1-get-the-tools-win32.md",
            "redirect_url": "/azure/iot-hub/iot-hub-raspberry-pi-kit-c-get-started",
            "redirect_document_id": false
        },
        {
            "source_path": "articles/iot-hub/iot-hub-raspberry-pi-kit-c-lesson2-get-azure-tools-mac.md",
            "redirect_url": "/azure/iot-hub/iot-hub-raspberry-pi-kit-c-get-started",
            "redirect_document_id": false
        },
        {
            "source_path": "articles/iot-hub/iot-hub-raspberry-pi-kit-c-lesson2-get-azure-tools-ubuntu.md",
            "redirect_url": "/azure/iot-hub/iot-hub-raspberry-pi-kit-c-get-started",
            "redirect_document_id": false
        },
        {
            "source_path": "articles/iot-hub/iot-hub-raspberry-pi-kit-c-lesson2-get-azure-tools-win32.md",
            "redirect_url": "/azure/iot-hub/iot-hub-raspberry-pi-kit-c-get-started",
            "redirect_document_id": false
        },
        {
            "source_path": "articles/iot-hub/iot-hub-raspberry-pi-kit-c-lesson2-prepare-azure-iot-hub.md",
            "redirect_url": "/azure/iot-hub/iot-hub-raspberry-pi-kit-c-get-started",
            "redirect_document_id": false
        },
        {
            "source_path": "articles/iot-hub/iot-hub-raspberry-pi-kit-c-lesson3-deploy-resource-manager-template.md",
            "redirect_url": "/azure/iot-hub/iot-hub-raspberry-pi-kit-c-get-started",
            "redirect_document_id": false
        },
        {
            "source_path": "articles/iot-hub/iot-hub-raspberry-pi-kit-c-lesson3-read-table-storage.md",
            "redirect_url": "/azure/iot-hub/iot-hub-raspberry-pi-kit-c-get-started",
            "redirect_document_id": false
        },
        {
            "source_path": "articles/iot-hub/iot-hub-raspberry-pi-kit-c-lesson4-change-led-behavior.md",
            "redirect_url": "/azure/iot-hub/iot-hub-raspberry-pi-kit-c-get-started",
            "redirect_document_id": false
        },
        {
            "source_path": "articles/iot-hub/iot-hub-raspberry-pi-kit-c-lesson3-run-azure-blink.md",
            "redirect_url": "/azure/iot-hub/iot-hub-raspberry-pi-kit-c-get-started",
            "redirect_document_id": false
        },
        {
            "source_path": "articles/iot-hub/iot-hub-raspberry-pi-kit-c-lesson4-send-cloud-to-device-messages.md",
            "redirect_url": "/azure/iot-hub/iot-hub-raspberry-pi-kit-c-get-started",
            "redirect_document_id": false
        },
        {
            "source_path": "articles/iot-hub/iot-hub-raspberry-pi-kit-c-troubleshooting.md",
            "redirect_url": "/azure/iot-hub/iot-hub-raspberry-pi-kit-c-get-started",
            "redirect_document_id": false
        },
        {
            "source_path": "articles/iot-hub/iot-hub-raspberry-pi-kit-node-get-started.experimental.md",
            "redirect_url": "/azure/iot-hub/iot-hub-raspberry-pi-kit-node-get-started",
            "redirect_document_id": false
        },
        {
            "source_path": "articles/iot-hub/iot-hub-raspberry-pi-kit-node-lesson1-configure-your-device.md",
            "redirect_url": "/azure/iot-hub/iot-hub-raspberry-pi-kit-node-get-started",
            "redirect_document_id": false
        },
        {
            "source_path": "articles/iot-hub/iot-hub-raspberry-pi-kit-node-lesson1-get-the-tools-mac.md",
            "redirect_url": "/azure/iot-hub/iot-hub-raspberry-pi-kit-node-get-started",
            "redirect_document_id": false
        },
        {
            "source_path": "articles/iot-hub/iot-hub-raspberry-pi-kit-node-lesson1-deploy-blink-app.md",
            "redirect_url": "/azure/iot-hub/iot-hub-raspberry-pi-kit-node-get-started",
            "redirect_document_id": false
        },
        {
            "source_path": "articles/iot-hub/iot-hub-raspberry-pi-kit-node-lesson1-get-the-tools-ubuntu.md",
            "redirect_url": "/azure/iot-hub/iot-hub-raspberry-pi-kit-node-get-started",
            "redirect_document_id": false
        },
        {
            "source_path": "articles/iot-suite/iot-suite-connecting-devices-mbed.md",
            "redirect_url": "/azure/iot-suite",
            "redirect_document_id": false
        },
        {
            "source_path": "articles/iot-hub/iot-hub-raspberry-pi-kit-node-lesson1-get-the-tools-win32.md",
            "redirect_url": "/azure/iot-hub/iot-hub-raspberry-pi-kit-node-get-started",
            "redirect_document_id": false
        },
        {
            "source_path": "articles/iot-hub/iot-hub-raspberry-pi-kit-node-lesson2-get-azure-tools-mac.md",
            "redirect_url": "/azure/iot-hub/iot-hub-raspberry-pi-kit-node-get-started",
            "redirect_document_id": false
        },
        {
            "source_path": "articles/iot-hub/iot-hub-raspberry-pi-kit-node-lesson2-get-azure-tools-ubuntu.md",
            "redirect_url": "/azure/iot-hub/iot-hub-raspberry-pi-kit-node-get-started",
            "redirect_document_id": false
        },
        {
            "source_path": "articles/iot-hub/iot-hub-raspberry-pi-kit-node-lesson2-get-azure-tools-win32.md",
            "redirect_url": "/azure/iot-hub/iot-hub-raspberry-pi-kit-node-get-started",
            "redirect_document_id": false
        },
        {
            "source_path": "articles/iot-hub/iot-hub-raspberry-pi-kit-node-lesson3-deploy-resource-manager-template.md",
            "redirect_url": "/azure/iot-hub/iot-hub-raspberry-pi-kit-node-get-started",
            "redirect_document_id": false
        },
        {
            "source_path": "articles/iot-hub/iot-hub-raspberry-pi-kit-node-lesson2-prepare-azure-iot-hub.md",
            "redirect_url": "/azure/iot-hub/iot-hub-raspberry-pi-kit-node-get-started",
            "redirect_document_id": false
        },
        {
            "source_path": "articles/iot-hub/iot-hub-raspberry-pi-kit-node-lesson3-read-table-storage.md",
            "redirect_url": "/azure/iot-hub/iot-hub-raspberry-pi-kit-node-get-started",
            "redirect_document_id": false
        },
        {
            "source_path": "articles/iot-hub/iot-hub-raspberry-pi-kit-node-lesson3-run-azure-blink.md",
            "redirect_url": "/azure/iot-hub/iot-hub-raspberry-pi-kit-node-get-started",
            "redirect_document_id": false
        },
        {
            "source_path": "articles/iot-hub/iot-hub-raspberry-pi-kit-node-lesson4-change-led-behavior.md",
            "redirect_url": "/azure/iot-hub/iot-hub-raspberry-pi-kit-node-get-started",
            "redirect_document_id": false
        },
        {
            "source_path": "articles/iot-hub/iot-hub-raspberry-pi-kit-node-lesson4-send-cloud-to-device-messages.md",
            "redirect_url": "/azure/iot-hub/iot-hub-raspberry-pi-kit-node-get-started",
            "redirect_document_id": false
        },
        {
            "source_path": "articles/iot-hub/iot-hub-raspberry-pi-kit-node-troubleshooting.md",
            "redirect_url": "/azure/iot-hub/iot-hub-raspberry-pi-kit-node-get-started",
            "redirect_document_id": false
        },
        {
            "source_path": "articles/iot-hub/iot-hub-windows-gateway-sdk-get-started.md",
            "redirect_url": "/azure/iot-hub/iot-hub-windows-iot-edge-get-started",
            "redirect_document_id": false
        },
        {
            "source_path": "articles/iot-hub/iot-hub-windows-gateway-sdk-simulated-device.md",
            "redirect_url": "/azure/iot-hub/iot-hub-windows-iot-edge-simulated-device",
            "redirect_document_id": false
        },
        {
            "source_path": "articles/marketplace/cloud-partner-portal/cloud-partner-portal-delete-an-offer.md",
            "redirect_url": "https://go.microsoft.com/fwlink/?linkid=847458",
            "redirect_document_id": false
        },
        {
            "source_path": "articles/marketplace/cloud-partner-portal/cloud-partner-portal-dev-center-accounts-registration.md",
            "redirect_url": "https://go.microsoft.com/fwlink/?linkid=847458",
            "redirect_document_id": false
        },
        {
            "source_path": "articles/marketplace/cloud-partner-portal/cloud-partner-portal-get-customer-leads.md",
            "redirect_url": "https://go.microsoft.com/fwlink/?linkid=847458",
            "redirect_document_id": false
        },
        {
            "source_path": "articles/marketplace/cloud-partner-portal/cloud-partner-portal-getting-started-with-the-cloud-partner-portal.md",
            "redirect_url": "https://go.microsoft.com/fwlink/?linkid=847458",
            "redirect_document_id": false
        },
        {
            "source_path": "articles/marketplace/cloud-partner-portal/cloud-partner-portal-how-to-migrate-to-the-new-cloud-partner-portal.md",
            "redirect_url": "https://go.microsoft.com/fwlink/?linkid=847458",
            "redirect_document_id": false
        },
        {
            "source_path": "articles/marketplace/cloud-partner-portal/cloud-partner-portal-lead-management-instructions-azure-table.md",
            "redirect_url": "https://go.microsoft.com/fwlink/?linkid=847458",
            "redirect_document_id": false
        },
        {
            "source_path": "articles/marketplace/cloud-partner-portal/cloud-partner-portal-lead-management-instructions-dynamics.md",
            "redirect_url": "https://go.microsoft.com/fwlink/?linkid=847458",
            "redirect_document_id": false
        },
        {
            "source_path": "articles/marketplace/cloud-partner-portal/cloud-partner-portal-lead-management-instructions-salesforce.md",
            "redirect_url": "https://go.microsoft.com/fwlink/?linkid=847458",
            "redirect_document_id": false
        },
        {
            "source_path": "articles/marketplace/cloud-partner-portal/cloud-partner-portal-lead-management-instructions-marketo.md",
            "redirect_url": "https://go.microsoft.com/fwlink/?linkid=847458",
            "redirect_document_id": false
        },
        {
            "source_path": "articles/marketplace/cloud-partner-portal/Cloud-partner-portal-make-offer-live-on-Azure-Marketplace.md",
            "redirect_url": "https://go.microsoft.com/fwlink/?linkid=847458",
            "redirect_document_id": false
        },
        {
            "source_path": "articles/marketplace/cloud-partner-portal/cloud-partner-portal-manage-publisher-profile.md",
            "redirect_url": "https://go.microsoft.com/fwlink/?linkid=847458",
            "redirect_document_id": false
        },
        {
            "source_path": "articles/marketplace/cloud-partner-portal/Cloud-partner-portal-products-that-can-get-published-via-portal.md",
            "redirect_url": "https://go.microsoft.com/fwlink/?linkid=847458",
            "redirect_document_id": false
        },
        {
            "source_path": "articles/marketplace/cloud-partner-portal/cloud-partner-portal-manage-users.md",
            "redirect_url": "https://go.microsoft.com/fwlink/?linkid=847458",
            "redirect_document_id": false
        },
        {
            "source_path": "articles/marketplace/cloud-partner-portal/cloud-partner-portal-publish-cortana-intelligence-app.md",
            "redirect_url": "https://go.microsoft.com/fwlink/?linkid=847458",
            "redirect_document_id": false
        },
        {
            "source_path": "articles/marketplace/cloud-partner-portal/cloud-partner-portal-publish-virtual-machine.md",
            "redirect_url": "https://go.microsoft.com/fwlink/?linkid=847458",
            "redirect_document_id": false
        },
        {
            "source_path": "articles/marketplace/cloud-partner-portal/cloud-partner-portal-support-for-cloud-partner-portal.md",
            "redirect_url": "https://go.microsoft.com/fwlink/?linkid=847458",
            "redirect_document_id": false
        },
        {
            "source_path": "articles/marketplace/cloud-partner-portal/cloud-partner-portal-update-existing-offer.md",
            "redirect_url": "https://go.microsoft.com/fwlink/?linkid=847458",
            "redirect_document_id": false
        },
        {
            "source_path": "articles/marketplace/cloud-partner-portal/cloud-partner-portal-what-is-the-cloud-partner-portal.md",
            "redirect_url": "https://go.microsoft.com/fwlink/?linkid=847458",
            "redirect_document_id": false
        },
        {
            "source_path": "articles/marketplace/cloud-partner-portal/index.md",
            "redirect_url": "https://go.microsoft.com/fwlink/?linkid=847458",
            "redirect_document_id": false
        },
        {
            "source_path": "articles/multi-factor-authentication/multi-factor-authentication-app-faq.md",
            "redirect_url": "./end-user/microsoft-authenticator-app-faq",
            "redirect_document_id": false
        },
        {
            "source_path": "articles/multi-factor-authentication/multi-factor-authentication-end-user-app-passwords.md",
            "redirect_url": "./end-user/multi-factor-authentication-end-user-app-passwords",
            "redirect_document_id": false
        },
        {
            "source_path": "articles/multi-factor-authentication/multi-factor-authentication-end-user-first-time.md",
            "redirect_url": "./end-user/multi-factor-authentication-end-user-first-time",
            "redirect_document_id": false
        },
        {
            "source_path": "articles/multi-factor-authentication/multi-factor-authentication-end-user-manage-settings.md",
            "redirect_url": "./end-user/multi-factor-authentication-end-user-manage-settings",
            "redirect_document_id": false
        },
        {
            "source_path": "articles/multi-factor-authentication/multi-factor-authentication-end-user-signin.md",
            "redirect_url": "./end-user/multi-factor-authentication-end-user-signin",
            "redirect_document_id": false
        },
        {
            "source_path": "articles/multi-factor-authentication/multi-factor-authentication-end-user-troubleshoot.md",
            "redirect_url": "./end-user/multi-factor-authentication-end-user-troubleshoot",
            "redirect_document_id": false
        },
        {
            "source_path": "articles/multi-factor-authentication/multi-factor-authentication-microsoft-authenticator.md",
            "redirect_url": "./end-user/microsoft-authenticator-app-how-to",
            "redirect_document_id": false
        },
        {
            "source_path": "articles/service-fabric/service-fabric-cluster-creation-via-visual-studio.md",
            "redirect_url": "/azure/service-fabric/service-fabric-cluster-creation-via-arm",
            "redirect_document_id": false
        },
        {
            "source_path": "articles/service-fabric/service-fabric-cluster-creation-with-windows-azure-vms.md",
            "redirect_url": "/azure/service-fabric/service-fabric-cluster-creation-via-arm",
            "redirect_document_id": false
        },
        {
            "source_path": "articles/service-fabric/service-fabric-diagnostic-collect-logs-without-an-agent.md",
            "redirect_url": "/azure/service-fabric/service-fabric-diagnostics-event-aggregation-eventflow",
            "redirect_document_id": false
        },
        {
            "source_path": "articles/service-fabric/service-fabric-diagnostic-how-to-use-elasticsearch.md",
            "redirect_url": "/azure/service-fabric/service-fabric-diagnostics-event-aggregation-eventflow",
            "redirect_document_id": false
        },
        {
            "source_path": "articles/service-fabric/service-fabric-diagnostics-troubleshoot-common-scenarios.md",
            "redirect_url": "/azure/service-fabric/service-fabric-diagnostics-overview",
            "redirect_document_id": false
        },
        {
            "source_path": "articles/service-fabric/service-fabric-reliable-services-communication-webapi.md",
            "redirect_url": "/azure/service-fabric/service-fabric-reliable-services-communication-aspnetcore",
            "redirect_document_id": false
        },
        {
            "source_path": "articles/service-fabric/service-fabric-reliable-services-platform-architecture.md",
            "redirect_url": "/azure/service-fabric/service-fabric-reliable-services-introduction",
            "redirect_document_id": false
        },
        {
            "source_path": "articles/service-fabric/service-fabric-rest-based-application-lifecycle-sample.md",
            "redirect_url": "/rest/api/servicefabric/",
            "redirect_document_id": false
        },
        {
            "source_path": "articles/service-fabric/service-fabric-use-data-loss-api.md",
            "redirect_url": "/azure/service-fabric/service-fabric-testability-overview",
            "redirect_document_id": false
        },
        {
            "source_path": "articles/site-recovery/site-recovery-architecture-vmware-to-azure.md",
            "redirect_url": "vmware-walkthrough-architecture",
            "redirect_document_id": false
        },
        {
            "source_path": "articles/site-recovery/site-recovery-best-practices.md",
            "redirect_url": "site-recovery-support-matrix-to-azure",
            "redirect_document_id": false
        },
        {
            "source_path": "articles/site-recovery/site-recovery-components.md",
            "redirect_url": "site-recovery-azure-to-azure-architecture",
            "redirect_document_id": false
        },
        {
            "source_path": "articles/site-recovery/site-recovery-hyper-v-azure-architecture.md",
            "redirect_url": "site-recovery-architecture-hyper-v-to-azure",
            "redirect_document_id": false
        },
        {
            "source_path": "articles/site-recovery/site-recovery-hyper-v-site-to-azure.md",
            "redirect_url": "hyper-v-site-walkthrough-overview",
            "redirect_document_id": false
        },
        {
            "source_path": "articles/site-recovery/site-recovery-physical-servers-to-azure.md",
            "redirect_url": "physical-walkthrough-overview",
            "redirect_document_id": false
        },
        {
            "source_path": "articles/site-recovery/site-recovery-support-matrix.md",
            "redirect_url": "site-recovery-support-matrix-to-azure",
            "redirect_document_id": false
        },
        {
            "source_path": "articles/site-recovery/site-recovery-vmware-to-azure-classic.md",
            "redirect_url": "site-recovery-vmware-to-azure",
            "redirect_document_id": false
        },
        {
            "source_path": "articles/site-recovery/site-recovery-vmware-to-azure.md",
            "redirect_url": "vmware-walkthrough-overview",
            "redirect_document_id": false
        },
        {
            "source_path": "articles/active-directory/active-directory-aadconnect-design-concepts.md",
            "redirect_url": "/azure/active-directory/connect/active-directory-aadconnect-design-concepts",
            "redirect_document_id": false
        },
        {
            "source_path": "articles/active-directory/active-directory-aadconnect-azure-adfs.md",
            "redirect_url": "/azure/active-directory/connect/active-directory-aadconnect-azure-adfs",
            "redirect_document_id": false
        },
        {
            "source_path": "articles/active-directory/active-directory-aadconnect-dirsync-deprecated.md",
            "redirect_url": "/azure/active-directory/connect/active-directory-aadconnect-dirsync-deprecated",
            "redirect_document_id": false
        },
        {
            "source_path": "articles/active-directory/active-directory-aadconnect-faq.md",
            "redirect_url": "/azure/active-directory/connect/active-directory-aadconnect-faq",
            "redirect_document_id": false
        },
        {
            "source_path": "articles/active-directory/active-directory-aadconnect-feature-automatic-upgrade.md",
            "redirect_url": "/azure/active-directory/connect/active-directory-aadconnect-feature-automatic-upgrade",
            "redirect_document_id": false
        },
        {
            "source_path": "articles/active-directory/active-directory-aadconnect-feature-preview.md",
            "redirect_url": "/azure/active-directory/connect/active-directory-aadconnect-feature-preview",
            "redirect_document_id": false
        },
        {
            "source_path": "articles/active-directory/active-directory-aadconnect-feature-device-writeback.md",
            "redirect_url": "/azure/active-directory/connect/active-directory-aadconnect-feature-device-writeback",
            "redirect_document_id": false
        },
        {
            "source_path": "articles/active-directory/active-directory-aadconnect-federation-compatibility.md",
            "redirect_url": "/azure/active-directory/connect/active-directory-aadconnect-federation-compatibility",
            "redirect_document_id": false
        },
        {
            "source_path": "articles/active-directory/active-directory-aadconnect-federation-management.md",
            "redirect_url": "/azure/active-directory/connect/active-directory-aadconnect-federation-management",
            "redirect_document_id": false
        },
        {
            "source_path": "articles/active-directory/active-directory-aadconnect-germany.md",
            "redirect_url": "/azure/active-directory/connect/active-directory-aadconnect-germany",
            "redirect_document_id": false
        },
        {
            "source_path": "articles/active-directory/active-directory-aadconnect-health-adds.md",
            "redirect_url": "/azure/active-directory/connect-health/active-directory-aadconnect-health-adds",
            "redirect_document_id": false
        },
        {
            "source_path": "articles/active-directory/active-directory-aadconnect-health-adfs.md",
            "redirect_url": "/azure/active-directory/connect-health/active-directory-aadconnect-health-adfs",
            "redirect_document_id": false
        },
        {
            "source_path": "articles/active-directory/active-directory-aadconnect-health-agent-install.md",
            "redirect_url": "/azure/active-directory/connect-health/active-directory-aadconnect-health-agent-install",
            "redirect_document_id": false
        },
        {
            "source_path": "articles/active-directory/active-directory-aadconnect-health-faq.md",
            "redirect_url": "/azure/active-directory/connect-health/active-directory-aadconnect-health-faq",
            "redirect_document_id": false
        },
        {
            "source_path": "articles/active-directory/active-directory-aadconnect-health-operations.md",
            "redirect_url": "/azure/active-directory/connect-health/active-directory-aadconnect-health-operations",
            "redirect_document_id": false
        },
        {
            "source_path": "articles/active-directory/active-directory-aadconnect-health-sync.md",
            "redirect_url": "/azure/active-directory/connect-health/active-directory-aadconnect-health-sync",
            "redirect_document_id": false
        },
        {
            "source_path": "articles/active-directory/active-directory-aadconnect-instances.md",
            "redirect_url": "/azure/active-directory/connect/active-directory-aadconnect-instances",
            "redirect_document_id": false
        },
        {
            "source_path": "articles/active-directory/active-directory-aadconnect-health.md",
            "redirect_url": "/azure/active-directory/connect-health/active-directory-aadconnect-health",
            "redirect_document_id": false
        },
        {
            "source_path": "articles/active-directory/active-directory-aadconnect-health-version-history.md",
            "redirect_url": "/azure/active-directory/connect-health/active-directory-aadconnect-health-version-history",
            "redirect_document_id": false
        },
        {
            "source_path": "articles/active-directory/active-directory-aadconnect-multiple-domains.md",
            "redirect_url": "/azure/active-directory/connect/active-directory-aadconnect-multiple-domains",
            "redirect_document_id": false
        },
        {
            "source_path": "articles/active-directory/active-directory-aadconnect-o365-certs.md",
            "redirect_url": "/azure/active-directory/connect/active-directory-aadconnect-o365-certs",
            "redirect_document_id": false
        },
        {
            "source_path": "articles/active-directory/active-directory-aadconnect-pass-through-authentication.md",
            "redirect_url": "/azure/active-directory/connect/active-directory-aadconnect-pass-through-authentication",
            "redirect_document_id": false
        },
        {
            "source_path": "articles/active-directory/active-directory-aadconnect-ports.md",
            "redirect_url": "/azure/active-directory/connect/active-directory-aadconnect-ports",
            "redirect_document_id": false
        },
        {
            "source_path": "articles/active-directory/active-directory-aadconnect-prerequisites.md",
            "redirect_url": "/azure/active-directory/connect/active-directory-aadconnect-prerequisites",
            "redirect_document_id": false
        },
        {
            "source_path": "articles/active-directory/active-directory-aadconnect-sso.md",
            "redirect_url": "/azure/active-directory/connect/active-directory-aadconnect-sso",
            "redirect_document_id": false
        },
        {
            "source_path": "articles/active-directory/active-directory-aadconnect-topologies.md",
            "redirect_url": "/azure/active-directory/connect/active-directory-aadconnect-topologies",
            "redirect_document_id": false
        },
        {
            "source_path": "articles/active-directory/active-directory-aadconnect-troubleshoot-connectivity.md",
            "redirect_url": "/azure/active-directory/connect/active-directory-aadconnect-troubleshoot-connectivity",
            "redirect_document_id": false
        },
        {
            "source_path": "articles/active-directory/active-directory-aadconnect-troubleshoot-sync-errors.md",
            "redirect_url": "/azure/active-directory/connect/active-directory-aadconnect-troubleshoot-sync-errors",
            "redirect_document_id": false
        },
        {
            "source_path": "articles/active-directory/active-directory-aadconnect-upgrade-previous-version.md",
            "redirect_url": "/azure/active-directory/connect/active-directory-aadconnect-upgrade-previous-version",
            "redirect_document_id": false
        },
        {
            "source_path": "articles/active-directory/active-directory-aadconnect-user-signin.md",
            "redirect_url": "/azure/active-directory/connect/active-directory-aadconnect-user-signin",
            "redirect_document_id": false
        },
        {
            "source_path": "articles/active-directory/active-directory-aadconnect-version-history.md",
            "redirect_url": "/azure/active-directory/connect/active-directory-aadconnect-version-history",
            "redirect_document_id": false
        },
        {
            "source_path": "articles/active-directory/active-directory-aadconnect-whats-next.md",
            "redirect_url": "/azure/active-directory/connect/active-directory-aadconnect-whats-next",
            "redirect_document_id": false
        },
        {
            "source_path": "articles/active-directory/active-directory-aadconnect.md",
            "redirect_url": "/azure/active-directory/connect/active-directory-aadconnect",
            "redirect_document_id": false
        },
        {
            "source_path": "articles/active-directory/active-directory-aadconnectfed-whatis.md",
            "redirect_url": "/azure/active-directory/connect/active-directory-aadconnectfed-whatis",
            "redirect_document_id": false
        },
        {
            "source_path": "articles/active-directory/active-directory-aadconnectsync-attributes-synchronized.md",
            "redirect_url": "/azure/active-directory/connect/active-directory-aadconnectsync-attributes-synchronized",
            "redirect_document_id": false
        },
        {
            "source_path": "articles/active-directory/active-directory-aadconnectsync-best-practices-changing-default-configuration.md",
            "redirect_url": "/azure/active-directory/connect/active-directory-aadconnectsync-best-practices-changing-default-configuration",
            "redirect_document_id": false
        },
        {
            "source_path": "articles/active-directory/active-directory-aadconnectsync-change-the-configuration.md",
            "redirect_url": "/azure/active-directory/connect/active-directory-aadconnectsync-change-the-configuration",
            "redirect_document_id": false
        },
        {
            "source_path": "articles/active-directory/active-directory-aadconnectsync-connector-domino.md",
            "redirect_url": "/azure/active-directory/connect/active-directory-aadconnectsync-connector-domino",
            "redirect_document_id": false
        },
        {
            "source_path": "articles/active-directory/active-directory-aadconnectsync-configure-filtering.md",
            "redirect_url": "/azure/active-directory/connect/active-directory-aadconnectsync-configure-filtering",
            "redirect_document_id": false
        },
        {
            "source_path": "articles/active-directory/active-directory-aadconnectsync-connector-genericldap.md",
            "redirect_url": "/azure/active-directory/connect/active-directory-aadconnectsync-connector-genericldap",
            "redirect_document_id": false
        },
        {
            "source_path": "articles/active-directory/active-directory-aadconnectsync-connector-genericsql-step-by-step.md",
            "redirect_url": "/azure/active-directory/connect/active-directory-aadconnectsync-connector-genericsql-step-by-step",
            "redirect_document_id": false
        },
        {
            "source_path": "articles/active-directory/active-directory-aadconnectsync-connector-powershell.md",
            "redirect_url": "/azure/active-directory/connect/active-directory-aadconnectsync-connector-powershell",
            "redirect_document_id": false
        },
        {
            "source_path": "articles/active-directory/active-directory-aadconnectsync-connector-genericsql.md",
            "redirect_url": "/azure/active-directory/connect/active-directory-aadconnectsync-connector-genericsql",
            "redirect_document_id": false
        },
        {
            "source_path": "articles/active-directory/active-directory-aadconnectsync-connector-version-history.md",
            "redirect_url": "/azure/active-directory/connect/active-directory-aadconnectsync-connector-version-history",
            "redirect_document_id": false
        },
        {
            "source_path": "articles/active-directory/active-directory-aadconnectsync-feature-directory-extensions.md",
            "redirect_url": "/azure/active-directory/connect/active-directory-aadconnectsync-feature-directory-extensions",
            "redirect_document_id": false
        },
        {
            "source_path": "articles/active-directory/active-directory-aadconnectsync-feature-prevent-accidental-deletes.md",
            "redirect_url": "/azure/active-directory/connect/active-directory-aadconnectsync-feature-prevent-accidental-deletes",
            "redirect_document_id": false
        },
        {
            "source_path": "articles/active-directory/active-directory-aadconnectsync-feature-scheduler.md",
            "redirect_url": "/azure/active-directory/connect/active-directory-aadconnectsync-feature-scheduler",
            "redirect_document_id": false
        },
        {
            "source_path": "articles/active-directory/active-directory-aadconnectsync-functions-reference.md",
            "redirect_url": "/azure/active-directory/connect/active-directory-aadconnectsync-functions-reference",
            "redirect_document_id": false
        },
        {
            "source_path": "articles/active-directory/active-directory-aadconnectsync-howto-azureadaccount.md",
            "redirect_url": "/azure/active-directory/connect/active-directory-aadconnectsync-howto-azureadaccount",
            "redirect_document_id": false
        },
        {
            "source_path": "articles/active-directory/active-directory-aadconnectsync-installation-wizard.md",
            "redirect_url": "/azure/active-directory/connect/active-directory-aadconnectsync-installation-wizard",
            "redirect_document_id": false
        },
        {
            "source_path": "articles/active-directory/active-directory-aadconnectsync-implement-password-synchronization.md",
            "redirect_url": "/azure/active-directory/connect/active-directory-aadconnectsync-implement-password-synchronization",
            "redirect_document_id": false
        },
        {
            "source_path": "articles/active-directory/active-directory-aadconnectsync-operations.md",
            "redirect_url": "/azure/active-directory/connect/active-directory-aadconnectsync-operations",
            "redirect_document_id": false
        },
        {
            "source_path": "articles/active-directory/active-directory-aadconnectsync-service-manager-ui-connectors.md",
            "redirect_url": "/azure/active-directory/connect/active-directory-aadconnectsync-service-manager-ui-connectors",
            "redirect_document_id": false
        },
        {
            "source_path": "articles/active-directory/active-directory-aadconnectsync-service-manager-ui-mvdesigner.md",
            "redirect_url": "/azure/active-directory/connect/active-directory-aadconnectsync-service-manager-ui-mvdesigner",
            "redirect_document_id": false
        },
        {
            "source_path": "articles/active-directory/active-directory-aadconnectsync-service-manager-ui-operations.md",
            "redirect_url": "/azure/active-directory/connect/active-directory-aadconnectsync-service-manager-ui-operations",
            "redirect_document_id": false
        },
        {
            "source_path": "articles/active-directory/active-directory-aadconnectsync-service-manager-ui.md",
            "redirect_url": "/azure/active-directory/connect/active-directory-aadconnectsync-service-manager-ui",
            "redirect_document_id": false
        },
        {
            "source_path": "articles/active-directory/active-directory-aadconnectsync-technical-concepts.md",
            "redirect_url": "/azure/active-directory/connect/active-directory-aadconnectsync-technical-concepts",
            "redirect_document_id": false
        },
        {
            "source_path": "articles/active-directory/active-directory-aadconnectsync-understanding-architecture.md",
            "redirect_url": "/azure/active-directory/connect/active-directory-aadconnectsync-understanding-architecture",
            "redirect_document_id": false
        },
        {
            "source_path": "articles/active-directory/active-directory-aadconnectsync-understanding-declarative-provisioning-expressions.md",
            "redirect_url": "/azure/active-directory/connect/active-directory-aadconnectsync-understanding-declarative-provisioning-expressions",
            "redirect_document_id": false
        },
        {
            "source_path": "articles/active-directory/active-directory-aadconnectsync-service-manager-ui-mvsearch.md",
            "redirect_url": "/azure/active-directory/connect/active-directory-aadconnectsync-service-manager-ui-mvsearch",
            "redirect_document_id": false
        },
        {
            "source_path": "articles/active-directory/active-directory-aadconnectsync-understanding-declarative-provisioning.md",
            "redirect_url": "/azure/active-directory/connect/active-directory-aadconnectsync-understanding-declarative-provisioning",
            "redirect_document_id": false
        },
        {
            "source_path": "articles/active-directory/active-directory-aadconnectsync-understanding-default-configuration.md",
            "redirect_url": "/azure/active-directory/connect/active-directory-aadconnectsync-understanding-default-configuration",
            "redirect_document_id": false
        },
        {
            "source_path": "articles/active-directory/active-directory-aadconnectsync-understanding-users-and-contacts.md",
            "redirect_url": "/azure/active-directory/connect/active-directory-aadconnectsync-understanding-users-and-contacts",
            "redirect_document_id": false
        },
        {
            "source_path": "articles/active-directory/active-directory-aadconnectsync-whatis.md",
            "redirect_url": "/azure/active-directory/connect/active-directory-aadconnectsync-whatis",
            "redirect_document_id": false
        },
        {
            "source_path": "articles/active-directory/active-directory-aadconnectsyncservice-duplicate-attribute-resiliency.md",
            "redirect_url": "/azure/active-directory/connect/active-directory-aadconnectsyncservice-duplicate-attribute-resiliency",
            "redirect_document_id": false
        },
        {
            "source_path": "articles/active-directory/active-directory-aadconnectsyncservice-features.md",
            "redirect_url": "/azure/active-directory/connect/active-directory-aadconnectsyncservice-features",
            "redirect_document_id": false
        },
        {
            "source_path": "articles/active-directory/active-directory-app-gallery-listing.md",
            "redirect_url": "/azure/active-directory/develop/active-directory-app-gallery-listing",
            "redirect_document_id": false
        },
        {
            "source_path": "articles/active-directory/active-directory-application-manifest.md",
            "redirect_url": "/azure/active-directory/develop/active-directory-application-manifest",
            "redirect_document_id": false
        },
        {
            "source_path": "articles/active-directory/active-directory-application-objects.md",
            "redirect_url": "/azure/active-directory/develop/active-directory-application-objects",
            "redirect_document_id": false
        },
        {
            "source_path": "articles/active-directory/active-directory-appmodel-v2-overview.md",
            "redirect_url": "/azure/active-directory/develop/active-directory-appmodel-v2-overview",
            "redirect_document_id": false
        },
        {
            "source_path": "articles/active-directory/active-directory-authentication-libraries.md",
            "redirect_url": "/azure/active-directory/develop/active-directory-authentication-libraries",
            "redirect_document_id": false
        },
        {
            "source_path": "articles/active-directory/active-directory-authentication-protocols.md",
            "redirect_url": "/azure/active-directory/develop/active-directory-authentication-protocols",
            "redirect_document_id": false
        },
        {
            "source_path": "articles/active-directory/active-directory-authentication-scenarios.md",
            "redirect_url": "/azure/active-directory/develop/active-directory-authentication-scenarios",
            "redirect_document_id": false
        },
        {
            "source_path": "articles/active-directory/active-directory-b2b-collaboration-overview.md",
            "redirect_url": "/azure/active-directory/active-directory-b2b-what-is-azure-ad-b2b",
            "redirect_document_id": false
        },
        {
            "source_path": "articles/active-directory/active-directory-b2b-compare-external-identities.md",
            "redirect_url": "/azure/active-directory/active-directory-b2b-compare-b2c",
            "redirect_document_id": false
        },
        {
            "source_path": "articles/active-directory/active-directory-b2b-current-preview-limitations.md",
            "redirect_url": "/azure/active-directory/active-directory-b2b-current-limitations",
            "redirect_document_id": false
        },
        {
            "source_path": "articles/active-directory/active-directory-b2b-detailed-walkthrough.md",
            "redirect_url": "/azure/active-directory/active-directory-b2b-what-is-azure-ad-b2b",
            "redirect_document_id": false
        },
        {
            "source_path": "articles/active-directory/active-directory-b2b-how-it-works.md",
            "redirect_url": "/azure/active-directory/active-directory-b2b-what-is-azure-ad-b2b",
            "redirect_document_id": false
        },
        {
            "source_path": "articles/active-directory/active-directory-b2b-references-csv-file-format.md",
            "redirect_url": "/azure/active-directory/active-directory-b2b-invitation-email",
            "redirect_document_id": false
        },
        {
            "source_path": "articles/active-directory/active-directory-b2b-references-external-user-object-attribute-changes.md",
            "redirect_url": "/azure/active-directory/active-directory-b2b-invitation-email",
            "redirect_document_id": false
        },
        {
            "source_path": "articles/active-directory/active-directory-b2b-references-external-user-token-format.md",
            "redirect_url": "/azure/active-directory/active-directory-b2b-invitation-email",
            "redirect_document_id": false
        },
        {
            "source_path": "articles/active-directory/active-directory-branding-guidelines.md",
            "redirect_url": "/azure/active-directory/develop/active-directory-branding-guidelines",
            "redirect_document_id": false
        },
        {
            "source_path": "articles/active-directory/active-directory-code-samples.md",
            "redirect_url": "/azure/active-directory/develop/active-directory-code-samples",
            "redirect_document_id": false
        },
        {
            "source_path": "articles/active-directory/active-directory-conditional-access-automatic-device-registration-faq.md",
            "redirect_url": "/azure/active-directory/active-directory-device-registration-faq",
            "redirect_document_id": false
        },
        {
            "source_path": "articles/active-directory/active-directory-conditional-access-automatic-device-registration-get-started.md",
            "redirect_url": "/azure/active-directory/active-directory-device-registration-get-started",
            "redirect_document_id": false
        },
        {
            "source_path": "articles/active-directory/active-directory-conditional-access-automatic-device-registration-troubleshoot-windows-legacy.md",
            "redirect_url": "/azure/active-directory/active-directory-device-registration-troubleshoot-windows-legacy",
            "redirect_document_id": false
        },
        {
            "source_path": "articles/active-directory/active-directory-conditional-access-automatic-device-registration-troubleshoot-windows.md",
            "redirect_url": "/azure/active-directory/active-directory-device-registration-troubleshoot-windows",
            "redirect_document_id": false
        },
        {
            "source_path": "articles/active-directory/active-directory-conditional-access-device-registration-overview.md",
            "redirect_url": "/azure/active-directory/active-directory-device-registration-overview",
            "redirect_document_id": false
        },
        {
            "source_path": "articles/active-directory/active-directory-dev-glossary.md",
            "redirect_url": "/azure/active-directory/develop/active-directory-dev-glossary",
            "redirect_document_id": false
        },
        {
            "source_path": "articles/active-directory/active-directory-dev-understanding-oauth2-implicit-grant.md",
            "redirect_url": "/azure/active-directory/develop/active-directory-dev-understanding-oauth2-implicit-grant",
            "redirect_document_id": false
        },
        {
            "source_path": "articles/active-directory/active-directory-developers-guide.md",
            "redirect_url": "/azure/active-directory/develop/active-directory-developers-guide",
            "redirect_document_id": false
        },
        {
            "source_path": "articles/active-directory/active-directory-devhowto-appsource-certified.md",
            "redirect_url": "/azure/active-directory/develop/active-directory-devhowto-appsource-certified",
            "redirect_document_id": false
        },
        {
            "source_path": "articles/active-directory/active-directory-devhowto-multi-tenant-overview.md",
            "redirect_url": "/azure/active-directory/develop/active-directory-devhowto-multi-tenant-overview",
            "redirect_document_id": false
        },
        {
            "source_path": "articles/active-directory/active-directory-device-registration.md",
            "redirect_url": "/azure/active-directory/active-directory-conditional-access-automatic-device-registration-setup",
            "redirect_document_id": false
        },
        {
            "source_path": "articles/active-directory/active-directory-devquickstarts-android.md",
            "redirect_url": "/azure/active-directory/develop/active-directory-devquickstarts-android",
            "redirect_document_id": false
        },
        {
            "source_path": "articles/active-directory/active-directory-devquickstarts-angular.md",
            "redirect_url": "/azure/active-directory/develop/active-directory-devquickstarts-angular",
            "redirect_document_id": false
        },
        {
            "source_path": "articles/active-directory/active-directory-devquickstarts-cordova.md",
            "redirect_url": "/azure/active-directory/develop/active-directory-devquickstarts-cordova",
            "redirect_document_id": false
        },
        {
            "source_path": "articles/active-directory/active-directory-devquickstarts-dotnet.md",
            "redirect_url": "/azure/active-directory/develop/active-directory-devquickstarts-dotnet",
            "redirect_document_id": false
        },
        {
            "source_path": "articles/active-directory/active-directory-devquickstarts-ios.md",
            "redirect_url": "/azure/active-directory/develop/active-directory-devquickstarts-ios",
            "redirect_document_id": false
        },
        {
            "source_path": "articles/active-directory/active-directory-devquickstarts-headless-java.md",
            "redirect_url": "/azure/active-directory/develop/active-directory-devquickstarts-headless-java",
            "redirect_document_id": false
        },
        {
            "source_path": "articles/active-directory/active-directory-devquickstarts-openidconnect-nodejs.md",
            "redirect_url": "/azure/active-directory/develop/active-directory-devquickstarts-openidconnect-nodejs",
            "redirect_document_id": false
        },
        {
            "source_path": "articles/active-directory/active-directory-devquickstarts-webapi-dotnet.md",
            "redirect_url": "/azure/active-directory/develop/active-directory-devquickstarts-webapi-dotnet",
            "redirect_document_id": false
        },
        {
            "source_path": "articles/active-directory/active-directory-devquickstarts-webapi-nodejs.md",
            "redirect_url": "/azure/active-directory/develop/active-directory-devquickstarts-webapi-nodejs",
            "redirect_document_id": false
        },
        {
            "source_path": "articles/active-directory/active-directory-devquickstarts-webapp-dotnet.md",
            "redirect_url": "/azure/active-directory/develop/active-directory-devquickstarts-webapp-dotnet",
            "redirect_document_id": false
        },
        {
            "source_path": "articles/active-directory/active-directory-devquickstarts-webapp-java.md",
            "redirect_url": "/azure/active-directory/develop/active-directory-devquickstarts-webapp-java",
            "redirect_document_id": false
        },
        {
            "source_path": "articles/active-directory/active-directory-devquickstarts-windowsstore.md",
            "redirect_url": "/azure/active-directory/develop/active-directory-devquickstarts-windowsstore",
            "redirect_document_id": false
        },
        {
            "source_path": "articles/active-directory/active-directory-devquickstarts-windowsphone.md",
            "redirect_url": "/azure/active-directory/develop/active-directory-devquickstarts-windowsphone",
            "redirect_document_id": false
        },
        {
            "source_path": "articles/active-directory/active-directory-devquickstarts-xamarin.md",
            "redirect_url": "/azure/active-directory/develop/active-directory-devquickstarts-xamarin",
            "redirect_document_id": false
        },
        {
            "source_path": "articles/active-directory/active-directory-federation-metadata.md",
            "redirect_url": "/azure/active-directory/develop/active-directory-federation-metadata",
            "redirect_document_id": false
        },
        {
            "source_path": "articles/active-directory/active-directory-graph-api-quickstart.md",
            "redirect_url": "/azure/active-directory/develop/active-directory-graph-api-quickstart",
            "redirect_document_id": false
        },
        {
            "source_path": "articles/active-directory/active-directory-conditional-access-automatic-device-registration.md",
            "redirect_url": "/azure/active-directory/active-directory-device-registration",
            "redirect_document_id": false
        },
        {
            "source_path": "articles/active-directory/active-directory-graph-api.md",
            "redirect_url": "/azure/active-directory/develop/active-directory-graph-api",
            "redirect_document_id": false
        },
        {
            "source_path": "articles/active-directory/active-directory-how-applications-are-added.md",
            "redirect_url": "/azure/active-directory/develop/active-directory-how-applications-are-added",
            "redirect_document_id": false
        },
        {
            "source_path": "articles/active-directory/active-directory-howto-tenant.md",
            "redirect_url": "/azure/active-directory/develop/active-directory-howto-tenant",
            "redirect_document_id": false
        },
        {
            "source_path": "articles/active-directory/active-directory-identity-protection-risk-events.md",
            "redirect_url": "/azure/active-directory/active-directory-reporting-risk-events",
            "redirect_document_id": false
        },
        {
            "source_path": "articles/active-directory/active-directory-identityprotection-risk-events-types.md",
            "redirect_url": "/azure/active-directory/active-directory-identity-protection-risk-events",
            "redirect_document_id": false
        },
        {
            "source_path": "articles/active-directory/active-directory-integrating-applications.md",
            "redirect_url": "/azure/active-directory/develop/active-directory-integrating-applications",
            "redirect_document_id": false
        },
        {
            "source_path": "articles/active-directory/active-directory-java-authenticate-users-access-control-eclipse.md",
            "redirect_url": "/azure/active-directory/develop/active-directory-java-authenticate-users-access-control-eclipse",
            "redirect_document_id": false
        },
        {
            "source_path": "articles/active-directory/active-directory-java-view-saml-returned-by-access-control.md",
            "redirect_url": "/azure/active-directory/develop/active-directory-java-view-saml-returned-by-access-control",
            "redirect_document_id": false
        },
        {
            "source_path": "articles/active-directory/active-directory-known-networks-azure-portal.md",
            "redirect_url": "/azure/active-directory/active-directory-named-locations",
            "redirect_document_id": false
        },
        {
            "source_path": "articles/active-directory/active-directory-manage-passwords.md",
            "redirect_url": "active-directory-passwords-update-your-own-password",
            "redirect_document_id": false
        },
        {
            "source_path": "articles/active-directory/active-directory-passwords-learn-more.md",
            "redirect_url": "active-directory-passwords-best-practices",
            "redirect_document_id": false
        },
        {
            "source_path": "articles/active-directory/active-directory-passwords-set-expiration-policy.md",
            "redirect_url": "active-directory-passwords-policy",
            "redirect_document_id": false
        },
        {
            "source_path": "articles/active-directory/active-directory-passwords.md",
            "redirect_url": "active-directory-passwords-update-your-own-password",
            "redirect_document_id": false
        },
        {
            "source_path": "articles/active-directory/active-directory-protocols-oauth-code.md",
            "redirect_url": "/azure/active-directory/develop/active-directory-protocols-oauth-code",
            "redirect_document_id": false
        },
        {
            "source_path": "articles/active-directory/active-directory-protocols-oauth-service-to-service.md",
            "redirect_url": "/azure/active-directory/develop/active-directory-protocols-oauth-service-to-service",
            "redirect_document_id": false
        },
        {
            "source_path": "articles/active-directory/active-directory-protocols-openid-connect-code.md",
            "redirect_url": "/azure/active-directory/develop/active-directory-protocols-openid-connect-code",
            "redirect_document_id": false
        },
        {
            "source_path": "articles/active-directory/active-directory-saas-bonusly-tutorial.md",
            "redirect_url": "active-directory-saas-bonus-tutorial",
            "redirect_document_id": false
        },
        {
            "source_path": "articles/active-directory/active-directory-saas-citrix-sharefile-tutorial.md",
            "redirect_url": "active-directory-saas-sharefile-tutorial",
            "redirect_document_id": false
        },
        {
            "source_path": "articles/active-directory/active-directory-saas-inbound-synchronization-tutorial.md",
            "redirect_url": "active-directory-saas-workday-inbound-tutorial",
            "redirect_document_id": false
        },
        {
            "source_path": "articles/active-directory/active-directory-saml-claims-customization.md",
            "redirect_url": "/azure/active-directory/develop/active-directory-saml-claims-customization",
            "redirect_document_id": false
        },
        {
            "source_path": "articles/active-directory/active-directory-saml-debugging.md",
            "redirect_url": "/azure/active-directory/develop/active-directory-saml-debugging",
            "redirect_document_id": false
        },
        {
            "source_path": "articles/active-directory/active-directory-signing-key-rollover.md",
            "redirect_url": "/azure/active-directory/develop/active-directory-signing-key-rollover",
            "redirect_document_id": false
        },
        {
            "source_path": "articles/active-directory/active-directory-single-sign-on-protocol-reference.md",
            "redirect_url": "/azure/active-directory/develop/active-directory-single-sign-on-protocol-reference",
            "redirect_document_id": false
        },
        {
            "source_path": "articles/active-directory/active-directory-single-sign-out-protocol-reference.md",
            "redirect_url": "/azure/active-directory/develop/active-directory-single-sign-out-protocol-reference",
            "redirect_document_id": false
        },
        {
            "source_path": "articles/active-directory/active-directory-sso-android.md",
            "redirect_url": "/azure/active-directory/develop/active-directory-sso-android",
            "redirect_document_id": false
        },
        {
            "source_path": "articles/active-directory/active-directory-sso-ios.md",
            "redirect_url": "/azure/active-directory/develop/active-directory-sso-ios",
            "redirect_document_id": false
        },
        {
            "source_path": "articles/active-directory/active-directory-token-and-claims.md",
            "redirect_url": "/azure/active-directory/develop/active-directory-token-and-claims",
            "redirect_document_id": false
        },
        {
            "source_path": "articles/active-directory/active-directory-users-create-external-azure-portal.md",
            "redirect_url": "/azure/active-directory/active-directory-b2b-what-is-azure-ad-b2b",
            "redirect_document_id": false
        },
        {
            "source_path": "articles/active-directory/active-directory-v2-app-registration.md",
            "redirect_url": "/azure/active-directory/develop/active-directory-v2-app-registration",
            "redirect_document_id": false
        },
        {
            "source_path": "articles/active-directory/active-directory-v2-compare.md",
            "redirect_url": "/azure/active-directory/develop/active-directory-v2-compare",
            "redirect_document_id": false
        },
        {
            "source_path": "articles/active-directory/active-directory-v2-devquickstarts-android.md",
            "redirect_url": "/azure/active-directory/develop/active-directory-v2-devquickstarts-android",
            "redirect_document_id": false
        },
        {
            "source_path": "articles/active-directory/active-directory-v2-devquickstarts-angular-dotnet.md",
            "redirect_url": "/azure/active-directory/develop/active-directory-v2-devquickstarts-angular-dotnet",
            "redirect_document_id": false
        },
        {
            "source_path": "articles/active-directory/active-directory-v2-devquickstarts-angular-node.md",
            "redirect_url": "/azure/active-directory/develop/active-directory-v2-devquickstarts-angular-node",
            "redirect_document_id": false
        },
        {
            "source_path": "articles/active-directory/active-directory-v2-devquickstarts-dotnet-api.md",
            "redirect_url": "/azure/active-directory/develop/active-directory-v2-devquickstarts-dotnet-api",
            "redirect_document_id": false
        },
        {
            "source_path": "articles/active-directory/active-directory-v2-devquickstarts-dotnet-web.md",
            "redirect_url": "/azure/active-directory/develop/active-directory-v2-devquickstarts-dotnet-web",
            "redirect_document_id": false
        },
        {
            "source_path": "articles/active-directory/active-directory-v2-devquickstarts-ios.md",
            "redirect_url": "/azure/active-directory/develop/active-directory-v2-devquickstarts-ios",
            "redirect_document_id": false
        },
        {
            "source_path": "articles/active-directory/active-directory-v2-devquickstarts-node-api.md",
            "redirect_url": "/azure/active-directory/develop/active-directory-v2-devquickstarts-node-api",
            "redirect_document_id": false
        },
        {
            "source_path": "articles/active-directory/active-directory-v2-devquickstarts-node-web.md",
            "redirect_url": "/azure/active-directory/develop/active-directory-v2-devquickstarts-node-web",
            "redirect_document_id": false
        },
        {
            "source_path": "articles/active-directory/active-directory-v2-devquickstarts-univ.md",
            "redirect_url": "/azure/active-directory/develop/active-directory-v2-devquickstarts-univ",
            "redirect_document_id": false
        },
        {
            "source_path": "articles/active-directory/active-directory-v2-devquickstarts-webapp-webapi-dotnet.md",
            "redirect_url": "/azure/active-directory/develop/active-directory-v2-devquickstarts-webapp-webapi-dotnet",
            "redirect_document_id": false
        },
        {
            "source_path": "articles/active-directory/active-directory-v2-devquickstarts-wpf.md",
            "redirect_url": "/azure/active-directory/develop/active-directory-v2-devquickstarts-wpf",
            "redirect_document_id": false
        },
        {
            "source_path": "articles/active-directory/active-directory-v2-flows.md",
            "redirect_url": "/azure/active-directory/develop/active-directory-v2-flows",
            "redirect_document_id": false
        },
        {
            "source_path": "articles/active-directory/active-directory-v2-libraries.md",
            "redirect_url": "/azure/active-directory/develop/active-directory-v2-libraries",
            "redirect_document_id": false
        },
        {
            "source_path": "articles/active-directory/active-directory-v2-limitations.md",
            "redirect_url": "/azure/active-directory/develop/active-directory-v2-limitations",
            "redirect_document_id": false
        },
        {
            "source_path": "articles/active-directory/active-directory-v2-preview-oidc-changes.md",
            "redirect_url": "/azure/active-directory/develop/active-directory-v2-preview-oidc-changes",
            "redirect_document_id": false
        },
        {
            "source_path": "articles/active-directory/active-directory-v2-protocols-implicit.md",
            "redirect_url": "/azure/active-directory/develop/active-directory-v2-protocols-implicit",
            "redirect_document_id": false
        },
        {
            "source_path": "articles/active-directory/active-directory-v2-protocols-oauth-client-creds.md",
            "redirect_url": "/azure/active-directory/develop/active-directory-v2-protocols-oauth-client-creds",
            "redirect_document_id": false
        },
        {
            "source_path": "articles/active-directory/active-directory-v2-protocols-oauth-code.md",
            "redirect_url": "/azure/active-directory/develop/active-directory-v2-protocols-oauth-code",
            "redirect_document_id": false
        },
        {
            "source_path": "articles/active-directory/active-directory-v2-protocols-oidc.md",
            "redirect_url": "/azure/active-directory/develop/active-directory-v2-protocols-oidc",
            "redirect_document_id": false
        },
        {
            "source_path": "articles/active-directory/active-directory-v2-protocols.md",
            "redirect_url": "/azure/active-directory/develop/active-directory-v2-protocols",
            "redirect_document_id": false
        },
        {
            "source_path": "articles/active-directory/active-directory-v2-registration-portal.md",
            "redirect_url": "/azure/active-directory/develop/active-directory-v2-registration-portal",
            "redirect_document_id": false
        },
        {
            "source_path": "articles/active-directory/active-directory-v2-scopes.md",
            "redirect_url": "/azure/active-directory/develop/active-directory-v2-scopes",
            "redirect_document_id": false
        },
        {
            "source_path": "articles/active-directory/active-directory-v2-tokens.md",
            "redirect_url": "/azure/active-directory/develop/active-directory-v2-tokens",
            "redirect_document_id": false
        },
        {
            "source_path": "articles/active-directory/vs-active-directory-dotnet-getting-started.md",
            "redirect_url": "/azure/active-directory/develop/vs-active-directory-dotnet-getting-started",
            "redirect_document_id": false
        },
        {
            "source_path": "articles/active-directory/vs-active-directory-dotnet-what-happened.md",
            "redirect_url": "/azure/active-directory/develop/vs-active-directory-dotnet-what-happened",
            "redirect_document_id": false
        },
        {
            "source_path": "articles/active-directory/vs-active-directory-error.md",
            "redirect_url": "/azure/active-directory/develop/vs-active-directory-error",
            "redirect_document_id": false
        },
        {
            "source_path": "articles/active-directory/vs-active-directory-webapi-getting-started.md",
            "redirect_url": "/azure/active-directory/develop/vs-active-directory-webapi-getting-started",
            "redirect_document_id": false
        },
        {
            "source_path": "articles/active-directory/vs-active-directory-webapi-what-happened.md",
            "redirect_url": "/azure/active-directory/develop/vs-active-directory-webapi-what-happened",
            "redirect_document_id": false
        },
        {
            "source_path": "articles/active-directory/connect-health/index.md",
            "redirect_url": "/azure/active-directory/connect-health/active-directory-aadconnect-health",
            "redirect_document_id": false
        },
        {
            "source_path": "articles/active-directory/connect/index.md",
            "redirect_url": "/azure/active-directory/connect/active-directory-aadconnect",
            "redirect_document_id": false
        },
        {
            "source_path": "articles/active-directory/develop/index.md",
            "redirect_url": "/azure/active-directory/develop/active-directory-developers-guide",
            "redirect_document_id": false
        },
        {
            "source_path": "articles/active-directory/develop/GuidedSetups/active-directory-mobileanddesktopapp-android-intro.md",
            "redirect_url": "active-directory-android",
            "redirect_document_id": false
        },
        {
            "source_path": "articles/active-directory/develop/GuidedSetups/active-directory-mobileanddesktopapp-windowsdesktop-intro.md",
            "redirect_url": "active-directory-windesktop",
            "redirect_document_id": false
        },
        {
            "source_path": "articles/active-directory/develop/GuidedSetups/active-directory-serversidewebapp-aspnetwebappowin-intro.md",
            "redirect_url": "active-directory-aspnetwebapp",
            "redirect_document_id": false
        },
        {
            "source_path": "articles/virtual-machines/virtual-machines-error-messages.md",
            "redirect_url": "/azure/virtual-machines/windows/error-messages",
            "redirect_document_id": false
        },
        {
            "source_path": "articles/virtual-machines/virtual-machines-linux-a8-a9-a10-a11-specs.md",
            "redirect_url": "/azure/virtual-machines/linux/a8-a9-a10-a11-specs",
            "redirect_document_id": false
        },
        {
            "source_path": "articles/virtual-machines/virtual-machines-linux-about-disks-vhds.md",
            "redirect_url": "/azure/storage/storage-about-disks-and-vhds-linux",
            "redirect_document_id": false
        },
        {
            "source_path": "articles/virtual-machines/virtual-machines-linux-about.md",
            "redirect_url": "/azure/virtual-machines/virtual-machines-linux-azure-overview?toc=%2fazure%2fvirtual-machines%2flinux%2ftoc.json",
            "redirect_document_id": false
        },
        {
            "source_path": "articles/virtual-machines/virtual-machines-linux-acu.md",
            "redirect_url": "/azure/virtual-machines/linux/acu",
            "redirect_document_id": false
        },
        {
            "source_path": "articles/virtual-machines/virtual-machines-linux-add-disk.md",
            "redirect_url": "/azure/virtual-machines/linux/add-disk",
            "redirect_document_id": false
        },
        {
            "source_path": "articles/virtual-machines/virtual-machines-linux-add-user.md",
            "redirect_url": "/azure/virtual-machines/linux/add-user",
            "redirect_document_id": false
        },
        {
            "source_path": "articles/virtual-machines/virtual-machines-linux-agent-user-guide.md",
            "redirect_url": "/azure/virtual-machines/linux/agent-user-guide",
            "redirect_document_id": false
        },
        {
            "source_path": "articles/virtual-machines/virtual-machines-linux-allocation-failure.md",
            "redirect_url": "/azure/virtual-machines/linux/allocation-failure",
            "redirect_document_id": false
        },
        {
            "source_path": "articles/virtual-machines/virtual-machines-linux-app-frameworks.md",
            "redirect_url": "/azure/virtual-machines/linux/app-frameworks",
            "redirect_document_id": false
        },
        {
            "source_path": "articles/virtual-machines/virtual-machines-linux-attach-disk-portal.md",
            "redirect_url": "/azure/virtual-machines/linux/attach-disk-portal",
            "redirect_document_id": false
        },
        {
            "source_path": "articles/virtual-machines/virtual-machines-linux-azure-dns.md",
            "redirect_url": "/azure/virtual-machines/linux/azure-dns",
            "redirect_document_id": false
        },
        {
            "source_path": "articles/virtual-machines/virtual-machines-linux-azure-overview.md",
            "redirect_url": "/azure/virtual-machines/linux/overview",
            "redirect_document_id": false
        },
        {
            "source_path": "articles/virtual-machines/virtual-machines-linux-azure-vm-network-overview.md",
            "redirect_url": "/azure/virtual-machines/linux/azure-vm-network-overview",
            "redirect_document_id": false
        },
        {
            "source_path": "articles/virtual-machines/virtual-machines-linux-azure-vm-storage-overview.md",
            "redirect_url": "/azure/virtual-machines/linux/azure-vm-storage-overview",
            "redirect_document_id": false
        },
        {
            "source_path": "articles/virtual-machines/virtual-machines-linux-capture-image-nodejs.md",
            "redirect_url": "/azure/virtual-machines/linux/capture-image-nodejs",
            "redirect_document_id": false
        },
        {
            "source_path": "articles/virtual-machines/virtual-machines-linux-capture-image.md",
            "redirect_url": "/azure/virtual-machines/linux/capture-image",
            "redirect_document_id": false
        },
        {
            "source_path": "articles/virtual-machines/virtual-machines-linux-change-vm-size-nodejs.md",
            "redirect_url": "/azure/virtual-machines/linux/change-vm-size-nodejs",
            "redirect_document_id": false
        },
        {
            "source_path": "articles/virtual-machines/virtual-machines-linux-change-vm-size.md",
            "redirect_url": "/azure/virtual-machines/linux/change-vm-size",
            "redirect_document_id": false
        },
        {
            "source_path": "articles/virtual-machines/virtual-machines-linux-classic-about-images.md",
            "redirect_url": "/azure/virtual-machines/linux/classic/about-images",
            "redirect_document_id": false
        },
        {
            "source_path": "articles/virtual-machines/virtual-machines-linux-classic-agents-and-extensions.md",
            "redirect_url": "/azure/virtual-machines/linux/classic/agents-and-extensions",
            "redirect_document_id": false
        },
        {
            "source_path": "articles/virtual-machines/virtual-machines-linux-classic-attach-disk.md",
            "redirect_url": "/azure/virtual-machines/linux/classic/attach-disk",
            "redirect_document_id": false
        },
        {
            "source_path": "articles/virtual-machines/virtual-machines-linux-classic-capture-image.md",
            "redirect_url": "/azure/virtual-machines/linux/classic/capture-image",
            "redirect_document_id": false
        },
        {
            "source_path": "articles/virtual-machines/virtual-machines-linux-classic-cassandra-nodejs.md",
            "redirect_url": "/azure/virtual-machines/linux/classic/cassandra-nodejs",
            "redirect_document_id": false
        },
        {
            "source_path": "articles/virtual-machines/virtual-machines-linux-classic-cli-use-docker.md",
            "redirect_url": "/azure/virtual-machines/linux/classic/cli-use-docker",
            "redirect_document_id": false
        },
        {
            "source_path": "articles/virtual-machines/virtual-machines-linux-classic-configure-availability.md",
            "redirect_url": "/azure/virtual-machines/linux/classic/configure-availability",
            "redirect_document_id": false
        },
        {
            "source_path": "articles/virtual-machines/virtual-machines-linux-classic-connect-vms.md",
            "redirect_url": "/azure/virtual-machines/linux/classic/connect-vms",
            "redirect_document_id": false
        },
        {
            "source_path": "articles/virtual-machines/virtual-machines-linux-classic-create-custom.md",
            "redirect_url": "/azure/virtual-machines/linux/classic/create-custom",
            "redirect_document_id": false
        },
        {
            "source_path": "articles/virtual-machines/virtual-machines-linux-classic-create-upload-vhd.md",
            "redirect_url": "/azure/virtual-machines/linux/classic/create-upload-vhd",
            "redirect_document_id": false
        },
        {
            "source_path": "articles/virtual-machines/virtual-machines-linux-classic-createportal.md",
            "redirect_url": "/azure/virtual-machines/linux/classic/createportal",
            "redirect_document_id": false
        },
        {
            "source_path": "articles/virtual-machines/virtual-machines-linux-classic-detach-disk.md",
            "redirect_url": "/azure/virtual-machines/linux/classic/detach-disk",
            "redirect_document_id": false
        },
        {
            "source_path": "articles/virtual-machines/virtual-machines-linux-classic-diagnostic-extension.md",
            "redirect_url": "/azure/virtual-machines/linux/classic/diagnostic-extension",
            "redirect_document_id": false
        },
        {
            "source_path": "articles/virtual-machines/virtual-machines-linux-classic-faq.md",
            "redirect_url": "/azure/virtual-machines/linux/classic/faq",
            "redirect_document_id": false
        },
        {
            "source_path": "articles/virtual-machines/virtual-machines-linux-classic-freebsd-create-upload-vhd.md",
            "redirect_url": "/azure/virtual-machines/linux/classic/freebsd-create-upload-vhd",
            "redirect_document_id": false
        },
        {
            "source_path": "articles/virtual-machines/virtual-machines-linux-classic-hpcpack-cluster-namd.md",
            "redirect_url": "/azure/virtual-machines/linux/classic/hpcpack-cluster-namd",
            "redirect_document_id": false
        },
        {
            "source_path": "articles/virtual-machines/virtual-machines-linux-classic-hpcpack-cluster-openfoam.md",
            "redirect_url": "/azure/virtual-machines/linux/classic/hpcpack-cluster-openfoam",
            "redirect_document_id": false
        },
        {
            "source_path": "articles/virtual-machines/virtual-machines-linux-classic-hpcpack-cluster-powershell-script.md",
            "redirect_url": "/azure/virtual-machines/linux/classic/hpcpack-cluster-powershell-script",
            "redirect_document_id": false
        },
        {
            "source_path": "articles/virtual-machines/virtual-machines-linux-classic-hpcpack-cluster-starccm.md",
            "redirect_url": "/azure/virtual-machines/linux/classic/hpcpack-cluster-starccm",
            "redirect_document_id": false
        },
        {
            "source_path": "articles/virtual-machines/virtual-machines-linux-classic-hpcpack-cluster.md",
            "redirect_url": "/azure/virtual-machines/linux/classic/hpcpack-cluster",
            "redirect_document_id": false
        },
        {
            "source_path": "articles/virtual-machines/virtual-machines-linux-classic-inject-custom-data.md",
            "redirect_url": "/azure/virtual-machines/linux/classic/inject-custom-data",
            "redirect_document_id": false
        },
        {
            "source_path": "articles/virtual-machines/virtual-machines-linux-classic-lamp-script.md",
            "redirect_url": "/azure/virtual-machines/linux/classic/lamp-script",
            "redirect_document_id": false
        },
        {
            "source_path": "articles/virtual-machines/virtual-machines-linux-classic-manage-extensions.md",
            "redirect_url": "/azure/virtual-machines/linux/classic/manage-extensions",
            "redirect_document_id": false
        },
        {
            "source_path": "articles/virtual-machines/virtual-machines-linux-classic-manage-visual-studio.md",
            "redirect_url": "/azure/virtual-machines/linux/classic/manage-visual-studio",
            "redirect_document_id": false
        },
        {
            "source_path": "articles/virtual-machines/virtual-machines-linux-classic-mariadb-mysql-cluster.md",
            "redirect_url": "/azure/virtual-machines/linux/classic/mariadb-mysql-cluster",
            "redirect_document_id": false
        },
        {
            "source_path": "articles/virtual-machines/virtual-machines-linux-classic-mysql-cluster.md",
            "redirect_url": "/azure/virtual-machines/linux/classic/mysql-cluster",
            "redirect_document_id": false
        },
        {
            "source_path": "articles/virtual-machines/virtual-machines-linux-classic-mysql-on-opensuse.md",
            "redirect_url": "/azure/virtual-machines/linux/classic/mysql-on-opensuse",
            "redirect_document_id": false
        },
        {
            "source_path": "articles/virtual-machines/virtual-machines-linux-classic-oracle-images.md",
            "redirect_url": "/azure/virtual-machines/linux/classic/oracle-images",
            "redirect_document_id": false
        },
        {
            "source_path": "articles/virtual-machines/virtual-machines-linux-classic-portal-use-docker.md",
            "redirect_url": "/azure/virtual-machines/linux/classic/portal-use-docker",
            "redirect_document_id": false
        },
        {
            "source_path": "articles/virtual-machines/virtual-machines-linux-classic-rdma-cluster.md",
            "redirect_url": "/azure/virtual-machines/linux/classic/rdma-cluster",
            "redirect_document_id": false
        },
        {
            "source_path": "articles/virtual-machines/virtual-machines-linux-classic-remote-desktop.md",
            "redirect_url": "/azure/virtual-machines/linux/classic/remote-desktop",
            "redirect_document_id": false
        },
        {
            "source_path": "articles/virtual-machines/virtual-machines-linux-classic-reset-access.md",
            "redirect_url": "/azure/virtual-machines/linux/classic/reset-access",
            "redirect_document_id": false
        },
        {
            "source_path": "articles/virtual-machines/virtual-machines-linux-classic-restart-resize-error-troubleshooting.md",
            "redirect_url": "/azure/virtual-machines/linux/classic/restart-resize-error-troubleshooting",
            "redirect_document_id": false
        },
        {
            "source_path": "articles/virtual-machines/virtual-machines-linux-classic-sap-get-started.md",
            "redirect_url": "/azure/virtual-machines/workloads/sap/sap-get-started-classic",
            "redirect_document_id": false
        },
        {
            "source_path": "articles/virtual-machines/virtual-machines-linux-classic-setup-endpoints.md",
            "redirect_url": "/azure/virtual-machines/linux/classic/setup-endpoints",
            "redirect_document_id": false
        },
        {
            "source_path": "articles/virtual-machines/virtual-machines-linux-classic-optimize-mysql.md",
            "redirect_url": "/azure/virtual-machines/linux/classic/optimize-mysql",
            "redirect_document_id": false
        },
        {
            "source_path": "articles/virtual-machines/virtual-machines-linux-classic-setup-tomcat.md",
            "redirect_url": "/azure/virtual-machines/linux/classic/setup-tomcat",
            "redirect_document_id": false
        },
        {
            "source_path": "articles/virtual-machines/virtual-machines-linux-classic-web-app-visual-studio.md",
            "redirect_url": "/azure/virtual-machines/linux/classic/web-app-visual-studio",
            "redirect_document_id": false
        },
        {
            "source_path": "articles/virtual-machines/virtual-machines-linux-cli-deploy-templates.md",
            "redirect_url": "/azure/virtual-machines/linux/cli-deploy-templates",
            "redirect_document_id": false
        },
        {
            "source_path": "articles/virtual-machines/virtual-machines-linux-classic-troubleshoot-deployment-new-vm.md",
            "redirect_url": "/azure/virtual-machines/linux/classic/troubleshoot-deployment-new-vm",
            "redirect_document_id": false
        },
        {
            "source_path": "articles/virtual-machines/virtual-machines-linux-cli-manage.md",
            "redirect_url": "/azure/virtual-machines/linux/cli-manage",
            "redirect_document_id": false
        },
        {
            "source_path": "articles/virtual-machines/virtual-machines-linux-cli-migration-classic-resource-manager.md",
            "redirect_url": "/azure/virtual-machines/linux/migration-classic-resource-manager-cli",
            "redirect_document_id": false
        },
        {
            "source_path": "articles/virtual-machines/virtual-machines-linux-cli-ps-findimage.md",
            "redirect_url": "/azure/virtual-machines/linux/cli-ps-findimage",
            "redirect_document_id": false
        },
        {
            "source_path": "articles/virtual-machines/virtual-machines-linux-cli-samples.md",
            "redirect_url": "/azure/virtual-machines/linux/cli-samples",
            "redirect_document_id": false
        },
        {
            "source_path": "articles/virtual-machines/virtual-machines-linux-cli-vmss-create.md",
            "redirect_url": "/azure/virtual-machine-scale-sets/virtual-machine-scale-sets-overview?toc=%2fazure%2fvirtual-machines%2flinux%2ftoc.json",
            "redirect_document_id": false
        },
        {
            "source_path": "articles/virtual-machines/virtual-machines-linux-cloudfoundry-get-started.md",
            "redirect_url": "/azure/virtual-machines/linux/cloudfoundry-get-started",
            "redirect_document_id": false
        },
        {
            "source_path": "articles/virtual-machines/virtual-machines-linux-compute-benchmark-scores.md",
            "redirect_url": "/azure/virtual-machines/linux/compute-benchmark-scores",
            "redirect_document_id": false
        },
        {
            "source_path": "articles/virtual-machines/virtual-machines-linux-configure-lvm.md",
            "redirect_url": "/azure/virtual-machines/linux/configure-lvm",
            "redirect_document_id": false
        },
        {
            "source_path": "articles/virtual-machines/virtual-machines-linux-configure-raid.md",
            "redirect_url": "/azure/virtual-machines/linux/configure-raid",
            "redirect_document_id": false
        },
        {
            "source_path": "articles/virtual-machines/virtual-machines-linux-configure-sshd-on-azure-linux-vms.md",
            "redirect_url": "/azure/virtual-machines/linux/configure-sshd-on-azure-linux-vms",
            "redirect_document_id": false
        },
        {
            "source_path": "articles/virtual-machines/virtual-machines-linux-containers.md",
            "redirect_url": "/azure/virtual-machines/linux/containers",
            "redirect_document_id": false
        },
        {
            "source_path": "articles/virtual-machines/virtual-machines-linux-convert-unmanaged-to-managed-disks.md",
            "redirect_url": "/azure/virtual-machines/linux/convert-unmanaged-to-managed-disks",
            "redirect_document_id": false
        },
        {
            "source_path": "articles/virtual-machines/virtual-machines-linux-copy-files-to-linux-vm-using-scp.md",
            "redirect_url": "/azure/virtual-machines/linux/copy-files-to-linux-vm-using-scp",
            "redirect_document_id": false
        },
        {
            "source_path": "articles/virtual-machines/virtual-machines-linux-copy-vm.md",
            "redirect_url": "/azure/virtual-machines/linux/copy-vm",
            "redirect_document_id": false
        },
        {
            "source_path": "articles/virtual-machines/virtual-machines-linux-copy-vm-nodejs.md",
            "redirect_url": "/azure/virtual-machines/linux/copy-vm-nodejs",
            "redirect_document_id": false
        },
        {
            "source_path": "articles/virtual-machines/virtual-machines-linux-create-aad-work-id.md",
            "redirect_url": "/azure/virtual-machines/linux/create-aad-work-id",
            "redirect_document_id": false
        },
        {
            "source_path": "articles/virtual-machines/virtual-machines-linux-create-cli-complete-nodejs.md",
            "redirect_url": "/azure/virtual-machines/linux/create-cli-complete-nodejs",
            "redirect_document_id": false
        },
        {
            "source_path": "articles/virtual-machines/virtual-machines-linux-create-cli-complete.md",
            "redirect_url": "/azure/virtual-machines/linux/create-cli-complete",
            "redirect_document_id": false
        },
        {
            "source_path": "articles/virtual-machines/virtual-machines-linux-create-lamp-stack-nodejs.md",
            "redirect_url": "/azure/virtual-machines/linux/create-lamp-stack-nodejs",
            "redirect_document_id": false
        },
        {
            "source_path": "articles/virtual-machines/virtual-machines-linux-create-lamp-stack.md",
            "redirect_url": "/azure/virtual-machines/linux/create-lamp-stack",
            "redirect_document_id": false
        },
        {
            "source_path": "articles/virtual-machines/virtual-machines-linux-create-ssh-keys-detailed.md",
            "redirect_url": "/azure/virtual-machines/linux/create-ssh-keys-detailed",
            "redirect_document_id": false
        },
        {
            "source_path": "articles/virtual-machines/virtual-machines-linux-create-ssh-secured-vm-from-template.md",
            "redirect_url": "/azure/virtual-machines/linux/create-ssh-secured-vm-from-template",
            "redirect_document_id": false
        },
        {
            "source_path": "articles/virtual-machines/virtual-machines-linux-create-upload-centos.md",
            "redirect_url": "/azure/virtual-machines/linux/create-upload-centos",
            "redirect_document_id": false
        },
        {
            "source_path": "articles/virtual-machines/virtual-machines-linux-create-upload-generic.md",
            "redirect_url": "/azure/virtual-machines/linux/create-upload-generic",
            "redirect_document_id": false
        },
        {
            "source_path": "articles/virtual-machines/virtual-machines-linux-create-upload-ubuntu.md",
            "redirect_url": "/azure/virtual-machines/linux/create-upload-ubuntu",
            "redirect_document_id": false
        },
        {
            "source_path": "articles/virtual-machines/virtual-machines-linux-creation-choices-nodejs.md",
            "redirect_url": "/azure/virtual-machines/linux/creation-choices-nodejs",
            "redirect_document_id": false
        },
        {
            "source_path": "articles/virtual-machines/virtual-machines-linux-creation-choices.md",
            "redirect_url": "/azure/virtual-machines/linux/creation-choices",
            "redirect_document_id": false
        },
        {
            "source_path": "articles/virtual-machines/virtual-machines-linux-debian-create-upload-vhd.md",
            "redirect_url": "/azure/virtual-machines/linux/debian-create-upload-vhd",
            "redirect_document_id": false
        },
        {
            "source_path": "articles/virtual-machines/virtual-machines-linux-deis-cluster.md",
            "redirect_url": "/azure/virtual-machines/linux/deis-cluster",
            "redirect_document_id": false
        },
        {
            "source_path": "articles/virtual-machines/virtual-machines-linux-deploy-linux-vm-into-existing-vnet-using-cli-nodejs.md",
            "redirect_url": "/azure/virtual-machines/linux/deploy-linux-vm-into-existing-vnet-using-cli-nodejs",
            "redirect_document_id": false
        },
        {
            "source_path": "articles/virtual-machines/virtual-machines-linux-deploy-linux-vm-into-existing-vnet-using-cli.md",
            "redirect_url": "/azure/virtual-machines/linux/deploy-linux-vm-into-existing-vnet-using-cli",
            "redirect_document_id": false
        },
        {
            "source_path": "articles/virtual-machines/virtual-machines-linux-deploy-linux-vm-into-existing-vnet-using-portal.md",
            "redirect_url": "/azure/virtual-machines/linux/deploy-linux-vm-into-existing-vnet-using-portal",
            "redirect_document_id": false
        },
        {
            "source_path": "articles/virtual-machines/virtual-machines-linux-detach-disk.md",
            "redirect_url": "/azure/virtual-machines/linux/detach-disk",
            "redirect_document_id": false
        },
        {
            "source_path": "articles/virtual-machines/virtual-machines-linux-detailed-troubleshoot-ssh-connection.md",
            "redirect_url": "/azure/virtual-machines/linux/detailed-troubleshoot-ssh-connection",
            "redirect_document_id": false
        },
        {
            "source_path": "articles/virtual-machines/virtual-machines-linux-docker-compose-quickstart.md",
            "redirect_url": "/azure/virtual-machines/linux/docker-compose-quickstart",
            "redirect_document_id": false
        },
        {
            "source_path": "articles/virtual-machines/virtual-machines-linux-docker-machine.md",
            "redirect_url": "/azure/virtual-machines/linux/docker-machine",
            "redirect_document_id": false
        },
        {
            "source_path": "articles/virtual-machines/virtual-machines-linux-docker-registry-in-blob-storage.md",
            "redirect_url": "/azure/container-registry/",
            "redirect_document_id": false
        },
        {
            "source_path": "articles/virtual-machines/virtual-machines-linux-docker-swarm.md",
            "redirect_url": "/azure/container-service/container-service-docker-swarm",
            "redirect_document_id": false
        },
        {
            "source_path": "articles/virtual-machines/virtual-machines-linux-dockerextension-nodejs.md",
            "redirect_url": "/azure/virtual-machines/linux/dockerextension-nodejs",
            "redirect_document_id": false
        },
        {
            "source_path": "articles/virtual-machines/virtual-machines-linux-dockerextension.md",
            "redirect_url": "/azure/virtual-machines/linux/dockerextension",
            "redirect_document_id": false
        },
        {
            "source_path": "articles/virtual-machines/virtual-machines-linux-dotnet-core-1-landing.md",
            "redirect_url": "/azure/virtual-machines/linux/dotnet-core-1-landing",
            "redirect_document_id": false
        },
        {
            "source_path": "articles/virtual-machines/virtual-machines-linux-dotnet-core-2-architecture.md",
            "redirect_url": "/azure/virtual-machines/linux/dotnet-core-2-architecture",
            "redirect_document_id": false
        },
        {
            "source_path": "articles/virtual-machines/virtual-machines-linux-dotnet-core-3-access-security.md",
            "redirect_url": "/azure/virtual-machines/linux/dotnet-core-3-access-security",
            "redirect_document_id": false
        },
        {
            "source_path": "articles/virtual-machines/virtual-machines-linux-dotnet-core-4-availability-scale.md",
            "redirect_url": "/azure/virtual-machines/linux/dotnet-core-4-availability-scale",
            "redirect_document_id": false
        },
        {
            "source_path": "articles/virtual-machines/virtual-machines-linux-dotnet-core-5-app-deployment.md",
            "redirect_url": "/azure/virtual-machines/linux/dotnet-core-5-app-deployment",
            "redirect_document_id": false
        },
        {
            "source_path": "articles/virtual-machines/virtual-machines-linux-encrypt-disks-nodejs.md",
            "redirect_url": "/azure/virtual-machines/linux/encrypt-disks-nodejs",
            "redirect_document_id": false
        },
        {
            "source_path": "articles/virtual-machines/virtual-machines-linux-encrypt-disks.md",
            "redirect_url": "/azure/virtual-machines/linux/encrypt-disks",
            "redirect_document_id": false
        },
        {
            "source_path": "articles/virtual-machines/virtual-machines-linux-endorsed-distros.md",
            "redirect_url": "/azure/virtual-machines/linux/endorsed-distros",
            "redirect_document_id": false
        },
        {
            "source_path": "articles/virtual-machines/virtual-machines-linux-endpoints-in-resource-manager.md",
            "redirect_url": "/azure/virtual-machines/linux/endpoints-in-resource-manager",
            "redirect_document_id": false
        },
        {
            "source_path": "articles/virtual-machines/virtual-machines-linux-expand-disks-nodejs.md",
            "redirect_url": "/azure/virtual-machines/linux/expand-disks-nodejs",
            "redirect_document_id": false
        },
        {
            "source_path": "articles/virtual-machines/virtual-machines-linux-expand-disks.md",
            "redirect_url": "/azure/virtual-machines/linux/expand-disks",
            "redirect_document_id": false
        },
        {
            "source_path": "articles/virtual-machines/virtual-machines-linux-extensions-authoring-templates.md",
            "redirect_url": "/azure/virtual-machines/linux/extensions-authoring-templates",
            "redirect_document_id": false
        },
        {
            "source_path": "articles/virtual-machines/virtual-machines-linux-extensions-configuration-samples.md",
            "redirect_url": "/azure/virtual-machines/linux/extensions-configuration-samples",
            "redirect_document_id": false
        },
        {
            "source_path": "articles/virtual-machines/virtual-machines-linux-extensions-customscript.md",
            "redirect_url": "/azure/virtual-machines/linux/extensions-customscript",
            "redirect_document_id": false
        },
        {
            "source_path": "articles/virtual-machines/virtual-machines-linux-extensions-features.md",
            "redirect_url": "/azure/virtual-machines/linux/extensions-features",
            "redirect_document_id": false
        },
        {
            "source_path": "articles/virtual-machines/virtual-machines-linux-extensions-nwa.md",
            "redirect_url": "/azure/virtual-machines/linux/extensions-nwa",
            "redirect_document_id": false
        },
        {
            "source_path": "articles/virtual-machines/virtual-machines-linux-extensions-oms.md",
            "redirect_url": "/articles/virtual-machines/linux/extensions-oms.md",
            "redirect_document_id": false
        },
        {
            "source_path": "articles/virtual-machines/virtual-machines-linux-extensions-troubleshoot.md",
            "redirect_url": "/azure/virtual-machines/linux/extensions-troubleshoot",
            "redirect_document_id": false
        },
        {
            "source_path": "articles/virtual-machines/virtual-machines-linux-freebsd-pf-nat.md",
            "redirect_url": "/azure/virtual-machines/linux/freebsd-pf-nat",
            "redirect_document_id": false
        },
        {
            "source_path": "articles/virtual-machines/virtual-machines-linux-faq.md",
            "redirect_url": "/azure/virtual-machines/linux/faq",
            "redirect_document_id": false
        },
        {
            "source_path": "articles/virtual-machines/virtual-machines-linux-hpcpack-cluster-options.md",
            "redirect_url": "/azure/virtual-machines/linux/hpcpack-cluster-options",
            "redirect_document_id": false
        },
        {
            "source_path": "articles/virtual-machines/virtual-machines-linux-impactful-maintenance.md",
            "redirect_url": "/azure/virtual-machines/linux/impactful-maintenance",
            "redirect_document_id": false
        },
        {
            "source_path": "articles/virtual-machines/virtual-machines-linux-infrastructure-example.md",
            "redirect_url": "/azure/virtual-machines/linux/infrastructure-example",
            "redirect_document_id": false
        },
        {
            "source_path": "articles/virtual-machines/virtual-machines-linux-infrastructure-availability-sets-guidelines.md",
            "redirect_url": "/azure/virtual-machines/linux/infrastructure-availability-sets-guidelines",
            "redirect_document_id": false
        },
        {
            "source_path": "articles/virtual-machines/virtual-machines-linux-infrastructure-naming-guidelines.md",
            "redirect_url": "/azure/virtual-machines/linux/infrastructure-naming-guidelines",
            "redirect_document_id": false
        },
        {
            "source_path": "articles/virtual-machines/virtual-machines-linux-infrastructure-networking-guidelines.md",
            "redirect_url": "/azure/virtual-machines/linux/infrastructure-networking-guidelines",
            "redirect_document_id": false
        },
        {
            "source_path": "articles/virtual-machines/virtual-machines-linux-infrastructure-resource-groups-guidelines.md",
            "redirect_url": "/azure/virtual-machines/linux/infrastructure-resource-groups-guidelines",
            "redirect_document_id": false
        },
        {
            "source_path": "articles/virtual-machines/virtual-machines-linux-infrastructure-storage-solutions-guidelines.md",
            "redirect_url": "/azure/virtual-machines/linux/infrastructure-storage-solutions-guidelines",
            "redirect_document_id": false
        },
        {
            "source_path": "articles/virtual-machines/virtual-machines-linux-infrastructure-subscription-accounts-guidelines.md",
            "redirect_url": "/azure/virtual-machines/linux/infrastructure-subscription-accounts-guidelines",
            "redirect_document_id": false
        },
        {
            "source_path": "articles/virtual-machines/virtual-machines-linux-infrastructure-virtual-machine-guidelines.md",
            "redirect_url": "/azure/virtual-machines/linux/infrastructure-virtual-machine-guidelines",
            "redirect_document_id": false
        },
        {
            "source_path": "articles/virtual-machines/virtual-machines-linux-install-mongodb-nodejs.md",
            "redirect_url": "/azure/virtual-machines/linux/install-mongodb-nodejs",
            "redirect_document_id": false
        },
        {
            "source_path": "articles/virtual-machines/virtual-machines-linux-install-mongodb.md",
            "redirect_url": "/azure/virtual-machines/linux/install-mongodb",
            "redirect_document_id": false
        },
        {
            "source_path": "articles/virtual-machines/virtual-machines-linux-intro-on-azure.md",
            "redirect_url": "/azure/virtual-machines/linux/intro-on-azure",
            "redirect_document_id": false
        },
        {
            "source_path": "articles/virtual-machines/virtual-machines-linux-jupyter-notebook.md",
            "redirect_url": "/azure/virtual-machines/linux/jupyter-notebook",
            "redirect_document_id": false
        },
        {
            "source_path": "articles/virtual-machines/virtual-machines-linux-join-redhat-linux-vm-to-azure-active-directory-domain-service.md",
            "redirect_url": "/azure/virtual-machines/linux/join-redhat-linux-vm-to-azure-active-directory-domain-service",
            "redirect_document_id": false
        },
        {
            "source_path": "articles/virtual-machines/virtual-machines-linux-key-vault-setup-cli-nodejs.md",
            "redirect_url": "/azure/virtual-machines/linux/key-vault-setup-cli-nodejs",
            "redirect_document_id": false
        },
        {
            "source_path": "articles/virtual-machines/virtual-machines-linux-key-vault-setup.md",
            "redirect_url": "/azure/virtual-machines/linux/key-vault-setup",
            "redirect_document_id": false
        },
        {
            "source_path": "articles/virtual-machines/virtual-machines-linux-load-balance.md",
            "redirect_url": "/azure/load-balancer/load-balancer-overview",
            "redirect_document_id": false
        },
        {
            "source_path": "articles/virtual-machines/virtual-machines-linux-mac-create-ssh-keys.experimental.md",
            "redirect_url": "/azure/virtual-machines/linux/mac-create-ssh-keys.experimental",
            "redirect_document_id": false
        },
        {
            "source_path": "articles/virtual-machines/virtual-machines-linux-mac-disable-ssh-password-usage.md",
            "redirect_url": "/azure/virtual-machines/linux/mac-disable-ssh-password-usage",
            "redirect_document_id": false
        },
        {
            "source_path": "articles/virtual-machines/virtual-machines-linux-mac-create-ssh-keys.md",
            "redirect_url": "/azure/virtual-machines/linux/mac-create-ssh-keys",
            "redirect_document_id": false
        },
        {
            "source_path": "articles/virtual-machines/virtual-machines-linux-manage-availability.md",
            "redirect_url": "/azure/virtual-machines/linux/manage-availability",
            "redirect_document_id": false
        },
        {
            "source_path": "articles/virtual-machines/virtual-machines-linux-maintenance-in-place.md",
            "redirect_url": "/azure/virtual-machines/linux/maintenance-in-place",
            "redirect_document_id": false
        },
        {
            "source_path": "articles/virtual-machines/virtual-machines-linux-migration-classic-resource-manager-deep-dive.md",
            "redirect_url": "/azure/virtual-machines/linux/migration-classic-resource-manager-deep-dive",
            "redirect_document_id": false
        },
        {
            "source_path": "articles/virtual-machines/virtual-machines-linux-mount-azure-file-storage-on-linux-using-smb-nodejs.md",
            "redirect_url": "/azure/virtual-machines/linux/mount-azure-file-storage-on-linux-using-smb-nodejs",
            "redirect_document_id": false
        },
        {
            "source_path": "articles/virtual-machines/virtual-machines-linux-mount-azure-file-storage-on-linux-using-smb.md",
            "redirect_url": "/azure/virtual-machines/linux/mount-azure-file-storage-on-linux-using-smb",
            "redirect_document_id": false
        },
        {
            "source_path": "articles/virtual-machines/virtual-machines-linux-move-vm.md",
            "redirect_url": "/azure/virtual-machines/linux/move-vm",
            "redirect_document_id": false
        },
        {
            "source_path": "articles/virtual-machines/virtual-machines-linux-multiple-nics-nodejs.md",
            "redirect_url": "/azure/virtual-machines/linux/multiple-nics-nodejs",
            "redirect_document_id": false
        },
        {
            "source_path": "articles/virtual-machines/virtual-machines-linux-multiple-nics.md",
            "redirect_url": "/azure/virtual-machines/linux/multiple-nics",
            "redirect_document_id": false
        },
        {
            "source_path": "articles/virtual-machines/virtual-machines-linux-mysql-install.md",
            "redirect_url": "/azure/virtual-machines/linux/mysql-install",
            "redirect_document_id": false
        },
        {
            "source_path": "articles/virtual-machines/virtual-machines-linux-n-series-driver-setup.md",
            "redirect_url": "/azure/virtual-machines/linux/n-series-driver-setup",
            "redirect_document_id": false
        },
        {
            "source_path": "articles/virtual-machines/virtual-machines-linux-nsg-quickstart-nodejs.md",
            "redirect_url": "/azure/virtual-machines/linux/nsg-quickstart-nodejs",
            "redirect_document_id": false
        },
        {
            "source_path": "articles/virtual-machines/virtual-machines-linux-nsg-quickstart.md",
            "redirect_url": "/azure/virtual-machines/linux/nsg-quickstart",
            "redirect_document_id": false
        },
        {
            "source_path": "articles/virtual-machines/virtual-machines-linux-opensource-links.md",
            "redirect_url": "/azure/virtual-machines/linux/opensource-links",
            "redirect_document_id": false
        },
        {
            "source_path": "articles/virtual-machines/virtual-machines-linux-optimization.md",
            "redirect_url": "/azure/virtual-machines/linux/optimization",
            "redirect_document_id": false
        },
        {
            "source_path": "articles/virtual-machines/virtual-machines-linux-oracle-create-upload-vhd.md",
            "redirect_url": "/azure/virtual-machines/linux/oracle-create-upload-vhd",
            "redirect_document_id": false
        },
        {
            "source_path": "articles/virtual-machines/virtual-machines-linux-planned-maintenance-schedule.md",
            "redirect_url": "/azure/virtual-machines/linux/planned-maintenance-schedule",
            "redirect_document_id": false
        },
        {
            "source_path": "articles/virtual-machines/virtual-machines-linux-planned-maintenance.md",
            "redirect_url": "/azure/virtual-machines/linux/planned-maintenance",
            "redirect_document_id": false
        },
        {
            "source_path": "articles/virtual-machines/virtual-machines-linux-portal-create-fqdn.md",
            "redirect_url": "/azure/virtual-machines/linux/portal-create-fqdn",
            "redirect_document_id": false
        },
        {
            "source_path": "articles/virtual-machines/virtual-machines-linux-policy.md",
            "redirect_url": "/azure/virtual-machines/linux/policy",
            "redirect_document_id": false
        },
        {
            "source_path": "articles/virtual-machines/virtual-machines-linux-postgresql-install.md",
            "redirect_url": "/azure/virtual-machines/linux/postgresql-install",
            "redirect_document_id": false
        },
        {
            "source_path": "articles/virtual-machines/virtual-machines-linux-powershell-samples.md",
            "redirect_url": "/azure/virtual-machines/linux/powershell-samples",
            "redirect_document_id": false
        },
        {
            "source_path": "articles/virtual-machines/virtual-machines-linux-prepare-oracle.md",
            "redirect_url": "/azure/virtual-machines/virtual-machines-linux-oracle-create-upload-vhd",
            "redirect_document_id": false
        },
        {
            "source_path": "articles/virtual-machines/virtual-machines-linux-python-django-web-app.md",
            "redirect_url": "/azure/virtual-machines/linux/python-django-web-app",
            "redirect_document_id": false
        },
        {
            "source_path": "articles/virtual-machines/virtual-machines-linux-quick-create-cli-nodejs.md",
            "redirect_url": "/azure/virtual-machines/linux/quick-create-cli-nodejs",
            "redirect_document_id": false
        },
        {
            "source_path": "articles/virtual-machines/virtual-machines-linux-quick-create-cli.md",
            "redirect_url": "/azure/virtual-machines/linux/quick-create-cli",
            "redirect_document_id": false
        },
        {
            "source_path": "articles/virtual-machines/virtual-machines-linux-quick-create-portal.md",
            "redirect_url": "/azure/virtual-machines/linux/quick-create-portal",
            "redirect_document_id": false
        },
        {
            "source_path": "articles/virtual-machines/virtual-machines-linux-quick-create-powershell.md",
            "redirect_url": "/azure/virtual-machines/linux/quick-create-powershell",
            "redirect_document_id": false
        },
        {
            "source_path": "articles/virtual-machines/virtual-machines-linux-redeploy-to-new-node.md",
            "redirect_url": "/azure/virtual-machines/linux/redeploy-to-new-node",
            "redirect_document_id": false
        },
        {
            "source_path": "articles/virtual-machines/virtual-machines-linux-redhat-create-upload-vhd.md",
            "redirect_url": "/azure/virtual-machines/linux/redhat-create-upload-vhd",
            "redirect_document_id": false
        },
        {
            "source_path": "articles/virtual-machines/virtual-machines-linux-regions-and-availability.md",
            "redirect_url": "/azure/virtual-machines/linux/regions-and-availability",
            "redirect_document_id": false
        },
        {
            "source_path": "articles/virtual-machines/virtual-machines-linux-restart-resize-error-troubleshooting.md",
            "redirect_url": "/azure/virtual-machines/linux/restart-resize-error-troubleshooting",
            "redirect_document_id": false
        },
        {
            "source_path": "articles/virtual-machines/virtual-machines-linux-sap-cal-s4h.md",
            "redirect_url": "/azure/virtual-machines/workloads/sap/cal-s4h",
            "redirect_document_id": false
        },
        {
            "source_path": "articles/virtual-machines/virtual-machines-linux-sap-dbms-guide.md",
            "redirect_url": "/azure/virtual-machines/workloads/sap/dbms-guide",
            "redirect_document_id": false
        },
        {
            "source_path": "articles/virtual-machines/virtual-machines-linux-sap-deployment-guide.md",
            "redirect_url": "/azure/virtual-machines/workloads/sap/deployment-guide",
            "redirect_document_id": false
        },
        {
            "source_path": "articles/virtual-machines/virtual-machines-linux-sap-get-started.md",
            "redirect_url": "/azure/virtual-machines/workloads/sap/get-started",
            "redirect_document_id": false
        },
        {
            "source_path": "articles/virtual-machines/virtual-machines-linux-sap-hana-get-started.md",
            "redirect_url": "/azure/virtual-machines/workloads/sap/hana-get-started",
            "redirect_document_id": false
        },
        {
            "source_path": "articles/virtual-machines/virtual-machines-linux-sap-on-suse-quickstart.md",
            "redirect_url": "/azure/virtual-machines/workloads/sap/suse-quickstart",
            "redirect_document_id": false
        },
        {
            "source_path": "articles/virtual-machines/virtual-machines-linux-sap-planning-guide.md",
            "redirect_url": "/azure/virtual-machines/workloads/sap/planning-guide",
            "redirect_document_id": false
        },
        {
            "source_path": "articles/virtual-machines/virtual-machines-linux-sizes-compute.md",
            "redirect_url": "/azure/virtual-machines/linux/sizes-compute",
            "redirect_document_id": false
        },
        {
            "source_path": "articles/virtual-machines/virtual-machines-linux-sizes-general.md",
            "redirect_url": "/azure/virtual-machines/linux/sizes-general",
            "redirect_document_id": false
        },
        {
            "source_path": "articles/virtual-machines/virtual-machines-linux-sizes-gpu.md",
            "redirect_url": "/azure/virtual-machines/linux/sizes-gpu",
            "redirect_document_id": false
        },
        {
            "source_path": "articles/virtual-machines/virtual-machines-linux-sizes-hpc.md",
            "redirect_url": "/azure/virtual-machines/linux/sizes-hpc",
            "redirect_document_id": false
        },
        {
            "source_path": "articles/virtual-machines/virtual-machines-linux-sizes-memory.md",
            "redirect_url": "/azure/virtual-machines/linux/sizes-memory",
            "redirect_document_id": false
        },
        {
            "source_path": "articles/virtual-machines/virtual-machines-linux-sizes-storage.md",
            "redirect_url": "/azure/virtual-machines/linux/sizes-storage",
            "redirect_document_id": false
        },
        {
            "source_path": "articles/virtual-machines/virtual-machines-linux-sizes.md",
            "redirect_url": "/azure/virtual-machines/linux/sizes",
            "redirect_document_id": false
        },
        {
            "source_path": "articles/virtual-machines/virtual-machines-linux-ssh-from-windows.md",
            "redirect_url": "/azure/virtual-machines/linux/ssh-from-windows",
            "redirect_document_id": false
        },
        {
            "source_path": "articles/virtual-machines/virtual-machines-linux-static-dns-name-resolution-for-linux-on-azure-nodejs.md",
            "redirect_url": "/azure/virtual-machines/linux/static-dns-name-resolution-for-linux-on-azure-nodejs",
            "redirect_document_id": false
        },
        {
            "source_path": "articles/virtual-machines/virtual-machines-linux-static-dns-name-resolution-for-linux-on-azure.md",
            "redirect_url": "/azure/virtual-machines/linux/static-dns-name-resolution-for-linux-on-azure",
            "redirect_document_id": false
        },
        {
            "source_path": "articles/virtual-machines/virtual-machines-linux-suse-create-upload-vhd.md",
            "redirect_url": "/azure/virtual-machines/linux/suse-create-upload-vhd",
            "redirect_document_id": false
        },
        {
            "source_path": "articles/virtual-machines/virtual-machines-linux-tag-nodejs.md",
            "redirect_url": "/azure/virtual-machines/linux/tag-nodejs",
            "redirect_document_id": false
        },
        {
            "source_path": "articles/virtual-machines/virtual-machines-linux-tag.md",
            "redirect_url": "/azure/virtual-machines/linux/tag",
            "redirect_document_id": false
        },
        {
            "source_path": "articles/virtual-machines/virtual-machines-linux-troubleshoot-app-connection.md",
            "redirect_url": "/azure/virtual-machines/linux/troubleshoot-app-connection",
            "redirect_document_id": false
        },
        {
            "source_path": "articles/virtual-machines/virtual-machines-linux-troubleshoot-deployment-new-vm.md",
            "redirect_url": "/azure/virtual-machines/linux/troubleshoot-deployment-new-vm",
            "redirect_document_id": false
        },
        {
            "source_path": "articles/virtual-machines/virtual-machines-linux-troubleshoot-recovery-disks-nodejs.md",
            "redirect_url": "/azure/virtual-machines/linux/troubleshoot-recovery-disks-nodejs",
            "redirect_document_id": false
        },
        {
            "source_path": "articles/virtual-machines/virtual-machines-linux-troubleshoot-recovery-disks-portal.md",
            "redirect_url": "/azure/virtual-machines/linux/troubleshoot-recovery-disks-portal",
            "redirect_document_id": false
        },
        {
            "source_path": "articles/virtual-machines/virtual-machines-linux-troubleshoot-recovery-disks.md",
            "redirect_url": "/azure/virtual-machines/linux/troubleshoot-recovery-disks",
            "redirect_document_id": false
        },
        {
            "source_path": "articles/virtual-machines/virtual-machines-linux-troubleshoot-ssh-connection.md",
            "redirect_url": "/azure/virtual-machines/linux/troubleshoot-ssh-connection",
            "redirect_document_id": false
        },
        {
            "source_path": "articles/virtual-machines/virtual-machines-linux-tutorial-load-balance-nodejs.md",
            "redirect_url": "/azure/virtual-machines/linux/tutorial-load-balance-nodejs",
            "redirect_document_id": false
        },
        {
            "source_path": "articles/virtual-machines/virtual-machines-linux-tutorial-manage-vm.md",
            "redirect_url": "/azure/virtual-machines/linux/tutorial-manage-vm",
            "redirect_document_id": false
        },
        {
            "source_path": "articles/virtual-machines/virtual-machines-linux-unique-vm-id.md",
            "redirect_url": "/azure/virtual-machines/linux/unique-vm-id",
            "redirect_document_id": false
        },
        {
            "source_path": "articles/virtual-machines/virtual-machines-linux-update-agent.md",
            "redirect_url": "/azure/virtual-machines/linux/update-agent",
            "redirect_document_id": false
        },
        {
            "source_path": "articles/virtual-machines/virtual-machines-linux-update-infrastructure-redhat.md",
            "redirect_url": "/azure/virtual-machines/linux/update-infrastructure-redhat",
            "redirect_document_id": false
        },
        {
            "source_path": "articles/virtual-machines/virtual-machines-linux-upload-vhd-nodejs.md",
            "redirect_url": "/azure/virtual-machines/linux/upload-vhd-nodejs",
            "redirect_document_id": false
        },
        {
            "source_path": "articles/virtual-machines/virtual-machines-linux-upload-vhd.md",
            "redirect_url": "/azure/virtual-machines/linux/upload-vhd",
            "redirect_document_id": false
        },
        {
            "source_path": "articles/virtual-machines/virtual-machines-linux-use-remote-desktop.md",
            "redirect_url": "/azure/virtual-machines/linux/use-remote-desktop",
            "redirect_document_id": false
        },
        {
            "source_path": "articles/virtual-machines/virtual-machines-linux-use-root-privileges.md",
            "redirect_url": "/azure/virtual-machines/linux/use-root-privileges",
            "redirect_document_id": false
        },
        {
            "source_path": "articles/virtual-machines/virtual-machines-linux-usernames.md",
            "redirect_url": "/azure/virtual-machines/linux/usernames",
            "redirect_document_id": false
        },
        {
            "source_path": "articles/virtual-machines/virtual-machines-linux-using-cloud-init-nodejs.md",
            "redirect_url": "/azure/virtual-machines/linux/using-cloud-init-nodejs",
            "redirect_document_id": false
        },
        {
            "source_path": "articles/virtual-machines/virtual-machines-linux-using-cloud-init.md",
            "redirect_url": "/azure/virtual-machines/linux/using-cloud-init",
            "redirect_document_id": false
        },
        {
            "source_path": "articles/virtual-machines/virtual-machines-linux-using-vmaccess-extension-nodejs.md",
            "redirect_url": "/azure/virtual-machines/linux/using-vmaccess-extension-nodejs",
            "redirect_document_id": false
        },
        {
            "source_path": "articles/virtual-machines/virtual-machines-linux-using-vmaccess-extension.md",
            "redirect_url": "/azure/virtual-machines/linux/using-vmaccess-extension",
            "redirect_document_id": false
        },
        {
            "source_path": "articles/virtual-machines/virtual-machines-linux-vertical-scaling-automation.md",
            "redirect_url": "/azure/virtual-machines/linux/vertical-scaling-automation",
            "redirect_document_id": false
        },
        {
            "source_path": "articles/virtual-machines/virtual-machines-linux-vm-monitoring.md",
            "redirect_url": "/azure/virtual-machines/linux/vm-monitoring",
            "redirect_document_id": false
        },
        {
            "source_path": "articles/virtual-machines/virtual-machines-windows-a8-a9-a10-a11-specs.md",
            "redirect_url": "/azure/virtual-machines/windows/a8-a9-a10-a11-specs",
            "redirect_document_id": false
        },
        {
            "source_path": "articles/virtual-machines/virtual-machines-windows-about-disks-vhds.md",
            "redirect_url": "/azure/storage/storage-about-disks-and-vhds-windows",
            "redirect_document_id": false
        },
        {
            "source_path": "articles/virtual-machines/virtual-machines-windows-about.md",
            "redirect_url": "/azure/virtual-machines/windows/overview",
            "redirect_document_id": false
        },
        {
            "source_path": "articles/virtual-machines/virtual-machines-windows-acu.md",
            "redirect_url": "/azure/virtual-machines/windows/acu",
            "redirect_document_id": false
        },
        {
            "source_path": "articles/virtual-machines/virtual-machines-windows-allocation-failure.md",
            "redirect_url": "/azure/virtual-machines/windows/allocation-failure",
            "redirect_document_id": false
        },
        {
            "source_path": "articles/virtual-machines/virtual-machines-windows-app-frameworks.md",
            "redirect_url": "/azure/virtual-machines/windows/app-frameworks",
            "redirect_document_id": false
        },
        {
            "source_path": "articles/virtual-machines/virtual-machines-windows-attach-disk-portal.md",
            "redirect_url": "/azure/virtual-machines/windows/attach-disk-portal",
            "redirect_document_id": false
        },
        {
            "source_path": "articles/virtual-machines/virtual-machines-windows-attach-disk-ps.md",
            "redirect_url": "/azure/virtual-machines/windows/attach-disk-ps",
            "redirect_document_id": false
        },
        {
            "source_path": "articles/virtual-machines/virtual-machines-windows-aws-to-azure.md",
            "redirect_url": "/azure/virtual-machines/windows/aws-to-azure",
            "redirect_document_id": false
        },
        {
            "source_path": "articles/virtual-machines/virtual-machines-windows-capture-image-resource.md",
            "redirect_url": "/azure/virtual-machines/windows/capture-image-resource",
            "redirect_document_id": false
        },
        {
            "source_path": "articles/virtual-machines/virtual-machines-windows-capture-image.md",
            "redirect_url": "/azure/virtual-machines/windows/capture-image",
            "redirect_document_id": false
        },
        {
            "source_path": "articles/virtual-machines/virtual-machines-windows-change-availability-set.md",
            "redirect_url": "/azure/virtual-machines/windows/change-availability-set",
            "redirect_document_id": false
        },
        {
            "source_path": "articles/virtual-machines/virtual-machines-windows-change-drive-letter.md",
            "redirect_url": "/azure/virtual-machines/windows/change-drive-letter",
            "redirect_document_id": false
        },
        {
            "source_path": "articles/virtual-machines/virtual-machines-windows-chef-automation.md",
            "redirect_url": "/azure/virtual-machines/windows/chef-automation",
            "redirect_document_id": false
        },
        {
            "source_path": "articles/virtual-machines/virtual-machines-windows-classic-about-images.md",
            "redirect_url": "/azure/virtual-machines/windows/classic/about-images",
            "redirect_document_id": false
        },
        {
            "source_path": "articles/virtual-machines/virtual-machines-windows-classic-agents-and-extensions.md",
            "redirect_url": "/azure/virtual-machines/windows/classic/agents-and-extensions",
            "redirect_document_id": false
        },
        {
            "source_path": "articles/virtual-machines/virtual-machines-windows-classic-attach-disk.md",
            "redirect_url": "/azure/virtual-machines/windows/classic/attach-disk",
            "redirect_document_id": false
        },
        {
            "source_path": "articles/virtual-machines/virtual-machines-windows-classic-capture-image.md",
            "redirect_url": "/azure/virtual-machines/windows/classic/capture-image",
            "redirect_document_id": false
        },
        {
            "source_path": "articles/virtual-machines/virtual-machines-windows-classic-configure-availability.md",
            "redirect_url": "/azure/virtual-machines/windows/classic/configure-availability",
            "redirect_document_id": false
        },
        {
            "source_path": "articles/virtual-machines/virtual-machines-windows-classic-configure-oracle-data-guard.md",
            "redirect_url": "/azure/virtual-machines/windows/classic/configure-oracle-data-guard",
            "redirect_document_id": false
        },
        {
            "source_path": "articles/virtual-machines/virtual-machines-windows-classic-configure-oracle-goldengate.md",
            "redirect_url": "/azure/virtual-machines/windows/classic/configure-oracle-goldengate",
            "redirect_document_id": false
        },
        {
            "source_path": "articles/virtual-machines/virtual-machines-windows-classic-connect-logon.md",
            "redirect_url": "/azure/virtual-machines/windows/classic/connect-logon",
            "redirect_document_id": false
        },
        {
            "source_path": "articles/virtual-machines/virtual-machines-windows-classic-connect-vms.md",
            "redirect_url": "/azure/virtual-machines/windows/classic/connect-vms",
            "redirect_document_id": false
        },
        {
            "source_path": "articles/virtual-machines/virtual-machines-windows-classic-create-powershell.md",
            "redirect_url": "/azure/virtual-machines/windows/classic/create-powershell",
            "redirect_document_id": false
        },
        {
            "source_path": "articles/virtual-machines/virtual-machines-windows-classic-createportal.md",
            "redirect_url": "/azure/virtual-machines/windows/classic/createportal",
            "redirect_document_id": false
        },
        {
            "source_path": "articles/virtual-machines/virtual-machines-windows-classic-createupload-vhd.md",
            "redirect_url": "/azure/virtual-machines/windows/classic/createupload-vhd",
            "redirect_document_id": false
        },
        {
            "source_path": "articles/virtual-machines/virtual-machines-windows-classic-detach-disk.md",
            "redirect_url": "/azure/virtual-machines/windows/classic/detach-disk",
            "redirect_document_id": false
        },
        {
            "source_path": "articles/virtual-machines/virtual-machines-windows-classic-extensions-customscript.md",
            "redirect_url": "/azure/virtual-machines/windows/classic/extensions-customscript",
            "redirect_document_id": false
        },
        {
            "source_path": "articles/virtual-machines/virtual-machines-windows-classic-faq.md",
            "redirect_url": "/azure/virtual-machines/windows/classic/faq",
            "redirect_document_id": false
        },
        {
            "source_path": "articles/virtual-machines/virtual-machines-windows-classic-hpcpack-cluster-node-autogrowshrink.md",
            "redirect_url": "/azure/virtual-machines/windows/classic/hpcpack-cluster-node-autogrowshrink",
            "redirect_document_id": false
        },
        {
            "source_path": "articles/virtual-machines/virtual-machines-windows-classic-hpcpack-cluster-node-burst.md",
            "redirect_url": "/azure/virtual-machines/windows/classic/hpcpack-cluster-node-burst",
            "redirect_document_id": false
        },
        {
            "source_path": "articles/virtual-machines/virtual-machines-windows-classic-hpcpack-cluster-node-manage.md",
            "redirect_url": "/azure/virtual-machines/windows/classic/hpcpack-cluster-node-manage",
            "redirect_document_id": false
        },
        {
            "source_path": "articles/virtual-machines/virtual-machines-windows-classic-hpcpack-cluster-powershell-script.md",
            "redirect_url": "/azure/virtual-machines/windows/classic/hpcpack-cluster-powershell-script",
            "redirect_document_id": false
        },
        {
            "source_path": "articles/virtual-machines/virtual-machines-windows-classic-hpcpack-rdma-cluster.md",
            "redirect_url": "/azure/virtual-machines/windows/classic/hpcpack-rdma-cluster",
            "redirect_document_id": false
        },
        {
            "source_path": "articles/virtual-machines/virtual-machines-windows-classic-inject-custom-data.md",
            "redirect_url": "/azure/virtual-machines/windows/classic/inject-custom-data",
            "redirect_document_id": false
        },
        {
            "source_path": "articles/virtual-machines/virtual-machines-windows-classic-install-mongodb.md",
            "redirect_url": "/azure/virtual-machines/windows/classic/install-mongodb",
            "redirect_document_id": false
        },
        {
            "source_path": "articles/virtual-machines/virtual-machines-windows-classic-install-symantec.md",
            "redirect_url": "/azure/virtual-machines/windows/classic/install-symantec",
            "redirect_document_id": false
        },
        {
            "source_path": "articles/virtual-machines/virtual-machines-windows-classic-install-trend.md",
            "redirect_url": "/azure/virtual-machines/windows/classic/install-trend",
            "redirect_document_id": false
        },
        {
            "source_path": "articles/virtual-machines/virtual-machines-windows-classic-java-run-compute-intensive-task.md",
            "redirect_url": "/azure/virtual-machines/windows/classic/java-run-compute-intensive-task",
            "redirect_document_id": false
        },
        {
            "source_path": "articles/virtual-machines/virtual-machines-windows-classic-java-run-tomcat-app-server.md",
            "redirect_url": "/azure/virtual-machines/windows/classic/java-run-tomcat-app-server",
            "redirect_document_id": false
        },
        {
            "source_path": "articles/virtual-machines/virtual-machines-windows-classic-manage-extensions.md",
            "redirect_url": "/azure/virtual-machines/windows/classic/manage-extensions",
            "redirect_document_id": false
        },
        {
            "source_path": "articles/virtual-machines/virtual-machines-windows-classic-manage-psh.md",
            "redirect_url": "/azure/virtual-machines/windows/classic/manage-psh",
            "redirect_document_id": false
        },
        {
            "source_path": "articles/virtual-machines/virtual-machines-windows-classic-manage-visual-studio.md",
            "redirect_url": "/azure/virtual-machines/windows/classic/manage-visual-studio",
            "redirect_document_id": false
        },
        {
            "source_path": "articles/virtual-machines/virtual-machines-windows-classic-oracle-considerations.md",
            "redirect_url": "/azure/virtual-machines/windows/classic/oracle-considerations",
            "redirect_document_id": false
        },
        {
            "source_path": "articles/virtual-machines/virtual-machines-windows-classic-oracle-images.md",
            "redirect_url": "/azure/virtual-machines/windows/classic/oracle-images",
            "redirect_document_id": false
        },
        {
            "source_path": "articles/virtual-machines/virtual-machines-windows-classic-portal-sql-alwayson-availability-groups.md",
            "redirect_url": "/azure/virtual-machines/windows/classic/portal-sql-alwayson-availability-groups",
            "redirect_document_id": false
        },
        {
            "source_path": "articles/virtual-machines/virtual-machines-windows-classic-ps-sql-bi.md",
            "redirect_url": "/azure/virtual-machines/windows/sqlclassic/virtual-machines-windows-classic-ps-sql-bi",
            "redirect_document_id": false
        },
        {
            "source_path": "articles/virtual-machines/virtual-machines-windows-classic-ps-sql-alwayson-availability-groups.md",
            "redirect_url": "/azure/virtual-machines/windows/classic/ps-sql-alwayson-availability-groups",
            "redirect_document_id": false
        },
        {
            "source_path": "articles/virtual-machines/virtual-machines-windows-classic-ps-sql-create.md",
            "redirect_url": "/azure/virtual-machines/windows/classic/ps-sql-create",
            "redirect_document_id": false
        },
        {
            "source_path": "articles/virtual-machines/virtual-machines-windows-classic-ps-sql-ext-listener.md",
            "redirect_url": "/azure/virtual-machines/windows/classic/ps-sql-ext-listener",
            "redirect_document_id": false
        },
        {
            "source_path": "articles/virtual-machines/virtual-machines-windows-classic-ps-sql-int-listener.md",
            "redirect_url": "/azure/virtual-machines/windows/classic/ps-sql-int-listener",
            "redirect_document_id": false
        },
        {
            "source_path": "articles/virtual-machines/virtual-machines-windows-classic-ps-sql-keyvault.md",
            "redirect_url": "/azure/virtual-machines/windows/classic/ps-sql-keyvault",
            "redirect_document_id": false
        },
        {
            "source_path": "articles/virtual-machines/virtual-machines-windows-classic-ps-sql-report.md",
            "redirect_url": "/azure/virtual-machines/windows/classic/ps-sql-report",
            "redirect_document_id": false
        },
        {
            "source_path": "articles/virtual-machines/virtual-machines-windows-classic-python-django-web-app.md",
            "redirect_url": "/azure/virtual-machines/windows/classic/python-django-web-app",
            "redirect_document_id": false
        },
        {
            "source_path": "articles/virtual-machines/virtual-machines-windows-classic-reset-rdp.md",
            "redirect_url": "/azure/virtual-machines/windows/classic/reset-rdp",
            "redirect_document_id": false
        },
        {
            "source_path": "articles/virtual-machines/virtual-machines-windows-classic-resize-vm.md",
            "redirect_url": "/azure/virtual-machines/windows/classic/resize-vm",
            "redirect_document_id": false
        },
        {
            "source_path": "articles/virtual-machines/virtual-machines-windows-classic-sap-get-started.md",
            "redirect_url": "/azure/virtual-machines/workloads/sap/get-started",
            "redirect_document_id": false
        },
        {
            "source_path": "articles/virtual-machines/virtual-machines-windows-classic-setup-endpoints.md",
            "redirect_url": "/azure/virtual-machines/windows/classic/setup-endpoints",
            "redirect_document_id": false
        },
        {
            "source_path": "articles/virtual-machines/virtual-machines-windows-classic-sql-automated-backup.md",
            "redirect_url": "/azure/virtual-machines/windows/classic/sql-automated-backup",
            "redirect_document_id": false
        },
        {
            "source_path": "articles/virtual-machines/virtual-machines-windows-classic-sql-connect.md",
            "redirect_url": "/azure/virtual-machines/windows/classic/sql-connect",
            "redirect_document_id": false
        },
        {
            "source_path": "articles/virtual-machines/virtual-machines-windows-classic-sql-automated-patching.md",
            "redirect_url": "/azure/virtual-machines/windows/classic/sql-automated-patching",
            "redirect_document_id": false
        },
        {
            "source_path": "articles/virtual-machines/virtual-machines-windows-classic-sql-onprem-availability.md",
            "redirect_url": "/azure/virtual-machines/windows/classic/sql-onprem-availability",
            "redirect_document_id": false
        },
        {
            "source_path": "articles/virtual-machines/virtual-machines-windows-classic-sql-server-agent-extension.md",
            "redirect_url": "/azure/virtual-machines/windows/classic/sql-server-agent-extension",
            "redirect_document_id": false
        },
        {
            "source_path": "articles/virtual-machines/virtual-machines-windows-classic-sql-server-premium-storage.md",
            "redirect_url": "/azure/virtual-machines/windows/classic/sql-server-premium-storage",
            "redirect_document_id": false
        },
        {
            "source_path": "articles/virtual-machines/virtual-machines-windows-classic-sql-server-reportviewer.md",
            "redirect_url": "/azure/virtual-machines/windows/classic/sql-server-reportviewer",
            "redirect_document_id": false
        },
        {
            "source_path": "articles/virtual-machines/virtual-machines-windows-classic-troubleshoot-deployment-new-vm.md",
            "redirect_url": "/azure/virtual-machines/windows/classic/troubleshoot-deployment-new-vm",
            "redirect_document_id": false
        },
        {
            "source_path": "articles/virtual-machines/virtual-machines-windows-classic-tutorial.md",
            "redirect_url": "/azure/virtual-machines/windows/classic/tutorial",
            "redirect_document_id": false
        },
        {
            "source_path": "articles/virtual-machines/virtual-machines-windows-classic-web-app-visual-studio.md",
            "redirect_url": "/azure/virtual-machines/windows/classic/web-app-visual-studio",
            "redirect_document_id": false
        },
        {
            "source_path": "articles/virtual-machines/virtual-machines-windows-cli-deploy-templates.md",
            "redirect_url": "/azure/virtual-machines/windows/cli-deploy-templates",
            "redirect_document_id": false
        },
        {
            "source_path": "articles/virtual-machines/virtual-machines-windows-cli-options.md",
            "redirect_url": "/azure/virtual-machines/windows/cli-options",
            "redirect_document_id": false
        },
        {
            "source_path": "articles/virtual-machines/virtual-machines-windows-cli-manage.md",
            "redirect_url": "/azure/virtual-machines/windows/cli-manage",
            "redirect_document_id": false
        },
        {
            "source_path": "articles/virtual-machines/virtual-machines-windows-cli-ps-findimage.md",
            "redirect_url": "/azure/virtual-machines/windows/cli-ps-findimage",
            "redirect_document_id": false
        },
        {
            "source_path": "articles/virtual-machines/virtual-machines-windows-cli-samples.md",
            "redirect_url": "/azure/virtual-machines/windows/cli-samples",
            "redirect_document_id": false
        },
        {
            "source_path": "articles/virtual-machines/virtual-machines-windows-client-images.md",
            "redirect_url": "/azure/virtual-machines/windows/client-images",
            "redirect_document_id": false
        },
        {
            "source_path": "articles/virtual-machines/virtual-machines-windows-compute-benchmark-scores.md",
            "redirect_url": "/azure/virtual-machines/windows/compute-benchmark-scores",
            "redirect_document_id": false
        },
        {
            "source_path": "articles/virtual-machines/virtual-machines-windows-connect-logon.md",
            "redirect_url": "/azure/virtual-machines/windows/connect-logon",
            "redirect_document_id": false
        },
        {
            "source_path": "articles/virtual-machines/virtual-machines-windows-convert-unmanaged-to-managed-disks.md",
            "redirect_url": "/azure/virtual-machines/windows/convert-unmanaged-to-managed-disks",
            "redirect_document_id": false
        },
        {
            "source_path": "articles/virtual-machines/virtual-machines-windows-containers.md",
            "redirect_url": "/azure/virtual-machines/windows/containers",
            "redirect_document_id": false
        },
        {
            "source_path": "articles/virtual-machines/virtual-machines-windows-create-aad-work-id.md",
            "redirect_url": "/azure/virtual-machines/windows/create-aad-work-id",
            "redirect_document_id": false
        },
        {
            "source_path": "articles/virtual-machines/virtual-machines-windows-create-availability-set.md",
            "redirect_url": "/azure/virtual-machines/windows/create-availability-set",
            "redirect_document_id": false
        },
        {
            "source_path": "articles/virtual-machines/virtual-machines-windows-create-managed-disk-ps.md",
            "redirect_url": "/azure/virtual-machines/windows/create-managed-disk-ps",
            "redirect_document_id": false
        },
        {
            "source_path": "articles/virtual-machines/virtual-machines-windows-create-vm-generalized-managed.md",
            "redirect_url": "/azure/virtual-machines/windows/create-vm-generalized-managed",
            "redirect_document_id": false
        },
        {
            "source_path": "articles/virtual-machines/virtual-machines-windows-create-vm-generalized.md",
            "redirect_url": "/azure/virtual-machines/windows/create-vm-generalized",
            "redirect_document_id": false
        },
        {
            "source_path": "articles/virtual-machines/virtual-machines-windows-create-vm-specialized.md",
            "redirect_url": "/azure/virtual-machines/windows/create-vm-specialized",
            "redirect_document_id": false
        },
        {
            "source_path": "articles/virtual-machines/virtual-machines-windows-creation-choices.md",
            "redirect_url": "/azure/virtual-machines/windows/creation-choices",
            "redirect_document_id": false
        },
        {
            "source_path": "articles/virtual-machines/virtual-machines-windows-csharp-manage.md",
            "redirect_url": "/azure/virtual-machines/windows/csharp",
            "redirect_document_id": false
        },
        {
            "source_path": "articles/virtual-machines/virtual-machines-windows-csharp-template.md",
            "redirect_url": "/azure/virtual-machines/windows/csharp-template",
            "redirect_document_id": false
        },
        {
            "source_path": "articles/virtual-machines/virtual-machines-windows-csharp.md",
            "redirect_url": "/azure/virtual-machines/windows/csharp",
            "redirect_document_id": false
        },
        {
            "source_path": "articles/virtual-machines/virtual-machines-windows-detach-disk.md",
            "redirect_url": "/azure/virtual-machines/windows/detach-disk",
            "redirect_document_id": false
        },
        {
            "source_path": "articles/virtual-machines/virtual-machines-windows-detailed-troubleshoot-rdp.md",
            "redirect_url": "/azure/virtual-machines/windows/detailed-troubleshoot-rdp",
            "redirect_document_id": false
        },
        {
            "source_path": "articles/virtual-machines/virtual-machines-windows-dotnet-core-1-landing.md",
            "redirect_url": "/azure/virtual-machines/windows/dotnet-core-1-landing",
            "redirect_document_id": false
        },
        {
            "source_path": "articles/virtual-machines/virtual-machines-windows-dotnet-core-2-architecture.md",
            "redirect_url": "/azure/virtual-machines/windows/dotnet-core-2-architecture",
            "redirect_document_id": false
        },
        {
            "source_path": "articles/virtual-machines/virtual-machines-windows-dotnet-core-3-access-security.md",
            "redirect_url": "/azure/virtual-machines/windows/dotnet-core-3-access-security",
            "redirect_document_id": false
        },
        {
            "source_path": "articles/virtual-machines/virtual-machines-windows-dotnet-core-5-app-deployment.md",
            "redirect_url": "/azure/virtual-machines/windows/dotnet-core-5-app-deployment",
            "redirect_document_id": false
        },
        {
            "source_path": "articles/virtual-machines/virtual-machines-windows-dotnet-core-4-availability-scale.md",
            "redirect_url": "/azure/virtual-machines/windows/dotnet-core-4-availability-scale",
            "redirect_document_id": false
        },
        {
            "source_path": "articles/virtual-machines/virtual-machines-windows-download-template.md",
            "redirect_url": "/azure/virtual-machines/windows/download-template",
            "redirect_document_id": false
        },
        {
            "source_path": "articles/virtual-machines/virtual-machines-windows-excel-cluster-hpcpack.md",
            "redirect_url": "/azure/virtual-machines/windows/excel-cluster-hpcpack",
            "redirect_document_id": false
        },
        {
            "source_path": "articles/virtual-machines/virtual-machines-windows-endpoints-in-resource-manager.md",
            "redirect_url": "/azure/virtual-machines/windows/endpoints-in-resource-manager",
            "redirect_document_id": false
        },
        {
            "source_path": "articles/virtual-machines/virtual-machines-windows-expand-os-disk.md",
            "redirect_url": "/azure/virtual-machines/windows/expand-os-disk",
            "redirect_document_id": false
        },
        {
            "source_path": "articles/virtual-machines/virtual-machines-windows-expand-data-disks.md",
            "redirect_url": "/azure/virtual-machines/windows/expand-data-disks",
            "redirect_document_id": false
        },
        {
            "source_path": "articles/virtual-machines/virtual-machines-windows-extensions-authoring-templates.md",
            "redirect_url": "/azure/virtual-machines/windows/extensions-authoring-templates",
            "redirect_document_id": false
        },
        {
            "source_path": "articles/virtual-machines/virtual-machines-windows-classic-mysql-2008r2.md",
            "redirect_url": "/azure/virtual-machines/windows/classic/mysql-2008r2",
            "redirect_document_id": false
        },
        {
            "source_path": "articles/virtual-machines/virtual-machines-windows-extensions-diagnostics-template.md",
            "redirect_url": "/azure/virtual-machines/windows/extensions-diagnostics-template",
            "redirect_document_id": false
        },
        {
            "source_path": "articles/virtual-machines/virtual-machines-windows-extensions-customscript.md",
            "redirect_url": "/azure/virtual-machines/windows/extensions-customscript",
            "redirect_document_id": false
        },
        {
            "source_path": "articles/virtual-machines/virtual-machines-windows-extensions-dsc-credentials.md",
            "redirect_url": "/azure/virtual-machines/windows/extensions-dsc-credentials",
            "redirect_document_id": false
        },
        {
            "source_path": "articles/virtual-machines/virtual-machines-windows-extensions-dsc-overview.md",
            "redirect_url": "/azure/virtual-machines/windows/extensions-dsc-overview",
            "redirect_document_id": false
        },
        {
            "source_path": "articles/virtual-machines/virtual-machines-windows-extensions-dsc-template.md",
            "redirect_url": "/azure/virtual-machines/windows/extensions-dsc-template",
            "redirect_document_id": false
        },
        {
            "source_path": "articles/virtual-machines/virtual-machines-windows-extensions-export-templates.md",
            "redirect_url": "/azure/virtual-machines/windows/extensions-export-templates",
            "redirect_document_id": false
        },
        {
            "source_path": "articles/virtual-machines/virtual-machines-windows-extensions-features.md",
            "redirect_url": "/azure/virtual-machines/windows/extensions-features",
            "redirect_document_id": false
        },
        {
            "source_path": "articles/virtual-machines/virtual-machines-windows-extensions-nwa.md",
            "redirect_url": "/azure/virtual-machines/windows/extensions-nwa",
            "redirect_document_id": false
        },
        {
            "source_path": "articles/virtual-machines/virtual-machines-windows-extensions-oms.md",
            "redirect_url": "/azure/virtual-machines/windows/extensions-oms",
            "redirect_document_id": false
        },
        {
            "source_path": "articles/virtual-machines/virtual-machines-windows-extensions-troubleshoot.md",
            "redirect_url": "/azure/virtual-machines/windows/extensions-troubleshoot",
            "redirect_document_id": false
        },
        {
            "source_path": "articles/virtual-machines/virtual-machines-windows-faq.md",
            "redirect_url": "/azure/virtual-machines/windows/faq",
            "redirect_document_id": false
        },
        {
            "source_path": "articles/virtual-machines/virtual-machines-windows-guidance-compute-single-vm.md",
            "redirect_url": "/azure/virtual-machines/windows/guidance-compute-single-vm",
            "redirect_document_id": false
        },
        {
            "source_path": "articles/virtual-machines/virtual-machines-windows-generalize-vhd.md",
            "redirect_url": "/azure/virtual-machines/windows/upload-generalized-managed",
            "redirect_document_id": false
        },
        {
            "source_path": "articles/virtual-machines/virtual-machines-windows-hero-role.md",
            "redirect_url": "/azure/virtual-machines/windows/hero-role",
            "redirect_document_id": false
        },
        {
            "source_path": "articles/virtual-machines/virtual-machines-windows-hero-tutorial.md",
            "redirect_url": "virtual-machines-windows-quick-create-portal",
            "redirect_document_id": false
        },
        {
            "source_path": "articles/virtual-machines/virtual-machines-windows-hpcpack-2016-cluster.md",
            "redirect_url": "/azure/virtual-machines/windows/hpcpack-2016-cluster",
            "redirect_document_id": false
        },
        {
            "source_path": "articles/virtual-machines/virtual-machines-windows-hpcpack-cluster-active-directory.md",
            "redirect_url": "/azure/virtual-machines/windows/hpcpack-cluster-active-directory",
            "redirect_document_id": false
        },
        {
            "source_path": "articles/virtual-machines/virtual-machines-windows-hpcpack-cluster-headnode.md",
            "redirect_url": "/azure/virtual-machines/windows/hpcpack-cluster-headnode",
            "redirect_document_id": false
        },
        {
            "source_path": "articles/virtual-machines/virtual-machines-windows-hpcpack-cluster-options.md",
            "redirect_url": "/azure/virtual-machines/windows/hpcpack-cluster-options",
            "redirect_document_id": false
        },
        {
            "source_path": "articles/virtual-machines/virtual-machines-windows-hpcpack-cluster-submit-jobs.md",
            "redirect_url": "/azure/virtual-machines/windows/hpcpack-cluster-submit-jobs",
            "redirect_document_id": false
        },
        {
            "source_path": "articles/virtual-machines/virtual-machines-windows-hybrid-use-benefit-licensing.md",
            "redirect_url": "/azure/virtual-machines/windows/hybrid-use-benefit-licensing",
            "redirect_document_id": false
        },
        {
            "source_path": "articles/virtual-machines/virtual-machines-windows-infrastructure-example.md",
            "redirect_url": "/azure/virtual-machines/windows/infrastructure-example",
            "redirect_document_id": false
        },
        {
            "source_path": "articles/virtual-machines/virtual-machines-windows-infrastructure-naming-guidelines.md",
            "redirect_url": "/azure/virtual-machines/windows/infrastructure-naming-guidelines",
            "redirect_document_id": false
        },
        {
            "source_path": "articles/virtual-machines/virtual-machines-windows-infrastructure-availability-sets-guidelines.md",
            "redirect_url": "/azure/virtual-machines/windows/infrastructure-availability-sets-guidelines",
            "redirect_document_id": false
        },
        {
            "source_path": "articles/virtual-machines/virtual-machines-windows-extensions-configuration-samples.md",
            "redirect_url": "/azure/virtual-machines/windows/extensions-configuration-samples",
            "redirect_document_id": false
        },
        {
            "source_path": "articles/virtual-machines/virtual-machines-windows-infrastructure-networking-guidelines.md",
            "redirect_url": "/azure/virtual-machines/windows/infrastructure-networking-guidelines",
            "redirect_document_id": false
        },
        {
            "source_path": "articles/virtual-machines/virtual-machines-windows-infrastructure-storage-solutions-guidelines.md",
            "redirect_url": "/azure/virtual-machines/windows/infrastructure-storage-solutions-guidelines",
            "redirect_document_id": false
        },
        {
            "source_path": "articles/virtual-machines/virtual-machines-windows-infrastructure-subscription-accounts-guidelines.md",
            "redirect_url": "/azure/virtual-machines/windows/infrastructure-subscription-accounts-guidelines",
            "redirect_document_id": false
        },
        {
            "source_path": "articles/virtual-machines/virtual-machines-windows-infrastructure-virtual-machine-guidelines.md",
            "redirect_url": "/azure/virtual-machines/windows/infrastructure-virtual-machine-guidelines",
            "redirect_document_id": false
        },
        {
            "source_path": "articles/virtual-machines/virtual-machines-windows-install-mongodb.md",
            "redirect_url": "/azure/virtual-machines/windows/install-mongodb",
            "redirect_document_id": false
        },
        {
            "source_path": "articles/virtual-machines/virtual-machines-windows-key-vault-setup.md",
            "redirect_url": "/azure/virtual-machines/windows/key-vault-setup",
            "redirect_document_id": false
        },
        {
            "source_path": "articles/virtual-machines/virtual-machines-windows-load-balance.md",
            "redirect_url": "/azure/virtual-machines/windows/load-balance",
            "redirect_document_id": false
        },
        {
            "source_path": "articles/virtual-machines/virtual-machines-windows-load-balanced-iis-tutorial.md",
            "redirect_url": "/azure/virtual-machines/windows/load-balanced-iis-tutorial",
            "redirect_document_id": false
        },
        {
            "source_path": "articles/virtual-machines/virtual-machines-windows-log-collector-extension.md",
            "redirect_url": "/azure/virtual-machines/windows/log-collector-extension",
            "redirect_document_id": false
        },
        {
            "source_path": "articles/virtual-machines/virtual-machines-windows-manage-availability.md",
            "redirect_url": "/azure/virtual-machines/windows/manage-availability",
            "redirect_document_id": false
        },
        {
            "source_path": "articles/virtual-machines/virtual-machines-windows-manage-using-azure-automation.md",
            "redirect_url": "/azure/virtual-machines/windows/manage-using-azure-automation",
            "redirect_document_id": false
        },
        {
            "source_path": "articles/virtual-machines/virtual-machines-windows-matlab-mdcs-cluster.md",
            "redirect_url": "/azure/virtual-machines/windows/matlab-mdcs-cluster",
            "redirect_document_id": false
        },
        {
            "source_path": "articles/virtual-machines/virtual-machines-windows-migrate-single-classic-to-resource-manager.md",
            "redirect_url": "/azure/virtual-machines/windows/migrate-single-classic-to-resource-manager",
            "redirect_document_id": false
        },
        {
            "source_path": "articles/virtual-machines/virtual-machines-windows-migrate-sql.md",
            "redirect_url": "/azure/virtual-machines/windows/sql/virtual-machines-windows-migrate-sql",
            "redirect_document_id": false
        },
        {
            "source_path": "articles/virtual-machines/virtual-machines-windows-infrastructure-resource-groups-guidelines.md",
            "redirect_url": "/azure/virtual-machines/windows/infrastructure-resource-groups-guidelines",
            "redirect_document_id": false
        },
        {
            "source_path": "articles/virtual-machines/virtual-machines-windows-migration-classic-resource-manager-deep-dive.md",
            "redirect_url": "/azure/virtual-machines/windows/migration-classic-resource-manager-deep-dive",
            "redirect_document_id": false
        },
        {
            "source_path": "articles/virtual-machines/virtual-machines-windows-move-vm.md",
            "redirect_url": "/azure/virtual-machines/windows/move-vm",
            "redirect_document_id": false
        },
        {
            "source_path": "articles/virtual-machines/virtual-machines-windows-migration-scripts.md",
            "redirect_url": "/azure/virtual-machines/windows/migration-classic-resource-manager-community-tools",
            "redirect_document_id": false
        },
        {
            "source_path": "articles/virtual-machines/virtual-machines-windows-migration-classic-resource-manager.md",
            "redirect_url": "/azure/virtual-machines/windows/migration-classic-resource-manager-overview",
            "redirect_document_id": false
        },
        {
            "source_path": "articles/virtual-machines/virtual-machines-windows-migrate-to-managed-disks.md",
            "redirect_url": "/azure/virtual-machines/windows/migrate-to-managed-disks",
            "redirect_document_id": false
        },
        {
            "source_path": "articles/virtual-machines/virtual-machines-windows-multiple-nics.md",
            "redirect_url": "/azure/virtual-machines/windows/multiple-nics",
            "redirect_document_id": false
        },
        {
            "source_path": "articles/virtual-machines/virtual-machines-windows-n-series-driver-setup.md",
            "redirect_url": "/azure/virtual-machines/windows/n-series-driver-setup",
            "redirect_document_id": false
        },
        {
            "source_path": "articles/virtual-machines/virtual-machines-windows-network-overview.md",
            "redirect_url": "/azure/virtual-machines/windows/network-overview",
            "redirect_document_id": false
        },
        {
            "source_path": "articles/virtual-machines/virtual-machines-windows-nsg-quickstart-portal.md",
            "redirect_url": "/azure/virtual-machines/windows/nsg-quickstart-portal",
            "redirect_document_id": false
        },
        {
            "source_path": "articles/virtual-machines/virtual-machines-windows-nsg-quickstart-powershell.md",
            "redirect_url": "/azure/virtual-machines/windows/nsg-quickstart-powershell",
            "redirect_document_id": false
        },
        {
            "source_path": "articles/virtual-machines/virtual-machines-windows-on-prem-to-azure.md",
            "redirect_url": "/azure/virtual-machines/windows/on-prem-to-azure",
            "redirect_document_id": false
        },
        {
            "source_path": "articles/virtual-machines/virtual-machines-windows-overview.md",
            "redirect_url": "/azure/virtual-machines/windows/overview",
            "redirect_document_id": false
        },
        {
            "source_path": "articles/virtual-machines/virtual-machines-windows-planned-maintenance-schedule.md",
            "redirect_url": "/azure/virtual-machines/windows/planned-maintenance-schedule",
            "redirect_document_id": false
        },
        {
            "source_path": "articles/virtual-machines/virtual-machines-windows-policy.md",
            "redirect_url": "/azure/virtual-machines/windows/policy",
            "redirect_document_id": false
        },
        {
            "source_path": "articles/virtual-machines/virtual-machines-windows-planned-maintenance.md",
            "redirect_url": "/azure/virtual-machines/windows/planned-maintenance",
            "redirect_document_id": false
        },
        {
            "source_path": "articles/virtual-machines/virtual-machines-windows-portal-create-fqdn.md",
            "redirect_url": "/azure/virtual-machines/windows/portal-create-fqdn",
            "redirect_document_id": false
        },
        {
            "source_path": "articles/virtual-machines/virtual-machines-windows-portal-sql-alwayson-availability-groups-manual.md",
            "redirect_url": "/azure/virtual-machines/windows/sql/virtual-machines-windows-portal-sql-availability-group-overview",
            "redirect_document_id": false
        },
        {
            "source_path": "articles/virtual-machines/virtual-machines-windows-portal-sql-alwayson-availability-groups.md",
            "redirect_url": "/azure/virtual-machines/windows/sql/virtual-machines-windows-portal-sql-alwayson-availability-groups",
            "redirect_document_id": false
        },
        {
            "source_path": "articles/virtual-machines/virtual-machines-windows-portal-sql-alwayson-int-listener.md",
            "redirect_url": "/azure/virtual-machines/windows/sql/virtual-machines-windows-portal-sql-alwayson-int-listener",
            "redirect_document_id": false
        },
        {
            "source_path": "articles/virtual-machines/virtual-machines-windows-portal-sql-availability-group-dr.md",
            "redirect_url": "/azure/virtual-machines/windows/sql/virtual-machines-windows-portal-sql-availability-group-dr",
            "redirect_document_id": false
        },
        {
            "source_path": "articles/virtual-machines/virtual-machines-windows-portal-sql-availability-group-overview.md",
            "redirect_url": "/azure/virtual-machines/windows/sql/virtual-machines-windows-portal-sql-availability-group-overview",
            "redirect_document_id": false
        },
        {
            "source_path": "articles/virtual-machines/virtual-machines-windows-portal-sql-availability-group-prereq.md",
            "redirect_url": "/azure/virtual-machines/windows/sql/virtual-machines-windows-portal-sql-availability-group-prereq",
            "redirect_document_id": false
        },
        {
            "source_path": "articles/virtual-machines/virtual-machines-windows-portal-sql-availability-group-tutorial.md",
            "redirect_url": "/azure/virtual-machines/windows/sql/virtual-machines-windows-portal-sql-availability-group-tutorial",
            "redirect_document_id": false
        },
        {
            "source_path": "articles/virtual-machines/virtual-machines-windows-portal-sql-ps-alwayson-int-listener.md",
            "redirect_url": "/azure/virtual-machines/windows/sql/virtual-machines-windows-portal-sql-ps-alwayson-int-listener",
            "redirect_document_id": false
        },
        {
            "source_path": "articles/virtual-machines/virtual-machines-windows-powershell-samples.md",
            "redirect_url": "/azure/virtual-machines/windows/powershell-samples",
            "redirect_document_id": false
        },
        {
            "source_path": "articles/virtual-machines/virtual-machines-windows-portal-sql-server-provision.md",
            "redirect_url": "/azure/virtual-machines/windows/sql/virtual-machines-windows-portal-sql-server-provision",
            "redirect_document_id": false
        },
        {
            "source_path": "articles/virtual-machines/virtual-machines-windows-prepare-for-upload-vhd-image.md",
            "redirect_url": "/azure/virtual-machines/windows/prepare-for-upload-vhd-image",
            "redirect_document_id": false
        },
        {
            "source_path": "articles/virtual-machines/virtual-machines-windows-ps-common-network-ref.md",
            "redirect_url": "/azure/virtual-machines/windows/ps-common-network-ref",
            "redirect_document_id": false
        },
        {
            "source_path": "articles/virtual-machines/virtual-machines-windows-ps-common-ref.md",
            "redirect_url": "/azure/virtual-machines/windows/ps-common-ref",
            "redirect_document_id": false
        },
        {
            "source_path": "articles/virtual-machines/virtual-machines-windows-ps-create.md",
            "redirect_url": "virtual-machines-windows-quick-create-powershell",
            "redirect_document_id": false
        },
        {
            "source_path": "articles/virtual-machines/virtual-machines-windows-ps-extensions-diagnostics.md",
            "redirect_url": "/azure/virtual-machines/windows/ps-extensions-diagnostics",
            "redirect_document_id": false
        },
        {
            "source_path": "articles/virtual-machines/virtual-machines-windows-ps-hybrid-cloud-test-env-sim.md",
            "redirect_url": "/azure/virtual-machines/windows/ps-hybrid-cloud-test-env-sim",
            "redirect_document_id": false
        },
        {
            "source_path": "articles/virtual-machines/virtual-machines-windows-ps-hybrid-cloud-test-env-lob.md",
            "redirect_url": "/azure/virtual-machines/windows/ps-hybrid-cloud-test-env-lob",
            "redirect_document_id": false
        },
        {
            "source_path": "articles/virtual-machines/virtual-machines-windows-ps-manage.md",
            "redirect_url": "/azure/virtual-machines/windows/tutorial-manage-vm",
            "redirect_document_id": false
        },
        {
            "source_path": "articles/virtual-machines/virtual-machines-windows-ps-migration-classic-resource-manager.md",
            "redirect_url": "/azure/virtual-machines/windows/migration-classic-resource-manager-ps",
            "redirect_document_id": false
        },
        {
            "source_path": "articles/virtual-machines/virtual-machines-windows-ps-sql-create.md",
            "redirect_url": "/azure/virtual-machines/windows/sql/virtual-machines-windows-ps-sql-create",
            "redirect_document_id": false
        },
        {
            "source_path": "articles/virtual-machines/virtual-machines-windows-ps-sql-keyvault.md",
            "redirect_url": "/azure/virtual-machines/windows/sql/virtual-machines-windows-ps-sql-keyvault",
            "redirect_document_id": false
        },
        {
            "source_path": "articles/virtual-machines/virtual-machines-windows-ps-template.md",
            "redirect_url": "/azure/virtual-machines/windows/ps-template",
            "redirect_document_id": false
        },
        {
            "source_path": "articles/virtual-machines/virtual-machines-windows-quick-create-cli.md",
            "redirect_url": "/azure/virtual-machines/windows/quick-create-cli",
            "redirect_document_id": false
        },
        {
            "source_path": "articles/virtual-machines/virtual-machines-windows-quick-create-portal.md",
            "redirect_url": "/azure/virtual-machines/windows/quick-create-portal",
            "redirect_document_id": false
        },
        {
            "source_path": "articles/virtual-machines/virtual-machines-windows-quick-create-powershell.md",
            "redirect_url": "/azure/virtual-machines/windows/quick-create-powershell",
            "redirect_document_id": false
        },
        {
            "source_path": "articles/virtual-machines/virtual-machines-windows-redeploy-to-new-node.md",
            "redirect_url": "/azure/virtual-machines/windows/redeploy-to-new-node",
            "redirect_document_id": false
        },
        {
            "source_path": "articles/virtual-machines/virtual-machines-windows-regions-and-availability.md",
            "redirect_url": "/azure/virtual-machines/windows/regions-and-availability",
            "redirect_document_id": false
        },
        {
            "source_path": "articles/virtual-machines/virtual-machines-windows-reset-local-password-without-agent.md",
            "redirect_url": "/azure/virtual-machines/windows/reset-local-password-without-agent",
            "redirect_document_id": false
        },
        {
            "source_path": "articles/virtual-machines/virtual-machines-windows-resize-vm.md",
            "redirect_url": "/azure/virtual-machines/windows/resize-vm",
            "redirect_document_id": false
        },
        {
            "source_path": "articles/virtual-machines/virtual-machines-windows-reset-rdp.md",
            "redirect_url": "/azure/virtual-machines/windows/reset-rdp",
            "redirect_document_id": false
        },
        {
            "source_path": "articles/virtual-machines/virtual-machines-windows-restart-resize-error-troubleshooting.md",
            "redirect_url": "/azure/virtual-machines/windows/restart-resize-error-troubleshooting",
            "redirect_document_id": false
        },
        {
            "source_path": "articles/virtual-machines/virtual-machines-windows-sap-cal-ides-erp6-ehp7-sp3-sql.md",
            "redirect_url": "/azure/virtual-machines/workloads/sap/cal-ides-erp6-erp7-sp3-sql",
            "redirect_document_id": false
        },
        {
            "source_path": "articles/virtual-machines/virtual-machines-windows-sap-dbms-guide.md",
            "redirect_url": "/azure/virtual-machines/workloads/sap/dbms-guide",
            "redirect_document_id": false
        },
        {
            "source_path": "articles/virtual-machines/virtual-machines-windows-sap-deployment-guide.md",
            "redirect_url": "/azure/virtual-machines/workloads/sap/deployment-guide",
            "redirect_document_id": false
        },
        {
            "source_path": "articles/virtual-machines/virtual-machines-windows-sap-get-started.md",
            "redirect_url": "/azure/virtual-machines/workloads/sap/get-started",
            "redirect_document_id": false
        },
        {
            "source_path": "articles/virtual-machines/virtual-machines-windows-sap-high-availability-guide.md",
            "redirect_url": "/azure/virtual-machines/workloads/sap/high-availability-guide",
            "redirect_document_id": false
        },
        {
            "source_path": "articles/virtual-machines/virtual-machines-windows-sap-high-availability-multi-sid.md",
            "redirect_url": "/azure/virtual-machines/workloads/sap/high-availability-multi-sid",
            "redirect_document_id": false
        },
        {
            "source_path": "articles/virtual-machines/virtual-machines-windows-sap-planning-guide.md",
            "redirect_url": "/azure/virtual-machines/workloads/sap/planning-guide",
            "redirect_document_id": false
        },
        {
            "source_path": "articles/virtual-machines/virtual-machines-windows-sharepoint-farm.md",
            "redirect_url": "/azure/virtual-machines/windows/sharepoint-farm",
            "redirect_document_id": false
        },
        {
            "source_path": "articles/virtual-machines/virtual-machines-windows-sizes-compute.md",
            "redirect_url": "/azure/virtual-machines/windows/sizes-compute",
            "redirect_document_id": false
        },
        {
            "source_path": "articles/virtual-machines/virtual-machines-windows-multiple-vms.md",
            "redirect_url": "/azure/virtual-machines/windows/multiple-vms",
            "redirect_document_id": false
        },
        {
            "source_path": "articles/virtual-machines/virtual-machines-windows-sizes-general.md",
            "redirect_url": "/azure/virtual-machines/windows/sizes-general",
            "redirect_document_id": false
        },
        {
            "source_path": "articles/virtual-machines/virtual-machines-windows-sizes-memory.md",
            "redirect_url": "/azure/virtual-machines/windows/sizes-memory",
            "redirect_document_id": false
        },
        {
            "source_path": "articles/virtual-machines/virtual-machines-windows-sizes-gpu.md",
            "redirect_url": "/azure/virtual-machines/windows/sizes-gpu",
            "redirect_document_id": false
        },
        {
            "source_path": "articles/virtual-machines/virtual-machines-windows-sizes-hpc.md",
            "redirect_url": "/azure/virtual-machines/windows/sizes-hpc",
            "redirect_document_id": false
        },
        {
            "source_path": "articles/virtual-machines/virtual-machines-windows-sizes.md",
            "redirect_url": "/azure/virtual-machines/windows/sizes",
            "redirect_document_id": false
        },
        {
            "source_path": "articles/virtual-machines/virtual-machines-windows-snapshot-copy-managed-disk.md",
            "redirect_url": "/azure/virtual-machines/windows/snapshot-copy-managed-disk",
            "redirect_document_id": false
        },
        {
            "source_path": "articles/virtual-machines/virtual-machines-windows-sql-automated-backup.md",
            "redirect_url": "/azure/virtual-machines/windows/sql/virtual-machines-windows-sql-automated-backup",
            "redirect_document_id": false
        },
        {
            "source_path": "articles/virtual-machines/virtual-machines-windows-sql-automated-patching.md",
            "redirect_url": "/azure/virtual-machines/windows/sql/virtual-machines-windows-sql-automated-patching",
            "redirect_document_id": false
        },
        {
            "source_path": "articles/virtual-machines/virtual-machines-windows-sql-connect.md",
            "redirect_url": "/azure/virtual-machines/windows/sql/virtual-machines-windows-sql-connect",
            "redirect_document_id": false
        },
        {
            "source_path": "articles/virtual-machines/virtual-machines-windows-sql-backup-recovery.md",
            "redirect_url": "/azure/virtual-machines/windows/sql/virtual-machines-windows-sql-backup-recovery",
            "redirect_document_id": false
        },
        {
            "source_path": "articles/virtual-machines/virtual-machines-windows-sql-high-availability-dr.md",
            "redirect_url": "/azure/virtual-machines/windows/sql/virtual-machines-windows-sql-high-availability-dr",
            "redirect_document_id": false
        },
        {
            "source_path": "articles/virtual-machines/virtual-machines-windows-sql-performance.md",
            "redirect_url": "/azure/virtual-machines/windows/sql/virtual-machines-windows-sql-performance",
            "redirect_document_id": false
        },
        {
            "source_path": "articles/virtual-machines/virtual-machines-windows-sql-security.md",
            "redirect_url": "/azure/virtual-machines/windows/sql/virtual-machines-windows-sql-security",
            "redirect_document_id": false
        },
        {
            "source_path": "articles/virtual-machines/virtual-machines-windows-sql-server-agent-extension.md",
            "redirect_url": "/azure/virtual-machines/windows/sql/virtual-machines-windows-sql-server-agent-extension",
            "redirect_document_id": false
        },
        {
            "source_path": "articles/virtual-machines/virtual-machines-windows-sql-server-app-patterns-dev-strategies.md",
            "redirect_url": "/azure/virtual-machines/windows/sql/virtual-machines-windows-sql-server-app-patterns-dev-strategies",
            "redirect_document_id": false
        },
        {
            "source_path": "articles/virtual-machines/virtual-machines-windows-sql-server-iaas-faq.md",
            "redirect_url": "/azure/virtual-machines/windows/sql/virtual-machines-windows-sql-server-iaas-faq",
            "redirect_document_id": false
        },
        {
            "source_path": "articles/virtual-machines/virtual-machines-windows-sql-server-iaas-overview.md",
            "redirect_url": "/azure/virtual-machines/windows/sql/virtual-machines-windows-sql-server-iaas-overview",
            "redirect_document_id": false
        },
        {
            "source_path": "articles/virtual-machines/virtual-machines-windows-sql-server-storage-configuration.md",
            "redirect_url": "/azure/virtual-machines/windows/sql/virtual-machines-windows-sql-server-storage-configuration",
            "redirect_document_id": false
        },
        {
            "source_path": "articles/virtual-machines/virtual-machines-windows-template-description.md",
            "redirect_url": "/azure/virtual-machines/windows/template-description",
            "redirect_document_id": false
        },
        {
            "source_path": "articles/virtual-machines/virtual-machines-windows-tag.md",
            "redirect_url": "/azure/virtual-machines/windows/tag",
            "redirect_document_id": false
        },
        {
            "source_path": "articles/virtual-machines/virtual-machines-windows-troubleshoot-app-connection.md",
            "redirect_url": "/azure/virtual-machines/windows/troubleshoot-app-connection",
            "redirect_document_id": false
        },
        {
            "source_path": "articles/virtual-machines/virtual-machines-windows-troubleshoot-recovery-disks-portal.md",
            "redirect_url": "/azure/virtual-machines/windows/troubleshoot-recovery-disks-portal",
            "redirect_document_id": false
        },
        {
            "source_path": "articles/virtual-machines/virtual-machines-windows-troubleshoot-rdp-connection.md",
            "redirect_url": "/azure/virtual-machines/windows/troubleshoot-rdp-connection",
            "redirect_document_id": false
        },
        {
            "source_path": "articles/virtual-machines/virtual-machines-windows-troubleshoot-deployment-new-vm.md",
            "redirect_url": "/azure/virtual-machines/windows/troubleshoot-deployment-new-vm",
            "redirect_document_id": false
        },
        {
            "source_path": "articles/virtual-machines/virtual-machines-windows-troubleshoot-recovery-disks.md",
            "redirect_url": "/azure/virtual-machines/windows/troubleshoot-recovery-disks",
            "redirect_document_id": false
        },
        {
            "source_path": "articles/virtual-machines/virtual-machines-windows-troubleshoot-specific-rdp-errors.md",
            "redirect_url": "/azure/virtual-machines/windows/troubleshoot-specific-rdp-errors",
            "redirect_document_id": false
        },
        {
            "source_path": "articles/virtual-machines/virtual-machines-windows-tutorial-manage-vm.md",
            "redirect_url": "/azure/virtual-machines/windows/tutorial-manage-vm",
            "redirect_document_id": false
        },
        {
            "source_path": "articles/virtual-machines/virtual-machines-windows-upload-generalized-managed.md",
            "redirect_url": "/azure/virtual-machines/windows/upload-generalized-managed",
            "redirect_document_id": false
        },
        {
            "source_path": "articles/virtual-machines/virtual-machines-windows-upload-image.md",
            "redirect_url": "/azure/virtual-machines/windows/upload-image",
            "redirect_document_id": false
        },
        {
            "source_path": "articles/virtual-machines/virtual-machines-windows-upload-specialized.md",
            "redirect_url": "/azure/virtual-machines/windows/upload-specialized",
            "redirect_document_id": false
        },
        {
            "source_path": "articles/virtual-machines/virtual-machines-windows-vertical-scaling-automation.md",
            "redirect_url": "/azure/virtual-machines/windows/vertical-scaling-automation",
            "redirect_document_id": false
        },
        {
            "source_path": "articles/virtual-machines/virtual-machines-windows-use-storage-sql-server-backup-restore.md",
            "redirect_url": "/azure/virtual-machines/windows/sql/virtual-machines-windows-use-storage-sql-server-backup-restore",
            "redirect_document_id": false
        },
        {
            "source_path": "articles/virtual-machines/virtual-machines-windows-vhd-copy.md",
            "redirect_url": "/azure/virtual-machines/windows/vhd-copy",
            "redirect_document_id": false
        },
        {
            "source_path": "articles/virtual-machines/virtual-machines-windows-vmss-powershell-creating.md",
            "redirect_url": "/azure/virtual-machines/windows/vmss-powershell-creating",
            "redirect_document_id": false
        },
        {
            "source_path": "articles/virtual-machines/virtual-machines-windows-winrm.md",
            "redirect_url": "/azure/virtual-machines/windows/winrm",
            "redirect_document_id": false
        },
        {
            "source_path": "articles/virtual-machines/linux/a8-a9-a10-a11-specs.md",
            "redirect_url": "/azure/virtual-machines/linux/sizes-hpc",
            "redirect_document_id": false
        },
        {
            "source_path": "articles/virtual-machines/linux/sap-hana-overview-architecture.md",
            "redirect_url": "/azure/virtual-machines/workloads/sap/hana-overview-architecture",
            "redirect_document_id": false
        },
        {
            "source_path": "articles/virtual-machines/linux/sap-hana-overview-high-availability-disaster-recovery.md",
            "redirect_url": "/azure/virtual-machines/workloads/sap/hana-overview-high-availability-disaster-recovery",
            "redirect_document_id": false
        },
        {
            "source_path": "articles/virtual-machines/linux/sap-hana-overview-infrastructure-connectivity.md",
            "redirect_url": "/azure/virtual-machines/workloads/sap/hana-overview-infrastructure-connectivity",
            "redirect_document_id": false
        },
        {
            "source_path": "articles/virtual-machines/linux/sap-hana-overview-sap-hana-installation.md",
            "redirect_url": "/azure/virtual-machines/workloads/sap/hana-installation",
            "redirect_document_id": false
        },
        {
            "source_path": "articles/virtual-machines/linux/sap-hana-overview-troubleshooting-monitoring.md",
            "redirect_url": "/azure/virtual-machines/workloads/sap/troubleshooting-monitoring",
            "redirect_document_id": false
        },
        {
            "source_path": "articles/virtual-machines/linux/tutorial-load-balance-nodejs.md",
            "redirect_url": "/azure/virtual-machines/linux/tutorial-load-balancer",
            "redirect_document_id": false
        },
        {
            "source_path": "articles/virtual-machines/linux/classic/diagnostic-extension.md",
            "redirect_url": "/azure/virtual-machines/linux/diagnostic-extension.md",
            "redirect_document_id": false
        },
        {
            "source_path": "articles/virtual-machines/workloads/sap/sap-cal-ides-erp6-ehp7-sp3-sql.md",
            "redirect_url": "/azure/virtual-machines/workloads/sap/cal-ides-erp6-erp7-sp3-sql",
            "redirect_document_id": false
        },
        {
            "source_path": "articles/virtual-machines/windows/about.md",
            "redirect_url": "/azure/virtual-machines/windows/overview",
            "redirect_document_id": false
        },
        {
            "source_path": "articles/virtual-machines/windows/capture-image.md",
            "redirect_url": "/azure/virtual-machines/windows/sa-copy-generalized",
            "redirect_document_id": false
        },
        {
            "source_path": "articles/virtual-machines/windows/create-vm-generalized.md",
            "redirect_url": "/azure/virtual-machines/windows/sa-copy-generalized",
            "redirect_document_id": false
        },
        {
            "source_path": "articles/virtual-machines/windows/csharp-manage.md",
            "redirect_url": "/azure/virtual-machines/windows/csharp",
            "redirect_document_id": false
        },
        {
            "source_path": "articles/virtual-machines/windows/generalize-vhd.md",
            "redirect_url": "/azure/virtual-machines/windows/upload-generalized-managed",
            "redirect_document_id": false
        },
        {
            "source_path": "articles/virtual-machines/windows/sap-cal-ides-erp6-ehp7-sp3-sql.md",
            "redirect_url": "/azure/virtual-machines/workloads/sap/sap-cal-ides-erp6-ehp7-sp3-sql.md",
            "redirect_document_id": false
        },
        {
            "source_path": "articles/virtual-machines/windows/sap-high-availability-guide.md",
            "redirect_url": "/azure/virtual-machines/workloads/sap/sap-high-availability-guide.md",
            "redirect_document_id": false
        },
        {
            "source_path": "articles/virtual-machines/windows/sap-high-availability-multi-sid.md",
            "redirect_url": "/azure/virtual-machines/workloads/sap/sap-high-availability-multi-sid.md",
            "redirect_document_id": false
        },
        {
            "source_path": "articles/virtual-machines/windows/classic/configure-oracle-data-guard.md",
            "redirect_url": "/azure/virtual-machines/workloads/oracle/configuring-oracle-dataguard",
            "redirect_document_id": false
        },
        {
            "source_path": "articles/virtual-machines/windows/classic/configure-oracle-goldengate.md",
            "redirect_url": "/azure/virtual-machines/workloads/oracle/configure-oracle-golden-gate",
            "redirect_document_id": false
        },
        {
            "source_path": "articles/virtual-machines/windows/classic/oracle-considerations.md",
            "redirect_url": "/azure/virtual-machines/workloads/oracle/oracle-considerations",
            "redirect_document_id": false
        },
        {
            "source_path": "articles/virtual-machines/windows/classic/oracle-images.md",
            "redirect_url": "/azure/virtual-machines/workloads/oracle/oracle-considerations",
            "redirect_document_id": false
        },
        {
            "source_path": "articles/virtual-machines/windows/classic/portal-sql-alwayson-availability-groups.md",
            "redirect_url": "/azure/virtual-machines/windows/sqlclassic/virtual-machines-windows-classic-portal-sql-alwayson-availability-groups",
            "redirect_document_id": false
        },
        {
            "source_path": "articles/virtual-machines/windows/classic/ps-sql-alwayson-availability-groups.md",
            "redirect_url": "/azure/virtual-machines/windows/sqlclassic/virtual-machines-windows-classic-ps-sql-alwayson-availability-groups",
            "redirect_document_id": false
        },
        {
            "source_path": "articles/virtual-machines/windows/classic/ps-sql-bi.md",
            "redirect_url": "/azure/virtual-machines/windows/sqlclassic/virtual-machines-windows-classic-ps-sql-bi",
            "redirect_document_id": false
        },
        {
            "source_path": "articles/virtual-machines/windows/classic/ps-sql-create.md",
            "redirect_url": "/azure/virtual-machines/windows/sqlclassic/virtual-machines-windows-classic-ps-sql-create",
            "redirect_document_id": false
        },
        {
            "source_path": "articles/virtual-machines/windows/classic/ps-sql-ext-listener.md",
            "redirect_url": "/azure/virtual-machines/windows/sqlclassic/virtual-machines-windows-classic-ps-sql-ext-listener",
            "redirect_document_id": false
        },
        {
            "source_path": "articles/virtual-machines/windows/classic/ps-sql-int-listener.md",
            "redirect_url": "/azure/virtual-machines/windows/sqlclassic/virtual-machines-windows-classic-ps-sql-int-listener",
            "redirect_document_id": false
        },
        {
            "source_path": "articles/virtual-machines/windows/classic/ps-sql-keyvault.md",
            "redirect_url": "/azure/virtual-machines/windows/sqlclassic/virtual-machines-windows-classic-ps-sql-keyvault",
            "redirect_document_id": false
        },
        {
            "source_path": "articles/virtual-machines/windows/classic/ps-sql-report.md",
            "redirect_url": "/azure/virtual-machines/windows/sqlclassic/virtual-machines-windows-classic-ps-sql-report",
            "redirect_document_id": false
        },
        {
            "source_path": "articles/virtual-machines/windows/classic/sql-automated-backup.md",
            "redirect_url": "/azure/virtual-machines/windows/sqlclassic/virtual-machines-windows-classic-sql-automated-backup",
            "redirect_document_id": false
        },
        {
            "source_path": "articles/virtual-machines/windows/classic/sql-automated-patching.md",
            "redirect_url": "/azure/virtual-machines/windows/sqlclassic/virtual-machines-windows-classic-sql-automated-patching",
            "redirect_document_id": false
        },
        {
            "source_path": "articles/virtual-machines/windows/classic/sql-connect.md",
            "redirect_url": "/azure/virtual-machines/windows/sqlclassic/virtual-machines-windows-classic-sql-connect",
            "redirect_document_id": false
        },
        {
            "source_path": "articles/virtual-machines/windows/classic/sql-onprem-availability.md",
            "redirect_url": "/azure/virtual-machines/windows/sqlclassic/virtual-machines-windows-classic-sql-onprem-availability",
            "redirect_document_id": false
        },
        {
            "source_path": "articles/virtual-machines/windows/classic/sql-server-agent-extension.md",
            "redirect_url": "/azure/virtual-machines/windows/sqlclassic/virtual-machines-windows-classic-sql-server-agent-extension",
            "redirect_document_id": false
        },
        {
            "source_path": "articles/virtual-machines/windows/classic/sql-server-premium-storage.md",
            "redirect_url": "/azure/virtual-machines/windows/sqlclassic/virtual-machines-windows-classic-sql-server-premium-storage",
            "redirect_document_id": false
        },
        {
            "source_path": "articles/virtual-machines/windows/classic/sql-server-reportviewer.md",
            "redirect_url": "/azure/virtual-machines/windows/sqlclassic/virtual-machines-windows-classic-sql-server-reportviewer",
            "redirect_document_id": false
        },
        {
            "source_path": "articles/virtual-machines/windows/sql/virtual-machines-windows-portal-sql-alwayson-availability-groups-manual.md",
            "redirect_url": "/azure/virtual-machines/windows/sql/virtual-machines-windows-portal-sql-availability-group-overview",
            "redirect_document_id": false
        },
        {
            "source_path": "articles/media-services/media-services-rest-connect-programmatically.md",
            "redirect_url": "/azure/media-services/media-services-use-aad-auth-to-access-ams-api",
            "redirect_document_id": false
        },
        {
            "source_path": "articles/media-services/media-services-dotnet-connect-programmatically.md",
            "redirect_url": "/azure/media-services/media-services-use-aad-auth-to-access-ams-api",
            "redirect_document_id": false
        },
        {
            "source_path": "articles/active-directory/fundamentals-identity.md",
            "redirect_url": "/azure/active-directory/identity-fundamentals",
            "redirect_document_id": false
        },
        {
            "source_path": "articles/active-directory/active-directory-editions.md",
            "redirect_url": "/azure/active-directory/active-directory-whatis",
            "redirect_document_id": false
        },
        {
            "source_path": "articles/active-directory/active-directory-saas-linkedinlookup-tutorial.md",
            "redirect_url": "/azure/active-directory/active-directory-saas-tutorial-list",
            "redirect_document_id": false
        },
        {
            "source_path": "articles/active-directory/active-directory-saas-linkedinlookup-provisioning-tutorial.md",
            "redirect_url": "/azure/active-directory/active-directory-saas-tutorial-list",
            "redirect_document_id": false
<<<<<<< HEAD
        }
=======
        },
        {
            "source_path": "articles/active-directory/active-directory-reporting-guide-classic-portal.md",
            "redirect_url": "/azure/active-directory/active-directory-reporting-azure-portal",
            "redirect_document_id": false
        },
        {
            "source_path": "articles/cloud-services/cloud-services-continuous-delivery-use-vso.md",
            "redirect_url": "/azure/cloud-services/cloud-services-dotnet-continuous-delivery",
            "redirect_document_id": false
        },
        {
            "source_path": "articles/cloud-services/cloud-services-continuous-delivery-use-vso-git.md",
            "redirect_url": "/azure/cloud-services/cloud-services-dotnet-continuous-delivery",
            "redirect_document_id": false
        },
        {
            "source_path": "articles/monitoring-and-diagnostics/insights-how-to-use-diagnostics.md",
            "redirect_url": "/azure/monitoring-and-diagnostics/monitoring-get-started",
            "redirect_document_id": false
        },
        {   "source_path": "articles/active-directory/active-directory-reporting-irregular-sign-in-activity.md",
            "redirect_url": "/azure/active-directory/active-directory-reporting-migration",
            "redirect_document_id": false
        },
        {
            "source_path": "articles/active-directory/active-directory-reporting-sign-ins-after-multiple-failures.md",
            "redirect_url": "/azure/active-directory/active-directory-reporting-migration",
            "redirect_document_id": false
        },
        {
            "source_path": "articles/active-directory/active-directory-reporting-sign-ins-from-ip-addresses-with-suspicious-activity.md",
            "redirect_url": "/azure/active-directory/active-directory-reporting-migration",
            "redirect_document_id": false
        },
        {
            "source_path": "articles/active-directory/active-directory-reporting-sign-ins-from-multiple-geographies.md",
            "redirect_url": "/azure/active-directory/active-directory-reporting-migration",
            "redirect_document_id": false
        },
        {
            "source_path": "articles/active-directory/active-directory-reporting-sign-ins-from-possibly-infected-devices.md",
            "redirect_url": "/azure/active-directory/active-directory-reporting-migration",
            "redirect_document_id": false
        },    
        {
            "source_path": "articles/active-directory/active-directory-reporting-sign-ins-from-unknown-sources.md",
            "redirect_url": "/azure/active-directory/active-directory-reporting-migration",
            "redirect_document_id": false
        },        
        {
            "source_path": "articles/active-directory/active-directory-reporting-users-with-anomalous-sign-in-activity.md",
            "redirect_url": "/azure/active-directory/active-directory-reporting-migration",
            "redirect_document_id": false
        },            
        {
            "source_path": "articles/active-directory/active-directory-reporting-latencies.md",
            "redirect_url": "/azure/active-directory/active-directory-reporting-latencies-azure-portal",
            "redirect_document_id": false
        },                
        {
            "source_path": "articles/active-directory/active-directory-reporting-audit-events.md",
            "redirect_url": "/azure/active-directory/active-directory-reporting-activity-audit-logs",
            "redirect_document_id": false
        },                    
        {
            "source_path": "articles/active-directory/active-directory-reporting-api-prerequisites.md",
            "redirect_url": "/azure/active-directory/active-directory-reporting-api-prerequisites-azure-portal",
            "redirect_document_id": false
        },                        
        {
            "source_path": "articles/active-directory/active-directory-reporting-api-getting-started.md",
            "redirect_url": "/azure/active-directory/active-directory-reporting-api-getting-started-azure-portal",
            "redirect_document_id": false
        },                            
        {
            "source_path": "articles/active-directory/active-directory-known-networks.md",
            "redirect_url": "/azure/active-directory/active-directory-named-locations",
            "redirect_document_id": false
        },                                
        {
            "source_path": "articles/active-directory/active-directory-reporting-getting-started.md",
            "redirect_url": "/azure/active-directory/active-directory-reporting-azure-portal",
            "redirect_document_id": false
        },                                    
        {
            "source_path": "articles/active-directory/active-directory-view-access-usage-reports.md",
            "redirect_url": "/azure/active-directory/active-directory-reporting-azure-portal",
            "redirect_document_id": false
        },                                        
        {
            "source_path": "articles/active-directory/active-directory-reporting-guide.md",
            "redirect_url": "/azure/active-directory/active-directory-reporting-azure-portal",
            "redirect_document_id": false
        }                                           
>>>>>>> 8de04c39
    ]
}<|MERGE_RESOLUTION|>--- conflicted
+++ resolved
@@ -8219,9 +8219,6 @@
             "source_path": "articles/active-directory/active-directory-saas-linkedinlookup-provisioning-tutorial.md",
             "redirect_url": "/azure/active-directory/active-directory-saas-tutorial-list",
             "redirect_document_id": false
-<<<<<<< HEAD
-        }
-=======
         },
         {
             "source_path": "articles/active-directory/active-directory-reporting-guide-classic-portal.md",
@@ -8317,6 +8314,5 @@
             "redirect_url": "/azure/active-directory/active-directory-reporting-azure-portal",
             "redirect_document_id": false
         }                                           
->>>>>>> 8de04c39
     ]
 }