--- conflicted
+++ resolved
@@ -8349,15 +8349,14 @@
             "redirect_url": "/azure/sql-data-warehouse/sql-data-warehouse-overview-load",
             "redirect_document_id": false
         },
-<<<<<<< HEAD
 		{
             "source_path": "articles/application-insights/app-insights-analytics-reference.md",
             "redirect_url": "https://docs.loganalytics.io/",
-=======
-        {
+            "redirect_document_id": false
+        },
+    {
             "source_path": "articles/azure-resource-manager/resource-manager-quickstart-deploy.md",
-            "redirect_url": "/azure/azure-resource-manager/resource-manager-create-first-template",
->>>>>>> 7e1db153
+            "redirect_url": "/azure/azure-resource-manager/resource-manager-create-first-template
             "redirect_document_id": false
         }
 
