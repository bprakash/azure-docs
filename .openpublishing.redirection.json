{
    "redirections": [
        {
            "source_path": "articles/architecture-overview.md",
            "redirect_url": "/azure/architecture",
            "redirect_document_id": false
        },
        {
            "source_path": "articles/azure-diagnostics-troubleshooting.md",
            "redirect_url": "/azure/monitoring-and-diagnostics/azure-diagnostics-troubleshooting",
            "redirect_document_id": false
        },
        {
            "source_path": "articles/azure-diagnostics-versioning-history.md",
            "redirect_url": "/azure/monitoring-and-diagnostics/azure-diagnostics-versioning-history",
            "redirect_document_id": false
        },
        {
            "source_path": "articles/azure-diagnostics.md",
            "redirect_url": "/azure/monitoring-and-diagnostics/azure-diagnostics",
            "redirect_document_id": false
        },
        {
            "source_path": "articles/azure-government-developer-guide.md",
            "redirect_url": "/azure/azure-government/documentation-government-developer-guide",
            "redirect_document_id": false
        },
        {
            "source_path": "articles/azure-government-image-gallery.md",
            "redirect_url": "/azure/azure-government/documentation-government-image-gallery",
            "redirect_document_id": false
        },
        {
            "source_path": "articles/azure-government-overview.md",
            "redirect_url": "/azure/azure-government/documentation-government-welcome",
            "redirect_document_id": false
        },
        {
            "source_path": "articles/azure-toolkit-for-eclipse-debugging-azure-applications.md",
            "redirect_url": "/azure/azure-toolkit-for-eclipse",
            "redirect_document_id": false
        },
        {
            "source_path": "articles/azure-toolkit-for-intellij-debugging-azure-applications.md",
            "redirect_url": "/azure/azure-toolkit-for-intellij",
            "redirect_document_id": false
        },
        {
            "source_path": "articles/best-practices-api-design.md",
            "redirect_url": "/azure/architecture/best-practices/api-design",
            "redirect_document_id": false
        },
        {
            "source_path": "articles/best-practices-api-implementation.md",
            "redirect_url": "/azure/architecture/best-practices/api-implementation",
            "redirect_document_id": false
        },
        {
            "source_path": "articles/best-practices-auto-scaling.md",
            "redirect_url": "/azure/architecture/best-practices/auto-scaling",
            "redirect_document_id": false
        },
        {
            "source_path": "articles/best-practices-availability-checklist.md",
            "redirect_url": "/azure/architecture/checklist/availability",
            "redirect_document_id": false
        },
        {
            "source_path": "articles/best-practices-background-jobs.md",
            "redirect_url": "/azure/architecture/best-practices/background-jobs",
            "redirect_document_id": false
        },
        {
            "source_path": "articles/best-practices-caching.md",
            "redirect_url": "/azure/architecture/best-practices/caching",
            "redirect_document_id": false
        },
        {
            "source_path": "articles/best-practices-cdn.md",
            "redirect_url": "/azure/architecture/best-practices/cdn",
            "redirect_document_id": false
        },
        {
            "source_path": "articles/best-practices-data-partitioning.md",
            "redirect_url": "/azure/architecture/best-practices/data-partitioning",
            "redirect_document_id": false
        },
        {
            "source_path": "articles/best-practices-monitoring.md",
            "redirect_url": "/azure/architecture/best-practices/monitoring",
            "redirect_document_id": false
        },
        {
            "source_path": "articles/best-practices-resource-manager-design-templates.md",
            "redirect_url": "/azure/azure-resource-manager/best-practices-resource-manager-design-templates",
            "redirect_document_id": false
        },
        {
            "source_path": "articles/best-practices-resource-manager-security.md",
            "redirect_url": "/azure/azure-resource-manager/best-practices-resource-manager-security",
            "redirect_document_id": false
        },
        {
            "source_path": "articles/best-practices-resource-manager-state.md",
            "redirect_url": "/azure/azure-resource-manager/best-practices-resource-manager-state",
            "redirect_document_id": false
        },
        {
            "source_path": "articles/best-practices-retry-general.md",
            "redirect_url": "/azure/architecture/best-practices/transient-faults",
            "redirect_document_id": false
        },
        {
            "source_path": "articles/best-practices-retry-service-specific.md",
            "redirect_url": "/azure/architecture/best-practices/retry-service-specific",
            "redirect_document_id": false
        },
        {
            "source_path": "articles/best-practices-scalability-checklist.md",
            "redirect_url": "/azure/architecture/checklist/scalability",
            "redirect_document_id": false
        },
        {
            "source_path": "articles/billing-add-change-azure-subscription-administrator.md",
            "redirect_url": "/azure/billing/billing-add-change-azure-subscription-administrator",
            "redirect_document_id": false
        },
        {
            "source_path": "articles/billing-add-office-365-tenant-to-azure-subscription.md",
            "redirect_url": "/azure/billing/billing-add-office-365-tenant-to-azure-subscription",
            "redirect_document_id": false
        },
        {
            "source_path": "articles/billing-azure-subscription-past-due-balance.md",
            "redirect_url": "/azure/billing/billing-azure-subscription-past-due-balance",
            "redirect_document_id": false
        },
        {
            "source_path": "articles/billing-buy-sign-up-azure-subscription.md",
            "redirect_url": "/azure/billing/billing-buy-sign-up-azure-subscription",
            "redirect_document_id": false
        },
        {
            "source_path": "articles/billing-cannot-login-subscription.md",
            "redirect_url": "/azure/billing/billing-cannot-login-subscription",
            "redirect_document_id": false
        },
        {
            "source_path": "articles/billing-countries-and-currencies.md",
            "redirect_url": "https://azure.microsoft.com/pricing/faq/",
            "redirect_document_id": false
        },
        {
            "source_path": "articles/billing-credit-card-fails-during-azure-sign-up.md",
            "redirect_url": "/azure/billing/billing-credit-card-fails-during-azure-sign-up",
            "redirect_document_id": false
        },
        {
            "source_path": "articles/billing-download-azure-invoice-daily-usage-date.md",
            "redirect_url": "/azure/billing/billing-download-azure-invoice-daily-usage-date",
            "redirect_document_id": false
        },
        {
            "source_path": "articles/billing-how-to-cancel-azure-subscription.md",
            "redirect_url": "/azure/billing/billing-how-to-cancel-azure-subscription",
            "redirect_document_id": false
        },
        {
            "source_path": "articles/billing-how-to-change-azure-account-profile.md",
            "redirect_url": "/azure/billing/billing-how-to-change-azure-account-profile",
            "redirect_document_id": false
        },
        {
            "source_path": "articles/billing-how-to-change-credit-card.md",
            "redirect_url": "/azure/billing/billing-how-to-change-credit-card",
            "redirect_document_id": false
        },
        {
            "source_path": "articles/billing-how-to-create-billing-support-ticket.md",
            "redirect_url": "/azure/azure-supportability/how-to-create-azure-support-request",
            "redirect_document_id": false
        },
        {
            "source_path": "articles/billing-how-to-switch-azure-offer.md",
            "redirect_url": "/azure/billing/billing-how-to-switch-azure-offer",
            "redirect_document_id": false
        },
        {
            "source_path": "articles/billing-how-to-use-file-uploader.md",
            "redirect_url": "/azure/azure-supportability/how-to-use-file-uploader",
            "redirect_document_id": false
        },
        {
            "source_path": "articles/billing-set-up-alerts.md",
            "redirect_url": "/azure/billing/billing-set-up-alerts",
            "redirect_document_id": false
        },
        {
            "source_path": "articles/billing-subscription-faq.md",
            "redirect_url": "https://azure.microsoft.com/pricing/faq/",
            "redirect_document_id": false
        },
        {
            "source_path": "articles/billing-subscription-become-disable.md",
            "redirect_url": "/azure/billing/billing-subscription-become-disable",
            "redirect_document_id": false
        },
        {
            "source_path": "articles/billing-subscription-transfer.md",
            "redirect_url": "/azure/billing/billing-subscription-transfer",
            "redirect_document_id": false
        },
        {
            "source_path": "articles/billing-troubleshoot-azure-sign-up-issues.md",
            "redirect_url": "/azure/billing/billing-troubleshoot-azure-sign-up-issues",
            "redirect_document_id": false
        },
        {
            "source_path": "articles/billing-understand-your-azure-marketplace-charges.md",
            "redirect_url": "/azure/billing/billing-understand-your-azure-marketplace-charges",
            "redirect_document_id": false
        },
        {
            "source_path": "articles/billing-upgrade-azure-subscription.md",
            "redirect_url": "/azure/billing/billing-upgrade-azure-subscription",
            "redirect_document_id": false
        },
        {
            "source_path": "articles/billing-usage-rate-card-overview.md",
            "redirect_url": "/azure/billing/billing-usage-rate-card-overview",
            "redirect_document_id": false
        },
        {
            "source_path": "articles/billing-usage-rate-card-partner-solution-cloudcruiser.md",
            "redirect_url": "/azure/billing/billing-usage-rate-card-partner-solution-cloudcruiser",
            "redirect_document_id": false
        },
        {
            "source_path": "articles/billing-usage-rate-card-partner-solution-cloudyn.md",
            "redirect_url": "/azure/billing/billing-usage-rate-card-partner-solution-cloudyn",
            "redirect_document_id": false
        },
        {
            "source_path": "articles/billing-use-existing-office-365-account-azure-subscription.md",
            "redirect_url": "/azure/billing/billing-use-existing-office-365-account-azure-subscription",
            "redirect_document_id": false
        },
        {
            "source_path": "articles/dotnet-sdk.md",
            "redirect_url": "https://docs.microsoft.com/dotnet/azure/?view=azure-dotnet",
            "redirect_document_id": false
        },
        {
            "source_path": "articles/java-download-azure-sdk.md",
            "redirect_url": "/java/azure",
            "redirect_document_id": false
        },
        {
            "source_path": "articles/powershell-azure-resource-manager.md",
            "redirect_url": "/azure/azure-resource-manager/powershell-azure-resource-manager",
            "redirect_document_id": false
        },
        {
            "source_path": "articles/powershell-install-configure.md",
            "redirect_url": "/powershell/azureps-cmdlets-docs",
            "redirect_document_id": false
        },
        {
            "source_path": "articles/resource-group-audit.md",
            "redirect_url": "/azure/azure-resource-manager/resource-group-audit",
            "redirect_document_id": false
        },
        {
            "source_path": "articles/resource-group-authenticate-service-principal-cli.md",
            "redirect_url": "/azure/azure-resource-manager/resource-group-authenticate-service-principal-cli",
            "redirect_document_id": false
        },
        {
            "source_path": "articles/resource-group-authenticate-service-principal.md",
            "redirect_url": "/azure/azure-resource-manager/resource-group-authenticate-service-principal",
            "redirect_document_id": false
        },
        {
            "source_path": "articles/resource-group-authoring-templates.md",
            "redirect_url": "/azure/azure-resource-manager/resource-group-authoring-templates",
            "redirect_document_id": false
        },
        {
            "source_path": "articles/resource-group-create-multiple.md",
            "redirect_url": "/azure/azure-resource-manager/resource-group-create-multiple",
            "redirect_document_id": false
        },
        {
            "source_path": "articles/resource-group-create-service-principal-portal.md",
            "redirect_url": "/azure/azure-resource-manager/resource-group-create-service-principal-portal",
            "redirect_document_id": false
        },
        {
            "source_path": "articles/resource-group-define-dependencies.md",
            "redirect_url": "/azure/azure-resource-manager/resource-group-define-dependencies",
            "redirect_document_id": false
        },
        {
            "source_path": "articles/resource-group-link-resources.md",
            "redirect_url": "/rest/api/resources/resourcelinks",
            "redirect_document_id": false
        },
        {
            "source_path": "articles/resource-group-linked-templates.md",
            "redirect_url": "/azure/azure-resource-manager/resource-group-linked-templates",
            "redirect_document_id": false
        },
        {
            "source_path": "articles/resource-group-lock-resources.md",
            "redirect_url": "/azure/azure-resource-manager/resource-group-lock-resources",
            "redirect_document_id": false
        },
        {
            "source_path": "articles/resource-group-move-resources.md",
            "redirect_url": "/azure/azure-resource-manager/resource-group-move-resources",
            "redirect_document_id": false
        },
        {
            "source_path": "articles/resource-group-template-deploy-cli.md",
            "redirect_url": "/azure/azure-resource-manager/resource-group-template-deploy-cli",
            "redirect_document_id": false
        },
        {
            "source_path": "articles/resource-group-template-deploy-portal.md",
            "redirect_url": "/azure/azure-resource-manager/resource-group-template-deploy-portal",
            "redirect_document_id": false
        },
        {
            "source_path": "articles/resource-group-template-deploy-rest.md",
            "redirect_url": "/azure/azure-resource-manager/resource-group-template-deploy-rest",
            "redirect_document_id": false
        },
        {
            "source_path": "articles/resource-group-template-deploy.md",
            "redirect_url": "/azure/azure-resource-manager/resource-group-template-deploy",
            "redirect_document_id": false
        },
        {
            "source_path": "articles/resource-group-template-functions.md",
            "redirect_url": "/azure/azure-resource-manager/resource-group-template-functions",
            "redirect_document_id": false
        },
        {
            "source_path": "articles/resource-group-using-tags.md",
            "redirect_url": "/azure/azure-resource-manager/resource-group-using-tags",
            "redirect_document_id": false
        },
        {
            "source_path": "articles/resource-manager-api-authentication.md",
            "redirect_url": "/azure/azure-resource-manager/resource-manager-api-authentication",
            "redirect_document_id": false
        },
        {
            "source_path": "articles/resource-manager-common-deployment-errors.md",
            "redirect_url": "/azure/azure-resource-manager/resource-manager-common-deployment-errors",
            "redirect_document_id": false
        },
        {
            "source_path": "articles/resource-manager-deployment-model.md",
            "redirect_url": "/azure/azure-resource-manager/resource-manager-deployment-model",
            "redirect_document_id": false
        },
        {
            "source_path": "articles/resource-manager-export-template.md",
            "redirect_url": "/azure/azure-resource-manager/resource-manager-export-template",
            "redirect_document_id": false
        },
        {
            "source_path": "articles/resource-manager-keyvault-parameter.md",
            "redirect_url": "/azure/azure-resource-manager/resource-manager-keyvault-parameter",
            "redirect_document_id": false
        },
        {
            "source_path": "articles/resource-manager-policy.md",
            "redirect_url": "/azure/azure-resource-manager/resource-manager-policy",
            "redirect_document_id": false
        },
        {
            "source_path": "articles/resource-manager-request-limits.md",
            "redirect_url": "/azure/azure-resource-manager/resource-manager-request-limits",
            "redirect_document_id": false
        },
        {
            "source_path": "articles/resource-manager-resource-explorer.md",
            "redirect_url": "/azure/azure-resource-manager/resource-manager-rest-api",
            "redirect_document_id": false
        },
        {
            "source_path": "articles/resource-manager-rest-api.md",
            "redirect_url": "/azure/azure-resource-manager/resource-manager-rest-api",
            "redirect_document_id": false
        },
        {
            "source_path": "articles/resource-manager-subscription-examples.md",
            "redirect_url": "/azure/azure-resource-manager/resource-manager-subscription-examples",
            "redirect_document_id": false
        },
        {
            "source_path": "articles/resource-manager-subscription-governance.md",
            "redirect_url": "/azure/azure-resource-manager/resource-manager-subscription-governance",
            "redirect_document_id": false
        },
        {
            "source_path": "articles/resource-manager-supported-services.md",
            "redirect_url": "/azure/azure-resource-manager/resource-manager-supported-services",
            "redirect_document_id": false
        },
        {
            "source_path": "articles/resource-manager-template-best-practices.md",
            "redirect_url": "/azure/azure-resource-manager/resource-manager-template-best-practices",
            "redirect_document_id": false
        },
        {
            "source_path": "articles/resource-manager-template-keyvault-secret.md",
            "redirect_url": "/azure/templates/microsoft.keyvault/vaults",
            "redirect_document_id": false
        },
        {
            "source_path": "articles/resource-manager-template-keyvault.md",
            "redirect_url": "/azure/templates/microsoft.keyvault/vaults",
            "redirect_document_id": false
        },
        {
            "source_path": "articles/resource-manager-template-links.md",
            "redirect_url": "/rest/api/resources/resourcelinks",
            "redirect_document_id": false
        },
        {
            "source_path": "articles/resource-manager-template-lock.md",
            "redirect_url": "/azure/templates/microsoft.authorization/locks",
            "redirect_document_id": false
        },
        {
            "source_path": "articles/resource-manager-template-role.md",
            "redirect_url": "/azure/active-directory/active-directory-users-assign-role-azure-portal",
            "redirect_document_id": false
        },
        {
            "source_path": "articles/resource-manager-template-storage.md",
            "redirect_url": "/azure/templates/microsoft.storage/storageaccounts",
            "redirect_document_id": false
        },
        {
            "source_path": "articles/resource-manager-template-walkthrough.md",
            "redirect_url": "/azure/azure-resource-manager/resource-manager-create-first-template",
            "redirect_document_id": false
        },
        {
            "source_path": "articles/resource-manager-troubleshoot-deployments-cli.md",
            "redirect_url": "/azure/azure-resource-manager/resource-manager-deployment-operations",
            "redirect_document_id": false
        },
        {
            "source_path": "articles/resource-manager-troubleshoot-deployments-portal.md",
            "redirect_url": "/azure/azure-resource-manager/resource-manager-deployment-operations",
            "redirect_document_id": false
        },
        {
            "source_path": "articles/resource-manager-troubleshoot-deployments-powershell.md",
            "redirect_url": "/azure/azure-resource-manager/resource-manager-deployment-operations",
            "redirect_document_id": false
        },
        {
            "source_path": "articles/resource-manager-vs-code.md",
            "redirect_url": "/azure/azure-resource-manager/resource-manager-create-first-template",
            "redirect_document_id": false
        },
        {
            "source_path": "articles/solution-dev-test-environments.md",
            "redirect_url": "/azure/devtest-lab/devtest-lab-overview",
            "redirect_document_id": false
        },
        {
            "source_path": "articles/virtual-machines-command-line-tools.md",
            "redirect_url": "/cli/azure/get-started-with-az-cli2",
            "redirect_document_id": false
        },
        {
            "source_path": "articles/virtual-machines-dotnet-diagnostics.md",
            "redirect_url": "/azure/virtual-machines/virtual-machines-dotnet-diagnostics",
            "redirect_document_id": false
        },
        {
            "source_path": "articles/virtual-machines-linux-nodejs-deploy.md",
            "redirect_url": "/azure",
            "redirect_document_id": false
        },
        {
            "source_path": "articles/vs-azure-tools-resource-groups-deployment-projects-create-deploy.md",
            "redirect_url": "/azure/azure-resource-manager/vs-azure-tools-resource-groups-deployment-projects-create-deploy",
            "redirect_document_id": false
        },
        {
            "source_path": "articles/vs-azure-tools-resource-groups-how-script-works.md",
            "redirect_url": "/azure/azure-resource-manager/vs-azure-tools-resource-groups-deployment-projects-create-deploy",
            "redirect_document_id": false
        },
        {
            "source_path": "articles/xplat-cli-azure-resource-manager.md",
            "redirect_url": "/azure/azure-resource-manager/xplat-cli-azure-resource-manager",
            "redirect_document_id": false
        },
        {
            "source_path": "articles/xplat-cli-install.md",
            "redirect_url": "/cli/azure/install-azure-cli",
            "redirect_document_id": false
        },
        {
            "source_path": "articles/cloud-partner-portal/cloud-partner-portal-delete-an-offer.md",
            "redirect_url": "/azure/marketplace/cloud-partner-portal/cloud-partner-portal-delete-an-offer",
            "redirect_document_id": false
        },
        {
            "source_path": "articles/cloud-partner-portal/cloud-partner-portal-dev-center-accounts-registration.md",
            "redirect_url": "/azure/marketplace/cloud-partner-portal/cloud-partner-portal-dev-center-accounts-registration",
            "redirect_document_id": false
        },
        {
            "source_path": "articles/cloud-partner-portal/cloud-partner-portal-get-customer-leads.md",
            "redirect_url": "/azure/marketplace/cloud-partner-portal/cloud-partner-portal-get-customer-leads",
            "redirect_document_id": false
        },
        {
            "source_path": "articles/cloud-partner-portal/cloud-partner-portal-getting-started-with-the-cloud-partner-portal.md",
            "redirect_url": "/azure/marketplace/cloud-partner-portal/cloud-partner-portal-getting-started-with-the-cloud-partner-portal",
            "redirect_document_id": false
        },
        {
            "source_path": "articles/cloud-partner-portal/cloud-partner-portal-how-to-migrate-to-the-new-cloud-partner-portal.md",
            "redirect_url": "/azure/marketplace/cloud-partner-portal/cloud-partner-portal-how-to-migrate-to-the-new-cloud-partner-portal",
            "redirect_document_id": false
        },
        {
            "source_path": "articles/cloud-partner-portal/cloud-partner-portal-lead-management-instructions-azure-table.md",
            "redirect_url": "/azure/marketplace/cloud-partner-portal/cloud-partner-portal-lead-management-instructions-azure-table",
            "redirect_document_id": false
        },
        {
            "source_path": "articles/cloud-partner-portal/cloud-partner-portal-lead-management-instructions-dynamics.md",
            "redirect_url": "/azure/marketplace/cloud-partner-portal/cloud-partner-portal-lead-management-instructions-dynamics",
            "redirect_document_id": false
        },
        {
            "source_path": "articles/cloud-partner-portal/cloud-partner-portal-lead-management-instructions-marketo.md",
            "redirect_url": "/azure/marketplace/cloud-partner-portal/cloud-partner-portal-lead-management-instructions-marketo",
            "redirect_document_id": false
        },
        {
            "source_path": "articles/cloud-partner-portal/cloud-partner-portal-lead-management-instructions-salesforce.md",
            "redirect_url": "/azure/marketplace/cloud-partner-portal/cloud-partner-portal-lead-management-instructions-salesforce",
            "redirect_document_id": false
        },
        {
            "source_path": "articles/cloud-partner-portal/Cloud-partner-portal-make-offer-live-on-Azure-Marketplace.md",
            "redirect_url": "/azure/marketplace/cloud-partner-portal/Cloud-partner-portal-make-offer-live-on-Azure-Marketplace",
            "redirect_document_id": false
        },
        {
            "source_path": "articles/cloud-partner-portal/cloud-partner-portal-manage-publisher-profile.md",
            "redirect_url": "/azure/marketplace/cloud-partner-portal/cloud-partner-portal-manage-publisher-profile",
            "redirect_document_id": false
        },
        {
            "source_path": "articles/cloud-partner-portal/cloud-partner-portal-manage-users.md",
            "redirect_url": "/azure/marketplace/cloud-partner-portal/cloud-partner-portal-manage-users",
            "redirect_document_id": false
        },
        {
            "source_path": "articles/cloud-partner-portal/Cloud-partner-portal-products-that-can-get-published-via-portal.md",
            "redirect_url": "/azure/marketplace/cloud-partner-portal/Cloud-partner-portal-products-that-can-get-published-via-portal",
            "redirect_document_id": false
        },
        {
            "source_path": "articles/cloud-partner-portal/cloud-partner-portal-publish-cortana-intelligence-app.md",
            "redirect_url": "/azure/marketplace/cloud-partner-portal/cloud-partner-portal-publish-cortana-intelligence-app",
            "redirect_document_id": false
        },
        {
            "source_path": "articles/cloud-partner-portal/cloud-partner-portal-publish-virtual-machine.md",
            "redirect_url": "/azure/marketplace/cloud-partner-portal/cloud-partner-portal-publish-virtual-machine",
            "redirect_document_id": false
        },
        {
            "source_path": "articles/cloud-partner-portal/cloud-partner-portal-seller-guide.md",
            "redirect_url": "/azure/marketplace/seller-guide/cloud-partner-portal-seller-guide",
            "redirect_document_id": false
        },
        {
            "source_path": "articles/cloud-partner-portal/cloud-partner-portal-support-for-cloud-partner-portal.md",
            "redirect_url": "/azure/marketplace/cloud-partner-portal/cloud-partner-portal-support-for-cloud-partner-portal",
            "redirect_document_id": false
        },
        {
            "source_path": "articles/cloud-partner-portal/cloud-partner-portal-update-existing-offer.md",
            "redirect_url": "/azure/marketplace/cloud-partner-portal/cloud-partner-portal-update-existing-offer",
            "redirect_document_id": false
        },
        {
            "source_path": "articles/cloud-partner-portal/cloud-partner-portal-what-is-the-cloud-partner-portal.md",
            "redirect_url": "/azure/marketplace/cloud-partner-portal/cloud-partner-portal-what-is-the-cloud-partner-portal",
            "redirect_document_id": false
        },
        {
            "source_path": "articles/java/index.md",
            "redirect_url": "/java/azure/",
            "redirect_document_id": false
        },
        {
            "source_path": "articles/resiliency/resiliency-disaster-recovery-azure-applications.md",
            "redirect_url": "/azure/architecture/resiliency/disaster-recovery-azure-applications",
            "redirect_document_id": false
        },
        {
            "source_path": "articles/resiliency/resiliency-disaster-recovery-high-availability-azure-applications.md",
            "redirect_url": "/azure/architecture/resiliency/disaster-recovery-high-availability-azure-applications",
            "redirect_document_id": false
        },
        {
            "source_path": "articles/resiliency/resiliency-high-availability-azure-applications.md",
            "redirect_url": "/azure/architecture/resiliency/high-availability-azure-applications",
            "redirect_document_id": false
        },
        {
            "source_path": "articles/resiliency/resiliency-high-availability-checklist.md",
            "redirect_url": "/azure/architecture/resiliency/high-availability-checklist",
            "redirect_document_id": false
        },
        {
            "source_path": "articles/resiliency/resiliency-service-guidance-index.md",
            "redirect_url": "/azure/architecture/resiliency/disaster-recovery-azure-applications",
            "redirect_document_id": false
        },
        {
            "source_path": "articles/resiliency/resiliency-technical-guidance-recovery-data-corruption.md",
            "redirect_url": "/azure/architecture/resiliency/recovery-data-corruption",
            "redirect_document_id": false
        },
        {
            "source_path": "articles/resiliency/resiliency-technical-guidance-recovery-local-failures.md",
            "redirect_url": "/azure/architecture/resiliency/recovery-local-failures",
            "redirect_document_id": false
        },
        {
            "source_path": "articles/resiliency/resiliency-technical-guidance-recovery-loss-azure-region.md",
            "redirect_url": "/azure/architecture/resiliency/recovery-loss-azure-region",
            "redirect_document_id": false
        },
        {
            "source_path": "articles/resiliency/resiliency-technical-guidance-recovery-on-premises-azure.md",
            "redirect_url": "/azure/architecture/resiliency/recovery-on-premises-azure",
            "redirect_document_id": false
        },
        {
            "source_path": "articles/resiliency/resiliency-technical-guidance.md",
            "redirect_url": "/azure/architecture/resiliency",
            "redirect_document_id": false
        },
        {
            "source_path": "articles/resource-health/index.md",
            "redirect_url": "/azure/service-health/index",
            "redirect_document_id": false
        },
        {
            "source_path": "articles/resource-health/resource-health-checks-resource-types.md",
            "redirect_url": "/azure/service-health/resource-health-checks-resource-types",
            "redirect_document_id": false
        },
        {
            "source_path": "articles/resource-health/resource-health-faq.md",
            "redirect_url": "/azure/service-health/resource-health-faq",
            "redirect_document_id": false
        },
        {
            "source_path": "articles/resource-health/resource-health-overview.md",
            "redirect_url": "/azure/service-health/resource-health-overview",
            "redirect_document_id": false
        },
        {
            "source_path": "articles/active-directory-ds/active-directory-ds-admin-guide-administer-dns.md",
            "redirect_url": "/azure/active-directory-domain-services/active-directory-ds-admin-guide-administer-dns",
            "redirect_document_id": false
        },
        {
            "source_path": "articles/active-directory-ds/active-directory-ds-admin-guide-administer-domain.md",
            "redirect_url": "/azure/active-directory-domain-services/active-directory-ds-admin-guide-administer-domain",
            "redirect_document_id": false
        },
        {
            "source_path": "articles/active-directory-ds/active-directory-ds-admin-guide-configure-secure-ldap.md",
            "redirect_url": "/azure/active-directory-domain-services/active-directory-ds-admin-guide-configure-secure-ldap",
            "redirect_document_id": false
        },
        {
            "source_path": "articles/active-directory-ds/active-directory-ds-admin-guide-create-ou.md",
            "redirect_url": "/azure/active-directory-domain-services/active-directory-ds-admin-guide-create-ou",
            "redirect_document_id": false
        },
        {
            "source_path": "articles/active-directory-ds/active-directory-ds-admin-guide-join-rhel-linux-vm.md",
            "redirect_url": "/azure/active-directory-domain-services/active-directory-ds-admin-guide-join-rhel-linux-vm",
            "redirect_document_id": false
        },
        {
            "source_path": "articles/active-directory-ds/active-directory-ds-admin-guide-join-windows-vm-classic-powershell.md",
            "redirect_url": "/azure/active-directory-domain-services/active-directory-ds-admin-guide-join-windows-vm-classic-powershell",
            "redirect_document_id": false
        },
        {
            "source_path": "articles/active-directory-ds/active-directory-ds-comparison.md",
            "redirect_url": "/azure/active-directory-domain-services/active-directory-ds-comparison",
            "redirect_document_id": false
        },
        {
            "source_path": "articles/active-directory-ds/active-directory-ds-admin-guide-join-windows-vm.md",
            "redirect_url": "/azure/active-directory-domain-services/active-directory-ds-admin-guide-join-windows-vm",
            "redirect_document_id": false
        },
        {
            "source_path": "articles/active-directory-ds/active-directory-ds-contact-us.md",
            "redirect_url": "/azure/active-directory-domain-services/active-directory-ds-contact-us",
            "redirect_document_id": false
        },
        {
            "source_path": "articles/active-directory-ds/active-directory-ds-faqs.md",
            "redirect_url": "/azure/active-directory-domain-services/active-directory-ds-faqs",
            "redirect_document_id": false
        },
        {
            "source_path": "articles/active-directory-ds/active-directory-ds-features.md",
            "redirect_url": "/azure/active-directory-domain-services/active-directory-ds-features",
            "redirect_document_id": false
        },
        {
            "source_path": "articles/active-directory-ds/active-directory-ds-getting-started-dns.md",
            "redirect_url": "/azure/active-directory-domain-services/active-directory-ds-getting-started-dns",
            "redirect_document_id": false
        },
        {
            "source_path": "articles/active-directory-ds/active-directory-ds-getting-started-enableaadds.md",
            "redirect_url": "/azure/active-directory-domain-services/active-directory-ds-getting-started-enableaadds",
            "redirect_document_id": false
        },
        {
            "source_path": "articles/active-directory-ds/active-directory-ds-getting-started-password-sync.md",
            "redirect_url": "/azure/active-directory-domain-services/active-directory-ds-getting-started-password-sync",
            "redirect_document_id": false
        },
        {
            "source_path": "articles/active-directory-ds/active-directory-ds-getting-started-password-sync-synced-tenant.md",
            "redirect_url": "/azure/active-directory-domain-services/active-directory-ds-getting-started-password-sync-synced-tenant",
            "redirect_document_id": false
        },
        {
            "source_path": "articles/active-directory-ds/active-directory-ds-getting-started-vnet.md",
            "redirect_url": "/azure/active-directory-domain-services/active-directory-ds-getting-started-vnet",
            "redirect_document_id": false
        },
        {
            "source_path": "articles/active-directory-ds/active-directory-ds-getting-started.md",
            "redirect_url": "/azure/active-directory-domain-services/active-directory-ds-getting-started",
            "redirect_document_id": false
        },
        {
            "source_path": "articles/active-directory-ds/active-directory-ds-networking.md",
            "redirect_url": "/azure/active-directory-domain-services/active-directory-ds-networking",
            "redirect_document_id": false
        },
        {
            "source_path": "articles/active-directory-ds/active-directory-ds-overview.md",
            "redirect_url": "/azure/active-directory-domain-services/active-directory-ds-overview",
            "redirect_document_id": false
        },
        {
            "source_path": "articles/active-directory-ds/active-directory-ds-regions.md",
            "redirect_url": "/azure/active-directory-domain-services/active-directory-ds-regions",
            "redirect_document_id": false
        },
        {
            "source_path": "articles/active-directory-ds/active-directory-ds-synchronization.md",
            "redirect_url": "/azure/active-directory-domain-services/active-directory-ds-synchronization",
            "redirect_document_id": false
        },
        {
            "source_path": "articles/active-directory-ds/active-directory-ds-scenarios.md",
            "redirect_url": "/azure/active-directory-domain-services/active-directory-ds-scenarios",
            "redirect_document_id": false
        },
        {
            "source_path": "articles/active-directory-ds/active-directory-ds-troubleshooting.md",
            "redirect_url": "/azure/active-directory-domain-services/active-directory-ds-troubleshooting",
            "redirect_document_id": false
        },
        {
            "source_path": "articles/active-directory-b2c/active-directory-b2c-devquickstarts-web-dotnet.md",
            "redirect_url": "/azure/active-directory-b2c/active-directory-b2c-devquickstarts-web-dotnet-susi",
            "redirect_document_id": false
        },
        {
            "source_path": "articles/active-directory-b2c/active-directory-b2c-limitations.md",
            "redirect_url": "/azure/active-directory-b2c/active-directory-b2c-overview",
            "redirect_document_id": false
        },
        {
            "source_path": "articles/app-service-logic/app-service-logic-arm-provision.md",
            "redirect_url": "/azure/logic-apps/logic-apps-arm-provision",
            "redirect_document_id": false
        },
        {
            "source_path": "articles/app-service-logic/app-service-logic-author-definitions.md",
            "redirect_url": "/azure/logic-apps/logic-apps-author-definitions",
            "redirect_document_id": false
        },
        {
            "source_path": "articles/app-service-logic/app-service-logic-connector-azure-resource.md",
            "redirect_url": "/azure/logic-apps/logic-apps-arm-provision",
            "redirect_document_id": false
        },
        {
            "source_path": "articles/app-service-logic/app-service-logic-connector-file.md",
            "redirect_url": "/azure/logic-apps/logic-apps-using-file-connector",
            "redirect_document_id": false
        },
        {
            "source_path": "articles/app-service-logic/app-service-logic-azure-functions.md",
            "redirect_url": "/azure/logic-apps/logic-apps-azure-functions",
            "redirect_document_id": false
        },
        {
            "source_path": "articles/app-service-logic/app-service-logic-connector-http.md",
            "redirect_url": "/azure/connectors/connectors-native-http",
            "redirect_document_id": false
        },
        {
            "source_path": "articles/app-service-logic/app-service-logic-content-type.md",
            "redirect_url": "/azure/logic-apps/logic-apps-content-type",
            "redirect_document_id": false
        },
        {
            "source_path": "articles/app-service-logic/app-service-logic-create-deploy-template.md",
            "redirect_url": "/azure/logic-apps/logic-apps-create-deploy-template",
            "redirect_document_id": false
        },
        {
            "source_path": "articles/app-service-logic/app-service-logic-create-api-app.md",
            "redirect_url": "/azure/logic-apps/logic-apps-create-api-app",
            "redirect_document_id": false
        },
        {
            "source_path": "articles/app-service-logic/app-service-logic-create-a-logic-app.md",
            "redirect_url": "/azure/logic-apps/logic-apps-create-a-logic-app",
            "redirect_document_id": false
        },
        {
            "source_path": "articles/app-service-logic/app-service-logic-custom-hosted-api.md",
            "redirect_url": "/azure/logic-apps/logic-apps-custom-hosted-api",
            "redirect_document_id": false
        },
        {
            "source_path": "articles/app-service-logic/app-service-logic-deploy-from-vs.md",
            "redirect_url": "/azure/logic-apps/logic-apps-deploy-from-vs",
            "redirect_document_id": false
        },
        {
            "source_path": "articles/app-service-logic/app-service-logic-diagnosing-failures.md",
            "redirect_url": "/azure/logic-apps/logic-apps-diagnosing-failures",
            "redirect_document_id": false
        },
        {
            "source_path": "articles/app-service-logic/app-service-logic-enterprise-connector-sap-connector.md",
            "redirect_url": "/azure/logic-apps/logic-apps-using-sap-connector",
            "redirect_document_id": false
        },
        {
            "source_path": "articles/app-service-logic/app-service-logic-enterprise-integration-accounts.md",
            "redirect_url": "/azure/logic-apps/logic-apps-enterprise-integration-accounts",
            "redirect_document_id": false
        },
        {
            "source_path": "articles/app-service-logic/app-service-logic-enterprise-integration-as2-encode.md",
            "redirect_url": "/azure/logic-apps/logic-apps-enterprise-integration-as2-encode",
            "redirect_document_id": false
        },
        {
            "source_path": "articles/app-service-logic/app-service-logic-enterprise-integration-as2-decode.md",
            "redirect_url": "/azure/logic-apps/logic-apps-enterprise-integration-as2-decode",
            "redirect_document_id": false
        },
        {
            "source_path": "articles/app-service-logic/app-service-logic-enterprise-integration-agreements.md",
            "redirect_url": "/azure/logic-apps/logic-apps-enterprise-integration-agreements",
            "redirect_document_id": false
        },
        {
            "source_path": "articles/app-service-logic/app-service-logic-enterprise-integration-as2.md",
            "redirect_url": "/azure/logic-apps/logic-apps-enterprise-integration-as2",
            "redirect_document_id": false
        },
        {
            "source_path": "articles/app-service-logic/app-service-logic-enterprise-integration-b2b.md",
            "redirect_url": "/azure/logic-apps/logic-apps-enterprise-integration-b2b",
            "redirect_document_id": false
        },
        {
            "source_path": "articles/app-service-logic/app-service-logic-enterprise-integration-certificates.md",
            "redirect_url": "/azure/logic-apps/logic-apps-enterprise-integration-certificates",
            "redirect_document_id": false
        },
        {
            "source_path": "articles/app-service-logic/app-service-logic-enterprise-integration-create-integration-account.md",
            "redirect_url": "/azure/logic-apps/logic-apps-enterprise-integration-create-integration-account",
            "redirect_document_id": false
        },
        {
            "source_path": "articles/app-service-logic/app-service-logic-enterprise-integration-edifact-decode.md",
            "redirect_url": "/azure/logic-apps/logic-apps-enterprise-integration-edifact-decode",
            "redirect_document_id": false
        },
        {
            "source_path": "articles/app-service-logic/app-service-logic-enterprise-integration-edifact-encode.md",
            "redirect_url": "/azure/logic-apps/logic-apps-enterprise-integration-edifact-encode",
            "redirect_document_id": false
        },
        {
            "source_path": "articles/app-service-logic/app-service-logic-enterprise-integration-flatfile.md",
            "redirect_url": "/azure/logic-apps/logic-apps-enterprise-integration-flatfile",
            "redirect_document_id": false
        },
        {
            "source_path": "articles/app-service-logic/app-service-logic-enterprise-integration-edifact.md",
            "redirect_url": "/azure/logic-apps/logic-apps-enterprise-integration-edifact",
            "redirect_document_id": false
        },
        {
            "source_path": "articles/app-service-logic/app-service-logic-enterprise-integration-maps.md",
            "redirect_url": "/azure/logic-apps/logic-apps-enterprise-integration-maps",
            "redirect_document_id": false
        },
        {
            "source_path": "articles/app-service-logic/app-service-logic-enterprise-integration-overview.md",
            "redirect_url": "/azure/logic-apps/logic-apps-enterprise-integration-overview",
            "redirect_document_id": false
        },
        {
            "source_path": "articles/app-service-logic/app-service-logic-enterprise-integration-partners.md",
            "redirect_url": "/azure/logic-apps/logic-apps-enterprise-integration-partners",
            "redirect_document_id": false
        },
        {
            "source_path": "articles/app-service-logic/app-service-logic-enterprise-integration-schemas.md",
            "redirect_url": "/azure/logic-apps/logic-apps-enterprise-integration-schemas",
            "redirect_document_id": false
        },
        {
            "source_path": "articles/app-service-logic/app-service-logic-enterprise-integration-transform.md",
            "redirect_url": "/azure/logic-apps/logic-apps-enterprise-integration-transform",
            "redirect_document_id": false
        },
        {
            "source_path": "articles/app-service-logic/app-service-logic-enterprise-integration-x12-encode.md",
            "redirect_url": "/azure/logic-apps/logic-apps-enterprise-integration-x12-encode",
            "redirect_document_id": false
        },
        {
            "source_path": "articles/app-service-logic/app-service-logic-enterprise-integration-x12-decode.md",
            "redirect_url": "/azure/logic-apps/logic-apps-enterprise-integration-x12-decode",
            "redirect_document_id": false
        },
        {
            "source_path": "articles/app-service-logic/app-service-logic-enterprise-integration-x12.md",
            "redirect_url": "/azure/logic-apps/logic-apps-enterprise-integration-x12",
            "redirect_document_id": false
        },
        {
            "source_path": "articles/app-service-logic/app-service-logic-enterprise-integration-xml-validation.md",
            "redirect_url": "/azure/logic-apps/logic-apps-enterprise-integration-xml-validation",
            "redirect_document_id": false
        },
        {
            "source_path": "articles/app-service-logic/app-service-logic-enterprise-integration-xml.md",
            "redirect_url": "/azure/logic-apps/logic-apps-enterprise-integration-xml",
            "redirect_document_id": false
        },
        {
            "source_path": "articles/app-service-logic/app-service-logic-exception-handling.md",
            "redirect_url": "/azure/logic-apps/logic-apps-exception-handling",
            "redirect_document_id": false
        },
        {
            "source_path": "articles/app-service-logic/app-service-logic-examples-and-scenarios.md",
            "redirect_url": "/azure/logic-apps/logic-apps-examples-and-scenarios",
            "redirect_document_id": false
        },
        {
            "source_path": "articles/app-service-logic/app-service-logic-gateway-connection.md",
            "redirect_url": "/azure/logic-apps/logic-apps-gateway-connection",
            "redirect_document_id": false
        },
        {
            "source_path": "articles/app-service-logic/app-service-logic-http-endpoint.md",
            "redirect_url": "/azure/logic-apps/logic-apps-http-endpoint",
            "redirect_document_id": false
        },
        {
            "source_path": "articles/app-service-logic/app-service-logic-gateway-install.md",
            "redirect_url": "/azure/logic-apps/logic-apps-gateway-install",
            "redirect_document_id": false
        },
        {
            "source_path": "articles/app-service-logic/app-service-logic-enterprise-integration-metadata.md",
            "redirect_url": "/azure/logic-apps/logic-apps-enterprise-integration-metadata",
            "redirect_document_id": false
        },
        {
            "source_path": "articles/app-service-logic/app-service-logic-limits-and-config.md",
            "redirect_url": "/azure/logic-apps/logic-apps-limits-and-config",
            "redirect_document_id": false
        },
        {
            "source_path": "articles/app-service-logic/app-service-logic-loops-and-scopes.md",
            "redirect_url": "/azure/logic-apps/logic-apps-loops-and-scopes",
            "redirect_document_id": false
        },
        {
            "source_path": "articles/app-service-logic/app-service-logic-monitor-b2b-message.md",
            "redirect_url": "/azure/logic-apps/logic-apps-monitor-b2b-message",
            "redirect_document_id": false
        },
        {
            "source_path": "articles/app-service-logic/app-service-logic-manage-from-vs.md",
            "redirect_url": "/azure/logic-apps/logic-apps-manage-from-vs",
            "redirect_document_id": false
        },
        {
            "source_path": "articles/app-service-logic/app-service-logic-pricing.md",
            "redirect_url": "/azure/logic-apps/logic-apps-pricing",
            "redirect_document_id": false
        },
        {
            "source_path": "articles/app-service-logic/app-service-logic-scenario-error-and-exception-handling.md",
            "redirect_url": "/azure/logic-apps/logic-apps-scenario-error-and-exception-handling",
            "redirect_document_id": false
        },
        {
            "source_path": "articles/app-service-logic/app-service-logic-monitor-your-logic-apps.md",
            "redirect_url": "/azure/logic-apps/logic-apps-monitor-your-logic-apps",
            "redirect_document_id": false
        },
        {
            "source_path": "articles/app-service-logic/app-service-logic-schema-2016-04-01.md",
            "redirect_url": "/azure/logic-apps/logic-apps-schema-2016-04-01",
            "redirect_document_id": false
        },
        {
            "source_path": "articles/app-service-logic/app-service-logic-scenario-function-sb-trigger.md",
            "redirect_url": "/azure/logic-apps/logic-apps-scenario-function-sb-trigger",
            "redirect_document_id": false
        },
        {
            "source_path": "articles/app-service-logic/app-service-logic-securing-a-logic-app.md",
            "redirect_url": "/azure/logic-apps/logic-apps-securing-a-logic-app",
            "redirect_document_id": false
        },
        {
            "source_path": "articles/app-service-logic/app-service-logic-track-b2b-messages-omsportal-query-filter-control-number.md",
            "redirect_url": "/azure/logic-apps/logic-apps-track-b2b-messages-omsportal-query-filter-control-number",
            "redirect_document_id": false
        },
        {
            "source_path": "articles/app-service-logic/app-service-logic-track-integration-account-as2-tracking-shemas.md",
            "redirect_url": "/azure/logic-apps/logic-apps-track-integration-account-as2-tracking-schemas",
            "redirect_document_id": false
        },
        {
            "source_path": "articles/app-service-logic/app-service-logic-track-b2b-messages-omsportal.md",
            "redirect_url": "/azure/logic-apps/logic-apps-track-b2b-messages-omsportal",
            "redirect_document_id": false
        },
        {
            "source_path": "articles/app-service-logic/app-service-logic-track-integration-account-custom-tracking-shema.md",
            "redirect_url": "/azure/logic-apps/logic-apps-track-integration-account-custom-tracking-schema",
            "redirect_document_id": false
        },
        {
            "source_path": "articles/app-service-logic/app-service-logic-track-integration-account-x12-tracking-shemas.md",
            "redirect_url": "/azure/logic-apps/logic-apps-track-integration-account-x12-tracking-schema",
            "redirect_document_id": false
        },
        {
            "source_path": "articles/app-service-logic/app-service-logic-schema-2015-08-01.md",
            "redirect_url": "/azure/logic-apps/logic-apps-schema-2015-08-01",
            "redirect_document_id": false
        },
        {
            "source_path": "articles/app-service-logic/app-service-logic-use-file-connector.md",
            "redirect_url": "/azure/logic-apps/logic-apps-using-file-connector",
            "redirect_document_id": false
        },
        {
            "source_path": "articles/app-service-logic/app-service-logic-use-logic-app-features.md",
            "redirect_url": "/azure/logic-apps/logic-apps-use-logic-app-features",
            "redirect_document_id": false
        },
        {
            "source_path": "articles/app-service-logic/app-service-logic-use-logic-app-templates.md",
            "redirect_url": "/azure/logic-apps/logic-apps-use-logic-app-templates",
            "redirect_document_id": false
        },
        {
            "source_path": "articles/app-service-logic/app-service-logic-what-are-logic-apps.md",
            "redirect_url": "/azure/logic-apps/logic-apps-what-are-logic-apps",
            "redirect_document_id": false
        },
        {
            "source_path": "articles/app-service-logic/index.md",
            "redirect_url": "/azure/logic-apps/",
            "redirect_document_id": false
        },
        {
            "source_path": "articles/app-service-mobile/app-service-mobile-xamarin-forms-blob-storage.md",
            "redirect_url": "/azure/app-service-mobile",
            "redirect_document_id": false
        },
        {
            "source_path": "articles/application-gateway/application-gateway-webapplicationfirewall-overview.md",
            "redirect_url": "/azure/application-gateway/application-gateway-web-application-firewall-overview",
            "redirect_document_id": false
        },
        {
            "source_path": "articles/application-insights/app-insights-azure-diagnostics.md",
            "redirect_url": "/azure/monitoring-and-diagnostics/azure-diagnostics-configure-application-insights",
            "redirect_document_id": false
        },
        {
            "source_path": "articles/application-insights/app-insights-code-sample-export-telemetry-sql-database.md",
            "redirect_url": "/azure/application-insights/app-insights-code-sample-export-sql-stream-analytics",
            "redirect_document_id": false
        },
        {
            "source_path": "articles/application-insights/app-insights-code-samples.md",
            "redirect_url": "/azure/application-insights/app-insights-overview",
            "redirect_document_id": false
        },
        {
            "source_path": "articles/application-insights/app-insights-developer-analytics.md",
            "redirect_url": "/azure/application-insights/",
            "redirect_document_id": false
        },
        {
            "source_path": "articles/application-insights/app-insights-get-dev-support.md",
            "redirect_url": "/azure/application-insights/",
            "redirect_document_id": false
        },
        {
            "source_path": "articles/application-insights/app-insights-java-track-http-requests.md",
            "redirect_url": "/azure/application-insights/app-insights-java-get-started",
            "redirect_document_id": false
        },
        {
            "source_path": "articles/application-insights/app-insights-mobile-hockeyapp.md",
            "redirect_url": "/azure/application-insights/app-insights-hockeyapp-bridge-app",
            "redirect_document_id": false
        },
        {
            "source_path": "articles/application-insights/app-insights-migrate-azure-endpoint-tests.md",
            "redirect_url": "/azure/application-insights/app-insights-monitor-web-app-availability",
            "redirect_document_id": false
        },
        {
            "source_path": "articles/application-insights/app-insights-overview-usage.md",
            "redirect_url": "/azure/application-insights/app-insights-web-track-usage",
            "redirect_document_id": false
        },
        {
            "source_path": "articles/application-insights/app-insights-release-notes-windows.md",
            "redirect_url": "/azure/application-insights/",
            "redirect_document_id": false
        },
        {
            "source_path": "articles/application-insights/app-insights-search-diagnostic-logs.md",
            "redirect_url": "/azure/application-insights/app-insights-analytics-diagnostics",
            "redirect_document_id": false
        },
        {
            "source_path": "articles/application-insights/app-insights-web-track-usage.md",
            "redirect_url": "/azure/application-insights/app-insights-usage-overview",
            "redirect_document_id": false
        },
        {
            "source_path": "articles/azure-functions/functions-bindings-storage.md",
            "redirect_url": "/azure/azure-functions/functions-bindings-storage-blob",
            "redirect_document_id": false
        },
        {
            "source_path": "articles/azure-functions/functions-create-a-web-hook-or-api-function.md",
            "redirect_url": "/azure/azure-functions/functions-create-github-webhook-triggered-function",
            "redirect_document_id": false
        },
        {
            "source_path": "articles/azure-functions/functions-create-an-event-processing-function.md",
            "redirect_url": "/azure/azure-functions/functions-create-scheduled-function",
            "redirect_document_id": false
        },
        {
            "source_path": "articles/azure-functions/functions-create-first-azure-function-azure-portal.md",
            "redirect_url": "/azure/azure-functions/functions-create-first-azure-function",
            "redirect_document_id": false
        },
        {
            "source_path": "articles/automation/automation-sec-configure-azure-runas-account.md",
            "redirect_url": "/azure/automation/",
            "redirect_document_id": false
        },
        {
            "source_path": "articles/automation/automation-solution-startstopvm-graphical.md",
            "redirect_url": "https://docs.microsoft.com/azure/automation/automation-solution-vm-management",
            "redirect_document_id": false
        },
        {
            "source_path": "articles/automation/automation-solution-startstopvm-psworkflow.md",
            "redirect_url": "https://docs.microsoft.com/azure/automation/automation-solution-vm-management",
            "redirect_document_id": false
        },
        {
            "source_path": "articles/automation/automation-troubleshooting-hrw-runbook-terminates-suspended.md",
            "redirect_url": "https://docs.microsoft.com/azure/automation/automation-troubleshooting-hybrid-runbook-worker",
            "redirect_document_id": false
        },
        {
            "source_path": "articles/azure-portal/resource-group-portal.md",
            "redirect_url": "/azure/azure-resource-manager/resource-group-portal",
            "redirect_document_id": false
        },
        {
            "source_path": "articles/app-service-web/app-service-web-app-performance-test.md",
            "redirect_url": "https://www.visualstudio.com/docs/test/performance-testing/app-service-web-app-performance-test",
            "redirect_document_id": false
        },
        {
            "source_path": "articles/app-service-web/app-service-web-cli-continuous-deployment-github.md",
            "redirect_url": "/azure/app-service-web/scripts/app-service-cli-continuous-deployment-github",
            "redirect_document_id": false
        },
        {
            "source_path": "articles/app-service-web/app-service-web-cli-deploy-local-git.md",
            "redirect_url": "/azure/app-service-web/scripts/app-service-cli-deploy-local-git",
            "redirect_document_id": false
        },
        {
            "source_path": "articles/app-service-web/app-service-web-cli-deploy-staging-environment.md",
            "redirect_url": "/azure/app-service-web/scripts/app-service-cli-deploy-staging-environment",
            "redirect_document_id": false
        },
        {
            "source_path": "articles/app-service-web/app-service-web-debug-java-web-app-in-eclipse.md",
            "redirect_url": "/azure/azure-toolkit-for-eclipse",
            "redirect_document_id": false
        },
        {
            "source_path": "articles/app-service-web/app-service-web-debug-java-web-app-in-intellij.md",
            "redirect_url": "/azure/azure-toolkit-for-intelliJ",
            "redirect_document_id": false
        },
        {
            "source_path": "articles/app-service-web/app-service-web-get-started-cli-nodejs.md",
            "redirect_url": "/azure/app-service-web/app-service-web-get-started-html",
            "redirect_document_id": false
        },
        {
            "source_path": "articles/app-service-web/app-service-web-get-started-dotnet-cli-nodejs.md",
            "redirect_url": "/azure/app-service-web/app-service-web-get-started-dotnet",
            "redirect_document_id": false
        },
        {
            "source_path": "articles/app-service-web/app-service-web-get-started-html-cli-nodejs.md",
            "redirect_url": "/azure/app-service-web/app-service-web-get-started-html",
            "redirect_document_id": false
        },
        {
            "source_path": "articles/app-service-web/app-service-web-get-started-nodejs-cli-nodejs.md",
            "redirect_url": "/azure/app-service-web/app-service-web-get-started-nodejs",
            "redirect_document_id": false
        },
        {
            "source_path": "articles/app-service-web/app-service-web-get-started-php-cli-nodejs.md",
            "redirect_url": "/azure/app-service-web/app-service-web-get-started-php",
            "redirect_document_id": false
        },
        {
            "source_path": "articles/app-service-web/app-service-web-get-started-python-cli-nodejs.md",
            "redirect_url": "/azure/app-service-web/app-service-web-get-started-python",
            "redirect_document_id": false
        },
        {
            "source_path": "articles/app-service-web/app-service-web-get-started.md",
            "redirect_url": "/azure/app-service-web",
            "redirect_document_id": false
        },
        {
            "source_path": "articles/app-service-web/app-service-web-nodejs-get-started-cli-nodejs.md",
            "redirect_url": "/azure/app-service-web/app-service-web-get-started-nodejs",
            "redirect_document_id": false
        },
        {
            "source_path": "articles/app-service-web/app-service-web-nodejs-get-started.md",
            "redirect_url": "/azure/app-service-web/app-service-web-get-started-nodejs",
            "redirect_document_id": false
        },
        {
            "source_path": "articles/app-service-web/app-service-web-nodejs-sails-cli-nodejs.md",
            "redirect_url": "/azure/app-service-web/app-service-web-nodejs-sails",
            "redirect_document_id": false
        },
        {
            "source_path": "articles/app-service-web/app-service-web-php-get-started-cli-nodejs.md",
            "redirect_url": "/azure/app-service-web/app-service-web-get-started-php",
            "redirect_document_id": false
        },
        {
            "source_path": "articles/app-service-web/app-service-web-php-get-started.md",
            "redirect_url": "/azure/app-service-web/app-service-web-get-started-php",
            "redirect_document_id": false
        },
        {
            "source_path": "articles/app-service-web/cdn-websites-with-cdn.md",
            "redirect_url": "/azure/app-service-web/app-service-web-tutorial-content-delivery-network",
            "redirect_document_id": false
        },
        {
            "source_path": "articles/app-service-web/web-sites-configure-ssl-certificate.md",
            "redirect_url": "/azure/app-service-web/app-service-web-tutorial-custom-ssl",
            "redirect_document_id": false
        },
        {
            "source_path": "articles/app-service-web/web-sites-custom-domain-name.md",
            "redirect_url": "/azure/app-service-web/app-service-web-tutorial-custom-domain",
            "redirect_document_id": false
        },
        {
            "source_path": "articles/app-service-web/web-sites-dotnet-deploy-aspnet-mvc-app-membership-oauth-sql-database.md",
            "redirect_url": "/aspnet/core/security/authorization/secure-data",
            "redirect_document_id": false
        },
        {
            "source_path": "articles/app-service-web/web-sites-dotnet-get-started.md",
            "redirect_url": "/azure/app-service-web/app-service-web-get-started-dotnet",
            "redirect_document_id": false
        },
        {
            "source_path": "articles/app-service-web/web-sites-java-get-started.md",
            "redirect_url": "/azure/app-service-web/app-service-web-get-started-java",
            "redirect_document_id": false
        },
        {
            "source_path": "articles/app-service-web/web-sites-nodejs-develop-deploy-mac.md",
            "redirect_url": "/azure/app-service-web/app-service-web-get-started-nodejs",
            "redirect_document_id": false
        },
        {
            "source_path": "articles/app-service-web/web-sites-nodejs-use-webmatrix.md",
            "redirect_url": "https://www.microsoft.com/web/webmatrix/",
            "redirect_document_id": false
        },
        {
            "source_path": "articles/app-service-web/web-sites-godaddy-custom-domain-name.md",
            "redirect_url": "/azure/app-service-web/app-service-web-tutorial-custom-domain",
            "redirect_document_id": false
        },
        {
            "source_path": "articles/azure-stack/azure-stack-acs-differences-tp2.md",
            "redirect_url": "/azure/azure-stack/azure-stack-acs-differences",
            "redirect_document_id": false
        },
        {
            "source_path": "articles/azure-stack/azure-stack-connect-powershell.md",
            "redirect_url": "/azure/azure-stack/azure-stack-powershell-install",
            "redirect_document_id": false
        },
        {
            "source_path": "articles/azure-stack/azure-stack-create-vpn-connection-one-node-tp2.md",
            "redirect_url": "/azure/azure-stack/azure-stack-create-vpn-connection-one-node",
            "redirect_document_id": false
        },
        {
            "source_path": "articles/azure-stack/azure-stack-faq.md",
            "redirect_url": "/azure/azure-stack/azure-stack-asdk-release-notes",
            "redirect_document_id": false
        },
        {
            "source_path": "articles/azure-stack/azure-stack-first-scenarios.md",
            "redirect_url": "/azure/azure-stack/azure-stack-provision-vm",
            "redirect_document_id": false
        },
        {
            "source_path": "articles/azure-stack/azure-stack-understanding-dns-in-tp2.md",
            "redirect_url": "/azure/azure-stack/azure-stack-understanding-dns",
            "redirect_document_id": false
        },
        {
            "source_path": "articles/azure-stack/azure-stack-viewing-public-ip-address-consumption-in-tp2.md",
            "redirect_url": "/azure/azure-stack/azure-stack-viewing-public-ip-address-consumption",
            "redirect_document_id": false
        },
        {
            "source_path": "articles/azure-stack/azure-stack-webapps-add-worker-roles.md",
            "redirect_url": "/azure/azure-stack/azure-stack-app-service-add-worker-roles",
            "redirect_document_id": false
        },
        {
            "source_path": "articles/azure-stack/azure-stack-whats-new.md",
            "redirect_url": "/azure/azure-stack/azure-stack-asdk-release-notes",
            "redirect_document_id": false
        },
        {
            "source_path": "articles/azure-resource-manager/best-practices-resource-manager-security.md",
            "redirect_url": "/azure/best-practices-network-security",
            "redirect_document_id": false
        },
        {
            "source_path": "articles/azure-resource-manager/resource-group-link-resources.md",
            "redirect_url": "/rest/api/resources/resourcelinks",
            "redirect_document_id": false
        },
        {
            "source_path": "articles/azure-resource-manager/resource-manager-objects-as-parameters.md",
            "redirect_url": "/azure/architecture/building-blocks/extending-templates/objects-as-parameters",
            "redirect_document_id": false
        },
        {
            "source_path": "articles/azure-resource-manager/resource-manager-property-copy.md",
            "redirect_url": "/azure/azure-resource-manager/resource-group-create-multiple",
            "redirect_document_id": false
        },
        {
            "source_path": "articles/azure-resource-manager/resource-manager-resource-explorer.md",
            "redirect_url": "/azure/azure-resource-manager/resource-manager-rest-api",
            "redirect_document_id": false
        },
        {
            "source_path": "articles/azure-resource-manager/resource-manager-sequential-loop.md",
            "redirect_url": "/azure/azure-resource-manager/resource-group-create-multiple",
            "redirect_document_id": false
        },
        {
            "source_path": "articles/azure-resource-manager/resource-manager-template-keyvault-secret.md",
            "redirect_url": "/azure/templates/microsoft.keyvault/vaults",
            "redirect_document_id": false
        },
        {
            "source_path": "articles/azure-resource-manager/resource-manager-template-keyvault.md",
            "redirect_url": "/azure/templates/microsoft.keyvault/vaults",
            "redirect_document_id": false
        },
        {
            "source_path": "articles/azure-resource-manager/resource-manager-template-links.md",
            "redirect_url": "/rest/api/resources/resourcelinks",
            "redirect_document_id": false
        },
        {
            "source_path": "articles/azure-resource-manager/resource-manager-template-lock.md",
            "redirect_url": "/azure/templates/microsoft.authorization/locks",
            "redirect_document_id": false
        },
        {
            "source_path": "articles/azure-resource-manager/resource-manager-template-role.md",
            "redirect_url": "/azure/active-directory/active-directory-users-assign-role-azure-portal",
            "redirect_document_id": false
        },
        {
            "source_path": "articles/azure-resource-manager/resource-manager-template-storage.md",
            "redirect_url": "/azure/templates/microsoft.storage/storageaccounts",
            "redirect_document_id": false
        },
        {
            "source_path": "articles/azure-resource-manager/resource-manager-template-walkthrough.md",
            "redirect_url": "/azure/azure-resource-manager/resource-manager-create-first-template",
            "redirect_document_id": false
        },
        {
            "source_path": "articles/azure-resource-manager/resource-manager-troubleshoot-deployments-cli.md",
            "redirect_url": "/azure/azure-resource-manager/resource-manager-deployment-operations",
            "redirect_document_id": false
        },
        {
            "source_path": "articles/azure-resource-manager/resource-manager-troubleshoot-deployments-portal.md",
            "redirect_url": "/azure/azure-resource-manager/resource-manager-deployment-operations",
            "redirect_document_id": false
        },
        {
            "source_path": "articles/azure-resource-manager/resource-manager-troubleshoot-deployments-powershell.md",
            "redirect_url": "/azure/azure-resource-manager/resource-manager-deployment-operations",
            "redirect_document_id": false
        },
        {
            "source_path": "articles/azure-resource-manager/resource-manager-troubleshoot-deployments-rest.md",
            "redirect_url": "/azure/azure-resource-manager/resource-manager-deployment-operations",
            "redirect_document_id": false
        },
        {
            "source_path": "articles/azure-resource-manager/resource-manager-update.md",
            "redirect_url": "/azure/architecture/building-blocks/extending-templates/update-resource",
            "redirect_document_id": false
        },
        {
            "source_path": "articles/azure-resource-manager/resource-manager-vs-code.md",
            "redirect_url": "/azure/azure-resource-manager/resource-manager-create-first-template",
            "redirect_document_id": false
        },
        {
            "source_path": "articles/azure-resource-manager/solution-dev-test-environments.md",
            "redirect_url": "/azure/devtest-lab/devtest-lab-overview",
            "redirect_document_id": false
        },
        {
            "source_path": "articles/billing/billing-buy-sign-up-azure-subscription.md",
            "redirect_url": "https://azure.microsoft.com/pricing/",
            "redirect_document_id": false
        },
        {
            "source_path": "articles/cache/cache-dotnet-how-to-use-in-role.md",
            "redirect_url": "https://docs.microsoft.com/azure/redis-cache/cache-faq#in-role-cache",
            "redirect_document_id": false
        },
        {
            "source_path": "articles/cache/cache-dotnet-how-to-use-service.md",
            "redirect_url": "https://docs.microsoft.com/azure/redis-cache/cache-faq#managed-cache-service",
            "redirect_document_id": false
        },
        {
            "source_path": "articles/cache/index.md",
            "redirect_url": "https://docs.microsoft.com/azure/redis-cache/cache-faq#managed-cache-service",
            "redirect_document_id": false
        },
        {
            "source_path": "articles/cloud-services/cloud-services-nodejs-enable-remote-desktop.md",
            "redirect_url": "/azure/cloud-services/cloud-services-role-enable-remote-desktop-powershell",
            "redirect_document_id": false
        },
        {
            "source_path": "articles/connectors/index.md",
            "redirect_url": "/azure/connectors/apis-list",
            "redirect_document_id": false
        },
        {
            "source_path": "articles/cosmos-db/create-documentdb-dotnet-core.md",
            "redirect_url": "https://docs.microsoft.com/azure/cosmos-db/documentdb-dotnetcore-get-started",
            "redirect_document_id": false
        },
        {
            "source_path": "articles/cosmos-db/welcome-documentdb-customers.md",
            "redirect_url": "https://docs.microsoft.com/en-us/azure/cosmos-db/faq#moving-to-cosmos-db",
            "redirect_document_id": false
        },
        {
            "source_path": "articles/container-service/container-service-setup-ci-cd.md",
            "redirect_url": "https://marketplace.visualstudio.com/items?itemName=VSIDEDevOpsMSFT.ContinuousDeliveryToolsforVisualStudio",
            "redirect_document_id": false
        },
        {
            "source_path": "articles/data-lake-store/data-lake-store-get-started-cli.md",
            "redirect_url": "/azure/data-lake-store/data-lake-store-get-started-cli-2.0",
            "redirect_document_id": false
        },
        {
            "source_path": "articles/devtest-lab/devtest-lab-add-vm-with-artifacts.md",
            "redirect_url": "/articles/devtest-lab/devtest-lab-add-vm",
            "redirect_document_id": false
        },
        {
            "source_path": "articles/devtest-lab/devtest-lab-create-formulas.md",
            "redirect_url": "/azure/devtest-lab/devtest-lab-manage-formulas",
            "redirect_document_id": false
        },
        {
            "source_path": "articles/devtest-lab/devtest-lab-why.md",
            "redirect_url": "/azure/devtest-lab/devtest-lab-overview",
            "redirect_document_id": false
        },
        {
            "source_path": "articles/dns/dns-getstarted-create-dnszone-cli-nodejs.md",
            "redirect_url": "/azure/dns/dns-getstarted-cli-nodejs",
            "redirect_document_id": false
        },
        {
            "source_path": "articles/dns/dns-getstarted-create-dnszone-cli.md",
            "redirect_url": "/azure/dns/dns-getstarted-cli",
            "redirect_document_id": false
        },
        {
            "source_path": "articles/dns/dns-getstarted-create-dnszone-portal.md",
            "redirect_url": "/azure/dns/dns-getstarted-portal",
            "redirect_document_id": false
        },
        {
            "source_path": "articles/dns/dns-getstarted-create-dnszone.md",
            "redirect_url": "/azure/dns/dns-getstarted-powershell",
            "redirect_document_id": false
        },
        {
            "source_path": "articles/dns/dns-getstarted-create-recordset-cli-nodejs.md",
            "redirect_url": "/azure/dns/dns-getstarted-cli-nodejs",
            "redirect_document_id": false
        },
        {
            "source_path": "articles/dns/dns-getstarted-create-recordset-cli.md",
            "redirect_url": "/azure/dns/dns-getstarted-cli",
            "redirect_document_id": false
        },
        {
            "source_path": "articles/dns/dns-getstarted-create-recordset-portal.md",
            "redirect_url": "/azure/dns/dns-getstarted-portal",
            "redirect_document_id": false
        },
        {
            "source_path": "articles/dns/dns-getstarted-create-recordset.md",
            "redirect_url": "/azure/dns/dns-getstarted-powershell",
            "redirect_document_id": false
        },
        {
            "source_path": "articles/dns/dns-reverse-dns-record-operations-classic-ps.md",
            "redirect_url": "/azure/dns/dns-reverse-dns-for-azure-services",
            "redirect_document_id": false
        },
        {
            "source_path": "articles/dns/dns-reverse-dns-record-operations-cli-nodejs.md",
            "redirect_url": "/azure/dns/dns-reverse-dns-for-azure-services",
            "redirect_document_id": false
        },
        {
            "source_path": "articles/dns/dns-reverse-dns-record-operations-cli.md",
            "redirect_url": "/azure/dns/dns-reverse-dns-for-azure-services",
            "redirect_document_id": false
        },
        {
            "source_path": "articles/dns/dns-reverse-dns-record-operations-ps.md",
            "redirect_url": "/azure/dns/dns-reverse-dns-for-azure-services",
            "redirect_document_id": false
        },
        {
            "source_path": "articles/data-lake-analytics/data-lake-analytics-get-started-cli.md",
            "redirect_url": "/azure/data-lake-analytics/data-lake-analytics-get-started-cli2",
            "redirect_document_id": false
        },
        {
            "source_path": "articles/data-lake-analytics/data-lake-analytics-get-started-net-sdk.md",
            "redirect_url": "/azure/data-lake-analytics/data-lake-analytics-get-started-cli2",
            "redirect_document_id": false
        },
        {
            "source_path": "articles/data-lake-analytics/data-lake-analytics-get-started-python.md",
            "redirect_url": "/azure/data-lake-analytics/data-lake-analytics-get-started-cli2",
            "redirect_document_id": false
        },
        {
            "source_path": "articles/data-lake-analytics/data-lake-analytics-u-sql-combine-data-with-joins.md",
            "redirect_url": "/azure/data-lake-analytics/data-lake-analytics-u-sql-get-started",
            "redirect_document_id": false
        },
        {
            "source_path": "articles/data-lake-analytics/data-lake-analytics-u-sql-parameterize_scripts.md",
            "redirect_url": "/azure/data-lake-analytics/data-lake-analytics-u-sql-get-started",
            "redirect_document_id": false
        },
        {
            "source_path": "articles/data-lake-analytics/data-lake-analytics-use-interactive-tutorials.md",
            "redirect_url": "/azure/data-lake-analytics/data-lake-analytics-analyze-weblogs",
            "redirect_document_id": false
        },
        {
            "source_path": "articles/data-lake-analytics/data-lake-analytics-use-u-sql-catalog.md",
            "redirect_url": "/azure/data-lake-analytics/data-lake-analytics-u-sql-get-started",
            "redirect_document_id": false
        },
        {
            "source_path": "articles/data-lake-analytics/data-lake-analytics-use-window-functions.md",
            "redirect_url": "/azure/data-lake-analytics/data-lake-analytics-u-sql-get-started",
            "redirect_document_id": false
        },
        {
            "source_path": "articles/dotnet/index.md",
            "redirect_url": "/dotnet/azure/",
            "redirect_document_id": false
        },
        {
            "source_path": "articles/functions/functions-best-practices.md",
            "redirect_url": "/azure/azure-functions/functions-best-practices",
            "redirect_document_id": false
        },
        {
            "source_path": "articles/functions/functions-bindings-documentdb.md",
            "redirect_url": "/azure/azure-functions/functions-bindings-documentdb",
            "redirect_document_id": false
        },
        {
            "source_path": "articles/functions/functions-bindings-event-hubs.md",
            "redirect_url": "/azure/azure-functions/functions-bindings-event-hubs",
            "redirect_document_id": false
        },
        {
            "source_path": "articles/functions/functions-bindings-http-webhook.md",
            "redirect_url": "/azure/azure-functions/functions-bindings-http-webhook",
            "redirect_document_id": false
        },
        {
            "source_path": "articles/functions/functions-bindings-mobile-apps.md",
            "redirect_url": "/azure/azure-functions/functions-bindings-mobile-apps",
            "redirect_document_id": false
        },
        {
            "source_path": "articles/functions/functions-bindings-notification-hubs.md",
            "redirect_url": "/azure/azure-functions/functions-bindings-notification-hubs",
            "redirect_document_id": false
        },
        {
            "source_path": "articles/functions/functions-bindings-service-bus.md",
            "redirect_url": "/azure/azure-functions/functions-bindings-service-bus",
            "redirect_document_id": false
        },
        {
            "source_path": "articles/functions/functions-bindings-storage-blob.md",
            "redirect_url": "/azure/azure-functions/functions-bindings-storage-blob",
            "redirect_document_id": false
        },
        {
            "source_path": "articles/functions/functions-bindings-storage-queue.md",
            "redirect_url": "/azure/azure-functions/functions-bindings-storage-queue",
            "redirect_document_id": false
        },
        {
            "source_path": "articles/functions/functions-bindings-storage-table.md",
            "redirect_url": "/azure/azure-functions/functions-bindings-storage-table",
            "redirect_document_id": false
        },
        {
            "source_path": "articles/functions/functions-bindings-storage.md",
            "redirect_url": "/azure/azure-functions/functions-bindings-storage",
            "redirect_document_id": false
        },
        {
            "source_path": "articles/functions/functions-bindings-timer.md",
            "redirect_url": "/azure/azure-functions/functions-bindings-timer",
            "redirect_document_id": false
        },
        {
            "source_path": "articles/functions/functions-bindings-twilio.md",
            "redirect_url": "/azure/azure-functions/functions-bindings-twilio",
            "redirect_document_id": false
        },
        {
            "source_path": "articles/functions/functions-compare-logic-apps-ms-flow-webjobs.md",
            "redirect_url": "/azure/azure-functions/functions-compare-logic-apps-ms-flow-webjobs",
            "redirect_document_id": false
        },
        {
            "source_path": "articles/functions/functions-continuous-deployment.md",
            "redirect_url": "/azure/azure-functions/functions-continuous-deployment",
            "redirect_document_id": false
        },
        {
            "source_path": "articles/functions/functions-create-a-web-hook-or-api-function.md",
            "redirect_url": "/azure/azure-functions/functions-create-a-web-hook-or-api-function",
            "redirect_document_id": false
        },
        {
            "source_path": "articles/functions/functions-create-an-azure-connected-function.md",
            "redirect_url": "/azure/azure-functions/functions-create-an-azure-connected-function",
            "redirect_document_id": false
        },
        {
            "source_path": "articles/functions/functions-create-an-event-processing-function.md",
            "redirect_url": "/azure/azure-functions/functions-create-an-event-processing-function",
            "redirect_document_id": false
        },
        {
            "source_path": "articles/functions/functions-create-first-azure-function-azure-portal.md",
            "redirect_url": "/azure/azure-functions/functions-create-first-azure-function-azure-portal",
            "redirect_document_id": false
        },
        {
            "source_path": "articles/functions/functions-create-first-azure-function.md",
            "redirect_url": "/azure/azure-functions/functions-create-first-azure-function",
            "redirect_document_id": false
        },
        {
            "source_path": "articles/functions/functions-how-to-use-azure-function-app-settings.md",
            "redirect_url": "/azure/azure-functions/functions-how-to-use-azure-function-app-settings",
            "redirect_document_id": false
        },
        {
            "source_path": "articles/functions/functions-monitoring.md",
            "redirect_url": "/azure/azure-functions/functions-monitoring",
            "redirect_document_id": false
        },
        {
            "source_path": "articles/functions/functions-overview.md",
            "redirect_url": "/azure/azure-functions/functions-overview",
            "redirect_document_id": false
        },
        {
            "source_path": "articles/functions/functions-reference-csharp.md",
            "redirect_url": "/azure/azure-functions/functions-reference-csharp",
            "redirect_document_id": false
        },
        {
            "source_path": "articles/functions/functions-reference-fsharp.md",
            "redirect_url": "/azure/azure-functions/functions-reference-fsharp",
            "redirect_document_id": false
        },
        {
            "source_path": "articles/functions/functions-reference-node.md",
            "redirect_url": "/azure/azure-functions/functions-reference-node",
            "redirect_document_id": false
        },
        {
            "source_path": "articles/functions/functions-reference.md",
            "redirect_url": "/azure/azure-functions/functions-reference",
            "redirect_document_id": false
        },
        {
            "source_path": "articles/functions/functions-run-local.md",
            "redirect_url": "/azure/azure-functions/functions-run-local",
            "redirect_document_id": false
        },
        {
            "source_path": "articles/functions/functions-scale.md",
            "redirect_url": "/azure/azure-functions/functions-scale",
            "redirect_document_id": false
        },
        {
            "source_path": "articles/functions/functions-scenario-database-table-cleanup.md",
            "redirect_url": "/azure/azure-functions/functions-scenario-database-table-cleanup",
            "redirect_document_id": false
        },
        {
            "source_path": "articles/functions/functions-test-a-function.md",
            "redirect_url": "/azure/azure-functions/functions-test-a-function",
            "redirect_document_id": false
        },
        {
            "source_path": "articles/functions/functions-triggers-bindings.md",
            "redirect_url": "/azure/azure-functions/functions-triggers-bindings",
            "redirect_document_id": false
        },
        {
            "source_path": "articles/functions/index.md",
            "redirect_url": "/azure/azure-functions/index",
            "redirect_document_id": false
        },
        {
            "source_path": "articles/guidance/azure-for-aws-professionals.md",
            "redirect_url": "/azure/architecture/aws-professional",
            "redirect_document_id": false
        },
        {
            "source_path": "articles/guidance/guidance-architecture.md",
            "redirect_url": "/azure/architecture/reference-architectures",
            "redirect_document_id": false
        },
        {
            "source_path": "articles/guidance/guidance-azure-for-aws-professionals-service-map.md",
            "redirect_url": "/azure/architecture/aws-professional/services",
            "redirect_document_id": false
        },
        {
            "source_path": "articles/guidance/guidance-compute-multi-vm.md",
            "redirect_url": "/azure/architecture/reference-architectures/virtual-machines-windows/multi-vm",
            "redirect_document_id": false
        },
        {
            "source_path": "articles/guidance/guidance-compute-multiple-datacenters-linux.md",
            "redirect_url": "/azure/architecture/reference-architectures/virtual-machines-linux/multi-region-application",
            "redirect_document_id": false
        },
        {
            "source_path": "articles/guidance/guidance-compute-multiple-datacenters.md",
            "redirect_url": "/azure/architecture/reference-architectures/virtual-machines-windows/multi-region-application",
            "redirect_document_id": false
        },
        {
            "source_path": "articles/guidance/guidance-compute-n-tier-vm-linux.md",
            "redirect_url": "/azure/architecture/reference-architectures/virtual-machines-linux/n-tier",
            "redirect_document_id": false
        },
        {
            "source_path": "articles/guidance/guidance-compute-n-tier-vm.md",
            "redirect_url": "/azure/architecture/reference-architectures/virtual-machines-windows/n-tier",
            "redirect_document_id": false
        },
        {
            "source_path": "articles/guidance/guidance-compute-single-vm-linux.md",
            "redirect_url": "/azure/architecture/reference-architectures/virtual-machines-linux/single-vm",
            "redirect_document_id": false
        },
        {
            "source_path": "articles/guidance/guidance-compute-single-vm.md",
            "redirect_url": "/azure/architecture/reference-architectures/virtual-machines-windows/single-vm",
            "redirect_document_id": false
        },
        {
            "source_path": "articles/guidance/guidance-elasticsearch-configuring-resilience-and-recovery.md",
            "redirect_url": "/azure/architecture/elasticsearch/resilience-and-recovery",
            "redirect_document_id": false
        },
        {
            "source_path": "articles/guidance/guidance-elasticsearch-creating-performance-testing-environment.md",
            "redirect_url": "/azure/architecture/elasticsearch/performance-testing-environment",
            "redirect_document_id": false
        },
        {
            "source_path": "articles/guidance/guidance-elasticsearch-deploying-jmeter-junit-sampler.md",
            "redirect_url": "/azure/architecture/elasticsearch/jmeter-junit-sampler",
            "redirect_document_id": false
        },
        {
            "source_path": "articles/guidance/guidance-elasticsearch-implementing-jmeter-test-plan.md",
            "redirect_url": "/azure/architecture/elasticsearch/jmeter-test-plan",
            "redirect_document_id": false
        },
        {
            "source_path": "articles/guidance/guidance-elasticsearch-running-automated-performance-tests.md",
            "redirect_url": "/azure/architecture/elasticsearch/automated-performance-tests",
            "redirect_document_id": false
        },
        {
            "source_path": "articles/guidance/guidance-elasticsearch-running-automated-resilience-tests.md",
            "redirect_url": "/azure/architecture/elasticsearch/automated-resilience-tests",
            "redirect_document_id": false
        },
        {
            "source_path": "articles/guidance/guidance-elasticsearch-running-on-azure.md",
            "redirect_url": "/azure/architecture/elasticsearch",
            "redirect_document_id": false
        },
        {
            "source_path": "articles/guidance/guidance-elasticsearch-tuning-data-aggregation-and-query-performance.md",
            "redirect_url": "/azure/architecture/elasticsearch/data-aggregation-and-query-performance",
            "redirect_document_id": false
        },
        {
            "source_path": "articles/guidance/guidance-elasticsearch-tuning-data-ingestion-performance.md",
            "redirect_url": "/azure/architecture/elasticsearch/data-ingestion-performance",
            "redirect_document_id": false
        },
        {
            "source_path": "articles/guidance/guidance-elasticsearch.md",
            "redirect_url": "/azure/architecture/elasticsearch",
            "redirect_document_id": false
        },
        {
            "source_path": "articles/guidance/guidance-hybrid-network-expressroute-vpn-failover.md",
            "redirect_url": "/azure/architecture/reference-architectures/hybrid-networking/expressroute-vpn-failover",
            "redirect_document_id": false
        },
        {
            "source_path": "articles/guidance/guidance-hybrid-network-expressroute.md",
            "redirect_url": "/azure/architecture/reference-architectures/hybrid-networking/expressroute",
            "redirect_document_id": false
        },
        {
            "source_path": "articles/guidance/guidance-hybrid-network-vpn.md",
            "redirect_url": "/azure/architecture/reference-architectures/hybrid-networking/vpn",
            "redirect_document_id": false
        },
        {
            "source_path": "articles/guidance/guidance-iaas-ra-secure-vnet-dmz.md",
            "redirect_url": "/azure/architecture/reference-architectures/dmz/secure-vnet-dmz",
            "redirect_document_id": false
        },
        {
            "source_path": "articles/guidance/guidance-iaas-ra-secure-vnet-hybrid.md",
            "redirect_url": "/azure/architecture/reference-architectures/dmz/secure-vnet-hybrid",
            "redirect_document_id": false
        },
        {
            "source_path": "articles/guidance/guidance-identity-aad.md",
            "redirect_url": "/azure/architecture/reference-architectures/identity/azure-ad",
            "redirect_document_id": false
        },
        {
            "source_path": "articles/guidance/guidance-identity-adds-extend-domain.md",
            "redirect_url": "/azure/architecture/reference-architectures/identity/adds-extend-domain",
            "redirect_document_id": false
        },
        {
            "source_path": "articles/guidance/guidance-identity-adds-resource-forest.md",
            "redirect_url": "/azure/architecture/reference-architectures/identity/adds-forest",
            "redirect_document_id": false
        },
        {
            "source_path": "articles/guidance/guidance-identity-adfs.md",
            "redirect_url": "/azure/architecture/reference-architectures/identity/adfs",
            "redirect_document_id": false
        },
        {
            "source_path": "articles/guidance/guidance-multitenant-identity-adfs.md",
            "redirect_url": "/azure/architecture/multitenant-identity/adfs",
            "redirect_document_id": false
        },
        {
            "source_path": "articles/guidance/guidance-multitenant-identity-app-roles.md",
            "redirect_url": "/azure/architecture/multitenant-identity/app-roles",
            "redirect_document_id": false
        },
        {
            "source_path": "articles/guidance/guidance-multitenant-identity-authenticate.md",
            "redirect_url": "/azure/architecture/multitenant-identity/authenticate",
            "redirect_document_id": false
        },
        {
            "source_path": "articles/guidance/guidance-multitenant-identity-authorize.md",
            "redirect_url": "/azure/architecture/multitenant-identity/authorize",
            "redirect_document_id": false
        },
        {
            "source_path": "articles/guidance/guidance-multitenant-identity-claims.md",
            "redirect_url": "/azure/architecture/multitenant-identity/claims",
            "redirect_document_id": false
        },
        {
            "source_path": "articles/guidance/guidance-multitenant-identity-client-assertion.md",
            "redirect_url": "/azure/architecture/multitenant-identity/client-assertion",
            "redirect_document_id": false
        },
        {
            "source_path": "articles/guidance/guidance-multitenant-identity-intro.md",
            "redirect_url": "/azure/architecture/multitenant-identity",
            "redirect_document_id": false
        },
        {
            "source_path": "articles/guidance/guidance-multitenant-identity-keyvault.md",
            "redirect_url": "/azure/architecture/multitenant-identity/key-vault",
            "redirect_document_id": false
        },
        {
            "source_path": "articles/guidance/guidance-multitenant-identity-signup.md",
            "redirect_url": "/azure/architecture/multitenant-identity/signup",
            "redirect_document_id": false
        },
        {
            "source_path": "articles/guidance/guidance-multitenant-identity-tailspin.md",
            "redirect_url": "/azure/architecture/multitenant-identity/tailspin",
            "redirect_document_id": false
        },
        {
            "source_path": "articles/guidance/guidance-multitenant-identity-token-cache.md",
            "redirect_url": "/azure/architecture/multitenant-identity/token-cache",
            "redirect_document_id": false
        },
        {
            "source_path": "articles/guidance/guidance-multitenant-identity-web-api.md",
            "redirect_url": "/azure/architecture/multitenant-identity/web-api",
            "redirect_document_id": false
        },
        {
            "source_path": "articles/guidance/guidance-multitenant-identity.md",
            "redirect_url": "/azure/architecture/multitenant-identity",
            "redirect_document_id": false
        },
        {
            "source_path": "articles/guidance/guidance-naming-conventions.md",
            "redirect_url": "/azure/architecture/best-practices/naming-conventions",
            "redirect_document_id": false
        },
        {
            "source_path": "articles/guidance/guidance-nva-ha.md",
            "redirect_url": "/azure/architecture/reference-architectures/dmz/nva-ha",
            "redirect_document_id": false
        },
        {
            "source_path": "articles/guidance/guidance-ra-app-service.md",
            "redirect_url": "/azure/architecture/reference-architectures/managed-web-app",
            "redirect_document_id": false
        },
        {
            "source_path": "articles/guidance/guidance-ra-compute.md",
            "redirect_url": "/azure/architecture/reference-architectures/virtual-machines-windows",
            "redirect_document_id": false
        },
        {
            "source_path": "articles/guidance/guidance-ra-hybrid-networking.md",
            "redirect_url": "/azure/architecture/reference-architectures/hybrid-networking",
            "redirect_document_id": false
        },
        {
            "source_path": "articles/guidance/guidance-ra-identity.md",
            "redirect_url": "/azure/architecture/reference-architectures/identity",
            "redirect_document_id": false
        },
        {
            "source_path": "articles/guidance/guidance-ra-network-security.md",
            "redirect_url": "/azure/architecture/reference-architectures/dmz",
            "redirect_document_id": false
        },
        {
            "source_path": "articles/guidance/guidance-resiliency-checklist.md",
            "redirect_url": "/azure/architecture/checklist/resiliency",
            "redirect_document_id": false
        },
        {
            "source_path": "articles/guidance/guidance-resiliency-failure-mode-analysis.md",
            "redirect_url": "/azure/architecture/resiliency/failure-mode-analysis",
            "redirect_document_id": false
        },
        {
            "source_path": "articles/guidance/guidance-resiliency-overview.md",
            "redirect_url": "/azure/architecture/resiliency",
            "redirect_document_id": false
        },
        {
            "source_path": "articles/guidance/guidance-service-fabric-migrate-from-cloud-services.md",
            "redirect_url": "/azure/architecture/service-fabric/migrate-from-cloud-services",
            "redirect_document_id": false
        },
        {
            "source_path": "articles/guidance/guidance-web-apps-basic.md",
            "redirect_url": "/azure/architecture/reference-architectures/managed-web-app/basic-web-app",
            "redirect_document_id": false
        },
        {
            "source_path": "articles/guidance/guidance-web-apps-multi-region.md",
            "redirect_url": "/azure/architecture/reference-architectures/managed-web-app/multi-region-web-app",
            "redirect_document_id": false
        },
        {
            "source_path": "articles/guidance/guidance-web-apps-scalability.md",
            "redirect_url": "/azure/architecture/reference-architectures/managed-web-app/scalable-web-app",
            "redirect_document_id": false
        },
        {
            "source_path": "articles/guidance/guidance.md",
            "redirect_url": "/azure/architecture/",
            "redirect_document_id": false
        },
        {
            "source_path": "articles/guidance/index.md",
            "redirect_url": "/azure/architecture/",
            "redirect_document_id": false
        },
        {
            "source_path": "articles/guidance/cloud-design-patterns/cache-aside.md",
            "redirect_url": "/azure/architecture/patterns/cache-aside",
            "redirect_document_id": false
        },
        {
            "source_path": "articles/guidance/cloud-design-patterns/circuit-breaker.md",
            "redirect_url": "/azure/architecture/patterns/circuit-breaker",
            "redirect_document_id": false
        },
        {
            "source_path": "articles/guidance/cloud-design-patterns/command-and-query-responsibility-segregation-cqrs.md",
            "redirect_url": "/azure/architecture/patterns/cqrs",
            "redirect_document_id": false
        },
        {
            "source_path": "articles/guidance/cloud-design-patterns/compensating-transaction.md",
            "redirect_url": "/azure/architecture/patterns/compensating-transaction",
            "redirect_document_id": false
        },
        {
            "source_path": "articles/guidance/cloud-design-patterns/competing-consumers.md",
            "redirect_url": "/azure/architecture/patterns/competing-consumers",
            "redirect_document_id": false
        },
        {
            "source_path": "articles/guidance/cloud-design-patterns/compute-resource-consolidation.md",
            "redirect_url": "/azure/architecture/patterns/compute-resource-consolidation",
            "redirect_document_id": false
        },
        {
            "source_path": "articles/guidance/cloud-design-patterns/external-configuration-store.md",
            "redirect_url": "/azure/architecture/patterns/external-configuration-store",
            "redirect_document_id": false
        },
        {
            "source_path": "articles/guidance/cloud-design-patterns/event-sourcing.md",
            "redirect_url": "/azure/architecture/patterns/event-sourcing",
            "redirect_document_id": false
        },
        {
            "source_path": "articles/guidance/cloud-design-patterns/federated-identity.md",
            "redirect_url": "/azure/architecture/patterns/federated-identity",
            "redirect_document_id": false
        },
        {
            "source_path": "articles/guidance/cloud-design-patterns/gatekeeper.md",
            "redirect_url": "/azure/architecture/patterns/gatekeeper",
            "redirect_document_id": false
        },
        {
            "source_path": "articles/guidance/cloud-design-patterns/health-endpoint-monitoring.md",
            "redirect_url": "/azure/architecture/patterns/health-endpoint-monitoring",
            "redirect_document_id": false
        },
        {
            "source_path": "articles/guidance/cloud-design-patterns/index-table.md",
            "redirect_url": "/azure/architecture/patterns/index-table",
            "redirect_document_id": false
        },
        {
            "source_path": "articles/guidance/cloud-design-patterns/leader-election.md",
            "redirect_url": "/azure/architecture/patterns/leader-election",
            "redirect_document_id": false
        },
        {
            "source_path": "articles/guidance/cloud-design-patterns/materialized-view.md",
            "redirect_url": "/azure/architecture/patterns/materialized-view",
            "redirect_document_id": false
        },
        {
            "source_path": "articles/guidance/cloud-design-patterns/pipes-and-filters.md",
            "redirect_url": "/azure/architecture/patterns/pipes-and-filters",
            "redirect_document_id": false
        },
        {
            "source_path": "articles/guidance/cloud-design-patterns/priority-queue.md",
            "redirect_url": "/azure/architecture/patterns/priority-queue",
            "redirect_document_id": false
        },
        {
            "source_path": "articles/guidance/cloud-design-patterns/retry.md",
            "redirect_url": "/azure/architecture/patterns/retry",
            "redirect_document_id": false
        },
        {
            "source_path": "articles/guidance/cloud-design-patterns/queue-based-load-leveling.md",
            "redirect_url": "/azure/architecture/patterns/queue-based-load-leveling",
            "redirect_document_id": false
        },
        {
            "source_path": "articles/guidance/cloud-design-patterns/runtime-reconfiguration.md",
            "redirect_url": "/azure/architecture/patterns/runtime-reconfiguration",
            "redirect_document_id": false
        },
        {
            "source_path": "articles/guidance/cloud-design-patterns/scheduler-agent-supervisor.md",
            "redirect_url": "/azure/architecture/patterns/scheduler-agent-supervisor",
            "redirect_document_id": false
        },
        {
            "source_path": "articles/guidance/cloud-design-patterns/sharding.md",
            "redirect_url": "/azure/architecture/patterns/sharding",
            "redirect_document_id": false
        },
        {
            "source_path": "articles/guidance/cloud-design-patterns/static-content-hosting.md",
            "redirect_url": "/azure/architecture/patterns/static-content-hosting",
            "redirect_document_id": false
        },
        {
            "source_path": "articles/guidance/cloud-design-patterns/throttling.md",
            "redirect_url": "/azure/architecture/patterns/throttling",
            "redirect_document_id": false
        },
        {
            "source_path": "articles/guidance/cloud-design-patterns/valet-key.md",
            "redirect_url": "/azure/architecture/patterns/valet-key",
            "redirect_document_id": false
        },
        {
            "source_path": "articles/event-hubs/event-hubs-archive-overview.md",
            "redirect_url": "/azure/event-hubs/event-hubs-capture-overview",
            "redirect_document_id": false
        },
        {
            "source_path": "articles/event-hubs/event-hubs-archive-python.md",
            "redirect_url": "/azure/event-hubs/event-hubs-capture-python",
            "redirect_document_id": false
        },
        {
            "source_path": "articles/event-hubs/event-hubs-availability-and-support-faq.md",
            "redirect_url": "/azure/event-hubs/event-hubs-faq",
            "redirect_document_id": false
        },
        {
            "source_path": "articles/event-hubs/event-hubs-c-ephcs-getstarted.md",
            "redirect_url": "/azure/event-hubs/event-hubs-c-getstarted-send",
            "redirect_document_id": false
        },
        {
            "source_path": "articles/event-hubs/event-hubs-c-ephjava-getstarted.md",
            "redirect_url": "/azure/event-hubs/event-hubs-c-getstarted-send",
            "redirect_document_id": false
        },
        {
            "source_path": "articles/event-hubs/event-hubs-c-storm-getstarted.md",
            "redirect_url": "/azure/event-hubs/event-hubs-c-getstarted-send",
            "redirect_document_id": false
        },
        {
            "source_path": "articles/event-hubs/event-hubs-common-integrations.md",
            "redirect_url": "/azure/event-hubs/",
            "redirect_document_id": false
        },
        {
            "source_path": "articles/event-hubs/event-hubs-csharp-ephcs-getstarted.md",
            "redirect_url": "/azure/event-hubs/event-hubs-dotnet-standard-getstarted-send",
            "redirect_document_id": false
        },
        {
            "source_path": "articles/event-hubs/event-hubs-csharp-ephjava-getstarted.md",
            "redirect_url": "/azure/event-hubs/event-hubs-dotnet-standard-getstarted-send",
            "redirect_document_id": false
        },
        {
            "source_path": "articles/event-hubs/event-hubs-csharp-storm-getstarted.md",
            "redirect_url": "/azure/event-hubs/event-hubs-dotnet-standard-getstarted-send",
            "redirect_document_id": false
        },
        {
            "source_path": "articles/event-hubs/event-hubs-handling-errors-retry.md",
            "redirect_url": "/azure/event-hubs/",
            "redirect_document_id": false
        },
        {
            "source_path": "articles/event-hubs/event-hubs-java-ephcs-getstarted.md",
            "redirect_url": "/azure/event-hubs/event-hubs-java-get-started-send",
            "redirect_document_id": false
        },
        {
            "source_path": "articles/event-hubs/event-hubs-java-ephjava-getstarted.md",
            "redirect_url": "/azure/event-hubs/event-hubs-java-get-started-send",
            "redirect_document_id": false
        },
        {
            "source_path": "articles/event-hubs/event-hubs-java-storm-getstarted.md",
            "redirect_url": "/azure/event-hubs/event-hubs-java-get-started-send",
            "redirect_document_id": false
        },
        {
            "source_path": "articles/event-hubs/event-hubs-overview.md",
            "redirect_url": "/azure/event-hubs/event-hubs-what-is-event-hubs",
            "redirect_document_id": false
        },
        {
            "source_path": "articles/event-hubs/event-hubs-performance-scale.md",
            "redirect_url": "/azure/event-hubs/",
            "redirect_document_id": false
        },
        {
            "source_path": "articles/event-hubs/event-hubs-pulling-public-data.md",
            "redirect_url": "https://github.com/Azure-Samples/event-hubs-dotnet-importfromweb",
            "redirect_document_id": false
        },
        {
            "source_path": "articles/event-hubs/event-hubs-pulling-sql-data.md",
            "redirect_url": "https://github.com/Azure-Samples/event-hubs-dotnet-import-from-sql",
            "redirect_document_id": false
        },
        {
            "source_path": "articles/event-hubs/event-hubs-resource-manager-namespace-event-hub-enable-archive.md",
            "redirect_url": "/azure/event-hubs/event-hubs-resource-manager-namespace-event-hub-enable-capture",
            "redirect_document_id": false
        },
        {
            "source_path": "articles/event-hubs/event-hubs-sensors-notify-users.md",
            "redirect_url": "https://github.com/Azure-Samples/event-hubs-dotnet-user-notifications",
            "redirect_document_id": false
        },
        {
            "source_path": "articles/event-hubs/event-hubs-streaming-azure-diags-data.md",
            "redirect_url": "/azure/monitoring-and-diagnostics/azure-diagnostics-streaming-event-hubs",
            "redirect_document_id": false
        },
        {
            "source_path": "articles/data-factory/data-factory-sdks.md",
            "redirect_url": "https://azure.microsoft.com/services/data-factory/",
            "redirect_document_id": false
        },
        {
            "source_path": "articles/hdinsight/hdinsight-apache-spark-intellij-tool-debug-remotely.md",
            "redirect_url": "/azure/hdinsight/hdinsight-apache-spark-intellij-tool-debug-remotely-through-ssh",
            "redirect_document_id": false
        },
        {
            "source_path": "articles/hdinsight/hdinsight-apache-spark-use-zeppelin-notebook.md",
            "redirect_url": "/azure/hdinsight/hdinsight-apache-spark-zeppelin-notebook",
            "redirect_document_id": false
        },
        {
            "source_path": "articles/hdinsight/hdinsight-apache-storm-tutorial-get-started.md",
            "redirect_url": "/azure/hdinsight/hdinsight-apache-storm-tutorial-get-started-linux",
            "redirect_document_id": false
        },
        {
            "source_path": "articles/hdinsight/hdinsight-hadoop-create-windows-clusters-arm-templates.md",
            "redirect_url": "/azure/hdinsight/hdinsight-hadoop-create-linux-clusters-arm-templates",
            "redirect_document_id": false
        },
        {
            "source_path": "articles/hdinsight/hdinsight-hadoop-create-windows-clusters-cli.md",
            "redirect_url": "/azure/hdinsight/hdinsight-hadoop-create-linux-clusters-azure-cli",
            "redirect_document_id": false
        },
        {
            "source_path": "articles/hdinsight/hdinsight-hadoop-create-windows-clusters-dotnet-sdk.md",
            "redirect_url": "/azure/hdinsight/hdinsight-hadoop-create-linux-clusters-dotnet-sdk",
            "redirect_document_id": false
        },
        {
            "source_path": "articles/hdinsight/hdinsight-hadoop-create-windows-clusters-portal.md",
            "redirect_url": "/azure/hdinsight/hdinsight-hadoop-create-linux-clusters-portal",
            "redirect_document_id": false
        },
        {
            "source_path": "articles/hdinsight/hdinsight-hadoop-create-windows-clusters-powershell.md",
            "redirect_url": "/azure/hdinsight/hdinsight-hadoop-create-linux-clusters-azure-powershell",
            "redirect_document_id": false
        },
        {
            "source_path": "articles/hdinsight/hdinsight-hadoop-linux-use-ssh-windows.md",
            "redirect_url": "/azure/hdinsight/hdinsight-hadoop-linux-use-ssh-unix",
            "redirect_document_id": false
        },
        {
            "source_path": "articles/hdinsight/hdinsight-hadoop-mapreduce-scalding.md",
            "redirect_url": "/azure/hdinsight/hdinsight-use-mapreduce",
            "redirect_document_id": false
        },
        {
            "source_path": "articles/hdinsight/hdinsight-hadoop-r-scripts-linux.md",
            "redirect_url": "/azure/hdinsight/hdinsight-hadoop-r-server-get-started",
            "redirect_document_id": false
        },
        {
            "source_path": "articles/hdinsight/hdinsight-hadoop-spark-install.md",
            "redirect_url": "/azure/hdinsight/hdinsight-apache-spark-jupyter-spark-sql",
            "redirect_document_id": false
        },
        {
            "source_path": "articles/hdinsight/hdinsight-hadoop-tutorial-get-started-windows.md",
            "redirect_url": "/azure/hdinsight/hdinsight-hadoop-linux-tutorial-get-started",
            "redirect_document_id": false
        },
        {
            "source_path": "articles/hdinsight/hdinsight-hadoop-use-hive-ssh.md",
            "redirect_url": "/azure/hdinsight/hdinsight-hadoop-use-hive-beeline",
            "redirect_document_id": false
        },
        {
            "source_path": "articles/hdinsight/hdinsight-hbase-geo-replication.md",
            "redirect_url": "/azure/hdinsight/hdinsight-hbase-replication",
            "redirect_document_id": false
        },
        {
            "source_path": "articles/hdinsight/hdinsight-hbase-tutorial-get-started.md",
            "redirect_url": "/azure/hdinsight/hdinsight-hbase-tutorial-get-started-linux",
            "redirect_document_id": false
        },
        {
            "source_path": "articles/hdinsight/hdinsight-high-availability.md",
            "redirect_url": "/azure/hdinsight/hdinsight-high-availability-linux",
            "redirect_document_id": false
        },
        {
            "source_path": "articles/hdinsight/hdinsight-provision-clusters.md",
            "redirect_url": "/azure/hdinsight/hdinsight-hadoop-provision-linux-clusters",
            "redirect_document_id": false
        },
        {
            "source_path": "articles/hdinsight/hdinsight-storm-iot-eventhub-documentdb.md",
            "redirect_url": "https://github.com/hdinsight/hdinsight-storm-examples/blob/master/IotExample/README.md",
            "redirect_document_id": false
        },
        {
            "source_path": "articles/documentdb/documentdb-automation-region-management.md",
            "redirect_url": "https://docs.microsoft.com/azure/cosmos-db/cli-samples",
            "redirect_document_id": false
        },
        {
            "source_path": "articles/documentdb/documentdb-automation-resource-manager-cli-nodejs.md",
            "redirect_url": "https://docs.microsoft.com/azure/cosmos-db/cli-samples",
            "redirect_document_id": false
        },
        {
            "source_path": "articles/documentdb/documentdb-automation-resource-manager-cli.md",
            "redirect_url": "https://docs.microsoft.com/azure/cosmos-db/cli-samples",
            "redirect_document_id": false
        },
        {
            "source_path": "articles/documentdb/documentdb-change-feed.md",
            "redirect_url": "https://docs.microsoft.com/azure/cosmos-db/change-feed",
            "redirect_document_id": false
        },
        {
            "source_path": "articles/documentdb/documentdb-change-notification.md",
            "redirect_url": "https://docs.microsoft.com/azure/cosmos-db/change-feed-hl7-fhir-logic-apps",
            "redirect_document_id": false
        },
        {
            "source_path": "articles/documentdb/documentdb-community.md",
            "redirect_url": "https://docs.microsoft.com/azure/cosmos-db/community",
            "redirect_document_id": false
        },
        {
            "source_path": "articles/documentdb/documentdb-connect-mongodb-account.md",
            "redirect_url": "https://docs.microsoft.com/azure/cosmos-db/connect-mongodb-account",
            "redirect_document_id": false
        },
        {
            "source_path": "articles/documentdb/documentdb-cpp-get-started.md",
            "redirect_url": "https://docs.microsoft.com/azure/cosmos-db/documentdb-cpp-get-started.md",
            "redirect_document_id": false
        },
        {
            "source_path": "articles/documentdb/documentdb-consistency-levels.md",
            "redirect_url": "https://docs.microsoft.com/azure/cosmos-db/consistency-levels",
            "redirect_document_id": false
        },
        {
            "source_path": "articles/documentdb/documentdb-create-account.md",
            "redirect_url": "https://aka.ms/acdbnetqa",
            "redirect_document_id": false
        },
        {
            "source_path": "articles/documentdb/documentdb-create-collection.md",
            "redirect_url": "https://docs.microsoft.com/azure/cosmos-db/create-documentdb-dotnet#create-collection",
            "redirect_document_id": false
        },
        {
            "source_path": "articles/documentdb/documentdb-create-database.md",
            "redirect_url": "https://docs.microsoft.com/azure/cosmos-db/create-documentdb-dotnet#create-collection",
            "redirect_document_id": false
        },
        {
            "source_path": "articles/documentdb/documentdb-create-documentdb-website.md",
            "redirect_url": "https://docs.microsoft.com/azure/cosmos-db/create-website",
            "redirect_document_id": false
        },
        {
            "source_path": "articles/documentdb/documentdb-create-mongodb-account.md",
            "redirect_url": "https://docs.microsoft.com/azure/cosmos-db/create-mongodb-dotnet#create-account",
            "redirect_document_id": false
        },
        {
            "source_path": "articles/documentdb/documentdb-distribute-data-globally.md",
            "redirect_url": "https://docs.microsoft.com/azure/cosmos-db/distribute-data-globally",
            "redirect_document_id": false
        },
        {
            "source_path": "articles/documentdb/documentdb-developing-with-multiple-regions.md",
            "redirect_url": "https://docs.microsoft.com/azure/cosmos-db/tutorial-global-distribution-documentdb",
            "redirect_document_id": false
        },
        {
            "source_path": "articles/documentdb/documentdb-dotnet-application.md",
            "redirect_url": "https://docs.microsoft.com/azure/cosmos-db/documentdb-dotnet-application",
            "redirect_document_id": false
        },
        {
            "source_path": "articles/documentdb/documentdb-dotnet-samples.md",
            "redirect_url": "https://docs.microsoft.com/azure/cosmos-db/documentdb-dotnet-samples",
            "redirect_document_id": false
        },
        {
            "source_path": "articles/documentdb/documentdb-dotnetcore-get-started.md",
            "redirect_url": "https://docs.microsoft.com/azure/cosmos-db/documentdb-dotnetcore-get-started",
            "redirect_document_id": false
        },
        {
            "source_path": "articles/documentdb/documentdb-faq.md",
            "redirect_url": "https://docs.microsoft.com/azure/cosmos-db/faq",
            "redirect_document_id": false
        },
        {
            "source_path": "articles/documentdb/documentdb-firewall-support.md",
            "redirect_url": "https://docs.microsoft.com/azure/cosmos-db/firewall-support",
            "redirect_document_id": false
        },
        {
            "source_path": "articles/documentdb/documentdb-geospatial.md",
            "redirect_url": "https://docs.microsoft.com/azure/cosmos-db/geospatial",
            "redirect_document_id": false
        },
        {
            "source_path": "articles/documentdb/documentdb-get-started-quickstart.md",
            "redirect_url": "https://docs.microsoft.com/azure/cosmos-db/create-documentdb-dotnet",
            "redirect_document_id": false
        },
        {
            "source_path": "articles/documentdb/documentdb-import-data.md",
            "redirect_url": "https://docs.microsoft.com/azure/cosmos-db/import-data",
            "redirect_document_id": false
        },
        {
            "source_path": "articles/documentdb/documentdb-get-started.md",
            "redirect_url": "https://docs.microsoft.com/azure/cosmos-db/documentdb-get-started",
            "redirect_document_id": false
        },
        {
            "source_path": "articles/documentdb/documentdb-increase-limits.md",
            "redirect_url": "https://docs.microsoft.com/azure/cosmos-db/request-units",
            "redirect_document_id": false
        },
        {
            "source_path": "articles/documentdb/documentdb-indexing-policies.md",
            "redirect_url": "https://docs.microsoft.com/azure/cosmos-db/indexing-policies",
            "redirect_document_id": false
        },
        {
            "source_path": "articles/documentdb/documentdb-indexing.md",
            "redirect_url": "https://docs.microsoft.com/azure/cosmos-db/indexing-policies",
            "redirect_document_id": false
        },
        {
            "source_path": "articles/documentdb/documentdb-introduction.md",
            "redirect_url": "https://docs.microsoft.com/azure/cosmos-db/documentdb-introduction",
            "redirect_document_id": false
        },
        {
            "source_path": "articles/documentdb/documentdb-java-application.md",
            "redirect_url": "https://docs.microsoft.com/azure/cosmos-db/documentdb-java-application",
            "redirect_document_id": false
        },
        {
            "source_path": "articles/documentdb/documentdb-java-get-started.md",
            "redirect_url": "https://docs.microsoft.com/azure/cosmos-db/documentdb-java-get-started",
            "redirect_document_id": false
        },
        {
            "source_path": "articles/documentdb/documentdb-key-value-store-cost.md",
            "redirect_url": "https://docs.microsoft.com/azure/cosmos-db/key-value-store-cost",
            "redirect_document_id": false
        },
        {
            "source_path": "articles/documentdb/documentdb-manage-account-with-powershell.md",
            "redirect_url": "https://docs.microsoft.com/azure/cosmos-db/manage-account-with-powershell",
            "redirect_document_id": false
        },
        {
            "source_path": "articles/documentdb/documentdb-limits.md",
            "redirect_url": "https://azure.microsoft.com/services/cosmos-db/",
            "redirect_document_id": false
        },
        {
            "source_path": "articles/documentdb/documentdb-manage-account.md",
            "redirect_url": "https://docs.microsoft.com/azure/cosmos-db/manage-account",
            "redirect_document_id": false
        },
        {
            "source_path": "articles/documentdb/documentdb-manage.md",
            "redirect_url": "https://docs.microsoft.com/azure/cosmos-db/manage-account",
            "redirect_document_id": false
        },
        {
            "source_path": "articles/documentdb/documentdb-mobile-apps-with-xamarin.md",
            "redirect_url": "https://docs.microsoft.com/azure/cosmos-db/mobile-apps-with-xamarin",
            "redirect_document_id": false
        },
        {
            "source_path": "articles/documentdb/documentdb-modeling-data.md",
            "redirect_url": "https://docs.microsoft.com/azure/cosmos-db/modeling-data",
            "redirect_document_id": false
        },
        {
            "source_path": "articles/documentdb/documentdb-mongodb-application.md",
            "redirect_url": "https://docs.microsoft.com/azure/cosmos-db/tutorial-develop-mongodb",
            "redirect_document_id": false
        },
        {
            "source_path": "articles/documentdb/documentdb-mongodb-migrate.md",
            "redirect_url": "https://docs.microsoft.com/azure/cosmos-db/mongodb-migrate",
            "redirect_document_id": false
        },
        {
            "source_path": "articles/documentdb/documentdb-mongodb-mongochef.md",
            "redirect_url": "https://docs.microsoft.com/azure/cosmos-db/mongodb-mongochef",
            "redirect_document_id": false
        },
        {
            "source_path": "articles/documentdb/documentdb-mongodb-robomongo.md",
            "redirect_url": "https://docs.microsoft.com/azure/cosmos-db/mongodb-robomongo",
            "redirect_document_id": false
        },
        {
            "source_path": "articles/documentdb/documentdb-mongodb-samples.md",
            "redirect_url": "https://docs.microsoft.com/azure/cosmos-db/mongodb-samples",
            "redirect_document_id": false
        },
        {
            "source_path": "articles/documentdb/documentdb-multi-region-writers.md",
            "redirect_url": "https://docs.microsoft.com/azure/cosmos-db/multi-region-writers",
            "redirect_document_id": false
        },
        {
            "source_path": "articles/documentdb/documentdb-monitor-accounts.md",
            "redirect_url": "https://docs.microsoft.com/azure/cosmos-db/monitor-accounts.md",
            "redirect_document_id": false
        },
        {
            "source_path": "articles/documentdb/documentdb-nodejs-application.md",
            "redirect_url": "https://docs.microsoft.com/azure/cosmos-db/documentdb-nodejs-application",
            "redirect_document_id": false
        },
        {
            "source_path": "articles/documentdb/documentdb-nodejs-get-started.md",
            "redirect_url": "https://docs.microsoft.com/azure/cosmos-db/documentdb-nodejs-get-started",
            "redirect_document_id": false
        },
        {
            "source_path": "articles/documentdb/documentdb-nodejs-samples.md",
            "redirect_url": "https://docs.microsoft.com/azure/cosmos-db/documentdb-nodejs-samples",
            "redirect_document_id": false
        },
        {
            "source_path": "articles/documentdb/documentdb-nosql-database-encryption-at-rest.md",
            "redirect_url": "https://docs.microsoft.com/azure/cosmos-db/database-encryption-at-rest",
            "redirect_document_id": false
        },
        {
            "source_path": "articles/documentdb/documentdb-nosql-database-security.md",
            "redirect_url": "https://docs.microsoft.com/azure/cosmos-db/database-security",
            "redirect_document_id": false
        },
        {
            "source_path": "articles/documentdb/documentdb-nosql-local-emulator.md",
            "redirect_url": "https://docs.microsoft.com/azure/cosmos-db/local-emulator",
            "redirect_document_id": false
        },
        {
            "source_path": "articles/documentdb/documentdb-nosql-odbc-driver.md",
            "redirect_url": "https://docs.microsoft.com/azure/cosmos-db/odbc-driver",
            "redirect_document_id": false
        },
        {
            "source_path": "articles/documentdb/documentdb-nosql-vs-sql.md",
            "redirect_url": "https://aka.ms/cosmosdb",
            "redirect_document_id": false
        },
        {
            "source_path": "articles/documentdb/documentdb-online-backup-and-restore.md",
            "redirect_url": "https://docs.microsoft.com/azure/cosmos-db/online-backup-and-restore",
            "redirect_document_id": false
        },
        {
            "source_path": "articles/documentdb/documentdb-orderby.md",
            "redirect_url": "https://azure.microsoft.com/services/cosmos-db/",
            "redirect_document_id": false
        },
        {
            "source_path": "articles/documentdb/documentdb-partition-data.md",
            "redirect_url": "https://docs.microsoft.com/azure/cosmos-db/partition-data",
            "redirect_document_id": false
        },
        {
            "source_path": "articles/documentdb/documentdb-performance-levels.md",
            "redirect_url": "https://docs.microsoft.com/azure/cosmos-db/performance-levels",
            "redirect_document_id": false
        },
        {
            "source_path": "articles/documentdb/documentdb-performance-testing.md",
            "redirect_url": "https://docs.microsoft.com/azure/cosmos-db/performance-testing",
            "redirect_document_id": false
        },
        {
            "source_path": "articles/documentdb/documentdb-portal-global-replication.md",
            "redirect_url": "https://docs.microsoft.com/azure/cosmos-db/tutorial-global-distribution-documentdb#portal",
            "redirect_document_id": false
        },
        {
            "source_path": "articles/documentdb/documentdb-performance-tips.md",
            "redirect_url": "https://docs.microsoft.com/azure/cosmos-db/performance-tips",
            "redirect_document_id": false
        },
        {
            "source_path": "articles/documentdb/documentdb-portal-troubleshooting.md",
            "redirect_url": "https://docs.microsoft.com/azure/documentdb/documentdb-manage-account",
            "redirect_document_id": false
        },
        {
            "source_path": "articles/documentdb/documentdb-powerbi-visualize.md",
            "redirect_url": "https://docs.microsoft.com/azure/cosmos-db/powerbi-visualize",
            "redirect_document_id": false
        },
        {
            "source_path": "articles/documentdb/documentdb-programming.md",
            "redirect_url": "https://docs.microsoft.com/azure/cosmos-db/programming",
            "redirect_document_id": false
        },
        {
            "source_path": "articles/documentdb/documentdb-protocol-mongodb.md",
            "redirect_url": "https://docs.microsoft.com/azure/cosmos-db/mongodb-introduction",
            "redirect_document_id": false
        },
        {
            "source_path": "articles/documentdb/documentdb-python-application.md",
            "redirect_url": "https://docs.microsoft.com/azure/cosmos-db/documentdb-python-application",
            "redirect_document_id": false
        },
        {
            "source_path": "articles/documentdb/documentdb-query-collections-query-explorer.md",
            "redirect_url": "https://docs.microsoft.com/en-us/azure/cosmos-db/create-documentdb-dotnet#add-sample-data",
            "redirect_document_id": false
        },
        {
            "source_path": "articles/documentdb/documentdb-python-samples.md",
            "redirect_url": "https://docs.microsoft.com/azure/cosmos-db/documentdb-python-samples",
            "redirect_document_id": false
        },
        {
            "source_path": "articles/documentdb/documentdb-regional-failovers.md",
            "redirect_url": "https://docs.microsoft.com/azure/cosmos-db/regional-failover",
            "redirect_document_id": false
        },
        {
            "source_path": "articles/documentdb/documentdb-request-units.md",
            "redirect_url": "https://docs.microsoft.com/azure/cosmos-db/request-units",
            "redirect_document_id": false
        },
        {
            "source_path": "articles/documentdb/documentdb-resources.md",
            "redirect_url": "https://docs.microsoft.com/azure/cosmos-db/documentdb-resources",
            "redirect_document_id": false
        },
        {
            "source_path": "articles/documentdb/documentdb-run-hadoop-with-hdinsight.md",
            "redirect_url": "https://docs.microsoft.com/azure/cosmos-db/run-hadoop-with-hdinsight",
            "redirect_document_id": false
        },
        {
            "source_path": "articles/hdinsight/hdinsight-storm-twitter-trending.md",
            "redirect_url": "https://docs.microsoft.com/azure/hdinsight/hdinsight-storm-example-topology",
            "redirect_document_id": false
        },
        {
            "source_path": "articles/documentdb/documentdb-sdk-dotnet-core.md",
            "redirect_url": "https://docs.microsoft.com/azure/cosmos-db/documentdb-sdk-dotnet-core",
            "redirect_document_id": false
        },
        {
            "source_path": "articles/documentdb/documentdb-sdk-dotnet.md",
            "redirect_url": "https://docs.microsoft.com/azure/cosmos-db/documentdb-sdk-dotnet",
            "redirect_document_id": false
        },
        {
            "source_path": "articles/documentdb/documentdb-sdk-java.md",
            "redirect_url": "https://docs.microsoft.com/azure/cosmos-db/documentdb-sdk-java",
            "redirect_document_id": false
        },
        {
            "source_path": "articles/documentdb/documentdb-sdk-node.md",
            "redirect_url": "https://docs.microsoft.com/azure/cosmos-db/documentdb-sdk-node",
            "redirect_document_id": false
        },
        {
            "source_path": "articles/documentdb/documentdb-sdk-python.md",
            "redirect_url": "https://docs.microsoft.com/azure/cosmos-db/documentdb-sdk-python",
            "redirect_document_id": false
        },
        {
            "source_path": "articles/documentdb/documentdb-search-indexer.md",
            "redirect_url": "https://docs.microsoft.com/azure/search/search-howto-index-documentdb",
            "redirect_document_id": false
        },
        {
            "source_path": "articles/documentdb/documentdb-secure-access-to-data.md",
            "redirect_url": "https://docs.microsoft.com/azure/cosmos-db/secure-access-to-data",
            "redirect_document_id": false
        },
        {
            "source_path": "articles/documentdb/documentdb-set-throughput.md",
            "redirect_url": "https://docs.microsoft.com/azure/cosmos-db/set-throughput",
            "redirect_document_id": false
        },
        {
            "source_path": "articles/documentdb/documentdb-sharding.md",
            "redirect_url": "https://docs.microsoft.com/azure/cosmos-db/partition-data",
            "redirect_document_id": false
        },
        {
            "source_path": "articles/documentdb/documentdb-social-media-apps.md",
            "redirect_url": "https://docs.microsoft.com/azure/cosmos-db/social-media-apps",
            "redirect_document_id": false
        },
        {
            "source_path": "articles/documentdb/documentdb-spark-connector.md",
            "redirect_url": "https://docs.microsoft.com/azure/cosmos-db/spark-connector",
            "redirect_document_id": false
        },
        {
            "source_path": "articles/documentdb/documentdb-sql-query-cheat-sheet.md",
            "redirect_url": "https://docs.microsoft.com/azure/cosmos-db/documentdb-sql-query-cheat-sheet",
            "redirect_document_id": false
        },
        {
            "source_path": "articles/documentdb/documentdb-sql-query.md",
            "redirect_url": "https://docs.microsoft.com/azure/cosmos-db/documentdb-sql-query",
            "redirect_document_id": false
        },
        {
            "source_path": "articles/documentdb/documentdb-supercharge-your-account.md",
            "redirect_url": "https://docs.microsoft.com/azure/cosmos-db/performance-levels",
            "redirect_document_id": false
        },
        {
            "source_path": "articles/documentdb/documentdb-use-cases.md",
            "redirect_url": "https://docs.microsoft.com/azure/cosmos-db/use-cases",
            "redirect_document_id": false
        },
        {
            "source_path": "articles/documentdb/documentdb-view-json-document-explorer.md",
            "redirect_url": "https://docs.microsoft.com/azure/cosmos-db/create-documentdb-dotnet",
            "redirect_document_id": false
        },
        {
            "source_path": "articles/documentdb/documentdb-time-to-live.md",
            "redirect_url": "https://docs.microsoft.com/azure/cosmos-db/time-to-live",
            "redirect_document_id": false
        },
        {
            "source_path": "articles/documentdb/documentdb-view-scripts.md",
            "redirect_url": "https://docs.microsoft.com/azure/cosmos-db/create-documentdb-dotnet#add-sample-data",
            "redirect_document_id": false
        },
        {
            "source_path": "articles/documentdb/documentdb-whitepaper-chappell.md",
            "redirect_url": "https://azure.microsoft.com/services/cosmos-db/",
            "redirect_document_id": false
        },
        {
            "source_path": "articles/documentdb/documentdb-working-with-dates.md",
            "redirect_url": "https://docs.microsoft.com/azure/cosmos-db/working-with-dates",
            "redirect_document_id": false
        },
        {
            "source_path": "articles/documentdb/fundamentals-data-management-nosql-chappell.md",
            "redirect_url": "https://azure.microsoft.com/services/cosmos-db/",
            "redirect_document_id": false
        },
        {
            "source_path": "articles/documentdb/index.md",
            "redirect_url": "https://azure.microsoft.com/blog/dear-documentdb-customers-welcome-to-azure-cosmos-db/",
            "redirect_document_id": false
        },
        {
            "source_path": "articles/log-analytics/log-analytics-configuration-assessment.md",
            "redirect_url": "/azure/log-analytics/log-analytics-add-solutions",
            "redirect_document_id": false
        },
        {
            "source_path": "articles/log-analytics/log-analytics-linux-agents.md",
            "redirect_url": "/azure/log-analytics/log-analytics-agent-linux",
            "redirect_document_id": false
        },
        {
            "source_path": "articles/log-analytics/log-analytics-proxy-firewall.md",
            "redirect_url": "/azure/log-analytics/log-analytics-windows-agents",
            "redirect_document_id": false
        },
        {
            "source_path": "articles/log-analytics/log-analytics-system-update.md",
            "redirect_url": "/azure/operations-management-suite/oms-solution-update-management",
            "redirect_document_id": false
        },
        {
            "source_path": "articles/machine-learning/machine-learning-apps-anomaly-detection.md",
            "redirect_url": "machine-learning-apps-anomaly-detection-api",
            "redirect_document_id": false
        },
        {
            "source_path": "articles/machine-learning/machine-learning-apps-text-analytics.md",
            "redirect_url": "../cognitive-services/cognitive-services-text-analytics-quick-start",
            "redirect_document_id": false
        },
        {
            "source_path": "articles/machine-learning/machine-learning-connect-to-azure-machine-learning-web-service.md",
            "redirect_url": "machine-learning-consume-web-services",
            "redirect_document_id": false
        },
        {
            "source_path": "articles/machine-learning/machine-learning-data-science-the-cortana-analytics-process.md",
            "redirect_url": "data-science-process-overview",
            "redirect_document_id": false
        },
        {
            "source_path": "articles/machine-learning/machine-learning-feature-selection-and-engineering.md",
            "redirect_url": "machine-learning-data-science-create-features",
            "redirect_document_id": false
        },
        {
            "source_path": "articles/machine-learning/machine-learning-marketplace-faq.md",
            "redirect_url": "https://gallery.cortanaintelligence.com/",
            "redirect_document_id": false
        },
        {
            "source_path": "articles/machine-learning/machine-learning-publish-web-service-to-azure-marketplace.md",
            "redirect_url": "machine-learning-gallery-experiments",
            "redirect_document_id": false
        },
        {
            "source_path": "articles/machine-learning/machine-learning-r-csharp-arima.md",
            "redirect_url": "https://gallery.cortanaintelligence.com/",
            "redirect_document_id": false
        },
        {
            "source_path": "articles/machine-learning/machine-learning-r-csharp-binary-classifier.md",
            "redirect_url": "https://gallery.cortanaintelligence.com/",
            "redirect_document_id": false
        },
        {
            "source_path": "articles/machine-learning/machine-learning-r-csharp-binomial-distribution.md",
            "redirect_url": "https://gallery.cortanaintelligence.com/",
            "redirect_document_id": false
        },
        {
            "source_path": "articles/machine-learning/machine-learning-r-csharp-cluster-model.md",
            "redirect_url": "https://gallery.cortanaintelligence.com/",
            "redirect_document_id": false
        },
        {
            "source_path": "articles/machine-learning/machine-learning-r-csharp-difference-in-two-proportions.md",
            "redirect_url": "https://gallery.cortanaintelligence.com/",
            "redirect_document_id": false
        },
        {
            "source_path": "articles/machine-learning/machine-learning-r-csharp-forecasting-exponential-smoothing.md",
            "redirect_url": "https://gallery.cortanaintelligence.com/",
            "redirect_document_id": false
        },
        {
            "source_path": "articles/machine-learning/machine-learning-r-csharp-lexicon-based-sentiment-analysis.md",
            "redirect_url": "https://gallery.cortanaintelligence.com/",
            "redirect_document_id": false
        },
        {
            "source_path": "articles/machine-learning/machine-learning-r-csharp-multivariate-linear-regression.md",
            "redirect_url": "https://gallery.cortanaintelligence.com/",
            "redirect_document_id": false
        },
        {
            "source_path": "articles/machine-learning/machine-learning-r-csharp-normal-distribution.md",
            "redirect_url": "https://gallery.cortanaintelligence.com/",
            "redirect_document_id": false
        },
        {
            "source_path": "articles/machine-learning/machine-learning-r-csharp-retail-demand-forecasting.md",
            "redirect_url": "https://gallery.cortanaintelligence.com/",
            "redirect_document_id": false
        },
        {
            "source_path": "articles/machine-learning/machine-learning-r-csharp-survival-analysis.md",
            "redirect_url": "https://gallery.cortanaintelligence.com/",
            "redirect_document_id": false
        },
        {
            "source_path": "articles/machine-learning/machine-learning-r-csharp-web-service-examples.md",
            "redirect_url": "https://gallery.cortanaintelligence.com/",
            "redirect_document_id": false
        },
        {
            "source_path": "articles/machine-learning/machine-learning-recommendation-api-documentation.md",
            "redirect_url": "machine-learning-datamarket-deprecation",
            "redirect_document_id": false
        },
        {
            "source_path": "articles/machine-learning/machine-learning-recommendation-api-faq.md",
            "redirect_url": "machine-learning-datamarket-deprecation",
            "redirect_document_id": false
        },
        {
            "source_path": "articles/machine-learning/machine-learning-recommendation-api-javascript-integration.md",
            "redirect_url": "machine-learning-datamarket-deprecation",
            "redirect_document_id": false
        },
        {
            "source_path": "articles/machine-learning/machine-learning-recommendation-api-quick-start-guide.md",
            "redirect_url": "machine-learning-datamarket-deprecation",
            "redirect_document_id": false
        },
        {
            "source_path": "articles/machine-learning/machine-learning-recommendation-api-sample-application.md",
            "redirect_url": "machine-learning-datamarket-deprecation",
            "redirect_document_id": false
        },
        {
            "source_path": "articles/machine-learning/machine-learning-webservice-deploy-a-web-service.md",
            "redirect_url": "machine-learning-publish-a-machine-learning-web-service",
            "redirect_document_id": false
        },
        {
            "source_path": "articles/monitoring-and-diagnostics/azure-diagnostics-versioning-history.md",
            "redirect_url": "/azure/monitoring-and-diagnostics/azure-diagnostics-schema",
            "redirect_document_id": false
        },
        {
            "source_path": "articles/monitoring-and-diagnostics/insights-debugging-with-events.md",
            "redirect_url": "/azure/azure-resource-manager/resource-group-audit",
            "redirect_document_id": false
        },
        {
            "source_path": "articles/monitoring-and-diagnostics/insights-receive-alert-notifications.md",
            "redirect_url": "/azure/monitoring-and-diagnostics/monitoring-overview-alerts",
            "redirect_document_id": false
        },
        {
            "source_path": "articles/monitoring-and-diagnostics/insights-service-health.md",
            "redirect_url": "/azure/monitoring-and-diagnostics/monitoring-service-notifications",
            "redirect_document_id": false
        },
        {
            "source_path": "articles/mobile-engagement/mobile-engagement-send-personalized-notifications.md",
            "redirect_url": "/azure/mobile-engagement/mobile-engagement-overview",
            "redirect_document_id": false
        },
        {
            "source_path": "articles/remoteapp/index.md",
            "redirect_url": "/azure/remoteapp/remoteapp-whatis",
            "redirect_document_id": false
        },
        {
            "source_path": "articles/mysql/reference-azure-cli.md",
            "redirect_url": "/cli/azure/mysql",
            "redirect_document_id": false
        },
        {
            "source_path": "articles/search/search-get-started-management-api.md",
            "redirect_url": "https://docs.microsoft.com/rest/api/searchmanagement/",
            "redirect_document_id": false
        },
        {
            "source_path": "articles/search/search-get-started-scoring-profiles.md",
            "redirect_url": "https://docs.microsoft.com/rest/api/searchservice/add-scoring-profiles-to-a-search-index",
            "redirect_document_id": false
        },
        {
            "source_path": "articles/service-bus-messaging/service-bus-amqp-apache.md",
            "redirect_url": "/azure/service-bus-messaging/service-bus-amqp-overview",
            "redirect_document_id": false
        },
        {
            "source_path": "articles/service-bus-messaging/service-bus-amqp-java.md",
            "redirect_url": "/azure/service-bus-messaging/service-bus-java-how-to-use-jms-api-amqp",
            "redirect_document_id": false
        },
        {
            "source_path": "articles/service-bus-messaging/service-bus-amqp-php.md",
            "redirect_url": "/azure/service-bus-messaging/service-bus-php-how-to-use-queues",
            "redirect_document_id": false
        },
        {
            "source_path": "articles/service-bus-messaging/service-bus-amqp-python.md",
            "redirect_url": "/azure/service-bus-messaging/service-bus-python-how-to-use-queues",
            "redirect_document_id": false
        },
        {
            "source_path": "articles/service-bus-messaging/service-bus-automation-manage.md",
            "redirect_url": "/azure/service-bus-messaging/service-bus-management-libraries",
            "redirect_document_id": false
        },
        {
            "source_path": "articles/service-bus-messaging/service-bus-brokered-tutorial-dotnet.md",
            "redirect_url": "/azure/service-bus-messaging/service-bus-dotnet-get-started-with-queues",
            "redirect_document_id": false
        },
        {
            "source_path": "articles/service-bus-messaging/service-bus-brokered-tutorial-rest.md",
            "redirect_url": "/azure/service-bus-messaging/service-bus-dotnet-get-started-with-queues",
            "redirect_document_id": false
        },
        {
            "source_path": "articles/service-bus-messaging/service-bus-dotnet-advanced-message-queuing.md",
            "redirect_url": "/azure/service-bus-messaging/service-bus-amqp-dotnet",
            "redirect_document_id": false
        },
        {
            "source_path": "articles/service-bus-messaging/service-bus-event-hubs-manage-with-ps.md",
            "redirect_url": "/azure/service-bus-messaging/service-bus-manage-with-ps",
            "redirect_document_id": false
        },
        {
            "source_path": "articles/service-bus-messaging/service-bus-java-amqp-overview.md",
            "redirect_url": "/azure/service-bus-messaging/service-bus-java-how-to-use-jms-api-amqp",
            "redirect_document_id": false
        },
        {
            "source_path": "articles/service-bus-messaging/service-bus-java-how-to-use-amqp.md",
            "redirect_url": "/azure/service-bus-messaging/service-bus-amqp-java",
            "redirect_document_id": false
        },
        {
            "source_path": "articles/service-bus-messaging/service-bus-partitioned-queues-and-topics-amqp-overview.md",
            "redirect_url": "/azure/service-bus-messaging/service-bus-amqp-protocol-guide",
            "redirect_document_id": false
        },
        {
            "source_path": "articles/service-bus-messaging/service-bus-powershell-how-to-provision.md",
            "redirect_url": "/azure/service-bus-messaging/service-bus-manage-with-ps",
            "redirect_document_id": false
        },
        {
            "source_path": "articles/service-bus-messaging/service-bus-sas-overview.md",
            "redirect_url": "/azure/service-bus-messaging/service-bus-sas",
            "redirect_document_id": false
        },
        {
            "source_path": "articles/service-bus-messaging/service-bus-shared-access-signature-authentication.md",
            "redirect_url": "/azure/service-bus-messaging/service-bus-sas",
            "redirect_document_id": false
        },
        {
            "source_path": "articles/sql-server-stretch-database/sql-server-stretch-database-backup.md",
            "redirect_url": "/sql/sql-server/stretch-database/backup-stretch-enabled-databases-stretch-database",
            "redirect_document_id": false
        },
        {
            "source_path": "articles/sql-server-stretch-database/sql-server-stretch-database-disable.md",
            "redirect_url": "/sql/sql-server/stretch-database/disable-stretch-database-and-bring-back-remote-data",
            "redirect_document_id": false
        },
        {
            "source_path": "articles/sql-server-stretch-database/sql-server-stretch-database-enable-database.md",
            "redirect_url": "/sql/sql-server/stretch-database/enable-stretch-database-for-a-database",
            "redirect_document_id": false
        },
        {
            "source_path": "articles/sql-server-stretch-database/sql-server-stretch-database-enable-table.md",
            "redirect_url": "/sql/sql-server/stretch-database/enable-stretch-database-for-a-table",
            "redirect_document_id": false
        },
        {
            "source_path": "articles/sql-server-stretch-database/sql-server-stretch-database-identify-databases.md",
            "redirect_url": "/sql/sql-server/stretch-database/stretch-database-databases-and-tables-stretch-database-advisor",
            "redirect_document_id": false
        },
        {
            "source_path": "articles/sql-server-stretch-database/sql-server-stretch-database-limitations.md",
            "redirect_url": "/sql/sql-server/stretch-database/limitations-for-stretch-database",
            "redirect_document_id": false
        },
        {
            "source_path": "articles/sql-server-stretch-database/sql-server-stretch-database-manage.md",
            "redirect_url": "/sql/sql-server/stretch-database/manage-and-troubleshoot-stretch-database",
            "redirect_document_id": false
        },
        {
            "source_path": "articles/sql-server-stretch-database/sql-server-stretch-database-overview.md",
            "redirect_url": "/sql/sql-server/stretch-database/stretch-database",
            "redirect_document_id": false
        },
        {
            "source_path": "articles/sql-server-stretch-database/sql-server-stretch-database-monitor.md",
            "redirect_url": "/sql/sql-server/stretch-database/monitor-and-troubleshoot-data-migration-stretch-database",
            "redirect_document_id": false
        },
        {
            "source_path": "articles/sql-server-stretch-database/sql-server-stretch-database-pause.md",
            "redirect_url": "/sql/sql-server/stretch-database/pause-and-resume-data-migration-stretch-database",
            "redirect_document_id": false
        },
        {
            "source_path": "articles/sql-server-stretch-database/sql-server-stretch-database-restore.md",
            "redirect_url": "/sql/sql-server/stretch-database/restore-stretch-enabled-databases-stretch-database",
            "redirect_document_id": false
        },
        {
            "source_path": "articles/sql-server-stretch-database/sql-server-stretch-database-predicate-function.md",
            "redirect_url": "/sql/sql-server/stretch-database/select-rows-to-migrate-by-using-a-filter-function-stretch-database",
            "redirect_document_id": false
        },
        {
            "source_path": "articles/sql-server-stretch-database/sql-server-stretch-database-wizard.md",
            "redirect_url": "/sql/sql-server/stretch-database/get-started-by-running-the-enable-database-for-stretch-wizard",
            "redirect_document_id": false
        },
        {
            "source_path": "articles/security/azure-security-data-classification.md",
            "redirect_url": "https://aka.ms/data-classification-cloud",
            "redirect_document_id": false
        },
        {
            "source_path": "articles/service-bus-relay/service-bus-dotnet-how-to-use-relay.md",
            "redirect_url": "/azure/service-bus-relay/relay-wcf-dotnet-get-started",
            "redirect_document_id": false
        },
        {
            "source_path": "articles/service-bus-relay/service-bus-relay-overview.md",
            "redirect_url": "/azure/service-bus-relay/relay-what-is-it",
            "redirect_document_id": false
        },
        {
            "source_path": "articles/service-bus-relay/service-bus-relay-port-settings.md",
            "redirect_url": "/azure/service-bus-relay/relay-port-settings",
            "redirect_document_id": false
        },
        {
            "source_path": "articles/service-bus-relay/service-bus-relay-samples.md",
            "redirect_url": "https://github.com/Azure/azure-relay/tree/master/samples",
            "redirect_document_id": false
        },
        {
            "source_path": "articles/storage/storage-troubleshoot-file-connection-problems.md",
            "redirect_url": "/azure/storage/storage-troubleshoot-windows-file-connection-problems",
            "redirect_document_id": false
        },
        {
            "source_path": "articles/sql-data-warehouse/sql-data-warehouse-get-started-load-with-azure-data-factory.md",
            "redirect_url": "/azure/sql-data-warehouse/sql-data-warehouse-load-with-data-factory",
            "redirect_document_id": false
        },
        {
            "source_path": "articles/sql-data-warehouse/sql-data-warehouse-load-from-azure-blob-storage-with-data-factory.md",
            "redirect_url": "/azure/sql-data-warehouse/sql-data-warehouse-load-with-data-factory",
            "redirect_document_id": false
        },
        {
            "source_path": "articles/sql-database/sql-database-auditing-get-started.md",
            "redirect_url": "/azure/sql-database/sql-database-auditing",
            "redirect_document_id": false
        },
        {
            "source_path": "articles/sql-database/sql-database-auditing-portal.md",
            "redirect_url": "/azure/sql-database/sql-database-auditing",
            "redirect_document_id": false
        },
        {
            "source_path": "articles/sql-database/sql-database-auditing-powershell.md",
            "redirect_url": "/azure/sql-database/sql-database-auditing",
            "redirect_document_id": false
        },
        {
            "source_path": "articles/sql-database/sql-database-auditing-rest.md",
            "redirect_url": "/azure/sql-database/sql-database-auditing",
            "redirect_document_id": false
        },
        {
            "source_path": "articles/sql-database/sql-database-build-multi-tenant-apps.md",
            "redirect_url": "/azure/sql-database/sql-database-design-patterns-multi-tenancy-saas-applications",
            "redirect_document_id": false
        },
        {
            "source_path": "articles/sql-database/sql-database-cloud-migrate-compatible-export-bacpac-sqlpackage.md",
            "redirect_url": "/azure/sql-database/sql-database-export",
            "redirect_document_id": false
        },
        {
            "source_path": "articles/sql-database/sql-database-cloud-migrate-compatible-export-bacpac-ssms.md",
            "redirect_url": "/azure/sql-database/sql-database-export",
            "redirect_document_id": false
        },
        {
            "source_path": "articles/sql-database/sql-database-cloud-migrate-compatible-import-bacpac-sqlpackage.md",
            "redirect_url": "/azure/sql-database/sql-database-import",
            "redirect_document_id": false
        },
        {
            "source_path": "articles/sql-database/sql-database-cloud-migrate-compatible-import-bacpac-ssms.md",
            "redirect_url": "/azure/sql-database/sql-database-import",
            "redirect_document_id": false
        },
        {
            "source_path": "articles/sql-database/sql-database-cloud-migrate-compatible-using-ssms-migration-wizard.md",
            "redirect_url": "/azure/sql-database/sql-database-cloud-migrate",
            "redirect_document_id": false
        },
        {
            "source_path": "articles/sql-database/sql-database-cloud-migrate-compatible-using-transactional-replication.md",
            "redirect_url": "/azure/sql-database/sql-database-cloud-migrate",
            "redirect_document_id": false
        },
        {
            "source_path": "articles/sql-database/sql-database-cloud-migrate-determine-compatibility-sqlpackage.md",
            "redirect_url": "/azure/sql-database/sql-database-cloud-migrate",
            "redirect_document_id": false
        },
        {
            "source_path": "articles/sql-database/sql-database-cloud-migrate-determine-compatibility-ssms.md",
            "redirect_url": "/azure/sql-database/sql-database-cloud-migrate",
            "redirect_document_id": false
        },
        {
            "source_path": "articles/sql-database/sql-database-cloud-migrate-export-bacpac-ssms.md",
            "redirect_url": "/azure/sql-database/sql-database-export",
            "redirect_document_id": false
        },
        {
            "source_path": "articles/sql-database/sql-database-cloud-migrate-fix-compatibility-issues-ssdt.md",
            "redirect_url": "/azure/sql-database/sql-database-cloud-migrate",
            "redirect_document_id": false
        },
        {
            "source_path": "articles/sql-database/sql-database-cloud-migrate-fix-compatibility-issues-ssms.md",
            "redirect_url": "/azure/sql-database/sql-database-cloud-migrate",
            "redirect_document_id": false
        },
        {
            "source_path": "articles/sql-database/sql-database-cloud-migrate-fix-compatibility-issues.md",
            "redirect_url": "/azure/sql-database/sql-database-cloud-migrate",
            "redirect_document_id": false
        },
        {
            "source_path": "articles/sql-database/sql-database-command-line-tools.md",
            "redirect_url": "/azure/sql-database/sql-database-manage-overview",
            "redirect_document_id": false
        },
        {
            "source_path": "articles/sql-database/sql-database-compatibility-level-query-performance-130.md",
            "redirect_url": "/sql/t-sql/statements/alter-database-transact-sql-compatibility-level",
            "redirect_document_id": false
        },
        {
            "source_path": "articles/sql-database/sql-database-configure-firewall-settings-powershell.md",
            "redirect_url": "/azure/sql-database/sql-database-firewall-configure",
            "redirect_document_id": false
        },
        {
            "source_path": "articles/sql-database/sql-database-configure-firewall-settings-rest.md",
            "redirect_url": "/azure/sql-database/sql-database-firewall-configure",
            "redirect_document_id": false
        },
        {
            "source_path": "articles/sql-database/sql-database-configure-firewall-settings-tsql.md",
            "redirect_url": "/azure/sql-database/sql-database-firewall-configure",
            "redirect_document_id": false
        },
        {
            "source_path": "articles/sql-database/sql-database-configure-firewall-settings.md",
            "redirect_url": "/azure/sql-database/sql-database-firewall-configure",
            "redirect_document_id": false
        },
        {
            "source_path": "articles/sql-database/sql-database-configure-long-term-retention.md",
            "redirect_url": "/azure/sql-database/sql-database-long-term-backup-retention-configure",
            "redirect_document_id": false
        },
        {
            "source_path": "articles/sql-database/sql-database-connect-query-dotnet.md",
            "redirect_url": "/azure/sql-database/sql-database-connect-query-dotnet-visual-studio",
            "redirect_document_id": false
        },
        {
            "source_path": "articles/sql-database/sql-database-connect-query.md",
            "redirect_url": "/azure/sql-database/sql-database-connect-query-vscode",
            "redirect_document_id": false
        },
        {
            "source_path": "articles/sql-database/sql-database-control-access-aad-authentication-get-started.md",
            "redirect_url": "/azure/sql-database/sql-database-aad-authentication-configure",
            "redirect_document_id": false
        },
        {
            "source_path": "articles/sql-database/sql-database-control-access-sql-authentication-get-started.md",
            "redirect_url": "/azure/sql-database/sql-database-security-tutorial",
            "redirect_document_id": false
        },
        {
            "source_path": "articles/sql-database/sql-database-copy-portal.md",
            "redirect_url": "/azure/sql-database/sql-database-copy",
            "redirect_document_id": false
        },
        {
            "source_path": "articles/sql-database/sql-database-copy-transact-sql.md",
            "redirect_url": "/azure/sql-database/sql-database-copy",
            "redirect_document_id": false
        },
        {
            "source_path": "articles/sql-database/sql-database-copy-powershell.md",
            "redirect_url": "/azure/sql-database/scripts/sql-database-copy-database-to-new-server-powershell",
            "redirect_document_id": false
        },
        {
            "source_path": "articles/sql-database/sql-database-create-databases.md",
            "redirect_url": "/azure/sql-database/sql-database-manage-single-databases-portal",
            "redirect_document_id": false
        },
        {
            "source_path": "articles/sql-database/sql-database-create-servers.md",
            "redirect_url": "/azure/sql-database/sql-database-manage-servers-portal",
            "redirect_document_id": false
        },
        {
            "source_path": "articles/sql-database/sql-database-develop-dotnet-simple.md",
            "redirect_url": "/azure/sql-database/sql-database-connect-query-dotnet",
            "redirect_document_id": false
        },
        {
            "source_path": "articles/sql-database/sql-database-develop-nodejs-simple.md",
            "redirect_url": "/azure/sql-database/sql-database-connect-query-nodejs",
            "redirect_document_id": false
        },
        {
            "source_path": "articles/sql-database/sql-database-develop-java-simple.md",
            "redirect_url": "/azure/sql-database/sql-database-connect-query-java",
            "redirect_document_id": false
        },
        {
            "source_path": "articles/sql-database/sql-database-develop-php-simple.md",
            "redirect_url": "/azure/sql-database/sql-database-conect-query-php",
            "redirect_document_id": false
        },
        {
            "source_path": "articles/sql-database/sql-database-develop-ruby-simple.md",
            "redirect_url": "/azure/sql-database/sql-database-connect-query-ruby",
            "redirect_document_id": false
        },
        {
            "source_path": "articles/sql-database/sql-database-develop-python-simple.md",
            "redirect_url": "/azure/sql-database/sql-database-connect-query-python",
            "redirect_document_id": false
        },
        {
            "source_path": "articles/sql-database/sql-database-elastic-pool-create-portal.md",
            "redirect_url": "/azure/sql-database/sql-database-elastic-pool-manage-portal",
            "redirect_document_id": false
        },
        {
            "source_path": "articles/sql-database/sql-database-elastic-pool-create-powershell.md",
            "redirect_url": "/azure/sql-database/sql-database-elastic-pool-manage-powershell",
            "redirect_document_id": false
        },
        {
            "source_path": "articles/sql-database/sql-database-elastic-pool-create-csharp.md",
            "redirect_url": "/azure/sql-database/sql-database-elastic-pool-manage-csharp",
            "redirect_document_id": false
        },
        {
            "source_path": "articles/sql-database/sql-database-elastic-pool-database-assessment-powershell.md",
            "redirect_url": "/azure/sql-database/sql-database-elastic-pool",
            "redirect_document_id": false
        },
        {
            "source_path": "articles/sql-database/sql-database-elastic-pool-manage-portal.md",
            "redirect_url": "/azure/sql-database/sql-database-elastic-pool",
            "redirect_document_id": false
        },
        {
            "source_path": "articles/sql-database/sql-database-elastic-pool-guidance.md",
            "redirect_url": "/azure/sql-database/sql-database-elastic-pool",
            "redirect_document_id": false
        },
        {
            "source_path": "articles/sql-database/sql-database-elastic-pool-manage-csharp.md",
            "redirect_url": "/azure/sql-database/sql-database-elastic-pool",
            "redirect_document_id": false
        },
        {
            "source_path": "articles/sql-database/sql-database-elastic-pool-manage-powershell.md",
            "redirect_url": "/azure/sql-database/sql-database-elastic-pool",
            "redirect_document_id": false
        },
        {
            "source_path": "articles/sql-database/sql-database-elastic-pool-manage-tsql.md",
            "redirect_url": "/azure/sql-database/sql-database-elastic-pool",
            "redirect_document_id": false
        },
        {
            "source_path": "articles/sql-database/sql-database-elastic-pool-price.md",
            "redirect_url": "/azure/sql-database/sql-database-faq",
            "redirect_document_id": false
        },
        {
            "source_path": "articles/sql-database/sql-database-explore-tutorials.md",
            "redirect_url": "/azure/sql-database/sql-database-get-started",
            "redirect_document_id": false
        },
        {
            "source_path": "articles/sql-database/sql-database-export-portal.md",
            "redirect_url": "/azure/sql-database/sql-database-export",
            "redirect_document_id": false
        },
        {
            "source_path": "articles/sql-database/sql-database-export-powershell.md",
            "redirect_url": "/azure/sql-database/sql-database-export",
            "redirect_document_id": false
        },
        {
            "source_path": "articles/sql-database/sql-database-export-sqlpackage.md",
            "redirect_url": "/azure/sql-database/sql-database-export",
            "redirect_document_id": false
        },
        {
            "source_path": "articles/sql-database/sql-database-export-ssms.md",
            "redirect_url": "/azure/sql-database/sql-database-export",
            "redirect_document_id": false
        },
        {
            "source_path": "articles/sql-database/sql-database-general-limitations.md",
            "redirect_url": "/azure/sql-database/sql-database-features",
            "redirect_document_id": false
        },
        {
            "source_path": "articles/sql-database/sql-database-geo-replication-failover-portal.md",
            "redirect_url": "/azure/sql-database/sql-database-geo-replication-portal",
            "redirect_document_id": false
        },
        {
            "source_path": "articles/sql-database/sql-database-geo-replication-failover-powershell.md",
            "redirect_url": "/azure/sql-database/scripts/sql-database-setup-geodr-and-failover-database-powershell",
            "redirect_document_id": false
        },
        {
            "source_path": "articles/sql-database/sql-database-geo-replication-powershell.md",
            "redirect_url": "/azure/sql-database/scripts/sql-database-setup-geodr-and-failover-database-powershell",
            "redirect_document_id": false
        },
        {
            "source_path": "articles/sql-database/sql-database-geo-restore-portal.md",
            "redirect_url": "/azure/sql-database/sql-database-restore-database-portal",
            "redirect_document_id": false
        },
        {
            "source_path": "articles/sql-database/sql-database-geo-restore-powershell.md",
            "redirect_url": "/azure/sql-database/scripts/sql-database-restore-database-powershell",
            "redirect_document_id": false
        },
        {
            "source_path": "articles/sql-database/sql-database-geo-restore.md",
            "redirect_url": "/azure/sql-database/sql-database-restore-database-portal",
            "redirect_document_id": false
        },
        {
            "source_path": "articles/sql-database/sql-database-get-started-backup-recovery-portal.md",
            "redirect_url": "/azure/sql-database/sql-database-sql-database-long-term-backup-retention-configure",
            "redirect_document_id": false
        },
        {
            "source_path": "articles/sql-database/sql-database-get-started-backup-recovery-powershell.md",
            "redirect_url": "/azure/sql-database/sql-database-sql-database-long-term-backup-retention-configure",
            "redirect_document_id": false
        },
        {
            "source_path": "articles/sql-database/sql-database-get-started-backup-recovery.md",
            "redirect_url": "/azure/sql-database/sql-database-get-started-backup-recovery-portal",
            "redirect_document_id": false
        },
        {
            "source_path": "articles/sql-database/sql-database-get-started-csharp.md",
            "redirect_url": "/azure/sql-database/sql-database-design-first-database-csharp",
            "redirect_document_id": false
        },
        {
            "source_path": "articles/sql-database/sql-database-get-started-elastic-pool.md",
            "redirect_url": "/azure/sql-database/sql-database-elastic-pool-manage-portal",
            "redirect_document_id": false
        },
        {
            "source_path": "articles/sql-database/sql-database-get-started-security.md",
            "redirect_url": "/azure/sql-database/sql-database-control-access-sql-authentication-get-started",
            "redirect_document_id": false
        },
        {
            "source_path": "articles/sql-database/sql-database-get-started.md",
            "redirect_url": "/azure/sql-database/sql-database-get-started-portal",
            "redirect_document_id": false
        },
        {
            "source_path": "articles/sql-database/sql-database-helps-secures-and-protects.md",
            "redirect_url": "/azure/sql-database/sql-database-security-overview",
            "redirect_document_id": false
        },
        {
            "source_path": "articles/sql-database/sql-database-import-portal.md",
            "redirect_url": "/azure/sql-database/sql-database-import",
            "redirect_document_id": false
        },
        {
            "source_path": "articles/sql-database/sql-database-import-powershell.md",
            "redirect_url": "/azure/sql-database/scripts/sql-database-import-from-bacpac-powershell",
            "redirect_document_id": false
        },
        {
            "source_path": "articles/sql-database/sql-database-import-sqlpackage.md",
            "redirect_url": "/azure/sql-database/sql-database-import",
            "redirect_document_id": false
        },
        {
            "source_path": "articles/sql-database/sql-database-learn-and-adapt.md",
            "redirect_url": "/azure/sql-database/sql-database-advisor",
            "redirect_document_id": false
        },
        {
            "source_path": "articles/sql-database/sql-database-long-term-retention-delete.md",
            "redirect_url": "/azure/sql-database/sql-database-long-term-backup-retention-configure",
            "redirect_document_id": false
        },
        {
            "source_path": "articles/sql-database/sql-database-manage-azure-ssms.md",
            "redirect_url": "/azure/sql-database/sql-database-manage-overview",
            "redirect_document_id": false
        },
        {
            "source_path": "articles/sql-database/sql-database-manage-long-term-backup-retention-portal.md",
            "redirect_url": "/azure/sql-database/sql-database-long-term-backup-retention-configure",
            "redirect_document_id": false
        },
        {
            "source_path": "articles/sql-database/sql-database-manage-long-term-backup-retention-powershell.md",
            "redirect_url": "/azure/sql-database/sql-database-long-term-backup-retention-configure",
            "redirect_document_id": false
        },
        {
            "source_path": "articles/sql-database/sql-database-manage-overview.md",
            "redirect_url": "/azure/sql-database/sql-database-servers-databases",
            "redirect_document_id": false
        },
        {
            "source_path": "articles/sql-database/sql-database-manage-portal.md",
            "redirect_url": "/azure/sql-database/sql-database-manage-overview",
            "redirect_document_id": false
        },
        {
            "source_path": "articles/sql-database/sql-database-manage-powershell.md",
            "redirect_url": "/azure/sql-database/sql-database-manage-overview",
            "redirect_document_id": false
        },
        {
            "source_path": "articles/sql-database/sql-database-manage-servers-portal.md",
            "redirect_url": "/azure/sql-database/sql-database-get-started",
            "redirect_document_id": false
        },
        {
            "source_path": "articles/sql-database/sql-database-manage-servers-powershell.md",
            "redirect_url": "/azure/sql-database/scripts/sql-database-create-and-configure-database-powershell",
            "redirect_document_id": false
        },
        {
            "source_path": "articles/sql-database/sql-database-manage-single-databases-portal.md",
            "redirect_url": "/azure/sql-database/sql-database-service-tiers",
            "redirect_document_id": false
        },
        {
            "source_path": "articles/sql-database/sql-database-manage-single-databases-powershell.md",
            "redirect_url": "/azure/sql-database/scripts/sql-database-create-and-configure-database-powershell",
            "redirect_document_id": false
        },
        {
            "source_path": "articles/sql-database/sql-database-manage-single-databases-tsql.md",
            "redirect_url": "https://docs.microsoft.com/sql/t-sql/statements/alter-database-azure-sql-database",
            "redirect_document_id": false
        },
        {
            "source_path": "articles/sql-database/sql-database-monitor-log-analytics-get-started.md",
            "redirect_url": "/azure/sql-database/sql-database-metrics-diag-logging",
            "redirect_document_id": false
        },
        {
            "source_path": "articles/sql-database/sql-database-overview.md",
            "redirect_url": "/azure/sql-database/sql-database-servers-databases",
            "redirect_document_id": false
        },
        {
            "source_path": "articles/sql-database/sql-database-point-in-time-restore-portal.md",
            "redirect_url": "/azure/sql-database/sql-database-recovery-using-backups",
            "redirect_document_id": false
        },
        {
            "source_path": "articles/sql-database/sql-database-point-in-time-restore.md",
            "redirect_url": "/azure/sql-database/sql-database-recovery-using-backups",
            "redirect_document_id": false
        },
        {
            "source_path": "articles/sql-database/sql-database-protect-data.md",
            "redirect_url": "/azure/sql-database/sql-database-security-overview",
            "redirect_document_id": false
        },
        {
            "source_path": "articles/sql-database/sql-database-restore-database-portal.md",
            "redirect_url": "/azure/sql-database/sql-database-recovery-using-backups",
            "redirect_document_id": false
        },
        {
            "source_path": "articles/sql-database/sql-database-restore-database-powershell.md",
            "redirect_url": "/azure/sql-database/scripts/sql-database-recovery-using-backups",
            "redirect_document_id": false
        },
        {
            "source_path": "articles/sql-database/sql-database-restore-deleted-database-portal.md",
            "redirect_url": "/azure/sql-database/sql-database-recovery-using-backups",
            "redirect_document_id": false
        },
        {
            "source_path": "articles/sql-database/sql-database-restore-deleted-database-powershell.md",
            "redirect_url": "/azure/sql-database/scripts/sql-database-recovery-using-backups",
            "redirect_document_id": false
        },
        {
            "source_path": "articles/sql-database/sql-database-restore-from-long-term-retention.md",
            "redirect_url": "/azure/sql-database/sql-database-long-term-backup-retention-configure",
            "redirect_document_id": false
        },
        {
            "source_path": "articles/sql-database/sql-database-scale-on-the-fly.md",
            "redirect_url": "/azure/sql-database/sql-database-service-tiers",
            "redirect_document_id": false
        },
        {
            "source_path": "articles/sql-database/sql-database-scale-up-powershell.md",
            "redirect_url": "/azure/sql-database/scripts/sql-database-manage-single-databases-powershell",
            "redirect_document_id": false
        },
        {
            "source_path": "articles/sql-database/sql-database-scale-up.md",
            "redirect_url": "/azure/sql-database/sql-database-manage-single-databases-portal",
            "redirect_document_id": false
        },
        {
            "source_path": "articles/sql-database/sql-database-security-guidelines.md",
            "redirect_url": "/azure/sql-database/sql-database-control-access",
            "redirect_document_id": false
        },
        {
            "source_path": "articles/sql-database/sql-database-security.md",
            "redirect_url": "/azure/sql-database/sql-database-security-overview",
            "redirect_document_id": false
        },
        {
            "source_path": "articles/sql-database/sql-database-server-overview.md",
            "redirect_url": "/azure/sql-database/sql-database-servers-databases",
            "redirect_document_id": false
        },
        {
            "source_path": "articles/sql-database/sql-database-service-tier-advisor.md",
            "redirect_url": "/azure/sql-database/sql-database-service-tiers",
            "redirect_document_id": false
        },
        {
            "source_path": "articles/sql-database/sql-database-solution-quick-starts.md",
            "redirect_url": "/azure/sql-database/sql-database-explore-tutorials",
            "redirect_document_id": false
        },
        {
            "source_path": "articles/sql-database/sql-database-threat-detection-get-started.md",
            "redirect_url": "/azure/sql-database/sql-database-threat-detection",
            "redirect_document_id": false
        },
        {
            "source_path": "articles/sql-database/sql-database-threat-detection-portal.md",
            "redirect_url": "/azure/sql-database/sql-database-threat-detection",
            "redirect_document_id": false
        },
        {
            "source_path": "articles/sql-database/sql-database-troubleshoot-backup-and-restore.md",
            "redirect_url": "/azure/sql-database/sql-database-recovery-using-backups",
            "redirect_document_id": false
        },
        {
            "source_path": "articles/sql-database/sql-database-troubleshoot-connection.md",
            "redirect_url": "/azure/sql-database/sql-database-troubleshoot-common-connection-issues",
            "redirect_document_id": false
        },
        {
            "source_path": "articles/sql-database/sql-database-troubleshoot-moving-data.md",
            "redirect_url": "/azure/sql-database/sql-database-faq",
            "redirect_document_id": false
        },
        {
            "source_path": "articles/sql-database/sql-database-troubleshoot-permissions.md",
            "redirect_url": "/azure/sql-database/sql-database-faq",
            "redirect_document_id": false
        },
        {
            "source_path": "articles/sql-database/sql-database-upgrade-server-portal.md",
            "redirect_url": "/azure/sql-database/sql-database-faq",
            "redirect_document_id": false
        },
        {
            "source_path": "articles/sql-database/sql-database-upgrade-server-powershell.md",
            "redirect_url": "/azure/sql-database/sql-database-faq",
            "redirect_document_id": false
        },
        {
            "source_path": "articles/sql-database/sql-database-v12-plan-prepare-upgrade.md",
            "redirect_url": "/azure/sql-database/sql-database-faq",
            "redirect_document_id": false
        },
        {
            "source_path": "articles/sql-database/sql-database-v12-whats-new.md",
            "redirect_url": "/azure/sql-database/sql-database-features",
            "redirect_document_id": false
        },
        {
            "source_path": "articles/sql-database/sql-database-view-backups-in-vault-portal.md",
            "redirect_url": "/azure/sql-database/sql-database-long-term-backup-retention-configure",
            "redirect_document_id": false
        },
        {
            "source_path": "articles/sql-database/sql-database-view-backups-in-vault-powershell.md",
            "redirect_url": "/azure/sql-database/sql-database-long-term-backup-retention-configure",
            "redirect_document_id": false
        },
        {
            "source_path": "articles/sql-database/sql-database-view-backups-in-vault.md",
            "redirect_url": "/azure/sql-database/sql-database-long-term-backup-retention-configure",
            "redirect_document_id": false
        },
        {
            "source_path": "articles/sql-database/sql-database-view-oldest-restore-point.md",
            "redirect_url": "/azure/sql-database/sql-database-recovery-using-backups",
            "redirect_document_id": false
        },
        {
            "source_path": "articles/sql-database/sql-database-view-update-database-settings.md",
            "redirect_url": "/azure/sql-database/sql-database-manage-single-databases-portal",
            "redirect_document_id": false
        },
        {
            "source_path": "articles/sql-database/sql-database-view-update-server-settings.md",
            "redirect_url": "/azure/sql-database/sql-database-manage-servers-portal",
            "redirect_document_id": false
        },
        {
            "source_path": "articles/sql-database/sql-database-web-business-sunset-faq.md",
            "redirect_url": "/azure/sql-database/sql-database-faq",
            "redirect_document_id": false
        },
        {
            "source_path": "articles/sql-database/sql-database-works-in-your-environment.md",
            "redirect_url": "/azure/sql-database/sql-database-develop-overview",
            "redirect_document_id": false
        },
        {
            "source_path": "articles/storsimple/storsimple-ova-backup.md",
            "redirect_url": "/azure/storsimple/storsimple-virtual-array-backup",
            "redirect_document_id": false
        },
        {
            "source_path": "articles/storsimple/storsimple-ova-change-device-admin-password.md",
            "redirect_url": "/azure/storsimple/storsimple-virtual-array-change-device-admin-password",
            "redirect_document_id": false
        },
        {
            "source_path": "articles/storsimple/storsimple-ova-configure-mpio-windows-server.md",
            "redirect_url": "/azure/storsimple/storsimple-virtual-array-configure-mpio-windows-server",
            "redirect_document_id": false
        },
        {
            "source_path": "articles/storsimple/storsimple-ova-deactivate-and-delete-device.md",
            "redirect_url": "/azure/storsimple/storsimple-virtual-array-deactivate-and-delete-device",
            "redirect_document_id": false
        },
        {
            "source_path": "articles/storsimple/storsimple-ova-deploy1-portal-prep.md",
            "redirect_url": "/azure/storsimple/storsimple-virtual-array-deploy1-portal-prep",
            "redirect_document_id": false
        },
        {
            "source_path": "articles/storsimple/storsimple-ova-deploy2-provision-hyperv.md",
            "redirect_url": "/azure/storsimple/storsimple-virtual-array-deploy2-provision-hyperv",
            "redirect_document_id": false
        },
        {
            "source_path": "articles/storsimple/storsimple-ova-deploy2-provision-vmware.md",
            "redirect_url": "/azure/storsimple/storsimple-virtual-array-deploy2-provision-vmware",
            "redirect_document_id": false
        },
        {
            "source_path": "articles/storsimple/storsimple-ova-deploy3-fs-setup.md",
            "redirect_url": "/azure/storsimple/storsimple-virtual-array-deploy3-fs-setup",
            "redirect_document_id": false
        },
        {
            "source_path": "articles/storsimple/storsimple-ova-deploy3-iscsi-setup.md",
            "redirect_url": "/azure/storsimple/storsimple-virtual-array-deploy3-iscsi-setup",
            "redirect_document_id": false
        },
        {
            "source_path": "articles/storsimple/storsimple-ova-failover-dr.md",
            "redirect_url": "/azure/storsimple/storsimple-virtual-array-failover-dr",
            "redirect_document_id": false
        },
        {
            "source_path": "articles/storsimple/storsimple-ova-manage-acrs.md",
            "redirect_url": "/azure/storsimple/storsimple-virtual-array-manage-acrs",
            "redirect_document_id": false
        },
        {
            "source_path": "articles/storsimple/storsimple-ova-manage-alerts.md",
            "redirect_url": "/azure/storsimple/storsimple-virtual-array-manage-alerts",
            "redirect_document_id": false
        },
        {
            "source_path": "articles/storsimple/storsimple-ova-manage-jobs.md",
            "redirect_url": "/azure/storsimple/storsimple-virtual-array-manage-jobs",
            "redirect_document_id": false
        },
        {
            "source_path": "articles/storsimple/storsimple-ova-manage-service.md",
            "redirect_url": "/azure/storsimple/storsimple-virtual-array-manage-service",
            "redirect_document_id": false
        },
        {
            "source_path": "articles/storsimple/storsimple-ova-manage-storage-accounts.md",
            "redirect_url": "/azure/storsimple/storsimple-virtual-array-manage-storage-accounts",
            "redirect_document_id": false
        },
        {
            "source_path": "articles/storsimple/storsimple-ova-manager-service-administration.md",
            "redirect_url": "/azure/storsimple/storsimple-virtual-array-manager-service-administration",
            "redirect_document_id": false
        },
        {
            "source_path": "articles/storsimple/storsimple-ova-restore.md",
            "redirect_url": "/azure/storsimple/storsimple-virtual-array-clone",
            "redirect_document_id": false
        },
        {
            "source_path": "articles/storsimple/storsimple-ova-service-dashboard.md",
            "redirect_url": "/azure/storsimple/storsimple-virtual-array-service-summary",
            "redirect_document_id": false
        },
        {
            "source_path": "articles/traffic-manager/disable-enable-or-delete-a-profile.md",
            "redirect_url": "/azure/traffic-manager/traffic-manager-manage-profiles",
            "redirect_document_id": false
        },
        {
            "source_path": "articles/traffic-manager/disable-or-enable-an-endpoint.md",
            "redirect_url": "/azure/traffic-manager/traffic-manager-manage-endpoints",
            "redirect_document_id": false
        },
        {
            "source_path": "articles/traffic-manager/traffic-manager-configure-failover-routing-method.md",
            "redirect_url": "/azure/traffic-manager/traffic-manager-configure-priority-routing-method",
            "redirect_document_id": false
        },
        {
            "source_path": "articles/traffic-manager/traffic-manager-configure-round-robin-routing-method.md",
            "redirect_url": "/azure/traffic-manager/traffic-manager-configure-weighted-routing-method",
            "redirect_document_id": false
        },
        {
            "source_path": "articles/traffic-manager/traffic-manager-configure-routing-method.md",
            "redirect_url": "/azure/traffic-manager/traffic-manager-configure-priority-routing-method",
            "redirect_document_id": false
        },
        {
            "source_path": "articles/traffic-manager/traffic-manager-endpoints.md",
            "redirect_url": "/azure/traffic-manager/traffic-manager-manage-endpoints",
            "redirect_document_id": false
        },
        {
            "source_path": "articles/traffic-manager/traffic-manager-how-traffic-manager-works.md",
            "redirect_url": "/azure/traffic-manager/traffic-manager-overview",
            "redirect_document_id": false
        },
        {
            "source_path": "articles/virtual-machine-scale-sets/virtual-machine-scale-sets-advanced-autoscale.md",
            "redirect_url": "/azure/monitoring-and-diagnostics/insights-advanced-autoscale-virtual-machine-scale-sets",
            "redirect_document_id": false
        },
        {
            "source_path": "articles/virtual-machine-scale-sets/virtual-machine-scale-sets-cli-quick-create-cli-nodejs.md",
            "redirect_url": "/azure/virtual-machine-scale-sets/virtual-machine-scale-sets-create",
            "redirect_document_id": false
        },
        {
            "source_path": "articles/virtual-machine-scale-sets/virtual-machine-scale-sets-cli-quick-create.md",
            "redirect_url": "/azure/virtual-machine-scale-sets/virtual-machine-scale-sets-create",
            "redirect_document_id": false
        },
        {
            "source_path": "articles/virtual-machine-scale-sets/virtual-machine-scale-sets-linux-create-cli-nodejs.md",
            "redirect_url": "/azure/virtual-machine-scale-sets/virtual-machine-scale-sets-create",
            "redirect_document_id": false
        },
        {
            "source_path": "articles/virtual-machine-scale-sets/virtual-machine-scale-sets-linux-create-cli.md",
            "redirect_url": "/azure/virtual-machine-scale-sets/virtual-machine-scale-sets-create",
            "redirect_document_id": false
        },
        {
            "source_path": "articles/virtual-machine-scale-sets/virtual-machine-scale-sets-windows-create.md",
            "redirect_url": "/azure/virtual-machine-scale-sets/virtual-machine-scale-sets-create",
            "redirect_document_id": false
        },
        {
            "source_path": "articles/vpn-gateway/virtual-networks-configure-vnet-to-vnet-connection.md",
            "redirect_url": "/azure/vpn-gateway/vpn-gateway-howto-vnet-vnet-portal-classic",
            "redirect_document_id": false
        },
        {
            "source_path": "articles/vpn-gateway/vpn-gateway-point-to-site-create.md",
            "redirect_url": "/azure/vpn-gateway/vpn-gateway-howto-point-to-site-classic-azure-portal",
            "redirect_document_id": false
        },
        {
            "source_path": "articles/virtual-network/virtual-network-accelerated-networking-portal.md",
            "redirect_url": "/azure/virtual-network/virtual-network-create-vm-accelerated-networking",
            "redirect_document_id": false
        },
        {
            "source_path": "articles/virtual-network/virtual-network-network-interface-overview.md",
            "redirect_url": "/azure/virtual-network/virtual-network-network-interface",
            "redirect_document_id": false
        },
        {
            "source_path": "articles/virtual-network/virtual-networks-create-vnet-classic-portal.md",
            "redirect_url": "/azure/virtual-network/virtual-networks-create-vnet-classic-pportal",
            "redirect_document_id": false
        },
        {
            "source_path": "articles/virtual-network/virtual-networks-create-vnetpeering-arm-portal.md",
            "redirect_url": "/azure/virtual-network/virtual-network-create-peering",
            "redirect_document_id": false
        },
        {
            "source_path": "articles/virtual-network/virtual-networks-manage-dns-in-vnet.md",
            "redirect_url": "/azure/virtual-network/virtual-networks-using-network-configuration-file",
            "redirect_document_id": false
        },
        {
            "source_path": "articles/virtual-network/virtual-networks-public-ip-within-vnet.md",
            "redirect_url": "/azure/virtual-network/virtual-network-manage-network",
            "redirect_document_id": false
        },
        {
            "source_path": "articles/stream-analytics/stream-analytics-get-started.md",
            "redirect_url": "/azure/stream-analytics/stream-analytics-real-time-fraud-detection",
            "redirect_document_id": false
        },
        {
            "source_path": "articles/logic-apps/logic-apps-enterprise-integration-accounts.md",
            "redirect_url": "/azure/logic-apps/logic-apps-enterprise-integration-create-integration-account",
            "redirect_document_id": false
        },
        {
            "source_path": "articles/backup/backup-azure-backup-ibiza-faq.md",
            "redirect_url": "/azure/backup/backup-azure-backup-faq",
            "redirect_document_id": false
        },
        {
            "source_path": "articles/app-service/api/index.md",
            "redirect_url": "/azure/app-service-api/",
            "redirect_document_id": false
        },
        {
            "source_path": "articles/app-service/mobile/index.md",
            "redirect_url": "/azure/app-service-mobile/",
            "redirect_document_id": false
        },
        {
            "source_path": "articles/app-service/web/index.md",
            "redirect_url": "/azure/app-service-web/",
            "redirect_document_id": false
        },
        {
            "source_path": "articles/cognitive-services/cognitive-services-text-analytics-quick-start.md",
            "redirect_url": "text-analytics/quick-start",
            "redirect_document_id": false
        },
        {
            "source_path": "articles/cognitive-services/Bing-News-Search/index.md",
            "redirect_url": "/azure/cognitive-services/Bing-News-Search/search-the-web",
            "redirect_document_id": false
        },
        {
            "source_path": "articles/cognitive-services/Bing-Spell-Check/index.md",
            "redirect_url": "/azure/cognitive-services/Bing-Spell-Check/proof-text",
            "redirect_document_id": false
        },
        {
            "source_path": "articles/cognitive-services/Bing-Video-Search/index.md",
            "redirect_url": "/azure/cognitive-services/Bing-Video-Search/search-the-web",
            "redirect_document_id": false
        },
        {
            "source_path": "articles/cognitive-services/Custom-Speech-Service/index.md",
            "redirect_url": "/azure/cognitive-services/Custom-Speech-Service/cognitive-services-custom-speech-home",
            "redirect_document_id": false
        },
        {
            "source_path": "articles/cognitive-services/Custom-Speech-Service/home.md",
            "redirect_url": "/azure/cognitive-services/custom-speech-service/cognitive-services-custom-speech-get-started",
            "redirect_document_id": false
        },
        {
            "source_path": "articles/cognitive-services/Bing-Autosuggest/index.md",
            "redirect_url": "/azure/cognitive-services/Bing-Autosuggest/get-suggested-search-terms",
            "redirect_document_id": false
        },
        {
            "source_path": "articles/cognitive-services/Bing-Image-Search/index.md",
            "redirect_url": "/azure/cognitive-services/Bing-Image-Search/search-the-web",
            "redirect_document_id": false
        },
        {
            "source_path": "articles/cognitive-services/Bing-Web-Search/index.md",
            "redirect_url": "/azure/cognitive-services/Bing-Web-Search/search-the-web",
            "redirect_document_id": false
        },
        {
            "source_path": "articles/cognitive-services/Content-Moderator/review-api-authentication.md",
            "redirect_url": "/azure/cognitive-services/content-moderator/review-api",
            "redirect_document_id": false
        },
        {
            "source_path": "articles/cognitive-services/LUIS/index.md",
            "redirect_url": "/azure/cognitive-services/LUIS/Home",
            "redirect_document_id": false
        },
        {
            "source_path": "articles/cognitive-services/video-indexer/home.md",
            "redirect_url": "/azure/cognitive-services/video-indexer/video-indexer-get-started",
            "redirect_document_id": false
        },
        {
            "source_path": "articles/iot-hub/iot-hub-adafruit-feather-m0-wifi-kit-arduino-lesson1-configure-your-device.md",
            "redirect_url": "/azure/iot-hub/iot-hub-adafruit-feather-m0-wifi-kit-arduino-get-started",
            "redirect_document_id": false
        },
        {
            "source_path": "articles/iot-hub/iot-hub-adafruit-feather-m0-wifi-kit-arduino-lesson1-deploy-blink-app.md",
            "redirect_url": "/azure/iot-hub/iot-hub-adafruit-feather-m0-wifi-kit-arduino-get-started",
            "redirect_document_id": false
        },
        {
            "source_path": "articles/iot-hub/iot-hub-adafruit-feather-m0-wifi-kit-arduino-lesson1-get-the-tools-mac.md",
            "redirect_url": "/azure/iot-hub/iot-hub-adafruit-feather-m0-wifi-kit-arduino-get-started",
            "redirect_document_id": false
        },
        {
            "source_path": "articles/iot-hub/iot-hub-adafruit-feather-m0-wifi-kit-arduino-lesson1-get-the-tools-ubuntu.md",
            "redirect_url": "/azure/iot-hub/iot-hub-adafruit-feather-m0-wifi-kit-arduino-get-started",
            "redirect_document_id": false
        },
        {
            "source_path": "articles/iot-hub/iot-hub-adafruit-feather-m0-wifi-kit-arduino-lesson1-get-the-tools-win32.md",
            "redirect_url": "/azure/iot-hub/iot-hub-adafruit-feather-m0-wifi-kit-arduino-get-started",
            "redirect_document_id": false
        },
        {
            "source_path": "articles/iot-hub/iot-hub-adafruit-feather-m0-wifi-kit-arduino-lesson2-get-azure-tools-mac.md",
            "redirect_url": "/azure/iot-hub/iot-hub-adafruit-feather-m0-wifi-kit-arduino-get-started",
            "redirect_document_id": false
        },
        {
            "source_path": "articles/iot-hub/iot-hub-adafruit-feather-m0-wifi-kit-arduino-lesson2-get-azure-tools-ubuntu.md",
            "redirect_url": "/azure/iot-hub/iot-hub-adafruit-feather-m0-wifi-kit-arduino-get-started",
            "redirect_document_id": false
        },
        {
            "source_path": "articles/iot-hub/iot-hub-adafruit-feather-m0-wifi-kit-arduino-lesson2-get-azure-tools-win32.md",
            "redirect_url": "/azure/iot-hub/iot-hub-adafruit-feather-m0-wifi-kit-arduino-get-started",
            "redirect_document_id": false
        },
        {
            "source_path": "articles/iot-hub/iot-hub-adafruit-feather-m0-wifi-kit-arduino-lesson2-prepare-azure-iot-hub.md",
            "redirect_url": "/azure/iot-hub/iot-hub-adafruit-feather-m0-wifi-kit-arduino-get-started",
            "redirect_document_id": false
        },
        {
            "source_path": "articles/iot-hub/iot-hub-adafruit-feather-m0-wifi-kit-arduino-lesson3-deploy-resource-manager-template.md",
            "redirect_url": "/azure/iot-hub/iot-hub-adafruit-feather-m0-wifi-kit-arduino-get-started",
            "redirect_document_id": false
        },
        {
            "source_path": "articles/iot-hub/iot-hub-adafruit-feather-m0-wifi-kit-arduino-lesson3-read-table-storage.md",
            "redirect_url": "/azure/iot-hub/iot-hub-adafruit-feather-m0-wifi-kit-arduino-get-started",
            "redirect_document_id": false
        },
        {
            "source_path": "articles/iot-hub/iot-hub-adafruit-feather-m0-wifi-kit-arduino-lesson3-run-azure-blink.md",
            "redirect_url": "/azure/iot-hub/iot-hub-adafruit-feather-m0-wifi-kit-arduino-get-started",
            "redirect_document_id": false
        },
        {
            "source_path": "articles/iot-hub/iot-hub-adafruit-feather-m0-wifi-kit-arduino-lesson4-change-led-behavior.md",
            "redirect_url": "/azure/iot-hub/iot-hub-adafruit-feather-m0-wifi-kit-arduino-get-started",
            "redirect_document_id": false
        },
        {
            "source_path": "articles/iot-hub/iot-hub-adafruit-feather-m0-wifi-kit-arduino-troubleshooting.md",
            "redirect_url": "/azure/iot-hub/iot-hub-adafruit-feather-m0-wifi-kit-arduino-get-started",
            "redirect_document_id": false
        },
        {
            "source_path": "articles/iot-hub/iot-hub-gateway-kit-c-get-started.md",
            "redirect_url": "/azure/iot-hub/iot-hub-gateway-kit-c-lesson1-set-up-nuc",
            "redirect_document_id": false
        },
        {
            "source_path": "articles/iot-hub/iot-hub-gateway-kit-c-lesson2-get-the-tools-mac.md",
            "redirect_url": "/azure/iot-hub/iot-hub-gateway-kit-c-lesson1-set-up-nuc",
            "redirect_document_id": false
        },
        {
            "source_path": "articles/iot-hub/iot-hub-gateway-kit-c-lesson2-get-the-tools-ubuntu.md",
            "redirect_url": "/azure/iot-hub/iot-hub-gateway-kit-c-lesson1-set-up-nuc",
            "redirect_document_id": false
        },
        {
            "source_path": "articles/iot-hub/iot-hub-gateway-kit-c-lesson2-get-the-tools-win32.md",
            "redirect_url": "/azure/iot-hub/iot-hub-gateway-kit-c-lesson1-set-up-nuc",
            "redirect_document_id": false
        },
        {
            "source_path": "articles/iot-hub/iot-hub-gateway-kit-c-lesson2-register-device.md",
            "redirect_url": "/azure/iot-hub/iot-hub-gateway-kit-c-lesson1-set-up-nuc",
            "redirect_document_id": false
        },
        {
            "source_path": "articles/iot-hub/iot-hub-gateway-kit-c-lesson3-configure-ble-app.md",
            "redirect_url": "/azure/iot-hub/iot-hub-gateway-kit-c-lesson1-set-up-nuc",
            "redirect_document_id": false
        },
        {
            "source_path": "articles/iot-hub/iot-hub-gateway-kit-c-lesson3-read-messages-from-hub.md",
            "redirect_url": "/azure/iot-hub/iot-hub-gateway-kit-c-lesson1-set-up-nuc",
            "redirect_document_id": false
        },
        {
            "source_path": "articles/iot-hub/iot-hub-gateway-kit-c-lesson4-deploy-resource-manager-template.md",
            "redirect_url": "/azure/iot-hub/iot-hub-gateway-kit-c-lesson1-set-up-nuc",
            "redirect_document_id": false
        },
        {
            "source_path": "articles/iot-hub/iot-hub-gateway-kit-c-lesson4-read-table-storage.md",
            "redirect_url": "/azure/iot-hub/iot-hub-gateway-kit-c-lesson1-set-up-nuc",
            "redirect_document_id": false
        },
        {
            "source_path": "articles/iot-hub/iot-hub-gateway-kit-c-lesson5-create-gateway-module.md",
            "redirect_url": "/azure/iot-hub/iot-hub-gateway-kit-c-lesson1-set-up-nuc",
            "redirect_document_id": false
        },
        {
            "source_path": "articles/iot-hub/iot-hub-gateway-kit-c-sim-get-started.md",
            "redirect_url": "/azure/iot-hub/iot-hub-gateway-kit-c-lesson1-set-up-nuc",
            "redirect_document_id": false
        },
        {
            "source_path": "articles/iot-hub/iot-hub-gateway-kit-c-sim-lesson1-set-up-nuc.md",
            "redirect_url": "/azure/iot-hub/iot-hub-gateway-kit-c-lesson1-set-up-nuc",
            "redirect_document_id": false
        },
        {
            "source_path": "articles/iot-hub/iot-hub-gateway-kit-c-sim-lesson2-get-the-tools-mac.md",
            "redirect_url": "/azure/iot-hub/iot-hub-gateway-kit-c-lesson1-set-up-nuc",
            "redirect_document_id": false
        },
        {
            "source_path": "articles/iot-hub/iot-hub-gateway-kit-c-sim-lesson2-get-the-tools-ubuntu.md",
            "redirect_url": "/azure/iot-hub/iot-hub-gateway-kit-c-lesson1-set-up-nuc",
            "redirect_document_id": false
        },
        {
            "source_path": "articles/iot-hub/iot-hub-gateway-kit-c-sim-lesson2-get-the-tools-win32.md",
            "redirect_url": "/azure/iot-hub/iot-hub-gateway-kit-c-lesson1-set-up-nuc",
            "redirect_document_id": false
        },
        {
            "source_path": "articles/iot-hub/iot-hub-gateway-kit-c-sim-lesson2-register-device.md",
            "redirect_url": "/azure/iot-hub/iot-hub-gateway-kit-c-lesson1-set-up-nuc",
            "redirect_document_id": false
        },
        {
            "source_path": "articles/iot-hub/iot-hub-gateway-kit-c-sim-lesson3-configure-simulated-device-app.md",
            "redirect_url": "/azure/iot-hub/iot-hub-gateway-kit-c-lesson1-set-up-nuc",
            "redirect_document_id": false
        },
        {
            "source_path": "articles/iot-hub/iot-hub-gateway-kit-c-sim-lesson3-read-messages-from-hub.md",
            "redirect_url": "/azure/iot-hub/iot-hub-gateway-kit-c-lesson1-set-up-nuc",
            "redirect_document_id": false
        },
        {
            "source_path": "articles/iot-hub/iot-hub-gateway-kit-c-sim-lesson4-deploy-resource-manager-template.md",
            "redirect_url": "/azure/iot-hub/iot-hub-gateway-kit-c-lesson1-set-up-nuc",
            "redirect_document_id": false
        },
        {
            "source_path": "articles/iot-hub/iot-hub-gateway-kit-c-sim-lesson4-read-table-storage.md",
            "redirect_url": "/azure/iot-hub/iot-hub-gateway-kit-c-lesson1-set-up-nuc",
            "redirect_document_id": false
        },
        {
            "source_path": "articles/iot-hub/iot-hub-gateway-sdk-physical-device.md",
            "redirect_url": "/azure/iot-hub/iot-hub-iot-edge-physical-device",
            "redirect_document_id": false
        },
        {
            "source_path": "articles/iot-hub/iot-hub-intel-edison-kit-c-lesson1-configure-your-device.md",
            "redirect_url": "/azure/iot-hub/iot-hub-intel-edison-kit-c-get-started",
            "redirect_document_id": false
        },
        {
            "source_path": "articles/iot-hub/iot-hub-intel-edison-kit-c-lesson1-deploy-blink-app.md",
            "redirect_url": "/azure/iot-hub/iot-hub-intel-edison-kit-c-get-started",
            "redirect_document_id": false
        },
        {
            "source_path": "articles/iot-hub/iot-hub-intel-edison-kit-c-lesson1-get-the-tools-mac.md",
            "redirect_url": "/azure/iot-hub/iot-hub-intel-edison-kit-c-get-started",
            "redirect_document_id": false
        },
        {
            "source_path": "articles/iot-hub/iot-hub-intel-edison-kit-c-lesson1-get-the-tools-ubuntu.md",
            "redirect_url": "/azure/iot-hub/iot-hub-intel-edison-kit-c-get-started",
            "redirect_document_id": false
        },
        {
            "source_path": "articles/iot-hub/iot-hub-intel-edison-kit-c-lesson1-get-the-tools-win32.md",
            "redirect_url": "/azure/iot-hub/iot-hub-intel-edison-kit-c-get-started",
            "redirect_document_id": false
        },
        {
            "source_path": "articles/iot-hub/iot-hub-intel-edison-kit-c-lesson2-get-azure-tools-mac.md",
            "redirect_url": "/azure/iot-hub/iot-hub-intel-edison-kit-c-get-started",
            "redirect_document_id": false
        },
        {
            "source_path": "articles/iot-hub/iot-hub-intel-edison-kit-c-lesson2-get-azure-tools-ubuntu.md",
            "redirect_url": "/azure/iot-hub/iot-hub-intel-edison-kit-c-get-started",
            "redirect_document_id": false
        },
        {
            "source_path": "articles/iot-hub/iot-hub-intel-edison-kit-c-lesson2-get-azure-tools-win32.md",
            "redirect_url": "/azure/iot-hub/iot-hub-intel-edison-kit-c-get-started",
            "redirect_document_id": false
        },
        {
            "source_path": "articles/iot-hub/iot-hub-intel-edison-kit-c-lesson3-deploy-resource-manager-template.md",
            "redirect_url": "/azure/iot-hub/iot-hub-intel-edison-kit-c-get-started",
            "redirect_document_id": false
        },
        {
            "source_path": "articles/iot-hub/iot-hub-intel-edison-kit-c-lesson3-read-table-storage.md",
            "redirect_url": "/azure/iot-hub/iot-hub-intel-edison-kit-c-get-started",
            "redirect_document_id": false
        },
        {
            "source_path": "articles/iot-hub/iot-hub-intel-edison-kit-c-lesson2-prepare-azure-iot-hub.md",
            "redirect_url": "/azure/iot-hub/iot-hub-intel-edison-kit-c-get-started",
            "redirect_document_id": false
        },
        {
            "source_path": "articles/iot-hub/iot-hub-intel-edison-kit-c-lesson3-run-azure-blink.md",
            "redirect_url": "/azure/iot-hub/iot-hub-intel-edison-kit-c-get-started",
            "redirect_document_id": false
        },
        {
            "source_path": "articles/iot-hub/iot-hub-intel-edison-kit-c-lesson4-change-led-behavior.md",
            "redirect_url": "/azure/iot-hub/iot-hub-intel-edison-kit-c-get-started",
            "redirect_document_id": false
        },
        {
            "source_path": "articles/iot-hub/iot-hub-intel-edison-kit-c-troubleshooting.md",
            "redirect_url": "/azure/iot-hub/iot-hub-intel-edison-kit-c-get-started",
            "redirect_document_id": false
        },
        {
            "source_path": "articles/iot-hub/iot-hub-intel-edison-kit-node-lesson1-configure-your-device.md",
            "redirect_url": "/azure/iot-hub/iot-hub-intel-edison-kit-node-get-started",
            "redirect_document_id": false
        },
        {
            "source_path": "articles/iot-hub/iot-hub-intel-edison-kit-node-lesson1-deploy-blink-app.md",
            "redirect_url": "/azure/iot-hub/iot-hub-intel-edison-kit-node-get-started",
            "redirect_document_id": false
        },
        {
            "source_path": "articles/iot-hub/iot-hub-intel-edison-kit-node-lesson1-get-the-tools-mac.md",
            "redirect_url": "/azure/iot-hub/iot-hub-intel-edison-kit-node-get-started",
            "redirect_document_id": false
        },
        {
            "source_path": "articles/iot-hub/iot-hub-intel-edison-kit-node-lesson1-get-the-tools-ubuntu.md",
            "redirect_url": "/azure/iot-hub/iot-hub-intel-edison-kit-node-get-started",
            "redirect_document_id": false
        },
        {
            "source_path": "articles/iot-hub/iot-hub-intel-edison-kit-node-lesson1-get-the-tools-win32.md",
            "redirect_url": "/azure/iot-hub/iot-hub-intel-edison-kit-node-get-started",
            "redirect_document_id": false
        },
        {
            "source_path": "articles/iot-hub/iot-hub-intel-edison-kit-node-lesson2-get-azure-tools-mac.md",
            "redirect_url": "/azure/iot-hub/iot-hub-intel-edison-kit-node-get-started",
            "redirect_document_id": false
        },
        {
            "source_path": "articles/iot-hub/iot-hub-intel-edison-kit-node-lesson2-get-azure-tools-ubuntu.md",
            "redirect_url": "/azure/iot-hub/iot-hub-intel-edison-kit-node-get-started",
            "redirect_document_id": false
        },
        {
            "source_path": "articles/iot-hub/iot-hub-intel-edison-kit-node-lesson2-prepare-azure-iot-hub.md",
            "redirect_url": "/azure/iot-hub/iot-hub-intel-edison-kit-node-get-started",
            "redirect_document_id": false
        },
        {
            "source_path": "articles/iot-hub/iot-hub-intel-edison-kit-node-lesson2-get-azure-tools-win32.md",
            "redirect_url": "/azure/iot-hub/iot-hub-intel-edison-kit-node-get-started",
            "redirect_document_id": false
        },
        {
            "source_path": "articles/iot-hub/iot-hub-intel-edison-kit-node-lesson3-deploy-resource-manager-template.md",
            "redirect_url": "/azure/iot-hub/iot-hub-intel-edison-kit-node-get-started",
            "redirect_document_id": false
        },
        {
            "source_path": "articles/iot-hub/iot-hub-intel-edison-kit-node-lesson3-read-table-storage.md",
            "redirect_url": "/azure/iot-hub/iot-hub-intel-edison-kit-node-get-started",
            "redirect_document_id": false
        },
        {
            "source_path": "articles/iot-hub/iot-hub-intel-edison-kit-node-lesson3-run-azure-blink.md",
            "redirect_url": "/azure/iot-hub/iot-hub-intel-edison-kit-node-get-started",
            "redirect_document_id": false
        },
        {
            "source_path": "articles/iot-hub/iot-hub-intel-edison-kit-node-lesson4-change-led-behavior.md",
            "redirect_url": "/azure/iot-hub/iot-hub-intel-edison-kit-node-get-started",
            "redirect_document_id": false
        },
        {
            "source_path": "articles/iot-hub/iot-hub-intel-edison-kit-node-troubleshooting.md",
            "redirect_url": "/azure/iot-hub/iot-hub-intel-edison-kit-node-get-started",
            "redirect_document_id": false
        },
        {
            "source_path": "articles/iot-hub/iot-hub-linux-gateway-sdk-get-started.md",
            "redirect_url": "/azure/iot-hub/iot-hub-linux-iot-edge-get-started",
            "redirect_document_id": false
        },
        {
            "source_path": "articles/iot-hub/iot-hub-linux-gateway-sdk-simulated-device.md",
            "redirect_url": "/azure/iot-hub/iot-hub-linux-iot-edge-simulated-device",
            "redirect_document_id": false
        },
        {
            "source_path": "articles/iot-hub/iot-hub-raspberry-pi-kit-c-lesson1-deploy-blink-app.md",
            "redirect_url": "/azure/iot-hub/iot-hub-raspberry-pi-kit-c-get-started",
            "redirect_document_id": false
        },
        {
            "source_path": "articles/iot-hub/iot-hub-raspberry-pi-kit-c-lesson1-configure-your-device.md",
            "redirect_url": "/azure/iot-hub/iot-hub-raspberry-pi-kit-c-get-started",
            "redirect_document_id": false
        },
        {
            "source_path": "articles/iot-hub/iot-hub-raspberry-pi-kit-c-lesson1-get-the-tools-mac.md",
            "redirect_url": "/azure/iot-hub/iot-hub-raspberry-pi-kit-c-get-started",
            "redirect_document_id": false
        },
        {
            "source_path": "articles/iot-hub/iot-hub-raspberry-pi-kit-c-lesson1-get-the-tools-ubuntu.md",
            "redirect_url": "/azure/iot-hub/iot-hub-raspberry-pi-kit-c-get-started",
            "redirect_document_id": false
        },
        {
            "source_path": "articles/iot-hub/iot-hub-raspberry-pi-kit-c-lesson1-get-the-tools-win32.md",
            "redirect_url": "/azure/iot-hub/iot-hub-raspberry-pi-kit-c-get-started",
            "redirect_document_id": false
        },
        {
            "source_path": "articles/iot-hub/iot-hub-raspberry-pi-kit-c-lesson2-get-azure-tools-mac.md",
            "redirect_url": "/azure/iot-hub/iot-hub-raspberry-pi-kit-c-get-started",
            "redirect_document_id": false
        },
        {
            "source_path": "articles/iot-hub/iot-hub-raspberry-pi-kit-c-lesson2-get-azure-tools-ubuntu.md",
            "redirect_url": "/azure/iot-hub/iot-hub-raspberry-pi-kit-c-get-started",
            "redirect_document_id": false
        },
        {
            "source_path": "articles/iot-hub/iot-hub-raspberry-pi-kit-c-lesson2-get-azure-tools-win32.md",
            "redirect_url": "/azure/iot-hub/iot-hub-raspberry-pi-kit-c-get-started",
            "redirect_document_id": false
        },
        {
            "source_path": "articles/iot-hub/iot-hub-raspberry-pi-kit-c-lesson2-prepare-azure-iot-hub.md",
            "redirect_url": "/azure/iot-hub/iot-hub-raspberry-pi-kit-c-get-started",
            "redirect_document_id": false
        },
        {
            "source_path": "articles/iot-hub/iot-hub-raspberry-pi-kit-c-lesson3-deploy-resource-manager-template.md",
            "redirect_url": "/azure/iot-hub/iot-hub-raspberry-pi-kit-c-get-started",
            "redirect_document_id": false
        },
        {
            "source_path": "articles/iot-hub/iot-hub-raspberry-pi-kit-c-lesson3-read-table-storage.md",
            "redirect_url": "/azure/iot-hub/iot-hub-raspberry-pi-kit-c-get-started",
            "redirect_document_id": false
        },
        {
            "source_path": "articles/iot-hub/iot-hub-raspberry-pi-kit-c-lesson4-change-led-behavior.md",
            "redirect_url": "/azure/iot-hub/iot-hub-raspberry-pi-kit-c-get-started",
            "redirect_document_id": false
        },
        {
            "source_path": "articles/iot-hub/iot-hub-raspberry-pi-kit-c-lesson3-run-azure-blink.md",
            "redirect_url": "/azure/iot-hub/iot-hub-raspberry-pi-kit-c-get-started",
            "redirect_document_id": false
        },
        {
            "source_path": "articles/iot-hub/iot-hub-raspberry-pi-kit-c-lesson4-send-cloud-to-device-messages.md",
            "redirect_url": "/azure/iot-hub/iot-hub-raspberry-pi-kit-c-get-started",
            "redirect_document_id": false
        },
        {
            "source_path": "articles/iot-hub/iot-hub-raspberry-pi-kit-c-troubleshooting.md",
            "redirect_url": "/azure/iot-hub/iot-hub-raspberry-pi-kit-c-get-started",
            "redirect_document_id": false
        },
        {
            "source_path": "articles/iot-hub/iot-hub-raspberry-pi-kit-node-get-started.experimental.md",
            "redirect_url": "/azure/iot-hub/iot-hub-raspberry-pi-kit-node-get-started",
            "redirect_document_id": false
        },
        {
            "source_path": "articles/iot-hub/iot-hub-raspberry-pi-kit-node-lesson1-configure-your-device.md",
            "redirect_url": "/azure/iot-hub/iot-hub-raspberry-pi-kit-node-get-started",
            "redirect_document_id": false
        },
        {
            "source_path": "articles/iot-hub/iot-hub-raspberry-pi-kit-node-lesson1-get-the-tools-mac.md",
            "redirect_url": "/azure/iot-hub/iot-hub-raspberry-pi-kit-node-get-started",
            "redirect_document_id": false
        },
        {
            "source_path": "articles/iot-hub/iot-hub-raspberry-pi-kit-node-lesson1-deploy-blink-app.md",
            "redirect_url": "/azure/iot-hub/iot-hub-raspberry-pi-kit-node-get-started",
            "redirect_document_id": false
        },
        {
            "source_path": "articles/iot-hub/iot-hub-raspberry-pi-kit-node-lesson1-get-the-tools-ubuntu.md",
            "redirect_url": "/azure/iot-hub/iot-hub-raspberry-pi-kit-node-get-started",
            "redirect_document_id": false
        },
        {
            "source_path": "articles/iot-suite/iot-suite-connecting-devices-mbed.md",
            "redirect_url": "/azure/iot-suite",
            "redirect_document_id": false
        },
        {
            "source_path": "articles/iot-hub/iot-hub-raspberry-pi-kit-node-lesson1-get-the-tools-win32.md",
            "redirect_url": "/azure/iot-hub/iot-hub-raspberry-pi-kit-node-get-started",
            "redirect_document_id": false
        },
        {
            "source_path": "articles/iot-hub/iot-hub-raspberry-pi-kit-node-lesson2-get-azure-tools-mac.md",
            "redirect_url": "/azure/iot-hub/iot-hub-raspberry-pi-kit-node-get-started",
            "redirect_document_id": false
        },
        {
            "source_path": "articles/iot-hub/iot-hub-raspberry-pi-kit-node-lesson2-get-azure-tools-ubuntu.md",
            "redirect_url": "/azure/iot-hub/iot-hub-raspberry-pi-kit-node-get-started",
            "redirect_document_id": false
        },
        {
            "source_path": "articles/iot-hub/iot-hub-raspberry-pi-kit-node-lesson2-get-azure-tools-win32.md",
            "redirect_url": "/azure/iot-hub/iot-hub-raspberry-pi-kit-node-get-started",
            "redirect_document_id": false
        },
        {
            "source_path": "articles/iot-hub/iot-hub-raspberry-pi-kit-node-lesson3-deploy-resource-manager-template.md",
            "redirect_url": "/azure/iot-hub/iot-hub-raspberry-pi-kit-node-get-started",
            "redirect_document_id": false
        },
        {
            "source_path": "articles/iot-hub/iot-hub-raspberry-pi-kit-node-lesson2-prepare-azure-iot-hub.md",
            "redirect_url": "/azure/iot-hub/iot-hub-raspberry-pi-kit-node-get-started",
            "redirect_document_id": false
        },
        {
            "source_path": "articles/iot-hub/iot-hub-raspberry-pi-kit-node-lesson3-read-table-storage.md",
            "redirect_url": "/azure/iot-hub/iot-hub-raspberry-pi-kit-node-get-started",
            "redirect_document_id": false
        },
        {
            "source_path": "articles/iot-hub/iot-hub-raspberry-pi-kit-node-lesson3-run-azure-blink.md",
            "redirect_url": "/azure/iot-hub/iot-hub-raspberry-pi-kit-node-get-started",
            "redirect_document_id": false
        },
        {
            "source_path": "articles/iot-hub/iot-hub-raspberry-pi-kit-node-lesson4-change-led-behavior.md",
            "redirect_url": "/azure/iot-hub/iot-hub-raspberry-pi-kit-node-get-started",
            "redirect_document_id": false
        },
        {
            "source_path": "articles/iot-hub/iot-hub-raspberry-pi-kit-node-lesson4-send-cloud-to-device-messages.md",
            "redirect_url": "/azure/iot-hub/iot-hub-raspberry-pi-kit-node-get-started",
            "redirect_document_id": false
        },
        {
            "source_path": "articles/iot-hub/iot-hub-raspberry-pi-kit-node-troubleshooting.md",
            "redirect_url": "/azure/iot-hub/iot-hub-raspberry-pi-kit-node-get-started",
            "redirect_document_id": false
        },
        {
            "source_path": "articles/iot-hub/iot-hub-windows-gateway-sdk-get-started.md",
            "redirect_url": "/azure/iot-hub/iot-hub-windows-iot-edge-get-started",
            "redirect_document_id": false
        },
        {
            "source_path": "articles/iot-hub/iot-hub-windows-gateway-sdk-simulated-device.md",
            "redirect_url": "/azure/iot-hub/iot-hub-windows-iot-edge-simulated-device",
            "redirect_document_id": false
        },
        {
            "source_path": "articles/marketplace/cloud-partner-portal/cloud-partner-portal-delete-an-offer.md",
            "redirect_url": "https://go.microsoft.com/fwlink/?linkid=847458",
            "redirect_document_id": false
        },
        {
            "source_path": "articles/marketplace/cloud-partner-portal/cloud-partner-portal-dev-center-accounts-registration.md",
            "redirect_url": "https://go.microsoft.com/fwlink/?linkid=847458",
            "redirect_document_id": false
        },
        {
            "source_path": "articles/marketplace/cloud-partner-portal/cloud-partner-portal-get-customer-leads.md",
            "redirect_url": "https://go.microsoft.com/fwlink/?linkid=847458",
            "redirect_document_id": false
        },
        {
            "source_path": "articles/marketplace/cloud-partner-portal/cloud-partner-portal-getting-started-with-the-cloud-partner-portal.md",
            "redirect_url": "https://go.microsoft.com/fwlink/?linkid=847458",
            "redirect_document_id": false
        },
        {
            "source_path": "articles/marketplace/cloud-partner-portal/cloud-partner-portal-how-to-migrate-to-the-new-cloud-partner-portal.md",
            "redirect_url": "https://go.microsoft.com/fwlink/?linkid=847458",
            "redirect_document_id": false
        },
        {
            "source_path": "articles/marketplace/cloud-partner-portal/cloud-partner-portal-lead-management-instructions-azure-table.md",
            "redirect_url": "https://go.microsoft.com/fwlink/?linkid=847458",
            "redirect_document_id": false
        },
        {
            "source_path": "articles/marketplace/cloud-partner-portal/cloud-partner-portal-lead-management-instructions-dynamics.md",
            "redirect_url": "https://go.microsoft.com/fwlink/?linkid=847458",
            "redirect_document_id": false
        },
        {
            "source_path": "articles/marketplace/cloud-partner-portal/cloud-partner-portal-lead-management-instructions-salesforce.md",
            "redirect_url": "https://go.microsoft.com/fwlink/?linkid=847458",
            "redirect_document_id": false
        },
        {
            "source_path": "articles/marketplace/cloud-partner-portal/cloud-partner-portal-lead-management-instructions-marketo.md",
            "redirect_url": "https://go.microsoft.com/fwlink/?linkid=847458",
            "redirect_document_id": false
        },
        {
            "source_path": "articles/marketplace/cloud-partner-portal/Cloud-partner-portal-make-offer-live-on-Azure-Marketplace.md",
            "redirect_url": "https://go.microsoft.com/fwlink/?linkid=847458",
            "redirect_document_id": false
        },
        {
            "source_path": "articles/marketplace/cloud-partner-portal/cloud-partner-portal-manage-publisher-profile.md",
            "redirect_url": "https://go.microsoft.com/fwlink/?linkid=847458",
            "redirect_document_id": false
        },
        {
            "source_path": "articles/marketplace/cloud-partner-portal/Cloud-partner-portal-products-that-can-get-published-via-portal.md",
            "redirect_url": "https://go.microsoft.com/fwlink/?linkid=847458",
            "redirect_document_id": false
        },
        {
            "source_path": "articles/marketplace/cloud-partner-portal/cloud-partner-portal-manage-users.md",
            "redirect_url": "https://go.microsoft.com/fwlink/?linkid=847458",
            "redirect_document_id": false
        },
        {
            "source_path": "articles/marketplace/cloud-partner-portal/cloud-partner-portal-publish-cortana-intelligence-app.md",
            "redirect_url": "https://go.microsoft.com/fwlink/?linkid=847458",
            "redirect_document_id": false
        },
        {
            "source_path": "articles/marketplace/cloud-partner-portal/cloud-partner-portal-publish-virtual-machine.md",
            "redirect_url": "https://go.microsoft.com/fwlink/?linkid=847458",
            "redirect_document_id": false
        },
        {
            "source_path": "articles/marketplace/cloud-partner-portal/cloud-partner-portal-support-for-cloud-partner-portal.md",
            "redirect_url": "https://go.microsoft.com/fwlink/?linkid=847458",
            "redirect_document_id": false
        },
        {
            "source_path": "articles/marketplace/cloud-partner-portal/cloud-partner-portal-update-existing-offer.md",
            "redirect_url": "https://go.microsoft.com/fwlink/?linkid=847458",
            "redirect_document_id": false
        },
        {
            "source_path": "articles/marketplace/cloud-partner-portal/cloud-partner-portal-what-is-the-cloud-partner-portal.md",
            "redirect_url": "https://go.microsoft.com/fwlink/?linkid=847458",
            "redirect_document_id": false
        },
        {
            "source_path": "articles/marketplace/cloud-partner-portal/index.md",
            "redirect_url": "https://go.microsoft.com/fwlink/?linkid=847458",
            "redirect_document_id": false
        },
        {
            "source_path": "articles/multi-factor-authentication/multi-factor-authentication-app-faq.md",
            "redirect_url": "./end-user/microsoft-authenticator-app-faq",
            "redirect_document_id": false
        },
        {
            "source_path": "articles/multi-factor-authentication/multi-factor-authentication-end-user-app-passwords.md",
            "redirect_url": "./end-user/multi-factor-authentication-end-user-app-passwords",
            "redirect_document_id": false
        },
        {
            "source_path": "articles/multi-factor-authentication/multi-factor-authentication-end-user-first-time.md",
            "redirect_url": "./end-user/multi-factor-authentication-end-user-first-time",
            "redirect_document_id": false
        },
        {
            "source_path": "articles/multi-factor-authentication/multi-factor-authentication-end-user-manage-settings.md",
            "redirect_url": "./end-user/multi-factor-authentication-end-user-manage-settings",
            "redirect_document_id": false
        },
        {
            "source_path": "articles/multi-factor-authentication/multi-factor-authentication-end-user-signin.md",
            "redirect_url": "./end-user/multi-factor-authentication-end-user-signin",
            "redirect_document_id": false
        },
        {
            "source_path": "articles/multi-factor-authentication/multi-factor-authentication-end-user-troubleshoot.md",
            "redirect_url": "./end-user/multi-factor-authentication-end-user-troubleshoot",
            "redirect_document_id": false
        },
        {
            "source_path": "articles/multi-factor-authentication/multi-factor-authentication-microsoft-authenticator.md",
            "redirect_url": "./end-user/microsoft-authenticator-app-how-to",
            "redirect_document_id": false
        },
        {
            "source_path": "articles/service-fabric/service-fabric-cluster-creation-via-visual-studio.md",
            "redirect_url": "/azure/service-fabric/service-fabric-cluster-creation-via-arm",
            "redirect_document_id": false
        },
        {
            "source_path": "articles/service-fabric/service-fabric-cluster-creation-with-windows-azure-vms.md",
            "redirect_url": "/azure/service-fabric/service-fabric-cluster-creation-via-arm",
            "redirect_document_id": false
        },
        {
            "source_path": "articles/service-fabric/service-fabric-diagnostic-collect-logs-without-an-agent.md",
            "redirect_url": "/azure/service-fabric/service-fabric-diagnostics-event-aggregation-eventflow",
            "redirect_document_id": false
        },
        {
            "source_path": "articles/service-fabric/service-fabric-diagnostic-how-to-use-elasticsearch.md",
            "redirect_url": "/azure/service-fabric/service-fabric-diagnostics-event-aggregation-eventflow",
            "redirect_document_id": false
        },
        {
            "source_path": "articles/service-fabric/service-fabric-diagnostics-troubleshoot-common-scenarios.md",
            "redirect_url": "/azure/service-fabric/service-fabric-diagnostics-overview",
            "redirect_document_id": false
        },
        {
            "source_path": "articles/service-fabric/service-fabric-reliable-services-communication-webapi.md",
            "redirect_url": "/azure/service-fabric/service-fabric-reliable-services-communication-aspnetcore",
            "redirect_document_id": false
        },
        {
            "source_path": "articles/service-fabric/service-fabric-reliable-services-platform-architecture.md",
            "redirect_url": "/azure/service-fabric/service-fabric-reliable-services-introduction",
            "redirect_document_id": false
        },
        {
            "source_path": "articles/service-fabric/service-fabric-rest-based-application-lifecycle-sample.md",
            "redirect_url": "/rest/api/servicefabric/",
            "redirect_document_id": false
        },
        {
            "source_path": "articles/service-fabric/service-fabric-use-data-loss-api.md",
            "redirect_url": "/azure/service-fabric/service-fabric-testability-overview",
            "redirect_document_id": false
        },
        {
            "source_path": "articles/site-recovery/site-recovery-architecture-vmware-to-azure.md",
            "redirect_url": "vmware-walkthrough-architecture",
            "redirect_document_id": false
        },
        {
            "source_path": "articles/site-recovery/site-recovery-best-practices.md",
            "redirect_url": "site-recovery-support-matrix-to-azure",
            "redirect_document_id": false
        },
        {
            "source_path": "articles/site-recovery/site-recovery-components.md",
            "redirect_url": "site-recovery-azure-to-azure-architecture",
            "redirect_document_id": false
        },
        {
            "source_path": "articles/site-recovery/site-recovery-hyper-v-azure-architecture.md",
            "redirect_url": "site-recovery-architecture-hyper-v-to-azure",
            "redirect_document_id": false
        },
        {
            "source_path": "articles/site-recovery/site-recovery-hyper-v-site-to-azure.md",
            "redirect_url": "hyper-v-site-walkthrough-overview",
            "redirect_document_id": false
        },
        {
            "source_path": "articles/site-recovery/site-recovery-physical-servers-to-azure.md",
            "redirect_url": "physical-walkthrough-overview",
            "redirect_document_id": false
        },
        {
            "source_path": "articles/site-recovery/site-recovery-support-matrix.md",
            "redirect_url": "site-recovery-support-matrix-to-azure",
            "redirect_document_id": false
        },
        {
            "source_path": "articles/site-recovery/site-recovery-vmware-to-azure-classic.md",
            "redirect_url": "site-recovery-vmware-to-azure",
            "redirect_document_id": false
        },
        {
            "source_path": "articles/site-recovery/site-recovery-vmware-to-azure.md",
            "redirect_url": "vmware-walkthrough-overview",
            "redirect_document_id": false
        },
        {
            "source_path": "articles/active-directory/active-directory-aadconnect-design-concepts.md",
            "redirect_url": "/azure/active-directory/connect/active-directory-aadconnect-design-concepts",
            "redirect_document_id": false
        },
        {
            "source_path": "articles/active-directory/active-directory-aadconnect-azure-adfs.md",
            "redirect_url": "/azure/active-directory/connect/active-directory-aadconnect-azure-adfs",
            "redirect_document_id": false
        },
        {
            "source_path": "articles/active-directory/active-directory-aadconnect-dirsync-deprecated.md",
            "redirect_url": "/azure/active-directory/connect/active-directory-aadconnect-dirsync-deprecated",
            "redirect_document_id": false
        },
        {
            "source_path": "articles/active-directory/active-directory-aadconnect-faq.md",
            "redirect_url": "/azure/active-directory/connect/active-directory-aadconnect-faq",
            "redirect_document_id": false
        },
        {
            "source_path": "articles/active-directory/active-directory-aadconnect-feature-automatic-upgrade.md",
            "redirect_url": "/azure/active-directory/connect/active-directory-aadconnect-feature-automatic-upgrade",
            "redirect_document_id": false
        },
        {
            "source_path": "articles/active-directory/active-directory-aadconnect-feature-preview.md",
            "redirect_url": "/azure/active-directory/connect/active-directory-aadconnect-feature-preview",
            "redirect_document_id": false
        },
        {
            "source_path": "articles/active-directory/active-directory-aadconnect-feature-device-writeback.md",
            "redirect_url": "/azure/active-directory/connect/active-directory-aadconnect-feature-device-writeback",
            "redirect_document_id": false
        },
        {
            "source_path": "articles/active-directory/active-directory-aadconnect-federation-compatibility.md",
            "redirect_url": "/azure/active-directory/connect/active-directory-aadconnect-federation-compatibility",
            "redirect_document_id": false
        },
        {
            "source_path": "articles/active-directory/active-directory-aadconnect-federation-management.md",
            "redirect_url": "/azure/active-directory/connect/active-directory-aadconnect-federation-management",
            "redirect_document_id": false
        },
        {
            "source_path": "articles/active-directory/active-directory-aadconnect-germany.md",
            "redirect_url": "/azure/active-directory/connect/active-directory-aadconnect-germany",
            "redirect_document_id": false
        },
        {
            "source_path": "articles/active-directory/active-directory-aadconnect-health-adds.md",
            "redirect_url": "/azure/active-directory/connect-health/active-directory-aadconnect-health-adds",
            "redirect_document_id": false
        },
        {
            "source_path": "articles/active-directory/active-directory-aadconnect-health-adfs.md",
            "redirect_url": "/azure/active-directory/connect-health/active-directory-aadconnect-health-adfs",
            "redirect_document_id": false
        },
        {
            "source_path": "articles/active-directory/active-directory-aadconnect-health-agent-install.md",
            "redirect_url": "/azure/active-directory/connect-health/active-directory-aadconnect-health-agent-install",
            "redirect_document_id": false
        },
        {
            "source_path": "articles/active-directory/active-directory-aadconnect-health-faq.md",
            "redirect_url": "/azure/active-directory/connect-health/active-directory-aadconnect-health-faq",
            "redirect_document_id": false
        },
        {
            "source_path": "articles/active-directory/active-directory-aadconnect-health-operations.md",
            "redirect_url": "/azure/active-directory/connect-health/active-directory-aadconnect-health-operations",
            "redirect_document_id": false
        },
        {
            "source_path": "articles/active-directory/active-directory-aadconnect-health-sync.md",
            "redirect_url": "/azure/active-directory/connect-health/active-directory-aadconnect-health-sync",
            "redirect_document_id": false
        },
        {
            "source_path": "articles/active-directory/active-directory-aadconnect-instances.md",
            "redirect_url": "/azure/active-directory/connect/active-directory-aadconnect-instances",
            "redirect_document_id": false
        },
        {
            "source_path": "articles/active-directory/active-directory-aadconnect-health.md",
            "redirect_url": "/azure/active-directory/connect-health/active-directory-aadconnect-health",
            "redirect_document_id": false
        },
        {
            "source_path": "articles/active-directory/active-directory-aadconnect-health-version-history.md",
            "redirect_url": "/azure/active-directory/connect-health/active-directory-aadconnect-health-version-history",
            "redirect_document_id": false
        },
        {
            "source_path": "articles/active-directory/active-directory-aadconnect-multiple-domains.md",
            "redirect_url": "/azure/active-directory/connect/active-directory-aadconnect-multiple-domains",
            "redirect_document_id": false
        },
        {
            "source_path": "articles/active-directory/active-directory-aadconnect-o365-certs.md",
            "redirect_url": "/azure/active-directory/connect/active-directory-aadconnect-o365-certs",
            "redirect_document_id": false
        },
        {
            "source_path": "articles/active-directory/active-directory-aadconnect-pass-through-authentication.md",
            "redirect_url": "/azure/active-directory/connect/active-directory-aadconnect-pass-through-authentication",
            "redirect_document_id": false
        },
        {
            "source_path": "articles/active-directory/active-directory-aadconnect-ports.md",
            "redirect_url": "/azure/active-directory/connect/active-directory-aadconnect-ports",
            "redirect_document_id": false
        },
        {
            "source_path": "articles/active-directory/active-directory-aadconnect-prerequisites.md",
            "redirect_url": "/azure/active-directory/connect/active-directory-aadconnect-prerequisites",
            "redirect_document_id": false
        },
        {
            "source_path": "articles/active-directory/active-directory-aadconnect-sso.md",
            "redirect_url": "/azure/active-directory/connect/active-directory-aadconnect-sso",
            "redirect_document_id": false
        },
        {
            "source_path": "articles/active-directory/active-directory-aadconnect-topologies.md",
            "redirect_url": "/azure/active-directory/connect/active-directory-aadconnect-topologies",
            "redirect_document_id": false
        },
        {
            "source_path": "articles/active-directory/active-directory-aadconnect-troubleshoot-connectivity.md",
            "redirect_url": "/azure/active-directory/connect/active-directory-aadconnect-troubleshoot-connectivity",
            "redirect_document_id": false
        },
        {
            "source_path": "articles/active-directory/active-directory-aadconnect-troubleshoot-sync-errors.md",
            "redirect_url": "/azure/active-directory/connect/active-directory-aadconnect-troubleshoot-sync-errors",
            "redirect_document_id": false
        },
        {
            "source_path": "articles/active-directory/active-directory-aadconnect-upgrade-previous-version.md",
            "redirect_url": "/azure/active-directory/connect/active-directory-aadconnect-upgrade-previous-version",
            "redirect_document_id": false
        },
        {
            "source_path": "articles/active-directory/active-directory-aadconnect-user-signin.md",
            "redirect_url": "/azure/active-directory/connect/active-directory-aadconnect-user-signin",
            "redirect_document_id": false
        },
        {
            "source_path": "articles/active-directory/active-directory-aadconnect-version-history.md",
            "redirect_url": "/azure/active-directory/connect/active-directory-aadconnect-version-history",
            "redirect_document_id": false
        },
        {
            "source_path": "articles/active-directory/active-directory-aadconnect-whats-next.md",
            "redirect_url": "/azure/active-directory/connect/active-directory-aadconnect-whats-next",
            "redirect_document_id": false
        },
        {
            "source_path": "articles/active-directory/active-directory-aadconnect.md",
            "redirect_url": "/azure/active-directory/connect/active-directory-aadconnect",
            "redirect_document_id": false
        },
        {
            "source_path": "articles/active-directory/active-directory-aadconnectfed-whatis.md",
            "redirect_url": "/azure/active-directory/connect/active-directory-aadconnectfed-whatis",
            "redirect_document_id": false
        },
        {
            "source_path": "articles/active-directory/active-directory-aadconnectsync-attributes-synchronized.md",
            "redirect_url": "/azure/active-directory/connect/active-directory-aadconnectsync-attributes-synchronized",
            "redirect_document_id": false
        },
        {
            "source_path": "articles/active-directory/active-directory-aadconnectsync-best-practices-changing-default-configuration.md",
            "redirect_url": "/azure/active-directory/connect/active-directory-aadconnectsync-best-practices-changing-default-configuration",
            "redirect_document_id": false
        },
        {
            "source_path": "articles/active-directory/active-directory-aadconnectsync-change-the-configuration.md",
            "redirect_url": "/azure/active-directory/connect/active-directory-aadconnectsync-change-the-configuration",
            "redirect_document_id": false
        },
        {
            "source_path": "articles/active-directory/active-directory-aadconnectsync-connector-domino.md",
            "redirect_url": "/azure/active-directory/connect/active-directory-aadconnectsync-connector-domino",
            "redirect_document_id": false
        },
        {
            "source_path": "articles/active-directory/active-directory-aadconnectsync-configure-filtering.md",
            "redirect_url": "/azure/active-directory/connect/active-directory-aadconnectsync-configure-filtering",
            "redirect_document_id": false
        },
        {
            "source_path": "articles/active-directory/active-directory-aadconnectsync-connector-genericldap.md",
            "redirect_url": "/azure/active-directory/connect/active-directory-aadconnectsync-connector-genericldap",
            "redirect_document_id": false
        },
        {
            "source_path": "articles/active-directory/active-directory-aadconnectsync-connector-genericsql-step-by-step.md",
            "redirect_url": "/azure/active-directory/connect/active-directory-aadconnectsync-connector-genericsql-step-by-step",
            "redirect_document_id": false
        },
        {
            "source_path": "articles/active-directory/active-directory-aadconnectsync-connector-powershell.md",
            "redirect_url": "/azure/active-directory/connect/active-directory-aadconnectsync-connector-powershell",
            "redirect_document_id": false
        },
        {
            "source_path": "articles/active-directory/active-directory-aadconnectsync-connector-genericsql.md",
            "redirect_url": "/azure/active-directory/connect/active-directory-aadconnectsync-connector-genericsql",
            "redirect_document_id": false
        },
        {
            "source_path": "articles/active-directory/active-directory-aadconnectsync-connector-version-history.md",
            "redirect_url": "/azure/active-directory/connect/active-directory-aadconnectsync-connector-version-history",
            "redirect_document_id": false
        },
        {
            "source_path": "articles/active-directory/active-directory-aadconnectsync-feature-directory-extensions.md",
            "redirect_url": "/azure/active-directory/connect/active-directory-aadconnectsync-feature-directory-extensions",
            "redirect_document_id": false
        },
        {
            "source_path": "articles/active-directory/active-directory-aadconnectsync-feature-prevent-accidental-deletes.md",
            "redirect_url": "/azure/active-directory/connect/active-directory-aadconnectsync-feature-prevent-accidental-deletes",
            "redirect_document_id": false
        },
        {
            "source_path": "articles/active-directory/active-directory-aadconnectsync-feature-scheduler.md",
            "redirect_url": "/azure/active-directory/connect/active-directory-aadconnectsync-feature-scheduler",
            "redirect_document_id": false
        },
        {
            "source_path": "articles/active-directory/active-directory-aadconnectsync-functions-reference.md",
            "redirect_url": "/azure/active-directory/connect/active-directory-aadconnectsync-functions-reference",
            "redirect_document_id": false
        },
        {
            "source_path": "articles/active-directory/active-directory-aadconnectsync-howto-azureadaccount.md",
            "redirect_url": "/azure/active-directory/connect/active-directory-aadconnectsync-howto-azureadaccount",
            "redirect_document_id": false
        },
        {
            "source_path": "articles/active-directory/active-directory-aadconnectsync-installation-wizard.md",
            "redirect_url": "/azure/active-directory/connect/active-directory-aadconnectsync-installation-wizard",
            "redirect_document_id": false
        },
        {
            "source_path": "articles/active-directory/active-directory-aadconnectsync-implement-password-synchronization.md",
            "redirect_url": "/azure/active-directory/connect/active-directory-aadconnectsync-implement-password-synchronization",
            "redirect_document_id": false
        },
        {
            "source_path": "articles/active-directory/active-directory-aadconnectsync-operations.md",
            "redirect_url": "/azure/active-directory/connect/active-directory-aadconnectsync-operations",
            "redirect_document_id": false
        },
        {
            "source_path": "articles/active-directory/active-directory-aadconnectsync-service-manager-ui-connectors.md",
            "redirect_url": "/azure/active-directory/connect/active-directory-aadconnectsync-service-manager-ui-connectors",
            "redirect_document_id": false
        },
        {
            "source_path": "articles/active-directory/active-directory-aadconnectsync-service-manager-ui-mvdesigner.md",
            "redirect_url": "/azure/active-directory/connect/active-directory-aadconnectsync-service-manager-ui-mvdesigner",
            "redirect_document_id": false
        },
        {
            "source_path": "articles/active-directory/active-directory-aadconnectsync-service-manager-ui-operations.md",
            "redirect_url": "/azure/active-directory/connect/active-directory-aadconnectsync-service-manager-ui-operations",
            "redirect_document_id": false
        },
        {
            "source_path": "articles/active-directory/active-directory-aadconnectsync-service-manager-ui.md",
            "redirect_url": "/azure/active-directory/connect/active-directory-aadconnectsync-service-manager-ui",
            "redirect_document_id": false
        },
        {
            "source_path": "articles/active-directory/active-directory-aadconnectsync-technical-concepts.md",
            "redirect_url": "/azure/active-directory/connect/active-directory-aadconnectsync-technical-concepts",
            "redirect_document_id": false
        },
        {
            "source_path": "articles/active-directory/active-directory-aadconnectsync-understanding-architecture.md",
            "redirect_url": "/azure/active-directory/connect/active-directory-aadconnectsync-understanding-architecture",
            "redirect_document_id": false
        },
        {
            "source_path": "articles/active-directory/active-directory-aadconnectsync-understanding-declarative-provisioning-expressions.md",
            "redirect_url": "/azure/active-directory/connect/active-directory-aadconnectsync-understanding-declarative-provisioning-expressions",
            "redirect_document_id": false
        },
        {
            "source_path": "articles/active-directory/active-directory-aadconnectsync-service-manager-ui-mvsearch.md",
            "redirect_url": "/azure/active-directory/connect/active-directory-aadconnectsync-service-manager-ui-mvsearch",
            "redirect_document_id": false
        },
        {
            "source_path": "articles/active-directory/active-directory-aadconnectsync-understanding-declarative-provisioning.md",
            "redirect_url": "/azure/active-directory/connect/active-directory-aadconnectsync-understanding-declarative-provisioning",
            "redirect_document_id": false
        },
        {
            "source_path": "articles/active-directory/active-directory-aadconnectsync-understanding-default-configuration.md",
            "redirect_url": "/azure/active-directory/connect/active-directory-aadconnectsync-understanding-default-configuration",
            "redirect_document_id": false
        },
        {
            "source_path": "articles/active-directory/active-directory-aadconnectsync-understanding-users-and-contacts.md",
            "redirect_url": "/azure/active-directory/connect/active-directory-aadconnectsync-understanding-users-and-contacts",
            "redirect_document_id": false
        },
        {
            "source_path": "articles/active-directory/active-directory-aadconnectsync-whatis.md",
            "redirect_url": "/azure/active-directory/connect/active-directory-aadconnectsync-whatis",
            "redirect_document_id": false
        },
        {
            "source_path": "articles/active-directory/active-directory-aadconnectsyncservice-duplicate-attribute-resiliency.md",
            "redirect_url": "/azure/active-directory/connect/active-directory-aadconnectsyncservice-duplicate-attribute-resiliency",
            "redirect_document_id": false
        },
        {
            "source_path": "articles/active-directory/active-directory-aadconnectsyncservice-features.md",
            "redirect_url": "/azure/active-directory/connect/active-directory-aadconnectsyncservice-features",
            "redirect_document_id": false
        },
        {
            "source_path": "articles/active-directory/active-directory-app-gallery-listing.md",
            "redirect_url": "/azure/active-directory/develop/active-directory-app-gallery-listing",
            "redirect_document_id": false
        },
        {
            "source_path": "articles/active-directory/active-directory-application-manifest.md",
            "redirect_url": "/azure/active-directory/develop/active-directory-application-manifest",
            "redirect_document_id": false
        },
        {
            "source_path": "articles/active-directory/active-directory-application-objects.md",
            "redirect_url": "/azure/active-directory/develop/active-directory-application-objects",
            "redirect_document_id": false
        },
        {
            "source_path": "articles/active-directory/active-directory-appmodel-v2-overview.md",
            "redirect_url": "/azure/active-directory/develop/active-directory-appmodel-v2-overview",
            "redirect_document_id": false
        },
        {
            "source_path": "articles/active-directory/active-directory-authentication-libraries.md",
            "redirect_url": "/azure/active-directory/develop/active-directory-authentication-libraries",
            "redirect_document_id": false
        },
        {
            "source_path": "articles/active-directory/active-directory-authentication-protocols.md",
            "redirect_url": "/azure/active-directory/develop/active-directory-authentication-protocols",
            "redirect_document_id": false
        },
        {
            "source_path": "articles/active-directory/active-directory-authentication-scenarios.md",
            "redirect_url": "/azure/active-directory/develop/active-directory-authentication-scenarios",
            "redirect_document_id": false
        },
        {
            "source_path": "articles/active-directory/active-directory-b2b-collaboration-overview.md",
            "redirect_url": "/azure/active-directory/active-directory-b2b-what-is-azure-ad-b2b",
            "redirect_document_id": false
        },
        {
            "source_path": "articles/active-directory/active-directory-b2b-compare-external-identities.md",
            "redirect_url": "/azure/active-directory/active-directory-b2b-compare-b2c",
            "redirect_document_id": false
        },
        {
            "source_path": "articles/active-directory/active-directory-b2b-current-preview-limitations.md",
            "redirect_url": "/azure/active-directory/active-directory-b2b-current-limitations",
            "redirect_document_id": false
        },
        {
            "source_path": "articles/active-directory/active-directory-b2b-detailed-walkthrough.md",
            "redirect_url": "/azure/active-directory/active-directory-b2b-what-is-azure-ad-b2b",
            "redirect_document_id": false
        },
        {
            "source_path": "articles/active-directory/active-directory-b2b-how-it-works.md",
            "redirect_url": "/azure/active-directory/active-directory-b2b-what-is-azure-ad-b2b",
            "redirect_document_id": false
        },
        {
            "source_path": "articles/active-directory/active-directory-b2b-references-csv-file-format.md",
            "redirect_url": "/azure/active-directory/active-directory-b2b-invitation-email",
            "redirect_document_id": false
        },
        {
            "source_path": "articles/active-directory/active-directory-b2b-references-external-user-object-attribute-changes.md",
            "redirect_url": "/azure/active-directory/active-directory-b2b-invitation-email",
            "redirect_document_id": false
        },
        {
            "source_path": "articles/active-directory/active-directory-b2b-references-external-user-token-format.md",
            "redirect_url": "/azure/active-directory/active-directory-b2b-invitation-email",
            "redirect_document_id": false
        },
        {
            "source_path": "articles/active-directory/active-directory-branding-guidelines.md",
            "redirect_url": "/azure/active-directory/develop/active-directory-branding-guidelines",
            "redirect_document_id": false
        },
        {
            "source_path": "articles/active-directory/active-directory-code-samples.md",
            "redirect_url": "/azure/active-directory/develop/active-directory-code-samples",
            "redirect_document_id": false
        },
        {
            "source_path": "articles/active-directory/active-directory-conditional-access-automatic-device-registration-faq.md",
            "redirect_url": "/azure/active-directory/active-directory-device-registration-faq",
            "redirect_document_id": false
        },
        {
            "source_path": "articles/active-directory/active-directory-conditional-access-automatic-device-registration-get-started.md",
            "redirect_url": "/azure/active-directory/active-directory-device-registration-get-started",
            "redirect_document_id": false
        },
        {
            "source_path": "articles/active-directory/active-directory-conditional-access-automatic-device-registration-troubleshoot-windows-legacy.md",
            "redirect_url": "/azure/active-directory/active-directory-device-registration-troubleshoot-windows-legacy",
            "redirect_document_id": false
        },
        {
            "source_path": "articles/active-directory/active-directory-conditional-access-automatic-device-registration-troubleshoot-windows.md",
            "redirect_url": "/azure/active-directory/active-directory-device-registration-troubleshoot-windows",
            "redirect_document_id": false
        },
        {
            "source_path": "articles/active-directory/active-directory-conditional-access-device-registration-overview.md",
            "redirect_url": "/azure/active-directory/active-directory-device-registration-overview",
            "redirect_document_id": false
        },
        {
            "source_path": "articles/active-directory/active-directory-dev-glossary.md",
            "redirect_url": "/azure/active-directory/develop/active-directory-dev-glossary",
            "redirect_document_id": false
        },
        {
            "source_path": "articles/active-directory/active-directory-dev-understanding-oauth2-implicit-grant.md",
            "redirect_url": "/azure/active-directory/develop/active-directory-dev-understanding-oauth2-implicit-grant",
            "redirect_document_id": false
        },
        {
            "source_path": "articles/active-directory/active-directory-developers-guide.md",
            "redirect_url": "/azure/active-directory/develop/active-directory-developers-guide",
            "redirect_document_id": false
        },
        {
            "source_path": "articles/active-directory/active-directory-devhowto-appsource-certified.md",
            "redirect_url": "/azure/active-directory/develop/active-directory-devhowto-appsource-certified",
            "redirect_document_id": false
        },
        {
            "source_path": "articles/active-directory/active-directory-devhowto-multi-tenant-overview.md",
            "redirect_url": "/azure/active-directory/develop/active-directory-devhowto-multi-tenant-overview",
            "redirect_document_id": false
        },
        {
            "source_path": "articles/active-directory/active-directory-device-registration.md",
            "redirect_url": "/azure/active-directory/active-directory-conditional-access-automatic-device-registration-setup",
            "redirect_document_id": false
        },
        {
            "source_path": "articles/active-directory/active-directory-devquickstarts-android.md",
            "redirect_url": "/azure/active-directory/develop/active-directory-devquickstarts-android",
            "redirect_document_id": false
        },
        {
            "source_path": "articles/active-directory/active-directory-devquickstarts-angular.md",
            "redirect_url": "/azure/active-directory/develop/active-directory-devquickstarts-angular",
            "redirect_document_id": false
        },
        {
            "source_path": "articles/active-directory/active-directory-devquickstarts-cordova.md",
            "redirect_url": "/azure/active-directory/develop/active-directory-devquickstarts-cordova",
            "redirect_document_id": false
        },
        {
            "source_path": "articles/active-directory/active-directory-devquickstarts-dotnet.md",
            "redirect_url": "/azure/active-directory/develop/active-directory-devquickstarts-dotnet",
            "redirect_document_id": false
        },
        {
            "source_path": "articles/active-directory/active-directory-devquickstarts-ios.md",
            "redirect_url": "/azure/active-directory/develop/active-directory-devquickstarts-ios",
            "redirect_document_id": false
        },
        {
            "source_path": "articles/active-directory/active-directory-devquickstarts-headless-java.md",
            "redirect_url": "/azure/active-directory/develop/active-directory-devquickstarts-headless-java",
            "redirect_document_id": false
        },
        {
            "source_path": "articles/active-directory/active-directory-devquickstarts-openidconnect-nodejs.md",
            "redirect_url": "/azure/active-directory/develop/active-directory-devquickstarts-openidconnect-nodejs",
            "redirect_document_id": false
        },
        {
            "source_path": "articles/active-directory/active-directory-devquickstarts-webapi-dotnet.md",
            "redirect_url": "/azure/active-directory/develop/active-directory-devquickstarts-webapi-dotnet",
            "redirect_document_id": false
        },
        {
            "source_path": "articles/active-directory/active-directory-devquickstarts-webapi-nodejs.md",
            "redirect_url": "/azure/active-directory/develop/active-directory-devquickstarts-webapi-nodejs",
            "redirect_document_id": false
        },
        {
            "source_path": "articles/active-directory/active-directory-devquickstarts-webapp-dotnet.md",
            "redirect_url": "/azure/active-directory/develop/active-directory-devquickstarts-webapp-dotnet",
            "redirect_document_id": false
        },
        {
            "source_path": "articles/active-directory/active-directory-devquickstarts-webapp-java.md",
            "redirect_url": "/azure/active-directory/develop/active-directory-devquickstarts-webapp-java",
            "redirect_document_id": false
        },
        {
            "source_path": "articles/active-directory/active-directory-devquickstarts-windowsstore.md",
            "redirect_url": "/azure/active-directory/develop/active-directory-devquickstarts-windowsstore",
            "redirect_document_id": false
        },
        {
            "source_path": "articles/active-directory/active-directory-devquickstarts-windowsphone.md",
            "redirect_url": "/azure/active-directory/develop/active-directory-devquickstarts-windowsphone",
            "redirect_document_id": false
        },
        {
            "source_path": "articles/active-directory/active-directory-devquickstarts-xamarin.md",
            "redirect_url": "/azure/active-directory/develop/active-directory-devquickstarts-xamarin",
            "redirect_document_id": false
        },
        {
            "source_path": "articles/active-directory/active-directory-federation-metadata.md",
            "redirect_url": "/azure/active-directory/develop/active-directory-federation-metadata",
            "redirect_document_id": false
        },
        {
            "source_path": "articles/active-directory/active-directory-graph-api-quickstart.md",
            "redirect_url": "/azure/active-directory/develop/active-directory-graph-api-quickstart",
            "redirect_document_id": false
        },
        {
            "source_path": "articles/active-directory/active-directory-conditional-access-automatic-device-registration.md",
            "redirect_url": "/azure/active-directory/active-directory-device-registration",
            "redirect_document_id": false
        },
        {
            "source_path": "articles/active-directory/active-directory-graph-api.md",
            "redirect_url": "/azure/active-directory/develop/active-directory-graph-api",
            "redirect_document_id": false
        },
        {
            "source_path": "articles/active-directory/active-directory-how-applications-are-added.md",
            "redirect_url": "/azure/active-directory/develop/active-directory-how-applications-are-added",
            "redirect_document_id": false
        },
        {
            "source_path": "articles/active-directory/active-directory-howto-tenant.md",
            "redirect_url": "/azure/active-directory/develop/active-directory-howto-tenant",
            "redirect_document_id": false
        },
        {
            "source_path": "articles/active-directory/active-directory-identity-protection-risk-events.md",
            "redirect_url": "/azure/active-directory/active-directory-reporting-risk-events",
            "redirect_document_id": false
        },
        {
            "source_path": "articles/active-directory/active-directory-identityprotection-risk-events-types.md",
            "redirect_url": "/azure/active-directory/active-directory-identity-protection-risk-events",
            "redirect_document_id": false
        },
        {
            "source_path": "articles/active-directory/active-directory-integrating-applications.md",
            "redirect_url": "/azure/active-directory/develop/active-directory-integrating-applications",
            "redirect_document_id": false
        },
        {
            "source_path": "articles/active-directory/active-directory-java-authenticate-users-access-control-eclipse.md",
            "redirect_url": "/azure/active-directory/develop/active-directory-java-authenticate-users-access-control-eclipse",
            "redirect_document_id": false
        },
        {
            "source_path": "articles/active-directory/active-directory-java-view-saml-returned-by-access-control.md",
            "redirect_url": "/azure/active-directory/develop/active-directory-java-view-saml-returned-by-access-control",
            "redirect_document_id": false
        },
        {
            "source_path": "articles/active-directory/active-directory-known-networks-azure-portal.md",
            "redirect_url": "/azure/active-directory/active-directory-named-locations",
            "redirect_document_id": false
        },
        {
            "source_path": "articles/active-directory/active-directory-manage-passwords.md",
            "redirect_url": "active-directory-passwords-update-your-own-password",
            "redirect_document_id": false
        },
        {
            "source_path": "articles/active-directory/active-directory-passwords-learn-more.md",
            "redirect_url": "active-directory-passwords-best-practices",
            "redirect_document_id": false
        },
        {
            "source_path": "articles/active-directory/active-directory-passwords-set-expiration-policy.md",
            "redirect_url": "active-directory-passwords-policy",
            "redirect_document_id": false
        },
        {
            "source_path": "articles/active-directory/active-directory-passwords.md",
            "redirect_url": "active-directory-passwords-update-your-own-password",
            "redirect_document_id": false
        },
        {
            "source_path": "articles/active-directory/active-directory-protocols-oauth-code.md",
            "redirect_url": "/azure/active-directory/develop/active-directory-protocols-oauth-code",
            "redirect_document_id": false
        },
        {
            "source_path": "articles/active-directory/active-directory-protocols-oauth-service-to-service.md",
            "redirect_url": "/azure/active-directory/develop/active-directory-protocols-oauth-service-to-service",
            "redirect_document_id": false
        },
        {
            "source_path": "articles/active-directory/active-directory-protocols-openid-connect-code.md",
            "redirect_url": "/azure/active-directory/develop/active-directory-protocols-openid-connect-code",
            "redirect_document_id": false
        },
        {
            "source_path": "articles/active-directory/active-directory-saas-bonusly-tutorial.md",
            "redirect_url": "active-directory-saas-bonus-tutorial",
            "redirect_document_id": false
        },
        {
            "source_path": "articles/active-directory/active-directory-saas-citrix-sharefile-tutorial.md",
            "redirect_url": "active-directory-saas-sharefile-tutorial",
            "redirect_document_id": false
        },
        {
            "source_path": "articles/active-directory/active-directory-saas-inbound-synchronization-tutorial.md",
            "redirect_url": "active-directory-saas-workday-inbound-tutorial",
            "redirect_document_id": false
        },
        {
            "source_path": "articles/active-directory/active-directory-saml-claims-customization.md",
            "redirect_url": "/azure/active-directory/develop/active-directory-saml-claims-customization",
            "redirect_document_id": false
        },
        {
            "source_path": "articles/active-directory/active-directory-saml-debugging.md",
            "redirect_url": "/azure/active-directory/develop/active-directory-saml-debugging",
            "redirect_document_id": false
        },
        {
            "source_path": "articles/active-directory/active-directory-signing-key-rollover.md",
            "redirect_url": "/azure/active-directory/develop/active-directory-signing-key-rollover",
            "redirect_document_id": false
        },
        {
            "source_path": "articles/active-directory/active-directory-single-sign-on-protocol-reference.md",
            "redirect_url": "/azure/active-directory/develop/active-directory-single-sign-on-protocol-reference",
            "redirect_document_id": false
        },
        {
            "source_path": "articles/active-directory/active-directory-single-sign-out-protocol-reference.md",
            "redirect_url": "/azure/active-directory/develop/active-directory-single-sign-out-protocol-reference",
            "redirect_document_id": false
        },
        {
            "source_path": "articles/active-directory/active-directory-sso-android.md",
            "redirect_url": "/azure/active-directory/develop/active-directory-sso-android",
            "redirect_document_id": false
        },
        {
            "source_path": "articles/active-directory/active-directory-sso-ios.md",
            "redirect_url": "/azure/active-directory/develop/active-directory-sso-ios",
            "redirect_document_id": false
        },
        {
            "source_path": "articles/active-directory/active-directory-token-and-claims.md",
            "redirect_url": "/azure/active-directory/develop/active-directory-token-and-claims",
            "redirect_document_id": false
        },
        {
            "source_path": "articles/active-directory/active-directory-users-create-external-azure-portal.md",
            "redirect_url": "/azure/active-directory/active-directory-b2b-what-is-azure-ad-b2b",
            "redirect_document_id": false
        },
        {
            "source_path": "articles/active-directory/active-directory-v2-app-registration.md",
            "redirect_url": "/azure/active-directory/develop/active-directory-v2-app-registration",
            "redirect_document_id": false
        },
        {
            "source_path": "articles/active-directory/active-directory-v2-compare.md",
            "redirect_url": "/azure/active-directory/develop/active-directory-v2-compare",
            "redirect_document_id": false
        },
        {
            "source_path": "articles/active-directory/active-directory-v2-devquickstarts-android.md",
            "redirect_url": "/azure/active-directory/develop/active-directory-v2-devquickstarts-android",
            "redirect_document_id": false
        },
        {
            "source_path": "articles/active-directory/active-directory-v2-devquickstarts-angular-dotnet.md",
            "redirect_url": "/azure/active-directory/develop/active-directory-v2-devquickstarts-angular-dotnet",
            "redirect_document_id": false
        },
        {
            "source_path": "articles/active-directory/active-directory-v2-devquickstarts-angular-node.md",
            "redirect_url": "/azure/active-directory/develop/active-directory-v2-devquickstarts-angular-node",
            "redirect_document_id": false
        },
        {
            "source_path": "articles/active-directory/active-directory-v2-devquickstarts-dotnet-api.md",
            "redirect_url": "/azure/active-directory/develop/active-directory-v2-devquickstarts-dotnet-api",
            "redirect_document_id": false
        },
        {
            "source_path": "articles/active-directory/active-directory-v2-devquickstarts-dotnet-web.md",
            "redirect_url": "/azure/active-directory/develop/active-directory-v2-devquickstarts-dotnet-web",
            "redirect_document_id": false
        },
        {
            "source_path": "articles/active-directory/active-directory-v2-devquickstarts-ios.md",
            "redirect_url": "/azure/active-directory/develop/active-directory-v2-devquickstarts-ios",
            "redirect_document_id": false
        },
        {
            "source_path": "articles/active-directory/active-directory-v2-devquickstarts-node-api.md",
            "redirect_url": "/azure/active-directory/develop/active-directory-v2-devquickstarts-node-api",
            "redirect_document_id": false
        },
        {
            "source_path": "articles/active-directory/active-directory-v2-devquickstarts-node-web.md",
            "redirect_url": "/azure/active-directory/develop/active-directory-v2-devquickstarts-node-web",
            "redirect_document_id": false
        },
        {
            "source_path": "articles/active-directory/active-directory-v2-devquickstarts-univ.md",
            "redirect_url": "/azure/active-directory/develop/active-directory-v2-devquickstarts-univ",
            "redirect_document_id": false
        },
        {
            "source_path": "articles/active-directory/active-directory-v2-devquickstarts-webapp-webapi-dotnet.md",
            "redirect_url": "/azure/active-directory/develop/active-directory-v2-devquickstarts-webapp-webapi-dotnet",
            "redirect_document_id": false
        },
        {
            "source_path": "articles/active-directory/active-directory-v2-devquickstarts-wpf.md",
            "redirect_url": "/azure/active-directory/develop/active-directory-v2-devquickstarts-wpf",
            "redirect_document_id": false
        },
        {
            "source_path": "articles/active-directory/active-directory-v2-flows.md",
            "redirect_url": "/azure/active-directory/develop/active-directory-v2-flows",
            "redirect_document_id": false
        },
        {
            "source_path": "articles/active-directory/active-directory-v2-libraries.md",
            "redirect_url": "/azure/active-directory/develop/active-directory-v2-libraries",
            "redirect_document_id": false
        },
        {
            "source_path": "articles/active-directory/active-directory-v2-limitations.md",
            "redirect_url": "/azure/active-directory/develop/active-directory-v2-limitations",
            "redirect_document_id": false
        },
        {
            "source_path": "articles/active-directory/active-directory-v2-preview-oidc-changes.md",
            "redirect_url": "/azure/active-directory/develop/active-directory-v2-preview-oidc-changes",
            "redirect_document_id": false
        },
        {
            "source_path": "articles/active-directory/active-directory-v2-protocols-implicit.md",
            "redirect_url": "/azure/active-directory/develop/active-directory-v2-protocols-implicit",
            "redirect_document_id": false
        },
        {
            "source_path": "articles/active-directory/active-directory-v2-protocols-oauth-client-creds.md",
            "redirect_url": "/azure/active-directory/develop/active-directory-v2-protocols-oauth-client-creds",
            "redirect_document_id": false
        },
        {
            "source_path": "articles/active-directory/active-directory-v2-protocols-oauth-code.md",
            "redirect_url": "/azure/active-directory/develop/active-directory-v2-protocols-oauth-code",
            "redirect_document_id": false
        },
        {
            "source_path": "articles/active-directory/active-directory-v2-protocols-oidc.md",
            "redirect_url": "/azure/active-directory/develop/active-directory-v2-protocols-oidc",
            "redirect_document_id": false
        },
        {
            "source_path": "articles/active-directory/active-directory-v2-protocols.md",
            "redirect_url": "/azure/active-directory/develop/active-directory-v2-protocols",
            "redirect_document_id": false
        },
        {
            "source_path": "articles/active-directory/active-directory-v2-registration-portal.md",
            "redirect_url": "/azure/active-directory/develop/active-directory-v2-registration-portal",
            "redirect_document_id": false
        },
        {
            "source_path": "articles/active-directory/active-directory-v2-scopes.md",
            "redirect_url": "/azure/active-directory/develop/active-directory-v2-scopes",
            "redirect_document_id": false
        },
        {
            "source_path": "articles/active-directory/active-directory-v2-tokens.md",
            "redirect_url": "/azure/active-directory/develop/active-directory-v2-tokens",
            "redirect_document_id": false
        },
        {
            "source_path": "articles/active-directory/vs-active-directory-dotnet-getting-started.md",
            "redirect_url": "/azure/active-directory/develop/vs-active-directory-dotnet-getting-started",
            "redirect_document_id": false
        },
        {
            "source_path": "articles/active-directory/vs-active-directory-dotnet-what-happened.md",
            "redirect_url": "/azure/active-directory/develop/vs-active-directory-dotnet-what-happened",
            "redirect_document_id": false
        },
        {
            "source_path": "articles/active-directory/vs-active-directory-error.md",
            "redirect_url": "/azure/active-directory/develop/vs-active-directory-error",
            "redirect_document_id": false
        },
        {
            "source_path": "articles/active-directory/vs-active-directory-webapi-getting-started.md",
            "redirect_url": "/azure/active-directory/develop/vs-active-directory-webapi-getting-started",
            "redirect_document_id": false
        },
        {
            "source_path": "articles/active-directory/vs-active-directory-webapi-what-happened.md",
            "redirect_url": "/azure/active-directory/develop/vs-active-directory-webapi-what-happened",
            "redirect_document_id": false
        },
        {
            "source_path": "articles/active-directory/connect-health/index.md",
            "redirect_url": "/azure/active-directory/connect-health/active-directory-aadconnect-health",
            "redirect_document_id": false
        },
        {
            "source_path": "articles/active-directory/connect/index.md",
            "redirect_url": "/azure/active-directory/connect/active-directory-aadconnect",
            "redirect_document_id": false
        },
        {
            "source_path": "articles/active-directory/develop/index.md",
            "redirect_url": "/azure/active-directory/develop/active-directory-developers-guide",
            "redirect_document_id": false
        },
        {
            "source_path": "articles/active-directory/develop/GuidedSetups/active-directory-mobileanddesktopapp-android-intro.md",
            "redirect_url": "active-directory-android",
            "redirect_document_id": false
        },
        {
            "source_path": "articles/active-directory/develop/GuidedSetups/active-directory-mobileanddesktopapp-windowsdesktop-intro.md",
            "redirect_url": "active-directory-windesktop",
            "redirect_document_id": false
        },
        {
            "source_path": "articles/active-directory/develop/GuidedSetups/active-directory-serversidewebapp-aspnetwebappowin-intro.md",
            "redirect_url": "active-directory-aspnetwebapp",
            "redirect_document_id": false
        },
        {
            "source_path": "articles/virtual-machines/virtual-machines-error-messages.md",
            "redirect_url": "/azure/virtual-machines/windows/error-messages",
            "redirect_document_id": false
        },
        {
            "source_path": "articles/virtual-machines/virtual-machines-linux-a8-a9-a10-a11-specs.md",
            "redirect_url": "/azure/virtual-machines/linux/a8-a9-a10-a11-specs",
            "redirect_document_id": false
        },
        {
            "source_path": "articles/virtual-machines/virtual-machines-linux-about-disks-vhds.md",
            "redirect_url": "/azure/storage/storage-about-disks-and-vhds-linux",
            "redirect_document_id": false
        },
        {
            "source_path": "articles/virtual-machines/virtual-machines-linux-about.md",
            "redirect_url": "/azure/virtual-machines/virtual-machines-linux-azure-overview?toc=%2fazure%2fvirtual-machines%2flinux%2ftoc.json",
            "redirect_document_id": false
        },
        {
            "source_path": "articles/virtual-machines/virtual-machines-linux-acu.md",
            "redirect_url": "/azure/virtual-machines/linux/acu",
            "redirect_document_id": false
        },
        {
            "source_path": "articles/virtual-machines/virtual-machines-linux-add-disk.md",
            "redirect_url": "/azure/virtual-machines/linux/add-disk",
            "redirect_document_id": false
        },
        {
            "source_path": "articles/virtual-machines/virtual-machines-linux-add-user.md",
            "redirect_url": "/azure/virtual-machines/linux/add-user",
            "redirect_document_id": false
        },
        {
            "source_path": "articles/virtual-machines/virtual-machines-linux-agent-user-guide.md",
            "redirect_url": "/azure/virtual-machines/linux/agent-user-guide",
            "redirect_document_id": false
        },
        {
            "source_path": "articles/virtual-machines/virtual-machines-linux-allocation-failure.md",
            "redirect_url": "/azure/virtual-machines/linux/allocation-failure",
            "redirect_document_id": false
        },
        {
            "source_path": "articles/virtual-machines/virtual-machines-linux-app-frameworks.md",
            "redirect_url": "/azure/virtual-machines/linux/app-frameworks",
            "redirect_document_id": false
        },
        {
            "source_path": "articles/virtual-machines/virtual-machines-linux-attach-disk-portal.md",
            "redirect_url": "/azure/virtual-machines/linux/attach-disk-portal",
            "redirect_document_id": false
        },
        {
            "source_path": "articles/virtual-machines/virtual-machines-linux-azure-dns.md",
            "redirect_url": "/azure/virtual-machines/linux/azure-dns",
            "redirect_document_id": false
        },
        {
            "source_path": "articles/virtual-machines/virtual-machines-linux-azure-overview.md",
            "redirect_url": "/azure/virtual-machines/linux/overview",
            "redirect_document_id": false
        },
        {
            "source_path": "articles/virtual-machines/virtual-machines-linux-azure-vm-network-overview.md",
            "redirect_url": "/azure/virtual-machines/linux/azure-vm-network-overview",
            "redirect_document_id": false
        },
        {
            "source_path": "articles/virtual-machines/virtual-machines-linux-azure-vm-storage-overview.md",
            "redirect_url": "/azure/virtual-machines/linux/azure-vm-storage-overview",
            "redirect_document_id": false
        },
        {
            "source_path": "articles/virtual-machines/virtual-machines-linux-capture-image-nodejs.md",
            "redirect_url": "/azure/virtual-machines/linux/capture-image-nodejs",
            "redirect_document_id": false
        },
        {
            "source_path": "articles/virtual-machines/virtual-machines-linux-capture-image.md",
            "redirect_url": "/azure/virtual-machines/linux/capture-image",
            "redirect_document_id": false
        },
        {
            "source_path": "articles/virtual-machines/virtual-machines-linux-change-vm-size-nodejs.md",
            "redirect_url": "/azure/virtual-machines/linux/change-vm-size-nodejs",
            "redirect_document_id": false
        },
        {
            "source_path": "articles/virtual-machines/virtual-machines-linux-change-vm-size.md",
            "redirect_url": "/azure/virtual-machines/linux/change-vm-size",
            "redirect_document_id": false
        },
        {
            "source_path": "articles/virtual-machines/virtual-machines-linux-classic-about-images.md",
            "redirect_url": "/azure/virtual-machines/linux/classic/about-images",
            "redirect_document_id": false
        },
        {
            "source_path": "articles/virtual-machines/virtual-machines-linux-classic-agents-and-extensions.md",
            "redirect_url": "/azure/virtual-machines/linux/classic/agents-and-extensions",
            "redirect_document_id": false
        },
        {
            "source_path": "articles/virtual-machines/virtual-machines-linux-classic-attach-disk.md",
            "redirect_url": "/azure/virtual-machines/linux/classic/attach-disk",
            "redirect_document_id": false
        },
        {
            "source_path": "articles/virtual-machines/virtual-machines-linux-classic-capture-image.md",
            "redirect_url": "/azure/virtual-machines/linux/classic/capture-image",
            "redirect_document_id": false
        },
        {
            "source_path": "articles/virtual-machines/virtual-machines-linux-classic-cassandra-nodejs.md",
            "redirect_url": "/azure/virtual-machines/linux/classic/cassandra-nodejs",
            "redirect_document_id": false
        },
        {
            "source_path": "articles/virtual-machines/virtual-machines-linux-classic-cli-use-docker.md",
            "redirect_url": "/azure/virtual-machines/linux/classic/cli-use-docker",
            "redirect_document_id": false
        },
        {
            "source_path": "articles/virtual-machines/virtual-machines-linux-classic-configure-availability.md",
            "redirect_url": "/azure/virtual-machines/linux/classic/configure-availability",
            "redirect_document_id": false
        },
        {
            "source_path": "articles/virtual-machines/virtual-machines-linux-classic-connect-vms.md",
            "redirect_url": "/azure/virtual-machines/linux/classic/connect-vms",
            "redirect_document_id": false
        },
        {
            "source_path": "articles/virtual-machines/virtual-machines-linux-classic-create-custom.md",
            "redirect_url": "/azure/virtual-machines/linux/classic/create-custom",
            "redirect_document_id": false
        },
        {
            "source_path": "articles/virtual-machines/virtual-machines-linux-classic-create-upload-vhd.md",
            "redirect_url": "/azure/virtual-machines/linux/classic/create-upload-vhd",
            "redirect_document_id": false
        },
        {
            "source_path": "articles/virtual-machines/virtual-machines-linux-classic-createportal.md",
            "redirect_url": "/azure/virtual-machines/linux/classic/createportal",
            "redirect_document_id": false
        },
        {
            "source_path": "articles/virtual-machines/virtual-machines-linux-classic-detach-disk.md",
            "redirect_url": "/azure/virtual-machines/linux/classic/detach-disk",
            "redirect_document_id": false
        },
        {
            "source_path": "articles/virtual-machines/virtual-machines-linux-classic-diagnostic-extension.md",
            "redirect_url": "/azure/virtual-machines/linux/classic/diagnostic-extension",
            "redirect_document_id": false
        },
        {
            "source_path": "articles/virtual-machines/virtual-machines-linux-classic-faq.md",
            "redirect_url": "/azure/virtual-machines/linux/classic/faq",
            "redirect_document_id": false
        },
        {
            "source_path": "articles/virtual-machines/virtual-machines-linux-classic-freebsd-create-upload-vhd.md",
            "redirect_url": "/azure/virtual-machines/linux/classic/freebsd-create-upload-vhd",
            "redirect_document_id": false
        },
        {
            "source_path": "articles/virtual-machines/virtual-machines-linux-classic-hpcpack-cluster-namd.md",
            "redirect_url": "/azure/virtual-machines/linux/classic/hpcpack-cluster-namd",
            "redirect_document_id": false
        },
        {
            "source_path": "articles/virtual-machines/virtual-machines-linux-classic-hpcpack-cluster-openfoam.md",
            "redirect_url": "/azure/virtual-machines/linux/classic/hpcpack-cluster-openfoam",
            "redirect_document_id": false
        },
        {
            "source_path": "articles/virtual-machines/virtual-machines-linux-classic-hpcpack-cluster-powershell-script.md",
            "redirect_url": "/azure/virtual-machines/linux/classic/hpcpack-cluster-powershell-script",
            "redirect_document_id": false
        },
        {
            "source_path": "articles/virtual-machines/virtual-machines-linux-classic-hpcpack-cluster-starccm.md",
            "redirect_url": "/azure/virtual-machines/linux/classic/hpcpack-cluster-starccm",
            "redirect_document_id": false
        },
        {
            "source_path": "articles/virtual-machines/virtual-machines-linux-classic-hpcpack-cluster.md",
            "redirect_url": "/azure/virtual-machines/linux/classic/hpcpack-cluster",
            "redirect_document_id": false
        },
        {
            "source_path": "articles/virtual-machines/virtual-machines-linux-classic-inject-custom-data.md",
            "redirect_url": "/azure/virtual-machines/linux/classic/inject-custom-data",
            "redirect_document_id": false
        },
        {
            "source_path": "articles/virtual-machines/virtual-machines-linux-classic-lamp-script.md",
            "redirect_url": "/azure/virtual-machines/linux/classic/lamp-script",
            "redirect_document_id": false
        },
        {
            "source_path": "articles/virtual-machines/virtual-machines-linux-classic-manage-extensions.md",
            "redirect_url": "/azure/virtual-machines/linux/classic/manage-extensions",
            "redirect_document_id": false
        },
        {
            "source_path": "articles/virtual-machines/virtual-machines-linux-classic-manage-visual-studio.md",
            "redirect_url": "/azure/virtual-machines/linux/classic/manage-visual-studio",
            "redirect_document_id": false
        },
        {
            "source_path": "articles/virtual-machines/virtual-machines-linux-classic-mariadb-mysql-cluster.md",
            "redirect_url": "/azure/virtual-machines/linux/classic/mariadb-mysql-cluster",
            "redirect_document_id": false
        },
        {
            "source_path": "articles/virtual-machines/virtual-machines-linux-classic-mysql-cluster.md",
            "redirect_url": "/azure/virtual-machines/linux/classic/mysql-cluster",
            "redirect_document_id": false
        },
        {
            "source_path": "articles/virtual-machines/virtual-machines-linux-classic-mysql-on-opensuse.md",
            "redirect_url": "/azure/virtual-machines/linux/classic/mysql-on-opensuse",
            "redirect_document_id": false
        },
        {
            "source_path": "articles/virtual-machines/virtual-machines-linux-classic-oracle-images.md",
            "redirect_url": "/azure/virtual-machines/linux/classic/oracle-images",
            "redirect_document_id": false
        },
        {
            "source_path": "articles/virtual-machines/virtual-machines-linux-classic-portal-use-docker.md",
            "redirect_url": "/azure/virtual-machines/linux/classic/portal-use-docker",
            "redirect_document_id": false
        },
        {
            "source_path": "articles/virtual-machines/virtual-machines-linux-classic-rdma-cluster.md",
            "redirect_url": "/azure/virtual-machines/linux/classic/rdma-cluster",
            "redirect_document_id": false
        },
        {
            "source_path": "articles/virtual-machines/virtual-machines-linux-classic-remote-desktop.md",
            "redirect_url": "/azure/virtual-machines/linux/classic/remote-desktop",
            "redirect_document_id": false
        },
        {
            "source_path": "articles/virtual-machines/virtual-machines-linux-classic-reset-access.md",
            "redirect_url": "/azure/virtual-machines/linux/classic/reset-access",
            "redirect_document_id": false
        },
        {
            "source_path": "articles/virtual-machines/virtual-machines-linux-classic-restart-resize-error-troubleshooting.md",
            "redirect_url": "/azure/virtual-machines/linux/classic/restart-resize-error-troubleshooting",
            "redirect_document_id": false
        },
        {
            "source_path": "articles/virtual-machines/virtual-machines-linux-classic-sap-get-started.md",
            "redirect_url": "/azure/virtual-machines/workloads/sap/sap-get-started-classic",
            "redirect_document_id": false
        },
        {
            "source_path": "articles/virtual-machines/virtual-machines-linux-classic-setup-endpoints.md",
            "redirect_url": "/azure/virtual-machines/linux/classic/setup-endpoints",
            "redirect_document_id": false
        },
        {
            "source_path": "articles/virtual-machines/virtual-machines-linux-classic-optimize-mysql.md",
            "redirect_url": "/azure/virtual-machines/linux/classic/optimize-mysql",
            "redirect_document_id": false
        },
        {
            "source_path": "articles/virtual-machines/virtual-machines-linux-classic-setup-tomcat.md",
            "redirect_url": "/azure/virtual-machines/linux/classic/setup-tomcat",
            "redirect_document_id": false
        },
        {
            "source_path": "articles/virtual-machines/virtual-machines-linux-classic-web-app-visual-studio.md",
            "redirect_url": "/azure/virtual-machines/linux/classic/web-app-visual-studio",
            "redirect_document_id": false
        },
        {
            "source_path": "articles/virtual-machines/virtual-machines-linux-cli-deploy-templates.md",
            "redirect_url": "/azure/virtual-machines/linux/cli-deploy-templates",
            "redirect_document_id": false
        },
        {
            "source_path": "articles/virtual-machines/virtual-machines-linux-classic-troubleshoot-deployment-new-vm.md",
            "redirect_url": "/azure/virtual-machines/linux/classic/troubleshoot-deployment-new-vm",
            "redirect_document_id": false
        },
        {
            "source_path": "articles/virtual-machines/virtual-machines-linux-cli-manage.md",
            "redirect_url": "/azure/virtual-machines/linux/cli-manage",
            "redirect_document_id": false
        },
        {
            "source_path": "articles/virtual-machines/virtual-machines-linux-cli-migration-classic-resource-manager.md",
            "redirect_url": "/azure/virtual-machines/linux/migration-classic-resource-manager-cli",
            "redirect_document_id": false
        },
        {
            "source_path": "articles/virtual-machines/virtual-machines-linux-cli-ps-findimage.md",
            "redirect_url": "/azure/virtual-machines/linux/cli-ps-findimage",
            "redirect_document_id": false
        },
        {
            "source_path": "articles/virtual-machines/virtual-machines-linux-cli-samples.md",
            "redirect_url": "/azure/virtual-machines/linux/cli-samples",
            "redirect_document_id": false
        },
        {
            "source_path": "articles/virtual-machines/virtual-machines-linux-cli-vmss-create.md",
            "redirect_url": "/azure/virtual-machine-scale-sets/virtual-machine-scale-sets-overview?toc=%2fazure%2fvirtual-machines%2flinux%2ftoc.json",
            "redirect_document_id": false
        },
        {
            "source_path": "articles/virtual-machines/virtual-machines-linux-cloudfoundry-get-started.md",
            "redirect_url": "/azure/virtual-machines/linux/cloudfoundry-get-started",
            "redirect_document_id": false
        },
        {
            "source_path": "articles/virtual-machines/virtual-machines-linux-compute-benchmark-scores.md",
            "redirect_url": "/azure/virtual-machines/linux/compute-benchmark-scores",
            "redirect_document_id": false
        },
        {
            "source_path": "articles/virtual-machines/virtual-machines-linux-configure-lvm.md",
            "redirect_url": "/azure/virtual-machines/linux/configure-lvm",
            "redirect_document_id": false
        },
        {
            "source_path": "articles/virtual-machines/virtual-machines-linux-configure-raid.md",
            "redirect_url": "/azure/virtual-machines/linux/configure-raid",
            "redirect_document_id": false
        },
        {
            "source_path": "articles/virtual-machines/virtual-machines-linux-configure-sshd-on-azure-linux-vms.md",
            "redirect_url": "/azure/virtual-machines/linux/configure-sshd-on-azure-linux-vms",
            "redirect_document_id": false
        },
        {
            "source_path": "articles/virtual-machines/virtual-machines-linux-containers.md",
            "redirect_url": "/azure/virtual-machines/linux/containers",
            "redirect_document_id": false
        },
        {
            "source_path": "articles/virtual-machines/virtual-machines-linux-convert-unmanaged-to-managed-disks.md",
            "redirect_url": "/azure/virtual-machines/linux/convert-unmanaged-to-managed-disks",
            "redirect_document_id": false
        },
        {
            "source_path": "articles/virtual-machines/virtual-machines-linux-copy-files-to-linux-vm-using-scp.md",
            "redirect_url": "/azure/virtual-machines/linux/copy-files-to-linux-vm-using-scp",
            "redirect_document_id": false
        },
        {
            "source_path": "articles/virtual-machines/virtual-machines-linux-copy-vm.md",
            "redirect_url": "/azure/virtual-machines/linux/copy-vm",
            "redirect_document_id": false
        },
        {
            "source_path": "articles/virtual-machines/virtual-machines-linux-copy-vm-nodejs.md",
            "redirect_url": "/azure/virtual-machines/linux/copy-vm-nodejs",
            "redirect_document_id": false
        },
        {
            "source_path": "articles/virtual-machines/virtual-machines-linux-create-aad-work-id.md",
            "redirect_url": "/azure/virtual-machines/linux/create-aad-work-id",
            "redirect_document_id": false
        },
        {
            "source_path": "articles/virtual-machines/virtual-machines-linux-create-cli-complete-nodejs.md",
            "redirect_url": "/azure/virtual-machines/linux/create-cli-complete-nodejs",
            "redirect_document_id": false
        },
        {
            "source_path": "articles/virtual-machines/virtual-machines-linux-create-cli-complete.md",
            "redirect_url": "/azure/virtual-machines/linux/create-cli-complete",
            "redirect_document_id": false
        },
        {
            "source_path": "articles/virtual-machines/virtual-machines-linux-create-lamp-stack-nodejs.md",
            "redirect_url": "/azure/virtual-machines/linux/create-lamp-stack-nodejs",
            "redirect_document_id": false
        },
        {
            "source_path": "articles/virtual-machines/virtual-machines-linux-create-lamp-stack.md",
            "redirect_url": "/azure/virtual-machines/linux/create-lamp-stack",
            "redirect_document_id": false
        },
        {
            "source_path": "articles/virtual-machines/virtual-machines-linux-create-ssh-keys-detailed.md",
            "redirect_url": "/azure/virtual-machines/linux/create-ssh-keys-detailed",
            "redirect_document_id": false
        },
        {
            "source_path": "articles/virtual-machines/virtual-machines-linux-create-ssh-secured-vm-from-template.md",
            "redirect_url": "/azure/virtual-machines/linux/create-ssh-secured-vm-from-template",
            "redirect_document_id": false
        },
        {
            "source_path": "articles/virtual-machines/virtual-machines-linux-create-upload-centos.md",
            "redirect_url": "/azure/virtual-machines/linux/create-upload-centos",
            "redirect_document_id": false
        },
        {
            "source_path": "articles/virtual-machines/virtual-machines-linux-create-upload-generic.md",
            "redirect_url": "/azure/virtual-machines/linux/create-upload-generic",
            "redirect_document_id": false
        },
        {
            "source_path": "articles/virtual-machines/virtual-machines-linux-create-upload-ubuntu.md",
            "redirect_url": "/azure/virtual-machines/linux/create-upload-ubuntu",
            "redirect_document_id": false
        },
        {
            "source_path": "articles/virtual-machines/virtual-machines-linux-creation-choices-nodejs.md",
            "redirect_url": "/azure/virtual-machines/linux/creation-choices-nodejs",
            "redirect_document_id": false
        },
        {
            "source_path": "articles/virtual-machines/virtual-machines-linux-creation-choices.md",
            "redirect_url": "/azure/virtual-machines/linux/creation-choices",
            "redirect_document_id": false
        },
        {
            "source_path": "articles/virtual-machines/virtual-machines-linux-debian-create-upload-vhd.md",
            "redirect_url": "/azure/virtual-machines/linux/debian-create-upload-vhd",
            "redirect_document_id": false
        },
        {
            "source_path": "articles/virtual-machines/virtual-machines-linux-deis-cluster.md",
            "redirect_url": "/azure/virtual-machines/linux/deis-cluster",
            "redirect_document_id": false
        },
        {
            "source_path": "articles/virtual-machines/virtual-machines-linux-deploy-linux-vm-into-existing-vnet-using-cli-nodejs.md",
            "redirect_url": "/azure/virtual-machines/linux/deploy-linux-vm-into-existing-vnet-using-cli-nodejs",
            "redirect_document_id": false
        },
        {
            "source_path": "articles/virtual-machines/virtual-machines-linux-deploy-linux-vm-into-existing-vnet-using-cli.md",
            "redirect_url": "/azure/virtual-machines/linux/deploy-linux-vm-into-existing-vnet-using-cli",
            "redirect_document_id": false
        },
        {
            "source_path": "articles/virtual-machines/virtual-machines-linux-deploy-linux-vm-into-existing-vnet-using-portal.md",
            "redirect_url": "/azure/virtual-machines/linux/deploy-linux-vm-into-existing-vnet-using-portal",
            "redirect_document_id": false
        },
        {
            "source_path": "articles/virtual-machines/virtual-machines-linux-detach-disk.md",
            "redirect_url": "/azure/virtual-machines/linux/detach-disk",
            "redirect_document_id": false
        },
        {
            "source_path": "articles/virtual-machines/virtual-machines-linux-detailed-troubleshoot-ssh-connection.md",
            "redirect_url": "/azure/virtual-machines/linux/detailed-troubleshoot-ssh-connection",
            "redirect_document_id": false
        },
        {
            "source_path": "articles/virtual-machines/virtual-machines-linux-docker-compose-quickstart.md",
            "redirect_url": "/azure/virtual-machines/linux/docker-compose-quickstart",
            "redirect_document_id": false
        },
        {
            "source_path": "articles/virtual-machines/virtual-machines-linux-docker-machine.md",
            "redirect_url": "/azure/virtual-machines/linux/docker-machine",
            "redirect_document_id": false
        },
        {
            "source_path": "articles/virtual-machines/virtual-machines-linux-docker-registry-in-blob-storage.md",
            "redirect_url": "/azure/container-registry/",
            "redirect_document_id": false
        },
        {
            "source_path": "articles/virtual-machines/virtual-machines-linux-docker-swarm.md",
            "redirect_url": "/azure/container-service/container-service-docker-swarm",
            "redirect_document_id": false
        },
        {
            "source_path": "articles/virtual-machines/virtual-machines-linux-dockerextension-nodejs.md",
            "redirect_url": "/azure/virtual-machines/linux/dockerextension-nodejs",
            "redirect_document_id": false
        },
        {
            "source_path": "articles/virtual-machines/virtual-machines-linux-dockerextension.md",
            "redirect_url": "/azure/virtual-machines/linux/dockerextension",
            "redirect_document_id": false
        },
        {
            "source_path": "articles/virtual-machines/virtual-machines-linux-dotnet-core-1-landing.md",
            "redirect_url": "/azure/virtual-machines/linux/dotnet-core-1-landing",
            "redirect_document_id": false
        },
        {
            "source_path": "articles/virtual-machines/virtual-machines-linux-dotnet-core-2-architecture.md",
            "redirect_url": "/azure/virtual-machines/linux/dotnet-core-2-architecture",
            "redirect_document_id": false
        },
        {
            "source_path": "articles/virtual-machines/virtual-machines-linux-dotnet-core-3-access-security.md",
            "redirect_url": "/azure/virtual-machines/linux/dotnet-core-3-access-security",
            "redirect_document_id": false
        },
        {
            "source_path": "articles/virtual-machines/virtual-machines-linux-dotnet-core-4-availability-scale.md",
            "redirect_url": "/azure/virtual-machines/linux/dotnet-core-4-availability-scale",
            "redirect_document_id": false
        },
        {
            "source_path": "articles/virtual-machines/virtual-machines-linux-dotnet-core-5-app-deployment.md",
            "redirect_url": "/azure/virtual-machines/linux/dotnet-core-5-app-deployment",
            "redirect_document_id": false
        },
        {
            "source_path": "articles/virtual-machines/virtual-machines-linux-encrypt-disks-nodejs.md",
            "redirect_url": "/azure/virtual-machines/linux/encrypt-disks-nodejs",
            "redirect_document_id": false
        },
        {
            "source_path": "articles/virtual-machines/virtual-machines-linux-encrypt-disks.md",
            "redirect_url": "/azure/virtual-machines/linux/encrypt-disks",
            "redirect_document_id": false
        },
        {
            "source_path": "articles/virtual-machines/virtual-machines-linux-endorsed-distros.md",
            "redirect_url": "/azure/virtual-machines/linux/endorsed-distros",
            "redirect_document_id": false
        },
        {
            "source_path": "articles/virtual-machines/virtual-machines-linux-endpoints-in-resource-manager.md",
            "redirect_url": "/azure/virtual-machines/linux/endpoints-in-resource-manager",
            "redirect_document_id": false
        },
        {
            "source_path": "articles/virtual-machines/virtual-machines-linux-expand-disks-nodejs.md",
            "redirect_url": "/azure/virtual-machines/linux/expand-disks-nodejs",
            "redirect_document_id": false
        },
        {
            "source_path": "articles/virtual-machines/virtual-machines-linux-expand-disks.md",
            "redirect_url": "/azure/virtual-machines/linux/expand-disks",
            "redirect_document_id": false
        },
        {
            "source_path": "articles/virtual-machines/virtual-machines-linux-extensions-authoring-templates.md",
            "redirect_url": "/azure/virtual-machines/linux/extensions-authoring-templates",
            "redirect_document_id": false
        },
        {
            "source_path": "articles/virtual-machines/virtual-machines-linux-extensions-configuration-samples.md",
            "redirect_url": "/azure/virtual-machines/linux/extensions-configuration-samples",
            "redirect_document_id": false
        },
        {
            "source_path": "articles/virtual-machines/virtual-machines-linux-extensions-customscript.md",
            "redirect_url": "/azure/virtual-machines/linux/extensions-customscript",
            "redirect_document_id": false
        },
        {
            "source_path": "articles/virtual-machines/virtual-machines-linux-extensions-features.md",
            "redirect_url": "/azure/virtual-machines/linux/extensions-features",
            "redirect_document_id": false
        },
        {
            "source_path": "articles/virtual-machines/virtual-machines-linux-extensions-nwa.md",
            "redirect_url": "/azure/virtual-machines/linux/extensions-nwa",
            "redirect_document_id": false
        },
        {
            "source_path": "articles/virtual-machines/virtual-machines-linux-extensions-oms.md",
            "redirect_url": "/articles/virtual-machines/linux/extensions-oms.md",
            "redirect_document_id": false
        },
        {
            "source_path": "articles/virtual-machines/virtual-machines-linux-extensions-troubleshoot.md",
            "redirect_url": "/azure/virtual-machines/linux/extensions-troubleshoot",
            "redirect_document_id": false
        },
        {
            "source_path": "articles/virtual-machines/virtual-machines-linux-freebsd-pf-nat.md",
            "redirect_url": "/azure/virtual-machines/linux/freebsd-pf-nat",
            "redirect_document_id": false
        },
        {
            "source_path": "articles/virtual-machines/virtual-machines-linux-faq.md",
            "redirect_url": "/azure/virtual-machines/linux/faq",
            "redirect_document_id": false
        },
        {
            "source_path": "articles/virtual-machines/virtual-machines-linux-hpcpack-cluster-options.md",
            "redirect_url": "/azure/virtual-machines/linux/hpcpack-cluster-options",
            "redirect_document_id": false
        },
        {
            "source_path": "articles/virtual-machines/virtual-machines-linux-impactful-maintenance.md",
            "redirect_url": "/azure/virtual-machines/linux/impactful-maintenance",
            "redirect_document_id": false
        },
        {
            "source_path": "articles/virtual-machines/virtual-machines-linux-infrastructure-example.md",
            "redirect_url": "/azure/virtual-machines/linux/infrastructure-example",
            "redirect_document_id": false
        },
        {
            "source_path": "articles/virtual-machines/virtual-machines-linux-infrastructure-availability-sets-guidelines.md",
            "redirect_url": "/azure/virtual-machines/linux/infrastructure-availability-sets-guidelines",
            "redirect_document_id": false
        },
        {
            "source_path": "articles/virtual-machines/virtual-machines-linux-infrastructure-naming-guidelines.md",
            "redirect_url": "/azure/virtual-machines/linux/infrastructure-naming-guidelines",
            "redirect_document_id": false
        },
        {
            "source_path": "articles/virtual-machines/virtual-machines-linux-infrastructure-networking-guidelines.md",
            "redirect_url": "/azure/virtual-machines/linux/infrastructure-networking-guidelines",
            "redirect_document_id": false
        },
        {
            "source_path": "articles/virtual-machines/virtual-machines-linux-infrastructure-resource-groups-guidelines.md",
            "redirect_url": "/azure/virtual-machines/linux/infrastructure-resource-groups-guidelines",
            "redirect_document_id": false
        },
        {
            "source_path": "articles/virtual-machines/virtual-machines-linux-infrastructure-storage-solutions-guidelines.md",
            "redirect_url": "/azure/virtual-machines/linux/infrastructure-storage-solutions-guidelines",
            "redirect_document_id": false
        },
        {
            "source_path": "articles/virtual-machines/virtual-machines-linux-infrastructure-subscription-accounts-guidelines.md",
            "redirect_url": "/azure/virtual-machines/linux/infrastructure-subscription-accounts-guidelines",
            "redirect_document_id": false
        },
        {
            "source_path": "articles/virtual-machines/virtual-machines-linux-infrastructure-virtual-machine-guidelines.md",
            "redirect_url": "/azure/virtual-machines/linux/infrastructure-virtual-machine-guidelines",
            "redirect_document_id": false
        },
        {
            "source_path": "articles/virtual-machines/virtual-machines-linux-install-mongodb-nodejs.md",
            "redirect_url": "/azure/virtual-machines/linux/install-mongodb-nodejs",
            "redirect_document_id": false
        },
        {
            "source_path": "articles/virtual-machines/virtual-machines-linux-install-mongodb.md",
            "redirect_url": "/azure/virtual-machines/linux/install-mongodb",
            "redirect_document_id": false
        },
        {
            "source_path": "articles/virtual-machines/virtual-machines-linux-intro-on-azure.md",
            "redirect_url": "/azure/virtual-machines/linux/intro-on-azure",
            "redirect_document_id": false
        },
        {
            "source_path": "articles/virtual-machines/virtual-machines-linux-jupyter-notebook.md",
            "redirect_url": "/azure/virtual-machines/linux/jupyter-notebook",
            "redirect_document_id": false
        },
        {
            "source_path": "articles/virtual-machines/virtual-machines-linux-join-redhat-linux-vm-to-azure-active-directory-domain-service.md",
            "redirect_url": "/azure/virtual-machines/linux/join-redhat-linux-vm-to-azure-active-directory-domain-service",
            "redirect_document_id": false
        },
        {
            "source_path": "articles/virtual-machines/virtual-machines-linux-key-vault-setup-cli-nodejs.md",
            "redirect_url": "/azure/virtual-machines/linux/key-vault-setup-cli-nodejs",
            "redirect_document_id": false
        },
        {
            "source_path": "articles/virtual-machines/virtual-machines-linux-key-vault-setup.md",
            "redirect_url": "/azure/virtual-machines/linux/key-vault-setup",
            "redirect_document_id": false
        },
        {
            "source_path": "articles/virtual-machines/virtual-machines-linux-load-balance.md",
            "redirect_url": "/azure/load-balancer/load-balancer-overview",
            "redirect_document_id": false
        },
        {
            "source_path": "articles/virtual-machines/virtual-machines-linux-mac-create-ssh-keys.experimental.md",
            "redirect_url": "/azure/virtual-machines/linux/mac-create-ssh-keys.experimental",
            "redirect_document_id": false
        },
        {
            "source_path": "articles/virtual-machines/virtual-machines-linux-mac-disable-ssh-password-usage.md",
            "redirect_url": "/azure/virtual-machines/linux/mac-disable-ssh-password-usage",
            "redirect_document_id": false
        },
        {
            "source_path": "articles/virtual-machines/virtual-machines-linux-mac-create-ssh-keys.md",
            "redirect_url": "/azure/virtual-machines/linux/mac-create-ssh-keys",
            "redirect_document_id": false
        },
        {
            "source_path": "articles/virtual-machines/virtual-machines-linux-manage-availability.md",
            "redirect_url": "/azure/virtual-machines/linux/manage-availability",
            "redirect_document_id": false
        },
        {
            "source_path": "articles/virtual-machines/virtual-machines-linux-maintenance-in-place.md",
            "redirect_url": "/azure/virtual-machines/linux/maintenance-in-place",
            "redirect_document_id": false
        },
        {
            "source_path": "articles/virtual-machines/virtual-machines-linux-migration-classic-resource-manager-deep-dive.md",
            "redirect_url": "/azure/virtual-machines/linux/migration-classic-resource-manager-deep-dive",
            "redirect_document_id": false
        },
        {
            "source_path": "articles/virtual-machines/virtual-machines-linux-mount-azure-file-storage-on-linux-using-smb-nodejs.md",
            "redirect_url": "/azure/virtual-machines/linux/mount-azure-file-storage-on-linux-using-smb-nodejs",
            "redirect_document_id": false
        },
        {
            "source_path": "articles/virtual-machines/virtual-machines-linux-mount-azure-file-storage-on-linux-using-smb.md",
            "redirect_url": "/azure/virtual-machines/linux/mount-azure-file-storage-on-linux-using-smb",
            "redirect_document_id": false
        },
        {
            "source_path": "articles/virtual-machines/virtual-machines-linux-move-vm.md",
            "redirect_url": "/azure/virtual-machines/linux/move-vm",
            "redirect_document_id": false
        },
        {
            "source_path": "articles/virtual-machines/virtual-machines-linux-multiple-nics-nodejs.md",
            "redirect_url": "/azure/virtual-machines/linux/multiple-nics-nodejs",
            "redirect_document_id": false
        },
        {
            "source_path": "articles/virtual-machines/virtual-machines-linux-multiple-nics.md",
            "redirect_url": "/azure/virtual-machines/linux/multiple-nics",
            "redirect_document_id": false
        },
        {
            "source_path": "articles/virtual-machines/virtual-machines-linux-mysql-install.md",
            "redirect_url": "/azure/virtual-machines/linux/mysql-install",
            "redirect_document_id": false
        },
        {
            "source_path": "articles/virtual-machines/virtual-machines-linux-n-series-driver-setup.md",
            "redirect_url": "/azure/virtual-machines/linux/n-series-driver-setup",
            "redirect_document_id": false
        },
        {
            "source_path": "articles/virtual-machines/virtual-machines-linux-nsg-quickstart-nodejs.md",
            "redirect_url": "/azure/virtual-machines/linux/nsg-quickstart-nodejs",
            "redirect_document_id": false
        },
        {
            "source_path": "articles/virtual-machines/virtual-machines-linux-nsg-quickstart.md",
            "redirect_url": "/azure/virtual-machines/linux/nsg-quickstart",
            "redirect_document_id": false
        },
        {
            "source_path": "articles/virtual-machines/virtual-machines-linux-opensource-links.md",
            "redirect_url": "/azure/virtual-machines/linux/opensource-links",
            "redirect_document_id": false
        },
        {
            "source_path": "articles/virtual-machines/virtual-machines-linux-optimization.md",
            "redirect_url": "/azure/virtual-machines/linux/optimization",
            "redirect_document_id": false
        },
        {
            "source_path": "articles/virtual-machines/virtual-machines-linux-oracle-create-upload-vhd.md",
            "redirect_url": "/azure/virtual-machines/linux/oracle-create-upload-vhd",
            "redirect_document_id": false
        },
        {
            "source_path": "articles/virtual-machines/virtual-machines-linux-planned-maintenance-schedule.md",
            "redirect_url": "/azure/virtual-machines/linux/planned-maintenance-schedule",
            "redirect_document_id": false
        },
        {
            "source_path": "articles/virtual-machines/virtual-machines-linux-planned-maintenance.md",
            "redirect_url": "/azure/virtual-machines/linux/planned-maintenance",
            "redirect_document_id": false
        },
        {
            "source_path": "articles/virtual-machines/virtual-machines-linux-portal-create-fqdn.md",
            "redirect_url": "/azure/virtual-machines/linux/portal-create-fqdn",
            "redirect_document_id": false
        },
        {
            "source_path": "articles/virtual-machines/virtual-machines-linux-policy.md",
            "redirect_url": "/azure/virtual-machines/linux/policy",
            "redirect_document_id": false
        },
        {
            "source_path": "articles/virtual-machines/virtual-machines-linux-postgresql-install.md",
            "redirect_url": "/azure/virtual-machines/linux/postgresql-install",
            "redirect_document_id": false
        },
        {
            "source_path": "articles/virtual-machines/virtual-machines-linux-powershell-samples.md",
            "redirect_url": "/azure/virtual-machines/linux/powershell-samples",
            "redirect_document_id": false
        },
        {
            "source_path": "articles/virtual-machines/virtual-machines-linux-prepare-oracle.md",
            "redirect_url": "/azure/virtual-machines/virtual-machines-linux-oracle-create-upload-vhd",
            "redirect_document_id": false
        },
        {
            "source_path": "articles/virtual-machines/virtual-machines-linux-python-django-web-app.md",
            "redirect_url": "/azure/virtual-machines/linux/python-django-web-app",
            "redirect_document_id": false
        },
        {
            "source_path": "articles/virtual-machines/virtual-machines-linux-quick-create-cli-nodejs.md",
            "redirect_url": "/azure/virtual-machines/linux/quick-create-cli-nodejs",
            "redirect_document_id": false
        },
        {
            "source_path": "articles/virtual-machines/virtual-machines-linux-quick-create-cli.md",
            "redirect_url": "/azure/virtual-machines/linux/quick-create-cli",
            "redirect_document_id": false
        },
        {
            "source_path": "articles/virtual-machines/virtual-machines-linux-quick-create-portal.md",
            "redirect_url": "/azure/virtual-machines/linux/quick-create-portal",
            "redirect_document_id": false
        },
        {
            "source_path": "articles/virtual-machines/virtual-machines-linux-quick-create-powershell.md",
            "redirect_url": "/azure/virtual-machines/linux/quick-create-powershell",
            "redirect_document_id": false
        },
        {
            "source_path": "articles/virtual-machines/virtual-machines-linux-redeploy-to-new-node.md",
            "redirect_url": "/azure/virtual-machines/linux/redeploy-to-new-node",
            "redirect_document_id": false
        },
        {
            "source_path": "articles/virtual-machines/virtual-machines-linux-redhat-create-upload-vhd.md",
            "redirect_url": "/azure/virtual-machines/linux/redhat-create-upload-vhd",
            "redirect_document_id": false
        },
        {
            "source_path": "articles/virtual-machines/virtual-machines-linux-regions-and-availability.md",
            "redirect_url": "/azure/virtual-machines/linux/regions-and-availability",
            "redirect_document_id": false
        },
        {
            "source_path": "articles/virtual-machines/virtual-machines-linux-restart-resize-error-troubleshooting.md",
            "redirect_url": "/azure/virtual-machines/linux/restart-resize-error-troubleshooting",
            "redirect_document_id": false
        },
        {
            "source_path": "articles/virtual-machines/virtual-machines-linux-sap-cal-s4h.md",
            "redirect_url": "/azure/virtual-machines/workloads/sap/cal-s4h",
            "redirect_document_id": false
        },
        {
            "source_path": "articles/virtual-machines/virtual-machines-linux-sap-dbms-guide.md",
            "redirect_url": "/azure/virtual-machines/workloads/sap/dbms-guide",
            "redirect_document_id": false
        },
        {
            "source_path": "articles/virtual-machines/virtual-machines-linux-sap-deployment-guide.md",
            "redirect_url": "/azure/virtual-machines/workloads/sap/deployment-guide",
            "redirect_document_id": false
        },
        {
            "source_path": "articles/virtual-machines/virtual-machines-linux-sap-get-started.md",
            "redirect_url": "/azure/virtual-machines/workloads/sap/get-started",
            "redirect_document_id": false
        },
        {
            "source_path": "articles/virtual-machines/virtual-machines-linux-sap-hana-get-started.md",
            "redirect_url": "/azure/virtual-machines/workloads/sap/hana-get-started",
            "redirect_document_id": false
        },
        {
            "source_path": "articles/virtual-machines/virtual-machines-linux-sap-on-suse-quickstart.md",
            "redirect_url": "/azure/virtual-machines/workloads/sap/suse-quickstart",
            "redirect_document_id": false
        },
        {
            "source_path": "articles/virtual-machines/virtual-machines-linux-sap-planning-guide.md",
            "redirect_url": "/azure/virtual-machines/workloads/sap/planning-guide",
            "redirect_document_id": false
        },
        {
            "source_path": "articles/virtual-machines/virtual-machines-linux-sizes-compute.md",
            "redirect_url": "/azure/virtual-machines/linux/sizes-compute",
            "redirect_document_id": false
        },
        {
            "source_path": "articles/virtual-machines/virtual-machines-linux-sizes-general.md",
            "redirect_url": "/azure/virtual-machines/linux/sizes-general",
            "redirect_document_id": false
        },
        {
            "source_path": "articles/virtual-machines/virtual-machines-linux-sizes-gpu.md",
            "redirect_url": "/azure/virtual-machines/linux/sizes-gpu",
            "redirect_document_id": false
        },
        {
            "source_path": "articles/virtual-machines/virtual-machines-linux-sizes-hpc.md",
            "redirect_url": "/azure/virtual-machines/linux/sizes-hpc",
            "redirect_document_id": false
        },
        {
            "source_path": "articles/virtual-machines/virtual-machines-linux-sizes-memory.md",
            "redirect_url": "/azure/virtual-machines/linux/sizes-memory",
            "redirect_document_id": false
        },
        {
            "source_path": "articles/virtual-machines/virtual-machines-linux-sizes-storage.md",
            "redirect_url": "/azure/virtual-machines/linux/sizes-storage",
            "redirect_document_id": false
        },
        {
            "source_path": "articles/virtual-machines/virtual-machines-linux-sizes.md",
            "redirect_url": "/azure/virtual-machines/linux/sizes",
            "redirect_document_id": false
        },
        {
            "source_path": "articles/virtual-machines/virtual-machines-linux-ssh-from-windows.md",
            "redirect_url": "/azure/virtual-machines/linux/ssh-from-windows",
            "redirect_document_id": false
        },
        {
            "source_path": "articles/virtual-machines/virtual-machines-linux-static-dns-name-resolution-for-linux-on-azure-nodejs.md",
            "redirect_url": "/azure/virtual-machines/linux/static-dns-name-resolution-for-linux-on-azure-nodejs",
            "redirect_document_id": false
        },
        {
            "source_path": "articles/virtual-machines/virtual-machines-linux-static-dns-name-resolution-for-linux-on-azure.md",
            "redirect_url": "/azure/virtual-machines/linux/static-dns-name-resolution-for-linux-on-azure",
            "redirect_document_id": false
        },
        {
            "source_path": "articles/virtual-machines/virtual-machines-linux-suse-create-upload-vhd.md",
            "redirect_url": "/azure/virtual-machines/linux/suse-create-upload-vhd",
            "redirect_document_id": false
        },
        {
            "source_path": "articles/virtual-machines/virtual-machines-linux-tag-nodejs.md",
            "redirect_url": "/azure/virtual-machines/linux/tag-nodejs",
            "redirect_document_id": false
        },
        {
            "source_path": "articles/virtual-machines/virtual-machines-linux-tag.md",
            "redirect_url": "/azure/virtual-machines/linux/tag",
            "redirect_document_id": false
        },
        {
            "source_path": "articles/virtual-machines/virtual-machines-linux-troubleshoot-app-connection.md",
            "redirect_url": "/azure/virtual-machines/linux/troubleshoot-app-connection",
            "redirect_document_id": false
        },
        {
            "source_path": "articles/virtual-machines/virtual-machines-linux-troubleshoot-deployment-new-vm.md",
            "redirect_url": "/azure/virtual-machines/linux/troubleshoot-deployment-new-vm",
            "redirect_document_id": false
        },
        {
            "source_path": "articles/virtual-machines/virtual-machines-linux-troubleshoot-recovery-disks-nodejs.md",
            "redirect_url": "/azure/virtual-machines/linux/troubleshoot-recovery-disks-nodejs",
            "redirect_document_id": false
        },
        {
            "source_path": "articles/virtual-machines/virtual-machines-linux-troubleshoot-recovery-disks-portal.md",
            "redirect_url": "/azure/virtual-machines/linux/troubleshoot-recovery-disks-portal",
            "redirect_document_id": false
        },
        {
            "source_path": "articles/virtual-machines/virtual-machines-linux-troubleshoot-recovery-disks.md",
            "redirect_url": "/azure/virtual-machines/linux/troubleshoot-recovery-disks",
            "redirect_document_id": false
        },
        {
            "source_path": "articles/virtual-machines/virtual-machines-linux-troubleshoot-ssh-connection.md",
            "redirect_url": "/azure/virtual-machines/linux/troubleshoot-ssh-connection",
            "redirect_document_id": false
        },
        {
            "source_path": "articles/virtual-machines/virtual-machines-linux-tutorial-load-balance-nodejs.md",
            "redirect_url": "/azure/virtual-machines/linux/tutorial-load-balance-nodejs",
            "redirect_document_id": false
        },
        {
            "source_path": "articles/virtual-machines/virtual-machines-linux-tutorial-manage-vm.md",
            "redirect_url": "/azure/virtual-machines/linux/tutorial-manage-vm",
            "redirect_document_id": false
        },
        {
            "source_path": "articles/virtual-machines/virtual-machines-linux-unique-vm-id.md",
            "redirect_url": "/azure/virtual-machines/linux/unique-vm-id",
            "redirect_document_id": false
        },
        {
            "source_path": "articles/virtual-machines/virtual-machines-linux-update-agent.md",
            "redirect_url": "/azure/virtual-machines/linux/update-agent",
            "redirect_document_id": false
        },
        {
            "source_path": "articles/virtual-machines/virtual-machines-linux-update-infrastructure-redhat.md",
            "redirect_url": "/azure/virtual-machines/linux/update-infrastructure-redhat",
            "redirect_document_id": false
        },
        {
            "source_path": "articles/virtual-machines/virtual-machines-linux-upload-vhd-nodejs.md",
            "redirect_url": "/azure/virtual-machines/linux/upload-vhd-nodejs",
            "redirect_document_id": false
        },
        {
            "source_path": "articles/virtual-machines/virtual-machines-linux-upload-vhd.md",
            "redirect_url": "/azure/virtual-machines/linux/upload-vhd",
            "redirect_document_id": false
        },
        {
            "source_path": "articles/virtual-machines/virtual-machines-linux-use-remote-desktop.md",
            "redirect_url": "/azure/virtual-machines/linux/use-remote-desktop",
            "redirect_document_id": false
        },
        {
            "source_path": "articles/virtual-machines/virtual-machines-linux-use-root-privileges.md",
            "redirect_url": "/azure/virtual-machines/linux/use-root-privileges",
            "redirect_document_id": false
        },
        {
            "source_path": "articles/virtual-machines/virtual-machines-linux-usernames.md",
            "redirect_url": "/azure/virtual-machines/linux/usernames",
            "redirect_document_id": false
        },
        {
            "source_path": "articles/virtual-machines/virtual-machines-linux-using-cloud-init-nodejs.md",
            "redirect_url": "/azure/virtual-machines/linux/using-cloud-init-nodejs",
            "redirect_document_id": false
        },
        {
            "source_path": "articles/virtual-machines/virtual-machines-linux-using-cloud-init.md",
            "redirect_url": "/azure/virtual-machines/linux/using-cloud-init",
            "redirect_document_id": false
        },
        {
            "source_path": "articles/virtual-machines/virtual-machines-linux-using-vmaccess-extension-nodejs.md",
            "redirect_url": "/azure/virtual-machines/linux/using-vmaccess-extension-nodejs",
            "redirect_document_id": false
        },
        {
            "source_path": "articles/virtual-machines/virtual-machines-linux-using-vmaccess-extension.md",
            "redirect_url": "/azure/virtual-machines/linux/using-vmaccess-extension",
            "redirect_document_id": false
        },
        {
            "source_path": "articles/virtual-machines/virtual-machines-linux-vertical-scaling-automation.md",
            "redirect_url": "/azure/virtual-machines/linux/vertical-scaling-automation",
            "redirect_document_id": false
        },
        {
            "source_path": "articles/virtual-machines/virtual-machines-linux-vm-monitoring.md",
            "redirect_url": "/azure/virtual-machines/linux/vm-monitoring",
            "redirect_document_id": false
        },
        {
            "source_path": "articles/virtual-machines/virtual-machines-windows-a8-a9-a10-a11-specs.md",
            "redirect_url": "/azure/virtual-machines/windows/a8-a9-a10-a11-specs",
            "redirect_document_id": false
        },
        {
            "source_path": "articles/virtual-machines/virtual-machines-windows-about-disks-vhds.md",
            "redirect_url": "/azure/storage/storage-about-disks-and-vhds-windows",
            "redirect_document_id": false
        },
        {
            "source_path": "articles/virtual-machines/virtual-machines-windows-about.md",
            "redirect_url": "/azure/virtual-machines/windows/overview",
            "redirect_document_id": false
        },
        {
            "source_path": "articles/virtual-machines/virtual-machines-windows-acu.md",
            "redirect_url": "/azure/virtual-machines/windows/acu",
            "redirect_document_id": false
        },
        {
            "source_path": "articles/virtual-machines/virtual-machines-windows-allocation-failure.md",
            "redirect_url": "/azure/virtual-machines/windows/allocation-failure",
            "redirect_document_id": false
        },
        {
            "source_path": "articles/virtual-machines/virtual-machines-windows-app-frameworks.md",
            "redirect_url": "/azure/virtual-machines/windows/app-frameworks",
            "redirect_document_id": false
        },
        {
            "source_path": "articles/virtual-machines/virtual-machines-windows-attach-disk-portal.md",
            "redirect_url": "/azure/virtual-machines/windows/attach-disk-portal",
            "redirect_document_id": false
        },
        {
            "source_path": "articles/virtual-machines/virtual-machines-windows-attach-disk-ps.md",
            "redirect_url": "/azure/virtual-machines/windows/attach-disk-ps",
            "redirect_document_id": false
        },
        {
            "source_path": "articles/virtual-machines/virtual-machines-windows-aws-to-azure.md",
            "redirect_url": "/azure/virtual-machines/windows/aws-to-azure",
            "redirect_document_id": false
        },
        {
            "source_path": "articles/virtual-machines/virtual-machines-windows-capture-image-resource.md",
            "redirect_url": "/azure/virtual-machines/windows/capture-image-resource",
            "redirect_document_id": false
        },
        {
            "source_path": "articles/virtual-machines/virtual-machines-windows-capture-image.md",
            "redirect_url": "/azure/virtual-machines/windows/capture-image",
            "redirect_document_id": false
        },
        {
            "source_path": "articles/virtual-machines/virtual-machines-windows-change-availability-set.md",
            "redirect_url": "/azure/virtual-machines/windows/change-availability-set",
            "redirect_document_id": false
        },
        {
            "source_path": "articles/virtual-machines/virtual-machines-windows-change-drive-letter.md",
            "redirect_url": "/azure/virtual-machines/windows/change-drive-letter",
            "redirect_document_id": false
        },
        {
            "source_path": "articles/virtual-machines/virtual-machines-windows-chef-automation.md",
            "redirect_url": "/azure/virtual-machines/windows/chef-automation",
            "redirect_document_id": false
        },
        {
            "source_path": "articles/virtual-machines/virtual-machines-windows-classic-about-images.md",
            "redirect_url": "/azure/virtual-machines/windows/classic/about-images",
            "redirect_document_id": false
        },
        {
            "source_path": "articles/virtual-machines/virtual-machines-windows-classic-agents-and-extensions.md",
            "redirect_url": "/azure/virtual-machines/windows/classic/agents-and-extensions",
            "redirect_document_id": false
        },
        {
            "source_path": "articles/virtual-machines/virtual-machines-windows-classic-attach-disk.md",
            "redirect_url": "/azure/virtual-machines/windows/classic/attach-disk",
            "redirect_document_id": false
        },
        {
            "source_path": "articles/virtual-machines/virtual-machines-windows-classic-capture-image.md",
            "redirect_url": "/azure/virtual-machines/windows/classic/capture-image",
            "redirect_document_id": false
        },
        {
            "source_path": "articles/virtual-machines/virtual-machines-windows-classic-configure-availability.md",
            "redirect_url": "/azure/virtual-machines/windows/classic/configure-availability",
            "redirect_document_id": false
        },
        {
            "source_path": "articles/virtual-machines/virtual-machines-windows-classic-configure-oracle-data-guard.md",
            "redirect_url": "/azure/virtual-machines/windows/classic/configure-oracle-data-guard",
            "redirect_document_id": false
        },
        {
            "source_path": "articles/virtual-machines/virtual-machines-windows-classic-configure-oracle-goldengate.md",
            "redirect_url": "/azure/virtual-machines/windows/classic/configure-oracle-goldengate",
            "redirect_document_id": false
        },
        {
            "source_path": "articles/virtual-machines/virtual-machines-windows-classic-connect-logon.md",
            "redirect_url": "/azure/virtual-machines/windows/classic/connect-logon",
            "redirect_document_id": false
        },
        {
            "source_path": "articles/virtual-machines/virtual-machines-windows-classic-connect-vms.md",
            "redirect_url": "/azure/virtual-machines/windows/classic/connect-vms",
            "redirect_document_id": false
        },
        {
            "source_path": "articles/virtual-machines/virtual-machines-windows-classic-create-powershell.md",
            "redirect_url": "/azure/virtual-machines/windows/classic/create-powershell",
            "redirect_document_id": false
        },
        {
            "source_path": "articles/virtual-machines/virtual-machines-windows-classic-createportal.md",
            "redirect_url": "/azure/virtual-machines/windows/classic/createportal",
            "redirect_document_id": false
        },
        {
            "source_path": "articles/virtual-machines/virtual-machines-windows-classic-createupload-vhd.md",
            "redirect_url": "/azure/virtual-machines/windows/classic/createupload-vhd",
            "redirect_document_id": false
        },
        {
            "source_path": "articles/virtual-machines/virtual-machines-windows-classic-detach-disk.md",
            "redirect_url": "/azure/virtual-machines/windows/classic/detach-disk",
            "redirect_document_id": false
        },
        {
            "source_path": "articles/virtual-machines/virtual-machines-windows-classic-extensions-customscript.md",
            "redirect_url": "/azure/virtual-machines/windows/classic/extensions-customscript",
            "redirect_document_id": false
        },
        {
            "source_path": "articles/virtual-machines/virtual-machines-windows-classic-faq.md",
            "redirect_url": "/azure/virtual-machines/windows/classic/faq",
            "redirect_document_id": false
        },
        {
            "source_path": "articles/virtual-machines/virtual-machines-windows-classic-hpcpack-cluster-node-autogrowshrink.md",
            "redirect_url": "/azure/virtual-machines/windows/classic/hpcpack-cluster-node-autogrowshrink",
            "redirect_document_id": false
        },
        {
            "source_path": "articles/virtual-machines/virtual-machines-windows-classic-hpcpack-cluster-node-burst.md",
            "redirect_url": "/azure/virtual-machines/windows/classic/hpcpack-cluster-node-burst",
            "redirect_document_id": false
        },
        {
            "source_path": "articles/virtual-machines/virtual-machines-windows-classic-hpcpack-cluster-node-manage.md",
            "redirect_url": "/azure/virtual-machines/windows/classic/hpcpack-cluster-node-manage",
            "redirect_document_id": false
        },
        {
            "source_path": "articles/virtual-machines/virtual-machines-windows-classic-hpcpack-cluster-powershell-script.md",
            "redirect_url": "/azure/virtual-machines/windows/classic/hpcpack-cluster-powershell-script",
            "redirect_document_id": false
        },
        {
            "source_path": "articles/virtual-machines/virtual-machines-windows-classic-hpcpack-rdma-cluster.md",
            "redirect_url": "/azure/virtual-machines/windows/classic/hpcpack-rdma-cluster",
            "redirect_document_id": false
        },
        {
            "source_path": "articles/virtual-machines/virtual-machines-windows-classic-inject-custom-data.md",
            "redirect_url": "/azure/virtual-machines/windows/classic/inject-custom-data",
            "redirect_document_id": false
        },
        {
            "source_path": "articles/virtual-machines/virtual-machines-windows-classic-install-mongodb.md",
            "redirect_url": "/azure/virtual-machines/windows/classic/install-mongodb",
            "redirect_document_id": false
        },
        {
            "source_path": "articles/virtual-machines/virtual-machines-windows-classic-install-symantec.md",
            "redirect_url": "/azure/virtual-machines/windows/classic/install-symantec",
            "redirect_document_id": false
        },
        {
            "source_path": "articles/virtual-machines/virtual-machines-windows-classic-install-trend.md",
            "redirect_url": "/azure/virtual-machines/windows/classic/install-trend",
            "redirect_document_id": false
        },
        {
            "source_path": "articles/virtual-machines/virtual-machines-windows-classic-java-run-compute-intensive-task.md",
            "redirect_url": "/azure/virtual-machines/windows/classic/java-run-compute-intensive-task",
            "redirect_document_id": false
        },
        {
            "source_path": "articles/virtual-machines/virtual-machines-windows-classic-java-run-tomcat-app-server.md",
            "redirect_url": "/azure/virtual-machines/windows/classic/java-run-tomcat-app-server",
            "redirect_document_id": false
        },
        {
            "source_path": "articles/virtual-machines/virtual-machines-windows-classic-manage-extensions.md",
            "redirect_url": "/azure/virtual-machines/windows/classic/manage-extensions",
            "redirect_document_id": false
        },
        {
            "source_path": "articles/virtual-machines/virtual-machines-windows-classic-manage-psh.md",
            "redirect_url": "/azure/virtual-machines/windows/classic/manage-psh",
            "redirect_document_id": false
        },
        {
            "source_path": "articles/virtual-machines/virtual-machines-windows-classic-manage-visual-studio.md",
            "redirect_url": "/azure/virtual-machines/windows/classic/manage-visual-studio",
            "redirect_document_id": false
        },
        {
            "source_path": "articles/virtual-machines/virtual-machines-windows-classic-oracle-considerations.md",
            "redirect_url": "/azure/virtual-machines/windows/classic/oracle-considerations",
            "redirect_document_id": false
        },
        {
            "source_path": "articles/virtual-machines/virtual-machines-windows-classic-oracle-images.md",
            "redirect_url": "/azure/virtual-machines/windows/classic/oracle-images",
            "redirect_document_id": false
        },
        {
            "source_path": "articles/virtual-machines/virtual-machines-windows-classic-portal-sql-alwayson-availability-groups.md",
            "redirect_url": "/azure/virtual-machines/windows/classic/portal-sql-alwayson-availability-groups",
            "redirect_document_id": false
        },
        {
            "source_path": "articles/virtual-machines/virtual-machines-windows-classic-ps-sql-bi.md",
            "redirect_url": "/azure/virtual-machines/windows/sqlclassic/virtual-machines-windows-classic-ps-sql-bi",
            "redirect_document_id": false
        },
        {
            "source_path": "articles/virtual-machines/virtual-machines-windows-classic-ps-sql-alwayson-availability-groups.md",
            "redirect_url": "/azure/virtual-machines/windows/classic/ps-sql-alwayson-availability-groups",
            "redirect_document_id": false
        },
        {
            "source_path": "articles/virtual-machines/virtual-machines-windows-classic-ps-sql-create.md",
            "redirect_url": "/azure/virtual-machines/windows/classic/ps-sql-create",
            "redirect_document_id": false
        },
        {
            "source_path": "articles/virtual-machines/virtual-machines-windows-classic-ps-sql-ext-listener.md",
            "redirect_url": "/azure/virtual-machines/windows/classic/ps-sql-ext-listener",
            "redirect_document_id": false
        },
        {
            "source_path": "articles/virtual-machines/virtual-machines-windows-classic-ps-sql-int-listener.md",
            "redirect_url": "/azure/virtual-machines/windows/classic/ps-sql-int-listener",
            "redirect_document_id": false
        },
        {
            "source_path": "articles/virtual-machines/virtual-machines-windows-classic-ps-sql-keyvault.md",
            "redirect_url": "/azure/virtual-machines/windows/classic/ps-sql-keyvault",
            "redirect_document_id": false
        },
        {
            "source_path": "articles/virtual-machines/virtual-machines-windows-classic-ps-sql-report.md",
            "redirect_url": "/azure/virtual-machines/windows/classic/ps-sql-report",
            "redirect_document_id": false
        },
        {
            "source_path": "articles/virtual-machines/virtual-machines-windows-classic-python-django-web-app.md",
            "redirect_url": "/azure/virtual-machines/windows/classic/python-django-web-app",
            "redirect_document_id": false
        },
        {
            "source_path": "articles/virtual-machines/virtual-machines-windows-classic-reset-rdp.md",
            "redirect_url": "/azure/virtual-machines/windows/classic/reset-rdp",
            "redirect_document_id": false
        },
        {
            "source_path": "articles/virtual-machines/virtual-machines-windows-classic-resize-vm.md",
            "redirect_url": "/azure/virtual-machines/windows/classic/resize-vm",
            "redirect_document_id": false
        },
        {
            "source_path": "articles/virtual-machines/virtual-machines-windows-classic-sap-get-started.md",
            "redirect_url": "/azure/virtual-machines/workloads/sap/get-started",
            "redirect_document_id": false
        },
        {
            "source_path": "articles/virtual-machines/virtual-machines-windows-classic-setup-endpoints.md",
            "redirect_url": "/azure/virtual-machines/windows/classic/setup-endpoints",
            "redirect_document_id": false
        },
        {
            "source_path": "articles/virtual-machines/virtual-machines-windows-classic-sql-automated-backup.md",
            "redirect_url": "/azure/virtual-machines/windows/classic/sql-automated-backup",
            "redirect_document_id": false
        },
        {
            "source_path": "articles/virtual-machines/virtual-machines-windows-classic-sql-connect.md",
            "redirect_url": "/azure/virtual-machines/windows/classic/sql-connect",
            "redirect_document_id": false
        },
        {
            "source_path": "articles/virtual-machines/virtual-machines-windows-classic-sql-automated-patching.md",
            "redirect_url": "/azure/virtual-machines/windows/classic/sql-automated-patching",
            "redirect_document_id": false
        },
        {
            "source_path": "articles/virtual-machines/virtual-machines-windows-classic-sql-onprem-availability.md",
            "redirect_url": "/azure/virtual-machines/windows/classic/sql-onprem-availability",
            "redirect_document_id": false
        },
        {
            "source_path": "articles/virtual-machines/virtual-machines-windows-classic-sql-server-agent-extension.md",
            "redirect_url": "/azure/virtual-machines/windows/classic/sql-server-agent-extension",
            "redirect_document_id": false
        },
        {
            "source_path": "articles/virtual-machines/virtual-machines-windows-classic-sql-server-premium-storage.md",
            "redirect_url": "/azure/virtual-machines/windows/classic/sql-server-premium-storage",
            "redirect_document_id": false
        },
        {
            "source_path": "articles/virtual-machines/virtual-machines-windows-classic-sql-server-reportviewer.md",
            "redirect_url": "/azure/virtual-machines/windows/classic/sql-server-reportviewer",
            "redirect_document_id": false
        },
        {
            "source_path": "articles/virtual-machines/virtual-machines-windows-classic-troubleshoot-deployment-new-vm.md",
            "redirect_url": "/azure/virtual-machines/windows/classic/troubleshoot-deployment-new-vm",
            "redirect_document_id": false
        },
        {
            "source_path": "articles/virtual-machines/virtual-machines-windows-classic-tutorial.md",
            "redirect_url": "/azure/virtual-machines/windows/classic/tutorial",
            "redirect_document_id": false
        },
        {
            "source_path": "articles/virtual-machines/virtual-machines-windows-classic-web-app-visual-studio.md",
            "redirect_url": "/azure/virtual-machines/windows/classic/web-app-visual-studio",
            "redirect_document_id": false
        },
        {
            "source_path": "articles/virtual-machines/virtual-machines-windows-cli-deploy-templates.md",
            "redirect_url": "/azure/virtual-machines/windows/cli-deploy-templates",
            "redirect_document_id": false
        },
        {
            "source_path": "articles/virtual-machines/virtual-machines-windows-cli-options.md",
            "redirect_url": "/azure/virtual-machines/windows/cli-options",
            "redirect_document_id": false
        },
        {
            "source_path": "articles/virtual-machines/virtual-machines-windows-cli-manage.md",
            "redirect_url": "/azure/virtual-machines/windows/cli-manage",
            "redirect_document_id": false
        },
        {
            "source_path": "articles/virtual-machines/virtual-machines-windows-cli-ps-findimage.md",
            "redirect_url": "/azure/virtual-machines/windows/cli-ps-findimage",
            "redirect_document_id": false
        },
        {
            "source_path": "articles/virtual-machines/virtual-machines-windows-cli-samples.md",
            "redirect_url": "/azure/virtual-machines/windows/cli-samples",
            "redirect_document_id": false
        },
        {
            "source_path": "articles/virtual-machines/virtual-machines-windows-client-images.md",
            "redirect_url": "/azure/virtual-machines/windows/client-images",
            "redirect_document_id": false
        },
        {
            "source_path": "articles/virtual-machines/virtual-machines-windows-compute-benchmark-scores.md",
            "redirect_url": "/azure/virtual-machines/windows/compute-benchmark-scores",
            "redirect_document_id": false
        },
        {
            "source_path": "articles/virtual-machines/virtual-machines-windows-connect-logon.md",
            "redirect_url": "/azure/virtual-machines/windows/connect-logon",
            "redirect_document_id": false
        },
        {
            "source_path": "articles/virtual-machines/virtual-machines-windows-convert-unmanaged-to-managed-disks.md",
            "redirect_url": "/azure/virtual-machines/windows/convert-unmanaged-to-managed-disks",
            "redirect_document_id": false
        },
        {
            "source_path": "articles/virtual-machines/virtual-machines-windows-containers.md",
            "redirect_url": "/azure/virtual-machines/windows/containers",
            "redirect_document_id": false
        },
        {
            "source_path": "articles/virtual-machines/virtual-machines-windows-create-aad-work-id.md",
            "redirect_url": "/azure/virtual-machines/windows/create-aad-work-id",
            "redirect_document_id": false
        },
        {
            "source_path": "articles/virtual-machines/virtual-machines-windows-create-availability-set.md",
            "redirect_url": "/azure/virtual-machines/windows/create-availability-set",
            "redirect_document_id": false
        },
        {
            "source_path": "articles/virtual-machines/virtual-machines-windows-create-managed-disk-ps.md",
            "redirect_url": "/azure/virtual-machines/windows/create-managed-disk-ps",
            "redirect_document_id": false
        },
        {
            "source_path": "articles/virtual-machines/virtual-machines-windows-create-vm-generalized-managed.md",
            "redirect_url": "/azure/virtual-machines/windows/create-vm-generalized-managed",
            "redirect_document_id": false
        },
        {
            "source_path": "articles/virtual-machines/virtual-machines-windows-create-vm-generalized.md",
            "redirect_url": "/azure/virtual-machines/windows/create-vm-generalized",
            "redirect_document_id": false
        },
        {
            "source_path": "articles/virtual-machines/virtual-machines-windows-create-vm-specialized.md",
            "redirect_url": "/azure/virtual-machines/windows/create-vm-specialized",
            "redirect_document_id": false
        },
        {
            "source_path": "articles/virtual-machines/virtual-machines-windows-creation-choices.md",
            "redirect_url": "/azure/virtual-machines/windows/creation-choices",
            "redirect_document_id": false
        },
        {
            "source_path": "articles/virtual-machines/virtual-machines-windows-csharp-manage.md",
            "redirect_url": "/azure/virtual-machines/windows/csharp",
            "redirect_document_id": false
        },
        {
            "source_path": "articles/virtual-machines/virtual-machines-windows-csharp-template.md",
            "redirect_url": "/azure/virtual-machines/windows/csharp-template",
            "redirect_document_id": false
        },
        {
            "source_path": "articles/virtual-machines/virtual-machines-windows-csharp.md",
            "redirect_url": "/azure/virtual-machines/windows/csharp",
            "redirect_document_id": false
        },
        {
            "source_path": "articles/virtual-machines/virtual-machines-windows-detach-disk.md",
            "redirect_url": "/azure/virtual-machines/windows/detach-disk",
            "redirect_document_id": false
        },
        {
            "source_path": "articles/virtual-machines/virtual-machines-windows-detailed-troubleshoot-rdp.md",
            "redirect_url": "/azure/virtual-machines/windows/detailed-troubleshoot-rdp",
            "redirect_document_id": false
        },
        {
            "source_path": "articles/virtual-machines/virtual-machines-windows-dotnet-core-1-landing.md",
            "redirect_url": "/azure/virtual-machines/windows/dotnet-core-1-landing",
            "redirect_document_id": false
        },
        {
            "source_path": "articles/virtual-machines/virtual-machines-windows-dotnet-core-2-architecture.md",
            "redirect_url": "/azure/virtual-machines/windows/dotnet-core-2-architecture",
            "redirect_document_id": false
        },
        {
            "source_path": "articles/virtual-machines/virtual-machines-windows-dotnet-core-3-access-security.md",
            "redirect_url": "/azure/virtual-machines/windows/dotnet-core-3-access-security",
            "redirect_document_id": false
        },
        {
            "source_path": "articles/virtual-machines/virtual-machines-windows-dotnet-core-5-app-deployment.md",
            "redirect_url": "/azure/virtual-machines/windows/dotnet-core-5-app-deployment",
            "redirect_document_id": false
        },
        {
            "source_path": "articles/virtual-machines/virtual-machines-windows-dotnet-core-4-availability-scale.md",
            "redirect_url": "/azure/virtual-machines/windows/dotnet-core-4-availability-scale",
            "redirect_document_id": false
        },
        {
            "source_path": "articles/virtual-machines/virtual-machines-windows-download-template.md",
            "redirect_url": "/azure/virtual-machines/windows/download-template",
            "redirect_document_id": false
        },
        {
            "source_path": "articles/virtual-machines/virtual-machines-windows-excel-cluster-hpcpack.md",
            "redirect_url": "/azure/virtual-machines/windows/excel-cluster-hpcpack",
            "redirect_document_id": false
        },
        {
            "source_path": "articles/virtual-machines/virtual-machines-windows-endpoints-in-resource-manager.md",
            "redirect_url": "/azure/virtual-machines/windows/endpoints-in-resource-manager",
            "redirect_document_id": false
        },
        {
            "source_path": "articles/virtual-machines/virtual-machines-windows-expand-os-disk.md",
            "redirect_url": "/azure/virtual-machines/windows/expand-os-disk",
            "redirect_document_id": false
        },
        {
            "source_path": "articles/virtual-machines/virtual-machines-windows-expand-data-disks.md",
            "redirect_url": "/azure/virtual-machines/windows/expand-data-disks",
            "redirect_document_id": false
        },
        {
            "source_path": "articles/virtual-machines/virtual-machines-windows-extensions-authoring-templates.md",
            "redirect_url": "/azure/virtual-machines/windows/extensions-authoring-templates",
            "redirect_document_id": false
        },
        {
            "source_path": "articles/virtual-machines/virtual-machines-windows-classic-mysql-2008r2.md",
            "redirect_url": "/azure/virtual-machines/windows/classic/mysql-2008r2",
            "redirect_document_id": false
        },
        {
            "source_path": "articles/virtual-machines/virtual-machines-windows-extensions-diagnostics-template.md",
            "redirect_url": "/azure/virtual-machines/windows/extensions-diagnostics-template",
            "redirect_document_id": false
        },
        {
            "source_path": "articles/virtual-machines/virtual-machines-windows-extensions-customscript.md",
            "redirect_url": "/azure/virtual-machines/windows/extensions-customscript",
            "redirect_document_id": false
        },
        {
            "source_path": "articles/virtual-machines/virtual-machines-windows-extensions-dsc-credentials.md",
            "redirect_url": "/azure/virtual-machines/windows/extensions-dsc-credentials",
            "redirect_document_id": false
        },
        {
            "source_path": "articles/virtual-machines/virtual-machines-windows-extensions-dsc-overview.md",
            "redirect_url": "/azure/virtual-machines/windows/extensions-dsc-overview",
            "redirect_document_id": false
        },
        {
            "source_path": "articles/virtual-machines/virtual-machines-windows-extensions-dsc-template.md",
            "redirect_url": "/azure/virtual-machines/windows/extensions-dsc-template",
            "redirect_document_id": false
        },
        {
            "source_path": "articles/virtual-machines/virtual-machines-windows-extensions-export-templates.md",
            "redirect_url": "/azure/virtual-machines/windows/extensions-export-templates",
            "redirect_document_id": false
        },
        {
            "source_path": "articles/virtual-machines/virtual-machines-windows-extensions-features.md",
            "redirect_url": "/azure/virtual-machines/windows/extensions-features",
            "redirect_document_id": false
        },
        {
            "source_path": "articles/virtual-machines/virtual-machines-windows-extensions-nwa.md",
            "redirect_url": "/azure/virtual-machines/windows/extensions-nwa",
            "redirect_document_id": false
        },
        {
            "source_path": "articles/virtual-machines/virtual-machines-windows-extensions-oms.md",
            "redirect_url": "/azure/virtual-machines/windows/extensions-oms",
            "redirect_document_id": false
        },
        {
            "source_path": "articles/virtual-machines/virtual-machines-windows-extensions-troubleshoot.md",
            "redirect_url": "/azure/virtual-machines/windows/extensions-troubleshoot",
            "redirect_document_id": false
        },
        {
            "source_path": "articles/virtual-machines/virtual-machines-windows-faq.md",
            "redirect_url": "/azure/virtual-machines/windows/faq",
            "redirect_document_id": false
        },
        {
            "source_path": "articles/virtual-machines/virtual-machines-windows-guidance-compute-single-vm.md",
            "redirect_url": "/azure/virtual-machines/windows/guidance-compute-single-vm",
            "redirect_document_id": false
        },
        {
            "source_path": "articles/virtual-machines/virtual-machines-windows-generalize-vhd.md",
            "redirect_url": "/azure/virtual-machines/windows/upload-generalized-managed",
            "redirect_document_id": false
        },
        {
            "source_path": "articles/virtual-machines/virtual-machines-windows-hero-role.md",
            "redirect_url": "/azure/virtual-machines/windows/hero-role",
            "redirect_document_id": false
        },
        {
            "source_path": "articles/virtual-machines/virtual-machines-windows-hero-tutorial.md",
            "redirect_url": "virtual-machines-windows-quick-create-portal",
            "redirect_document_id": false
        },
        {
            "source_path": "articles/virtual-machines/virtual-machines-windows-hpcpack-2016-cluster.md",
            "redirect_url": "/azure/virtual-machines/windows/hpcpack-2016-cluster",
            "redirect_document_id": false
        },
        {
            "source_path": "articles/virtual-machines/virtual-machines-windows-hpcpack-cluster-active-directory.md",
            "redirect_url": "/azure/virtual-machines/windows/hpcpack-cluster-active-directory",
            "redirect_document_id": false
        },
        {
            "source_path": "articles/virtual-machines/virtual-machines-windows-hpcpack-cluster-headnode.md",
            "redirect_url": "/azure/virtual-machines/windows/hpcpack-cluster-headnode",
            "redirect_document_id": false
        },
        {
            "source_path": "articles/virtual-machines/virtual-machines-windows-hpcpack-cluster-options.md",
            "redirect_url": "/azure/virtual-machines/windows/hpcpack-cluster-options",
            "redirect_document_id": false
        },
        {
            "source_path": "articles/virtual-machines/virtual-machines-windows-hpcpack-cluster-submit-jobs.md",
            "redirect_url": "/azure/virtual-machines/windows/hpcpack-cluster-submit-jobs",
            "redirect_document_id": false
        },
        {
            "source_path": "articles/virtual-machines/virtual-machines-windows-hybrid-use-benefit-licensing.md",
            "redirect_url": "/azure/virtual-machines/windows/hybrid-use-benefit-licensing",
            "redirect_document_id": false
        },
        {
            "source_path": "articles/virtual-machines/virtual-machines-windows-infrastructure-example.md",
            "redirect_url": "/azure/virtual-machines/windows/infrastructure-example",
            "redirect_document_id": false
        },
        {
            "source_path": "articles/virtual-machines/virtual-machines-windows-infrastructure-naming-guidelines.md",
            "redirect_url": "/azure/virtual-machines/windows/infrastructure-naming-guidelines",
            "redirect_document_id": false
        },
        {
            "source_path": "articles/virtual-machines/virtual-machines-windows-infrastructure-availability-sets-guidelines.md",
            "redirect_url": "/azure/virtual-machines/windows/infrastructure-availability-sets-guidelines",
            "redirect_document_id": false
        },
        {
            "source_path": "articles/virtual-machines/virtual-machines-windows-extensions-configuration-samples.md",
            "redirect_url": "/azure/virtual-machines/windows/extensions-configuration-samples",
            "redirect_document_id": false
        },
        {
            "source_path": "articles/virtual-machines/virtual-machines-windows-infrastructure-networking-guidelines.md",
            "redirect_url": "/azure/virtual-machines/windows/infrastructure-networking-guidelines",
            "redirect_document_id": false
        },
        {
            "source_path": "articles/virtual-machines/virtual-machines-windows-infrastructure-storage-solutions-guidelines.md",
            "redirect_url": "/azure/virtual-machines/windows/infrastructure-storage-solutions-guidelines",
            "redirect_document_id": false
        },
        {
            "source_path": "articles/virtual-machines/virtual-machines-windows-infrastructure-subscription-accounts-guidelines.md",
            "redirect_url": "/azure/virtual-machines/windows/infrastructure-subscription-accounts-guidelines",
            "redirect_document_id": false
        },
        {
            "source_path": "articles/virtual-machines/virtual-machines-windows-infrastructure-virtual-machine-guidelines.md",
            "redirect_url": "/azure/virtual-machines/windows/infrastructure-virtual-machine-guidelines",
            "redirect_document_id": false
        },
        {
            "source_path": "articles/virtual-machines/virtual-machines-windows-install-mongodb.md",
            "redirect_url": "/azure/virtual-machines/windows/install-mongodb",
            "redirect_document_id": false
        },
        {
            "source_path": "articles/virtual-machines/virtual-machines-windows-key-vault-setup.md",
            "redirect_url": "/azure/virtual-machines/windows/key-vault-setup",
            "redirect_document_id": false
        },
        {
            "source_path": "articles/virtual-machines/virtual-machines-windows-load-balance.md",
            "redirect_url": "/azure/virtual-machines/windows/load-balance",
            "redirect_document_id": false
        },
        {
            "source_path": "articles/virtual-machines/virtual-machines-windows-load-balanced-iis-tutorial.md",
            "redirect_url": "/azure/virtual-machines/windows/load-balanced-iis-tutorial",
            "redirect_document_id": false
        },
        {
            "source_path": "articles/virtual-machines/virtual-machines-windows-log-collector-extension.md",
            "redirect_url": "/azure/virtual-machines/windows/log-collector-extension",
            "redirect_document_id": false
        },
        {
            "source_path": "articles/virtual-machines/virtual-machines-windows-manage-availability.md",
            "redirect_url": "/azure/virtual-machines/windows/manage-availability",
            "redirect_document_id": false
        },
        {
            "source_path": "articles/virtual-machines/virtual-machines-windows-manage-using-azure-automation.md",
            "redirect_url": "/azure/virtual-machines/windows/manage-using-azure-automation",
            "redirect_document_id": false
        },
        {
            "source_path": "articles/virtual-machines/virtual-machines-windows-matlab-mdcs-cluster.md",
            "redirect_url": "/azure/virtual-machines/windows/matlab-mdcs-cluster",
            "redirect_document_id": false
        },
        {
            "source_path": "articles/virtual-machines/virtual-machines-windows-migrate-single-classic-to-resource-manager.md",
            "redirect_url": "/azure/virtual-machines/windows/migrate-single-classic-to-resource-manager",
            "redirect_document_id": false
        },
        {
            "source_path": "articles/virtual-machines/virtual-machines-windows-migrate-sql.md",
            "redirect_url": "/azure/virtual-machines/windows/sql/virtual-machines-windows-migrate-sql",
            "redirect_document_id": false
        },
        {
            "source_path": "articles/virtual-machines/virtual-machines-windows-infrastructure-resource-groups-guidelines.md",
            "redirect_url": "/azure/virtual-machines/windows/infrastructure-resource-groups-guidelines",
            "redirect_document_id": false
        },
        {
            "source_path": "articles/virtual-machines/virtual-machines-windows-migration-classic-resource-manager-deep-dive.md",
            "redirect_url": "/azure/virtual-machines/windows/migration-classic-resource-manager-deep-dive",
            "redirect_document_id": false
        },
        {
            "source_path": "articles/virtual-machines/virtual-machines-windows-move-vm.md",
            "redirect_url": "/azure/virtual-machines/windows/move-vm",
            "redirect_document_id": false
        },
        {
            "source_path": "articles/virtual-machines/virtual-machines-windows-migration-scripts.md",
            "redirect_url": "/azure/virtual-machines/windows/migration-classic-resource-manager-community-tools",
            "redirect_document_id": false
        },
        {
            "source_path": "articles/virtual-machines/virtual-machines-windows-migration-classic-resource-manager.md",
            "redirect_url": "/azure/virtual-machines/windows/migration-classic-resource-manager-overview",
            "redirect_document_id": false
        },
        {
            "source_path": "articles/virtual-machines/virtual-machines-windows-migrate-to-managed-disks.md",
            "redirect_url": "/azure/virtual-machines/windows/migrate-to-managed-disks",
            "redirect_document_id": false
        },
        {
            "source_path": "articles/virtual-machines/virtual-machines-windows-multiple-nics.md",
            "redirect_url": "/azure/virtual-machines/windows/multiple-nics",
            "redirect_document_id": false
        },
        {
            "source_path": "articles/virtual-machines/virtual-machines-windows-n-series-driver-setup.md",
            "redirect_url": "/azure/virtual-machines/windows/n-series-driver-setup",
            "redirect_document_id": false
        },
        {
            "source_path": "articles/virtual-machines/virtual-machines-windows-network-overview.md",
            "redirect_url": "/azure/virtual-machines/windows/network-overview",
            "redirect_document_id": false
        },
        {
            "source_path": "articles/virtual-machines/virtual-machines-windows-nsg-quickstart-portal.md",
            "redirect_url": "/azure/virtual-machines/windows/nsg-quickstart-portal",
            "redirect_document_id": false
        },
        {
            "source_path": "articles/virtual-machines/virtual-machines-windows-nsg-quickstart-powershell.md",
            "redirect_url": "/azure/virtual-machines/windows/nsg-quickstart-powershell",
            "redirect_document_id": false
        },
        {
            "source_path": "articles/virtual-machines/virtual-machines-windows-on-prem-to-azure.md",
            "redirect_url": "/azure/virtual-machines/windows/on-prem-to-azure",
            "redirect_document_id": false
        },
        {
            "source_path": "articles/virtual-machines/virtual-machines-windows-overview.md",
            "redirect_url": "/azure/virtual-machines/windows/overview",
            "redirect_document_id": false
        },
        {
            "source_path": "articles/virtual-machines/virtual-machines-windows-planned-maintenance-schedule.md",
            "redirect_url": "/azure/virtual-machines/windows/planned-maintenance-schedule",
            "redirect_document_id": false
        },
        {
            "source_path": "articles/virtual-machines/virtual-machines-windows-policy.md",
            "redirect_url": "/azure/virtual-machines/windows/policy",
            "redirect_document_id": false
        },
        {
            "source_path": "articles/virtual-machines/virtual-machines-windows-planned-maintenance.md",
            "redirect_url": "/azure/virtual-machines/windows/planned-maintenance",
            "redirect_document_id": false
        },
        {
            "source_path": "articles/virtual-machines/virtual-machines-windows-portal-create-fqdn.md",
            "redirect_url": "/azure/virtual-machines/windows/portal-create-fqdn",
            "redirect_document_id": false
        },
        {
            "source_path": "articles/virtual-machines/virtual-machines-windows-portal-sql-alwayson-availability-groups-manual.md",
            "redirect_url": "/azure/virtual-machines/windows/sql/virtual-machines-windows-portal-sql-availability-group-overview",
            "redirect_document_id": false
        },
        {
            "source_path": "articles/virtual-machines/virtual-machines-windows-portal-sql-alwayson-availability-groups.md",
            "redirect_url": "/azure/virtual-machines/windows/sql/virtual-machines-windows-portal-sql-alwayson-availability-groups",
            "redirect_document_id": false
        },
        {
            "source_path": "articles/virtual-machines/virtual-machines-windows-portal-sql-alwayson-int-listener.md",
            "redirect_url": "/azure/virtual-machines/windows/sql/virtual-machines-windows-portal-sql-alwayson-int-listener",
            "redirect_document_id": false
        },
        {
            "source_path": "articles/virtual-machines/virtual-machines-windows-portal-sql-availability-group-dr.md",
            "redirect_url": "/azure/virtual-machines/windows/sql/virtual-machines-windows-portal-sql-availability-group-dr",
            "redirect_document_id": false
        },
        {
            "source_path": "articles/virtual-machines/virtual-machines-windows-portal-sql-availability-group-overview.md",
            "redirect_url": "/azure/virtual-machines/windows/sql/virtual-machines-windows-portal-sql-availability-group-overview",
            "redirect_document_id": false
        },
        {
            "source_path": "articles/virtual-machines/virtual-machines-windows-portal-sql-availability-group-prereq.md",
            "redirect_url": "/azure/virtual-machines/windows/sql/virtual-machines-windows-portal-sql-availability-group-prereq",
            "redirect_document_id": false
        },
        {
            "source_path": "articles/virtual-machines/virtual-machines-windows-portal-sql-availability-group-tutorial.md",
            "redirect_url": "/azure/virtual-machines/windows/sql/virtual-machines-windows-portal-sql-availability-group-tutorial",
            "redirect_document_id": false
        },
        {
            "source_path": "articles/virtual-machines/virtual-machines-windows-portal-sql-ps-alwayson-int-listener.md",
            "redirect_url": "/azure/virtual-machines/windows/sql/virtual-machines-windows-portal-sql-ps-alwayson-int-listener",
            "redirect_document_id": false
        },
        {
            "source_path": "articles/virtual-machines/virtual-machines-windows-powershell-samples.md",
            "redirect_url": "/azure/virtual-machines/windows/powershell-samples",
            "redirect_document_id": false
        },
        {
            "source_path": "articles/virtual-machines/virtual-machines-windows-portal-sql-server-provision.md",
            "redirect_url": "/azure/virtual-machines/windows/sql/virtual-machines-windows-portal-sql-server-provision",
            "redirect_document_id": false
        },
        {
            "source_path": "articles/virtual-machines/virtual-machines-windows-prepare-for-upload-vhd-image.md",
            "redirect_url": "/azure/virtual-machines/windows/prepare-for-upload-vhd-image",
            "redirect_document_id": false
        },
        {
            "source_path": "articles/virtual-machines/virtual-machines-windows-ps-common-network-ref.md",
            "redirect_url": "/azure/virtual-machines/windows/ps-common-network-ref",
            "redirect_document_id": false
        },
        {
            "source_path": "articles/virtual-machines/virtual-machines-windows-ps-common-ref.md",
            "redirect_url": "/azure/virtual-machines/windows/ps-common-ref",
            "redirect_document_id": false
        },
        {
            "source_path": "articles/virtual-machines/virtual-machines-windows-ps-create.md",
            "redirect_url": "virtual-machines-windows-quick-create-powershell",
            "redirect_document_id": false
        },
        {
            "source_path": "articles/virtual-machines/virtual-machines-windows-ps-extensions-diagnostics.md",
            "redirect_url": "/azure/virtual-machines/windows/ps-extensions-diagnostics",
            "redirect_document_id": false
        },
        {
            "source_path": "articles/virtual-machines/virtual-machines-windows-ps-hybrid-cloud-test-env-sim.md",
            "redirect_url": "/azure/virtual-machines/windows/ps-hybrid-cloud-test-env-sim",
            "redirect_document_id": false
        },
        {
            "source_path": "articles/virtual-machines/virtual-machines-windows-ps-hybrid-cloud-test-env-lob.md",
            "redirect_url": "/azure/virtual-machines/windows/ps-hybrid-cloud-test-env-lob",
            "redirect_document_id": false
        },
        {
            "source_path": "articles/virtual-machines/virtual-machines-windows-ps-manage.md",
            "redirect_url": "/azure/virtual-machines/windows/tutorial-manage-vm",
            "redirect_document_id": false
        },
        {
            "source_path": "articles/virtual-machines/virtual-machines-windows-ps-migration-classic-resource-manager.md",
            "redirect_url": "/azure/virtual-machines/windows/migration-classic-resource-manager-ps",
            "redirect_document_id": false
        },
        {
            "source_path": "articles/virtual-machines/virtual-machines-windows-ps-sql-create.md",
            "redirect_url": "/azure/virtual-machines/windows/sql/virtual-machines-windows-ps-sql-create",
            "redirect_document_id": false
        },
        {
            "source_path": "articles/virtual-machines/virtual-machines-windows-ps-sql-keyvault.md",
            "redirect_url": "/azure/virtual-machines/windows/sql/virtual-machines-windows-ps-sql-keyvault",
            "redirect_document_id": false
        },
        {
            "source_path": "articles/virtual-machines/virtual-machines-windows-ps-template.md",
            "redirect_url": "/azure/virtual-machines/windows/ps-template",
            "redirect_document_id": false
        },
        {
            "source_path": "articles/virtual-machines/virtual-machines-windows-quick-create-cli.md",
            "redirect_url": "/azure/virtual-machines/windows/quick-create-cli",
            "redirect_document_id": false
        },
        {
            "source_path": "articles/virtual-machines/virtual-machines-windows-quick-create-portal.md",
            "redirect_url": "/azure/virtual-machines/windows/quick-create-portal",
            "redirect_document_id": false
        },
        {
            "source_path": "articles/virtual-machines/virtual-machines-windows-quick-create-powershell.md",
            "redirect_url": "/azure/virtual-machines/windows/quick-create-powershell",
            "redirect_document_id": false
        },
        {
            "source_path": "articles/virtual-machines/virtual-machines-windows-redeploy-to-new-node.md",
            "redirect_url": "/azure/virtual-machines/windows/redeploy-to-new-node",
            "redirect_document_id": false
        },
        {
            "source_path": "articles/virtual-machines/virtual-machines-windows-regions-and-availability.md",
            "redirect_url": "/azure/virtual-machines/windows/regions-and-availability",
            "redirect_document_id": false
        },
        {
            "source_path": "articles/virtual-machines/virtual-machines-windows-reset-local-password-without-agent.md",
            "redirect_url": "/azure/virtual-machines/windows/reset-local-password-without-agent",
            "redirect_document_id": false
        },
        {
            "source_path": "articles/virtual-machines/virtual-machines-windows-resize-vm.md",
            "redirect_url": "/azure/virtual-machines/windows/resize-vm",
            "redirect_document_id": false
        },
        {
            "source_path": "articles/virtual-machines/virtual-machines-windows-reset-rdp.md",
            "redirect_url": "/azure/virtual-machines/windows/reset-rdp",
            "redirect_document_id": false
        },
        {
            "source_path": "articles/virtual-machines/virtual-machines-windows-restart-resize-error-troubleshooting.md",
            "redirect_url": "/azure/virtual-machines/windows/restart-resize-error-troubleshooting",
            "redirect_document_id": false
        },
        {
            "source_path": "articles/virtual-machines/virtual-machines-windows-sap-cal-ides-erp6-ehp7-sp3-sql.md",
            "redirect_url": "/azure/virtual-machines/workloads/sap/cal-ides-erp6-erp7-sp3-sql",
            "redirect_document_id": false
        },
        {
            "source_path": "articles/virtual-machines/virtual-machines-windows-sap-dbms-guide.md",
            "redirect_url": "/azure/virtual-machines/workloads/sap/dbms-guide",
            "redirect_document_id": false
        },
        {
            "source_path": "articles/virtual-machines/virtual-machines-windows-sap-deployment-guide.md",
            "redirect_url": "/azure/virtual-machines/workloads/sap/deployment-guide",
            "redirect_document_id": false
        },
        {
            "source_path": "articles/virtual-machines/virtual-machines-windows-sap-get-started.md",
            "redirect_url": "/azure/virtual-machines/workloads/sap/get-started",
            "redirect_document_id": false
        },
        {
            "source_path": "articles/virtual-machines/virtual-machines-windows-sap-high-availability-guide.md",
            "redirect_url": "/azure/virtual-machines/workloads/sap/high-availability-guide",
            "redirect_document_id": false
        },
        {
            "source_path": "articles/virtual-machines/virtual-machines-windows-sap-high-availability-multi-sid.md",
            "redirect_url": "/azure/virtual-machines/workloads/sap/high-availability-multi-sid",
            "redirect_document_id": false
        },
        {
            "source_path": "articles/virtual-machines/virtual-machines-windows-sap-planning-guide.md",
            "redirect_url": "/azure/virtual-machines/workloads/sap/planning-guide",
            "redirect_document_id": false
        },
        {
            "source_path": "articles/virtual-machines/virtual-machines-windows-sharepoint-farm.md",
            "redirect_url": "/azure/virtual-machines/windows/sharepoint-farm",
            "redirect_document_id": false
        },
        {
            "source_path": "articles/virtual-machines/virtual-machines-windows-sizes-compute.md",
            "redirect_url": "/azure/virtual-machines/windows/sizes-compute",
            "redirect_document_id": false
        },
        {
            "source_path": "articles/virtual-machines/virtual-machines-windows-multiple-vms.md",
            "redirect_url": "/azure/virtual-machines/windows/multiple-vms",
            "redirect_document_id": false
        },
        {
            "source_path": "articles/virtual-machines/virtual-machines-windows-sizes-general.md",
            "redirect_url": "/azure/virtual-machines/windows/sizes-general",
            "redirect_document_id": false
        },
        {
            "source_path": "articles/virtual-machines/virtual-machines-windows-sizes-memory.md",
            "redirect_url": "/azure/virtual-machines/windows/sizes-memory",
            "redirect_document_id": false
        },
        {
            "source_path": "articles/virtual-machines/virtual-machines-windows-sizes-gpu.md",
            "redirect_url": "/azure/virtual-machines/windows/sizes-gpu",
            "redirect_document_id": false
        },
        {
            "source_path": "articles/virtual-machines/virtual-machines-windows-sizes-hpc.md",
            "redirect_url": "/azure/virtual-machines/windows/sizes-hpc",
            "redirect_document_id": false
        },
        {
            "source_path": "articles/virtual-machines/virtual-machines-windows-sizes.md",
            "redirect_url": "/azure/virtual-machines/windows/sizes",
            "redirect_document_id": false
        },
        {
            "source_path": "articles/virtual-machines/virtual-machines-windows-snapshot-copy-managed-disk.md",
            "redirect_url": "/azure/virtual-machines/windows/snapshot-copy-managed-disk",
            "redirect_document_id": false
        },
        {
            "source_path": "articles/virtual-machines/virtual-machines-windows-sql-automated-backup.md",
            "redirect_url": "/azure/virtual-machines/windows/sql/virtual-machines-windows-sql-automated-backup",
            "redirect_document_id": false
        },
        {
            "source_path": "articles/virtual-machines/virtual-machines-windows-sql-automated-patching.md",
            "redirect_url": "/azure/virtual-machines/windows/sql/virtual-machines-windows-sql-automated-patching",
            "redirect_document_id": false
        },
        {
            "source_path": "articles/virtual-machines/virtual-machines-windows-sql-connect.md",
            "redirect_url": "/azure/virtual-machines/windows/sql/virtual-machines-windows-sql-connect",
            "redirect_document_id": false
        },
        {
            "source_path": "articles/virtual-machines/virtual-machines-windows-sql-backup-recovery.md",
            "redirect_url": "/azure/virtual-machines/windows/sql/virtual-machines-windows-sql-backup-recovery",
            "redirect_document_id": false
        },
        {
            "source_path": "articles/virtual-machines/virtual-machines-windows-sql-high-availability-dr.md",
            "redirect_url": "/azure/virtual-machines/windows/sql/virtual-machines-windows-sql-high-availability-dr",
            "redirect_document_id": false
        },
        {
            "source_path": "articles/virtual-machines/virtual-machines-windows-sql-performance.md",
            "redirect_url": "/azure/virtual-machines/windows/sql/virtual-machines-windows-sql-performance",
            "redirect_document_id": false
        },
        {
            "source_path": "articles/virtual-machines/virtual-machines-windows-sql-security.md",
            "redirect_url": "/azure/virtual-machines/windows/sql/virtual-machines-windows-sql-security",
            "redirect_document_id": false
        },
        {
            "source_path": "articles/virtual-machines/virtual-machines-windows-sql-server-agent-extension.md",
            "redirect_url": "/azure/virtual-machines/windows/sql/virtual-machines-windows-sql-server-agent-extension",
            "redirect_document_id": false
        },
        {
            "source_path": "articles/virtual-machines/virtual-machines-windows-sql-server-app-patterns-dev-strategies.md",
            "redirect_url": "/azure/virtual-machines/windows/sql/virtual-machines-windows-sql-server-app-patterns-dev-strategies",
            "redirect_document_id": false
        },
        {
            "source_path": "articles/virtual-machines/virtual-machines-windows-sql-server-iaas-faq.md",
            "redirect_url": "/azure/virtual-machines/windows/sql/virtual-machines-windows-sql-server-iaas-faq",
            "redirect_document_id": false
        },
        {
            "source_path": "articles/virtual-machines/virtual-machines-windows-sql-server-iaas-overview.md",
            "redirect_url": "/azure/virtual-machines/windows/sql/virtual-machines-windows-sql-server-iaas-overview",
            "redirect_document_id": false
        },
        {
            "source_path": "articles/virtual-machines/virtual-machines-windows-sql-server-storage-configuration.md",
            "redirect_url": "/azure/virtual-machines/windows/sql/virtual-machines-windows-sql-server-storage-configuration",
            "redirect_document_id": false
        },
        {
            "source_path": "articles/virtual-machines/virtual-machines-windows-template-description.md",
            "redirect_url": "/azure/virtual-machines/windows/template-description",
            "redirect_document_id": false
        },
        {
            "source_path": "articles/virtual-machines/virtual-machines-windows-tag.md",
            "redirect_url": "/azure/virtual-machines/windows/tag",
            "redirect_document_id": false
        },
        {
            "source_path": "articles/virtual-machines/virtual-machines-windows-troubleshoot-app-connection.md",
            "redirect_url": "/azure/virtual-machines/windows/troubleshoot-app-connection",
            "redirect_document_id": false
        },
        {
            "source_path": "articles/virtual-machines/virtual-machines-windows-troubleshoot-recovery-disks-portal.md",
            "redirect_url": "/azure/virtual-machines/windows/troubleshoot-recovery-disks-portal",
            "redirect_document_id": false
        },
        {
            "source_path": "articles/virtual-machines/virtual-machines-windows-troubleshoot-rdp-connection.md",
            "redirect_url": "/azure/virtual-machines/windows/troubleshoot-rdp-connection",
            "redirect_document_id": false
        },
        {
            "source_path": "articles/virtual-machines/virtual-machines-windows-troubleshoot-deployment-new-vm.md",
            "redirect_url": "/azure/virtual-machines/windows/troubleshoot-deployment-new-vm",
            "redirect_document_id": false
        },
        {
            "source_path": "articles/virtual-machines/virtual-machines-windows-troubleshoot-recovery-disks.md",
            "redirect_url": "/azure/virtual-machines/windows/troubleshoot-recovery-disks",
            "redirect_document_id": false
        },
        {
            "source_path": "articles/virtual-machines/virtual-machines-windows-troubleshoot-specific-rdp-errors.md",
            "redirect_url": "/azure/virtual-machines/windows/troubleshoot-specific-rdp-errors",
            "redirect_document_id": false
        },
        {
            "source_path": "articles/virtual-machines/virtual-machines-windows-tutorial-manage-vm.md",
            "redirect_url": "/azure/virtual-machines/windows/tutorial-manage-vm",
            "redirect_document_id": false
        },
        {
            "source_path": "articles/virtual-machines/virtual-machines-windows-upload-generalized-managed.md",
            "redirect_url": "/azure/virtual-machines/windows/upload-generalized-managed",
            "redirect_document_id": false
        },
        {
            "source_path": "articles/virtual-machines/virtual-machines-windows-upload-image.md",
            "redirect_url": "/azure/virtual-machines/windows/upload-image",
            "redirect_document_id": false
        },
        {
            "source_path": "articles/virtual-machines/virtual-machines-windows-upload-specialized.md",
            "redirect_url": "/azure/virtual-machines/windows/upload-specialized",
            "redirect_document_id": false
        },
        {
            "source_path": "articles/virtual-machines/virtual-machines-windows-vertical-scaling-automation.md",
            "redirect_url": "/azure/virtual-machines/windows/vertical-scaling-automation",
            "redirect_document_id": false
        },
        {
            "source_path": "articles/virtual-machines/virtual-machines-windows-use-storage-sql-server-backup-restore.md",
            "redirect_url": "/azure/virtual-machines/windows/sql/virtual-machines-windows-use-storage-sql-server-backup-restore",
            "redirect_document_id": false
        },
        {
            "source_path": "articles/virtual-machines/virtual-machines-windows-vhd-copy.md",
            "redirect_url": "/azure/virtual-machines/windows/vhd-copy",
            "redirect_document_id": false
        },
        {
            "source_path": "articles/virtual-machines/virtual-machines-windows-vmss-powershell-creating.md",
            "redirect_url": "/azure/virtual-machines/windows/vmss-powershell-creating",
            "redirect_document_id": false
        },
        {
            "source_path": "articles/virtual-machines/virtual-machines-windows-winrm.md",
            "redirect_url": "/azure/virtual-machines/windows/winrm",
            "redirect_document_id": false
        },
        {
            "source_path": "articles/virtual-machines/linux/a8-a9-a10-a11-specs.md",
            "redirect_url": "/azure/virtual-machines/linux/sizes-hpc",
            "redirect_document_id": false
        },
        {
            "source_path": "articles/virtual-machines/linux/sap-hana-overview-architecture.md",
            "redirect_url": "/azure/virtual-machines/workloads/sap/hana-overview-architecture",
            "redirect_document_id": false
        },
        {
            "source_path": "articles/virtual-machines/linux/sap-hana-overview-high-availability-disaster-recovery.md",
            "redirect_url": "/azure/virtual-machines/workloads/sap/hana-overview-high-availability-disaster-recovery",
            "redirect_document_id": false
        },
        {
            "source_path": "articles/virtual-machines/linux/sap-hana-overview-infrastructure-connectivity.md",
            "redirect_url": "/azure/virtual-machines/workloads/sap/hana-overview-infrastructure-connectivity",
            "redirect_document_id": false
        },
        {
            "source_path": "articles/virtual-machines/linux/sap-hana-overview-sap-hana-installation.md",
            "redirect_url": "/azure/virtual-machines/workloads/sap/hana-installation",
            "redirect_document_id": false
        },
        {
            "source_path": "articles/virtual-machines/linux/sap-hana-overview-troubleshooting-monitoring.md",
            "redirect_url": "/azure/virtual-machines/workloads/sap/troubleshooting-monitoring",
            "redirect_document_id": false
        },
        {
            "source_path": "articles/virtual-machines/linux/tutorial-load-balance-nodejs.md",
            "redirect_url": "/azure/virtual-machines/linux/tutorial-load-balancer",
            "redirect_document_id": false
        },
        {
            "source_path": "articles/virtual-machines/linux/classic/diagnostic-extension.md",
            "redirect_url": "/azure/virtual-machines/linux/diagnostic-extension.md",
            "redirect_document_id": false
        },
        {
            "source_path": "articles/virtual-machines/workloads/sap/sap-cal-ides-erp6-ehp7-sp3-sql.md",
            "redirect_url": "/azure/virtual-machines/workloads/sap/cal-ides-erp6-erp7-sp3-sql",
            "redirect_document_id": false
        },
        {
            "source_path": "articles/virtual-machines/windows/about.md",
            "redirect_url": "/azure/virtual-machines/windows/overview",
            "redirect_document_id": false
        },
        {
            "source_path": "articles/virtual-machines/windows/capture-image.md",
            "redirect_url": "/azure/virtual-machines/windows/sa-copy-generalized",
            "redirect_document_id": false
        },
        {
            "source_path": "articles/virtual-machines/windows/create-vm-generalized.md",
            "redirect_url": "/azure/virtual-machines/windows/sa-copy-generalized",
            "redirect_document_id": false
        },
        {
            "source_path": "articles/virtual-machines/windows/csharp-manage.md",
            "redirect_url": "/azure/virtual-machines/windows/csharp",
            "redirect_document_id": false
        },
        {
            "source_path": "articles/virtual-machines/windows/generalize-vhd.md",
            "redirect_url": "/azure/virtual-machines/windows/upload-generalized-managed",
            "redirect_document_id": false
        },
        {
            "source_path": "articles/virtual-machines/windows/sap-cal-ides-erp6-ehp7-sp3-sql.md",
            "redirect_url": "/azure/virtual-machines/workloads/sap/sap-cal-ides-erp6-ehp7-sp3-sql.md",
            "redirect_document_id": false
        },
        {
            "source_path": "articles/virtual-machines/windows/sap-high-availability-guide.md",
            "redirect_url": "/azure/virtual-machines/workloads/sap/sap-high-availability-guide.md",
            "redirect_document_id": false
        },
        {
            "source_path": "articles/virtual-machines/windows/sap-high-availability-multi-sid.md",
            "redirect_url": "/azure/virtual-machines/workloads/sap/sap-high-availability-multi-sid.md",
            "redirect_document_id": false
        },
        {
            "source_path": "articles/virtual-machines/windows/classic/configure-oracle-data-guard.md",
            "redirect_url": "/azure/virtual-machines/workloads/oracle/configuring-oracle-dataguard",
            "redirect_document_id": false
        },
        {
            "source_path": "articles/virtual-machines/windows/classic/configure-oracle-goldengate.md",
            "redirect_url": "/azure/virtual-machines/workloads/oracle/configure-oracle-golden-gate",
            "redirect_document_id": false
        },
        {
            "source_path": "articles/virtual-machines/windows/classic/oracle-considerations.md",
            "redirect_url": "/azure/virtual-machines/workloads/oracle/oracle-considerations",
            "redirect_document_id": false
        },
        {
            "source_path": "articles/virtual-machines/windows/classic/oracle-images.md",
            "redirect_url": "/azure/virtual-machines/workloads/oracle/oracle-considerations",
            "redirect_document_id": false
        },
        {
            "source_path": "articles/virtual-machines/windows/classic/portal-sql-alwayson-availability-groups.md",
            "redirect_url": "/azure/virtual-machines/windows/sqlclassic/virtual-machines-windows-classic-portal-sql-alwayson-availability-groups",
            "redirect_document_id": false
        },
        {
            "source_path": "articles/virtual-machines/windows/classic/ps-sql-alwayson-availability-groups.md",
            "redirect_url": "/azure/virtual-machines/windows/sqlclassic/virtual-machines-windows-classic-ps-sql-alwayson-availability-groups",
            "redirect_document_id": false
        },
        {
            "source_path": "articles/virtual-machines/windows/classic/ps-sql-bi.md",
            "redirect_url": "/azure/virtual-machines/windows/sqlclassic/virtual-machines-windows-classic-ps-sql-bi",
            "redirect_document_id": false
        },
        {
            "source_path": "articles/virtual-machines/windows/classic/ps-sql-create.md",
            "redirect_url": "/azure/virtual-machines/windows/sqlclassic/virtual-machines-windows-classic-ps-sql-create",
            "redirect_document_id": false
        },
        {
            "source_path": "articles/virtual-machines/windows/classic/ps-sql-ext-listener.md",
            "redirect_url": "/azure/virtual-machines/windows/sqlclassic/virtual-machines-windows-classic-ps-sql-ext-listener",
            "redirect_document_id": false
        },
        {
            "source_path": "articles/virtual-machines/windows/classic/ps-sql-int-listener.md",
            "redirect_url": "/azure/virtual-machines/windows/sqlclassic/virtual-machines-windows-classic-ps-sql-int-listener",
            "redirect_document_id": false
        },
        {
            "source_path": "articles/virtual-machines/windows/classic/ps-sql-keyvault.md",
            "redirect_url": "/azure/virtual-machines/windows/sqlclassic/virtual-machines-windows-classic-ps-sql-keyvault",
            "redirect_document_id": false
        },
        {
            "source_path": "articles/virtual-machines/windows/classic/ps-sql-report.md",
            "redirect_url": "/azure/virtual-machines/windows/sqlclassic/virtual-machines-windows-classic-ps-sql-report",
            "redirect_document_id": false
        },
        {
            "source_path": "articles/virtual-machines/windows/classic/sql-automated-backup.md",
            "redirect_url": "/azure/virtual-machines/windows/sqlclassic/virtual-machines-windows-classic-sql-automated-backup",
            "redirect_document_id": false
        },
        {
            "source_path": "articles/virtual-machines/windows/classic/sql-automated-patching.md",
            "redirect_url": "/azure/virtual-machines/windows/sqlclassic/virtual-machines-windows-classic-sql-automated-patching",
            "redirect_document_id": false
        },
        {
            "source_path": "articles/virtual-machines/windows/classic/sql-connect.md",
            "redirect_url": "/azure/virtual-machines/windows/sqlclassic/virtual-machines-windows-classic-sql-connect",
            "redirect_document_id": false
        },
        {
            "source_path": "articles/virtual-machines/windows/classic/sql-onprem-availability.md",
            "redirect_url": "/azure/virtual-machines/windows/sqlclassic/virtual-machines-windows-classic-sql-onprem-availability",
            "redirect_document_id": false
        },
        {
            "source_path": "articles/virtual-machines/windows/classic/sql-server-agent-extension.md",
            "redirect_url": "/azure/virtual-machines/windows/sqlclassic/virtual-machines-windows-classic-sql-server-agent-extension",
            "redirect_document_id": false
        },
        {
            "source_path": "articles/virtual-machines/windows/classic/sql-server-premium-storage.md",
            "redirect_url": "/azure/virtual-machines/windows/sqlclassic/virtual-machines-windows-classic-sql-server-premium-storage",
            "redirect_document_id": false
        },
        {
            "source_path": "articles/virtual-machines/windows/classic/sql-server-reportviewer.md",
            "redirect_url": "/azure/virtual-machines/windows/sqlclassic/virtual-machines-windows-classic-sql-server-reportviewer",
            "redirect_document_id": false
        },
        {
            "source_path": "articles/virtual-machines/windows/sql/virtual-machines-windows-portal-sql-alwayson-availability-groups-manual.md",
            "redirect_url": "/azure/virtual-machines/windows/sql/virtual-machines-windows-portal-sql-availability-group-overview",
            "redirect_document_id": false
        },
        {
            "source_path": "articles/media-services/media-services-rest-connect-programmatically.md",
            "redirect_url": "/azure/media-services/media-services-use-aad-auth-to-access-ams-api",
            "redirect_document_id": false
        },
        {
            "source_path": "articles/media-services/media-services-dotnet-connect-programmatically.md",
            "redirect_url": "/azure/media-services/media-services-use-aad-auth-to-access-ams-api",
            "redirect_document_id": false
        },
        {
            "source_path": "articles/active-directory/fundamentals-identity.md",
            "redirect_url": "/azure/active-directory/identity-fundamentals",
            "redirect_document_id": false
        },
        {
            "source_path": "articles/active-directory/active-directory-editions.md",
            "redirect_url": "/azure/active-directory/active-directory-whatis",
            "redirect_document_id": false
        },
        {
            "source_path": "articles/active-directory/active-directory-saas-linkedinlookup-tutorial.md",
            "redirect_url": "/azure/active-directory/active-directory-saas-tutorial-list",
            "redirect_document_id": false
        },
        {
            "source_path": "articles/active-directory/active-directory-saas-linkedinlookup-provisioning-tutorial.md",
            "redirect_url": "/azure/active-directory/active-directory-saas-tutorial-list",
            "redirect_document_id": false
        },
        {
            "source_path": "articles/active-directory/active-directory-reporting-guide-classic-portal.md",
            "redirect_url": "/azure/active-directory/active-directory-reporting-azure-portal",
            "redirect_document_id": false
        },
        {
            "source_path": "articles/cloud-services/cloud-services-continuous-delivery-use-vso.md",
            "redirect_url": "/azure/cloud-services/cloud-services-dotnet-continuous-delivery",
            "redirect_document_id": false
        },
        {
            "source_path": "articles/cloud-services/cloud-services-continuous-delivery-use-vso-git.md",
            "redirect_url": "/azure/cloud-services/cloud-services-dotnet-continuous-delivery",
            "redirect_document_id": false
        },
        {
            "source_path": "articles/monitoring-and-diagnostics/insights-how-to-use-diagnostics.md",
            "redirect_url": "/azure/monitoring-and-diagnostics/monitoring-get-started",
            "redirect_document_id": false
        },
        {
            "source_path": "articles/active-directory/active-directory-reporting-irregular-sign-in-activity.md",
            "redirect_url": "/azure/active-directory/active-directory-reporting-migration",
            "redirect_document_id": false
        },
        {
            "source_path": "articles/active-directory/active-directory-reporting-sign-ins-after-multiple-failures.md",
            "redirect_url": "/azure/active-directory/active-directory-reporting-migration",
            "redirect_document_id": false
        },
        {
            "source_path": "articles/active-directory/active-directory-reporting-sign-ins-from-ip-addresses-with-suspicious-activity.md",
            "redirect_url": "/azure/active-directory/active-directory-reporting-migration",
            "redirect_document_id": false
        },
        {
            "source_path": "articles/active-directory/active-directory-reporting-sign-ins-from-multiple-geographies.md",
            "redirect_url": "/azure/active-directory/active-directory-reporting-migration",
            "redirect_document_id": false
        },
        {
            "source_path": "articles/active-directory/active-directory-reporting-sign-ins-from-possibly-infected-devices.md",
            "redirect_url": "/azure/active-directory/active-directory-reporting-migration",
            "redirect_document_id": false
        },
        {
            "source_path": "articles/active-directory/active-directory-reporting-sign-ins-from-unknown-sources.md",
            "redirect_url": "/azure/active-directory/active-directory-reporting-migration",
            "redirect_document_id": false
        },
        {
            "source_path": "articles/active-directory/active-directory-reporting-users-with-anomalous-sign-in-activity.md",
            "redirect_url": "/azure/active-directory/active-directory-reporting-migration",
            "redirect_document_id": false
        },
        {
            "source_path": "articles/active-directory/active-directory-reporting-latencies.md",
            "redirect_url": "/azure/active-directory/active-directory-reporting-latencies-azure-portal",
            "redirect_document_id": false
        },
        {
            "source_path": "articles/active-directory/active-directory-reporting-audit-events.md",
            "redirect_url": "/azure/active-directory/active-directory-reporting-activity-audit-logs",
            "redirect_document_id": false
        },
        {
            "source_path": "articles/active-directory/active-directory-reporting-api-prerequisites.md",
            "redirect_url": "/azure/active-directory/active-directory-reporting-api-prerequisites-azure-portal",
            "redirect_document_id": false
        },
        {
            "source_path": "articles/active-directory/active-directory-reporting-api-getting-started.md",
            "redirect_url": "/azure/active-directory/active-directory-reporting-api-getting-started-azure-portal",
            "redirect_document_id": false
        },
        {
            "source_path": "articles/active-directory/active-directory-known-networks.md",
            "redirect_url": "/azure/active-directory/active-directory-named-locations",
            "redirect_document_id": false
        },
        {
            "source_path": "articles/active-directory/active-directory-reporting-getting-started.md",
            "redirect_url": "/azure/active-directory/active-directory-reporting-azure-portal",
            "redirect_document_id": false
        },
        {
            "source_path": "articles/active-directory/active-directory-view-access-usage-reports.md",
            "redirect_url": "/azure/active-directory/active-directory-reporting-azure-portal",
            "redirect_document_id": false
        },
        {
            "source_path": "articles/active-directory/active-directory-reporting-guide.md",
            "redirect_url": "/azure/active-directory/active-directory-reporting-azure-portal",
            "redirect_document_id": false
        },
        {
            "source_path": "articles/application-insights/app-insights-understand-usage-patterns.md",
            "redirect_url": "/azure/application-insights/usage-funnels",
            "redirect_document_id": false
        },
        {
            "source_path": "articles/service-fabric/service-fabric-diagnostics-how-to-setup-wad.md",
            "redirect_url": "/azure/service-fabric/service-fabric-diagnostics-event-aggregation-wad",
            "redirect_document_id": false
        },
        {
            "source_path": "articles/service-fabric/service-fabric-diagnostics-how-to-setup-lad.md",
            "redirect_url": "/azure/service-fabric/service-fabric-diagnostics-event-aggregation-lad",
            "redirect_document_id": false
        },
        {
            "source_path": "articles/storage/storage-cannot-delete-storage-account-container-vhd.md",
            "redirect_url": "/azure/storage/storage-resource-manager-cannot-delete-storage-account-container-vhd",
            "redirect_document_id": false
        },
        {
            "source_path": "articles/service-fabric/service-fabric-deploy-container.md",
            "redirect_url": "/azure/service-fabric/service-fabric-get-started-containers",
            "redirect_document_id": false
        },
        {
            "source_path": "articles/sql-data-warehouse/sql-data-warehouse-load-from-sql-server-with-azcopy.md",
            "redirect_url": "/azure/sql-data-warehouse/sql-data-warehouse-overview-load",
            "redirect_document_id": false
        },
        {
            "source_path": "articles/application-insights/app-insights-analytics-reference.md",
            "redirect_url": "https://docs.loganalytics.io/",
            "redirect_document_id": false
        },
        {
            "source_path": "articles/azure-resource-manager/resource-manager-quickstart-deploy.md",
            "redirect_url": "/azure/azure-resource-manager/resource-manager-create-first-template",
            "redirect_document_id": false
        },
        {
            "source_path": "articles/vs-azure-tools-storage-explorer-relnotes-0-8-7.md",
            "redirect_url": "/azure/vs-azure-tools-storage-explorer-relnotes",
            "redirect_document_id": false
        },
        {
            "source_path": "articles/active-directory/secure-email-introduction.md",
            "redirect_url": "https://docs.microsoft.com/microsoft-365-enterprise/microsoft-365-policies-configurations",
            "redirect_document_id": false
        },
        {
            "source_path": "articles/active-directory/secure-email-recommended-policies.md",
            "redirect_url": "https://docs.microsoft.com/microsoft-365-enterprise/secure-email-recommended-policies",
            "redirect_document_id": false
        },
        {
            "source_path": "articles/active-directory/secure-email-deploy-recommended-policies.md",
            "redirect_url": "https://docs.microsoft.com/microsoft-365-enterprise/secure-email-deploy-recommended-policies",
            "redirect_document_id": false
        },
        {
            "source_path": "articles/active-directory/secure-email-ems-office365-service-descriptions.md",
            "redirect_url": "https://docs.microsoft.com/microsoft-365-enterprise",
            "redirect_document_id": false
        },
        {
            "source_path": "articles/media-services/media-services-manage-with-powershell.md",
            "redirect_url": "https://docs.microsoft.com/powershell/module/azurerm.media/?view=azurermps-4.2.0",
            "redirect_document_id": false
        },
        {
            "source_path": "articles/vpn-gateway/vpn-gateway-site-to-site-create.md",
            "redirect_url": "azure/vpn-gateway/vpn-gateway-howto-site-to-site-classic",
            "redirect_document_id": false
        },
        {
            "source_path": "articles/vpn-gateway/vpn-gateway-configure-vpn-gateway-mp.md",
            "redirect_url": "azure/vpn-gateway/vpn-gateway-howto-site-to-site-classic",
            "redirect_document_id": false
        },
        {
<<<<<<< HEAD
            "source_path": "articles/virtual-machines/linux/add-user.md",
            "redirect_url": "articles/virtual-machines/linux/index",
            "redirect_document_id": false
        },
        {
            "source_path": "articles/virtual-machines/linux/app-frameworks.md",
            "redirect_url": "articles/virtual-machines/linux/index",
            "redirect_document_id": false
        },
        {
            "source_path": "articles/virtual-machines/linux/cli-deploy-templates.md",
            "redirect_url": "articles/virtual-machines/linux/create-ssh-secured-vm-from-template",
            "redirect_document_id": false
        },
        {
            "source_path": "articles/virtual-machines/linux/configure-sshd-on-azure-linux-vms.md",
            "redirect_url": "articles/virtual-machines/linux/",
            "redirect_document_id": false
        },
        {
            "source_path": "articles/virtual-machines/linux/create-aad-work-id.md",
            "redirect_url": "articles/active-directory/active-directory-users-create-azure-portal",
            "redirect_document_id": false
        },
        {
            "source_path": "articles/virtual-machines/linux/creation-choices.md",
            "redirect_url": "articles/virtual-machines/linux/tutorial-manage-vm",
            "redirect_document_id": false
        },
        {
            "source_path": "articles/virtual-machines/linux/creation-choices-nodejs.md",
            "redirect_url": "articles/virtual-machines/linux/tutorial-manage-vm",
            "redirect_document_id": false
        },
        {
            "source_path": "articles/virtual-machines/linux/deis-cluster.md",
            "redirect_url": "articles/virtual-machines/linux/index",
            "redirect_document_id": false
        },
        {
            "source_path": "articles/virtual-machines/linux/deploy-linux-vm-into-existing-vnet-using-cli.md",
            "redirect_url": "articles/virtual-machines/linux/create-cli-complete",
            "redirect_document_id": false
        },
        {
            "source_path": "articles/virtual-machines/linux/deploy-linux-vm-into-existing-vnet-using-cli-nodejs.md",
            "redirect_url": "articles/virtual-machines/linux/create-cli-complete",
            "redirect_document_id": false
        },
        {
            "source_path": "articles/virtual-machines/linux/deploy-linux-vm-into-existing-vnet-using-portal.md",
            "redirect_url": "articles/virtual-machines/linux/create-cli-complete",
            "redirect_document_id": false
        },
        {
            "source_path": "articles/virtual-machines/linux/dotnet-core-1-landing.md",
            "redirect_url": "articles/virtual-machines/linux/tutorial-manage-vm",
            "redirect_document_id": false
        },
        {
            "source_path": "articles/virtual-machines/linux/dotnet-core-2-architecture.md",
            "redirect_url": "articles/virtual-machines/linux/tutorial-manage-vm",
            "redirect_document_id": false
        },
        {
            "source_path": "articles/virtual-machines/linux/dotnet-core-3-access-security.md",
            "redirect_url": "articles/virtual-machines/linux/tutorial-manage-vm",
            "redirect_document_id": false
        },
        {
            "source_path": "articles/virtual-machines/linux/dotnet-core-4-availability-scale.md",
            "redirect_url": "articles/virtual-machines/linux/tutorial-manage-vm",
            "redirect_document_id": false
        },
        {
            "source_path": "articles/virtual-machines/linux/dotnet-core-5-app-deployment.md",
            "redirect_url": "articles/virtual-machines/linux/tutorial-manage-vm",
            "redirect_document_id": false
        },
        {
            "source_path": "articles/virtual-machines/linux/endpoints-in-resource-manager.md",
            "redirect_url": "articles/virtual-machines/linux/nsg-quickstart",
            "redirect_document_id": false
        },
        {
            "source_path": "articles/virtual-machines/linux/infrastructure-availability-sets-guidelines.md",
            "redirect_url": "articles/virtual-machines/linux/infrastructure-example",
            "redirect_document_id": false
        },
        {
            "source_path": "articles/virtual-machines/linux/infrastructure-naming-guidelines.md",
            "redirect_url": "articles/virtual-machines/linux/infrastructure-example",
            "redirect_document_id": false
        },
        {
            "source_path": "articles/virtual-machines/linux/infrastructure-networking-guidelines.md",
            "redirect_url": "articles/virtual-machines/linux/infrastructure-example",
            "redirect_document_id": false
        },
        {
            "source_path": "articles/virtual-machines/linux/infrastructure-resource-groups-guidelines.md",
            "redirect_url": "articles/virtual-machines/linux/infrastructure-example",
            "redirect_document_id": false
        },
        {
            "source_path": "articles/virtual-machines/linux/infrastructure-storage-solutions-guidelines.md",
            "redirect_url": "articles/virtual-machines/linux/infrastructure-example",
            "redirect_document_id": false
        },
        {
            "source_path": "articles/virtual-machines/linux/infrastructure-subscription-accounts-guidelines.md",
            "redirect_url": "articles/virtual-machines/linux/infrastructure-example",
            "redirect_document_id": false
        },
        {
            "source_path": "articles/virtual-machines/linux/infrastructure-virtual-machine-guidelines.md",
            "redirect_url": "articles/virtual-machines/linux/infrastructure-example",
            "redirect_document_id": false
        },
        {
            "source_path": "articles/virtual-machines/linux/intro-on-azure.md",
            "redirect_url": "articles/virtual-machines/linux/overview",
            "redirect_document_id": false
        },
        {
            "source_path": "articles/virtual-machines/linux/jupyter-notebook.md",
            "redirect_url": "articles/virtual-machines/linux/index",
            "redirect_document_id": false
        },
        {
            "source_path": "articles/virtual-machines/linux/mac-disable-ssh-password-usage.md",
            "redirect_url": "articles/virtual-machines/linux/index",
            "redirect_document_id": false
        },
        {
            "source_path": "articles/virtual-machines/linux/opensource-links.md",
            "redirect_url": "articles/virtual-machines/linux/index",
            "redirect_document_id": false
        },
        {
            "source_path": "articles/virtual-machines/linux/python-django-web-app.md",
            "redirect_url": "articles/virtual-machines/linux/index",
            "redirect_document_id": false
        },
        {
            "source_path": "articles/virtual-machines/linux/tutorial-convert-to-vmss.md",
            "redirect_url": "articles/virtual-machines/linux/tutorial-create-vmss",
            "redirect_document_id": false
        },
        {
            "source_path": "articles/virtual-machines/linux/use-root-privileges.md",
            "redirect_url": "articles/virtual-machines/linux/index",
            "redirect_document_id": false
        },
        {
            "source_path": "articles/virtual-machines/linux/usernames.md",
            "redirect_url": "articles/virtual-machines/linux/faq",
            "redirect_document_id": false
        },
        {
            "source_path": "articles/virtual-machines/linux/vm-monitoring.md",
            "redirect_url": "articles/virtual-machines/linux/tutorial-monitoring",
            "redirect_document_id": false
        },
        {
            "source_path": "articles/virtual-machines/linux/extensions-authoring-templates.md",
            "redirect_url": "articles/virtual-machines/windows/template-description",
            "redirect_document_id": false
        },
        {
            "source_path": "articles/virtual-machines/linux/extensions-configuration-samples.md",
            "redirect_url": "articles/virtual-machines/windows/template-description",
            "redirect_document_id": false
        },
        {
            "source_path": "articles/virtual-machines/linux/extensions-troubleshoot.md",
            "redirect_url": "articles/virtual-machines/linux/extensions-features",
            "redirect_document_id": false
        },
        {
            "source_path": "articles/virtual-machines/linux/virtual-machines-linux-reset-password.md",
            "redirect_url": "articles/virtual-machines/linux/reset-password",
            "redirect_document_id": false
        },
        {
            "source_path": "articles/virtual-machines/windows/attach-disk-portal.md",
            "redirect_url": "articles/virtual-machines/windows/attach-managed-disk-portal",
            "redirect_document_id": false
        },
        {
            "source_path": "articles/virtual-machines/windows/cli-manage.md",
            "redirect_url": "articles/virtual-machines/linux/cli-manage",
            "redirect_document_id": false
        },
        {
            "source_path": "articles/virtual-machines/windows/create-managed-disk-ps.md",
            "redirect_url": "articles/virtual-machines/windows/attach-disk-ps",
            "redirect_document_id": false
        },
        {
            "source_path": "articles/virtual-machines/windows/guidance-compute-single-vm.md",
            "redirect_url": "/azure/architecture/reference-architectures/virtual-machines-windows/single-vmInclude file",
            "redirect_document_id": false
        },
        {
            "source_path": "articles/virtual-machines/windows/upload-image.md",
            "redirect_url": "articles/virtual-machines/windows/upload-generalized-managed",
            "redirect_document_id": false
        },
        {
            "source_path": "articles/virtual-machines/windows/upload-specialized.md",
            "redirect_url": "articles/virtual-machines/windows/create-vm-specialized",
            "redirect_document_id": false
        },
        {
            "source_path": "articles/virtual-machines/windows/vhd-copy.md",
            "redirect_url": "articles/virtual-machines/windows/create-vm-specialized",
            "redirect_document_id": false
        },
        {
            "source_path": "articles/virtual-machines/windows/ps-manage.md",
            "redirect_url": "articles/virtual-machines/windows/tutorial-manage-vm",
            "redirect_document_id": false
        },
        {
            "source_path": "articles/virtual-machines/windows/sap-dbms-guide.md",
            "redirect_url": "articles/virtual-machines/workloads/sap/dbms-guide",
            "redirect_document_id": false
        },
        {
            "source_path": "articles/virtual-machines/windows/sap-deployment-guide.md",
            "redirect_url": "articles/virtual-machines/workloads/sap/deployment-guide",
            "redirect_document_id": false
        },
        {
            "source_path": "articles/virtual-machines/windows/sap-get-started.md",
            "redirect_url": "articles/virtual-machines/workloads/sap/get-started",
            "redirect_document_id": false
        },
        {
            "source_path": "articles/virtual-machines/windows/sap-planning-guide.md",
            "redirect_url": "articles/virtual-machines/workloads/sap/planning-guide",
            "redirect_document_id": false
        },
        {
            "source_path": "articles/virtual-machines/windows/app-frameworks.md",
            "redirect_url": "articles/virtual-machines/windows/index",
            "redirect_document_id": false
        },
        {
            "source_path": "articles/virtual-machines/windows/cli-deploy-templates.md",
            "redirect_url": "articles/virtual-machines/linux/create-ssh-secured-vm-from-template",
            "redirect_document_id": false
        },
        {
            "source_path": "articles/virtual-machines/windows/create-aad-work-id.md",
            "redirect_url": "articles/active-directory/active-directory-users-create-azure-portal",
            "redirect_document_id": false
        },
        {
            "source_path": "articles/virtual-machines/windows/create-availability-set.md",
            "redirect_url": "articles/virtual-machines/windows/tutorial-availability-sets",
            "redirect_document_id": false
        },
        {
            "source_path": "articles/virtual-machines/windows/creation-choices.md",
            "redirect_url": "articles/virtual-machines/windows/tutorial-manage-vm",
            "redirect_document_id": false
        },
        {
            "source_path": "articles/virtual-machines/windows/dotnet-core-1-landing.md",
            "redirect_url": "articles/virtual-machines/windows/tutorial-manage-vm",
            "redirect_document_id": false
        },
        {
            "source_path": "articles/virtual-machines/windows/dotnet-core-2-architecture.md",
            "redirect_url": "articles/virtual-machines/windows/tutorial-manage-vm",
            "redirect_document_id": false
        },
        {
            "source_path": "articles/virtual-machines/windows/dotnet-core-3-access-security.md",
            "redirect_url": "articles/virtual-machines/windows/tutorial-manage-vm",
            "redirect_document_id": false
        },
        {
            "source_path": "articles/virtual-machines/windows/dotnet-core-4-availability-scale.md",
            "redirect_url": "articles/virtual-machines/windows/tutorial-manage-vm",
            "redirect_document_id": false
        },
        {
            "source_path": "articles/virtual-machines/windows/dotnet-core-5-app-deployment.md",
            "redirect_url": "articles/virtual-machines/windows/tutorial-manage-vm",
            "redirect_document_id": false
        },
        {
            "source_path": "articles/virtual-machines/windows/endpoints-in-resource-manager.md",
            "redirect_url": "articles/virtual-machines/windows/nsg-quickstart-portal",
            "redirect_document_id": false
        },
        {
            "source_path": "articles/virtual-machines/windows/hero-role.md",
            "redirect_url": "articles/virtual-machines/windows/quick-create-portal",
            "redirect_document_id": false
        },
        {
            "source_path": "articles/virtual-machines/windows/infrastructure-availability-sets-guidelines.md",
            "redirect_url": "articles/virtual-machines/windows/infrastructure-example",
            "redirect_document_id": false
        },
        {
            "source_path": "articles/virtual-machines/windows/infrastructure-naming-guidelines.md",
            "redirect_url": "articles/virtual-machines/windows/infrastructure-example",
            "redirect_document_id": false
        },
        {
            "source_path": "articles/virtual-machines/windows/infrastructure-networking-guidelines.md",
            "redirect_url": "articles/virtual-machines/windows/infrastructure-example",
            "redirect_document_id": false
        },
        {
            "source_path": "articles/virtual-machines/windows/infrastructure-resource-groups-guidelines.md",
            "redirect_url": "articles/virtual-machines/windows/infrastructure-example",
            "redirect_document_id": false
        },
        {
            "source_path": "articles/virtual-machines/windows/infrastructure-storage-solutions-guidelines.md",
            "redirect_url": "articles/virtual-machines/windows/infrastructure-example",
            "redirect_document_id": false
        },
        {
            "source_path": "articles/virtual-machines/windows/infrastructure-subscription-accounts-guidelines.md",
            "redirect_url": "articles/virtual-machines/windows/infrastructure-example",
            "redirect_document_id": false
        },
        {
            "source_path": "articles/virtual-machines/windows/infrastructure-virtual-machine-guidelines.md",
            "redirect_url": "articles/virtual-machines/windows/infrastructure-example",
            "redirect_document_id": false
        },
        {
            "source_path": "articles/virtual-machines/windows/load-balance.md",
            "redirect_url": "articles/virtual-machines/windows/tutorial-load-balancer",
            "redirect_document_id": false
        },
        {
            "source_path": "articles/virtual-machines/windows/load-balanced-iis-tutorial.md",
            "redirect_url": "articles/virtual-machines/windows/tutorial-load-balancer",
            "redirect_document_id": false
        },
        {
            "source_path": "articles/virtual-machines/windows/manage-using-azure-automation.md",
            "redirect_url": "articles/automation/index",
            "redirect_document_id": false
        },
        {
            "source_path": "articles/virtual-machines/windows/multiple-vms.md",
            "redirect_url": "articles/virtual-machines/windows/tutorial-create-vmss",
            "redirect_document_id": false
        },
        {
            "source_path": "articles/virtual-machines/windows/ps-hybrid-cloud-test-env-lob.md",
            "redirect_url": "articles/virtual-machines/windows/index",
            "redirect_document_id": false
        },
        {
            "source_path": "articles/virtual-machines/windows/ps-hybrid-cloud-test-env-sim.md",
            "redirect_url": "articles/virtual-machines/windows/index",
            "redirect_document_id": false
        },
        {
            "source_path": "articles/virtual-machines/windows/sharepoint-farm.md",
            "redirect_url": "articles/virtual-machines/windows/index",
            "redirect_document_id": false
        },
        {
            "source_path": "articles/virtual-machines/windows/vmss-powershell-creating.md",
            "redirect_url": "articles/virtual-machines/windows/tutorial-create-vmss",
            "redirect_document_id": false
        },
        {
            "source_path": "articles/virtual-machines/windows/extensions-authoring-templates.md",
            "redirect_url": "articles/virtual-machines/windows/template-description",
            "redirect_document_id": false
        },
        {
            "source_path": "articles/virtual-machines/windows/extensions-configuration-samples.md",
            "redirect_url": "articles/virtual-machines/windows/template-description",
=======
            "source_path": "articles/container-service/cli-samples.md",
            "redirect_url": "/azure/container-service/kubernetes/cli-samples",
            "redirect_document_id": false
        },
        {
            "source_path": "articles/container-service/container-service-connect.md",
            "redirect_url": "/azure/container-service/kubernetes/container-service-connect",
            "redirect_document_id": false
        },
        {
            "source_path": "articles/container-service/container-service-application-specific-marathon.md",
            "redirect_url": "/azure/container-service/dcos-swarm/container-service-application-specific-marathon",
            "redirect_document_id": false
        },
        {
            "source_path": "articles/container-service/container-service-create-acs-cluster-cli.md",
            "redirect_url": "/azure/container-service/dcos-swarm/container-service-create-acs-cluster-cli",
            "redirect_document_id": false
        },
        {
            "source_path": "articles/container-service/container-service-dcos-acr.md",
            "redirect_url": "/azure/container-service/dcos-swarm/container-service-dcos-acr",
            "redirect_document_id": false
        },
        {
            "source_path": "articles/container-service/container-service-dcos-agents.md",
            "redirect_url": "/azure/container-service/dcos-swarm/container-service-dcos-agents",
            "redirect_document_id": false
        },
        {
            "source_path": "articles/container-service/container-service-dcos-fileshare.md",
            "redirect_url": "/azure/container-service/dcos-swarm/container-service-dcos-fileshare",
            "redirect_document_id": false
        },
        {
            "source_path": "articles/container-service/container-service-dcos-manage-tutorial.md",
            "redirect_url": "/azure/container-service/dcos-swarm/container-service-dcos-manage-tutorial",
            "redirect_document_id": false
        },
        {
            "source_path": "articles/container-service/container-service-dcos-quickstart.md",
            "redirect_url": "/azure/container-service/dcos-swarm/container-service-dcos-quickstart",
            "redirect_document_id": false
        },
        {
            "source_path": "articles/container-service/container-service-dcos-vamp-canary-release.md",
            "redirect_url": "/azure/container-service/dcos-swarm/container-service-dcos-vamp-canary-release",
            "redirect_document_id": false
        },
        {
            "source_path": "articles/container-service/container-service-deploy-spring-boot-app-on-kubernetes.md",
            "redirect_url": "/azure/container-service/kubernetes/container-service-deploy-spring-boot-app-on-kubernetes",
            "redirect_document_id": false
        },
        {
            "source_path": "articles/container-service/container-service-deploy-spring-boot-app-on-linux.md",
            "redirect_url": "/azure/container-service/kubernetes/container-service-deploy-spring-boot-app-on-linux",
            "redirect_document_id": false
        },
        {
            "source_path": "articles/container-service/container-service-deployment.md",
            "redirect_url": "/azure/container-service/dcos-swarm/container-service-deployment",
            "redirect_document_id": false
        },
        {
            "source_path": "articles/container-service/container-service-docker-swarm-mode-setup-ci-cd-acs-engine.md",
            "redirect_url": "/azure/container-service/dcos-swarm/container-service-docker-swarm-mode-setup-ci-cd-acs-engine",
            "redirect_document_id": false
        },
        {
            "source_path": "articles/container-service/container-service-docker-swarm-setup-ci-cd.md",
            "redirect_url": "/azure/container-service/dcos-swarm/container-service-docker-swarm-setup-ci-cd",
            "redirect_document_id": false
        },
        {
            "source_path": "articles/container-service/container-service-docker-swarm.md",
            "redirect_url": "/azure/container-service/dcos-swarm/container-service-docker-swarm",
            "redirect_document_id": false
        },
        {
            "source_path": "articles/container-service/container-service-draft-up.md",
            "redirect_url": "/azure/container-service/kubernetes/container-service-draft-up",
            "redirect_document_id": false
        },
        {
            "source_path": "articles/container-service/container-service-enable-public-access.md",
            "redirect_url": "/azure/container-service/dcos-swarm/container-service-enable-public-access",
            "redirect_document_id": false
        },
        {
            "source_path": "articles/container-service/container-service-faq.md",
            "redirect_url": "/azure/container-service/kubernetes/container-service-faq",
            "redirect_document_id": false
        },
        {
            "source_path": "articles/container-service/container-service-intro.md",
            "redirect_url": "/azure/container-service/kubernetes/container-service-intro-kubernetes",
            "redirect_document_id": false
        },
        {
            "source_path": "articles/container-service/container-service-kubernetes-coscale.md",
            "redirect_url": "/azure/container-service/kubernetes/container-service-kubernetes-coscale",
            "redirect_document_id": false
        },
        {
            "source_path": "articles/container-service/container-service-kubernetes-datadog.md",
            "redirect_url": "/azure/container-service/kubernetes/container-service-kubernetes-datadog",
            "redirect_document_id": false
        },
        {
            "source_path": "articles/container-service/container-service-kubernetes-helm.md",
            "redirect_url": "/azure/container-service/kubernetes/container-service-kubernetes-helm",
            "redirect_document_id": false
        },
        {
            "source_path": "articles/container-service/container-service-kubernetes-jenkins.md",
            "redirect_url": "/azure/container-service/kubernetes/container-service-kubernetes-jenkins",
            "redirect_document_id": false
        },
        {
            "source_path": "articles/container-service/container-service-kubernetes-load-balancing.md",
            "redirect_url": "/azure/container-service/kubernetes/container-service-kubernetes-load-balancing",
            "redirect_document_id": false
        },
        {
            "source_path": "articles/container-service/container-service-kubernetes-oms.md",
            "redirect_url": "/azure/container-service/kubernetes/container-service-kubernetes-oms",
            "redirect_document_id": false
        },
        {
            "source_path": "articles/container-service/container-service-kubernetes-service-principal.md",
            "redirect_url": "/azure/container-service/kubernetes/container-service-kubernetes-service-principal",
            "redirect_document_id": false
        },
        {
            "source_path": "articles/container-service/container-service-kubernetes-sysdig.md",
            "redirect_url": "/azure/container-service/kubernetes/container-service-kubernetes-sysdig",
            "redirect_document_id": false
        },
        {
            "source_path": "articles/container-service/container-service-kubernetes-ui.md",
            "redirect_url": "/azure/container-service/kubernetes/container-service-kubernetes-ui",
            "redirect_document_id": false
        },
        {
            "source_path": "articles/container-service/container-service-kubernetes-walkthrough.md",
            "redirect_url": "/azure/container-service/kubernetes/container-service-kubernetes-walkthrough",
            "redirect_document_id": false
        },
        {
            "source_path": "articles/container-service/container-service-kubernetes-windows-walkthrough.md",
            "redirect_url": "/azure/container-service/kubernetes/container-service-kubernetes-windows-walkthrough",
            "redirect_document_id": false
        },
        {
            "source_path": "articles/container-service/container-service-load-balancing.md",
            "redirect_url": "/azure/container-service/dcos-swarm/container-service-load-balancing",
            "redirect_document_id": false
        },
        {
            "source_path": "articles/container-service/container-service-mesos-marathon-rest.md",
            "redirect_url": "/azure/container-service/dcos-swarm/container-service-mesos-marathon-rest",
            "redirect_document_id": false
        },
        {
            "source_path": "articles/container-service/container-service-mesos-marathon-ui.md",
            "redirect_url": "/azure/container-service/dcos-swarm/container-service-mesos-marathon-ui",
            "redirect_document_id": false
        },
        {
            "source_path": "articles/container-service/container-service-monitoring-dynatrace.md",
            "redirect_url": "/azure/container-service/dcos-swarm/container-service-monitoring-dynatrace",
            "redirect_document_id": false
        },
        {
            "source_path": "articles/container-service/container-service-monitoring-elk.md",
            "redirect_url": "/azure/container-service/dcos-swarm/container-service-monitoring-elk",
            "redirect_document_id": false
        },
        {
            "source_path": "articles/container-service/container-service-monitoring-oms.md",
            "redirect_url": "/azure/container-service/dcos-swarm/container-service-monitoring-oms",
            "redirect_document_id": false
        },
        {
            "source_path": "articles/container-service/container-service-monitoring-sysdig.md",
            "redirect_url": "/azure/container-service/dcos-swarm/container-service-monitoring-sysdig",
            "redirect_document_id": false
        },
        {
            "source_path": "articles/container-service/container-service-monitoring.md",
            "redirect_url": "/azure/container-service/dcos-swarm/container-service-monitoring",
            "redirect_document_id": false
        },
        {
            "source_path": "articles/container-service/container-service-scale.md",
            "redirect_url": "/azure/container-service/kubernetes/container-service-scale",
            "redirect_document_id": false
        },
        {
            "source_path": "articles/container-service/container-service-security.md",
            "redirect_url": "/azure/container-service/kubernetes/container-service-security",
            "redirect_document_id": false
        },
        {
            "source_path": "articles/container-service/container-service-tutorial-kubernetes-app-update.md",
            "redirect_url": "/azure/container-service/kubernetes/container-service-tutorial-kubernetes-app-update",
            "redirect_document_id": false
        },
        {
            "source_path": "articles/container-service/container-service-tutorial-kubernetes-deploy-application.md",
            "redirect_url": "/azure/container-service/kubernetes/container-service-tutorial-kubernetes-deploy-application",
            "redirect_document_id": false
        },
        {
            "source_path": "articles/container-service/container-service-tutorial-kubernetes-deploy-cluster.md",
            "redirect_url": "/azure/container-service/kubernetes/container-service-tutorial-kubernetes-deploy-cluster",
            "redirect_document_id": false
        },
        {
            "source_path": "articles/container-service/container-service-tutorial-kubernetes-monitor.md",
            "redirect_url": "/azure/container-service/kubernetes/container-service-tutorial-kubernetes-monitor",
            "redirect_document_id": false
        },
        {
            "source_path": "articles/container-service/container-service-tutorial-kubernetes-prepare-acr.md",
            "redirect_url": "/azure/container-service/kubernetes/container-service-tutorial-kubernetes-prepare-acr",
            "redirect_document_id": false
        },
        {
            "source_path": "articles/container-service/container-service-tutorial-kubernetes-prepare-app.md",
            "redirect_url": "/azure/container-service/kubernetes/container-service-tutorial-kubernetes-prepare-app",
            "redirect_document_id": false
        },
        {
            "source_path": "articles/container-service/container-service-tutorial-kubernetes-scale.md",
            "redirect_url": "/azure/container-service/kubernetes/container-service-tutorial-kubernetes-scale",
>>>>>>> a8e0f086
            "redirect_document_id": false
        }
    ]
}<|MERGE_RESOLUTION|>--- conflicted
+++ resolved
@@ -8411,7 +8411,6 @@
             "redirect_document_id": false
         },
         {
-<<<<<<< HEAD
             "source_path": "articles/virtual-machines/linux/add-user.md",
             "redirect_url": "articles/virtual-machines/linux/index",
             "redirect_document_id": false
@@ -8799,7 +8798,9 @@
         {
             "source_path": "articles/virtual-machines/windows/extensions-configuration-samples.md",
             "redirect_url": "articles/virtual-machines/windows/template-description",
-=======
+            "redirect_document_id": false
+        },
+        {
             "source_path": "articles/container-service/cli-samples.md",
             "redirect_url": "/azure/container-service/kubernetes/cli-samples",
             "redirect_document_id": false
@@ -9037,7 +9038,6 @@
         {
             "source_path": "articles/container-service/container-service-tutorial-kubernetes-scale.md",
             "redirect_url": "/azure/container-service/kubernetes/container-service-tutorial-kubernetes-scale",
->>>>>>> a8e0f086
             "redirect_document_id": false
         }
     ]
