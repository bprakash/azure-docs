<properties
	pageTitle="Real-time Twitter sentiment analysis with Stream Analytics | Microsoft Azure"
	description="Learn how to use Stream Analytics for real-time Twitter sentiment analysis. Step-by-step guidance from event generation to data on a live dashboard."
	keywords="real-time twitter trend analysis, sentiment analysis, social media analysis, trend analysis example"
	services="stream-analytics"
	documentationCenter=""
	authors="jeffstokes72"
	manager="paulettm"
	editor="cgronlun"/>

<tags
	ms.service="stream-analytics"
	ms.devlang="na"
	ms.topic="article"
	ms.tgt_pltfrm="na"
	ms.workload="big-data"
<<<<<<< HEAD
	ms.date="02/04/2016"
=======
	ms.date="02/18/2016"
>>>>>>> abb96edc
	ms.author="jeffstok"/>


# Social media analysis: Real-time Twitter sentiment analysis in Azure Stream Analytics

Learn how to build a sentiment analysis solution for social media analytics by bringing real-time Twitter events into Event Hubs. You'll write a Stream Analytics query to analyze the data and then either store the results for later perusal or use a dashboard to provide insights in real time using [Power BI](https://powerbi.com/).

Social media analytics tools help organizations understand trending topics, meaning subjects and attitudes with a high volume of posts in social media. Sentiment analysis - also called "opinion mining" - uses social media analytics tools to determine attitudes toward a product, idea, and so on. Real-time Twitter trend analysis is a great example because the hashtag subscription model allows you to listen to particular keywords and develop sentiment analysis on the feed. 

## Scenario - Sentiment Analysis in Real Time

A news media website is interested in getting an edge over its competitors by featuring site content that is immediately relevant to its readers. They use social media analysis on topics relevant to their readers by doing real time sentiment analysis on Twitter data. Specifically, to identify what topics are trending in real time on Twitter, they need real-time analytics about the tweet volume and sentiment for key topics. So in essence they need a sentiment analysis analytics engine based on this social media feed.

## Prerequisites
1.	Twitter account and [OAuth access token](https://dev.twitter.com/oauth/overview/application-owner-access-tokens) 
2.	[TwitterClient.zip](http://download.microsoft.com/download/1/7/4/1744EE47-63D0-4B9D-9ECF-E379D15F4586/TwitterClient.zip) from the Microsoft Download Center
3.	Optional: Source code for twitter client from [Github](https://github.com/Azure/azure-stream-analytics/tree/master/DataGenerators/TwitterClient) 

## Create an Event Hub input and a Consumer Group

The sample application will generate events and push them to an Event Hubs instance (an Event Hub, for short). Service Bus Event Hubs are the preferred method of event ingestion for Stream Analytics. See Event Hubs documentation in [Service Bus documentation](/documentation/services/service-bus/)

Follow the steps below to create an Event Hub.

1.	In the Azure Portal click **NEW** > **APP SERVICES** > **SERVICE BUS** > **EVENT HUB** > **QUICK CREATE** and provide a name, region, and new or existing namespace to create a new Event Hub.  
2.	As a best practice, each Stream Analytics job should read from a single Event Hubs Consumer Group. We will walk you through the process of creating a Consumer Group below and you can learn more about them here.  To create a Consumer Group, navigate to the newly created Event Hub and click the **CONSUMER GROUPS** tab, then click **CREATE** on the bottom of the page and provide a name for your Consumer Group.
3.	To grant access to the Event Hub, we will need to create a shared access policy.  Click the **CONFIGURE** tab of your Event Hub.
4.	Under **SHARED ACCESS POLICIES**, create a new policy with **MANAGE** permissions.


  	![Shared Access Policies where you can create a policy with Manage permissions.](./media/stream-analytics-twitter-sentiment-analysis-trends/stream-ananlytics-shared-access-policies.png)

5.	Click **SAVE** at the bottom of the page.
6.	Navigate to the **DASHBOARD** and click **CONNECTION INFORMATION** at the bottom of the page and copy and save the connection information. (Use the copy icon that appears under the search icon.)

## Configure and start the Twitter client application

We have provided a client application that will tap into Twitter data via [Twitter's Streaming APIs](https://dev.twitter.com/streaming/overview) to collect Tweet events about a parameterized set of topics. The 3rd party open source tool [Sentiment140](http://help.sentiment140.com/) is used to assign a sentiment value to each tweet (0: negative, 2: neutral, 4: positive) and then Tweet events are pushed to Event Hub.  

Follow these steps to set up the application:

1.	[Download the TwitterClient solution](http://download.microsoft.com/download/1/7/4/1744EE47-63D0-4B9D-9ECF-E379D15F4586/TwitterClient.zip)
2.	Open TwitterClient.exe.config and replace oauth_consumer_key, oauth_consumer_secret, oauth_token, oauth_token_secret with Twitter tokens with your values.  

	[Steps to generate an OAuth access token](https://dev.twitter.com/oauth/overview/application-owner-access-tokens)  

	Note that you will need to make an empty application to generate a token.  
3.	Replace the EventHubConnectionString and EventHubName values in TwitterClient.exe.config with your Event Hub connection string and name.
4.	*Optional:* Adjust the keywords to search for.  As a default, this application looks for "Azure,Skype,XBox,Microsoft,Seattle".  You can adjust the values for twitter_keywords in TwitterClient.exe.config, if desired.
5.	Run **TwitterClient.exe** to start your application. You will see Tweet events with the CreatedAt, Topic, and SentimentScore values being sent to your Event Hub:

	![Sentiment analysis: SentimentScore values sent to an event hub.](./media/stream-analytics-twitter-sentiment-analysis-trends/stream-analytics-twitter-sentiment-output-to-event-hub.png)

## Create Stream Analytics job

Now that we have Tweet events streaming in real-time from Twitter, we can set up a Stream Analytics job to analyze these events in real time.

### Provision a Stream Analytics job

1.	In the [Azure Portal](https://manage.windowsazure.com/), click **NEW** > **DATA SERVICES** > **STREAM ANALYTICS** > **QUICK CREATE**.
2.	Specify the following values, and then click **CREATE STREAM ANALYTICS JOB**:

	* **JOB NAME**: Enter a job name.
	* **REGION**: Select the region where you want to run the job. Consider placing the job and the event hub in the same region to ensure better performance and to ensure that you will not be paying to transfer data between regions.
	* **STORAGE ACCOUNT**: Choose the Storage account that you would like to use to store monitoring data for all Stream Analytics jobs running within this region. You have the option to choose an existing Storage account or to create a new one.

3.	Click **STREAM ANALYTICS** in the left pane to list the Stream Analytics jobs.  
	![Stream Analytics service icon](./media/stream-analytics-twitter-sentiment-analysis-trends/stream-analytics-service-icon.png)

4.	The new job will be shown with a status of **CREATED**. Notice that the **START** button on the bottom of the page is disabled. You must configure the job input, output, and query before you can start the job.


### Specify job input
1.	In your Stream Analytics job click **INPUTS** from the top of the page, and then click **ADD INPUT**. The dialog that opens will walk you through a number of steps to set up your input.
2.	Select **DATA STREAM**, and then click the right button.
3.	Select **EVENT HUB**, and then click the right button.
4.	Type or select the following values on the third page:

	* **INPUT ALIAS**: Enter a friendly name for this job input, such as TwitterStream. Note that you will be using this name in the query later on.
	**EVENT HUB**: If the Event Hub you created is in the same subscription as the Stream Analytics job, select the namespace that the event hub is in.

		If your event hub is in a different subscription, select **Use Event Hub from Another Subscription**, and then manually enter information for **SERVICE BUS NAMESPACE**, **EVENT HUB NAME**, **EVENT HUB POLICY NAME**, **EVENT HUB POLICY KEY**, and **EVENT HUB PARTITION COUNT**.

	* **EVENT HUB NAME**: Select the name of the Event Hub
	* **EVENT HUB POLICY NAME**: Select the event-hub policy created earlier in this tutorial.
	* **EVENT HUB CONSUMER GROUP**: Type in the Consumer Group created earlier in this tutorial.
5.	Click the right button.
6.	Specify the following values:

	* **EVENT SERIALIZER FORMAT**: JSON
	* **ENCODING**: UTF8

7.	Click the check button to add this source and to verify that Stream Analytics can successfully connect to the event hub.

### Specify job query

Stream Analytics supports a simple, declarative query model for describing transformations. To learn more about the language, see the [Azure Stream Analytics Query Language Reference](https://msdn.microsoft.com/library/azure/dn834998.aspx).  This tutorial will help you author and test several queries over Twitter data.

#### Sample data input

To validate your query against actual job data, you can use the SAMPLE DATA feature to extract events from your stream and create a .JSON file of the events for testing.

1.	Select on your Event Hub input and click **SAMPLE DATA** at the bottom of the page.
2.	In the dialog that appears, specify a **START TIME** to start collecting data from and a **DURATION** for how much additional data to consume.
3.	Click the **DETAILS** button, and then the **Click here** link to download and save the .JSON file that is generated.

#### Pass-through query
To start with, we will do a simple pass-through query that projects all the fields in an event.

1.	Click **QUERY** from the top of the Stream Analytics job page.
2.	In the code editor, replace the initial query template with the following:

		SELECT * FROM TwitterStream

	Make sure that the name of the input source matches the name of the input you specified earlier.

3.	Click **TEST** under the query editor
4.	Browse to your sample .JSON file
5.	Click the check button and see the results displayed below the query definition.

	![Results displayed below query definition](./media/stream-analytics-twitter-sentiment-analysis-trends/stream-analytics-sentiment-by-topic.png)

#### Count of tweets by topic: Tumbling window with aggregation

To compare the number of mentions between topics, we'll leverage a [TumblingWindow](https://msdn.microsoft.com/library/azure/dn835055.aspx) to get the count of mentions by topic every 5 seconds.

1.	Change the query in the code editor to:

		SELECT System.Timestamp as Time, Topic, COUNT(*)
		FROM TwitterStream TIMESTAMP BY CreatedAt
		GROUP BY TUMBLINGWINDOW(s, 5), Topic

	Note that this query uses the **TIMESTAMP BY** keyword to specify a timestamp field in the payload to be used in the temporal computation.  If this field wasn't specified, the windowing operation would be performed using the time each event arrived at Event Hub.  Learn more under "Arrival Time Vs Application Time" in the [Stream Analytics Query Reference](https://msdn.microsoft.com/library/azure/dn834998.aspx).

	This query also accesses a timestamp for the end of each window with **System.Timestamp**.

2.	Click **RERUN** under the query editor to see the results of the query.

#### Identifying trending topics: Sliding window

To identify trending topics we'll look for topics that cross a threshold value for mentions in a given amount of time.  For the purposes of this tutorial, we'll check for topics that are mentioned more than 20 times in the last 5 seconds using a [SlidingWindow](https://msdn.microsoft.com/library/azure/dn835051.aspx).

1.	Change the query in the code editor to:

		SELECT System.Timestamp as Time, Topic, COUNT(*) as Mentions
		FROM TwitterStream TIMESTAMP BY CreatedAt
		GROUP BY SLIDINGWINDOW(s, 5), topic
		HAVING COUNT(*) > 20

2.	Click **RERUN** under the query editor to see the results of the query.

	![Sliding Window query output](./media/stream-analytics-twitter-sentiment-analysis-trends/stream-analytics-query-output.png)

#### Count of mentions and sentiment: Tumbling window with aggregation

The final query we will test uses a TumblingWindow to obtain the number of mentions and average, minimum, maximum, and standard deviation of sentiment score for each topic every 5 seconds.

1.	Change the query in the code editor to:

		SELECT System.Timestamp as Time, Topic, COUNT(*), AVG(SentimentScore), MIN(SentimentScore),
    	Max(SentimentScore), STDEV(SentimentScore)
		FROM TwitterStream TIMESTAMP BY CreatedAt
		GROUP BY TUMBLINGWINDOW(s, 5), Topic

2.	Click **RERUN** under the query editor to see the results of the query.
3.	This is the query we will use for our dashboard.  Click **SAVE** at the bottom of the page.


## Create output sink

Now that we have defined an event stream, an Event Hub input to ingest events, and a query to perform a transformation over the stream, the last step is to define an output sink for the job.  We'll write the aggregated tweet events from our job query to an Azure Blob.  You could also push your results to SQL Database, Table Store or Event Hub, depending on your specific application needs.

Follow the steps below to create a container for Blob storage, if you don't already have one:

1.	Use an existing Storage account or create a new Storage account by clicking **NEW** > **DATA SERVICES** > **STORAGE** > **QUICK CREATE** > and following the instructions on  the screen.
2.	Select the Storage account and then click **CONTAINERS** at the top of the page, and then click **ADD**.
3.	Specify a **NAME** for your container and set its **ACCESS** to Public Blob.

## Specify job output

1.	In your Stream Analytics job, click **OUTPUT** at the top of the page, and then click **ADD OUTPUT**. The dialog that opens will walk you through a number of steps to set up your output.
2.	Select **BLOB STORAGE**, and then click the right button.
3.	Type or select the following values on the third page:

	* **OUTPUT ALIAS**: Enter a friendly name for this job output
	* **SUBSCRIPTION**: If the Blob Storage you created is in the same subscription as the Stream Analytics job, select **Use Storage Account from Current Subscription**.  If your storage is in a different subscription, select **Use Storage Account from Another Subscription** and manually enter information for **STORAGE ACCOUNT**, **STORAGE ACCOUNT KEY**, **CONTAINER**.
	* **STORAGE ACCOUNT**: Select the name of the Storage Account
	* **CONTAINER**: Select the name of the Container
	* **FILENAME PREFIX**: Type in a file prefix to use when writing blob output

4.	Click the right button.
5.	Specify the following values:
	* **EVENT SERIALIZER FORMAT**: JSON
	* **ENCODING**: UTF8
6.	Click the check button to add this source and to verify that Stream Analytics can successfully connect to the storage account.

## Start job

Since a job input, query and output have all been specified, we are ready to start the Stream Analytics job.

1.	From the job **DASHBOARD**, click **START** at the bottom of the page.
2.	In the dialog that appears, select **JOB START TIME**, and then click the checkmark button on the bottom of the dialog. The job status will change to **Starting** and will shortly move to **Running**.


## View output for sentiment analysis

Once your job is running and processing the real-time Twitter stream, choose how you want to view the output for sentiment analysis. Use a tool like [Azure Storage Explorer](https://azurestorageexplorer.codeplex.com/) or [Azure Explorer](http://www.cerebrata.com/products/azure-explorer/introduction) to view your job output in real time. From here, you could extend your application to include a customized dashboard over your output, like the one pictured below using [Power BI](https://powerbi.com/).

![Social media analysis: Stream Analytics sentiment analysis (opinion mining) output in a Power BI dashboard.](./media/stream-analytics-twitter-sentiment-analysis-trends/stream-analytics-output-power-bi.png)

## Get support
For further assistance, try our [Azure Stream Analytics forum](https://social.msdn.microsoft.com/Forums/en-US/home?forum=AzureStreamAnalytics). 


## Next steps

- [Introduction to Azure Stream Analytics](stream-analytics-introduction.md)
- [Get started using Azure Stream Analytics](stream-analytics-get-started.md)
- [Scale Azure Stream Analytics jobs](stream-analytics-scale-jobs.md)
- [Azure Stream Analytics Query Language Reference](https://msdn.microsoft.com/library/azure/dn834998.aspx)
- [Azure Stream Analytics Management REST API Reference](https://msdn.microsoft.com/library/azure/dn835031.aspx)
 
<|MERGE_RESOLUTION|>--- conflicted
+++ resolved
@@ -1,243 +1,239 @@
-<properties
-	pageTitle="Real-time Twitter sentiment analysis with Stream Analytics | Microsoft Azure"
-	description="Learn how to use Stream Analytics for real-time Twitter sentiment analysis. Step-by-step guidance from event generation to data on a live dashboard."
-	keywords="real-time twitter trend analysis, sentiment analysis, social media analysis, trend analysis example"
-	services="stream-analytics"
-	documentationCenter=""
-	authors="jeffstokes72"
-	manager="paulettm"
-	editor="cgronlun"/>
-
-<tags
-	ms.service="stream-analytics"
-	ms.devlang="na"
-	ms.topic="article"
-	ms.tgt_pltfrm="na"
-	ms.workload="big-data"
-<<<<<<< HEAD
-	ms.date="02/04/2016"
-=======
-	ms.date="02/18/2016"
->>>>>>> abb96edc
-	ms.author="jeffstok"/>
-
-
-# Social media analysis: Real-time Twitter sentiment analysis in Azure Stream Analytics
-
-Learn how to build a sentiment analysis solution for social media analytics by bringing real-time Twitter events into Event Hubs. You'll write a Stream Analytics query to analyze the data and then either store the results for later perusal or use a dashboard to provide insights in real time using [Power BI](https://powerbi.com/).
-
-Social media analytics tools help organizations understand trending topics, meaning subjects and attitudes with a high volume of posts in social media. Sentiment analysis - also called "opinion mining" - uses social media analytics tools to determine attitudes toward a product, idea, and so on. Real-time Twitter trend analysis is a great example because the hashtag subscription model allows you to listen to particular keywords and develop sentiment analysis on the feed. 
-
-## Scenario - Sentiment Analysis in Real Time
-
-A news media website is interested in getting an edge over its competitors by featuring site content that is immediately relevant to its readers. They use social media analysis on topics relevant to their readers by doing real time sentiment analysis on Twitter data. Specifically, to identify what topics are trending in real time on Twitter, they need real-time analytics about the tweet volume and sentiment for key topics. So in essence they need a sentiment analysis analytics engine based on this social media feed.
-
-## Prerequisites
-1.	Twitter account and [OAuth access token](https://dev.twitter.com/oauth/overview/application-owner-access-tokens) 
-2.	[TwitterClient.zip](http://download.microsoft.com/download/1/7/4/1744EE47-63D0-4B9D-9ECF-E379D15F4586/TwitterClient.zip) from the Microsoft Download Center
-3.	Optional: Source code for twitter client from [Github](https://github.com/Azure/azure-stream-analytics/tree/master/DataGenerators/TwitterClient) 
-
-## Create an Event Hub input and a Consumer Group
-
-The sample application will generate events and push them to an Event Hubs instance (an Event Hub, for short). Service Bus Event Hubs are the preferred method of event ingestion for Stream Analytics. See Event Hubs documentation in [Service Bus documentation](/documentation/services/service-bus/)
-
-Follow the steps below to create an Event Hub.
-
-1.	In the Azure Portal click **NEW** > **APP SERVICES** > **SERVICE BUS** > **EVENT HUB** > **QUICK CREATE** and provide a name, region, and new or existing namespace to create a new Event Hub.  
-2.	As a best practice, each Stream Analytics job should read from a single Event Hubs Consumer Group. We will walk you through the process of creating a Consumer Group below and you can learn more about them here.  To create a Consumer Group, navigate to the newly created Event Hub and click the **CONSUMER GROUPS** tab, then click **CREATE** on the bottom of the page and provide a name for your Consumer Group.
-3.	To grant access to the Event Hub, we will need to create a shared access policy.  Click the **CONFIGURE** tab of your Event Hub.
-4.	Under **SHARED ACCESS POLICIES**, create a new policy with **MANAGE** permissions.
-
-
-  	![Shared Access Policies where you can create a policy with Manage permissions.](./media/stream-analytics-twitter-sentiment-analysis-trends/stream-ananlytics-shared-access-policies.png)
-
-5.	Click **SAVE** at the bottom of the page.
-6.	Navigate to the **DASHBOARD** and click **CONNECTION INFORMATION** at the bottom of the page and copy and save the connection information. (Use the copy icon that appears under the search icon.)
-
-## Configure and start the Twitter client application
-
-We have provided a client application that will tap into Twitter data via [Twitter's Streaming APIs](https://dev.twitter.com/streaming/overview) to collect Tweet events about a parameterized set of topics. The 3rd party open source tool [Sentiment140](http://help.sentiment140.com/) is used to assign a sentiment value to each tweet (0: negative, 2: neutral, 4: positive) and then Tweet events are pushed to Event Hub.  
-
-Follow these steps to set up the application:
-
-1.	[Download the TwitterClient solution](http://download.microsoft.com/download/1/7/4/1744EE47-63D0-4B9D-9ECF-E379D15F4586/TwitterClient.zip)
-2.	Open TwitterClient.exe.config and replace oauth_consumer_key, oauth_consumer_secret, oauth_token, oauth_token_secret with Twitter tokens with your values.  
-
-	[Steps to generate an OAuth access token](https://dev.twitter.com/oauth/overview/application-owner-access-tokens)  
-
-	Note that you will need to make an empty application to generate a token.  
-3.	Replace the EventHubConnectionString and EventHubName values in TwitterClient.exe.config with your Event Hub connection string and name.
-4.	*Optional:* Adjust the keywords to search for.  As a default, this application looks for "Azure,Skype,XBox,Microsoft,Seattle".  You can adjust the values for twitter_keywords in TwitterClient.exe.config, if desired.
-5.	Run **TwitterClient.exe** to start your application. You will see Tweet events with the CreatedAt, Topic, and SentimentScore values being sent to your Event Hub:
-
-	![Sentiment analysis: SentimentScore values sent to an event hub.](./media/stream-analytics-twitter-sentiment-analysis-trends/stream-analytics-twitter-sentiment-output-to-event-hub.png)
-
-## Create Stream Analytics job
-
-Now that we have Tweet events streaming in real-time from Twitter, we can set up a Stream Analytics job to analyze these events in real time.
-
-### Provision a Stream Analytics job
-
-1.	In the [Azure Portal](https://manage.windowsazure.com/), click **NEW** > **DATA SERVICES** > **STREAM ANALYTICS** > **QUICK CREATE**.
-2.	Specify the following values, and then click **CREATE STREAM ANALYTICS JOB**:
-
-	* **JOB NAME**: Enter a job name.
-	* **REGION**: Select the region where you want to run the job. Consider placing the job and the event hub in the same region to ensure better performance and to ensure that you will not be paying to transfer data between regions.
-	* **STORAGE ACCOUNT**: Choose the Storage account that you would like to use to store monitoring data for all Stream Analytics jobs running within this region. You have the option to choose an existing Storage account or to create a new one.
-
-3.	Click **STREAM ANALYTICS** in the left pane to list the Stream Analytics jobs.  
-	![Stream Analytics service icon](./media/stream-analytics-twitter-sentiment-analysis-trends/stream-analytics-service-icon.png)
-
-4.	The new job will be shown with a status of **CREATED**. Notice that the **START** button on the bottom of the page is disabled. You must configure the job input, output, and query before you can start the job.
-
-
-### Specify job input
-1.	In your Stream Analytics job click **INPUTS** from the top of the page, and then click **ADD INPUT**. The dialog that opens will walk you through a number of steps to set up your input.
-2.	Select **DATA STREAM**, and then click the right button.
-3.	Select **EVENT HUB**, and then click the right button.
-4.	Type or select the following values on the third page:
-
-	* **INPUT ALIAS**: Enter a friendly name for this job input, such as TwitterStream. Note that you will be using this name in the query later on.
-	**EVENT HUB**: If the Event Hub you created is in the same subscription as the Stream Analytics job, select the namespace that the event hub is in.
-
-		If your event hub is in a different subscription, select **Use Event Hub from Another Subscription**, and then manually enter information for **SERVICE BUS NAMESPACE**, **EVENT HUB NAME**, **EVENT HUB POLICY NAME**, **EVENT HUB POLICY KEY**, and **EVENT HUB PARTITION COUNT**.
-
-	* **EVENT HUB NAME**: Select the name of the Event Hub
-	* **EVENT HUB POLICY NAME**: Select the event-hub policy created earlier in this tutorial.
-	* **EVENT HUB CONSUMER GROUP**: Type in the Consumer Group created earlier in this tutorial.
-5.	Click the right button.
-6.	Specify the following values:
-
-	* **EVENT SERIALIZER FORMAT**: JSON
-	* **ENCODING**: UTF8
-
-7.	Click the check button to add this source and to verify that Stream Analytics can successfully connect to the event hub.
-
-### Specify job query
-
-Stream Analytics supports a simple, declarative query model for describing transformations. To learn more about the language, see the [Azure Stream Analytics Query Language Reference](https://msdn.microsoft.com/library/azure/dn834998.aspx).  This tutorial will help you author and test several queries over Twitter data.
-
-#### Sample data input
-
-To validate your query against actual job data, you can use the SAMPLE DATA feature to extract events from your stream and create a .JSON file of the events for testing.
-
-1.	Select on your Event Hub input and click **SAMPLE DATA** at the bottom of the page.
-2.	In the dialog that appears, specify a **START TIME** to start collecting data from and a **DURATION** for how much additional data to consume.
-3.	Click the **DETAILS** button, and then the **Click here** link to download and save the .JSON file that is generated.
-
-#### Pass-through query
-To start with, we will do a simple pass-through query that projects all the fields in an event.
-
-1.	Click **QUERY** from the top of the Stream Analytics job page.
-2.	In the code editor, replace the initial query template with the following:
-
-		SELECT * FROM TwitterStream
-
-	Make sure that the name of the input source matches the name of the input you specified earlier.
-
-3.	Click **TEST** under the query editor
-4.	Browse to your sample .JSON file
-5.	Click the check button and see the results displayed below the query definition.
-
-	![Results displayed below query definition](./media/stream-analytics-twitter-sentiment-analysis-trends/stream-analytics-sentiment-by-topic.png)
-
-#### Count of tweets by topic: Tumbling window with aggregation
-
-To compare the number of mentions between topics, we'll leverage a [TumblingWindow](https://msdn.microsoft.com/library/azure/dn835055.aspx) to get the count of mentions by topic every 5 seconds.
-
-1.	Change the query in the code editor to:
-
-		SELECT System.Timestamp as Time, Topic, COUNT(*)
-		FROM TwitterStream TIMESTAMP BY CreatedAt
-		GROUP BY TUMBLINGWINDOW(s, 5), Topic
-
-	Note that this query uses the **TIMESTAMP BY** keyword to specify a timestamp field in the payload to be used in the temporal computation.  If this field wasn't specified, the windowing operation would be performed using the time each event arrived at Event Hub.  Learn more under "Arrival Time Vs Application Time" in the [Stream Analytics Query Reference](https://msdn.microsoft.com/library/azure/dn834998.aspx).
-
-	This query also accesses a timestamp for the end of each window with **System.Timestamp**.
-
-2.	Click **RERUN** under the query editor to see the results of the query.
-
-#### Identifying trending topics: Sliding window
-
-To identify trending topics we'll look for topics that cross a threshold value for mentions in a given amount of time.  For the purposes of this tutorial, we'll check for topics that are mentioned more than 20 times in the last 5 seconds using a [SlidingWindow](https://msdn.microsoft.com/library/azure/dn835051.aspx).
-
-1.	Change the query in the code editor to:
-
-		SELECT System.Timestamp as Time, Topic, COUNT(*) as Mentions
-		FROM TwitterStream TIMESTAMP BY CreatedAt
-		GROUP BY SLIDINGWINDOW(s, 5), topic
-		HAVING COUNT(*) > 20
-
-2.	Click **RERUN** under the query editor to see the results of the query.
-
-	![Sliding Window query output](./media/stream-analytics-twitter-sentiment-analysis-trends/stream-analytics-query-output.png)
-
-#### Count of mentions and sentiment: Tumbling window with aggregation
-
-The final query we will test uses a TumblingWindow to obtain the number of mentions and average, minimum, maximum, and standard deviation of sentiment score for each topic every 5 seconds.
-
-1.	Change the query in the code editor to:
-
-		SELECT System.Timestamp as Time, Topic, COUNT(*), AVG(SentimentScore), MIN(SentimentScore),
-    	Max(SentimentScore), STDEV(SentimentScore)
-		FROM TwitterStream TIMESTAMP BY CreatedAt
-		GROUP BY TUMBLINGWINDOW(s, 5), Topic
-
-2.	Click **RERUN** under the query editor to see the results of the query.
-3.	This is the query we will use for our dashboard.  Click **SAVE** at the bottom of the page.
-
-
-## Create output sink
-
-Now that we have defined an event stream, an Event Hub input to ingest events, and a query to perform a transformation over the stream, the last step is to define an output sink for the job.  We'll write the aggregated tweet events from our job query to an Azure Blob.  You could also push your results to SQL Database, Table Store or Event Hub, depending on your specific application needs.
-
-Follow the steps below to create a container for Blob storage, if you don't already have one:
-
-1.	Use an existing Storage account or create a new Storage account by clicking **NEW** > **DATA SERVICES** > **STORAGE** > **QUICK CREATE** > and following the instructions on  the screen.
-2.	Select the Storage account and then click **CONTAINERS** at the top of the page, and then click **ADD**.
-3.	Specify a **NAME** for your container and set its **ACCESS** to Public Blob.
-
-## Specify job output
-
-1.	In your Stream Analytics job, click **OUTPUT** at the top of the page, and then click **ADD OUTPUT**. The dialog that opens will walk you through a number of steps to set up your output.
-2.	Select **BLOB STORAGE**, and then click the right button.
-3.	Type or select the following values on the third page:
-
-	* **OUTPUT ALIAS**: Enter a friendly name for this job output
-	* **SUBSCRIPTION**: If the Blob Storage you created is in the same subscription as the Stream Analytics job, select **Use Storage Account from Current Subscription**.  If your storage is in a different subscription, select **Use Storage Account from Another Subscription** and manually enter information for **STORAGE ACCOUNT**, **STORAGE ACCOUNT KEY**, **CONTAINER**.
-	* **STORAGE ACCOUNT**: Select the name of the Storage Account
-	* **CONTAINER**: Select the name of the Container
-	* **FILENAME PREFIX**: Type in a file prefix to use when writing blob output
-
-4.	Click the right button.
-5.	Specify the following values:
-	* **EVENT SERIALIZER FORMAT**: JSON
-	* **ENCODING**: UTF8
-6.	Click the check button to add this source and to verify that Stream Analytics can successfully connect to the storage account.
-
-## Start job
-
-Since a job input, query and output have all been specified, we are ready to start the Stream Analytics job.
-
-1.	From the job **DASHBOARD**, click **START** at the bottom of the page.
-2.	In the dialog that appears, select **JOB START TIME**, and then click the checkmark button on the bottom of the dialog. The job status will change to **Starting** and will shortly move to **Running**.
-
-
-## View output for sentiment analysis
-
-Once your job is running and processing the real-time Twitter stream, choose how you want to view the output for sentiment analysis. Use a tool like [Azure Storage Explorer](https://azurestorageexplorer.codeplex.com/) or [Azure Explorer](http://www.cerebrata.com/products/azure-explorer/introduction) to view your job output in real time. From here, you could extend your application to include a customized dashboard over your output, like the one pictured below using [Power BI](https://powerbi.com/).
-
-![Social media analysis: Stream Analytics sentiment analysis (opinion mining) output in a Power BI dashboard.](./media/stream-analytics-twitter-sentiment-analysis-trends/stream-analytics-output-power-bi.png)
-
-## Get support
-For further assistance, try our [Azure Stream Analytics forum](https://social.msdn.microsoft.com/Forums/en-US/home?forum=AzureStreamAnalytics). 
-
-
-## Next steps
-
-- [Introduction to Azure Stream Analytics](stream-analytics-introduction.md)
-- [Get started using Azure Stream Analytics](stream-analytics-get-started.md)
-- [Scale Azure Stream Analytics jobs](stream-analytics-scale-jobs.md)
-- [Azure Stream Analytics Query Language Reference](https://msdn.microsoft.com/library/azure/dn834998.aspx)
-- [Azure Stream Analytics Management REST API Reference](https://msdn.microsoft.com/library/azure/dn835031.aspx)
- 
+<properties
+	pageTitle="Real-time Twitter sentiment analysis with Stream Analytics | Microsoft Azure"
+	description="Learn how to use Stream Analytics for real-time Twitter sentiment analysis. Step-by-step guidance from event generation to data on a live dashboard."
+	keywords="real-time twitter trend analysis, sentiment analysis, social media analysis, trend analysis example"
+	services="stream-analytics"
+	documentationCenter=""
+	authors="jeffstokes72"
+	manager="paulettm"
+	editor="cgronlun"/>
+
+<tags
+	ms.service="stream-analytics"
+	ms.devlang="na"
+	ms.topic="article"
+	ms.tgt_pltfrm="na"
+	ms.workload="big-data"
+	ms.date="02/18/2016"
+	ms.author="jeffstok"/>
+
+
+# Social media analysis: Real-time Twitter sentiment analysis in Azure Stream Analytics
+
+Learn how to build a sentiment analysis solution for social media analytics by bringing real-time Twitter events into Event Hubs. You'll write a Stream Analytics query to analyze the data and then either store the results for later perusal or use a dashboard to provide insights in real time using [Power BI](https://powerbi.com/).
+
+Social media analytics tools help organizations understand trending topics, meaning subjects and attitudes with a high volume of posts in social media. Sentiment analysis - also called "opinion mining" - uses social media analytics tools to determine attitudes toward a product, idea, and so on. Real-time Twitter trend analysis is a great example because the hashtag subscription model allows you to listen to particular keywords and develop sentiment analysis on the feed. 
+
+## Scenario - Sentiment Analysis in Real Time
+
+A news media website is interested in getting an edge over its competitors by featuring site content that is immediately relevant to its readers. They use social media analysis on topics relevant to their readers by doing real time sentiment analysis on Twitter data. Specifically, to identify what topics are trending in real time on Twitter, they need real-time analytics about the tweet volume and sentiment for key topics. So in essence they need a sentiment analysis analytics engine based on this social media feed.
+
+## Prerequisites
+1.	Twitter account and [OAuth access token](https://dev.twitter.com/oauth/overview/application-owner-access-tokens) 
+2.	[TwitterClient.zip](http://download.microsoft.com/download/1/7/4/1744EE47-63D0-4B9D-9ECF-E379D15F4586/TwitterClient.zip) from the Microsoft Download Center
+3.	Optional: Source code for twitter client from [Github](https://github.com/Azure/azure-stream-analytics/tree/master/DataGenerators/TwitterClient) 
+
+## Create an Event Hub input and a Consumer Group
+
+The sample application will generate events and push them to an Event Hubs instance (an Event Hub, for short). Service Bus Event Hubs are the preferred method of event ingestion for Stream Analytics. See Event Hubs documentation in [Service Bus documentation](/documentation/services/service-bus/)
+
+Follow the steps below to create an Event Hub.
+
+1.	In the Azure Portal click **NEW** > **APP SERVICES** > **SERVICE BUS** > **EVENT HUB** > **QUICK CREATE** and provide a name, region, and new or existing namespace to create a new Event Hub.  
+2.	As a best practice, each Stream Analytics job should read from a single Event Hubs Consumer Group. We will walk you through the process of creating a Consumer Group below and you can learn more about them here.  To create a Consumer Group, navigate to the newly created Event Hub and click the **CONSUMER GROUPS** tab, then click **CREATE** on the bottom of the page and provide a name for your Consumer Group.
+3.	To grant access to the Event Hub, we will need to create a shared access policy.  Click the **CONFIGURE** tab of your Event Hub.
+4.	Under **SHARED ACCESS POLICIES**, create a new policy with **MANAGE** permissions.
+
+
+  	![Shared Access Policies where you can create a policy with Manage permissions.](./media/stream-analytics-twitter-sentiment-analysis-trends/stream-ananlytics-shared-access-policies.png)
+
+5.	Click **SAVE** at the bottom of the page.
+6.	Navigate to the **DASHBOARD** and click **CONNECTION INFORMATION** at the bottom of the page and copy and save the connection information. (Use the copy icon that appears under the search icon.)
+
+## Configure and start the Twitter client application
+
+We have provided a client application that will tap into Twitter data via [Twitter's Streaming APIs](https://dev.twitter.com/streaming/overview) to collect Tweet events about a parameterized set of topics. The 3rd party open source tool [Sentiment140](http://help.sentiment140.com/) is used to assign a sentiment value to each tweet (0: negative, 2: neutral, 4: positive) and then Tweet events are pushed to Event Hub.  
+
+Follow these steps to set up the application:
+
+1.	[Download the TwitterClient solution](http://download.microsoft.com/download/1/7/4/1744EE47-63D0-4B9D-9ECF-E379D15F4586/TwitterClient.zip)
+2.	Open TwitterClient.exe.config and replace oauth_consumer_key, oauth_consumer_secret, oauth_token, oauth_token_secret with Twitter tokens with your values.  
+
+	[Steps to generate an OAuth access token](https://dev.twitter.com/oauth/overview/application-owner-access-tokens)  
+
+	Note that you will need to make an empty application to generate a token.  
+3.	Replace the EventHubConnectionString and EventHubName values in TwitterClient.exe.config with your Event Hub connection string and name.
+4.	*Optional:* Adjust the keywords to search for.  As a default, this application looks for "Azure,Skype,XBox,Microsoft,Seattle".  You can adjust the values for twitter_keywords in TwitterClient.exe.config, if desired.
+5.	Run **TwitterClient.exe** to start your application. You will see Tweet events with the CreatedAt, Topic, and SentimentScore values being sent to your Event Hub:
+
+	![Sentiment analysis: SentimentScore values sent to an event hub.](./media/stream-analytics-twitter-sentiment-analysis-trends/stream-analytics-twitter-sentiment-output-to-event-hub.png)
+
+## Create Stream Analytics job
+
+Now that we have Tweet events streaming in real-time from Twitter, we can set up a Stream Analytics job to analyze these events in real time.
+
+### Provision a Stream Analytics job
+
+1.	In the [Azure Portal](https://manage.windowsazure.com/), click **NEW** > **DATA SERVICES** > **STREAM ANALYTICS** > **QUICK CREATE**.
+2.	Specify the following values, and then click **CREATE STREAM ANALYTICS JOB**:
+
+	* **JOB NAME**: Enter a job name.
+	* **REGION**: Select the region where you want to run the job. Consider placing the job and the event hub in the same region to ensure better performance and to ensure that you will not be paying to transfer data between regions.
+	* **STORAGE ACCOUNT**: Choose the Storage account that you would like to use to store monitoring data for all Stream Analytics jobs running within this region. You have the option to choose an existing Storage account or to create a new one.
+
+3.	Click **STREAM ANALYTICS** in the left pane to list the Stream Analytics jobs.  
+	![Stream Analytics service icon](./media/stream-analytics-twitter-sentiment-analysis-trends/stream-analytics-service-icon.png)
+
+4.	The new job will be shown with a status of **CREATED**. Notice that the **START** button on the bottom of the page is disabled. You must configure the job input, output, and query before you can start the job.
+
+
+### Specify job input
+1.	In your Stream Analytics job click **INPUTS** from the top of the page, and then click **ADD INPUT**. The dialog that opens will walk you through a number of steps to set up your input.
+2.	Select **DATA STREAM**, and then click the right button.
+3.	Select **EVENT HUB**, and then click the right button.
+4.	Type or select the following values on the third page:
+
+	* **INPUT ALIAS**: Enter a friendly name for this job input, such as TwitterStream. Note that you will be using this name in the query later on.
+	**EVENT HUB**: If the Event Hub you created is in the same subscription as the Stream Analytics job, select the namespace that the event hub is in.
+
+		If your event hub is in a different subscription, select **Use Event Hub from Another Subscription**, and then manually enter information for **SERVICE BUS NAMESPACE**, **EVENT HUB NAME**, **EVENT HUB POLICY NAME**, **EVENT HUB POLICY KEY**, and **EVENT HUB PARTITION COUNT**.
+
+	* **EVENT HUB NAME**: Select the name of the Event Hub
+	* **EVENT HUB POLICY NAME**: Select the event-hub policy created earlier in this tutorial.
+	* **EVENT HUB CONSUMER GROUP**: Type in the Consumer Group created earlier in this tutorial.
+5.	Click the right button.
+6.	Specify the following values:
+
+	* **EVENT SERIALIZER FORMAT**: JSON
+	* **ENCODING**: UTF8
+
+7.	Click the check button to add this source and to verify that Stream Analytics can successfully connect to the event hub.
+
+### Specify job query
+
+Stream Analytics supports a simple, declarative query model for describing transformations. To learn more about the language, see the [Azure Stream Analytics Query Language Reference](https://msdn.microsoft.com/library/azure/dn834998.aspx).  This tutorial will help you author and test several queries over Twitter data.
+
+#### Sample data input
+
+To validate your query against actual job data, you can use the SAMPLE DATA feature to extract events from your stream and create a .JSON file of the events for testing.
+
+1.	Select on your Event Hub input and click **SAMPLE DATA** at the bottom of the page.
+2.	In the dialog that appears, specify a **START TIME** to start collecting data from and a **DURATION** for how much additional data to consume.
+3.	Click the **DETAILS** button, and then the **Click here** link to download and save the .JSON file that is generated.
+
+#### Pass-through query
+To start with, we will do a simple pass-through query that projects all the fields in an event.
+
+1.	Click **QUERY** from the top of the Stream Analytics job page.
+2.	In the code editor, replace the initial query template with the following:
+
+		SELECT * FROM TwitterStream
+
+	Make sure that the name of the input source matches the name of the input you specified earlier.
+
+3.	Click **TEST** under the query editor
+4.	Browse to your sample .JSON file
+5.	Click the check button and see the results displayed below the query definition.
+
+	![Results displayed below query definition](./media/stream-analytics-twitter-sentiment-analysis-trends/stream-analytics-sentiment-by-topic.png)
+
+#### Count of tweets by topic: Tumbling window with aggregation
+
+To compare the number of mentions between topics, we'll leverage a [TumblingWindow](https://msdn.microsoft.com/library/azure/dn835055.aspx) to get the count of mentions by topic every 5 seconds.
+
+1.	Change the query in the code editor to:
+
+		SELECT System.Timestamp as Time, Topic, COUNT(*)
+		FROM TwitterStream TIMESTAMP BY CreatedAt
+		GROUP BY TUMBLINGWINDOW(s, 5), Topic
+
+	Note that this query uses the **TIMESTAMP BY** keyword to specify a timestamp field in the payload to be used in the temporal computation.  If this field wasn't specified, the windowing operation would be performed using the time each event arrived at Event Hub.  Learn more under "Arrival Time Vs Application Time" in the [Stream Analytics Query Reference](https://msdn.microsoft.com/library/azure/dn834998.aspx).
+
+	This query also accesses a timestamp for the end of each window with **System.Timestamp**.
+
+2.	Click **RERUN** under the query editor to see the results of the query.
+
+#### Identifying trending topics: Sliding window
+
+To identify trending topics we'll look for topics that cross a threshold value for mentions in a given amount of time.  For the purposes of this tutorial, we'll check for topics that are mentioned more than 20 times in the last 5 seconds using a [SlidingWindow](https://msdn.microsoft.com/library/azure/dn835051.aspx).
+
+1.	Change the query in the code editor to:
+
+		SELECT System.Timestamp as Time, Topic, COUNT(*) as Mentions
+		FROM TwitterStream TIMESTAMP BY CreatedAt
+		GROUP BY SLIDINGWINDOW(s, 5), topic
+		HAVING COUNT(*) > 20
+
+2.	Click **RERUN** under the query editor to see the results of the query.
+
+	![Sliding Window query output](./media/stream-analytics-twitter-sentiment-analysis-trends/stream-analytics-query-output.png)
+
+#### Count of mentions and sentiment: Tumbling window with aggregation
+
+The final query we will test uses a TumblingWindow to obtain the number of mentions and average, minimum, maximum, and standard deviation of sentiment score for each topic every 5 seconds.
+
+1.	Change the query in the code editor to:
+
+		SELECT System.Timestamp as Time, Topic, COUNT(*), AVG(SentimentScore), MIN(SentimentScore),
+    	Max(SentimentScore), STDEV(SentimentScore)
+		FROM TwitterStream TIMESTAMP BY CreatedAt
+		GROUP BY TUMBLINGWINDOW(s, 5), Topic
+
+2.	Click **RERUN** under the query editor to see the results of the query.
+3.	This is the query we will use for our dashboard.  Click **SAVE** at the bottom of the page.
+
+
+## Create output sink
+
+Now that we have defined an event stream, an Event Hub input to ingest events, and a query to perform a transformation over the stream, the last step is to define an output sink for the job.  We'll write the aggregated tweet events from our job query to an Azure Blob.  You could also push your results to SQL Database, Table Store or Event Hub, depending on your specific application needs.
+
+Follow the steps below to create a container for Blob storage, if you don't already have one:
+
+1.	Use an existing Storage account or create a new Storage account by clicking **NEW** > **DATA SERVICES** > **STORAGE** > **QUICK CREATE** > and following the instructions on  the screen.
+2.	Select the Storage account and then click **CONTAINERS** at the top of the page, and then click **ADD**.
+3.	Specify a **NAME** for your container and set its **ACCESS** to Public Blob.
+
+## Specify job output
+
+1.	In your Stream Analytics job, click **OUTPUT** at the top of the page, and then click **ADD OUTPUT**. The dialog that opens will walk you through a number of steps to set up your output.
+2.	Select **BLOB STORAGE**, and then click the right button.
+3.	Type or select the following values on the third page:
+
+	* **OUTPUT ALIAS**: Enter a friendly name for this job output
+	* **SUBSCRIPTION**: If the Blob Storage you created is in the same subscription as the Stream Analytics job, select **Use Storage Account from Current Subscription**.  If your storage is in a different subscription, select **Use Storage Account from Another Subscription** and manually enter information for **STORAGE ACCOUNT**, **STORAGE ACCOUNT KEY**, **CONTAINER**.
+	* **STORAGE ACCOUNT**: Select the name of the Storage Account
+	* **CONTAINER**: Select the name of the Container
+	* **FILENAME PREFIX**: Type in a file prefix to use when writing blob output
+
+4.	Click the right button.
+5.	Specify the following values:
+	* **EVENT SERIALIZER FORMAT**: JSON
+	* **ENCODING**: UTF8
+6.	Click the check button to add this source and to verify that Stream Analytics can successfully connect to the storage account.
+
+## Start job
+
+Since a job input, query and output have all been specified, we are ready to start the Stream Analytics job.
+
+1.	From the job **DASHBOARD**, click **START** at the bottom of the page.
+2.	In the dialog that appears, select **JOB START TIME**, and then click the checkmark button on the bottom of the dialog. The job status will change to **Starting** and will shortly move to **Running**.
+
+
+## View output for sentiment analysis
+
+Once your job is running and processing the real-time Twitter stream, choose how you want to view the output for sentiment analysis. Use a tool like [Azure Storage Explorer](https://azurestorageexplorer.codeplex.com/) or [Azure Explorer](http://www.cerebrata.com/products/azure-explorer/introduction) to view your job output in real time. From here, you could extend your application to include a customized dashboard over your output, like the one pictured below using [Power BI](https://powerbi.com/).
+
+![Social media analysis: Stream Analytics sentiment analysis (opinion mining) output in a Power BI dashboard.](./media/stream-analytics-twitter-sentiment-analysis-trends/stream-analytics-output-power-bi.png)
+
+## Get support
+For further assistance, try our [Azure Stream Analytics forum](https://social.msdn.microsoft.com/Forums/en-US/home?forum=AzureStreamAnalytics). 
+
+
+## Next steps
+
+- [Introduction to Azure Stream Analytics](stream-analytics-introduction.md)
+- [Get started using Azure Stream Analytics](stream-analytics-get-started.md)
+- [Scale Azure Stream Analytics jobs](stream-analytics-scale-jobs.md)
+- [Azure Stream Analytics Query Language Reference](https://msdn.microsoft.com/library/azure/dn834998.aspx)
+- [Azure Stream Analytics Management REST API Reference](https://msdn.microsoft.com/library/azure/dn835031.aspx)
+ 