--- conflicted
+++ resolved
@@ -14,11 +14,7 @@
 ms.topic: article
 ms.tgt_pltfrm: na
 ms.workload: data-services
-<<<<<<< HEAD
-ms.date: 03/28/2017
-=======
 ms.date: 04/26/2017
->>>>>>> a42dbad0
 ms.author: jeffstok
 ---
 
