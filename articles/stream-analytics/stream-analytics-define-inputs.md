--- conflicted
+++ resolved
@@ -15,11 +15,7 @@
 ms.tgt_pltfrm: na
 ms.workload: data-services
 ms.date: 07/05/2017
-<<<<<<< HEAD
-ms.author: jeffstok
-=======
 ms.author: samacha
->>>>>>> 7e950a10
 
 ---
 # Data connection: Learn about data stream inputs from events to Stream Analytics
