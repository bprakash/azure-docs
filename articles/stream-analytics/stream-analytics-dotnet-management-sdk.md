--- conflicted
+++ resolved
@@ -1,371 +1,367 @@
-<properties
-	pageTitle="Management .NET SDK for Stream Analytics | Microsoft Azure"
-	description="Get started with Stream Analytics Management .NET SDK. Learn how to set up and run analytics jobs: Create a project, inputs, outputs, and transformations."
-	keywords=".net SDK, analytics API"
-	services="stream-analytics"
-	documentationCenter=""
-	authors="jeffstokes72"
-	manager="paulettm"
-	editor="cgronlun"/>
-
-<tags
-	ms.service="stream-analytics"
-	ms.devlang="na"
-	ms.topic="article"
-	ms.tgt_pltfrm="na"
-	ms.workload="data-services"
-<<<<<<< HEAD
-	ms.date="02/04/2016"
-=======
-	ms.date="02/16/2016"
->>>>>>> abb96edc
-	ms.author="jeffstok"/>
-
-
-# Management .NET SDK: Set up and run analytics jobs using the Azure Stream Analytics API for .NET
-
-Learn how to set up an run analytics jobs using the Stream Analytics API for .NET using the Management .NET SDK. Set up a project, create input and output sources, transformations, and start and stop jobs. For your analytics jobs, you can stream data from Blob storage or from an event hub.
-
-See the [management reference documentation for the Stream Analytics API for .NET](https://msdn.microsoft.com/library/azure/dn889315.aspx).
-
-Azure Stream Analytics is a fully managed service providing low-latency, highly available, scalable, complex event processing over streaming data in the cloud. Stream Analytics enables customers to set up streaming jobs to analyze data streams, and allows them to drive near real-time analytics.  
-
-
-## Prerequisites
-Before you begin this article, you must have the following:
-
-- Install Visual Studio 2012 or 2013.
-- Download and install [Azure .NET SDK](https://azure.microsoft.com/downloads/).
-- Create an Azure Resource Group in your subscription. The following is a sample Azure PowerShell script. For Azure PowerShell information, see [Install and configure Azure PowerShell](../powershell-install-configure.md);  
-
-
-		# Log in to your Azure account
-		Add-AzureAccount
-
-		# Select the Azure subscription you want to use to create the resource group
-		Select-AzureSubscription -SubscriptionName <subscription name>
-
-			# If Stream Analytics has not been registered to the subscription, remove the remark symbol (#) to run the Register-AzureRMProvider cmdlet to register the provider namespace
-			#Register-AzureRMProvider -Force -ProviderNamespace 'Microsoft.StreamAnalytics'
-
-		# Create an Azure resource group
-		New-AzureResourceGroup -Name <YOUR RESOURCE GROUP NAME> -Location <LOCATION>
-
-
--	Set up an input source and output target to use. For futher instructions see [Add Inputs](stream-analytics-add-inputs.md) to set up a sample input and [Add Outputs](stream-analytics-add-outputs.md) to setup a sample output.
-
-
-## Set up a project
-
-To create an analytics job use the Stream Analytics API for .NET, first set up your project.
-
-1. Create a Visual Studio C# .NET console application.
-2. In the Package Manager Console, run the following commands to install the NuGet packages. The first one is the Azure Stream Analytics Management .NET SDK. The second one is the Azure Active Directory client that will be used for authentication.
-
-		Install-Package Microsoft.Azure.Management.StreamAnalytics
-		Install-Package Microsoft.IdentityModel.Clients.ActiveDirectory
-
-4. Add the following **appSettings** section to the App.config file:
-
-		<appSettings>
-		  <!--CSM Prod related values-->
-		  <add key="ActiveDirectoryEndpoint" value="https://login.windows.net/" />
-		  <add key="ResourceManagerEndpoint" value="https://management.azure.com/" />
-		  <add key="WindowsManagementUri" value="https://management.core.windows.net/" />
-		  <add key="AsaClientId" value="1950a258-227b-4e31-a9cf-717495945fc2" />
-		  <add key="RedirectUri" value="urn:ietf:wg:oauth:2.0:oob" />
-		  <add key="SubscriptionId" value="YOUR AZURE SUBSCRIPTION" />
-		  <add key="ActiveDirectoryTenantId" value="YOU TENANT ID" />
-		</appSettings>
-
-
-	Replace values for **SubscriptionId** and **ActiveDirectoryTenantId** with your Azure subscription and tenant IDs. You can get these values by running the following Azure PowerShell cmdlet:
-
-		Get-AzureAccount
-
-5. Add the following **using** statements to the source file (Program.cs) in the project:
-
-		using System;
-		using System.Configuration;
-		using System.Threading;
-		using Microsoft.Azure;
-		using Microsoft.Azure.Management.StreamAnalytics;
-		using Microsoft.Azure.Management.StreamAnalytics.Models;
-		using Microsoft.IdentityModel.Clients.ActiveDirectory;
-
-6.	Add an authentication helper method:
-
-		public static string GetAuthorizationHeader()
-		{
-		    AuthenticationResult result = null;
-		    var thread = new Thread(() =>
-		    {
-		        try
-		        {
-		            var context = new AuthenticationContext(
-						ConfigurationManager.AppSettings["ActiveDirectoryEndpoint"] +
-						ConfigurationManager.AppSettings["ActiveDirectoryTenantId"]);
-
-		            result = context.AcquireToken(
-		                resource: ConfigurationManager.AppSettings["WindowsManagementUri"],
-		                clientId: ConfigurationManager.AppSettings["AsaClientId"],
-		                redirectUri: new Uri(ConfigurationManager.AppSettings["RedirectUri"]),
-		                promptBehavior: PromptBehavior.Always);
-		        }
-		        catch (Exception threadEx)
-		        {
-		            Console.WriteLine(threadEx.Message);
-		        }
-		    });
-
-		    thread.SetApartmentState(ApartmentState.STA);
-		    thread.Name = "AcquireTokenThread";
-		    thread.Start();
-		    thread.Join();
-
-		    if (result != null)
-		    {
-		        return result.AccessToken;
-		    }
-
-		    throw new InvalidOperationException("Failed to acquire token");
-		}  
-
-
-## Create a Stream Analytics management client
-
-A **StreamAnalyticsManagementClient** object allows you to manage the job and the job components, such as input, output, and transformation.
-
-Add the following code to the beginning of the **Main** method:
-
-	string resourceGroupName = "<YOUR AZURE RESOURCE GROUP NAME>";
-	string streamAnalyticsJobName = "<YOUR STREAM ANALYTICS JOB NAME>";
-	string streamAnalyticsInputName = "<YOUR JOB INPUT NAME>";
-	string streamAnalyticsOutputName = "<YOUR JOB OUTPUT NAME>";
-	string streamAnalyticsTransformationName = "<YOUR JOB TRANSFORMATION NAME>";
-
-	// Get authentication token
-	TokenCloudCredentials aadTokenCredentials =
-	    new TokenCloudCredentials(
-	        ConfigurationManager.AppSettings["SubscriptionId"],
-	        GetAuthorizationHeader());
-
-	// Create Stream Analytics management client
-	StreamAnalyticsManagementClient client = new StreamAnalyticsManagementClient(aadTokenCredentials);
-
-The **resourceGroupName** variable's value should be the same as the name of the resource group you created or picked in the prerequisite steps.
-
-To automate the credential presentation aspect of job creation, refer to [Authenticating a service principal with Azure Resource Manager](../resource-group-authenticate-service-principal.md).
-
-The remaining sections of this article assume that this code is at the beginning of the **Main** method.
-
-## Create a Stream Analytics job
-
-The following code creates a Stream Analytics job under the resource group that you have defined. You will add an input, output, and transformation to the job later.
-
-	// Create a Stream Analytics job
-	JobCreateOrUpdateParameters jobCreateParameters = new JobCreateOrUpdateParameters()
-	{
-	    Job = new Job()
-	    {
-	        Name = streamAnalyticsJobName,
-	        Location = "<LOCATION>",
-	        Properties = new JobProperties()
-	        {
-	            EventsOutOfOrderPolicy = EventsOutOfOrderPolicy.Adjust,
-	            Sku = new Sku()
-	            {
-	                Name = "Standard"
-	            }
-	        }
-	    }
-	};
-
-	JobCreateOrUpdateResponse jobCreateResponse = client.StreamingJobs.CreateOrUpdate(resourceGroupName, jobCreateParameters);
-
-
-## Create a Stream Analytics input source
-
-The following code creates a Stream Analytics input source with the blob input source type and CSV serialization. To create an event hub input source, use **EventHubStreamInputDataSource** instead of **BlobStreamInputDataSource**. Similarly, you can customize the serialization type of the input source.
-
-	// Create a Stream Analytics input source
-	InputCreateOrUpdateParameters jobInputCreateParameters = new InputCreateOrUpdateParameters()
-	{
-	    Input = new Input()
-	    {
-	        Name = streamAnalyticsInputName,
-	        Properties = new StreamInputProperties()
-	        {
-	            Serialization = new CsvSerialization
-	            {
-	                Properties = new CsvSerializationProperties
-	                {
-	                    Encoding = "UTF8",
-	                    FieldDelimiter = ","
-	                }
-	            },
-	            DataSource = new BlobStreamInputDataSource
-	            {
-	                Properties = new BlobStreamInputDataSourceProperties
-	                {
-	                    StorageAccounts = new StorageAccount[]
-	                    {
-	                        new StorageAccount()
-	                        {
-	                            AccountName = "<YOUR STORAGE ACCOUNT NAME>",
-	                            AccountKey = "<YOUR STORAGE ACCOUNT KEY>"
-	                        }
-	                    },
-	                    Container = "samples",
-	                    PathPattern = ""
-	                }
-	            }
-	        }
-	    }
-	};
-
-	InputCreateOrUpdateResponse inputCreateResponse =
-		client.Inputs.CreateOrUpdate(resourceGroupName, streamAnalyticsJobName, jobInputCreateParameters);
-
-Input sources, whether from Blob storage or an event hub, are tied to a specific job. To use the same input source for different jobs, you must call the method again and specify a different job name.
-
-
-## Test a Stream Analytics input source
-
-The **TestConnection** method tests whether the Stream Analytics job is able to connect to the input source as well as other aspects specific to the input source type. For example, in the blob input source you created in an earlier step, the method will check that the Storage account name and key pair can be used to connect to the Storage account as well as check that the specified container exists.
-
-	// Test input source connection
-	DataSourceTestConnectionResponse inputTestResponse =
-		client.Inputs.TestConnection(resourceGroupName, streamAnalyticsJobName, streamAnalyticsInputName);
-
-## Create a Stream Analytics output target
-
-Creating an output target is very similar to creating a Stream Analytics input source. Like input sources, output targets are tied to a specific job. To use the same output target for different jobs, you must call the method again and specify a different job name.
-
-The following code creates an output target (Azure SQL database). You can customize the output target's data type and/or serialization type.
-
-	// Create a Stream Analytics output target
-	OutputCreateOrUpdateParameters jobOutputCreateParameters = new OutputCreateOrUpdateParameters()
-	{
-	    Output = new Output()
-	    {
-	        Name = streamAnalyticsOutputName,
-	        Properties = new OutputProperties()
-	        {
-	            DataSource = new SqlAzureOutputDataSource()
-	            {
-	                Properties = new SqlAzureOutputDataSourceProperties()
-	                {
-	                    Server = "<YOUR DATABASE SERVER NAME>",
-	                    Database = "<YOUR DATABASE NAME>",
-	                    User = "<YOUR DATABASE LOGIN>",
-	                    Password = "<YOUR DATABASE LOGIN PASSWORD>",
-	                    Table = "<YOUR DATABASE TABLE NAME>"
-	                }
-	            }
-	        }
-	    }
-	};
-
-	OutputCreateOrUpdateResponse outputCreateResponse =
-		client.Outputs.CreateOrUpdate(resourceGroupName, streamAnalyticsJobName, jobOutputCreateParameters);
-
-## Test a Stream Analytics output target
-
-A Stream Analytics output target also has the **TestConnection** method for testing connections.
-
-	// Test output target connection
-	DataSourceTestConnectionResponse outputTestResponse =
-		client.Outputs.TestConnection(resourceGroupName, streamAnalyticsJobName, streamAnalyticsOutputName);
-
-## Create a Stream Analytics transformation
-
-The following code creates a Stream Analytics transformation with the query "select * from Input" and specifies to allocate one streaming unit for the Stream Analytics job. For more information on adjusting streaming units, see [Scale Azure Stream Analytics jobs](stream-analytics-scale-jobs.md).
-
-
-	// Create a Stream Analytics transformation
-	TransformationCreateOrUpdateParameters transformationCreateParameters = new TransformationCreateOrUpdateParameters()
-	{
-	    Transformation = new Transformation()
-	    {
-	        Name = streamAnalyticsTransformationName,
-	        Properties = new TransformationProperties()
-	        {
-	            StreamingUnits = 1,
-	            Query = "select * from Input"
-	        }
-	    }
-	};
-
-	var transformationCreateResp =
-		client.Transformations.CreateOrUpdate(resourceGroupName, streamAnalyticsJobName, transformationCreateParameters);
-
-Like input and output, a transformations is also tied to the specific Stream Analytics job it was created under.
-
-## Start a Stream Analytics job
-After creating a Stream Analytics job and its input(s), output(s), and transformation, you can start the job by calling the **Start** method.
-
-The following sample code starts a Stream Analytics job with a custom output start time set to December 12, 2012, 12:12:12 UTC:
-
-	// Start a Stream Analytics job
-	JobStartParameters jobStartParameters = new JobStartParameters
-	{
-	    OutputStartMode = OutputStartMode.CustomTime,
-	    OutputStartTime = new DateTime(2012, 12, 12, 0, 0, 0, DateTimeKind.Utc)
-	};
-
-	LongRunningOperationResponse jobStartResponse = client.StreamingJobs.Start(resourceGroupName, streamAnalyticsJobName, jobStartParameters);
-
-
-
-## Stop a Stream Analytics job
-You can stop a running Stream Analytics job by calling the **Stop** method.
-
-	// Stop a Stream Analytics job
-	LongRunningOperationResponse jobStopResponse = client.StreamingJobs.Stop(resourceGroupName, streamAnalyticsJobName);
-
-## Delete a Stream Analytics job
-The **Delete** method will delete the job as well as the underlying sub-resources, including input(s), output(s), and transformation of the job.
-
-	// Delete a Stream Analytics job
-	LongRunningOperationResponse jobDeleteResponse = client.StreamingJobs.Delete(resourceGroupName, streamAnalyticsJobName);
-
-
-## Get support
-For further assistance, try our [Azure Stream Analytics forum](https://social.msdn.microsoft.com/Forums/en-US/home?forum=AzureStreamAnalytics).
-
-
-## Next steps
-
-You've learning the basics of using a .NET SDK to create and run analytics jobs. To learn more, see the following:
-
-- [Introduction to Azure Stream Analytics](stream-analytics-introduction.md)
-- [Get started using Azure Stream Analytics](stream-analytics-get-started.md)
-- [Scale Azure Stream Analytics jobs](stream-analytics-scale-jobs.md)
-- [Azure Stream Analytics Management .NET SDK](https://msdn.microsoft.com/library/azure/dn889315.aspx).
-- [Azure Stream Analytics Query Language Reference](https://msdn.microsoft.com/library/azure/dn834998.aspx)
-- [Azure Stream Analytics Management REST API Reference](https://msdn.microsoft.com/library/azure/dn835031.aspx)
-
-
-<!--Image references-->
-[5]: ./media/markdown-template-for-new-articles/octocats.png
-[6]: ./media/markdown-template-for-new-articles/pretty49.png
-[7]: ./media/markdown-template-for-new-articles/channel-9.png
-
-
-<!--Link references-->
-[azure.blob.storage]: http://azure.microsoft.com/documentation/services/storage/
-[azure.blob.storage.use]: http://azure.microsoft.com/documentation/articles/storage-dotnet-how-to-use-blobs/
-
-[azure.event.hubs]: http://azure.microsoft.com/services/event-hubs/
-[azure.event.hubs.developer.guide]: http://msdn.microsoft.com/library/azure/dn789972.aspx
-
-[stream.analytics.query.language.reference]: http://go.microsoft.com/fwlink/?LinkID=513299
-[stream.analytics.forum]: http://go.microsoft.com/fwlink/?LinkId=512151
-
-[stream.analytics.introduction]: stream-analytics-introduction.md
-[stream.analytics.get.started]: stream-analytics-get-started.md
-[stream.analytics.developer.guide]: stream-analytics-developer-guide.md
-[stream.analytics.scale.jobs]: stream-analytics-scale-jobs.md
-[stream.analytics.query.language.reference]: http://go.microsoft.com/fwlink/?LinkID=513299
-[stream.analytics.rest.api.reference]: http://go.microsoft.com/fwlink/?LinkId=517301
+<properties
+	pageTitle="Management .NET SDK for Stream Analytics | Microsoft Azure"
+	description="Get started with Stream Analytics Management .NET SDK. Learn how to set up and run analytics jobs: Create a project, inputs, outputs, and transformations."
+	keywords=".net SDK, analytics API"
+	services="stream-analytics"
+	documentationCenter=""
+	authors="jeffstokes72"
+	manager="paulettm"
+	editor="cgronlun"/>
+
+<tags
+	ms.service="stream-analytics"
+	ms.devlang="na"
+	ms.topic="article"
+	ms.tgt_pltfrm="na"
+	ms.workload="data-services"
+	ms.date="02/16/2016"
+	ms.author="jeffstok"/>
+
+
+# Management .NET SDK: Set up and run analytics jobs using the Azure Stream Analytics API for .NET
+
+Learn how to set up an run analytics jobs using the Stream Analytics API for .NET using the Management .NET SDK. Set up a project, create input and output sources, transformations, and start and stop jobs. For your analytics jobs, you can stream data from Blob storage or from an event hub.
+
+See the [management reference documentation for the Stream Analytics API for .NET](https://msdn.microsoft.com/library/azure/dn889315.aspx).
+
+Azure Stream Analytics is a fully managed service providing low-latency, highly available, scalable, complex event processing over streaming data in the cloud. Stream Analytics enables customers to set up streaming jobs to analyze data streams, and allows them to drive near real-time analytics.  
+
+
+## Prerequisites
+Before you begin this article, you must have the following:
+
+- Install Visual Studio 2012 or 2013.
+- Download and install [Azure .NET SDK](https://azure.microsoft.com/downloads/).
+- Create an Azure Resource Group in your subscription. The following is a sample Azure PowerShell script. For Azure PowerShell information, see [Install and configure Azure PowerShell](../powershell-install-configure.md);  
+
+
+		# Log in to your Azure account
+		Add-AzureAccount
+
+		# Select the Azure subscription you want to use to create the resource group
+		Select-AzureSubscription -SubscriptionName <subscription name>
+
+			# If Stream Analytics has not been registered to the subscription, remove the remark symbol (#) to run the Register-AzureRMProvider cmdlet to register the provider namespace
+			#Register-AzureRMProvider -Force -ProviderNamespace 'Microsoft.StreamAnalytics'
+
+		# Create an Azure resource group
+		New-AzureResourceGroup -Name <YOUR RESOURCE GROUP NAME> -Location <LOCATION>
+
+
+-	Set up an input source and output target to use. For futher instructions see [Add Inputs](stream-analytics-add-inputs.md) to set up a sample input and [Add Outputs](stream-analytics-add-outputs.md) to setup a sample output.
+
+
+## Set up a project
+
+To create an analytics job use the Stream Analytics API for .NET, first set up your project.
+
+1. Create a Visual Studio C# .NET console application.
+2. In the Package Manager Console, run the following commands to install the NuGet packages. The first one is the Azure Stream Analytics Management .NET SDK. The second one is the Azure Active Directory client that will be used for authentication.
+
+		Install-Package Microsoft.Azure.Management.StreamAnalytics
+		Install-Package Microsoft.IdentityModel.Clients.ActiveDirectory
+
+4. Add the following **appSettings** section to the App.config file:
+
+		<appSettings>
+		  <!--CSM Prod related values-->
+		  <add key="ActiveDirectoryEndpoint" value="https://login.windows.net/" />
+		  <add key="ResourceManagerEndpoint" value="https://management.azure.com/" />
+		  <add key="WindowsManagementUri" value="https://management.core.windows.net/" />
+		  <add key="AsaClientId" value="1950a258-227b-4e31-a9cf-717495945fc2" />
+		  <add key="RedirectUri" value="urn:ietf:wg:oauth:2.0:oob" />
+		  <add key="SubscriptionId" value="YOUR AZURE SUBSCRIPTION" />
+		  <add key="ActiveDirectoryTenantId" value="YOU TENANT ID" />
+		</appSettings>
+
+
+	Replace values for **SubscriptionId** and **ActiveDirectoryTenantId** with your Azure subscription and tenant IDs. You can get these values by running the following Azure PowerShell cmdlet:
+
+		Get-AzureAccount
+
+5. Add the following **using** statements to the source file (Program.cs) in the project:
+
+		using System;
+		using System.Configuration;
+		using System.Threading;
+		using Microsoft.Azure;
+		using Microsoft.Azure.Management.StreamAnalytics;
+		using Microsoft.Azure.Management.StreamAnalytics.Models;
+		using Microsoft.IdentityModel.Clients.ActiveDirectory;
+
+6.	Add an authentication helper method:
+
+		public static string GetAuthorizationHeader()
+		{
+		    AuthenticationResult result = null;
+		    var thread = new Thread(() =>
+		    {
+		        try
+		        {
+		            var context = new AuthenticationContext(
+						ConfigurationManager.AppSettings["ActiveDirectoryEndpoint"] +
+						ConfigurationManager.AppSettings["ActiveDirectoryTenantId"]);
+
+		            result = context.AcquireToken(
+		                resource: ConfigurationManager.AppSettings["WindowsManagementUri"],
+		                clientId: ConfigurationManager.AppSettings["AsaClientId"],
+		                redirectUri: new Uri(ConfigurationManager.AppSettings["RedirectUri"]),
+		                promptBehavior: PromptBehavior.Always);
+		        }
+		        catch (Exception threadEx)
+		        {
+		            Console.WriteLine(threadEx.Message);
+		        }
+		    });
+
+		    thread.SetApartmentState(ApartmentState.STA);
+		    thread.Name = "AcquireTokenThread";
+		    thread.Start();
+		    thread.Join();
+
+		    if (result != null)
+		    {
+		        return result.AccessToken;
+		    }
+
+		    throw new InvalidOperationException("Failed to acquire token");
+		}  
+
+
+## Create a Stream Analytics management client
+
+A **StreamAnalyticsManagementClient** object allows you to manage the job and the job components, such as input, output, and transformation.
+
+Add the following code to the beginning of the **Main** method:
+
+	string resourceGroupName = "<YOUR AZURE RESOURCE GROUP NAME>";
+	string streamAnalyticsJobName = "<YOUR STREAM ANALYTICS JOB NAME>";
+	string streamAnalyticsInputName = "<YOUR JOB INPUT NAME>";
+	string streamAnalyticsOutputName = "<YOUR JOB OUTPUT NAME>";
+	string streamAnalyticsTransformationName = "<YOUR JOB TRANSFORMATION NAME>";
+
+	// Get authentication token
+	TokenCloudCredentials aadTokenCredentials =
+	    new TokenCloudCredentials(
+	        ConfigurationManager.AppSettings["SubscriptionId"],
+	        GetAuthorizationHeader());
+
+	// Create Stream Analytics management client
+	StreamAnalyticsManagementClient client = new StreamAnalyticsManagementClient(aadTokenCredentials);
+
+The **resourceGroupName** variable's value should be the same as the name of the resource group you created or picked in the prerequisite steps.
+
+To automate the credential presentation aspect of job creation, refer to [Authenticating a service principal with Azure Resource Manager](../resource-group-authenticate-service-principal.md).
+
+The remaining sections of this article assume that this code is at the beginning of the **Main** method.
+
+## Create a Stream Analytics job
+
+The following code creates a Stream Analytics job under the resource group that you have defined. You will add an input, output, and transformation to the job later.
+
+	// Create a Stream Analytics job
+	JobCreateOrUpdateParameters jobCreateParameters = new JobCreateOrUpdateParameters()
+	{
+	    Job = new Job()
+	    {
+	        Name = streamAnalyticsJobName,
+	        Location = "<LOCATION>",
+	        Properties = new JobProperties()
+	        {
+	            EventsOutOfOrderPolicy = EventsOutOfOrderPolicy.Adjust,
+	            Sku = new Sku()
+	            {
+	                Name = "Standard"
+	            }
+	        }
+	    }
+	};
+
+	JobCreateOrUpdateResponse jobCreateResponse = client.StreamingJobs.CreateOrUpdate(resourceGroupName, jobCreateParameters);
+
+
+## Create a Stream Analytics input source
+
+The following code creates a Stream Analytics input source with the blob input source type and CSV serialization. To create an event hub input source, use **EventHubStreamInputDataSource** instead of **BlobStreamInputDataSource**. Similarly, you can customize the serialization type of the input source.
+
+	// Create a Stream Analytics input source
+	InputCreateOrUpdateParameters jobInputCreateParameters = new InputCreateOrUpdateParameters()
+	{
+	    Input = new Input()
+	    {
+	        Name = streamAnalyticsInputName,
+	        Properties = new StreamInputProperties()
+	        {
+	            Serialization = new CsvSerialization
+	            {
+	                Properties = new CsvSerializationProperties
+	                {
+	                    Encoding = "UTF8",
+	                    FieldDelimiter = ","
+	                }
+	            },
+	            DataSource = new BlobStreamInputDataSource
+	            {
+	                Properties = new BlobStreamInputDataSourceProperties
+	                {
+	                    StorageAccounts = new StorageAccount[]
+	                    {
+	                        new StorageAccount()
+	                        {
+	                            AccountName = "<YOUR STORAGE ACCOUNT NAME>",
+	                            AccountKey = "<YOUR STORAGE ACCOUNT KEY>"
+	                        }
+	                    },
+	                    Container = "samples",
+	                    PathPattern = ""
+	                }
+	            }
+	        }
+	    }
+	};
+
+	InputCreateOrUpdateResponse inputCreateResponse =
+		client.Inputs.CreateOrUpdate(resourceGroupName, streamAnalyticsJobName, jobInputCreateParameters);
+
+Input sources, whether from Blob storage or an event hub, are tied to a specific job. To use the same input source for different jobs, you must call the method again and specify a different job name.
+
+
+## Test a Stream Analytics input source
+
+The **TestConnection** method tests whether the Stream Analytics job is able to connect to the input source as well as other aspects specific to the input source type. For example, in the blob input source you created in an earlier step, the method will check that the Storage account name and key pair can be used to connect to the Storage account as well as check that the specified container exists.
+
+	// Test input source connection
+	DataSourceTestConnectionResponse inputTestResponse =
+		client.Inputs.TestConnection(resourceGroupName, streamAnalyticsJobName, streamAnalyticsInputName);
+
+## Create a Stream Analytics output target
+
+Creating an output target is very similar to creating a Stream Analytics input source. Like input sources, output targets are tied to a specific job. To use the same output target for different jobs, you must call the method again and specify a different job name.
+
+The following code creates an output target (Azure SQL database). You can customize the output target's data type and/or serialization type.
+
+	// Create a Stream Analytics output target
+	OutputCreateOrUpdateParameters jobOutputCreateParameters = new OutputCreateOrUpdateParameters()
+	{
+	    Output = new Output()
+	    {
+	        Name = streamAnalyticsOutputName,
+	        Properties = new OutputProperties()
+	        {
+	            DataSource = new SqlAzureOutputDataSource()
+	            {
+	                Properties = new SqlAzureOutputDataSourceProperties()
+	                {
+	                    Server = "<YOUR DATABASE SERVER NAME>",
+	                    Database = "<YOUR DATABASE NAME>",
+	                    User = "<YOUR DATABASE LOGIN>",
+	                    Password = "<YOUR DATABASE LOGIN PASSWORD>",
+	                    Table = "<YOUR DATABASE TABLE NAME>"
+	                }
+	            }
+	        }
+	    }
+	};
+
+	OutputCreateOrUpdateResponse outputCreateResponse =
+		client.Outputs.CreateOrUpdate(resourceGroupName, streamAnalyticsJobName, jobOutputCreateParameters);
+
+## Test a Stream Analytics output target
+
+A Stream Analytics output target also has the **TestConnection** method for testing connections.
+
+	// Test output target connection
+	DataSourceTestConnectionResponse outputTestResponse =
+		client.Outputs.TestConnection(resourceGroupName, streamAnalyticsJobName, streamAnalyticsOutputName);
+
+## Create a Stream Analytics transformation
+
+The following code creates a Stream Analytics transformation with the query "select * from Input" and specifies to allocate one streaming unit for the Stream Analytics job. For more information on adjusting streaming units, see [Scale Azure Stream Analytics jobs](stream-analytics-scale-jobs.md).
+
+
+	// Create a Stream Analytics transformation
+	TransformationCreateOrUpdateParameters transformationCreateParameters = new TransformationCreateOrUpdateParameters()
+	{
+	    Transformation = new Transformation()
+	    {
+	        Name = streamAnalyticsTransformationName,
+	        Properties = new TransformationProperties()
+	        {
+	            StreamingUnits = 1,
+	            Query = "select * from Input"
+	        }
+	    }
+	};
+
+	var transformationCreateResp =
+		client.Transformations.CreateOrUpdate(resourceGroupName, streamAnalyticsJobName, transformationCreateParameters);
+
+Like input and output, a transformations is also tied to the specific Stream Analytics job it was created under.
+
+## Start a Stream Analytics job
+After creating a Stream Analytics job and its input(s), output(s), and transformation, you can start the job by calling the **Start** method.
+
+The following sample code starts a Stream Analytics job with a custom output start time set to December 12, 2012, 12:12:12 UTC:
+
+	// Start a Stream Analytics job
+	JobStartParameters jobStartParameters = new JobStartParameters
+	{
+	    OutputStartMode = OutputStartMode.CustomTime,
+	    OutputStartTime = new DateTime(2012, 12, 12, 0, 0, 0, DateTimeKind.Utc)
+	};
+
+	LongRunningOperationResponse jobStartResponse = client.StreamingJobs.Start(resourceGroupName, streamAnalyticsJobName, jobStartParameters);
+
+
+
+## Stop a Stream Analytics job
+You can stop a running Stream Analytics job by calling the **Stop** method.
+
+	// Stop a Stream Analytics job
+	LongRunningOperationResponse jobStopResponse = client.StreamingJobs.Stop(resourceGroupName, streamAnalyticsJobName);
+
+## Delete a Stream Analytics job
+The **Delete** method will delete the job as well as the underlying sub-resources, including input(s), output(s), and transformation of the job.
+
+	// Delete a Stream Analytics job
+	LongRunningOperationResponse jobDeleteResponse = client.StreamingJobs.Delete(resourceGroupName, streamAnalyticsJobName);
+
+
+## Get support
+For further assistance, try our [Azure Stream Analytics forum](https://social.msdn.microsoft.com/Forums/en-US/home?forum=AzureStreamAnalytics).
+
+
+## Next steps
+
+You've learning the basics of using a .NET SDK to create and run analytics jobs. To learn more, see the following:
+
+- [Introduction to Azure Stream Analytics](stream-analytics-introduction.md)
+- [Get started using Azure Stream Analytics](stream-analytics-get-started.md)
+- [Scale Azure Stream Analytics jobs](stream-analytics-scale-jobs.md)
+- [Azure Stream Analytics Management .NET SDK](https://msdn.microsoft.com/library/azure/dn889315.aspx).
+- [Azure Stream Analytics Query Language Reference](https://msdn.microsoft.com/library/azure/dn834998.aspx)
+- [Azure Stream Analytics Management REST API Reference](https://msdn.microsoft.com/library/azure/dn835031.aspx)
+
+
+<!--Image references-->
+[5]: ./media/markdown-template-for-new-articles/octocats.png
+[6]: ./media/markdown-template-for-new-articles/pretty49.png
+[7]: ./media/markdown-template-for-new-articles/channel-9.png
+
+
+<!--Link references-->
+[azure.blob.storage]: http://azure.microsoft.com/documentation/services/storage/
+[azure.blob.storage.use]: http://azure.microsoft.com/documentation/articles/storage-dotnet-how-to-use-blobs/
+
+[azure.event.hubs]: http://azure.microsoft.com/services/event-hubs/
+[azure.event.hubs.developer.guide]: http://msdn.microsoft.com/library/azure/dn789972.aspx
+
+[stream.analytics.query.language.reference]: http://go.microsoft.com/fwlink/?LinkID=513299
+[stream.analytics.forum]: http://go.microsoft.com/fwlink/?LinkId=512151
+
+[stream.analytics.introduction]: stream-analytics-introduction.md
+[stream.analytics.get.started]: stream-analytics-get-started.md
+[stream.analytics.developer.guide]: stream-analytics-developer-guide.md
+[stream.analytics.scale.jobs]: stream-analytics-scale-jobs.md
+[stream.analytics.query.language.reference]: http://go.microsoft.com/fwlink/?LinkID=513299
+[stream.analytics.rest.api.reference]: http://go.microsoft.com/fwlink/?LinkId=517301