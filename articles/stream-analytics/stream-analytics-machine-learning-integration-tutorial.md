<properties
	pageTitle="Sentiment analysis by using Azure Stream Analytics and Azure Machine Learning | Microsoft Azure"
	description="How to use a user-defined function and Machine Learning in a Stream Analytics job"
	keywords=""
	documentationCenter=""
	services="stream-analytics"
	authors="jeffstokes72"
	manager="paulettm"
	editor="cgronlun"
/>

<<<<<<< HEAD
<tags 
	ms.service="stream-analytics" 
	ms.devlang="na" 
	ms.topic="article" 
	ms.tgt_pltfrm="na" 
	ms.workload="data-services" 
	ms.date="07/27/2016" 
=======
<tags
	ms.service="stream-analytics"
	ms.devlang="na"
	ms.topic="article"
	ms.tgt_pltfrm="na"
	ms.workload="data-services"
	ms.date="07/06/2016"
>>>>>>> 440b1848
	ms.author="jeffstok"
/>

# Sentiment analysis by using Azure Stream Analytics and Azure Machine Learning #

This article is designed to help you quickly set up a simple Azure Stream Analytics job, with Azure Machine Learning integration. We will use a sentiment analytics Machine Learning model from the Cortana Intelligence Gallery to analyze streaming text data, and determine the sentiment score in real time. The information in this article can help you understand scenarios such as real-time sentiment analytics on streaming Twitter data, analyze records of customer chats with support staff, and evaluate comments on forums, blogs, and videos, in addition to many other real-time, predictive scoring scenarios.

This article offers a sample CSV file with text as input in Azure Blob storage, shown in the following image. The job applies the sentiment analytics model as a user-defined function (UDF) on the sample text data from the blob store. The end result is placed in the same blob store in another CSV file. 

![Stream Analytics Machine Learning](./media/stream-analytics-machine-learning-integration-tutorial/stream-analytics-machine-learning-integration-tutorial-figure-2.png)  

The following image demonstrates this configuration. For a more realistic scenario, you can replace Blob storage with streaming Twitter data from an Azure Event Hubs input. Additionally, you could build a [Microsoft Power BI](https://powerbi.microsoft.com/) real-time visualization of the aggregate sentiment.    

![Stream Analytics Machine Learning](./media/stream-analytics-machine-learning-integration-tutorial/stream-analytics-machine-learning-integration-tutorial-figure-1.png)  

## Prerequisites

The prerequisites for completing the tasks that are demonstrated in this article are as follows:

-	An active Azure subscription.
-	A CSV file with some data in it. You can download the file shown in Figure 1 from [GitHub](https://github.com/jeffstokes72/azure-stream-analytics-repository/blob/master/sampleinputs.csv), or you can create your own file. For this article, we assume that you use the one provided for download on GitHub.

At a high level, to complete the tasks demonstrated in this article, you'll do the following:

1.	Upload the CSV input file to Azure Blob storage.
2.	Add a sentiment analytics model from the Cortana Intelligence Gallery to your Azure Machine Learning workspace.
3.	Deploy this model as a web service in the Machine Learning workspace.
4.	Create a Stream Analytics job that calls this web service as a function, to determine sentiment for the text input.
5.	Start the Stream Analytics job and observe the output.

## Upload the CSV input file to Blob storage

For this step, you can use any CSV file, such as the one already specified as available for download on GitHub. You can use [Azure Storage Explorer](http://storageexplorer.com/) or Visual Studio to upload the file, or you can use custom code. We use examples based on Visual Studio.

1.	In Visual Studio, click **Azure** > **Storage** > **Attach External Storage**. Enter an **Account Name** and **Account Key**.  

    ![Stream Analytics Machine Learning, Server Explorer](./media/stream-analytics-machine-learning-integration-tutorial/stream-analytics-machine-learning-integration-tutorial-server-explorer.png)  

2.	Expand the storage you attached in step 1, click **Create Blob Container**, and then enter a logical name. After you create the container, open it to view its contents. (It will be empty at this point).  

    ![Stream Analytics Machine Learning, create blob](./media/stream-analytics-machine-learning-integration-tutorial/stream-analytics-machine-learning-integration-tutorial-create-blob.png)  

3.	To upload the CSV file, click **Upload Blob**, and then click **file from the local disk**.  

## Add the sentiment analytics model from the Cortana Intelligence Gallery

1.	Download the [predictive sentiment analytics model](https://gallery.cortanaintelligence.com/Experiment/Predictive-Mini-Twitter-sentiment-analysis-Experiment-1) from the Cortana Intelligence Gallery.  
2.	In Machine Learning Studio, click **Open in Studio**.  

    ![Stream Analytics Machine Learning, open Machine Learning Studio](./media/stream-analytics-machine-learning-integration-tutorial/stream-analytics-machine-learning-integration-tutorial-open-ml-studio.png)  

3.	Sign in to go to the workspace. Select the location that best suits your own location.
4.	Click **Run** at the bottom of the page.  
5.	After the process runs successfully, click **Deploy Web Service**.
6.	The sentiment analytics model is ready to use. To validate, click the **Test** button and provide text input, such as, “I love Microsoft.” The test should return a result similar to the following:

`'Predictive Mini Twitter sentiment analysis Experiment' test returned ["4","0.715057671070099"]...`  

![Stream Analytics Machine Learning, analysis data](./media/stream-analytics-machine-learning-integration-tutorial/stream-analytics-machine-learning-integration-tutorial-analysis-data.png)  

In the **Apps** column, click the link for **Excel 2010 or earlier workbook** to get your API key and the URL that you’ll need later to set up the Stream Analytics job. (This step is required only to use a Machine Learning model from another Azure account workspace. This article assumes this is the case, to address that scenario.)  

Note the web service URL and access key from the downloaded Excel file, as shown below:  

![Stream Analytics Machine Learning, quick glance](./media/stream-analytics-machine-learning-integration-tutorial/stream-analytics-machine-learning-integration-tutorial-quick-glance.png)  

## Create a Stream Analytics job that uses the Machine Learning model

1.	Go to the [Azure portal](https://manage.windowsazure.com).  
2.	Click **New** > **Data Services** > **Stream Analytics** > **Quick Create**. Enter a name for your job in **Job Name**, enter the appropriate region for the job in **Region**, and then select the account in **Regional Monitoring Storage Account**.    
3.	After the job is created, on the **Inputs** tab, click **Add an Input**.  

    ![Stream Analytics Machine Learning, add Machine Learning input](./media/stream-analytics-machine-learning-integration-tutorial/stream-analytics-machine-learning-integration-tutorial-add-input-screen.png)  

4.	On the first page of the **Add Input** wizard, click **Data stream**, and then click **Next**. On the next page, click **Blob Storage** as the input, and then click **Next**.  
5.	On the **Blob Storage Settings** page of the wizard, provide the storage account blob container name you defined earlier when you uploaded the data. Click **Next**. For **Event Serialization Format**, click **CSV**. Accept the default values for the rest of the **Serialization settings** page. Click **OK**.  
6.	On the **Outputs** tab, click **Add an Output**.  

    ![Stream Analytics Machine Learning, add output](./media/stream-analytics-machine-learning-integration-tutorial/stream-analytics-machine-learning-integration-tutorial-add-output-screen.png)  

7.	Click **Blob Storage**, and then enter the same parameters, except for the container. The value for **Input** was configured to read from the container named “test” where the **CSV** file was uploaded. For **Output**, enter “testoutput”. Container names must be different. Verify that this container exists.     
8.	Click **Next** to configure the output’s **Serialization settings**. As with **Input**, click **CSV**, and then click the **OK** button.
9.	On the **Functions** tab, click **Add a Machine Learning Function**.  

    ![Stream Analytics Machine Learning, add Machine Learning function](./media/stream-analytics-machine-learning-integration-tutorial/stream-analytics-machine-learning-integration-tutorial-add-ml-function.png)  

10.	On the **Machine Learning Web Service Settings** page, locate the Machine Learning workspace, web service, and default endpoint. For this article, apply the settings manually to gain familiarity with configuring a web service for any workspace, as long as you know the URL and have the API key. Enter the endpoint **URL** and **API key**. Click **OK**.    

    ![Stream Analytics Machine Learning, Machine Learning web service](./media/stream-analytics-machine-learning-integration-tutorial/stream-analytics-machine-learning-integration-tutorial-ml-web-service.png)    

11.	On the **Query** tab, modify the query as follows:    

 ```
 	WITH subquery AS (  
 		SELECT text, sentiment(text) as result from input  
  	)  
 
 	Select text, result.[Score]  
 	Into output  
 	From subquery  
 ```    
12.	Click **Save** to save the query.

## Start the Stream Analytics job and observe the output

1.	Click **Start** at the bottom of the job page.
2.	On the **Start Query Dialog**, click **Custom Time**, and then select a time prior to when you uploaded the CSV to Blob storage. Click **OK**.  

    ![Stream Analytics Machine Learning, custom time](./media/stream-analytics-machine-learning-integration-tutorial/stream-analytics-machine-learning-integration-tutorial-custom-time.png)  

3.	Go to the Blob storage by using the tool you used to upload the CSV file, for example, Visual Studio.
4.	A few minutes after the job is started, the output container is created and a CSV file is uploaded to it.  
5.	Open the file in the default CSV editor. Something similar to the following should be displayed:  

    ![Stream Analytics Machine Learning, CSV view](./media/stream-analytics-machine-learning-integration-tutorial/stream-analytics-machine-learning-integration-tutorial-csv-view.png)  

## Conclusion

This article demonstrates how to create a Stream Analytics job that reads streaming text data and applies sentiment analytics to the data in real time. You can accomplish all of this without needing to worry about the intricacies of building a sentiment analytics model. This is one of the advantages of the Cortana Intelligence Suite.

You also can view Azure Machine Learning function-related metrics. To do this, click the **Monitor** tab. Three function-related metrics are displayed.  

- **Function Requests** indicates the number of requests sent to a Machine Learning web service.  
- **Function Events** indicates the number of events in the request. By default, each request to a Machine Learning web service contains up to 1,000 events.  
- **Failed Function Requests** indicates the number of failed requests to the Machine Learning web service.  

    ![Stream Analytics Machine Learning, Machine Learning monitor view](./media/stream-analytics-machine-learning-integration-tutorial/stream-analytics-machine-learning-integration-tutorial-ml-monitor-view.png)  <|MERGE_RESOLUTION|>--- conflicted
+++ resolved
@@ -9,7 +9,7 @@
 	editor="cgronlun"
 />
 
-<<<<<<< HEAD
+
 <tags 
 	ms.service="stream-analytics" 
 	ms.devlang="na" 
@@ -17,15 +17,6 @@
 	ms.tgt_pltfrm="na" 
 	ms.workload="data-services" 
 	ms.date="07/27/2016" 
-=======
-<tags
-	ms.service="stream-analytics"
-	ms.devlang="na"
-	ms.topic="article"
-	ms.tgt_pltfrm="na"
-	ms.workload="data-services"
-	ms.date="07/06/2016"
->>>>>>> 440b1848
 	ms.author="jeffstok"
 />
 
