--- conflicted
+++ resolved
@@ -14,11 +14,7 @@
 ms.topic: article
 ms.tgt_pltfrm: na
 ms.workload: data-services
-<<<<<<< HEAD
-ms.date: 01/05/2016
-=======
 ms.date: 01/24/2017
->>>>>>> e8cfaf0d
 ms.author: jeffstok
 
 ---
