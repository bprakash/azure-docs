<properties
	pageTitle="Data transformation outputs: Options for storage, analysis | Microsoft Azure"
	description="Learn about targeting Stream Analytics data transformation outputs to data storage options. Also, use Power BI for analysis results."
	keywords="data transformation, analysis results, data storage options"
	services="stream-analytics,documentdb,sql-database,event-hubs,service-bus,storage"
	documentationCenter="" 
	authors="jeffstokes72"
	manager="paulettm" 
	editor="cgronlun"/>

<tags
	ms.service="stream-analytics"
	ms.devlang="na"
	ms.topic="article"
	ms.tgt_pltfrm="na"
	ms.workload="data-services"
<<<<<<< HEAD
	ms.date="03/16/2016"
=======
	ms.date="04/15/2016"
>>>>>>> 1b69fc6d
	ms.author="jeffstok"/>

# Target Stream Analytics data transformation outputs to analysis tools and data storage options

When authoring a Stream Analytics job, consider how the data transformation output will be consumed. How will you view the results of the Stream Analytics job? What tools you use to show data analysis results? Is a data storage option a requirement?

In order to enable a variety of application patterns, Azure Stream Analytics has different options for storing output and viewing analysis results. This makes it easy to view job output and gives you flexibility in the consumption and storage of the job output for data warehousing and other purposes. Any output configured in the job must exist before the job is started and events start flowing. For example, if you use Blob storage as an output, the job will not create a storage account automatically. It needs to be created by the user before the ASA job is started.

## Azure Data Lake Store

Stream Analytics supports [Azure Data Lake Store](https://azure.microsoft.com/services/data-lake-store/). This storage enables you to store data of any size, type and ingestion speed for operational and exploratory analytics. At this time, creation and configuration of Data Lake Store outputs is supported only in the Azure Classic Portal. Further, Stream Analytics needs to be authorized to access the Data Lake Store. Details on authorization and how to sign up for the Data Lake Store Preview (if needed) are discussed in the [Data Lake output article](stream-analytics-data-lake-output.md).

The table below lists the property names and their description needed for creating a Data Lake Store output.

<table>
<tbody>
<tr>
<td><B>PROPERTY NAME</B></td>
<td><B>DESCRIPTION</B></td>
</tr>
<tr>
<td>Output Alias</td>
<td>This is a friendly name used in queries to direct the query output to this Data Lake Store.</td>
</tr>
<tr>
<td>Data Lake Store Account</td>
<td>The name of the storage account where you are sending your output. You will be presented with a drop down list of Data Lake Store accounts to which the user logged in to the portal has access to.</td>
</tr>
<tr>
<td>Path Prefix Pattern [<I>optional</I>]</td>
<td>The file path used to write your files within the specified Data Lake Store Account. <BR>{date}, {time}<BR>Example 1: folder1/logs/{date}/{time}<BR>Example 2: folder1/logs/{date}</td>
</tr>
<tr>
<td>Date Format [<I>optional</I>]</td>
<td>If the date token is used in the prefix path, you can select the date format in which your files are organized. Example: YYYY/MM/DD</td>
</tr>
<tr>
<td>Time Format [<I>optional</I>]</td>
<td>If the time token is used in the prefix path, specify the time format in which your files are organized. Currently the only supported value is HH.</td>
</tr>
<tr>
<td>Event Serialization Format</td>
<td>Serialization format for output data. JSON, CSV, and Avro are supported.</td>
</tr>
<tr>
<td>Encoding</td>
<td>If CSV or JSON format, an encoding must be specified. UTF-8 is the only supported encoding format at this time.</td>
</tr>
<tr>
<td>Delimiter</td>
<td>Only applicable for CSV serialization. Stream Analytics supports a number of common delimiters for serializing CSV data. Supported values are comma, semicolon, space, tab and vertical bar.</td>
</tr>
<tr>
<td>Format</td>
<td>Only applicable for JSON serialization. Line separated specifies that the output will be formatted by having each JSON object separated by a new line. Array specifies that the output will be formatted as an array of JSON objects.</td>
</tr>
</tbody>
</table>

## SQL Database

[Azure SQL Database](https://azure.microsoft.com/services/sql-database/) can be used as an output for data that is relational in nature or for applications that depend on content being hosted in a relational database. Stream Analytics jobs will write to an existing table in an Azure SQL Database.  Note that the table schema must exactly match the fields and their types being output from your job. An [Azure SQL Data Warehouse](https://azure.microsoft.com/documentation/services/sql-data-warehouse/) can also be specified as an output via the SQL Database output option as well (this is a preview feature). The table below lists the property names and their description for creating a SQL Database output.

| Property Name | Description |
|---------------|-------------|
| Output Alias | This is a friendly name used in queries to direct the query output to this database. |
| Database | The name of the database where you are sending your output |
| Server Name | The SQL Database server name |
| Username | The Username which has access to write to the database |
| Password | The password to connect to the database |
| Table | The table name where the output will be written. The table name is case sensitive and the schema of this table should match exactly to the number of fields and their types being generated by your job output. |

## Blob storage

Blob storage offers a cost-effective and scalable solution for storing large amounts of unstructured data in the cloud.  For an introduction on Azure Blob storage and its usage, see the documentation at [How to use Blobs](../storage/storage-dotnet-how-to-use-blobs.md).

The table below lists the property names and their description for creating a blob output.

<table>
<tbody>
<tr>
<td>PROPERTY NAME</td>
<td>DESCRIPTION</td>
</tr>
<tr>
<td>Output Alias</td>
<td>This is a friendly name used in queries to direct the query output to this blob storage.</td>
</tr>
<tr>
<td>Storage Account</td>
<td>The name of the storage account where you are sending your output.</td>
</tr>
<tr>
<td>Storage Account Key</td>
<td>The secret key associated with the storage account.</td>
</tr>
<tr>
<td>Storage Container</td>
<td>Containers provide a logical grouping for blobs stored in the Microsoft Azure Blob service. When you upload a blob to the Blob service, you must specify a container for that blob.</td>
</tr>
<tr>
<td>Path Prefix Pattern [optional]</td>
<td>The file path used to write your blobs within the specified container.<BR>Within the path, you may choose to use one or more instances of the following 2 variables to specify the frequency that blobs are written:<BR>{date}, {time}<BR>Example 1: cluster1/logs/{date}/{time}<BR>Example 2: cluster1/logs/{date}</td>
</tr>
<tr>
<td>Date Format [optional]</td>
<td>If the date token is used in the prefix path, you can select the date format in which your files are organized. Example: YYYY/MM/DD</td>
</tr>
<tr>
<td>Time Format [optional]</td>
<td>If the time token is used in the prefix path, specify the time format in which your files are organized. Currently the only supported value is HH.</td>
</tr>
<tr>
<td>Event Serialization Format</td>
<td>Serialization format for output data.  JSON, CSV, and Avro are supported.</td>
</tr>
<tr>
<td>Encoding</td>
<td>If CSV or JSON format, an encoding must be specified. UTF-8 is the only supported encoding format at this time.</td>
</tr>
<tr>
<td>Delimiter</td>
<td>Only applicable for CSV serialization. Stream Analytics supports a number of common delimiters for serializing CSV data. Supported values are comma, semicolon, space, tab and vertical bar.</td>
</tr>
<tr>
<td>Format</td>
<td>Only applicable for JSON serialization. Line separated specifies that the output will be formatted by having each JSON object separated by a new line. Array specifies that the output will be formatted as an array of JSON objects.</td>
</tr>
</tbody>
</table>

## Event Hub

[Event Hubs](https://azure.microsoft.com/services/event-hubs/) is a highly scalable publish-subscribe event ingestor. It can collect millions of events per second.  One use of an Event Hub as output is when the output of a Stream Analytics job will be the input of another streaming job.

There are a few parameters that are needed to configure Event Hub data streams as an output.

| Property Name | Description |
|---------------------------------|------------------------------------------------------------------------------------------------------------------------------------------------------------------------------------------------------------------------------|
| Output Alias | This is a friendly name used in queries to direct the query output to this Event Hub. |
| Service Bus Namespace | A Service Bus namespace is a container for a set of messaging entities. When you created a new Event Hub, you also created a Service Bus namespace |
| Event Hub | The name of your Event Hub output |
| Event Hub Policy Name | The shared access policy, which can be created on the Event Hub Configure tab. Each shared access policy will have a name, permissions that you set, and access keys |
| Event Hub Policy Key | The Shared Access key used to authenticate access to the Service Bus namespace |
| Partition Key Column [optional] | This column contains the partition key for Event Hub output. |
| Event Serialization Format | Serialization format for output data.  JSON, CSV, and Avro are supported. |
| Encoding | For CSV and JSON, UTF-8 is the only supported encoding format at this time |
| Delimiter | Only applicable for CSV serialization. Stream Analytics supports a number of common delimiters for serializing data in CSV format. Supported values are comma, semicolon, space, tab and vertical bar. |
| Format | Only applicable for JSON type. Line separated specifies that the output will be formatted by having each JSON object separated by a new line. Array specifies that the output will be formatted as an array of JSON objects. |

## Power BI

[Power BI](https://powerbi.microsoft.com/) can be used as an output for a Stream Analytics job to provide for a rich visualization experience of analysis results. This capability can be used for operational dashboards, report generation and metric driven reporting.

### Authorize a Power BI account

1.	When Power BI is selected as an output in the Azure Management portal, you will be prompted to authorize an existing Power BI User or to create a new Power BI account.  

    ![Authorize Power BI User](./media/stream-analytics-define-outputs/01-stream-analytics-define-outputs.png)  

2.	Create a new account if you don’t yet have one, then click Authorize Now.  A screen like the following is presented.  

    ![Azure Account Power BI](./media/stream-analytics-define-outputs/02-stream-analytics-define-outputs.png)  

3.	In this step, provide the work or school account for authorizing the Power BI output. If you are not already signed up for Power BI, choose Sign up now. The work or school account you use for Power BI could be different from the Azure subscription account which you are currently logged in with.

### Configure the Power BI output properties

Once you have the Power BI account authenticated, you can configure the properties for your Power BI output. The table below is the list of property names and their description to configure your Power BI output.

| Property Name | Description |
|---------------------------------|------------------------------------------------------------------------------------------------------------------------------------------------------------------------------------------------------------------------------|
| Output Alias | This is a friendly name used in queries to direct the query output to this PowerBI output. |
| Dataset Name | Provide a dataset name that it is desired for the Power BI output to use |
| Table Name | Provide a table name under the dataset of the Power BI output. Currently, Power BI output from Stream Analytics jobs can only have one table in a dataset |
| Group Name | To enabling sharing data with other Power BI users, write data to groups.  You can select groups inside your Power BI account or choose “My Workspace” if you do not want to write to a group.  Updating an existing group requires renewing the Power BI authentication. |

For a walk-through of configuring a Power BI output and dashboard, please see the [Azure Stream Analytics & Power BI](stream-analytics-power-bi-dashboard.md) article.

> [AZURE.NOTE] Do not explicitly create the dataset and table in the Power BI dashboard. The dataset and table will be automatically populated when the job is started and the job starts pumping output into Power BI. Note that if the job query doesn’t generate any results, the dataset and table will not be created. Also be aware that if Power BI already had a dataset and table with the same name as the one provided in this Stream Analytics job, the existing data will be overwritten.

### Renew Power BI Authorization

You will need to re-authenticate your Power BI account if its password has changed since your job was created or last authenticated. If Multi-Factor Authentication (MFA) is configured on your Azure Active Directory (AAD) tenant you will also need to renew Power BI authorization every 2 weeks. A symptom of this issue is no job output and an "Authenticate user error" in the Operation Logs:

  ![Power BI refresh token error](./media/stream-analytics-define-outputs/03-stream-analytics-define-outputs.png)  

To resolve this issue, stop your running job and go to your Power BI output.  Click the “Renew authorization” link, and restart your job from the Last Stopped Time to avoid data loss.

  ![Power BI renew authorization](./media/stream-analytics-define-outputs/04-stream-analytics-define-outputs.png)  

## Table Storage

[Azure Table storage](../storage/storage-introduction.md)  offers highly available, massively scalable storage, so that an application can automatically scale to meet user demand. Table storage is Microsoft’s NoSQL key/attribute store which one can leverage for structured data with less constraints on the schema. Azure Table storage can be used to store data for persistence and efficient retrieval.

The table below lists the property names and their description for creating a table output.

| Property Name | Description |
|---------------------|--------------------------------------------------------------------------------------------------------------------------------------------------------------------------------------------------------------------------------------------------------|
| Output Alias | This is a friendly name used in queries to direct the query output to this table storage. |
| Storage Account | The name of the storage account where you are sending your output. |
| Storage Account Key | The access key associated with the storage account. |
| Table Name | The name of the table. The table will get created if it does not exist. |
| Partition Key | The name of the output column containing the partition key. The partition key is a unique identifier for the partition within a given table that forms the first part of an entity's primary key. It is a string value that may be up to 1 KB in size. |
| Row Key | The name of the output column containing the row key. The row key is a unique identifier for an entity within a given partition. It forms the second part of an entity’s primary key. The row key is a string value that may be up to 1 KB in size. |
| Batch Size | The number of records for a batch operation. Typically the default is sufficient for most jobs, refer to the [Table Batch Operation spec](https://msdn.microsoft.com/library/microsoft.windowsazure.storage.table.tablebatchoperation.aspx) for more details on modifying this setting. |

## Service Bus Queues

[Service Bus Queues](https://msdn.microsoft.com/library/azure/hh367516.aspx) offer a First In, First Out (FIFO) message delivery to one or more competing consumers. Typically, messages are expected to be received and processed by the receivers in the temporal order in which they were added to the queue, and each message is received and processed by only one message consumer.

The table below lists the property names and their description for creating a Queue output.

| Property Name | Description |
|----------------------------|------------------------------------------------------------------------------------------------------------------------------------------------------------------------------------------------------------------------------|
| Output Alias | This is a friendly name used in queries to direct the query output to this Service Bus Queue. |
| Service Bus Namespace | A Service Bus namespace is a container for a set of messaging entities. |
| Queue Name | The name of the Service Bus Queue. |
| Queue Policy Name | When you create a Queue, you can also create shared access policies on the Queue Configure tab. Each shared access policy will have a name, permissions that you set, and access keys. |
| Queue Policy Key | The Shared Access key used to authenticate access to the Service Bus namespace |
| Event Serialization Format | Serialization format for output data.  JSON, CSV, and Avro are supported. |
| Encoding | For CSV and JSON, UTF-8 is the only supported encoding format at this time |
| Delimiter | Only applicable for CSV serialization. Stream Analytics supports a number of common delimiters for serializing data in CSV format. Supported values are comma, semicolon, space, tab and vertical bar. |
| Format | Only applicable for JSON type. Line separated specifies that the output will be formatted by having each JSON object separated by a new line. Array specifies that the output will be formatted as an array of JSON objects. |

## Service Bus Topics

While Service Bus Queues provide a one to one communication method from sender to receiver, [Service Bus Topics](https://msdn.microsoft.com/library/azure/hh367516.aspx) provide a one-to-many form of communication.

The table below lists the property names and their description for creating a table output.

| Property Name | Description |
|----------------------------|---------------------------------------------------------------------------------------------------------------------------------------------------------------------------------------------------------------------------------------------------------------------------------------------------------------------------------------------------------------------------|
| Output Alias | This is a friendly name used in queries to direct the query output to this Service Bus Topic. |
| Service Bus Namespace | A Service Bus namespace is a container for a set of messaging entities. When you created a new Event Hub, you also created a Service Bus namespace |
| Topic Name | Topics are messaging entities, similar to event hubs and queues. They're designed to collect event streams from a number of different devices and services. When a topic is created, it is also given a specific name. The messages sent to a Topic will not be available unless a subscription is created, so ensure there are one or more subscriptions under the topic |
| Topic Policy Name | When you create a Topic, you can also create shared access policies on the Topic Configure tab. Each shared access policy will have a name, permissions that you set, and access keys |
| Topic Policy Key | The Shared Access key used to authenticate access to the Service Bus namespace |
| Event Serialization Format | Serialization format for output data.  JSON, CSV, and Avro are supported. |
| Encoding | If CSV or JSON format, an encoding must be specified. UTF-8 is the only supported encoding format at this time |
| Delimiter | Only applicable for CSV serialization. Stream Analytics supports a number of common delimiters for serializing data in CSV format. Supported values are comma, semicolon, space, tab and vertical bar. |

## DocumentDB

[Azure DocumentDB](https://azure.microsoft.com/services/documentdb/) is a fully-managed NoSQL document database service that offers query and transactions over schema-free data, predictable and reliable performance, and rapid development.

The table below lists the property names and their description for creating a DocumentDB output.

<table>
<tbody>
<tr>
<td>PROPERTY NAME</td>
<td>DESCRIPTION</td>
</tr>
<tr>
<td>Account Name</td>
<td>The name of the DocumentDB account.  This can also be the endpoint for the account.</td>
</tr>
<tr>
<td>Account Key</td>
<td>The shared access key for the DocumentDB account.</td>
</tr>
<tr>
<td>Database</td>
<td>The DocumentDB database name.</td>
</tr>
<tr>
<td>Collection Name Pattern</td>
<td>The collection name pattern for the collections to be used. The collection name format can be constructed using the optional {partition} token, where partitions start from 0.<BR>E.g. The followings are valid inputs:<BR>MyCollection{partition}<BR>MyCollection<BR>Note that collections must exist before the Stream Analytics job is started and will not be created automatically.</td>
</tr>
<tr>
<td>Partition Key</td>
<td>The name of the field in output events used to specify the key for partitioning output across collections.</td>
</tr>
<tr>
<td>Document ID</td>
<td>The name of the field in output events used to specify the primary key which insert or update operations are based on.</td>
</tr>
</tbody>
</table>


## Get help
For further assistance, try our [Azure Stream Analytics forum](https://social.msdn.microsoft.com/Forums/en-US/home?forum=AzureStreamAnalytics)

## Next steps
You've been introduced to Stream Analytics, a managed service for streaming analytics on data from the Internet of Things. To learn more about this service, see:

- [Get started using Azure Stream Analytics](stream-analytics-get-started.md)
- [Scale Azure Stream Analytics jobs](stream-analytics-scale-jobs.md)
- [Azure Stream Analytics Query Language Reference](https://msdn.microsoft.com/library/azure/dn834998.aspx)
- [Azure Stream Analytics Management REST API Reference](https://msdn.microsoft.com/library/azure/dn835031.aspx)

<!--Link references-->
[stream.analytics.developer.guide]: ../stream-analytics-developer-guide.md
[stream.analytics.scale.jobs]: stream-analytics-scale-jobs.md
[stream.analytics.introduction]: stream-analytics-introduction.md
[stream.analytics.get.started]: stream-analytics-get-started.md
[stream.analytics.query.language.reference]: http://go.microsoft.com/fwlink/?LinkID=513299
[stream.analytics.rest.api.reference]: http://go.microsoft.com/fwlink/?LinkId=517301
<|MERGE_RESOLUTION|>--- conflicted
+++ resolved
@@ -1,321 +1,317 @@
-<properties
-	pageTitle="Data transformation outputs: Options for storage, analysis | Microsoft Azure"
-	description="Learn about targeting Stream Analytics data transformation outputs to data storage options. Also, use Power BI for analysis results."
-	keywords="data transformation, analysis results, data storage options"
-	services="stream-analytics,documentdb,sql-database,event-hubs,service-bus,storage"
-	documentationCenter="" 
-	authors="jeffstokes72"
-	manager="paulettm" 
-	editor="cgronlun"/>
-
-<tags
-	ms.service="stream-analytics"
-	ms.devlang="na"
-	ms.topic="article"
-	ms.tgt_pltfrm="na"
-	ms.workload="data-services"
-<<<<<<< HEAD
-	ms.date="03/16/2016"
-=======
-	ms.date="04/15/2016"
->>>>>>> 1b69fc6d
-	ms.author="jeffstok"/>
-
-# Target Stream Analytics data transformation outputs to analysis tools and data storage options
-
-When authoring a Stream Analytics job, consider how the data transformation output will be consumed. How will you view the results of the Stream Analytics job? What tools you use to show data analysis results? Is a data storage option a requirement?
-
-In order to enable a variety of application patterns, Azure Stream Analytics has different options for storing output and viewing analysis results. This makes it easy to view job output and gives you flexibility in the consumption and storage of the job output for data warehousing and other purposes. Any output configured in the job must exist before the job is started and events start flowing. For example, if you use Blob storage as an output, the job will not create a storage account automatically. It needs to be created by the user before the ASA job is started.
-
-## Azure Data Lake Store
-
-Stream Analytics supports [Azure Data Lake Store](https://azure.microsoft.com/services/data-lake-store/). This storage enables you to store data of any size, type and ingestion speed for operational and exploratory analytics. At this time, creation and configuration of Data Lake Store outputs is supported only in the Azure Classic Portal. Further, Stream Analytics needs to be authorized to access the Data Lake Store. Details on authorization and how to sign up for the Data Lake Store Preview (if needed) are discussed in the [Data Lake output article](stream-analytics-data-lake-output.md).
-
-The table below lists the property names and their description needed for creating a Data Lake Store output.
-
-<table>
-<tbody>
-<tr>
-<td><B>PROPERTY NAME</B></td>
-<td><B>DESCRIPTION</B></td>
-</tr>
-<tr>
-<td>Output Alias</td>
-<td>This is a friendly name used in queries to direct the query output to this Data Lake Store.</td>
-</tr>
-<tr>
-<td>Data Lake Store Account</td>
-<td>The name of the storage account where you are sending your output. You will be presented with a drop down list of Data Lake Store accounts to which the user logged in to the portal has access to.</td>
-</tr>
-<tr>
-<td>Path Prefix Pattern [<I>optional</I>]</td>
-<td>The file path used to write your files within the specified Data Lake Store Account. <BR>{date}, {time}<BR>Example 1: folder1/logs/{date}/{time}<BR>Example 2: folder1/logs/{date}</td>
-</tr>
-<tr>
-<td>Date Format [<I>optional</I>]</td>
-<td>If the date token is used in the prefix path, you can select the date format in which your files are organized. Example: YYYY/MM/DD</td>
-</tr>
-<tr>
-<td>Time Format [<I>optional</I>]</td>
-<td>If the time token is used in the prefix path, specify the time format in which your files are organized. Currently the only supported value is HH.</td>
-</tr>
-<tr>
-<td>Event Serialization Format</td>
-<td>Serialization format for output data. JSON, CSV, and Avro are supported.</td>
-</tr>
-<tr>
-<td>Encoding</td>
-<td>If CSV or JSON format, an encoding must be specified. UTF-8 is the only supported encoding format at this time.</td>
-</tr>
-<tr>
-<td>Delimiter</td>
-<td>Only applicable for CSV serialization. Stream Analytics supports a number of common delimiters for serializing CSV data. Supported values are comma, semicolon, space, tab and vertical bar.</td>
-</tr>
-<tr>
-<td>Format</td>
-<td>Only applicable for JSON serialization. Line separated specifies that the output will be formatted by having each JSON object separated by a new line. Array specifies that the output will be formatted as an array of JSON objects.</td>
-</tr>
-</tbody>
-</table>
-
-## SQL Database
-
-[Azure SQL Database](https://azure.microsoft.com/services/sql-database/) can be used as an output for data that is relational in nature or for applications that depend on content being hosted in a relational database. Stream Analytics jobs will write to an existing table in an Azure SQL Database.  Note that the table schema must exactly match the fields and their types being output from your job. An [Azure SQL Data Warehouse](https://azure.microsoft.com/documentation/services/sql-data-warehouse/) can also be specified as an output via the SQL Database output option as well (this is a preview feature). The table below lists the property names and their description for creating a SQL Database output.
-
-| Property Name | Description |
-|---------------|-------------|
-| Output Alias | This is a friendly name used in queries to direct the query output to this database. |
-| Database | The name of the database where you are sending your output |
-| Server Name | The SQL Database server name |
-| Username | The Username which has access to write to the database |
-| Password | The password to connect to the database |
-| Table | The table name where the output will be written. The table name is case sensitive and the schema of this table should match exactly to the number of fields and their types being generated by your job output. |
-
-## Blob storage
-
-Blob storage offers a cost-effective and scalable solution for storing large amounts of unstructured data in the cloud.  For an introduction on Azure Blob storage and its usage, see the documentation at [How to use Blobs](../storage/storage-dotnet-how-to-use-blobs.md).
-
-The table below lists the property names and their description for creating a blob output.
-
-<table>
-<tbody>
-<tr>
-<td>PROPERTY NAME</td>
-<td>DESCRIPTION</td>
-</tr>
-<tr>
-<td>Output Alias</td>
-<td>This is a friendly name used in queries to direct the query output to this blob storage.</td>
-</tr>
-<tr>
-<td>Storage Account</td>
-<td>The name of the storage account where you are sending your output.</td>
-</tr>
-<tr>
-<td>Storage Account Key</td>
-<td>The secret key associated with the storage account.</td>
-</tr>
-<tr>
-<td>Storage Container</td>
-<td>Containers provide a logical grouping for blobs stored in the Microsoft Azure Blob service. When you upload a blob to the Blob service, you must specify a container for that blob.</td>
-</tr>
-<tr>
-<td>Path Prefix Pattern [optional]</td>
-<td>The file path used to write your blobs within the specified container.<BR>Within the path, you may choose to use one or more instances of the following 2 variables to specify the frequency that blobs are written:<BR>{date}, {time}<BR>Example 1: cluster1/logs/{date}/{time}<BR>Example 2: cluster1/logs/{date}</td>
-</tr>
-<tr>
-<td>Date Format [optional]</td>
-<td>If the date token is used in the prefix path, you can select the date format in which your files are organized. Example: YYYY/MM/DD</td>
-</tr>
-<tr>
-<td>Time Format [optional]</td>
-<td>If the time token is used in the prefix path, specify the time format in which your files are organized. Currently the only supported value is HH.</td>
-</tr>
-<tr>
-<td>Event Serialization Format</td>
-<td>Serialization format for output data.  JSON, CSV, and Avro are supported.</td>
-</tr>
-<tr>
-<td>Encoding</td>
-<td>If CSV or JSON format, an encoding must be specified. UTF-8 is the only supported encoding format at this time.</td>
-</tr>
-<tr>
-<td>Delimiter</td>
-<td>Only applicable for CSV serialization. Stream Analytics supports a number of common delimiters for serializing CSV data. Supported values are comma, semicolon, space, tab and vertical bar.</td>
-</tr>
-<tr>
-<td>Format</td>
-<td>Only applicable for JSON serialization. Line separated specifies that the output will be formatted by having each JSON object separated by a new line. Array specifies that the output will be formatted as an array of JSON objects.</td>
-</tr>
-</tbody>
-</table>
-
-## Event Hub
-
-[Event Hubs](https://azure.microsoft.com/services/event-hubs/) is a highly scalable publish-subscribe event ingestor. It can collect millions of events per second.  One use of an Event Hub as output is when the output of a Stream Analytics job will be the input of another streaming job.
-
-There are a few parameters that are needed to configure Event Hub data streams as an output.
-
-| Property Name | Description |
-|---------------------------------|------------------------------------------------------------------------------------------------------------------------------------------------------------------------------------------------------------------------------|
-| Output Alias | This is a friendly name used in queries to direct the query output to this Event Hub. |
-| Service Bus Namespace | A Service Bus namespace is a container for a set of messaging entities. When you created a new Event Hub, you also created a Service Bus namespace |
-| Event Hub | The name of your Event Hub output |
-| Event Hub Policy Name | The shared access policy, which can be created on the Event Hub Configure tab. Each shared access policy will have a name, permissions that you set, and access keys |
-| Event Hub Policy Key | The Shared Access key used to authenticate access to the Service Bus namespace |
-| Partition Key Column [optional] | This column contains the partition key for Event Hub output. |
-| Event Serialization Format | Serialization format for output data.  JSON, CSV, and Avro are supported. |
-| Encoding | For CSV and JSON, UTF-8 is the only supported encoding format at this time |
-| Delimiter | Only applicable for CSV serialization. Stream Analytics supports a number of common delimiters for serializing data in CSV format. Supported values are comma, semicolon, space, tab and vertical bar. |
-| Format | Only applicable for JSON type. Line separated specifies that the output will be formatted by having each JSON object separated by a new line. Array specifies that the output will be formatted as an array of JSON objects. |
-
-## Power BI
-
-[Power BI](https://powerbi.microsoft.com/) can be used as an output for a Stream Analytics job to provide for a rich visualization experience of analysis results. This capability can be used for operational dashboards, report generation and metric driven reporting.
-
-### Authorize a Power BI account
-
-1.	When Power BI is selected as an output in the Azure Management portal, you will be prompted to authorize an existing Power BI User or to create a new Power BI account.  
-
-    ![Authorize Power BI User](./media/stream-analytics-define-outputs/01-stream-analytics-define-outputs.png)  
-
-2.	Create a new account if you don’t yet have one, then click Authorize Now.  A screen like the following is presented.  
-
-    ![Azure Account Power BI](./media/stream-analytics-define-outputs/02-stream-analytics-define-outputs.png)  
-
-3.	In this step, provide the work or school account for authorizing the Power BI output. If you are not already signed up for Power BI, choose Sign up now. The work or school account you use for Power BI could be different from the Azure subscription account which you are currently logged in with.
-
-### Configure the Power BI output properties
-
-Once you have the Power BI account authenticated, you can configure the properties for your Power BI output. The table below is the list of property names and their description to configure your Power BI output.
-
-| Property Name | Description |
-|---------------------------------|------------------------------------------------------------------------------------------------------------------------------------------------------------------------------------------------------------------------------|
-| Output Alias | This is a friendly name used in queries to direct the query output to this PowerBI output. |
-| Dataset Name | Provide a dataset name that it is desired for the Power BI output to use |
-| Table Name | Provide a table name under the dataset of the Power BI output. Currently, Power BI output from Stream Analytics jobs can only have one table in a dataset |
-| Group Name | To enabling sharing data with other Power BI users, write data to groups.  You can select groups inside your Power BI account or choose “My Workspace” if you do not want to write to a group.  Updating an existing group requires renewing the Power BI authentication. |
-
-For a walk-through of configuring a Power BI output and dashboard, please see the [Azure Stream Analytics & Power BI](stream-analytics-power-bi-dashboard.md) article.
-
-> [AZURE.NOTE] Do not explicitly create the dataset and table in the Power BI dashboard. The dataset and table will be automatically populated when the job is started and the job starts pumping output into Power BI. Note that if the job query doesn’t generate any results, the dataset and table will not be created. Also be aware that if Power BI already had a dataset and table with the same name as the one provided in this Stream Analytics job, the existing data will be overwritten.
-
-### Renew Power BI Authorization
-
-You will need to re-authenticate your Power BI account if its password has changed since your job was created or last authenticated. If Multi-Factor Authentication (MFA) is configured on your Azure Active Directory (AAD) tenant you will also need to renew Power BI authorization every 2 weeks. A symptom of this issue is no job output and an "Authenticate user error" in the Operation Logs:
-
-  ![Power BI refresh token error](./media/stream-analytics-define-outputs/03-stream-analytics-define-outputs.png)  
-
-To resolve this issue, stop your running job and go to your Power BI output.  Click the “Renew authorization” link, and restart your job from the Last Stopped Time to avoid data loss.
-
-  ![Power BI renew authorization](./media/stream-analytics-define-outputs/04-stream-analytics-define-outputs.png)  
-
-## Table Storage
-
-[Azure Table storage](../storage/storage-introduction.md)  offers highly available, massively scalable storage, so that an application can automatically scale to meet user demand. Table storage is Microsoft’s NoSQL key/attribute store which one can leverage for structured data with less constraints on the schema. Azure Table storage can be used to store data for persistence and efficient retrieval.
-
-The table below lists the property names and their description for creating a table output.
-
-| Property Name | Description |
-|---------------------|--------------------------------------------------------------------------------------------------------------------------------------------------------------------------------------------------------------------------------------------------------|
-| Output Alias | This is a friendly name used in queries to direct the query output to this table storage. |
-| Storage Account | The name of the storage account where you are sending your output. |
-| Storage Account Key | The access key associated with the storage account. |
-| Table Name | The name of the table. The table will get created if it does not exist. |
-| Partition Key | The name of the output column containing the partition key. The partition key is a unique identifier for the partition within a given table that forms the first part of an entity's primary key. It is a string value that may be up to 1 KB in size. |
-| Row Key | The name of the output column containing the row key. The row key is a unique identifier for an entity within a given partition. It forms the second part of an entity’s primary key. The row key is a string value that may be up to 1 KB in size. |
-| Batch Size | The number of records for a batch operation. Typically the default is sufficient for most jobs, refer to the [Table Batch Operation spec](https://msdn.microsoft.com/library/microsoft.windowsazure.storage.table.tablebatchoperation.aspx) for more details on modifying this setting. |
-
-## Service Bus Queues
-
-[Service Bus Queues](https://msdn.microsoft.com/library/azure/hh367516.aspx) offer a First In, First Out (FIFO) message delivery to one or more competing consumers. Typically, messages are expected to be received and processed by the receivers in the temporal order in which they were added to the queue, and each message is received and processed by only one message consumer.
-
-The table below lists the property names and their description for creating a Queue output.
-
-| Property Name | Description |
-|----------------------------|------------------------------------------------------------------------------------------------------------------------------------------------------------------------------------------------------------------------------|
-| Output Alias | This is a friendly name used in queries to direct the query output to this Service Bus Queue. |
-| Service Bus Namespace | A Service Bus namespace is a container for a set of messaging entities. |
-| Queue Name | The name of the Service Bus Queue. |
-| Queue Policy Name | When you create a Queue, you can also create shared access policies on the Queue Configure tab. Each shared access policy will have a name, permissions that you set, and access keys. |
-| Queue Policy Key | The Shared Access key used to authenticate access to the Service Bus namespace |
-| Event Serialization Format | Serialization format for output data.  JSON, CSV, and Avro are supported. |
-| Encoding | For CSV and JSON, UTF-8 is the only supported encoding format at this time |
-| Delimiter | Only applicable for CSV serialization. Stream Analytics supports a number of common delimiters for serializing data in CSV format. Supported values are comma, semicolon, space, tab and vertical bar. |
-| Format | Only applicable for JSON type. Line separated specifies that the output will be formatted by having each JSON object separated by a new line. Array specifies that the output will be formatted as an array of JSON objects. |
-
-## Service Bus Topics
-
-While Service Bus Queues provide a one to one communication method from sender to receiver, [Service Bus Topics](https://msdn.microsoft.com/library/azure/hh367516.aspx) provide a one-to-many form of communication.
-
-The table below lists the property names and their description for creating a table output.
-
-| Property Name | Description |
-|----------------------------|---------------------------------------------------------------------------------------------------------------------------------------------------------------------------------------------------------------------------------------------------------------------------------------------------------------------------------------------------------------------------|
-| Output Alias | This is a friendly name used in queries to direct the query output to this Service Bus Topic. |
-| Service Bus Namespace | A Service Bus namespace is a container for a set of messaging entities. When you created a new Event Hub, you also created a Service Bus namespace |
-| Topic Name | Topics are messaging entities, similar to event hubs and queues. They're designed to collect event streams from a number of different devices and services. When a topic is created, it is also given a specific name. The messages sent to a Topic will not be available unless a subscription is created, so ensure there are one or more subscriptions under the topic |
-| Topic Policy Name | When you create a Topic, you can also create shared access policies on the Topic Configure tab. Each shared access policy will have a name, permissions that you set, and access keys |
-| Topic Policy Key | The Shared Access key used to authenticate access to the Service Bus namespace |
-| Event Serialization Format | Serialization format for output data.  JSON, CSV, and Avro are supported. |
-| Encoding | If CSV or JSON format, an encoding must be specified. UTF-8 is the only supported encoding format at this time |
-| Delimiter | Only applicable for CSV serialization. Stream Analytics supports a number of common delimiters for serializing data in CSV format. Supported values are comma, semicolon, space, tab and vertical bar. |
-
-## DocumentDB
-
-[Azure DocumentDB](https://azure.microsoft.com/services/documentdb/) is a fully-managed NoSQL document database service that offers query and transactions over schema-free data, predictable and reliable performance, and rapid development.
-
-The table below lists the property names and their description for creating a DocumentDB output.
-
-<table>
-<tbody>
-<tr>
-<td>PROPERTY NAME</td>
-<td>DESCRIPTION</td>
-</tr>
-<tr>
-<td>Account Name</td>
-<td>The name of the DocumentDB account.  This can also be the endpoint for the account.</td>
-</tr>
-<tr>
-<td>Account Key</td>
-<td>The shared access key for the DocumentDB account.</td>
-</tr>
-<tr>
-<td>Database</td>
-<td>The DocumentDB database name.</td>
-</tr>
-<tr>
-<td>Collection Name Pattern</td>
-<td>The collection name pattern for the collections to be used. The collection name format can be constructed using the optional {partition} token, where partitions start from 0.<BR>E.g. The followings are valid inputs:<BR>MyCollection{partition}<BR>MyCollection<BR>Note that collections must exist before the Stream Analytics job is started and will not be created automatically.</td>
-</tr>
-<tr>
-<td>Partition Key</td>
-<td>The name of the field in output events used to specify the key for partitioning output across collections.</td>
-</tr>
-<tr>
-<td>Document ID</td>
-<td>The name of the field in output events used to specify the primary key which insert or update operations are based on.</td>
-</tr>
-</tbody>
-</table>
-
-
-## Get help
-For further assistance, try our [Azure Stream Analytics forum](https://social.msdn.microsoft.com/Forums/en-US/home?forum=AzureStreamAnalytics)
-
-## Next steps
-You've been introduced to Stream Analytics, a managed service for streaming analytics on data from the Internet of Things. To learn more about this service, see:
-
-- [Get started using Azure Stream Analytics](stream-analytics-get-started.md)
-- [Scale Azure Stream Analytics jobs](stream-analytics-scale-jobs.md)
-- [Azure Stream Analytics Query Language Reference](https://msdn.microsoft.com/library/azure/dn834998.aspx)
-- [Azure Stream Analytics Management REST API Reference](https://msdn.microsoft.com/library/azure/dn835031.aspx)
-
-<!--Link references-->
-[stream.analytics.developer.guide]: ../stream-analytics-developer-guide.md
-[stream.analytics.scale.jobs]: stream-analytics-scale-jobs.md
-[stream.analytics.introduction]: stream-analytics-introduction.md
-[stream.analytics.get.started]: stream-analytics-get-started.md
-[stream.analytics.query.language.reference]: http://go.microsoft.com/fwlink/?LinkID=513299
-[stream.analytics.rest.api.reference]: http://go.microsoft.com/fwlink/?LinkId=517301
+<properties
+	pageTitle="Data transformation outputs: Options for storage, analysis | Microsoft Azure"
+	description="Learn about targeting Stream Analytics data transformation outputs to data storage options. Also, use Power BI for analysis results."
+	keywords="data transformation, analysis results, data storage options"
+	services="stream-analytics,documentdb,sql-database,event-hubs,service-bus,storage"
+	documentationCenter="" 
+	authors="jeffstokes72"
+	manager="paulettm" 
+	editor="cgronlun"/>
+
+<tags
+	ms.service="stream-analytics"
+	ms.devlang="na"
+	ms.topic="article"
+	ms.tgt_pltfrm="na"
+	ms.workload="data-services"
+	ms.date="04/15/2016"
+	ms.author="jeffstok"/>
+
+# Target Stream Analytics data transformation outputs to analysis tools and data storage options
+
+When authoring a Stream Analytics job, consider how the data transformation output will be consumed. How will you view the results of the Stream Analytics job? What tools you use to show data analysis results? Is a data storage option a requirement?
+
+In order to enable a variety of application patterns, Azure Stream Analytics has different options for storing output and viewing analysis results. This makes it easy to view job output and gives you flexibility in the consumption and storage of the job output for data warehousing and other purposes. Any output configured in the job must exist before the job is started and events start flowing. For example, if you use Blob storage as an output, the job will not create a storage account automatically. It needs to be created by the user before the ASA job is started.
+
+## Azure Data Lake Store
+
+Stream Analytics supports [Azure Data Lake Store](https://azure.microsoft.com/services/data-lake-store/). This storage enables you to store data of any size, type and ingestion speed for operational and exploratory analytics. At this time, creation and configuration of Data Lake Store outputs is supported only in the Azure Classic Portal. Further, Stream Analytics needs to be authorized to access the Data Lake Store. Details on authorization and how to sign up for the Data Lake Store Preview (if needed) are discussed in the [Data Lake output article](stream-analytics-data-lake-output.md).
+
+The table below lists the property names and their description needed for creating a Data Lake Store output.
+
+<table>
+<tbody>
+<tr>
+<td><B>PROPERTY NAME</B></td>
+<td><B>DESCRIPTION</B></td>
+</tr>
+<tr>
+<td>Output Alias</td>
+<td>This is a friendly name used in queries to direct the query output to this Data Lake Store.</td>
+</tr>
+<tr>
+<td>Data Lake Store Account</td>
+<td>The name of the storage account where you are sending your output. You will be presented with a drop down list of Data Lake Store accounts to which the user logged in to the portal has access to.</td>
+</tr>
+<tr>
+<td>Path Prefix Pattern [<I>optional</I>]</td>
+<td>The file path used to write your files within the specified Data Lake Store Account. <BR>{date}, {time}<BR>Example 1: folder1/logs/{date}/{time}<BR>Example 2: folder1/logs/{date}</td>
+</tr>
+<tr>
+<td>Date Format [<I>optional</I>]</td>
+<td>If the date token is used in the prefix path, you can select the date format in which your files are organized. Example: YYYY/MM/DD</td>
+</tr>
+<tr>
+<td>Time Format [<I>optional</I>]</td>
+<td>If the time token is used in the prefix path, specify the time format in which your files are organized. Currently the only supported value is HH.</td>
+</tr>
+<tr>
+<td>Event Serialization Format</td>
+<td>Serialization format for output data. JSON, CSV, and Avro are supported.</td>
+</tr>
+<tr>
+<td>Encoding</td>
+<td>If CSV or JSON format, an encoding must be specified. UTF-8 is the only supported encoding format at this time.</td>
+</tr>
+<tr>
+<td>Delimiter</td>
+<td>Only applicable for CSV serialization. Stream Analytics supports a number of common delimiters for serializing CSV data. Supported values are comma, semicolon, space, tab and vertical bar.</td>
+</tr>
+<tr>
+<td>Format</td>
+<td>Only applicable for JSON serialization. Line separated specifies that the output will be formatted by having each JSON object separated by a new line. Array specifies that the output will be formatted as an array of JSON objects.</td>
+</tr>
+</tbody>
+</table>
+
+## SQL Database
+
+[Azure SQL Database](https://azure.microsoft.com/services/sql-database/) can be used as an output for data that is relational in nature or for applications that depend on content being hosted in a relational database. Stream Analytics jobs will write to an existing table in an Azure SQL Database.  Note that the table schema must exactly match the fields and their types being output from your job. An [Azure SQL Data Warehouse](https://azure.microsoft.com/documentation/services/sql-data-warehouse/) can also be specified as an output via the SQL Database output option as well (this is a preview feature). The table below lists the property names and their description for creating a SQL Database output.
+
+| Property Name | Description |
+|---------------|-------------|
+| Output Alias | This is a friendly name used in queries to direct the query output to this database. |
+| Database | The name of the database where you are sending your output |
+| Server Name | The SQL Database server name |
+| Username | The Username which has access to write to the database |
+| Password | The password to connect to the database |
+| Table | The table name where the output will be written. The table name is case sensitive and the schema of this table should match exactly to the number of fields and their types being generated by your job output. |
+
+## Blob storage
+
+Blob storage offers a cost-effective and scalable solution for storing large amounts of unstructured data in the cloud.  For an introduction on Azure Blob storage and its usage, see the documentation at [How to use Blobs](../storage/storage-dotnet-how-to-use-blobs.md).
+
+The table below lists the property names and their description for creating a blob output.
+
+<table>
+<tbody>
+<tr>
+<td>PROPERTY NAME</td>
+<td>DESCRIPTION</td>
+</tr>
+<tr>
+<td>Output Alias</td>
+<td>This is a friendly name used in queries to direct the query output to this blob storage.</td>
+</tr>
+<tr>
+<td>Storage Account</td>
+<td>The name of the storage account where you are sending your output.</td>
+</tr>
+<tr>
+<td>Storage Account Key</td>
+<td>The secret key associated with the storage account.</td>
+</tr>
+<tr>
+<td>Storage Container</td>
+<td>Containers provide a logical grouping for blobs stored in the Microsoft Azure Blob service. When you upload a blob to the Blob service, you must specify a container for that blob.</td>
+</tr>
+<tr>
+<td>Path Prefix Pattern [optional]</td>
+<td>The file path used to write your blobs within the specified container.<BR>Within the path, you may choose to use one or more instances of the following 2 variables to specify the frequency that blobs are written:<BR>{date}, {time}<BR>Example 1: cluster1/logs/{date}/{time}<BR>Example 2: cluster1/logs/{date}</td>
+</tr>
+<tr>
+<td>Date Format [optional]</td>
+<td>If the date token is used in the prefix path, you can select the date format in which your files are organized. Example: YYYY/MM/DD</td>
+</tr>
+<tr>
+<td>Time Format [optional]</td>
+<td>If the time token is used in the prefix path, specify the time format in which your files are organized. Currently the only supported value is HH.</td>
+</tr>
+<tr>
+<td>Event Serialization Format</td>
+<td>Serialization format for output data.  JSON, CSV, and Avro are supported.</td>
+</tr>
+<tr>
+<td>Encoding</td>
+<td>If CSV or JSON format, an encoding must be specified. UTF-8 is the only supported encoding format at this time.</td>
+</tr>
+<tr>
+<td>Delimiter</td>
+<td>Only applicable for CSV serialization. Stream Analytics supports a number of common delimiters for serializing CSV data. Supported values are comma, semicolon, space, tab and vertical bar.</td>
+</tr>
+<tr>
+<td>Format</td>
+<td>Only applicable for JSON serialization. Line separated specifies that the output will be formatted by having each JSON object separated by a new line. Array specifies that the output will be formatted as an array of JSON objects.</td>
+</tr>
+</tbody>
+</table>
+
+## Event Hub
+
+[Event Hubs](https://azure.microsoft.com/services/event-hubs/) is a highly scalable publish-subscribe event ingestor. It can collect millions of events per second.  One use of an Event Hub as output is when the output of a Stream Analytics job will be the input of another streaming job.
+
+There are a few parameters that are needed to configure Event Hub data streams as an output.
+
+| Property Name | Description |
+|---------------------------------|------------------------------------------------------------------------------------------------------------------------------------------------------------------------------------------------------------------------------|
+| Output Alias | This is a friendly name used in queries to direct the query output to this Event Hub. |
+| Service Bus Namespace | A Service Bus namespace is a container for a set of messaging entities. When you created a new Event Hub, you also created a Service Bus namespace |
+| Event Hub | The name of your Event Hub output |
+| Event Hub Policy Name | The shared access policy, which can be created on the Event Hub Configure tab. Each shared access policy will have a name, permissions that you set, and access keys |
+| Event Hub Policy Key | The Shared Access key used to authenticate access to the Service Bus namespace |
+| Partition Key Column [optional] | This column contains the partition key for Event Hub output. |
+| Event Serialization Format | Serialization format for output data.  JSON, CSV, and Avro are supported. |
+| Encoding | For CSV and JSON, UTF-8 is the only supported encoding format at this time |
+| Delimiter | Only applicable for CSV serialization. Stream Analytics supports a number of common delimiters for serializing data in CSV format. Supported values are comma, semicolon, space, tab and vertical bar. |
+| Format | Only applicable for JSON type. Line separated specifies that the output will be formatted by having each JSON object separated by a new line. Array specifies that the output will be formatted as an array of JSON objects. |
+
+## Power BI
+
+[Power BI](https://powerbi.microsoft.com/) can be used as an output for a Stream Analytics job to provide for a rich visualization experience of analysis results. This capability can be used for operational dashboards, report generation and metric driven reporting.
+
+### Authorize a Power BI account
+
+1.	When Power BI is selected as an output in the Azure Management portal, you will be prompted to authorize an existing Power BI User or to create a new Power BI account.  
+
+    ![Authorize Power BI User](./media/stream-analytics-define-outputs/01-stream-analytics-define-outputs.png)  
+
+2.	Create a new account if you don’t yet have one, then click Authorize Now.  A screen like the following is presented.  
+
+    ![Azure Account Power BI](./media/stream-analytics-define-outputs/02-stream-analytics-define-outputs.png)  
+
+3.	In this step, provide the work or school account for authorizing the Power BI output. If you are not already signed up for Power BI, choose Sign up now. The work or school account you use for Power BI could be different from the Azure subscription account which you are currently logged in with.
+
+### Configure the Power BI output properties
+
+Once you have the Power BI account authenticated, you can configure the properties for your Power BI output. The table below is the list of property names and their description to configure your Power BI output.
+
+| Property Name | Description |
+|---------------------------------|------------------------------------------------------------------------------------------------------------------------------------------------------------------------------------------------------------------------------|
+| Output Alias | This is a friendly name used in queries to direct the query output to this PowerBI output. |
+| Dataset Name | Provide a dataset name that it is desired for the Power BI output to use |
+| Table Name | Provide a table name under the dataset of the Power BI output. Currently, Power BI output from Stream Analytics jobs can only have one table in a dataset |
+| Group Name | To enabling sharing data with other Power BI users, write data to groups.  You can select groups inside your Power BI account or choose “My Workspace” if you do not want to write to a group.  Updating an existing group requires renewing the Power BI authentication. |
+
+For a walk-through of configuring a Power BI output and dashboard, please see the [Azure Stream Analytics & Power BI](stream-analytics-power-bi-dashboard.md) article.
+
+> [AZURE.NOTE] Do not explicitly create the dataset and table in the Power BI dashboard. The dataset and table will be automatically populated when the job is started and the job starts pumping output into Power BI. Note that if the job query doesn’t generate any results, the dataset and table will not be created. Also be aware that if Power BI already had a dataset and table with the same name as the one provided in this Stream Analytics job, the existing data will be overwritten.
+
+### Renew Power BI Authorization
+
+You will need to re-authenticate your Power BI account if its password has changed since your job was created or last authenticated. If Multi-Factor Authentication (MFA) is configured on your Azure Active Directory (AAD) tenant you will also need to renew Power BI authorization every 2 weeks. A symptom of this issue is no job output and an "Authenticate user error" in the Operation Logs:
+
+  ![Power BI refresh token error](./media/stream-analytics-define-outputs/03-stream-analytics-define-outputs.png)  
+
+To resolve this issue, stop your running job and go to your Power BI output.  Click the “Renew authorization” link, and restart your job from the Last Stopped Time to avoid data loss.
+
+  ![Power BI renew authorization](./media/stream-analytics-define-outputs/04-stream-analytics-define-outputs.png)  
+
+## Table Storage
+
+[Azure Table storage](../storage/storage-introduction.md)  offers highly available, massively scalable storage, so that an application can automatically scale to meet user demand. Table storage is Microsoft’s NoSQL key/attribute store which one can leverage for structured data with less constraints on the schema. Azure Table storage can be used to store data for persistence and efficient retrieval.
+
+The table below lists the property names and their description for creating a table output.
+
+| Property Name | Description |
+|---------------------|--------------------------------------------------------------------------------------------------------------------------------------------------------------------------------------------------------------------------------------------------------|
+| Output Alias | This is a friendly name used in queries to direct the query output to this table storage. |
+| Storage Account | The name of the storage account where you are sending your output. |
+| Storage Account Key | The access key associated with the storage account. |
+| Table Name | The name of the table. The table will get created if it does not exist. |
+| Partition Key | The name of the output column containing the partition key. The partition key is a unique identifier for the partition within a given table that forms the first part of an entity's primary key. It is a string value that may be up to 1 KB in size. |
+| Row Key | The name of the output column containing the row key. The row key is a unique identifier for an entity within a given partition. It forms the second part of an entity’s primary key. The row key is a string value that may be up to 1 KB in size. |
+| Batch Size | The number of records for a batch operation. Typically the default is sufficient for most jobs, refer to the [Table Batch Operation spec](https://msdn.microsoft.com/library/microsoft.windowsazure.storage.table.tablebatchoperation.aspx) for more details on modifying this setting. |
+
+## Service Bus Queues
+
+[Service Bus Queues](https://msdn.microsoft.com/library/azure/hh367516.aspx) offer a First In, First Out (FIFO) message delivery to one or more competing consumers. Typically, messages are expected to be received and processed by the receivers in the temporal order in which they were added to the queue, and each message is received and processed by only one message consumer.
+
+The table below lists the property names and their description for creating a Queue output.
+
+| Property Name | Description |
+|----------------------------|------------------------------------------------------------------------------------------------------------------------------------------------------------------------------------------------------------------------------|
+| Output Alias | This is a friendly name used in queries to direct the query output to this Service Bus Queue. |
+| Service Bus Namespace | A Service Bus namespace is a container for a set of messaging entities. |
+| Queue Name | The name of the Service Bus Queue. |
+| Queue Policy Name | When you create a Queue, you can also create shared access policies on the Queue Configure tab. Each shared access policy will have a name, permissions that you set, and access keys. |
+| Queue Policy Key | The Shared Access key used to authenticate access to the Service Bus namespace |
+| Event Serialization Format | Serialization format for output data.  JSON, CSV, and Avro are supported. |
+| Encoding | For CSV and JSON, UTF-8 is the only supported encoding format at this time |
+| Delimiter | Only applicable for CSV serialization. Stream Analytics supports a number of common delimiters for serializing data in CSV format. Supported values are comma, semicolon, space, tab and vertical bar. |
+| Format | Only applicable for JSON type. Line separated specifies that the output will be formatted by having each JSON object separated by a new line. Array specifies that the output will be formatted as an array of JSON objects. |
+
+## Service Bus Topics
+
+While Service Bus Queues provide a one to one communication method from sender to receiver, [Service Bus Topics](https://msdn.microsoft.com/library/azure/hh367516.aspx) provide a one-to-many form of communication.
+
+The table below lists the property names and their description for creating a table output.
+
+| Property Name | Description |
+|----------------------------|---------------------------------------------------------------------------------------------------------------------------------------------------------------------------------------------------------------------------------------------------------------------------------------------------------------------------------------------------------------------------|
+| Output Alias | This is a friendly name used in queries to direct the query output to this Service Bus Topic. |
+| Service Bus Namespace | A Service Bus namespace is a container for a set of messaging entities. When you created a new Event Hub, you also created a Service Bus namespace |
+| Topic Name | Topics are messaging entities, similar to event hubs and queues. They're designed to collect event streams from a number of different devices and services. When a topic is created, it is also given a specific name. The messages sent to a Topic will not be available unless a subscription is created, so ensure there are one or more subscriptions under the topic |
+| Topic Policy Name | When you create a Topic, you can also create shared access policies on the Topic Configure tab. Each shared access policy will have a name, permissions that you set, and access keys |
+| Topic Policy Key | The Shared Access key used to authenticate access to the Service Bus namespace |
+| Event Serialization Format | Serialization format for output data.  JSON, CSV, and Avro are supported. |
+| Encoding | If CSV or JSON format, an encoding must be specified. UTF-8 is the only supported encoding format at this time |
+| Delimiter | Only applicable for CSV serialization. Stream Analytics supports a number of common delimiters for serializing data in CSV format. Supported values are comma, semicolon, space, tab and vertical bar. |
+
+## DocumentDB
+
+[Azure DocumentDB](https://azure.microsoft.com/services/documentdb/) is a fully-managed NoSQL document database service that offers query and transactions over schema-free data, predictable and reliable performance, and rapid development.
+
+The table below lists the property names and their description for creating a DocumentDB output.
+
+<table>
+<tbody>
+<tr>
+<td>PROPERTY NAME</td>
+<td>DESCRIPTION</td>
+</tr>
+<tr>
+<td>Account Name</td>
+<td>The name of the DocumentDB account.  This can also be the endpoint for the account.</td>
+</tr>
+<tr>
+<td>Account Key</td>
+<td>The shared access key for the DocumentDB account.</td>
+</tr>
+<tr>
+<td>Database</td>
+<td>The DocumentDB database name.</td>
+</tr>
+<tr>
+<td>Collection Name Pattern</td>
+<td>The collection name pattern for the collections to be used. The collection name format can be constructed using the optional {partition} token, where partitions start from 0.<BR>E.g. The followings are valid inputs:<BR>MyCollection{partition}<BR>MyCollection<BR>Note that collections must exist before the Stream Analytics job is started and will not be created automatically.</td>
+</tr>
+<tr>
+<td>Partition Key</td>
+<td>The name of the field in output events used to specify the key for partitioning output across collections.</td>
+</tr>
+<tr>
+<td>Document ID</td>
+<td>The name of the field in output events used to specify the primary key which insert or update operations are based on.</td>
+</tr>
+</tbody>
+</table>
+
+
+## Get help
+For further assistance, try our [Azure Stream Analytics forum](https://social.msdn.microsoft.com/Forums/en-US/home?forum=AzureStreamAnalytics)
+
+## Next steps
+You've been introduced to Stream Analytics, a managed service for streaming analytics on data from the Internet of Things. To learn more about this service, see:
+
+- [Get started using Azure Stream Analytics](stream-analytics-get-started.md)
+- [Scale Azure Stream Analytics jobs](stream-analytics-scale-jobs.md)
+- [Azure Stream Analytics Query Language Reference](https://msdn.microsoft.com/library/azure/dn834998.aspx)
+- [Azure Stream Analytics Management REST API Reference](https://msdn.microsoft.com/library/azure/dn835031.aspx)
+
+<!--Link references-->
+[stream.analytics.developer.guide]: ../stream-analytics-developer-guide.md
+[stream.analytics.scale.jobs]: stream-analytics-scale-jobs.md
+[stream.analytics.introduction]: stream-analytics-introduction.md
+[stream.analytics.get.started]: stream-analytics-get-started.md
+[stream.analytics.query.language.reference]: http://go.microsoft.com/fwlink/?LinkID=513299
+[stream.analytics.rest.api.reference]: http://go.microsoft.com/fwlink/?LinkId=517301