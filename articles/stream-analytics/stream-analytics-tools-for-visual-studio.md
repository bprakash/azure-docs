---
title: Use Azure Stream Analytics Tools for Visual Studio | Microsoft Docs
description: Getting-started tutorial for the Azure Stream Analytics Tools for Visual Studio
keywords: visual studio
documentationcenter: ''
services: stream-analytics
author: jeffstokes72
manager: jhubbard
editor: cgronlun

ms.assetid: a473ea0a-3eaa-4e5b-aaa1-fec7e9069f20
ms.service: stream-analytics
ms.devlang: na
ms.topic: article
ms.tgt_pltfrm: na
ms.workload: data-services
<<<<<<< HEAD
ms.date: 03/28/2017
ms.author: sujie
=======
ms.date: 
ms.author: 
>>>>>>> a42dbad0

---
# Use Azure Stream Analytics Tools for Visual Studio
## Introduction
In this tutorial, you learn how to use Azure Stream Analytics Tools for Visual Studio to create, author, test locally, manage, and debug your Stream Analytics jobs. 

After completing this tutorial, you will be able to:
* Familiarize yourself with Stream Analytics Tools for Visual Studio.
* Configure and deploy a Stream Analytics job.
* Test your job locally with local sample data.
* Use monitoring to troubleshoot issues.
* Export existing jobs to projects.

## Prerequisites
To complete this tutorial, you need the following prerequisites:
* Finish the steps that precede "Create a Stream Analytics job" in the [Build an IoT solution by using Stream Analytics tutorial](https://docs.microsoft.com/azure/stream-analytics/stream-analytics-build-an-iot-solution-using-stream-analytics). 
* Use Visual Studio 2015, Visual Studio 2013 update 4, or Visual Studio 2012. Enterprise (Ultimate/Premium), Professional, and Community editions are supported. Express edition is not supported. Visual Studio 2017 is not supported. 
* Use the Azure SDK for .NET version 2.7.1 or later. Install it by using the [Web platform installer](http://www.microsoft.com/web/downloads/platform.aspx).
* Install the [Stream Analytics Tools for Visual Studio](http://aka.ms/asatoolsvs).

## Create a Stream Analytics project
1. In Visual Studio, click the **File** menu and select **New Project**. 

2. In the templates list on the left, select **Stream Analytics** and then click **Azure Stream Analytics Application**.

3. Enter the project **Name**, **Location**, and **Solution name** as you do for other projects.

    ![New Project window](./media/stream-analytics-tools-for-vs/stream-analytics-tools-for-vs-create-project-01.png)

    A **Toll** project is generated in **Solution Explorer**.

    ![Toll project generated in Solution Explorer](./media/stream-analytics-tools-for-vs/stream-analytics-tools-for-vs-create-project-02.png)

## Choose the correct subscription
1. In Visual Studio, click the **View** menu and open **Server Explorer**.

2. Sign in with your Azure Account. 

## Define the input sources
1.	In **Solution Explorer**, expand the **Inputs** node and rename **Input.json** to **EntryStream.json**. Double-click **EntryStream.json**.
2.	The **Input Alias** is now **EntryStream**. The input alias is used in the query script. 
3.	In **Source Type**, select **Data Stream**.
4.	In **Source**, select **Event Hub**.
5.	In **Service Bus Namespace**, select the **TollData** option.
6.	In **Event Hub Name**, select **entry**.
7.	In **Event Hub Policy Name**, select **RootManageSharedAccessKey** (the default value).
8.	In **Event Serialization Format**, select **Json**. 
9.  In **Encoding**, select **UTF8**. Your settings should look like the following screenshot:

    ![Input window](./media/stream-analytics-tools-for-vs/stream-analytics-tools-for-vs-define-input-01.png)
 
10.	To finish the wizard, click **Save**. Now you can add another input source to create the exit stream. Right-click the **Inputs** node, and select **New Item**.

    ![New Item](./media/stream-analytics-tools-for-vs/stream-analytics-tools-for-vs-define-input-02.png)
 
11.	In the window, select **Azure Stream Analytics Input**, and change the **Name** to **ExitStream.json**. Click **Add**.

    ![Add New Item window](./media/stream-analytics-tools-for-vs/stream-analytics-tools-for-vs-define-input-03.png)
 
12.	Double-click **ExitStream.json** in the project, and follow the same steps as you did for the entry stream. Be sure to enter **exit** for the **Event Hub Name** as shown in the following screenshot:

    ![ExitStream window](./media/stream-analytics-tools-for-vs/stream-analytics-tools-for-vs-define-input-04.png)

    Now you have defined two input streams:

    ![Entry and exit input streams](./media/stream-analytics-tools-for-vs/stream-analytics-tools-for-vs-define-input-05.png)
 
    Next, add reference data input for the blob file that contains car registration data.

13.	Right-click the **Inputs** node in the project, and then follow the same steps as you did for the stream inputs. In **Input Alias**, enter **Registration**, and in **Source Type**, select **Reference data**.

    ![Registration window](./media/stream-analytics-tools-for-vs/stream-analytics-tools-for-vs-define-input-06.png)

14.	In **Storage Account**, select the **tolldata** option. In **Container**, select **tolldata**, and in **Path Pattern**, enter **registration.json**. This file name is case sensitive and should be lowercase.
15.	To finish the wizard, click **Save**.

Now all the inputs are defined.

## Define the output
1.	In **Solution Explorer**, expand the **Inputs** node and double-click **Output.json**.

2.	In **Output Alias**, enter **output**. 
3.  In **Sink**, select **SQL Database**.
4.	In **Database**, select **TollDataDB**.
5.	In **User Name**, enter **tolladmin**. 
6.  In **Password**, enter **123toll!**.
7.  In **Table**, enter **TollDataRefJoin**.
8.	Click **Save**.

    ![Output window](./media/stream-analytics-tools-for-vs/stream-analytics-tools-for-vs-define-output-01.png)
 
## Create a Stream Analytics query
This tutorial attempts to answer several business questions that are related to toll data. It also constructs Stream Analytics queries that can be used in Stream Analytics to provide relevant answers.
Before you start your first Stream Analytics job, let’s explore a simple scenario and the query syntax.

### Introduction to the Stream Analytics query language
Let’s say that you need to count the number of vehicles that enter a toll booth. Because this example is a continuous stream of events, you have to define a period of time. Modify the question to be “How many vehicles enter a toll booth every three minutes?” This way to count data is commonly referred to as the tumbling count.

Look at the Stream Analytics query that answers this question:

        SELECT TollId, System.Timestamp AS WindowEnd, COUNT(*) AS Count 
        FROM EntryStream TIMESTAMP BY EntryTime 
        GROUP BY TUMBLINGWINDOW(minute, 3), TollId 

Stream Analytics uses a query language that's like SQL and adds a few extensions to specify time-related aspects of the query.

For more information, see [Time Management](https://msdn.microsoft.com/library/azure/mt582045.aspx) and [Windowing](https://msdn.microsoft.com/library/azure/dn835019.aspx) constructs used in the query from MSDN.

Now that you have written your first Stream Analytics query, it's time to test it. Use the sample data files located in your TollApp folder in the following path:

..\TollApp\TollApp\Data

This folder contains the following files:
*	Entry.json
*	Exit.json
*	Registration.json

## Count the number of vehicles entering a toll booth
In the project, double-click **Script.asaql** to open the script in the **Query Editor**. Copy and paste the script in the previous section into the editor. The Query Editor supports IntelliSense, syntax coloring, and the error marker.

![Query Editor](./media/stream-analytics-tools-for-vs/stream-analytics-tools-for-vs-query-01.png)
 
### Test Stream Analytics queries locally

1. To compile the query to see if there is a syntax error, right-click the project and select **Build**. 

2. To validate this query against sample data, you can use local sample data. Right-click the input, and select **Add local input**.

    ![Add local input](./media/stream-analytics-tools-for-vs/stream-analytics-tools-for-vs-add-local-input-01.png)
 
3. In the pop-up window, select the sample data from your local path. Click **Save**.

    ![Add local input window](./media/stream-analytics-tools-for-vs/stream-analytics-tools-for-vs-add-local-input-02.png)
 
    A file named **local_EntryStream.json** is automatically added to your inputs folder.

    ![File added to inputs folder](./media/stream-analytics-tools-for-vs/stream-analytics-tools-for-vs-add-local-input-03.png)
 
4. In the **Query Editor**, click **Run Locally**. Or you can press the F5 key.

    ![Run Locally](./media/stream-analytics-tools-for-vs/stream-analytics-tools-for-vs-local-run-01.png)

    ![Local run output](./media/stream-analytics-tools-for-vs/stream-analytics-tools-for-vs-local-run-02.png)

    Press any key to view the output in the **ASA Local Run Result** window in Visual Studio. 

    ![ASA Local Run Result window](./media/stream-analytics-tools-for-vs/local-testing-output.png)

5. Click **Open Result Folder** to check the output files both in CSV and JSON format.

    ![Open Result Folder output](./media/stream-analytics-tools-for-vs/local-testing-files.png)
 

### Sample the input data
You can also sample input data from input sources to a local file. 
1. Right-click the input config file, and select **Sample Data**. 

   ![Sample Data](./media/stream-analytics-tools-for-vs/stream-analytics-tools-for-vs-sample-data-01.png)

    You can sample only event hub or IoT hub for now. Other input sources are not supported.

2. In the pop-up window, enter the local path used to save the sample data. Click **Sample**.

    ![Sample Data window](./media/stream-analytics-tools-for-vs/stream-analytics-tools-for-vs-sample-data-02.png)
 
    You can see the progress in the **Output** window. 

    ![Output window](./media/stream-analytics-tools-for-vs/stream-analytics-tools-for-vs-sample-data-03.png)
 
### Submit a Stream Analytics query to Azure
1. In the **Query Editor**, click **Submit To Azure** in the script editor.

    ![Submit To Azure](./media/stream-analytics-tools-for-vs/stream-analytics-tools-for-vs-submit-job-01.png)
 
2. Select **Create a New Azure Stream Analytics Job**. Enter the **Job Name**, and select the correct **Subscription**. Click **Submit**.

    ![Submit Job window](./media/stream-analytics-tools-for-vs/stream-analytics-tools-for-vs-submit-job-02.png)

 
### Start a job
Now that your job is created, the job view is automatically opened. 
1. To start the job, click the **green arrow** button.

    ![Start a job](./media/stream-analytics-tools-for-vs/stream-analytics-tools-for-vs-start-job-01.png)
 
2. Select the default setting, and click **Start**.
 
    ![Start Job window](./media/stream-analytics-tools-for-vs/stream-analytics-tools-for-vs-start-job-02.png)

    The job **Status** changes to **Running**, and **Input Events** and **Output Events** appear.

    ![Running status in Job Summary](./media/stream-analytics-tools-for-vs/stream-analytics-tools-for-vs-start-job-03.png)

## Check the results in Visual Studio
1. In Visual Studio, open **Server Explorer** and right-click the **TollDataRefJoin** table.
2. Select **Show Table Data** to see the output of your job.
   
    ![Selection of Show Table Data in Server Explorer](media/stream-analytics-tools-for-vs/stream-analytics-tools-for-vs-check-results.jpg)


### View the job metrics
Some basic job statistics can be found in **Job Metrics**. 

![Job Metrics window](./media/stream-analytics-tools-for-vs/stream-analytics-tools-for-vs-job-metrics-01.png)

 
## List the job in Server Explorer
In **Server Explorer**, click **Stream Analytics Jobs** and then click **Refresh**. The job appears under **Stream Analytics jobs**.

![Stream Analytics jobs listed in Server Explorer](./media/stream-analytics-tools-for-vs/stream-analytics-tools-for-vs-list-jobs-01.png)


## Open the job view
To open the job view, expand your job node and double-click the **Job View** node.

![Job View node](./media/stream-analytics-tools-for-vs/stream-analytics-tools-for-vs-job-view-01.png)


## Export an existing job to a project
There are two ways you can export an existing job to a project.

In **Server Explorer**, right-click the job node in the **Stream Analytics Jobs** node and select **Export to New Stream Analytics Project**.

![Export to New Stream Analytics Project](./media/stream-analytics-tools-for-vs/stream-analytics-tools-for-vs-export-job-01.png)

The project is generated in **Solution Explorer**.

![Project generated in Solution Explorer](./media/stream-analytics-tools-for-vs/stream-analytics-tools-for-vs-export-job-02.png)
 
You also can use the job view, and click **Generate Project**.

![Generate Project](./media/stream-analytics-tools-for-vs/stream-analytics-tools-for-vs-export-job-03.png)

## Known issues and limitations
 
- There is no support for Power BI output and Azure Date Lake Store output.
- There is no editor support for adding or changing JavaScript user-defined functions.

## Next steps
* [Introduction to Azure Stream Analytics](stream-analytics-introduction.md)
* [Get started by using Azure Stream Analytics](stream-analytics-get-started.md)
* [Scale Azure Stream Analytics jobs](stream-analytics-scale-jobs.md)
* [Azure Stream Analytics Query Language Reference](https://msdn.microsoft.com/library/azure/dn834998.aspx)
* [Azure Stream Analytics Management REST API Reference](https://msdn.microsoft.com/library/azure/dn835031.aspx)<|MERGE_RESOLUTION|>--- conflicted
+++ resolved
@@ -4,9 +4,9 @@
 keywords: visual studio
 documentationcenter: ''
 services: stream-analytics
-author: jeffstokes72
-manager: jhubbard
-editor: cgronlun
+author: 
+manager: 
+editor: 
 
 ms.assetid: a473ea0a-3eaa-4e5b-aaa1-fec7e9069f20
 ms.service: stream-analytics
@@ -14,13 +14,8 @@
 ms.topic: article
 ms.tgt_pltfrm: na
 ms.workload: data-services
-<<<<<<< HEAD
-ms.date: 03/28/2017
-ms.author: sujie
-=======
 ms.date: 
 ms.author: 
->>>>>>> a42dbad0
 
 ---
 # Use Azure Stream Analytics Tools for Visual Studio
