---
title: Azure Service Bus authentication and authorization | Microsoft Docs
description: Authenticate apps to Service Bus with Shared Access Signature (SAS) authentication.
services: service-bus-messaging
documentationcenter: na
author: sethmanheim
manager: timlt
editor: ''

ms.assetid: 18bad0ed-1cee-4a5c-a377-facc4785c8c9
ms.service: service-bus-messaging
ms.devlang: na
ms.topic: article
ms.tgt_pltfrm: na
ms.workload: na
<<<<<<< HEAD
ms.date: 06/27/2017
=======
ms.date: 08/09/2017
>>>>>>> 7e950a10
ms.author: sethm

---
# Service Bus authentication and authorization

<<<<<<< HEAD
Applications can authenticate to Azure Service Bus using either Shared Access Signature (SAS) authentication, or through Azure Active Directory Access Control (also known as Access Control Service or ACS). Shared Access Signature authentication enables applications to authenticate to Service Bus using an access key configured on the namespace, or on the entity with which specific rights are associated. You can then use this key to generate a Shared Access Signature token that clients can use to authenticate to Service Bus.
=======
Applications can authenticate to Azure Service Bus using Shared Access Signature (SAS) authentication. Shared Access Signature authentication enables applications to authenticate to Service Bus using an access key configured on the namespace, or on the entity with which specific rights are associated. You can then use this key to generate a Shared Access Signature token that clients can use to authenticate to Service Bus.
>>>>>>> 7e950a10

> [!IMPORTANT]
> You should use SAS instead of Azure Active Directory Access Control (also known as Access Control Service or ACS), as ACS is being deprecated. SAS provides a simple, flexible, and easy-to-use authentication scheme for Service Bus. Applications can use SAS in scenarios in which they do not need to manage the notion of an authorized "user." For more information, see [this blog post](https://blogs.msdn.microsoft.com/servicebus/2017/06/01/upcoming-changes-to-acs-enabled-namespaces/).

## Shared Access Signature authentication

[SAS authentication](service-bus-sas.md) enables you to grant a user access to Service Bus resources with specific rights. SAS authentication in Service Bus involves the configuration of a cryptographic key with associated rights on a Service Bus resource. Clients can then gain access to that resource by presenting a SAS token, which consists of the resource URI being accessed and an expiry signed with the configured key.

You can configure keys for SAS on a Service Bus namespace. The key applies to all messaging entities in that namespace. You can also configure keys on Service Bus queues and topics. SAS is also supported on [Azure Relay](../service-bus-relay/relay-authentication-and-authorization.md).

To use SAS, you can configure a [SharedAccessAuthorizationRule](/dotnet/api/microsoft.servicebus.messaging.sharedaccessauthorizationrule) object on a namespace, queue, or topic. This rule consists of the following elements:

* *KeyName* that identifies the rule.
* *PrimaryKey* is a cryptographic key used to sign/validate SAS tokens.
* *SecondaryKey* is a cryptographic key used to sign/validate SAS tokens.
* *Rights* representing the collection of Listen, Send, or Manage rights granted.

Authorization rules configured at the namespace level can grant access to all entities in a namespace for clients with tokens signed using the corresponding key. Up to 12 such authorization rules can be configured on a Service Bus namespace, queue, or topic. By default, a [SharedAccessAuthorizationRule](/dotnet/api/microsoft.servicebus.messaging.sharedaccessauthorizationrule) with all rights is configured for every namespace when it is first provisioned.

To access an entity, the client requires a SAS token generated using a specific [SharedAccessAuthorizationRule](/dotnet/api/microsoft.servicebus.messaging.sharedaccessauthorizationrule). The SAS token is generated using the HMAC-SHA256 of a resource string that consists of the resource URI to which access is claimed, and an expiry with a cryptographic key associated with the authorization rule.

SAS authentication support for Service Bus is included in the Azure .NET SDK versions 2.0 and later. SAS includes support for a [SharedAccessAuthorizationRule](https://docs.microsoft.com/dotnet/api/microsoft.servicebus.messaging.sharedaccessauthorizationrule). All APIs that accept a connection string as a parameter include support for SAS connection strings.

## Next steps
<<<<<<< HEAD

Continue reading [Service Bus authentication with Shared Access Signatures](service-bus-sas.md) for more details about SAS.
=======
>>>>>>> 7e950a10

- Continue reading [Service Bus authentication with Shared Access Signatures](service-bus-sas.md) for more details about SAS.
- [Changes To ACS Enabled namespaces.](https://blogs.msdn.microsoft.com/servicebus/2017/06/01/upcoming-changes-to-acs-enabled-namespaces/)
- For corresponding information about Azure Relay authentication and authorization, see [Azure Relay authentication and authorization](../service-bus-relay/relay-authentication-and-authorization.md). 
<|MERGE_RESOLUTION|>--- conflicted
+++ resolved
@@ -13,21 +13,13 @@
 ms.topic: article
 ms.tgt_pltfrm: na
 ms.workload: na
-<<<<<<< HEAD
-ms.date: 06/27/2017
-=======
 ms.date: 08/09/2017
->>>>>>> 7e950a10
 ms.author: sethm
 
 ---
 # Service Bus authentication and authorization
 
-<<<<<<< HEAD
-Applications can authenticate to Azure Service Bus using either Shared Access Signature (SAS) authentication, or through Azure Active Directory Access Control (also known as Access Control Service or ACS). Shared Access Signature authentication enables applications to authenticate to Service Bus using an access key configured on the namespace, or on the entity with which specific rights are associated. You can then use this key to generate a Shared Access Signature token that clients can use to authenticate to Service Bus.
-=======
 Applications can authenticate to Azure Service Bus using Shared Access Signature (SAS) authentication. Shared Access Signature authentication enables applications to authenticate to Service Bus using an access key configured on the namespace, or on the entity with which specific rights are associated. You can then use this key to generate a Shared Access Signature token that clients can use to authenticate to Service Bus.
->>>>>>> 7e950a10
 
 > [!IMPORTANT]
 > You should use SAS instead of Azure Active Directory Access Control (also known as Access Control Service or ACS), as ACS is being deprecated. SAS provides a simple, flexible, and easy-to-use authentication scheme for Service Bus. Applications can use SAS in scenarios in which they do not need to manage the notion of an authorized "user." For more information, see [this blog post](https://blogs.msdn.microsoft.com/servicebus/2017/06/01/upcoming-changes-to-acs-enabled-namespaces/).
@@ -52,11 +44,6 @@
 SAS authentication support for Service Bus is included in the Azure .NET SDK versions 2.0 and later. SAS includes support for a [SharedAccessAuthorizationRule](https://docs.microsoft.com/dotnet/api/microsoft.servicebus.messaging.sharedaccessauthorizationrule). All APIs that accept a connection string as a parameter include support for SAS connection strings.
 
 ## Next steps
-<<<<<<< HEAD
-
-Continue reading [Service Bus authentication with Shared Access Signatures](service-bus-sas.md) for more details about SAS.
-=======
->>>>>>> 7e950a10
 
 - Continue reading [Service Bus authentication with Shared Access Signatures](service-bus-sas.md) for more details about SAS.
 - [Changes To ACS Enabled namespaces.](https://blogs.msdn.microsoft.com/servicebus/2017/06/01/upcoming-changes-to-acs-enabled-namespaces/)
