---
title: Get started with Azure Service Bus queues | Microsoft Docs
description: Write a C# console application that uses Service Bus messaging queues.
services: service-bus-messaging
documentationcenter: .net
author: sethmanheim
manager: timlt
editor: ''

ms.assetid: 68a34c00-5600-43f6-bbcc-fea599d500da
ms.service: service-bus-messaging
ms.devlang: tbd
ms.topic: hero-article
ms.tgt_pltfrm: dotnet
ms.workload: na
ms.date: 06/26/2017
ms.author: sethm

---
# Get started with Service Bus queues
[!INCLUDE [service-bus-selector-queues](../../includes/service-bus-selector-queues.md)]

## What will be accomplished
This tutorial covers the following steps:

1. Create a Service Bus namespace, using the Azure portal.
2. Create a Service Bus queue, using the Azure portal.
3. Write a console application to send a message.
4. Write a console application to receive the messages sent in the previous step.

## Prerequisites
1. [Visual Studio 2015 or higher](http://www.visualstudio.com). The examples in this tutorial use Visual Studio 2017.
2. An Azure subscription.

[!INCLUDE [create-account-note](../../includes/create-account-note.md)]

## 1. Create a namespace using the Azure portal
<<<<<<< HEAD
If you have already created a Service Bus Messaging namespace, jump to the [Create a queue using the Azure portal](#2-create-a-queue-using-the-azure-portal) section.
=======
If you've already created a Service Bus Messaging namespace, jump to the [Create a queue using the Azure portal](#2-create-a-queue-using-the-azure-portal) section.
>>>>>>> 7e950a10

[!INCLUDE [service-bus-create-namespace-portal](../../includes/service-bus-create-namespace-portal.md)]

## 2. Create a queue using the Azure portal
If you have already created a Service Bus queue, jump to the [Send messages to the queue](#3-send-messages-to-the-queue) section.

[!INCLUDE [service-bus-create-queue-portal](../../includes/service-bus-create-queue-portal.md)]

## 3. Send messages to the queue
To send messages to the queue, we write a C# console application using Visual Studio.

### Create a console application

Launch Visual Studio and create a new **Console app (.NET Framework)** project.

### Add the Service Bus NuGet package
1. Right-click the newly created project and select **Manage NuGet Packages**.
2. Click the **Browse** tab, search for **Microsoft Azure Service Bus**, and then select the **WindowsAzure.ServiceBus** item. Click **Install** to complete the installation, then close this dialog box.
   
    ![Select a NuGet package][nuget-pkg]

### Write some code to send a message to the queue
1. Add the following `using` statement to the top of the Program.cs file.
   
    ```csharp
    using Microsoft.ServiceBus.Messaging;
    ```
2. Add the following code to the `Main` method. Set the `connectionString` variable to the connection string that you obtained when creating the namespace, and set `queueName` to the queue name that you used when creating the queue.
   
    ```csharp
    var connectionString = "<your connection string>";
    var queueName = "<your queue name>";
   
    var client = QueueClient.CreateFromConnectionString(connectionString, queueName);
    var message = new BrokeredMessage("This is a test message!");

    Console.WriteLine(String.Format("Message id: {0}", message.MessageId));

    client.Send(message);

    Console.WriteLine("Message successfully sent! Press ENTER to exit program");
    Console.ReadLine();
    ```
   
    Here is what your Program.cs file should look like.
   
    ```csharp
    using System;
    using System.Collections.Generic;
    using System.Linq;
    using System.Text;
    using System.Threading.Tasks;
    using Microsoft.ServiceBus.Messaging;

    namespace qsend
    {
        class Program
        {
            static void Main(string[] args)
            {
                var connectionString = "Endpoint=sb://<your namespace>.servicebus.windows.net/;SharedAccessKeyName=RootManageSharedAccessKey;SharedAccessKey=<your key>";
                var queueName = "<your queue name>";

                var client = QueueClient.CreateFromConnectionString(connectionString, queueName);
                var message = new BrokeredMessage("This is a test message!");

                Console.WriteLine(String.Format("Message id: {0}", message.MessageId));

                client.Send(message);

                Console.WriteLine("Message successfully sent! Press ENTER to exit program");
                Console.ReadLine();
            }
        }
    }
    ```
3. Run the program, and check the Azure portal: click the name of your queue in the namespace **Overview** blade. The queue **Essentials** blade is displayed. Notice that the **Active Message Count** value should now be 1. Each time you run the sender application without retrieving the messages, this value increases by 1. Also note that the current size of the queue increments each time the app adds a message to the queue.
   
      ![Message size][queue-message]

## 4. Receive messages from the queue

1. To receive the messages you just sent, create a new console application and add a reference to the Service Bus NuGet package, similar to the previous sender application.
2. Add the following `using` statement to the top of the Program.cs file.
   
    ```csharp
    using Microsoft.ServiceBus.Messaging;
    ```
3. Add the following code to the `Main` method. Set the `connectionString` variable to the connection string that was obtained when creating the namespace, and set `queueName` to the queue name that you used when creating the queue.
   
    ```csharp
    var connectionString = "<your connection string>";
    var queueName = "<your queue name>";
   
    var client = QueueClient.CreateFromConnectionString(connectionString, queueName);
   
    client.OnMessage(message =>
    {
      Console.WriteLine(String.Format("Message body: {0}", message.GetBody<String>()));
      Console.WriteLine(String.Format("Message id: {0}", message.MessageId));
    });
   
    Console.WriteLine("Press ENTER to exit program");
    Console.ReadLine();
    ```
   
    Here is what your Program.cs file should look like:
   
    ```csharp
    using System;
    using Microsoft.ServiceBus.Messaging;
   
    namespace GettingStartedWithQueues
    {
      class Program
      {
        static void Main(string[] args)
        {
          var connectionString = "Endpoint=sb://<your namespace>.servicebus.windows.net/;SharedAccessKeyName=RootManageSharedAccessKey;SharedAccessKey=<your key>";;
          var queueName = "<your queue name>";
   
          var client = QueueClient.CreateFromConnectionString(connectionString, queueName);
   
          client.OnMessage(message =>
          {
            Console.WriteLine(String.Format("Message body: {0}", message.GetBody<String>()));
            Console.WriteLine(String.Format("Message id: {0}", message.MessageId));
          });

          Console.WriteLine("Press ENTER to exit program");   
          Console.ReadLine();
        }
      }
    }
    ```
4. Run the program, and check the portal again. Notice that the **Active Message Count** and **Current** values are now 0.
   
    ![Queue length][queue-message-receive]

Congratulations! You have now created a queue, sent a message, and received a message.

## Next steps

Check out our [GitHub repository with samples](https://github.com/Azure/azure-service-bus/tree/master/samples) that demonstrate some of the more advanced features of Service Bus messaging.

<!--Image references-->

[nuget-pkg]: ./media/service-bus-dotnet-get-started-with-queues/nuget-package.png
[queue-message]: ./media/service-bus-dotnet-get-started-with-queues/queue-message.png
[queue-message-receive]: ./media/service-bus-dotnet-get-started-with-queues/queue-message-receive.png
[github-samples]: https://github.com/Azure-Samples/azure-servicebus-messaging-samples<|MERGE_RESOLUTION|>--- conflicted
+++ resolved
@@ -35,11 +35,7 @@
 [!INCLUDE [create-account-note](../../includes/create-account-note.md)]
 
 ## 1. Create a namespace using the Azure portal
-<<<<<<< HEAD
-If you have already created a Service Bus Messaging namespace, jump to the [Create a queue using the Azure portal](#2-create-a-queue-using-the-azure-portal) section.
-=======
 If you've already created a Service Bus Messaging namespace, jump to the [Create a queue using the Azure portal](#2-create-a-queue-using-the-azure-portal) section.
->>>>>>> 7e950a10
 
 [!INCLUDE [service-bus-create-namespace-portal](../../includes/service-bus-create-namespace-portal.md)]
 
