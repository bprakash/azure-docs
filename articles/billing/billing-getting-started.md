---
title: Prevent unexpected costs, manage billing - Azure | Microsoft Docs
description: Learn how to avoid unexpected charges on your Azure bill. Use cost-tracking and management features for a Microsoft Azure subscription.
services: ''
documentationcenter: ''
<<<<<<< HEAD
author: jlian
=======
author: tonguyen10
>>>>>>> 7e950a10
manager: tonguyen
editor: ''
tags: billing

ms.assetid: 482191ac-147e-4eb6-9655-c40c13846672
ms.service: billing
ms.devlang: na
ms.topic: article
ms.tgt_pltfrm: na
ms.workload: na
ms.date: 08/10/2017
ms.author: tonguyen

experimental: true
experimental_id: "a2b2579c-cd2e-41"
---

# Prevent unexpected costs with Azure billing and cost management

When you sign up for Azure, there are several things you can do to get a better idea of your spend. In the [Azure portal](https://portal.azure.com/#blade/Microsoft_Azure_Billing/SubscriptionsBlade), when you select the subscription, you can see your current cost breakdown and burn rate. You can also [download past invoices and detail usage files](billing-download-azure-invoice-daily-usage-date.md). If you want to group costs for resources used for different projects or teams, look at [resource tagging](../azure-resource-manager/resource-group-using-tags.md). If your organization has a reporting system that you prefer to use, check out the [billing APIs](billing-usage-rate-card-overview.md). 

For more information about your daily usage, see [Understand your bill for Microsoft Azure](billing-understand-your-bill.md).

If your subscription is through an Enterprise Agreement (EA), Cloud Solution Provider (CSP), or Azure Sponsorship, then many features in this article don't apply to you. Instead, we have a different set of tools that you can use for cost management. See [Additional resources for EA, CSP, and Sponsorship](#other-offers).

If your subscription is a Free Trial, [Visual Studio](https://azure.microsoft.com/pricing/member-offers/msdn-benefits-details/), Azure in Open (AIO), or BizSpark, then learn about [spending limits](#spending-limit) to avoid having your subscription unexpectantly disabled. 

## Day 0: Before you add Azure services

### Estimate cost online using the pricing calculator

Check out the [pricing calculator](https://azure.microsoft.com/pricing/calculator/) and [total cost of ownership calculator](https://aka.ms/azure-tco-calculator) to get an estimate the monthly cost of the service you're interested in. For example, an A1 Windows Virtual Machine (VM) is estimated to cost $66.96 USD/month in compute hours if you leave it running the whole time:

![Screenshot of the pricing calculator showing that an A1 Windows VM is estimated to cost $66.96 USD per month](./media/billing-getting-started/pricing-calcVM.png)

For more information, see [pricing FAQ](https://azure.microsoft.com/pricing/faq/). Or if you want to talk to a person, call 1-800-867-1389.

### Check your subscription and access

Viewing costs require [subscriptions-level access to billing information](billing-manage-access.md), but only the Account admin can access the [Account Center](https://account.windowsazure.com/Home/Index), change billing info, and manage subscriptions. The Account admin is the person who went through the sign-up process. For more information, see [Add or change Azure administrator roles that manage the subscription or services](billing-add-change-azure-subscription-administrator.md).

To see if you're the Account admin, go to the [Subscriptions blade in the Azure portal](https://portal.azure.com/#blade/Microsoft_Azure_Billing/SubscriptionsBlade) and look at the list of subscriptions you have access to. Look under **My Role**. If it says *Account admin*, then you're ok. If it says something else like *Owner*, then you don't have full privileges.

![Screenshot of your role in the Subscriptions view in the Azure portal](./media/billing-getting-started/sub-blade-view.PNG)

If you're not the Account admin, then somebody probably gave you partial access via [Azure Active Directory Role-based Access Control](../active-directory/role-based-access-control-configure.md) (RBAC). To manage subscriptions and change billing info, [find the Account admin](billing-subscription-transfer.md#whoisaa) and ask them to perform the tasks or [transfer the subscription to you](billing-subscription-transfer.md).

If your Account admin is no longer with your organization and you need to manage billing, [contact support](https://portal.azure.com/?#blade/Microsoft_Azure_Support/HelpAndSupportBlade). 

### <a name="spending-limit"></a> Check if you have a spending limit on

If you have a subscription that uses credits, then the spending limit is turned on for you by default. This way, when you spend all your credits, your credit card doesn't get charged. See the [full list of Azure offers and the availability of spending limit](https://azure.microsoft.com/support/legal/offer-details/).

However, if you hit your spending limit, your services get disabled. That means your VMs are deallocated. To avoid service downtime, you must turn off the spending limit. Any overage gets charged onto your credit card on file. 

To see if you've got spending limit on, go to the [Subscriptions view in the Account Center](https://account.windowsazure.com/Subscriptions). A banner appears if your spending limit is on:

![Screenshot that shows a warning about spending limit being on in the Account Center](./media/billing-getting-started/spending-limit-banner.PNG)

Click the banner and follow prompts to remove the spending limit. If you didn't enter credit card information when you signed up, you must enter it to remove the spending limit. For more information, see [Azure spending limit – How it works and how to enable or remove it](https://azure.microsoft.com/pricing/spending-limits/).

### Set up billing alerts

Set up billing alerts to get emails when your usage costs exceed an amount that you specify. If you have monthly credits, set up alerts for when you use up a specified amount. For more information, see [Set up billing alerts for your Microsoft Azure subscriptions](billing-set-up-alerts.md).

![Screenshot of a billing alert email](./media/billing-getting-started/billing-alert.png)

> [!NOTE]
> This feature is still in preview so you should check your usage regularly.

You might want to use the cost estimate from the pricing calculator as a guideline for your first alert.

### Understand limits and quotas for your subscription

There are default limits to each subscription for things like the number of CPU cores and IP addresses. Be mindful of these limits. For more information, see [Azure subscription and service limits, quotas, and constraints](../azure-subscription-service-limits.md). You can request an increase to your limit or quota by [contacting support](https://portal.azure.com/?#blade/Microsoft_Azure_Support/HelpAndSupportBlade).

## Day 1: As you add services

### Review the estimated cost in the portal

Typically when you add a service in the Azure portal, there's a view that shows you a similar estimated cost per month. For example, when you choose the size of your Windows VM you see the estimated monthly cost for the compute hours:

![Example: an A1 Windows VM is estimated to cost $66.96 USD per month](./media/billing-getting-started/vm-size-cost.PNG)

### <a name="tags"></a> Add tags to your resources to group your billing data

You can use tags to group billing data for supported services. For example, if you run several VMs for different teams, then you can use tags to categorize costs by cost center (HR, marketing, finance) or environment (production, pre-production, test). 

![Screenshot that shows setting up tags in the portal](./media/billing-getting-started/tags.PNG)

The tags show up throughout different cost reporting views. For example, they're visible in your [cost analysis view](#costs) right away and [detail usage .csv](#invoice-and-usage) after your first billing period.

For more information, see [Using tags to organize your Azure resources](../azure-resource-manager/resource-group-using-tags.md).

### Consider enabling cost-cutting features like auto-shutdown for VMs

Depending on your scenario, you could configure auto-shutdown for your VMs in the Azure portal. For more information, see [Auto-shutdown for VMs using Azure Resource Manager](https://azure.microsoft.com/blog/announcing-auto-shutdown-for-vms-using-azure-resource-manager/).

![Screenshot of auto-shutdown option in the portal](./media/billing-getting-started/auto-shutdown.PNG)

Auto-shutdown isn't the same as when you shut down within the VM with power options. Auto-shutdown stops and deallocates your VMs to stop additional usage charges. For more information, see pricing FAQ for [Linux VMs](https://azure.microsoft.com/pricing/details/virtual-machines/linux/) and [Windows VMs](https://azure.microsoft.com/pricing/details/virtual-machines/windows/) about VM states.

For more cost-cutting features for your development and test environments, check out [Azure DevTest Labs](https://azure.microsoft.com/services/devtest-lab/).

## <a name="cost-reporting"></a> Day 2+: After using services, view usage

### <a name="costs"></a> Regularly check the portal for cost breakdown and burn rate

After you get your services running, regularly check how much they're costing you. You can see the current spend and burn rate in Azure portal. 

1. Visit the [Subscriptions blade in Azure portal](https://portal.azure.com/#blade/Microsoft_Azure_Billing/SubscriptionsBlade).

2. Select your subscription you want to see. You might only have one to select.

3. You should see the cost breakdown and burn rate in the popup blade. It may not be supported for your offer (a warning would be displayed near the top). Wait 24 hours after you add a service for the data to populate.
    
    ![Screenshot of burn rate and breakdown in the Azure portal](./media/billing-getting-started/burn-rate.PNG)

4. You might want to pin the view to your dashboard.

    ![Screenshot of pinning a view to the dashboard](./media/billing-getting-started/pin.PNG)

5. Click **Cost analysis** in the list to the left to see the cost breakdown by resource.

    ![Screenshot of the cost analysis view in Azure portal](./media/billing-getting-started/cost-analysis.PNG)

6. You can filter by different properties like [tags](#tags), resource group, and timespan. Click **Apply** to confirm the filters and **Download** to export the view to a Comma-Separated Values (.csv) file.

7. Click a resource to see spend history and how much it was costing you each day.

    ![Screenshot of the spend history view in Azure portal](./media/billing-getting-started/costhistory.PNG)

We recommend that you check the costs you see with the estimates you saw when you selected the services. If the costs wildly differ from estimates, double check the pricing plan (A1 vs A0 VM, for example) that you've selected for your resources. 

#### View costs for all your subscriptions in the Billing blade

If you manage multiple subscriptions as the Account admin, you can see the aggregate bill amount and breakdown for all your subscriptions in the [Billing blade](https://portal.azure.com/#blade/Microsoft_Azure_Billing/BillingBlade). 

<!-- Add screenshots of multiple subs each with billed usage -->

### Turn on and check out Azure Advisor recommendations

[Azure Advisor](../advisor/advisor-overview.md) is a preview feature that helps you reduce costs by identifying resources with low usage. Turn it on in the Azure portal:

![Screenshot of Azure Advisor button in Azure portal](./media/billing-getting-started/advisor-button.PNG)

Then, you can get actionable recommendations in the **Cost** tab in the Advisor dashboard:

![Screenshot of Advisor cost recommendation example](./media/billing-getting-started/advisor-action.PNG)

For more information, see [Advisor Cost recommendations](../advisor/advisor-cost-recommendations.md).

### <a name="invoice-and-usage"></a> Get your invoice and detail usage after your first billing period

After your first billing period, you can download your Portable Document Format (.pdf) invoice and Comma-Separated Values (.csv) usage details. You can also opt in to have your invoice emailed to you. These files help to understand what is ultimately billed to you after tax, discounts, and credits. If you didn't have a payment method attached to your subscription, these files might be unavailable for you. For more information, see [How to get your Azure billing invoice and daily usage data](billing-download-azure-invoice-daily-usage-date.md) and [Understand your bill for Microsoft Azure](billing-understand-your-bill.md).

![Screenshot of a .pdf invoice](./media/billing-getting-started/invoice.png)

The tags that you set earlier show up in the detail usage .csv files:

![Screenshot that shows tags in the usage .csv](./media/billing-getting-started/csv.png)

### Billing API

Use our billing API to programmatically get usage data. Use the RateCard API and the Usage API together to get your billed usage. For more information, see [Gain insights into your Microsoft Azure resource consumption](billing-usage-rate-card-overview.md).

## <a name="other-offers"></a> Additional resources for EA, CSP, and Sponsorship

Talk to your account manager or Azure partner to get started.

| Offer | Resources |
|-------------------------------|-----------------------------------------------------------------------------------|
| Enterprise Agreement (EA) | [EA portal](https://ea.azure.com/), [help docs](https://ea.azure.com/helpdocs), and [Power BI report](https://powerbi.microsoft.com/documentation/powerbi-content-pack-azure-enterprise/) |
| Cloud Solution Provider (CSP) | Talk to your provider |
| Azure Sponsorship | [Sponsorship portal](https://www.microsoftazuresponsorships.com/) |

If you're managing IT for a large organization, we recommend reading [Azure enterprise scaffold](../azure-resource-manager/resource-manager-subscription-governance.md) and the [enterprise IT white paper](http://download.microsoft.com/download/F/F/F/FFF60E6C-DBA1-4214-BEFD-3130C340B138/Azure_Onboarding_Guide_for_IT_Organizations_EN_US.pdf) (.pdf download, English only).

## Need help? Contact support

If you need help, [contact support](https://portal.azure.com/?#blade/Microsoft_Azure_Support/HelpAndSupportBlade) to get your issue resolved quickly.
<|MERGE_RESOLUTION|>--- conflicted
+++ resolved
@@ -1,191 +1,187 @@
----
-title: Prevent unexpected costs, manage billing - Azure | Microsoft Docs
-description: Learn how to avoid unexpected charges on your Azure bill. Use cost-tracking and management features for a Microsoft Azure subscription.
-services: ''
-documentationcenter: ''
-<<<<<<< HEAD
-author: jlian
-=======
-author: tonguyen10
->>>>>>> 7e950a10
-manager: tonguyen
-editor: ''
-tags: billing
-
-ms.assetid: 482191ac-147e-4eb6-9655-c40c13846672
-ms.service: billing
-ms.devlang: na
-ms.topic: article
-ms.tgt_pltfrm: na
-ms.workload: na
-ms.date: 08/10/2017
-ms.author: tonguyen
-
-experimental: true
-experimental_id: "a2b2579c-cd2e-41"
----
-
-# Prevent unexpected costs with Azure billing and cost management
-
-When you sign up for Azure, there are several things you can do to get a better idea of your spend. In the [Azure portal](https://portal.azure.com/#blade/Microsoft_Azure_Billing/SubscriptionsBlade), when you select the subscription, you can see your current cost breakdown and burn rate. You can also [download past invoices and detail usage files](billing-download-azure-invoice-daily-usage-date.md). If you want to group costs for resources used for different projects or teams, look at [resource tagging](../azure-resource-manager/resource-group-using-tags.md). If your organization has a reporting system that you prefer to use, check out the [billing APIs](billing-usage-rate-card-overview.md). 
-
-For more information about your daily usage, see [Understand your bill for Microsoft Azure](billing-understand-your-bill.md).
-
-If your subscription is through an Enterprise Agreement (EA), Cloud Solution Provider (CSP), or Azure Sponsorship, then many features in this article don't apply to you. Instead, we have a different set of tools that you can use for cost management. See [Additional resources for EA, CSP, and Sponsorship](#other-offers).
-
-If your subscription is a Free Trial, [Visual Studio](https://azure.microsoft.com/pricing/member-offers/msdn-benefits-details/), Azure in Open (AIO), or BizSpark, then learn about [spending limits](#spending-limit) to avoid having your subscription unexpectantly disabled. 
-
-## Day 0: Before you add Azure services
-
-### Estimate cost online using the pricing calculator
-
-Check out the [pricing calculator](https://azure.microsoft.com/pricing/calculator/) and [total cost of ownership calculator](https://aka.ms/azure-tco-calculator) to get an estimate the monthly cost of the service you're interested in. For example, an A1 Windows Virtual Machine (VM) is estimated to cost $66.96 USD/month in compute hours if you leave it running the whole time:
-
-![Screenshot of the pricing calculator showing that an A1 Windows VM is estimated to cost $66.96 USD per month](./media/billing-getting-started/pricing-calcVM.png)
-
-For more information, see [pricing FAQ](https://azure.microsoft.com/pricing/faq/). Or if you want to talk to a person, call 1-800-867-1389.
-
-### Check your subscription and access
-
-Viewing costs require [subscriptions-level access to billing information](billing-manage-access.md), but only the Account admin can access the [Account Center](https://account.windowsazure.com/Home/Index), change billing info, and manage subscriptions. The Account admin is the person who went through the sign-up process. For more information, see [Add or change Azure administrator roles that manage the subscription or services](billing-add-change-azure-subscription-administrator.md).
-
-To see if you're the Account admin, go to the [Subscriptions blade in the Azure portal](https://portal.azure.com/#blade/Microsoft_Azure_Billing/SubscriptionsBlade) and look at the list of subscriptions you have access to. Look under **My Role**. If it says *Account admin*, then you're ok. If it says something else like *Owner*, then you don't have full privileges.
-
-![Screenshot of your role in the Subscriptions view in the Azure portal](./media/billing-getting-started/sub-blade-view.PNG)
-
-If you're not the Account admin, then somebody probably gave you partial access via [Azure Active Directory Role-based Access Control](../active-directory/role-based-access-control-configure.md) (RBAC). To manage subscriptions and change billing info, [find the Account admin](billing-subscription-transfer.md#whoisaa) and ask them to perform the tasks or [transfer the subscription to you](billing-subscription-transfer.md).
-
-If your Account admin is no longer with your organization and you need to manage billing, [contact support](https://portal.azure.com/?#blade/Microsoft_Azure_Support/HelpAndSupportBlade). 
-
-### <a name="spending-limit"></a> Check if you have a spending limit on
-
-If you have a subscription that uses credits, then the spending limit is turned on for you by default. This way, when you spend all your credits, your credit card doesn't get charged. See the [full list of Azure offers and the availability of spending limit](https://azure.microsoft.com/support/legal/offer-details/).
-
-However, if you hit your spending limit, your services get disabled. That means your VMs are deallocated. To avoid service downtime, you must turn off the spending limit. Any overage gets charged onto your credit card on file. 
-
-To see if you've got spending limit on, go to the [Subscriptions view in the Account Center](https://account.windowsazure.com/Subscriptions). A banner appears if your spending limit is on:
-
-![Screenshot that shows a warning about spending limit being on in the Account Center](./media/billing-getting-started/spending-limit-banner.PNG)
-
-Click the banner and follow prompts to remove the spending limit. If you didn't enter credit card information when you signed up, you must enter it to remove the spending limit. For more information, see [Azure spending limit – How it works and how to enable or remove it](https://azure.microsoft.com/pricing/spending-limits/).
-
-### Set up billing alerts
-
-Set up billing alerts to get emails when your usage costs exceed an amount that you specify. If you have monthly credits, set up alerts for when you use up a specified amount. For more information, see [Set up billing alerts for your Microsoft Azure subscriptions](billing-set-up-alerts.md).
-
-![Screenshot of a billing alert email](./media/billing-getting-started/billing-alert.png)
-
-> [!NOTE]
-> This feature is still in preview so you should check your usage regularly.
-
-You might want to use the cost estimate from the pricing calculator as a guideline for your first alert.
-
-### Understand limits and quotas for your subscription
-
-There are default limits to each subscription for things like the number of CPU cores and IP addresses. Be mindful of these limits. For more information, see [Azure subscription and service limits, quotas, and constraints](../azure-subscription-service-limits.md). You can request an increase to your limit or quota by [contacting support](https://portal.azure.com/?#blade/Microsoft_Azure_Support/HelpAndSupportBlade).
-
-## Day 1: As you add services
-
-### Review the estimated cost in the portal
-
-Typically when you add a service in the Azure portal, there's a view that shows you a similar estimated cost per month. For example, when you choose the size of your Windows VM you see the estimated monthly cost for the compute hours:
-
-![Example: an A1 Windows VM is estimated to cost $66.96 USD per month](./media/billing-getting-started/vm-size-cost.PNG)
-
-### <a name="tags"></a> Add tags to your resources to group your billing data
-
-You can use tags to group billing data for supported services. For example, if you run several VMs for different teams, then you can use tags to categorize costs by cost center (HR, marketing, finance) or environment (production, pre-production, test). 
-
-![Screenshot that shows setting up tags in the portal](./media/billing-getting-started/tags.PNG)
-
-The tags show up throughout different cost reporting views. For example, they're visible in your [cost analysis view](#costs) right away and [detail usage .csv](#invoice-and-usage) after your first billing period.
-
-For more information, see [Using tags to organize your Azure resources](../azure-resource-manager/resource-group-using-tags.md).
-
-### Consider enabling cost-cutting features like auto-shutdown for VMs
-
-Depending on your scenario, you could configure auto-shutdown for your VMs in the Azure portal. For more information, see [Auto-shutdown for VMs using Azure Resource Manager](https://azure.microsoft.com/blog/announcing-auto-shutdown-for-vms-using-azure-resource-manager/).
-
-![Screenshot of auto-shutdown option in the portal](./media/billing-getting-started/auto-shutdown.PNG)
-
-Auto-shutdown isn't the same as when you shut down within the VM with power options. Auto-shutdown stops and deallocates your VMs to stop additional usage charges. For more information, see pricing FAQ for [Linux VMs](https://azure.microsoft.com/pricing/details/virtual-machines/linux/) and [Windows VMs](https://azure.microsoft.com/pricing/details/virtual-machines/windows/) about VM states.
-
-For more cost-cutting features for your development and test environments, check out [Azure DevTest Labs](https://azure.microsoft.com/services/devtest-lab/).
-
-## <a name="cost-reporting"></a> Day 2+: After using services, view usage
-
-### <a name="costs"></a> Regularly check the portal for cost breakdown and burn rate
-
-After you get your services running, regularly check how much they're costing you. You can see the current spend and burn rate in Azure portal. 
-
-1. Visit the [Subscriptions blade in Azure portal](https://portal.azure.com/#blade/Microsoft_Azure_Billing/SubscriptionsBlade).
-
-2. Select your subscription you want to see. You might only have one to select.
-
-3. You should see the cost breakdown and burn rate in the popup blade. It may not be supported for your offer (a warning would be displayed near the top). Wait 24 hours after you add a service for the data to populate.
-    
-    ![Screenshot of burn rate and breakdown in the Azure portal](./media/billing-getting-started/burn-rate.PNG)
-
-4. You might want to pin the view to your dashboard.
-
-    ![Screenshot of pinning a view to the dashboard](./media/billing-getting-started/pin.PNG)
-
-5. Click **Cost analysis** in the list to the left to see the cost breakdown by resource.
-
-    ![Screenshot of the cost analysis view in Azure portal](./media/billing-getting-started/cost-analysis.PNG)
-
-6. You can filter by different properties like [tags](#tags), resource group, and timespan. Click **Apply** to confirm the filters and **Download** to export the view to a Comma-Separated Values (.csv) file.
-
-7. Click a resource to see spend history and how much it was costing you each day.
-
-    ![Screenshot of the spend history view in Azure portal](./media/billing-getting-started/costhistory.PNG)
-
-We recommend that you check the costs you see with the estimates you saw when you selected the services. If the costs wildly differ from estimates, double check the pricing plan (A1 vs A0 VM, for example) that you've selected for your resources. 
-
-#### View costs for all your subscriptions in the Billing blade
-
-If you manage multiple subscriptions as the Account admin, you can see the aggregate bill amount and breakdown for all your subscriptions in the [Billing blade](https://portal.azure.com/#blade/Microsoft_Azure_Billing/BillingBlade). 
-
-<!-- Add screenshots of multiple subs each with billed usage -->
-
-### Turn on and check out Azure Advisor recommendations
-
-[Azure Advisor](../advisor/advisor-overview.md) is a preview feature that helps you reduce costs by identifying resources with low usage. Turn it on in the Azure portal:
-
-![Screenshot of Azure Advisor button in Azure portal](./media/billing-getting-started/advisor-button.PNG)
-
-Then, you can get actionable recommendations in the **Cost** tab in the Advisor dashboard:
-
-![Screenshot of Advisor cost recommendation example](./media/billing-getting-started/advisor-action.PNG)
-
-For more information, see [Advisor Cost recommendations](../advisor/advisor-cost-recommendations.md).
-
-### <a name="invoice-and-usage"></a> Get your invoice and detail usage after your first billing period
-
-After your first billing period, you can download your Portable Document Format (.pdf) invoice and Comma-Separated Values (.csv) usage details. You can also opt in to have your invoice emailed to you. These files help to understand what is ultimately billed to you after tax, discounts, and credits. If you didn't have a payment method attached to your subscription, these files might be unavailable for you. For more information, see [How to get your Azure billing invoice and daily usage data](billing-download-azure-invoice-daily-usage-date.md) and [Understand your bill for Microsoft Azure](billing-understand-your-bill.md).
-
-![Screenshot of a .pdf invoice](./media/billing-getting-started/invoice.png)
-
-The tags that you set earlier show up in the detail usage .csv files:
-
-![Screenshot that shows tags in the usage .csv](./media/billing-getting-started/csv.png)
-
-### Billing API
-
-Use our billing API to programmatically get usage data. Use the RateCard API and the Usage API together to get your billed usage. For more information, see [Gain insights into your Microsoft Azure resource consumption](billing-usage-rate-card-overview.md).
-
-## <a name="other-offers"></a> Additional resources for EA, CSP, and Sponsorship
-
-Talk to your account manager or Azure partner to get started.
-
-| Offer | Resources |
-|-------------------------------|-----------------------------------------------------------------------------------|
-| Enterprise Agreement (EA) | [EA portal](https://ea.azure.com/), [help docs](https://ea.azure.com/helpdocs), and [Power BI report](https://powerbi.microsoft.com/documentation/powerbi-content-pack-azure-enterprise/) |
-| Cloud Solution Provider (CSP) | Talk to your provider |
-| Azure Sponsorship | [Sponsorship portal](https://www.microsoftazuresponsorships.com/) |
-
-If you're managing IT for a large organization, we recommend reading [Azure enterprise scaffold](../azure-resource-manager/resource-manager-subscription-governance.md) and the [enterprise IT white paper](http://download.microsoft.com/download/F/F/F/FFF60E6C-DBA1-4214-BEFD-3130C340B138/Azure_Onboarding_Guide_for_IT_Organizations_EN_US.pdf) (.pdf download, English only).
-
-## Need help? Contact support
-
-If you need help, [contact support](https://portal.azure.com/?#blade/Microsoft_Azure_Support/HelpAndSupportBlade) to get your issue resolved quickly.
+---
+title: Prevent unexpected costs, manage billing - Azure | Microsoft Docs
+description: Learn how to avoid unexpected charges on your Azure bill. Use cost-tracking and management features for a Microsoft Azure subscription.
+services: ''
+documentationcenter: ''
+author: tonguyen10
+manager: tonguyen
+editor: ''
+tags: billing
+
+ms.assetid: 482191ac-147e-4eb6-9655-c40c13846672
+ms.service: billing
+ms.devlang: na
+ms.topic: article
+ms.tgt_pltfrm: na
+ms.workload: na
+ms.date: 08/10/2017
+ms.author: tonguyen
+
+experimental: true
+experimental_id: "a2b2579c-cd2e-41"
+---
+
+# Prevent unexpected costs with Azure billing and cost management
+
+When you sign up for Azure, there are several things you can do to get a better idea of your spend. In the [Azure portal](https://portal.azure.com/#blade/Microsoft_Azure_Billing/SubscriptionsBlade), when you select the subscription, you can see your current cost breakdown and burn rate. You can also [download past invoices and detail usage files](billing-download-azure-invoice-daily-usage-date.md). If you want to group costs for resources used for different projects or teams, look at [resource tagging](../azure-resource-manager/resource-group-using-tags.md). If your organization has a reporting system that you prefer to use, check out the [billing APIs](billing-usage-rate-card-overview.md). 
+
+For more information about your daily usage, see [Understand your bill for Microsoft Azure](billing-understand-your-bill.md).
+
+If your subscription is through an Enterprise Agreement (EA), Cloud Solution Provider (CSP), or Azure Sponsorship, then many features in this article don't apply to you. Instead, we have a different set of tools that you can use for cost management. See [Additional resources for EA, CSP, and Sponsorship](#other-offers).
+
+If your subscription is a Free Trial, [Visual Studio](https://azure.microsoft.com/pricing/member-offers/msdn-benefits-details/), Azure in Open (AIO), or BizSpark, then learn about [spending limits](#spending-limit) to avoid having your subscription unexpectantly disabled. 
+
+## Day 0: Before you add Azure services
+
+### Estimate cost online using the pricing calculator
+
+Check out the [pricing calculator](https://azure.microsoft.com/pricing/calculator/) and [total cost of ownership calculator](https://aka.ms/azure-tco-calculator) to get an estimate the monthly cost of the service you're interested in. For example, an A1 Windows Virtual Machine (VM) is estimated to cost $66.96 USD/month in compute hours if you leave it running the whole time:
+
+![Screenshot of the pricing calculator showing that an A1 Windows VM is estimated to cost $66.96 USD per month](./media/billing-getting-started/pricing-calcVM.png)
+
+For more information, see [pricing FAQ](https://azure.microsoft.com/pricing/faq/). Or if you want to talk to a person, call 1-800-867-1389.
+
+### Check your subscription and access
+
+Viewing costs require [subscriptions-level access to billing information](billing-manage-access.md), but only the Account admin can access the [Account Center](https://account.windowsazure.com/Home/Index), change billing info, and manage subscriptions. The Account admin is the person who went through the sign-up process. For more information, see [Add or change Azure administrator roles that manage the subscription or services](billing-add-change-azure-subscription-administrator.md).
+
+To see if you're the Account admin, go to the [Subscriptions blade in the Azure portal](https://portal.azure.com/#blade/Microsoft_Azure_Billing/SubscriptionsBlade) and look at the list of subscriptions you have access to. Look under **My Role**. If it says *Account admin*, then you're ok. If it says something else like *Owner*, then you don't have full privileges.
+
+![Screenshot of your role in the Subscriptions view in the Azure portal](./media/billing-getting-started/sub-blade-view.PNG)
+
+If you're not the Account admin, then somebody probably gave you partial access via [Azure Active Directory Role-based Access Control](../active-directory/role-based-access-control-configure.md) (RBAC). To manage subscriptions and change billing info, [find the Account admin](billing-subscription-transfer.md#whoisaa) and ask them to perform the tasks or [transfer the subscription to you](billing-subscription-transfer.md).
+
+If your Account admin is no longer with your organization and you need to manage billing, [contact support](https://portal.azure.com/?#blade/Microsoft_Azure_Support/HelpAndSupportBlade). 
+
+### <a name="spending-limit"></a> Check if you have a spending limit on
+
+If you have a subscription that uses credits, then the spending limit is turned on for you by default. This way, when you spend all your credits, your credit card doesn't get charged. See the [full list of Azure offers and the availability of spending limit](https://azure.microsoft.com/support/legal/offer-details/).
+
+However, if you hit your spending limit, your services get disabled. That means your VMs are deallocated. To avoid service downtime, you must turn off the spending limit. Any overage gets charged onto your credit card on file. 
+
+To see if you've got spending limit on, go to the [Subscriptions view in the Account Center](https://account.windowsazure.com/Subscriptions). A banner appears if your spending limit is on:
+
+![Screenshot that shows a warning about spending limit being on in the Account Center](./media/billing-getting-started/spending-limit-banner.PNG)
+
+Click the banner and follow prompts to remove the spending limit. If you didn't enter credit card information when you signed up, you must enter it to remove the spending limit. For more information, see [Azure spending limit – How it works and how to enable or remove it](https://azure.microsoft.com/pricing/spending-limits/).
+
+### Set up billing alerts
+
+Set up billing alerts to get emails when your usage costs exceed an amount that you specify. If you have monthly credits, set up alerts for when you use up a specified amount. For more information, see [Set up billing alerts for your Microsoft Azure subscriptions](billing-set-up-alerts.md).
+
+![Screenshot of a billing alert email](./media/billing-getting-started/billing-alert.png)
+
+> [!NOTE]
+> This feature is still in preview so you should check your usage regularly.
+
+You might want to use the cost estimate from the pricing calculator as a guideline for your first alert.
+
+### Understand limits and quotas for your subscription
+
+There are default limits to each subscription for things like the number of CPU cores and IP addresses. Be mindful of these limits. For more information, see [Azure subscription and service limits, quotas, and constraints](../azure-subscription-service-limits.md). You can request an increase to your limit or quota by [contacting support](https://portal.azure.com/?#blade/Microsoft_Azure_Support/HelpAndSupportBlade).
+
+## Day 1: As you add services
+
+### Review the estimated cost in the portal
+
+Typically when you add a service in the Azure portal, there's a view that shows you a similar estimated cost per month. For example, when you choose the size of your Windows VM you see the estimated monthly cost for the compute hours:
+
+![Example: an A1 Windows VM is estimated to cost $66.96 USD per month](./media/billing-getting-started/vm-size-cost.PNG)
+
+### <a name="tags"></a> Add tags to your resources to group your billing data
+
+You can use tags to group billing data for supported services. For example, if you run several VMs for different teams, then you can use tags to categorize costs by cost center (HR, marketing, finance) or environment (production, pre-production, test). 
+
+![Screenshot that shows setting up tags in the portal](./media/billing-getting-started/tags.PNG)
+
+The tags show up throughout different cost reporting views. For example, they're visible in your [cost analysis view](#costs) right away and [detail usage .csv](#invoice-and-usage) after your first billing period.
+
+For more information, see [Using tags to organize your Azure resources](../azure-resource-manager/resource-group-using-tags.md).
+
+### Consider enabling cost-cutting features like auto-shutdown for VMs
+
+Depending on your scenario, you could configure auto-shutdown for your VMs in the Azure portal. For more information, see [Auto-shutdown for VMs using Azure Resource Manager](https://azure.microsoft.com/blog/announcing-auto-shutdown-for-vms-using-azure-resource-manager/).
+
+![Screenshot of auto-shutdown option in the portal](./media/billing-getting-started/auto-shutdown.PNG)
+
+Auto-shutdown isn't the same as when you shut down within the VM with power options. Auto-shutdown stops and deallocates your VMs to stop additional usage charges. For more information, see pricing FAQ for [Linux VMs](https://azure.microsoft.com/pricing/details/virtual-machines/linux/) and [Windows VMs](https://azure.microsoft.com/pricing/details/virtual-machines/windows/) about VM states.
+
+For more cost-cutting features for your development and test environments, check out [Azure DevTest Labs](https://azure.microsoft.com/services/devtest-lab/).
+
+## <a name="cost-reporting"></a> Day 2+: After using services, view usage
+
+### <a name="costs"></a> Regularly check the portal for cost breakdown and burn rate
+
+After you get your services running, regularly check how much they're costing you. You can see the current spend and burn rate in Azure portal. 
+
+1. Visit the [Subscriptions blade in Azure portal](https://portal.azure.com/#blade/Microsoft_Azure_Billing/SubscriptionsBlade).
+
+2. Select your subscription you want to see. You might only have one to select.
+
+3. You should see the cost breakdown and burn rate in the popup blade. It may not be supported for your offer (a warning would be displayed near the top). Wait 24 hours after you add a service for the data to populate.
+    
+    ![Screenshot of burn rate and breakdown in the Azure portal](./media/billing-getting-started/burn-rate.PNG)
+
+4. You might want to pin the view to your dashboard.
+
+    ![Screenshot of pinning a view to the dashboard](./media/billing-getting-started/pin.PNG)
+
+5. Click **Cost analysis** in the list to the left to see the cost breakdown by resource.
+
+    ![Screenshot of the cost analysis view in Azure portal](./media/billing-getting-started/cost-analysis.PNG)
+
+6. You can filter by different properties like [tags](#tags), resource group, and timespan. Click **Apply** to confirm the filters and **Download** to export the view to a Comma-Separated Values (.csv) file.
+
+7. Click a resource to see spend history and how much it was costing you each day.
+
+    ![Screenshot of the spend history view in Azure portal](./media/billing-getting-started/costhistory.PNG)
+
+We recommend that you check the costs you see with the estimates you saw when you selected the services. If the costs wildly differ from estimates, double check the pricing plan (A1 vs A0 VM, for example) that you've selected for your resources. 
+
+#### View costs for all your subscriptions in the Billing blade
+
+If you manage multiple subscriptions as the Account admin, you can see the aggregate bill amount and breakdown for all your subscriptions in the [Billing blade](https://portal.azure.com/#blade/Microsoft_Azure_Billing/BillingBlade). 
+
+<!-- Add screenshots of multiple subs each with billed usage -->
+
+### Turn on and check out Azure Advisor recommendations
+
+[Azure Advisor](../advisor/advisor-overview.md) is a preview feature that helps you reduce costs by identifying resources with low usage. Turn it on in the Azure portal:
+
+![Screenshot of Azure Advisor button in Azure portal](./media/billing-getting-started/advisor-button.PNG)
+
+Then, you can get actionable recommendations in the **Cost** tab in the Advisor dashboard:
+
+![Screenshot of Advisor cost recommendation example](./media/billing-getting-started/advisor-action.PNG)
+
+For more information, see [Advisor Cost recommendations](../advisor/advisor-cost-recommendations.md).
+
+### <a name="invoice-and-usage"></a> Get your invoice and detail usage after your first billing period
+
+After your first billing period, you can download your Portable Document Format (.pdf) invoice and Comma-Separated Values (.csv) usage details. You can also opt in to have your invoice emailed to you. These files help to understand what is ultimately billed to you after tax, discounts, and credits. If you didn't have a payment method attached to your subscription, these files might be unavailable for you. For more information, see [How to get your Azure billing invoice and daily usage data](billing-download-azure-invoice-daily-usage-date.md) and [Understand your bill for Microsoft Azure](billing-understand-your-bill.md).
+
+![Screenshot of a .pdf invoice](./media/billing-getting-started/invoice.png)
+
+The tags that you set earlier show up in the detail usage .csv files:
+
+![Screenshot that shows tags in the usage .csv](./media/billing-getting-started/csv.png)
+
+### Billing API
+
+Use our billing API to programmatically get usage data. Use the RateCard API and the Usage API together to get your billed usage. For more information, see [Gain insights into your Microsoft Azure resource consumption](billing-usage-rate-card-overview.md).
+
+## <a name="other-offers"></a> Additional resources for EA, CSP, and Sponsorship
+
+Talk to your account manager or Azure partner to get started.
+
+| Offer | Resources |
+|-------------------------------|-----------------------------------------------------------------------------------|
+| Enterprise Agreement (EA) | [EA portal](https://ea.azure.com/), [help docs](https://ea.azure.com/helpdocs), and [Power BI report](https://powerbi.microsoft.com/documentation/powerbi-content-pack-azure-enterprise/) |
+| Cloud Solution Provider (CSP) | Talk to your provider |
+| Azure Sponsorship | [Sponsorship portal](https://www.microsoftazuresponsorships.com/) |
+
+If you're managing IT for a large organization, we recommend reading [Azure enterprise scaffold](../azure-resource-manager/resource-manager-subscription-governance.md) and the [enterprise IT white paper](http://download.microsoft.com/download/F/F/F/FFF60E6C-DBA1-4214-BEFD-3130C340B138/Azure_Onboarding_Guide_for_IT_Organizations_EN_US.pdf) (.pdf download, English only).
+
+## Need help? Contact support
+
+If you need help, [contact support](https://portal.azure.com/?#blade/Microsoft_Azure_Support/HelpAndSupportBlade) to get your issue resolved quickly.