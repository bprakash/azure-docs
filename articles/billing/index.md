---
layout: LandingPage
---
# Azure Billing Documentation

Customers and partners require the ability to accurately predict and manage their Azure costs. As they move from a Capex to an Opex model, they also need the ability to do showback vs. chargeback analysis, as well as provide mode fidelity in estimation and billing, especially for large cloud deployments.

<ul class="panelContent cardsFTitle">
    <li>
        <a href="/azure/billing/billing-understand-your-bill">
        <div class="cardSize">
            <div class="cardPadding">
                <div class="card">
                    <div class="cardImageOuter">
                        <div class="cardImage">
                            <img src="media/index/billing.svg" alt="" />
                        </div>
                    </div>
                    <div class="cardText">
                        <h3>Learn about Azure Billing</h3>
                    </div>
                </div>
            </div>
        </div>
        </a>
    </li>
    <li>
        <a href="https://azure.microsoft.com/free">
        <div class="cardSize">
            <div class="cardPadding">
                <div class="card">
                    <div class="cardImageOuter">
                        <div class="cardImage">
                            <img src="media/index/video-library.svg" alt="" />
                        </div>
                    </div>
                    <div class="cardText">
                        <h3>Create a free account</h3>
                    </div>
                </div>
            </div>
        </div>
        </a>
    </li>
    <li>
        <a href="/azure/billing-download-azure-invoice-daily-usage-date">
        <div class="cardSize">
            <div class="cardPadding">
                <div class="card">
                    <div class="cardImageOuter">
                        <div class="cardImage">
                            <img src="media/index/video-library.svg" alt="" />
                        </div>
                    </div>
                    <div class="cardText">
                        <h3>Download invoice and usage</h3>
                    </div>
                </div>
            </div>
        </div>
        </a>
    </li>
</ul>

---

<h2>Reference</h2>
<ul class="panelContent cardsW">
    <li>
        <div class="cardSize">
            <div class="cardPadding">
                <div class="card">
                    <div class="cardText">
                        <h3>REST</h3>
<<<<<<< HEAD
                        <p>REST API</p>
=======
                        <p><a href="https://msdn.microsoft.com/library/azure/1ea5b323-54bb-423d-916f-190de96c6a3c">REST API Reference</a></p>
                    </div>
                </div>
            </div>
        </div>
    </li>
    <li>
        <div class="cardSize">
            <div class="cardPadding">
                <div class="card">
                    <div class="cardText">
                        <h3>Other</h3>
                        <p><a href="https://docs.microsoft.com/azure/billing-usage-rate-card-overview">API Overview</a></p>
                        <p><a href="https://docs.microsoft.com/azure/billing-usage-rate-card-partner-solution-cloudcruiser">Partner solution: Cloud Cruiser</a></p>
                        <p><a href="https://docs.microsoft.com/azure/billing-usage-rate-card-partner-solution-cloudyn">Partner solution: Cloudyn</a></p>
>>>>>>> f1ea3417
                    </div>
                </div>
            </div>
        </div>
    </li>
</ul>

---

<div class="downloadHolder">
    <a href="https://opbuildstorageprod.blob.core.windows.net/output-pdf-files/en-us/Azure.azure-documents/live/billing.pdf">
        <div class="img"></div>
        <div class="text">
            Download Billing Documentation
        </div>
    </a>
</div><|MERGE_RESOLUTION|>--- conflicted
+++ resolved
@@ -72,9 +72,6 @@
                 <div class="card">
                     <div class="cardText">
                         <h3>REST</h3>
-<<<<<<< HEAD
-                        <p>REST API</p>
-=======
                         <p><a href="https://msdn.microsoft.com/library/azure/1ea5b323-54bb-423d-916f-190de96c6a3c">REST API Reference</a></p>
                     </div>
                 </div>
@@ -90,7 +87,6 @@
                         <p><a href="https://docs.microsoft.com/azure/billing-usage-rate-card-overview">API Overview</a></p>
                         <p><a href="https://docs.microsoft.com/azure/billing-usage-rate-card-partner-solution-cloudcruiser">Partner solution: Cloud Cruiser</a></p>
                         <p><a href="https://docs.microsoft.com/azure/billing-usage-rate-card-partner-solution-cloudyn">Partner solution: Cloudyn</a></p>
->>>>>>> f1ea3417
                     </div>
                 </div>
             </div>
