--- conflicted
+++ resolved
@@ -1,22 +1,4 @@
 <properties
-<<<<<<< HEAD
-   pageTitle="Adopting Azure Data Catalog | Microsoft Azure"
-   description="This article presents an approach and process for organizations considering adopting Azure Data Catalog, including defining a vision, identifying key business use cases, and choosing a pilot project."
-   services="data-catalog"
-   documentationCenter=""
-   authors="dvana"
-   manager="NA"
-   editor=""
-   tags=""/>
-<tags
-   ms.service="data-catalog"
-   ms.devlang="NA"
-   ms.topic="hero-article"
-   ms.tgt_pltfrm="NA"
-   ms.workload="data-catalog"
-   ms.date="04/06/2016"
-   ms.author="derrickv"/>
-=======
 	pageTitle="Adopting Azure Data Catalog | Microsoft Azure"
 	description="This article presents an approach and process for organizations considering adopting Azure Data Catalog, including defining a vision, identifying key business use cases, and choosing a pilot project."
 	services="data-catalog"
@@ -33,7 +15,6 @@
 	ms.workload="data-catalog"
 	ms.date="07/25/2016"
 	ms.author="spelluru"/>
->>>>>>> c186bb0b
 
 # Adopting Azure Data Catalog
 This article will help you get started adopting **Azure Data Catalog** in your organization. To successfully adopt **Azure Data Catalog**, you'll want to focus on three key items: define your vision, identify key business use cases within your organization, and choose a pilot project.
