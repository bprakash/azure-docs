<properties
   pageTitle="How to register data sources"
   description="How-to article highlighting how to register data sources with Azure Data Catalog, including the metadata fields extracted, and the data sources supported during preview."
   services="data-catalog"
   documentationCenter=""
   authors="steelanddata"
   manager="NA"
   editor=""
   tags=""/>
<tags
   ms.service="data-catalog"
   ms.devlang="NA"
   ms.topic="article"
   ms.tgt_pltfrm="NA"
   ms.workload="data-catalog"
<<<<<<< HEAD
   ms.date="10/12/2015"
=======
   ms.date="10/23/2015"
>>>>>>> 4a44d759
   ms.author="maroche"/>


# How to register data sources

## Introduction
**Microsoft Azure Data Catalog** is a fully managed cloud service that serves as a system of registration and system of discovery for enterprise data sources. In other words, **Azure Data Catalog** is all about helping people discover, understand, and use data sources, and helping organizations to get more value from their existing data. And the first step to making a data source discoverable via **Azure Data Catalog** is to register that data source.
## Registering data sources
Registration is the process of extracting metadata from the data source and copying that data into the **Azure Data Catalog** service. The data remains where it currently resides, and remains under the control of the administrators and policies of the current system.

To register a data source, simply launch the **Azure Data Catalog** data source registration tool from the **Azure Data Catalog** portal. Log in with your Work or school account (the same Azure Active Directory credentials you use to log in to the portal) and then select the data source you want to register.
See the [Get Started with Azure Data Catalog](data-catalog-get-started.md) tutorial for more step-by-step details.

Once the data source has been registered, the Catalog tracks its location and indexes its metadata, so that users can search, browse, and discover the data source, and then use its location to connect to it using the application or tool of their choice.

## Sources supported
In the current preview, **Azure Data Catalog** supports the registration of these data sources and object types:

* SQL Server Database Engine Tables and Views
* Oracle Database Tables and Views
* SQL Server Analysis Services Multidimensional Dimensions, Measures, and KPIs
* SQL Server Analysis Services Tabular Tables
* SQL Server Reporting Services Reports
* Azure Storage Blobs and Directories
* HDFS Files and Directories
* HDInsight Hive Tables
* Teradata Tables and Views

> [AZURE.NOTE] SQL Server support also includes Microsoft Azure SQL Database and Microsoft Azure SQL Data Warehouse

<br/>

> [AZURE.NOTE] SQL Server Reporting Services support is for native mode servers only – SharePoint mode is not yet supported

<br/>


## Structural metadata
When you’re registering a data source, the registration tool will extract information about the structure of the objects you select – this is referred to as structural metadata.

For all objects, this structural metadata will include the object’s location, so that users who discover the data can use that information to connect to the object in the client tools of their choice. Other structural metadata includes object name and type, and attribute/column name and data type.

## Descriptive metadata
In addition to the core structural metadata extracted from the data source, the data source registration tool will also extract descriptive metadata as well. For SQL Server Analysis Services and SQL Server Reporting Services, this is taken from the Description properties exposed by these services. For SQL Server, values provided using the ms_description extended property will be extracted. For Oracle Database, the data source registration tool will extract the COMMENTS column from the ALL_TAB_COMMENTS view.

In addition to the descriptive metadata extracted from the data source, users can also enter descriptive metadata using the data source registration tool. Users can add tags, and can identify experts for the objects being registered. All of this descriptive metadata is copied to the **Azure Data Catalog** service along with the structural metadata.

## Including previews

By default, only metadata is extracted from data sources and copied to the **Azure Data Catalog** service, but understanding a data source is often made easier by seeing a sample of the data it contains.

The **Azure Data Catalog** data source registration tool allows users to include a snapshot preview of the data in each table and view that is registered. If the user opts-in to include previews during registration, the registration tool will include up to 20 records from each table and view. This snapshot is then copied into the Catalog along with the structural and descriptive metadata.


> [AZURE.NOTE]  Wide tables with a large number of columns may have fewer than 20 records included in their preview.


## Including data profiles

Just as including previews can provide valuable context for users searching for data sources in **Azure Data Catalog**, including a data profile can also make it easier to understand discovered data sources.

The **Azure Data Catalog** data source registration tool allows users to include a data profile for each table and view that is registered. If the user chooses to include a data profile during registration, the registration tool will include aggregate statistics about the data in each table and view, including:

* The number of rows and size of the data in the object
* The date for the most recent update of the data and the object schema
* The number of null records and distinct values for columns
* The minimum, maximum, average, and standard deviation values for columns

These statistics are then copied into the Catalog along with the structural and descriptive metadata.

> [AZURE.NOTE]  Text and date columns will not include average or standard deviation statistics in their data profile.


## Updating registrations

Registering a data source will make it discoverable in the **Azure Data Catalog** using the metadata and optional preview extracted during registration. If the data source needs to be updated in the Catalog (for example, if the schema of an object has changed, or tables originally excluded should be included, or a user wants to update the data included in the previews) the data source registration tool can be re-run.

Re-registering an already-registered data source performs a merge “upsert” operation: existing objects will be updated, while new objects will be created. Any metadata provided by users through the **Azure Data Catalog** portal will be maintained.

## Summary
Registering a data source with **Azure Data Catalog** makes that data source easier to discover and understand, by copying structural and descriptive metadata from the data source into the Catalog service. Once a data source has been registered, it can then be annotated, managed, and discovered using the **Azure Data Catalog** portal.<|MERGE_RESOLUTION|>--- conflicted
+++ resolved
@@ -13,11 +13,7 @@
    ms.topic="article"
    ms.tgt_pltfrm="NA"
    ms.workload="data-catalog"
-<<<<<<< HEAD
-   ms.date="10/12/2015"
-=======
    ms.date="10/23/2015"
->>>>>>> 4a44d759
    ms.author="maroche"/>
 
 
