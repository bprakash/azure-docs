--- conflicted
+++ resolved
@@ -1,8 +1,4 @@
-<<<<<<< HEAD
-﻿<properties
-=======
 <properties
->>>>>>> c186bb0b
    pageTitle="How to register data sources | Microsoft Azure"
    description="How-to article highlighting how to register data sources with Azure Data Catalog, including the metadata fields extracted during registration."
    services="data-catalog"
@@ -17,11 +13,7 @@
    ms.topic="article"
    ms.tgt_pltfrm="NA"
    ms.workload="data-catalog"
-<<<<<<< HEAD
-   ms.date="03/31/2016"
-=======
    ms.date="07/12/2016"
->>>>>>> c186bb0b
    ms.author="maroche"/>
 
 
