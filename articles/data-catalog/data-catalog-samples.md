<properties
<<<<<<< HEAD
   pageTitle="Data Catalog developer samples | Microsoft Azure"
   description="This article provides an overview of the available developer samples for the Data Catalog REST API."
   services="data-catalog"
   documentationCenter=""
   authors="dvana"
   manager="mblythe"
   editor=""
   tags=""/>
=======
	pageTitle="Data Catalog developer samples | Microsoft Azure"
	description="This article provides an overview of the available developer samples for the Data Catalog REST API."
	services="data-catalog"
	documentationCenter=""
	authors="spelluru"
	manager=""
	editor=""
	tags=""/>
>>>>>>> c186bb0b
<tags
	ms.service="data-catalog"
	ms.devlang="NA"
	ms.topic="article"
	ms.tgt_pltfrm="NA"
	ms.workload="data-catalog"
	ms.date="06/16/2016"
	ms.author="spelluru"/>


# Data Catalog developer samples
Get started developing Data Catalog apps using the Data Catalog REST API. The Data Catalog REST API is a REST-based API that provides programmatic access to Data Catalog resources to register, annotate and search data assets programmatically.

Here are the samples we have on GitHub:

- [Get started with Azure Data Catalog](https://azure.microsoft.com/documentation/samples/data-catalog-dotnet-get-started/)

  A sample that shows you how to authenticate with Azure AD to Register, Search, and Delete a data asset using the Data Catalog REST API.

- [Bulk register and annotate](https://azure.microsoft.com/documentation/samples/data-catalog-dotnet-excel-register-data-assets/)

  A sample that shows you how to bulk register data assets from an Excel workbook using Data Catalog REST API and Open XML.

- [Import/Export tool](https://azure.microsoft.com/documentation/samples/data-catalog-dotnet-import-export/)

  A sample that shows how to use the Data Catalog REST API to fetch assets from the Azure Data Catalog and serialize them into a file. It also demonstrates how to take a set of assets serialized as JSON and push them into the catalog. It supports exporting a subset of the catalog using a search query.<|MERGE_RESOLUTION|>--- conflicted
+++ resolved
@@ -1,14 +1,4 @@
 <properties
-<<<<<<< HEAD
-   pageTitle="Data Catalog developer samples | Microsoft Azure"
-   description="This article provides an overview of the available developer samples for the Data Catalog REST API."
-   services="data-catalog"
-   documentationCenter=""
-   authors="dvana"
-   manager="mblythe"
-   editor=""
-   tags=""/>
-=======
 	pageTitle="Data Catalog developer samples | Microsoft Azure"
 	description="This article provides an overview of the available developer samples for the Data Catalog REST API."
 	services="data-catalog"
@@ -17,7 +7,6 @@
 	manager=""
 	editor=""
 	tags=""/>
->>>>>>> c186bb0b
 <tags
 	ms.service="data-catalog"
 	ms.devlang="NA"
