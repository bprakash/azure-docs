<properties
   pageTitle="How to Manage Data Assets | Microsoft Azure"
   description="How-to article highlighting how to control visibility and ownership of data assets registered in Azure Data Catalog."
   services="data-catalog"
   documentationCenter=""
   authors="steelanddata"
   manager="NA"
   editor=""
   tags=""/>
<tags
   ms.service="data-catalog"
   ms.devlang="NA"
   ms.topic="article"
   ms.tgt_pltfrm="NA"
   ms.workload="data-catalog"
<<<<<<< HEAD
   ms.date="03/31/2016"
=======
   ms.date="07/12/2016"
>>>>>>> c186bb0b
   ms.author="maroche"/>


# How to manage data assets

## Introduction

**Azure Data Catalog** provides capabilities for data source discovery, enabling users to easily discover and understand the data sources they need to perform analysis and make decisions. These discovery capabilities make the biggest impact when all users can find and understand the broadest range of available data sources. With this in mind, the default behavior of Data Catalog is for all registered data sources to be visible to – and discoverable by – all catalog users.

Data Catalog does not give users access to the data itself. Data access is controlled by the owner of the data source. Data Catalog allows users to discover data sources and to view the metadata related to the sources registered in the catalog.

There may be situations, however, where data sources should only be visible to specific users, or to members of specific groups. For these scenarios, Data Catalog allows users to take ownership of registered data assets within the catalog, and to then control the visibility of the assets they own.

> [AZURE.NOTE] The functionality described in this article are available only in the Standard Edition of Azure Data Catalog. The Free Edition does not provide capabilities for ownership and restricting data asset visibility.

## Managing ownership of data assets
By default, data assets registered in Data Catalog are unowned; any user with permission to access the catalog can discover and annotate these assets. Users can take ownership of unowned data assets, and can then limit the visibility of the assets they own.

When a data asset in Data Catalog is owned, only users authorized by the owners can discover the asset and view its metadata, and only the owners can delete the asset from the Catalog.

> [AZURE.NOTE] Ownership in Data Catalog only affects the metadata stored in the Catalog. It does not confer any permissions on the underlying data source.

### Taking ownership
Users can take ownership of data assets by selecting the “Take Ownership” option in the Data Catalog portal. No special permissions are required to take ownership of an unowned data asset; any user can take ownership of an unowned data asset.

### Adding owners and co-owners
If a data asset is already owned, users cannot simply take ownership – they must be added as co-owners by an existing owner. Any owner can add additional users or security groups as co-owners.

> [AZURE.NOTE] It is a best practice to have at least two individuals as owners for any owned data asset.

### Removing owners
Just as any asset owner can add co-owners, any asset owner can remove any co-owner.

If an asset owner removes himself as an owner, he can no longer manage the asset. If an asset owner removes himself as an owner and there are no other co-owners, the asset will revert to an unowned state.

## Visibility
Data asset owners can control the visibility of the data assets they own. To restrict visibility from the default – where all Data Catalog users can discover and view the data asset – the asset owner can toggle the visibility setting from “Everyone” to “Owners & These Users” in the properties for the asset. Owners can then add specific users and security groups.

> [AZURE.NOTE] Whenever possible, asset ownership and visibility permissions should be assigned to security groups and not to individual users.

## Catalog administrators
Data Catalog administrators are implicitly co-owners of all assets in the Catalog. Asset owners cannot remove visibility from Catalog administrators, and administrators can manage ownership and visibility for all data assets in the Catalog.

## Summary
Data Catalog’s crowdsourcing model to metadata and data asset discovery allows all Catalog users to contribute and discover. The Standard Edition of Data Catalog provides capabilities for ownership and management to limit the visibility and use of specific data assets.<|MERGE_RESOLUTION|>--- conflicted
+++ resolved
@@ -13,11 +13,7 @@
    ms.topic="article"
    ms.tgt_pltfrm="NA"
    ms.workload="data-catalog"
-<<<<<<< HEAD
-   ms.date="03/31/2016"
-=======
    ms.date="07/12/2016"
->>>>>>> c186bb0b
    ms.author="maroche"/>
 
 
