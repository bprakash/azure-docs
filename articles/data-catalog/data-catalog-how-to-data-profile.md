<<<<<<< HEAD
﻿<properties
   pageTitle="How to Data profile data sources"
   description="How-to article highlighting how to include table- and column-level data profiles when registering data sources in Azure Data Catalog, and how to use data profiles to understand data sources."
   services="data-catalog"
   documentationCenter=""
   authors="dvana"
   manager="NA"
   editor=""
   tags=""/>
<tags
   ms.service="data-catalog"
   ms.devlang="NA"
   ms.topic="get-started-article"
   ms.tgt_pltfrm="NA"
   ms.workload="data-catalog"
   ms.date="04/07/2016"
   ms.author="derrickv"/>
=======
<properties
	pageTitle="How to Data profile data sources"
	description="How-to article highlighting how to include table- and column-level data profiles when registering data sources in Azure Data Catalog, and how to use data profiles to understand data sources."
	services="data-catalog"
	documentationCenter=""
	authors="spelluru"
	manager="NA"
	editor=""
	tags=""/>
<tags
	ms.service="data-catalog"
	ms.devlang="NA"
	ms.topic="article"
	ms.tgt_pltfrm="NA"
	ms.workload="data-catalog"
	ms.date="06/27/2016"
	ms.author="spelluru"/>
>>>>>>> c186bb0b

# Data profile data sources

## Introduction

**Microsoft Azure Data Catalog** is a fully managed cloud service that serves as a system of registration and system of discovery for enterprise data sources. In other words, **Azure Data Catalog** is all about helping people discover, understand, and use data sources, and helping organizations to get more value from their existing data. When a data source is registered with **Azure Data Catalog**, its metadata is copied and indexed by the service, but the story doesn’t end there.

**Azure Data Catalog** examines the data from supported data sources in your catalog and collects statistics and information about that data. This is called **Data Profiling**. It's easy to include a profile of your data assets. When you register a data asset, choose **Include Data Profile** in the data source registration tool.

## What is Data Profiling

Data profiling examines the data in the data source being registered, and collects statistics and information about that data. During data source discovery, these statistics can help users determine the suitability of the data to solve their business problem.

<!-- In [How to discover data sources](data-catalog-how-to-discover.md), you learn about **Azure Data Catalog's** extensive search capabilities including searching for data assets that have a profile. See [How to include a data profile when registering a data source](#howto). -->

The following data sources support data profiling:

- SQL Server (including Azure SQL DB and Azure SQL Data Warehouse) tables and views
- Oracle tables and views
- Teradata tables and views
- Hive tables

Including data profiles when registering data assets helps users answer questions about data sources, including:

-	Can it be used to solve my business problem?
-	Does the data conform to particular standards or patterns?
-	What are some of the anomalies of the data source?
-	What are possible challenges of integrating this data into my application?

> [AZURE.NOTE] You can also add documentation to an asset to describe how data could be integrated into an application. See [How to document data sources](data-catalog-how-to-documentation.md).


<a name="howto"/>
## How to include a data profile when registering a data source

It's easy to include a profile of your data source. When you register a data source, in the **Objects to be registered** panel of the data source registration tool, choose **Include Data Profile**.

![](media\data-catalog-data-profile\data-catalog-register-profile.png)

To learn more about how to register data sources, see [How to register data sources](data-catalog-how-to-register.md) and [Get started with Azure Data Catalog](data-catalog-get-started.md).


## Filtering on data assets that include data profiles
To discover data assets that include a data profile, you can include **has:tableDataProfiles** or **has:columnsDataProfiles** as one of your search terms.

> [AZURE.NOTE] Selecting **Include Data Profile** in the data source registration tool will include both table- and column-level profile information, but the Data Catalog API allows data assets to be registered with only one set of profile information included.

## Viewing data profile information

Once you find a suitable data source with a profile, you can view the data profile details. To view the data profile, select a data asset and choose **Data Profile** in the Data Catalog portal window.

![](media\data-catalog-data-profile\data-catalog-view.png)

A data profile in **Azure Data Catalog** shows table and column profile information including:

### Object data profile

-	Number of rows
-	Table size
-	When the object was last updated

### Column data profile

- Column data type
- Number of distinct values
- Number of rows with NULL values
- Minimum, maximum, average, and standard deviation for column values

## Summary
Data profiling provides statistics and information about registered data assets to help users determine the suitability of the data to solve  business problems. Along with annotating, and documenting data sources, data profiles can give users a deeper understanding of your data.


## See Also
-	[How to register data sources](data-catalog-how-to-register.md)
-	[Get started with Azure Data Catalog](data-catalog-get-started.md)<|MERGE_RESOLUTION|>--- conflicted
+++ resolved
@@ -1,22 +1,3 @@
-<<<<<<< HEAD
-﻿<properties
-   pageTitle="How to Data profile data sources"
-   description="How-to article highlighting how to include table- and column-level data profiles when registering data sources in Azure Data Catalog, and how to use data profiles to understand data sources."
-   services="data-catalog"
-   documentationCenter=""
-   authors="dvana"
-   manager="NA"
-   editor=""
-   tags=""/>
-<tags
-   ms.service="data-catalog"
-   ms.devlang="NA"
-   ms.topic="get-started-article"
-   ms.tgt_pltfrm="NA"
-   ms.workload="data-catalog"
-   ms.date="04/07/2016"
-   ms.author="derrickv"/>
-=======
 <properties
 	pageTitle="How to Data profile data sources"
 	description="How-to article highlighting how to include table- and column-level data profiles when registering data sources in Azure Data Catalog, and how to use data profiles to understand data sources."
@@ -34,7 +15,6 @@
 	ms.workload="data-catalog"
 	ms.date="06/27/2016"
 	ms.author="spelluru"/>
->>>>>>> c186bb0b
 
 # Data profile data sources
 
