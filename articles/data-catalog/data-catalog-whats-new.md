--- conflicted
+++ resolved
@@ -20,8 +20,6 @@
 
 Updates to **Azure Data Catalog** are released on a regular basis. Not every release will include new user-facing features, as some releases are focused on back-end service capabilities. This page will highlight new user-facing capabilities added to the **Azure Data Catalog** service.
 
-<<<<<<< HEAD
-=======
 ## What's new for the week of September 25, 2015 release
 
 As of the week of September 25, 2015, the following capabilities have been added to **Azure Data Catalog**:
@@ -29,7 +27,6 @@
 - Support for including data profiles when registering Hive data sources.
 - Support for programmatically discovering the Catalog API, making it easier for applications to integrate with **Azure Data Catalog**.
 
->>>>>>> a3835ed1
 ## What's new for the week of September 18, 2015 release
 
 As of the week of September 18, 2015, the following capabilities have been added to **Azure Data Catalog**:
