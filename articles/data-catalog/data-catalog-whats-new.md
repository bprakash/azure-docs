--- conflicted
+++ resolved
@@ -13,19 +13,13 @@
    ms.topic="article"
    ms.tgt_pltfrm="NA"
    ms.workload="data-catalog"
-<<<<<<< HEAD
-   ms.date="02/04/2016"
-=======
    ms.date="02/19/2016"
->>>>>>> abb96edc
    ms.author="maroche"/>
 
 # What's new in Azure Data Catalog
 
 Updates to **Azure Data Catalog** are released on a regular basis. Not every release will include new user-facing features, as some releases are focused on back-end service capabilities. This page will highlight new user-facing capabilities added to the **Azure Data Catalog** service.
 
-<<<<<<< HEAD
-=======
 ## What's new for the week of February 19, 2016 release
 
 As of the week of February 19, 2016, the following capabilities have been added to **Azure Data Catalog**:
@@ -35,7 +29,6 @@
 - Support for geo-replication of **Azure Data Catalog** data for business continuity and disaster recovery. All **Azure Data Catalog** contents, including data source metadata and crowdsourced annotations, are now replicated between two Azure regions at no additional cost to customers. The Azure regions are pre-paired, at least 500 miles apart, and follow the mapping as described in [Business continuity and disaster recovery (BCDR): Azure Paired Regions](../best-practices-availability-paired-regions.md). 
 
 
->>>>>>> abb96edc
 ## What's new for the week of February 5, 2016 release
 
 As of the week of February 5, 2016, the following capabilities have been added to **Azure Data Catalog**:
