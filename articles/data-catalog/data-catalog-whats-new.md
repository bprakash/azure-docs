<properties
   pageTitle="What's New in Azure Data Catalog"
   description="Overview of new capabilities in the Azure Data Catalog preview."
   services="data-catalog"
   documentationCenter=""
   authors="steelanddata"
   manager="NA"
   editor=""
   tags=""/>
<tags
   ms.service="data-catalog"
   ms.devlang="NA"
   ms.topic="article"
   ms.tgt_pltfrm="NA"
   ms.workload="data-catalog"
<<<<<<< HEAD
   ms.date="09/11/2015"
=======
   ms.date="11/20/2015"
>>>>>>> 08be3281
   ms.author="maroche"/>

# What's new in Azure Data Catalog

Updates to **Azure Data Catalog** are released on a regular basis. Not every release will include new user-facing features, as some releases are focused on back-end service capabilities. This page will highlight new user-facing capabilities added to the **Azure Data Catalog** service.

<<<<<<< HEAD
=======
## What's new for the week of November 20, 2015 release

As of the week of November 20, 2015, the following capabilities have been added to **Azure Data Catalog**:

- The ability to view and copy connection strings from within the **Azure Data Catalog** portal for SQL Server (including Azure SQL Database) and Oracle data sources. Users can click on the "View Connection Strings" link in the connection information for a SQL Server or Oracle table, view, or database, to see the connection strings used to connect to the data source. ADO.NET, ODBC, OLEDB and JDBC connection strings are provided for SQL Server data sources. ODBC and OLEDB connection strings are provided for Oracle data sources.
- Support for including data profiles when registering Teradata tables and views.
- Support for "Open in Power BI Desktop" for SQL Server (including Azure SQL DB and Azure SQL Data Warehouse), SQL Server Analysis Services, Azure Storage, and HDFS sources.  

> [AZURE.NOTE] "Open in Power BI Desktop" requires a current version of the Power BI Desktop application to be installed. If you encounter problems or errors using this feature, please ensure that you have the latest version of Power BI Desktop from [PowerBI.com](https://powerbi.com).

## What's new for the week of November 13, 2015 release

As of the week of November 13, 2015, the following capabilities have been added to **Azure Data Catalog**:

- Support for LDAP authentication for Teradata data sources. When registering Teradata tables and views, users can choose to connect to Teradata using LDAP as well as TD2 authentication.
- Support for "Open in Excel" for Teradata data sources.
- Support for recent search terms in the **Azure Data Catalog** portal. When searching in the portal, users can select from recently used search terms to accelerate the discovery experience.

## What's new for the week of November 6, 2015 release

As of the week of November 6, 2015, the following capabilities have been added to **Azure Data Catalog**:

- Support for preview for Teradata data sources. When registering Teradata tables and views, users can choose to include snapshot records with the metadata extracted from the data source.
- Support for "Open in Excel" for Azure SQL Data Warehouse data sources.
- Support for defining and editing column-level schemas for manually registered data assets. After manually creating a data asset using the **Azure Data Catalog** portal, users can add column definitions in the data asset properties.
- Support for "has" queries when searching **Azure Data Catalog**, to enable the discovery of registered data assets that possess specific metadata. **Azure Data Catalog** query syntax now includes:

| Query syntax            | Purpose |
|-------------------------|---------|
| has:previews             | Finds data assets that include a preview  |
| has:documentation       | Finds data assets for which documentation has been provided |
| has:tableDataProfiles   | Finds data assets with table-level data profile information |
| has:columnsDataProfiles | Finds data assets with column-level data profile information |


## What's new for the week of October 30, 2015 release

As of the week of October 30, 2015, the following capabilities have been added to **Azure Data Catalog**:

- Support for encryption at rest of data previews and data profiles for registered data sources. **Azure Data Catalog** will transparently encrypt any preview records and data profiles data sources registered with the service, without any need for key management by Catalog administrators.

## What's new for the week of October 23, 2015 release

As of the week of October 23, 2015, the following capabilities have been added to **Azure Data Catalog**:

- Support for Teradata data sources. Users can now register and discover Teradata tables and views.

> [AZURE.NOTE] For the current release, only Teradata TD2 authentication is supported. Additional authentication mechanisms will be supported in future releases.

## What's new for the week of October 16, 2015 release

As of the week of October 16, 2015, the following capabilities have been added to **Azure Data Catalog**:

- Support for on-premises Hive data sources. Users can now register and discover Hive tables for Apache Hive in Hadoop on-premises data sources.
- Support for saved searches in the **Azure Data Catalog** portal. Users can save search terms and filter selections to easily repeat previous searches and define useful views of the Catalog's contents. User can also mark a saved search as their default search. When a user clicks the "magnifying glass" search icon from the **Azure Data Catalog** portal home page or from the "getting started" page, the user will be taken directly to the saved search flagged as default.


## What's new for the week of October 9, 2015 release

As of the week of October 9, 2015, the following capabilities have been added to **Azure Data Catalog**:

- Support for rich text documentation for registered data assets and containers in the Azure Data Catalog portal. Users can now provide documentation for data assets such as tables, views, and reports, and for containers such as databases and models, for scenarios where tags and descriptions are not sufficient.

## What's new for the week of October 2, 2015 release

As of the week of October 2, 2015, the following capabilities have been added to **Azure Data Catalog**:

- Support for manually registering known data source types. Users can manually enter data source information using the **Azure Data Catalog** portal for all data source types supported by **Azure Data Catalog**.
- Support for authorizing Azure Active Directory security groups. Catalog administrators can enable catalog access to security groups as well as to user accounts, making it easier to manage access to **Azure Data Catalog**.
- Support for opening Hive data sources in Excel from the **Azure Data Catalog** portal.

> [AZURE.NOTE] To use the "Open in Excel" feature for Hive data sources, users must have installed the ODBC driver for Hive.

## What's new for the week of September 25, 2015 release

As of the week of September 25, 2015, the following capabilities have been added to **Azure Data Catalog**:

- Support for including data profiles when registering Hive data sources.
- Support for programmatically discovering the Catalog API, making it easier for applications to integrate with **Azure Data Catalog**.

## What's new for the week of September 18, 2015 release

As of the week of September 18, 2015, the following capabilities have been added to **Azure Data Catalog**:

- A new "getting started" data source discovery experience in the **Azure Data Catalog** portal. When users enter the "discover" page of the  **Azure Data Catalog** portal without entering a search term, they will be presented with an overview of the catalog contents including the most frequently used tags, as well as experts, data source types and object types.
- Support for registering and discovering Azure SQL Data Warehouse objects and databases. For additional information on Azure SQL Data Warehouse, see [SQL Data Warehouse](http://azure.microsoft.com/services/sql-data-warehouse/).
- Support for registering and discovering SQL Server Analysis Services models and SQL Server Reporting Services servers as containers. When registering SSAS and SSRS objects, **Azure Data Catalog** will create an entry for the SSAS model and SSRS server as well as for the reports and other objects. The containers can be discovered and annotated using the **Azure Data Catalog** portal. Users can also search and filter the contents of a model or server in addition to searching and filtering the contents of the catalog.

> [AZURE.NOTE] SSAS and SSRS objects that have been registered prior to the September 18 release must be re-registered using the data source registration tool before the model or server entry will be added to the catalog. Re-registering a data source does not affect any annotations that have been added by users in the **Azure Data Catalog** portal.
>>>>>>> 08be3281

## What's new for the week of September 11, 2015 release

As of the week of September 11, 2015, the following capabilities have been added to **Azure Data Catalog**:

- Support for registering and discovering SQL Server Analysis Services objects via HTTP/HTTPS. Users can now connect to SSAS servers using a URL (such as https://servername/olap/msmdpump.dll) rather than a server name, and can use Basic authentication and Anonymous connections in addition to Windows authentication. For additional information on HTTP/HTTPS connections to SSAS, see [Configure HTTP Access to Analysis Services](https://msdn.microsoft.com/library/gg492140.aspx).
- Support for Hive data sources on HDInsight. Users can now register and discover Hive tables for Apache Hive in Hadoop on HDInsight data sources. For additional information on Hive on HDInsight, see the [HDInsight documentation center](../hdinsight-use-hive/).
- Support for registering and discovering Oracle databases and HDFS clusters as containers. When registering Oracle tables and views or HDFS , **Azure Data Catalog** will create an entry for the database as well as for the tables and views. The database can be discovered and annotated using the **Azure Data Catalog** portal. Users can also search and filter the contents of a database or cluster in addition to searching and filtering the contents of the catalog.


> [AZURE.NOTE] Oracle tables and views and HDFS files and directories that have been registered prior to the September 11 release must be re-registered using the data source registration tool before the database or cluster entry will be added to the catalog. Re-registering a data source does not affect any annotations that have been added by users in the **Azure Data Catalog** portal.

## What's new for the week of September 4, 2015 release

As of the week of September 4, 2015, the following capabilities have been added to **Azure Data Catalog**:

- Support for manually registering unknown data source types. Users can manually enter data source information using the **Azure Data Catalog** portal, so that data sources not explicitly supported by the data source registration tool can be annotated and discovered.
- Support for registering and discovering SQL Server databases as containers. When registering SQL Server tables and views, **Azure Data Catalog** will create an entry for the database as well as for the tables and views. The database can be discovered and annotated using the **Azure Data Catalog** portal. Users can also search and filter the contents of a database in addition to searching and filtering the contents of the catalog.

> [AZURE.NOTE] SQL Server tables and views that have been registered prior to the September 4 release must be re-registered using the data source registration tool before the database entry will be added to the catalog. Re-registering a data source does not affect any annotations that have been added by users in the **Azure Data Catalog** portal.

## What's new for the week of August 28, 2015 release

As of the week of August 28, 2015, the following capabilities have been added to **Azure Data Catalog**:

- Support for data profiling of SQL Server and Oracle data sources. When registering SQL Server and Oracle tables and views, users can choose to include data profile information for the objects being registered. The data profile includes object-level and column-level statistics.
- Support for Hadoop HDFS data sources. Users can now register and discover HDFS files and directories.

## What's new for the week of August 21, 2015 release

As of the week of August 21, 2015, the following capabilities have been added to **Azure Data Catalog**:

- Support for providing access request information for registered data sources. For any registered data asset, users can now provide instructions for requesting access, including email links or URLs, to easily integrate with existing tools and processes.
- Tool tips for tags and experts, to make it easier to discover what users have provided what metadata for registered data assets.
- We’ve added a new “User” button and menu to our top navigation bar. This menu lets the user see the account used to log on to **Azure Data Catalog**, and to sign out if desired. This menu also displays the catalog name, which is valuable to developers using the **Azure Data Catalog** REST API.
- Standard Edition Only: When adding owners to data assets, **Azure Data Catalog** now supports both user accounts and security groups as owners. To add a security group as an owner for selected data assets, you can enter either the group’s display name or the group’s UPN email address, if it has one.
- Support for Azure Blob Storage data sources. Users can now register and discover Azure Storage blobs and directories.<|MERGE_RESOLUTION|>--- conflicted
+++ resolved
@@ -13,19 +13,13 @@
    ms.topic="article"
    ms.tgt_pltfrm="NA"
    ms.workload="data-catalog"
-<<<<<<< HEAD
-   ms.date="09/11/2015"
-=======
    ms.date="11/20/2015"
->>>>>>> 08be3281
    ms.author="maroche"/>
 
 # What's new in Azure Data Catalog
 
 Updates to **Azure Data Catalog** are released on a regular basis. Not every release will include new user-facing features, as some releases are focused on back-end service capabilities. This page will highlight new user-facing capabilities added to the **Azure Data Catalog** service.
 
-<<<<<<< HEAD
-=======
 ## What's new for the week of November 20, 2015 release
 
 As of the week of November 20, 2015, the following capabilities have been added to **Azure Data Catalog**:
@@ -115,7 +109,6 @@
 - Support for registering and discovering SQL Server Analysis Services models and SQL Server Reporting Services servers as containers. When registering SSAS and SSRS objects, **Azure Data Catalog** will create an entry for the SSAS model and SSRS server as well as for the reports and other objects. The containers can be discovered and annotated using the **Azure Data Catalog** portal. Users can also search and filter the contents of a model or server in addition to searching and filtering the contents of the catalog.
 
 > [AZURE.NOTE] SSAS and SSRS objects that have been registered prior to the September 18 release must be re-registered using the data source registration tool before the model or server entry will be added to the catalog. Re-registering a data source does not affect any annotations that have been added by users in the **Azure Data Catalog** portal.
->>>>>>> 08be3281
 
 ## What's new for the week of September 11, 2015 release
 
