<properties
   pageTitle="What's New in Azure Data Catalog"
   description="Overview of new capabilities in the Azure Data Catalog preview."
   services="data-catalog"
   documentationCenter=""
   authors="steelanddata"
   manager="NA"
   editor=""
   tags=""/>
<tags
   ms.service="data-catalog"
   ms.devlang="NA"
   ms.topic="article"
   ms.tgt_pltfrm="NA"
   ms.workload="data-catalog"
<<<<<<< HEAD
   ms.date="10/16/2015"
=======
   ms.date="10/23/2015"
>>>>>>> 4a44d759
   ms.author="maroche"/>

# What's new in Azure Data Catalog

Updates to **Azure Data Catalog** are released on a regular basis. Not every release will include new user-facing features, as some releases are focused on back-end service capabilities. This page will highlight new user-facing capabilities added to the **Azure Data Catalog** service.

<<<<<<< HEAD
=======
## What's new for the week of October 23, 2015 release

As of the week of October 23, 2015, the following capabilities have been added to **Azure Data Catalog**:

- Support for Teradata data sources. Users can now register and discover Teradata tables and views.

> [AZURE.NOTE] For the current release, only Teradata TD2 authentication is supported. Additional authentication mechanisms will be supported in future releases.

>>>>>>> 4a44d759
## What's new for the week of October 16, 2015 release

As of the week of October 16, 2015, the following capabilities have been added to **Azure Data Catalog**:

- Support for on-premises Hive data sources. Users can now register and discover Hive tables for Apache Hive in Hadoop on-premises data sources.
- Support for saved searches in the **Azure Data Catalog** portal. Users can save search terms and filter selections to easily repeat previous searches and define useful views of the Catalog's contents. User can also mark a saved search as their default search. When a user clicks the "magnifying glass" search icon from the **Azure Data Catalog** portal home page or from the "getting started" page, the user will be taken directly to the saved search flagged as default.


## What's new for the week of October 9, 2015 release

As of the week of October 9, 2015, the following capabilities have been added to **Azure Data Catalog**:

- Support for rich text documentation for registered data assets and containers in the Azure Data Catalog portal. Users can now provide documentation for data assets such as tables, views, and reports, and for containers such as databases and models, for scenarios where tags and descriptions are not sufficient.

## What's new for the week of October 2, 2015 release

As of the week of October 2, 2015, the following capabilities have been added to **Azure Data Catalog**:

- Support for manually registering known data source types. Users can manually enter data source information using the **Azure Data Catalog** portal for all data source types supported by **Azure Data Catalog**.
- Support for authorizing Azure Active Directory security groups. Catalog administrators can enable catalog access to security groups as well as to user accounts, making it easier to manage access to **Azure Data Catalog**.
- Support for opening Hive data sources in Excel from the **Azure Data Catalog** portal.

> [AZURE.NOTE] To use the "Open in Excel" feature for Hive data sources, users must have installed the ODBC driver for Hive.

## What's new for the week of September 25, 2015 release

As of the week of September 25, 2015, the following capabilities have been added to **Azure Data Catalog**:

- Support for including data profiles when registering Hive data sources.
- Support for programmatically discovering the Catalog API, making it easier for applications to integrate with **Azure Data Catalog**.

## What's new for the week of September 18, 2015 release

As of the week of September 18, 2015, the following capabilities have been added to **Azure Data Catalog**:

- A new "getting started" data source discovery experience in the **Azure Data Catalog** portal. When users enter the "discover" page of the  **Azure Data Catalog** portal without entering a search term, they will be presented with an overview of the catalog contents including the most frequently used tags, as well as experts, data source types and object types.
- Support for registering and discovering Azure SQL Data Warehouse objects and databases. For additional information on Azure SQL Data Warehouse, see [SQL Data Warehouse](http://azure.microsoft.com/services/sql-data-warehouse/).
- Support for registering and discovering SQL Server Analysis Services models and SQL Server Reporting Services servers as containers. When registering SSAS and SSRS objects, **Azure Data Catalog** will create an entry for the SSAS model and SSRS server as well as for the reports and other objects. The containers can be discovered and annotated using the **Azure Data Catalog** portal. Users can also search and filter the contents of a model or server in addition to searching and filtering the contents of the catalog.

> [AZURE.NOTE] SSAS and SSRS objects that have been registered prior to the September 18 release must be re-registered using the data source registration tool before the model or server entry will be added to the catalog. Re-registering a data source does not affect any annotations that have been added by users in the **Azure Data Catalog** portal.

## What's new for the week of September 11, 2015 release

As of the week of September 11, 2015, the following capabilities have been added to **Azure Data Catalog**:

- Support for registering and discovering SQL Server Analysis Services objects via HTTP/HTTPS. Users can now connect to SSAS servers using a URL (such as https://servername/olap/msmdpump.dll) rather than a server name, and can use Basic authentication and Anonymous connections in addition to Windows authentication. For additional information on HTTP/HTTPS connections to SSAS, see [Configure HTTP Access to Analysis Services](https://msdn.microsoft.com/library/gg492140.aspx).
- Support for Hive data sources on HDInsight. Users can now register and discover Hive tables for Apache Hive in Hadoop on HDInsight data sources. For additional information on Hive on HDInsight, see the [HDInsight documentation center](../hdinsight-use-hive/).
- Support for registering and discovering Oracle databases and HDFS clusters as containers. When registering Oracle tables and views or HDFS , **Azure Data Catalog** will create an entry for the database as well as for the tables and views. The database can be discovered and annotated using the **Azure Data Catalog** portal. Users can also search and filter the contents of a database or cluster in addition to searching and filtering the contents of the catalog.


> [AZURE.NOTE] Oracle tables and views and HDFS files and directories that have been registered prior to the September 11 release must be re-registered using the data source registration tool before the database or cluster entry will be added to the catalog. Re-registering a data source does not affect any annotations that have been added by users in the **Azure Data Catalog** portal.

## What's new for the week of September 4, 2015 release

As of the week of September 4, 2015, the following capabilities have been added to **Azure Data Catalog**:

- Support for manually registering unknown data source types. Users can manually enter data source information using the **Azure Data Catalog** portal, so that data sources not explicitly supported by the data source registration tool can be annotated and discovered.
- Support for registering and discovering SQL Server databases as containers. When registering SQL Server tables and views, **Azure Data Catalog** will create an entry for the database as well as for the tables and views. The database can be discovered and annotated using the **Azure Data Catalog** portal. Users can also search and filter the contents of a database in addition to searching and filtering the contents of the catalog.

> [AZURE.NOTE] SQL Server tables and views that have been registered prior to the September 4 release must be re-registered using the data source registration tool before the database entry will be added to the catalog. Re-registering a data source does not affect any annotations that have been added by users in the **Azure Data Catalog** portal.

## What's new for the week of August 28, 2015 release

As of the week of August 28, 2015, the following capabilities have been added to **Azure Data Catalog**:

- Support for data profiling of SQL Server and Oracle data sources. When registering SQL Server and Oracle tables and views, users can choose to include data profile information for the objects being registered. The data profile includes object-level and column-level statistics.
- Support for Hadoop HDFS data sources. Users can now register and discover HDFS files and directories.

## What's new for the week of August 21, 2015 release

As of the week of August 21, 2015, the following capabilities have been added to **Azure Data Catalog**:

- Support for providing access request information for registered data sources. For any registered data asset, users can now provide instructions for requesting access, including email links or URLs, to easily integrate with existing tools and processes.
- Tool tips for tags and experts, to make it easier to discover what users have provided what metadata for registered data assets.
- We’ve added a new “User” button and menu to our top navigation bar. This menu lets the user see the account used to log on to **Azure Data Catalog**, and to sign out if desired. This menu also displays the catalog name, which is valuable to developers using the **Azure Data Catalog** REST API.
- Standard Edition Only: When adding owners to data assets, **Azure Data Catalog** now supports both user accounts and security groups as owners. To add a security group as an owner for selected data assets, you can enter either the group’s display name or the group’s UPN email address, if it has one.
- Support for Azure Blob Storage data sources. Users can now register and discover Azure Storage blobs and directories.<|MERGE_RESOLUTION|>--- conflicted
+++ resolved
@@ -13,19 +13,13 @@
    ms.topic="article"
    ms.tgt_pltfrm="NA"
    ms.workload="data-catalog"
-<<<<<<< HEAD
-   ms.date="10/16/2015"
-=======
    ms.date="10/23/2015"
->>>>>>> 4a44d759
    ms.author="maroche"/>
 
 # What's new in Azure Data Catalog
 
 Updates to **Azure Data Catalog** are released on a regular basis. Not every release will include new user-facing features, as some releases are focused on back-end service capabilities. This page will highlight new user-facing capabilities added to the **Azure Data Catalog** service.
 
-<<<<<<< HEAD
-=======
 ## What's new for the week of October 23, 2015 release
 
 As of the week of October 23, 2015, the following capabilities have been added to **Azure Data Catalog**:
@@ -34,7 +28,6 @@
 
 > [AZURE.NOTE] For the current release, only Teradata TD2 authentication is supported. Additional authentication mechanisms will be supported in future releases.
 
->>>>>>> 4a44d759
 ## What's new for the week of October 16, 2015 release
 
 As of the week of October 16, 2015, the following capabilities have been added to **Azure Data Catalog**:
