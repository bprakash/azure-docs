<<<<<<< HEAD
﻿<properties
=======
<properties
>>>>>>> c186bb0b
   pageTitle="Azure Data Catalog frequently asked questions | Microsoft Azure"
   description="Frequently asked questions about Azure Data Catalog, including capabilities for data source discovery, annotation, and management."
   services="data-catalog"
   documentationCenter=""
   authors="steelanddata"
   manager="NA"
   editor=""
   tags=""/>
<tags
   ms.service="data-catalog"
   ms.devlang="NA"
   ms.topic="article"
   ms.tgt_pltfrm="NA"
   ms.workload="data-catalog"
<<<<<<< HEAD
   ms.date="03/31/2016"
=======
   ms.date="07/12/2016"
>>>>>>> c186bb0b
   ms.author="maroche"/>

# Azure Data Catalog frequently asked questions

This article provides answers for frequently asked questions related to the Microsoft **Azure Data Catalog** service.

## Q: What is Azure Data Catalog?

A: Microsoft Azure Data Catalog is a fully managed service hosted in the Microsoft Azure cloud that serves as a system of registration and system of discovery for enterprise data sources. Azure Data Catalog provides capabilities that enable any user – from analysts to data scientists to developers – to register, discover, understand, and consume data sources.

## Q: What customer challenges does Azure Data Catalog solve?

Azure Data Catalog addresses the challenge of data source discovery and “dark data” by allowing users to discover and understand enterprise data sources.

## Q: Who are the target audiences for Azure Data Catalog?

Azure Data Catalog provides capabilities for technical and non-technical users, including:

- Data Developers, BI and Analytics Professionals: Who are responsible for producing data and analytics content for others to consume
-	Data Stewards: Those who have the knowledge about the data, what it means and how it is intended to be used and for which purpose
- Data Consumers: Those who need to be able to easily discover, understand and connect to data needed to do their job using the tool of their choice
- Central IT: Those who need to make hundreds of data sources discoverable for the business users, and who need to maintain oversight over how data is being used and by whom

## Q: What is the Azure Data Catalog region availability?

Azure Data Catalog services are currently available in the following data centers:

- West US
- East US
- West Europe
- North Europe
- Australia East
- Southeast Asia

## Q: What are the limits on the number of data assets in Azure Data Catalog?

The Free Edition of Azure Data Catalog is limited to 5,000 registered data assets.

The Standard Edition of Azure Data Catalog supports up to 100,000 registered data assets.

## Q: What are the supported data source and asset types?

Please refer to [Data Catalog DSR](data-catalog-dsr.md) for the list of currently supported data sources.

## Q: How do I request support for another data source?

Feature requests and other feedback can be submitted in the [Azure Data Catalog forum](http://go.microsoft.com/fwlink/?LinkID=616424&clcid=0x409).

## Q: How do I get started with Azure Data Catalog?

The best place to get started is by following the instructions in [Getting Started with Data Catalog](data-catalog-get-started.md). This article is an end-to-end overview of the capabilities in the service.

## Q: How do I register my data?

To register your data in Azure Data Catalog, launch the Azure Data Catalog registration tool from the “Publish” area of the Azure Data Catalog portal. In the Azure Data Catalog publishing application, log in using the same credentials you use to access the Azure Data Catalog portal, and then select the data source and the specific assets you wish to register.

## Q: What properties are extracted for data assets that are registered?

The specific properties will differ from data source to data source, but in general the Azure Data Catalog publishing service will extract the following information:

- Asset Name
- Asset Type
- Asset Description
- Attribute/Column Names
- Attribute/Column Data Types
- Attribute/Column Description

> [AZURE.IMPORTANT] Registering data assets with Azure Data Catalog does not move or copy your data to the cloud. Registering assets from a data source will copy the assets’ metadata to Azure, but the data remains in the existing data source location. The only exception to this rule is if a user chooses to upload preview records or a data profile when registering assets. When including a preview, up to 20 records will be copied from each asset, and are stored as a snapshot in Azure Data Catalog. When including a data profile, aggregate information (such as the size of tables, the percentage null values per column, and the minimum, maximum and average values for columns) will be calculated and included in the metadata stored in the catalog.

<br/>

> [AZURE.NOTE] For data sources such as SQL Server Analysis Services that have a first-class **Description** property, the Azure Data Catalog publishing application will extract that property value. For SQL Server relational databases, which lack a first-class **Description** property, the Azure Data Catalog publishing application will extract the value from the ms_description extended property for objects and columns. For more information, see TechNet [Using Extended Properties on Database Objects](https://technet.microsoft.com/library/ms190243%28v=sql.105%29.aspx).

## Q: How long should it take for newly registered assets to appear in Azure Data Catalog?

After you register assets with Azure Data Catalog there may be a period of 5-10 seconds before they appear in the Azure Data Catalog portal.

## Q: How do I annotate and enrich the metadata for my registered data assets?

The simplest way to provide metadata for registered assets is to select the asset in the Azure Data Catalog portal and then enter the metadata values in the properties pane or schema pane for the selected object.

You can also provide some metadata, such as experts and tags, during the registration process. The values provided in the Azure Data Catalog publishing service will apply to all assets being registered at that time. To view the recently-registered objects in the portal for additional annotation, select the **View Portal** button on the final screen of the Azure Data Catalog publishing application.

## Q: How do I delete my registered data objects?

You can delete an object from Azure Data Catalog by selecting the object in the portal, and then clicking the **Delete** button. This will remove the metadata for the object from Azure Data Catalog but will not affect the actual underlying data source.

## Q: What is an expert?

An expert is a person who has an informed perspective about a data object. An object can have multiple experts. An expert does not need to be the “owner” for an object; the expert is simply someone who knows how the data can and should be used.

## Q: How do I share information with the Azure Data Catalog team if I encounter problems?

Please use the Azure Data Catalog forum to report problems, share information, and ask questions. The forum can be found at http://go.microsoft.com/fwlink/?LinkID=616424&clcid=0x409

##Q: Does Azure Data Catalog work with this other data source I’m interested in?
We’re actively working on adding more data sources to Azure Data Catalog. If there is a data source that you would like to see supported, please suggest it (or voice your support if it has already been suggested) in the [Azure Data Catalog forum](http://go.microsoft.com/fwlink/?LinkID=616424&clcid=0x409).

## Q: How is Azure Data Catalog related to the Data Catalog in Power BI for Office 365?

You can think of Azure Data Catalog as an evolution of the Data Catalog. Azure Data Catalog delivers similar capabilities for data source publishing and discovery, but is focused on broader scenarios and not dependent on Office 365. Shortly after the Azure Data Catalog becomes generally available the two catalogs will merge into a single service.

## Q: What permissions does a user need to register assets with Azure Data Catalog?

The user running the Azure Data Catalog registration tool needs permissions on the data source that will allow him to read the metadata from the source. If the user also selects to include a preview, then the user must also have permissions that allow him to read in the data from the objects being registered.

## Q: Will Azure Data Catalog be made available for on-premises deployment as well?

Azure Data Catalog is a cloud service that can work with both cloud and on-premises data sources, delivering a hybrid data source discovery solution. There are currently no plans for a version of the Azure Data Catalog service that will run on-premises.

##Q: Can we extract more / richer metadata from the data sources we register?

We’re actively working to expand the capabilities of Azure Data Catalog. If there is additional metadata that you would like to see extracted from the data source during registration, please suggest it (or vote for it if it has already been suggested) in the [Azure Data Catalog forum](http://go.microsoft.com/fwlink/?LinkID=616424&clcid=0x409). In the future we will allow third parties to add new data source types through an extensibility API.

## Q: How do I restrict the visibility of registered data assets, so that only certain people can discover them?

A: Select the data assets in the Azure Data Catalog, and click the “Take Ownership” button. Owners of data assets in Azure Data Catalog can change the visibility settings, to either allow all Catalog users to discover the owned assets, or to restrict the visibility to specific users.

## Q: How do I update the registration for a data asset to that changes in the data source are reflected in the Catalog?

A: To update the metadata for data assets that are already registered in the Catalog, simply re-register the data source that contains the assets. Any changes in the data source, such as columns being added or removed from tables or views, will be updated in the Catalog, but any annotations provided by users will be maintained.

## Q: My question isn’t answered here – what should I do?

Head on over to the [Azure Data Catalog forum](http://go.microsoft.com/fwlink/?LinkID=616424&clcid=0x409). Questions asked there will find their way here.<|MERGE_RESOLUTION|>--- conflicted
+++ resolved
@@ -1,8 +1,4 @@
-<<<<<<< HEAD
-﻿<properties
-=======
 <properties
->>>>>>> c186bb0b
    pageTitle="Azure Data Catalog frequently asked questions | Microsoft Azure"
    description="Frequently asked questions about Azure Data Catalog, including capabilities for data source discovery, annotation, and management."
    services="data-catalog"
@@ -17,11 +13,7 @@
    ms.topic="article"
    ms.tgt_pltfrm="NA"
    ms.workload="data-catalog"
-<<<<<<< HEAD
-   ms.date="03/31/2016"
-=======
    ms.date="07/12/2016"
->>>>>>> c186bb0b
    ms.author="maroche"/>
 
 # Azure Data Catalog frequently asked questions
