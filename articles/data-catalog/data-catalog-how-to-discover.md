<<<<<<< HEAD
﻿<properties
=======
<properties
>>>>>>> c186bb0b
   pageTitle="How to discover data sources | Microsoft Azure"
   description="How-to article highlighting how to discover registered data assets with Azure Data Catalog, including searching and filtering and using the hit highlighting capabilities of the Azure Data Catalog portal."
   services="data-catalog"
   documentationCenter=""
   authors="steelanddata"
   manager="NA"
   editor=""
   tags=""/>
<tags
   ms.service="data-catalog"
   ms.devlang="NA"
   ms.topic="article"
   ms.tgt_pltfrm="NA"
   ms.workload="data-catalog"
<<<<<<< HEAD
   ms.date="03/31/2016"
=======
   ms.date="07/12/2016"
>>>>>>> c186bb0b
   ms.author="maroche"/>

# How to discover data sources

## Introduction
**Microsoft Azure Data Catalog** is a fully managed cloud service that serves as a system of registration and system of discovery for enterprise data sources. In other words, **Azure Data Catalog** is all about helping people discover, understand, and use data sources, and helping organizations to get more value from their existing data. Once a data source has been registered with **Azure Data Catalog**, its metadata is indexed by the service, so that users can easily search to discover the data they need.

## Searching and filtering

Discovery in **Azure Data Catalog** uses two primary mechanisms: searching and filtering.

Searching is designed to be both intuitive and powerful – by default, search terms are matched against any property in the catalog, including user-provided annotations.

Filtering is designed to complement searching. Users can select specific characteristics such as experts, data source type, object type, and tags, to view only matching data assets, and to constrain search results to matching assets as well.

By using a combination of searching and filtering, users can quickly navigate the data sources that have been registered with **Azure Data Catalog** to discover the data sources they need.

## Search syntax

Although the default free text search is simple and intuitive, users can also use **Azure Data Catalog**’s search syntax to have greater control over the search results. **Azure Data Catalog** search supports the following techniques:

| Technique                 | Use                                                                                                                                     | Example                                                   |
|---------------------------|-----------------------------------------------------------------------------------------------------------------------------------------|-----------------------------------------------------------|
| Basic Search              | Basic search using one or more search terms. Results are any assets that match on any property with one or more of the terms specified. | sales data                                                |
| Property Scoping          | Only return data sources where the search term is matched with the specified property                                                   | name:finance                                              |
| Boolean Operators         | Broaden or narrow a search using Boolean operations                                                                                     | finance NOT corporate                                     |
| Grouping with Parenthesis | Use parentheses to group parts of the query to achieve logical isolation, especially in conjunction with Boolean operators              | name:finance AND (tags:Q1 OR tags:Q2) |
| Comparison Operators      | Use comparisons other than equality for properties that have numeric and date data types                                                | modifiedTime > "11/05/2014"                                 |

For more information on **Azure Data Catalog** search, see [https://msdn.microsoft.com/library/azure/mt267594.aspx](https://msdn.microsoft.com/library/azure/mt267594.aspx).

## Hit highlighting
When viewing search results, any displayed properties that match the specified search terms – such as the data asset name, description, and tags – will be highlighted to make it easier to identify why a given data asset was returned by a given search.

> [AZURE.NOTE] Users can turn hit highlighting off if desired, using the “Highlight” switch in the **Azure Data Catalog** portal.

When viewing search results, it may not always be obvious why a data asset is included, even with hit highlighting enabled. Because all properties are searched by default, a data asset may be returned due to a match on a column-level property. And because multiple users can annotate registered data assets with their own tags and descriptions, not all metadata may be displayed in the list of search results.

In the default tile view, each tile displayed in the search results will include a “View search term matches” icon, which allows the user to quickly view the number of matches and their location, and to jump to them if desired.

 ![Hit highlighting and search matches in the Azure Data Catalog portal](./media/data-catalog-how-to-discover/search-matches.png)

## Summary
Registering a data source with **Azure Data Catalog** makes that data source easier to discover and understand, by copying structural and descriptive metadata from the data source into the Catalog service. Once a data source has been registered, users can discover it using filtering and search from within the **Azure Data Catalog** portal.

## See also
- [Get Started with Azure Data Catalog](data-catalog-get-started.md) tutorial for step-by-step details about how to discover data sources.<|MERGE_RESOLUTION|>--- conflicted
+++ resolved
@@ -1,8 +1,4 @@
-<<<<<<< HEAD
-﻿<properties
-=======
 <properties
->>>>>>> c186bb0b
    pageTitle="How to discover data sources | Microsoft Azure"
    description="How-to article highlighting how to discover registered data assets with Azure Data Catalog, including searching and filtering and using the hit highlighting capabilities of the Azure Data Catalog portal."
    services="data-catalog"
@@ -17,11 +13,7 @@
    ms.topic="article"
    ms.tgt_pltfrm="NA"
    ms.workload="data-catalog"
-<<<<<<< HEAD
-   ms.date="03/31/2016"
-=======
    ms.date="07/12/2016"
->>>>>>> c186bb0b
    ms.author="maroche"/>
 
 # How to discover data sources
