<properties
	pageTitle="Get started with Data Catalog | Microsoft Azure"
	description="End-to-end tutorial presenting the scenarios and capabilities of Azure Data Catalog."
	documentationCenter=""
	services="data-catalog"
	authors="steelanddata"
	manager=""
	editor=""
	tags=""/>
<tags
	ms.service="data-catalog"
	ms.devlang="NA"
	ms.topic="get-started-article"
	ms.tgt_pltfrm="NA"
	ms.workload="data-catalog"
<<<<<<< HEAD
	ms.date="05/06/2016"
	ms.author="maroche"/>
=======
	ms.date="06/22/2016"
	ms.author="spelluru"/>
>>>>>>> 9e848d92

# Tutorial: Get started with Azure Data Catalog
Azure Data Catalog is a fully managed cloud service that serves as a system of registration and system of discovery for enterprise data assets. For a detailed overview, see [What is Azure Data Catalog](data-catalog-what-is-data-catalog.md). 

This tutorial helps you get started with Azure Data Catalog. You will perform the following steps in this tutorial: 

<<<<<<< HEAD
- [Register data assets](#register-data-assets) 
- [Discover data assets](#discover-data-assets) 
- [Annotate data assets](#annotate-data-assets)
- [Connect to data assets](#connect-to-data-assets)
- [Manage data assets](#manage-data-assets)
- [Remove data assets](#remove-data-assets)   
 
## Tutorial prerequisites
=======
| Step | Description |
| :--- | :---------- |
| [Provision data catalog](#provision-data-catalog) | In this step, you will provision/setup Azure Data Catalog. You will do this step only if the catalog has not been set up before. You can only have one data catalog per organization (Azure Active Directory Domain) even though there are multiple subscriptions associated with your Azure account. | 
| [Register data assets](#register-data-assets) | In this step, you will register data assets from the AdventureWorks2014 sample database with the data catalog. Registration is the process of extracting key structural metadata such as names, types, and locations from the data source and copying that metadata to the catalog. The data source and data assets remain where they are but the metadata is used by catalog to make them more easily discoverable and understandable. |
| [Discover data assets](#discover-data-assets) | In this step, you will use Azure Data Catalog portal to discover data assets that were registered in the previous step. Once a data source has been registered with Azure Data Catalog, its metadata is indexed by the service, so that users can easily search to discover the data they need. |
| [Annotate data assets](#annotate-data-assets) | In this step, you will provide annotations (descriptions, tags, documentation, experts etc...) for the data assets to supplement the metadata extracted from the data source, and to make the data source more understandable to more people. | 
| [Connect to data assets](#connect-to-data-assets) | In this step, you will open data assets in integrated client tools such as Excel and SQL Server Data Tools as well as a non-integrated tool (SQL Server Management Studio) using connection information. |
| [Manage data assets](#manage-data-assets) | In this step, you will see how to set up security for your data assets. Data Catalog does not give users access to the data itself. Data access is controlled by the owner of the data source. <br/><br/>Data Catalog allows users to discover data sources and to view the **metadata** related to the sources registered in the catalog. There may be situations, however, where data sources should only be visible to specific users, or to members of specific groups. For these scenarios, Data Catalog allows users to take ownership of registered data assets within the catalog, and to then control the visibility of the assets they own. | 
| [Remove data assets](#remove-data-assets) | In this step, you will learn how to remove data assets from the data catalog. |  
 
## Tutorial prerequisites

Before you begin this tutorial you must have the following:

### Azure Subscription
To set up Azure Data Catalog, you must be the **owner or co-owner** of an Azure subscription.

Azure subscriptions help you organize access to cloud service resources like Azure Data Catalog. They also help you control how resource usage is reported, billed, and paid for. Each subscription can have a different billing and payment setup, so you can have different subscriptions and different plans by department, project, regional office, and so on. Every cloud service belongs to a subscription, and you need to have a subscription before setting up Azure Data Catalog. To learn more, see [Manage Accounts, Subscriptions, and Administrative Roles](../active-directory/active-directory-how-subscriptions-associated-directory.md).
>>>>>>> 9e848d92

If you don't have a subscription, you can create a free trial account in just a couple of minutes. See [Free Trial](https://azure.microsoft.com/pricing/free-trial/) for details.

<<<<<<< HEAD
### Azure Subscription
To set up Azure Data Catalog, you must be the owner or co-owner of an Azure subscription.

Azure subscriptions help you organize access to cloud service resources like Azure Data Catalog. They also help you control how resource usage is reported, billed, and paid for. Each subscription can have a different billing and payment setup, so you can have different subscriptions and different plans by department, project, regional office, and so on. Every cloud service belongs to a subscription, and you need to have a subscription before setting up Azure Data Catalog. To learn more, see [Manage Accounts, Subscriptions, and Administrative Roles](../active-directory/active-directory-assign-admin-roles.md).

If you don't have a subscription, you can create a free trial account in just a couple of minutes. See [Free Trial](https://azure.microsoft.com/pricing/free-trial/) for details.

### Azure Active Directory
To set up Azure Data Catalog, you must be logged in using an Azure Active Directory user account.

Azure Active Directory (Azure AD) provides an easy way for your business to manage identity and access, both in the cloud and on-premises. Users can use a single work or school account for single sign-on to any cloud and on-premises web application. Azure Data Catalog uses Azure AD to authenticate sign-on. To learn more, see [What is Azure Active Directory](../active-directory/active-directory-whatis.md).

### Active Directory policy configuration

In some situations, users may encounter a situation where they can log on to the Azure Data Catalog portal, but when they attempt to log on to the data source registration tool they encounter an error message that prevents them from logging on. This problem behavior may occur only when the user is on the company network, or may occur only when the user is connecting from outside the company network.

The data source registration tool uses Forms Authentication to validate user logons against Active Directory. For successful logon, Forms Authentication must be enabled in the Global Authentication Policy by an Active Directory administrator.

The Global Authentication Policy allows authentication methods to be enabled separately for intranet and extranet connections, as illustrated below. Logon errors may occur if Forms Authentication is not enabled for the network from which the user is connecting.

 ![Active Directory Global Authentication Policy](./media/data-catalog-prerequisites/global-auth-policy.png)

For more information, see [Configuring Authentication Policies](https://technet.microsoft.com/library/dn486781.aspx).

### Adventure Works sample database 
This tutorial uses the Adventure Works sample database for SQL Server Database Engine, but you can use any supported data source if you would prefer to work with data that is familiar and relevant to your role. For a list of supported data sources, see [Supported data sources](data-catalog-dsr.md).

### Install the Adventure Works 2014 OLTP database
The Adventure Works database supports standard online transaction processing scenarios for a fictitious bicycle manufacturer (Adventure Works Cycles) which includes Products, Sales, and Purchasing. In this tutorial you register information about products into **Azure Data Catalog**.

Here's how to install the Adventure Works sample database:

1. Download [Adventure Works 2014 Full Database Backup.zip](https://msftdbprodsamples.codeplex.com/downloads/get/880661) on CodePlex.
2. Follow instructions in this article: [Restore a Database Backup using SQL Server Management Studio](http://msdn.microsoft.com/library/ms177429.aspx) to restore the database on your machine. 

	**Quick steps**: In SQL Server Management Studio, right-click Databases, select Restore Database. In the Restore Database dialog box, select Device option, add AdventureWorks2014.bak file, click OK to close the dialog box and then click OK to start the restore database operation.   

Now, let's see how to register data assets from the Adventure Works sample database with **Azure Data Catalog**.

## Register data assets

In this exercise you use the **Azure Data Catalog** publishing tool to register data assets from the Adventure Works database with the catalog. Registration is the process of extracting key structural metadata – such as names, types, and locations – from the data source and the assets it contains, and copying that metadata to the catalog. The data source and data assets remain where they are, but the metadata is used by the catalog to make them more easily discoverable and understandable.

### Here’s how to register a data source

1.	Navigate to [https://azure.microsoft.com/services/data-catalog](https://azure.microsoft.com/services/data-catalog), and click **Get started**.
=======
### Azure Active Directory
To set up Azure Data Catalog, you must be logged in using an **Azure Active Directory user account** and the user must be the owner or co-owner of an Azure subscription.  

Azure Active Directory (Azure AD) provides an easy way for your business to manage identity and access, both in the cloud and on-premises. Users can use a single work or school account for single sign-on to any cloud and on-premises web application. Azure Data Catalog uses Azure AD to authenticate sign-on. To learn more, see [What is Azure Active Directory](../active-directory/active-directory-whatis.md).

### Active Directory policy configuration

In some situations, users may encounter a situation where they can log on to the Azure Data Catalog portal, but when they attempt to log on to the data source registration tool they encounter an error message that prevents them from logging on. This problem behavior may occur only when the user is on the company network, or may occur only when the user is connecting from outside the company network.

The registration tool uses **Forms Authentication** to validate user logons against Active Directory. For successful logon, Forms Authentication must be enabled in the **Global Authentication Policy** by an Active Directory administrator.

The Global Authentication Policy allows authentication methods to be enabled separately for intranet and extranet connections, as illustrated below. Logon errors may occur if Forms Authentication is not enabled for the network from which the user is connecting.

 ![Active Directory Global Authentication Policy](./media/data-catalog-prerequisites/global-auth-policy.png)

For more information, see [Configuring Authentication Policies](https://technet.microsoft.com/library/dn486781.aspx).

## Provision Data Catalog
You can provision only one data catalog per organization (Azure Active Directory Domain). Therefore, if the owner or co-owner of an Azure subscription who belong to this Active Directory domain has already created a catalog, you will not be able to create a catalog again even if you have multiple Azure subscriptions. To test whether a data catalog has been created by a user in your active directory domain, navigate to http://azuredatacatalog.com and verify whether you see the catalog. Skip the following procedure and go to the next section if a catalog has already been created for you.    

1. Navigate to [https://azure.microsoft.com/services/data-catalog](https://azure.microsoft.com/services/data-catalog). 

	![Azure Data Catalog - marketing landing page](media/data-catalog-get-started/data-catalog-marketing-landing-page.png) and click **Get started**.
2. Login using a user account that is the **owner or co-owner** of an Azure subscription. You should see the following page after logging in successfully.

	![Azure Data Catalog - provision data catalog](media/data-catalog-get-started/data-catalog-create-azure-data-catalog.png) 
2. Specify a **name** for the data catalog, **subscription** you want to use, and the **location** for the catalog. 
3. Expand **Pricing** and specify that Azure Data Catalog **edition** (free and standard).
	![Azure Data Catalog - select edition](media/data-catalog-get-started/data-catalog-create-catalog-select-edition.png)
4. Expand **Catalog Users**, click **Add** to add users for the data catalog. You are automatically added to this group. 
	![Azure Data Catalog - users](media/data-catalog-get-started/data-catalog-add-catalog-user.png) 
5. Expand **Catalog Administrators**, click **Add** to add additional administrators for the data catalog. You are automatically added to this group. 
	![Azure Data Catalog - administrators](media/data-catalog-get-started/data-catalog-add-catalog-admins.png) 
6. Click **Create Catalog** button to create the data catalog for your organization. You should see home page for the data catalog after it is created successfully. 
	![Azure Data Catalog - created](media/data-catalog-get-started/data-catalog-created.png)    

### Find data catalog in Azure Portal
1. On a separate tab in the web browser or in a separate web browser window, navigate to [https://portal.azure.com](https://portal.azure.com) and login using the same account that you used to create the data catalog in the previous step.
2. Click **Browse** and then click **Data Catalog**.

	![Azure Data Catalog - brose azure portal](media/data-catalog-get-started/data-catalog-browse-azure-portal.png)	
3. You should see the data catalog you created.

	![Azure Data Catalog - view catalog in list](media/data-catalog-get-started/data-catalog-azure-portal-show-catalog.png)
4.  Click the catalog you created and you should see the **Data Catalog** blade in the portal.

	![Azure Data Catalog - blade in portal](media/data-catalog-get-started/data-catalog-blade-azure-portal.png) 
5. You can view properties of the data catalog as well as update them. For example, click **Pricing tier** and change the edition.

	![Azure Data Catalog - pricing tier](media/data-catalog-get-started/data-catalog-change-pricing-tier.png)

### Adventure Works sample database 
In this tutorial, you will register data assets (tables) from the AdventureWorks2014 sample database for SQL Server Database Engine, but you can use any supported data source if you would prefer to work with data that is familiar and relevant to your role. For a list of supported data sources, see [Supported data sources](data-catalog-dsr.md).

### Install the Adventure Works 2014 OLTP database
The Adventure Works database supports standard online transaction processing scenarios for a fictitious bicycle manufacturer (Adventure Works Cycles) which includes Products, Sales, and Purchasing. In this tutorial you register information about products into **Azure Data Catalog**.

Here's how to install the Adventure Works sample database:

1. Download [Adventure Works 2014 Full Database Backup.zip](https://msftdbprodsamples.codeplex.com/downloads/get/880661) on CodePlex.
2. Follow instructions in this article: [Restore a Database Backup using SQL Server Management Studio](http://msdn.microsoft.com/library/ms177429.aspx) to restore the database on your machine. **Quick steps**: 
	1. Launch SQL Server Management Studio and connect to SQL Server database engine.
	2. Right-click **Databases**, select **Restore Database**. 
	3. In the **Restore Database** dialog box, select **Device** option for **Source**, and click **Browse (...)**.
	4. In the **Select backup devices** dialog box, click **Add**.
	5. Navigate to the folder where you have the **AdventureWorks2014.bak** file, select the file, and click **OK** to close the **Locate Backup File** dialog box.
	6. Click **OK** to close the **Select backup devices** dialog box.    
	7. Click **OK** to close the **Restore Database** dialog box. 

Now, let's see how to register data assets from the Adventure Works sample database with **Azure Data Catalog**.

## Register data assets

In this exercise you use the registration tool to register data assets from the Adventure Works database with the catalog. Registration is the process of extracting key structural metadata – such as names, types, and locations – from the data source and the assets it contains, and copying that metadata to the catalog. The data source and data assets remain where they are, but the metadata is used by the catalog to make them more easily discoverable and understandable.
>>>>>>> 9e848d92

	![Azure Data Catalog - Get started button](media/data-catalog-get-started/data-catalog-get-started-button.png)
2.	Click **Publish data** on the home page. 

<<<<<<< HEAD
    ![Azure Data Catalog - Publish Data button](media/data-catalog-get-started/data-catalog-publish-data.png)

3.	Click **Launch Application** to download, install, and run the **publishing tool** on your computer.

    ![Azure Data Catalog - Launch button](media/data-catalog-get-started/data-catalog-launch-application.png)

4. In the **Welcome** page, click **Sign in**, and enter your credentials.	 The user account must be owner or co-owner of the Azure subscription.

	![Azure Data Catalog - Welcome dialog](media/data-catalog-get-started/data-catalog-welcome-dialog.png)

5. In the **Microsoft Azure Data Catalog** page, double click **SQL Server**, or click **SQL Server**, and **Next**.

    ![Azure Data Catalog - Data sources](media/data-catalog-get-started/data-catalog-data-sources.png)

6.	Enter the SQL Server connection properties for **AdventureWorks2014** (see example below), and click **CONNECT**.

    ![Azure Data Catalog - SQL Server connection settings](media/data-catalog-get-started/data-catalog-sql-server-connection.png)

7.	The next page is where you register the metadata of your data asset. In this example, you register **Production/Product** objects from the AdventureWorks Production namespace. Here’s how to do it:
    
	1. In the **Server Hierarchy** tree, expand **AdventureWorks2014**, and click **Production**.
	2. Ctrl+click **Product**, **ProductCategory**, **ProductDescription**, and **ProductPhoto**.
	3. Click the **move selected arrow** (**>**). This will move all selected Product objects into the **Objects to be registered** list.
			
    	![Azure Data Catalog tutorial - browse and select objects](media/data-catalog-get-started/data-catalog-server-hierarchy.png)
	4. Select **Include a Preview** for users to be able to preview data before they consume it.
	5. Select **Include Data Profile** for users to be able see profiling of the data (for example: minimum, maximum, and average values for a column, number of rows etc...).
	5. In the **Add tags**, enter **adventure works, cycles**. This will add search tags for these data assets. Tags are a great way to help users find a registered data source.
	6. (optional) Specify name of an expert on this data.

    	![Azure Data Catalog tutorial - objects to be registered](media/data-catalog-get-started/data-catalog-objects-register.png)

    f.	Click **REGISTER**. Azure Data Catalog registers your selected objects. In this exercise, the selected objects from Adventure Works are registered.
	
		![Azure Data Catalog - registered objects](media/data-catalog-get-started/data-catalog-registered-objects.png)

    g.	To see your registered data source objects, click **View Portal**. In the **Azure Data Catalog** portal, you can view data source objects in **Grid view** or a **List view**. Click the button as highlighted in the following image to switch between these views. 

    ![Objects in Azure Data Catalog portal](media/data-catalog-get-started/data-catalog-view-portal.png)

	In this exercise you registered objects from the Adventure Works sample database so that they can be easily discovered by users across your organization. In the next exercise you learn how to discover registered data assets.

	The following image shows the registered assets in a list view. You see the **Search** panel on the left and **Properties** panel on the right. The Search panel allows you to change search criteria and Properties panel displays properties of a selected object in the grid/list. 

	![Data Catalog - objects in list view](media/data-catalog-get-started/data-catalog-portal-grid-view.png)

	You can expand the left side panel to see seach filters and right side panel to see properties of a selected object. 

## Discover data assets

In this exercise you will use the **Azure Data Catalog** portal to discover registered data assets and view their metadata. **Azure Data Catalog** has a simple but powerful search syntax that enables you to easily build queries that return data users need. **Azure Data Catalog** has the following search options:

- Simple keyword search
- Interactive filters
- Advanced search syntax for power users

For details about **Azure Data Catalog** search, see [Data Catalog Search syntax reference](https://msdn.microsoft.com/library/azure/mt267594.aspx). Let's look at a few examples for searching for data assets in the catalog.  

### Basic search
1. Click **Home** button in the Azure Data Catalog portal. If you have closed it, navigate to [https://www.azuredatacatalog.com](https://www.azuredatacatalog.com).
2. In the search box at the top, enter **cycles** and click the **search** icon (or) press **ENTER**.
	
	![Azure Data Catalog - basic text search](media/data-catalog-get-started/data-catalog-basic-text-search.png)
3. Confirm that you see all the four tables and the database (AdventureWorks2014) in the results. You can switch between **grid view** and **list view** by clicking buttons at the top as shown in the following image. Notice that the search keyword is highlighted in the search results as the **Highlight** option at the top is **ON**. You can also specify the number of **results per page** in search results. 

	![Azure Data Catalog - basic text search results](media/data-catalog-get-started/data-catalog-basic-text-search-results.png)
4. Click on **Product** in the search results. Click on tabs titled **Preview**, **Columns**, **Data Profile**, and **Documenation** (or) use the **UP** arrow to expand the bottom pane in the middle.  
 
	![Azure Data Catalog - bottom pane](media/data-catalog-get-started/data-catalog-data-asset-preview.png)
	
	On the **Preview** tab, you should see preview of the data in the Product table.  
5. Click **Columns** tab to find details about columns (such as **name** and **data type**) in the data asset. 
6. Click **Data Profile** tab to see the profiling of data (for example: number of rows, size of data, minimum value in a column, etc...) in the data asset. 
6. Filter the results by using **Filters** on the left. For example, click **Table** for **Object Type** and you should see only the four tables, not the database.

	![Azure Data Catalog - filter search results](media/data-catalog-get-started/data-catalog-filter-search-results.png) 

### Property scoping
3. Clear the **Table** filter for **Object Type**.  
4. In the search box, enter **tags:cycles** and click the **search** icon (or) press **ENTER**. See [Data Catalog Search syntax reference](https://msdn.microsoft.com/library/azure/mt267594.aspx) for all the properties you can use for searching data catalog. 
3. Confirm that you see all the four tables and the database (AdventureWorks2014) in the results.  

	![Data Catalog - property scoping search results](media/data-catalog-get-started/data-catalog-property-scoping-results.png)

### Boolean operators
2. In the search box, enter **tags:cycles AND objectType:table**, and click the **search** icon or press **ENTER**. 
3. Confirm that you see only tables, not the database in the results.  

	![Azure Data Catalog - boolean operator in search](media/data-catalog-get-started/data-catalog-search-boolean-operator.png)

### Grouping with parenthesis
1. In the search box, enter **name:product AND (tags:cycles AND objectType:table)**, and click the **search** icon or press **ENTER**.
2. Confirm that you see only **Product** table in the search results now.

	![Azure Data Catalog - grouping search](media/data-catalog-get-started/data-catalog-grouping-search.png)   

### Comparison operators
1. In the search box, enter **lastRegisteredTime:>"06/09/2016"**.
2. Clear **Table** filter for **Object Type** on the left. 
3. Click the **search** icon or press **ENTER**. 
2. Confirm that you see Product, ProductCategory, ProductDescription, and ProductPhoto tables, and AdventureWorks2014 database you registered in search results. 

	![Azure Data Catalog - comparison search results](media/data-catalog-get-started/data-catalog-comparison-operator-results.png)

<a name="annotating"/>
## Annotate data assets
In this exercise you use the **Azure Data Catalog** portal to annotate data assets that you have previously registered in the catalog. The annotations you provide will supplement and enhance the structural metadata extracted from the data source during registration and will make the data assets much easier to discover and understand. 

### Here’s how you annotate data assets

1.  If you have closed the browser, navigate to [https://www.azuredatacatalog.com](https://www.azuredatacatalog.com) and search with **tags:cycles** to find the data assets you have registered.  
2. Click **ProductPhoto** in search results.  
3. Enter **Product images** for **friendly name** and **Product photos for marketing materials** for the **Description** field.

	![Azure Data Catalog - Product Photo description](media/data-catalog-get-started/data-catalog-productphoto-description.png)

	The **Description** will help others discover and understand why and how to use the selected data asset. You can also add more tags, and view columns. Now you can try searching and filtering to discover data assets using the descriptive metadata you’ve added to the catalog.

Note that you can also do the following on this page:

- Add experts for the data asset. Click **Add...** under **Experts:** in the right pane. 
- Add tags at the dataset level. Click **Add...** under **Tags:** in the right pane. A tag can be a user tag or a glossary tag. The Standard Edition of Data Catalog includes a business glossary that allows catalog administrators to define a central business taxonomy. Catalog users can then annotate data assets with glossary terms. For more information see  [How to set up the Business Glossary for Governed Tagging](data-catalog-how-to-business-glossary.md)
- Add tags at the column level. In the bottom pane in the middle, click **Add...** under **Tags** for the column you want to annotate. 
- Add description at the column level. In the bottom pane in the middle, enter **Description** for a column. You can also view the description metadata extracted from the data source. 
- Add **Request access** information that specifies users how to request access to the data asset.

	![Azure Data Catalog - add tags, descriptions](media/data-catalog-get-started/data-catalog-add-tags-experts-descriptions.png)
  
- Click **Documentation** tab in the bottom-middle pane and provide documentation for the data asset.
	![Azure Data Catalog - Documentation tab](media/data-catalog-get-started/data-catalog-documentation.png) 

Azure Data Catalog supports crowd sourcing approach to annotations allows any user to add tags (user or glossary), descriptions, and other metadata, so that any user with a perspective on a data asset and its use can have that perspective captured and available to other users.

See [How to annotate data assets](data-catalog-how-to-annotate.md) for detailed information about annotating data assets.
 
## Connect to data assets

In this exercise you will use the **Azure Data Catalog** portal to connect to a data source using Microsoft Excel.

> [AZURE.NOTE] It’s important to remember that **Azure Data Catalog** doesn’t give users access to the actual data source – it simply makes it easier for users to discover and understand them. When users connect to a data source, the client application they choose will use their Windows credentials or will prompt them for credentials as necessary. If the user has not previously been granted access to the data source, he will need to be granted access before he can connect.

### Here’s how to connect to a data asset from Excel

1. Select **Product** from search results. Click **Open In** on the toolbar and select **Excel**.
 
    ![Azure Data Catalog - Connect to data asset](media/data-catalog-get-started/data-catalog-connect1.png)	
5. Click **Open** in the download pop-up window at the bottom (this experience may vary depending on the browser). 

	![Azure Data Catalog - downloaded excel connection file](media/data-catalog-get-started/data-catalog-download-open.png)
6. In the **Microsoft Excel Security Notice** window, click **Enable**.

	![Azure Data Catalog - excel security popup](media/data-catalog-get-started/data-catalog-excel-security-popup.png)
7. In the **Import Data** dialog box, keep the defaults, and click **OK**.

	![Azure Data Catalog - Excel import data](media/data-catalog-get-started/data-catalog-excel-import-data.png) 
8. The data source is opened in Excel.

    ![Azure Data Catalog - product table in Excel](media/data-catalog-get-started/data-catalog-connect2.png)

In this exercise you connected to data assets discovered using **Azure Data Catalog**. The **Azure Data Catalog** portal allows users to connect directly using the client applications integrated into its **Open in…** menu, and allows users to connect using any application they choose using the connection location information included in the asset metadata.

## Manage data assets

In this exercise you will use the management capabilities of **Azure Data Catalog** to take ownership of data assets and to control what users can discover and how users manage those assets.

> [AZURE.NOTE] The management capabilities described in this exercise are available only in the **Standard Edition of Azure Data Catalog**, and not in the **Free Edition**.
In **Azure Data Catalog**, you can take ownership of data assets, add co-owners to data assets, and set the visibility of data assets.

### Here’s how to take ownership of data assets and restrict visibility

1. Navigate to [https://www.azuredatacatalog.com](https://www.azuredatacatalog.com) if you have closed the web browser. In the Search text box, enter **tags:cycles** and press **ENTER**. 
3. Select an item in the result list, for example, **Product** by clicking the check box in the top-right corner and click **Take Ownership** on the toolbar as shown in the following image. 
4. In the **Properties** panel, **Management** section, click **Take Ownership** under **Management** section in the right pane. 

	![Azure Data Catalog - Take ownership](media/data-catalog-get-started/data-catalog-take-ownership.png)
5. To restrict visibility, click **Owners & These Users** in the **Visibility** section and click **Add**. Enter user email address in the text box and press ENTER. 

    ![Azure Data Catalog - restrict access](media/data-catalog-get-started/data-catalog-ownership.png)

## Remove data assets
=======
1.	Navigate to [https://azuredatacatalog.com](https://azuredatacatlog.com) and click **Publish data** on the home page.

    ![Azure Data Catalog - Publish Data button](media/data-catalog-get-started/data-catalog-publish-data.png)

3.	Click **Launch Application** to download, install, and run the **registration tool** on your computer.

    ![Azure Data Catalog - Launch button](media/data-catalog-get-started/data-catalog-launch-application.png)

4. In the **Welcome** page, click **Sign in**, and enter your credentials.	 

	![Azure Data Catalog - Welcome dialog](media/data-catalog-get-started/data-catalog-welcome-dialog.png)

5. In the **Microsoft Azure Data Catalog** page, double click **SQL Server**, or click **SQL Server**, and **Next**.

    ![Azure Data Catalog - Data sources](media/data-catalog-get-started/data-catalog-data-sources.png)

6.	Enter the SQL Server connection properties for **AdventureWorks2014** (see example below), and click **CONNECT**.

    ![Azure Data Catalog - SQL Server connection settings](media/data-catalog-get-started/data-catalog-sql-server-connection.png)

7.	The next page is where you register the metadata of your data asset. In this example, you register **Production/Product** objects from the AdventureWorks Production namespace. Here’s how to do it:
    
	1. In the **Server Hierarchy** tree, expand **AdventureWorks2014**, and click **Production**.
	2. Ctrl+click **Product**, **ProductCategory**, **ProductDescription**, and **ProductPhoto**.
	3. Click the **move selected arrow** (**>**). This will move all selected Product objects into the **Objects to be registered** list.
			
    	![Azure Data Catalog tutorial - browse and select objects](media/data-catalog-get-started/data-catalog-server-hierarchy.png)
	4. Select **Include a Preview** to include a snapshot preview of the data. The snapshot includes up to 20 records from each table and it is copied into the catalog. 
	5. Select **Include Data Profile** to include a snapshot of the object statistics for the data profile (for example: minimum, maximum, and average values for a column, number of rows etc...).
	5. In the **Add tags**, enter **adventure works, cycles**. This will add search tags for these data assets. Tags are a great way to help users find a registered data source.
	6. (optional) Specify name of an **expert** on this data.

    	![Azure Data Catalog tutorial - objects to be registered](media/data-catalog-get-started/data-catalog-objects-register.png)

    f.	Click **REGISTER**. Azure Data Catalog registers your selected objects. In this exercise, the selected objects from Adventure Works are registered. The registration tool extracts metadata from the data asset and copies that data into the Azure Data Catalog service. The data remains where it currently resides, and remains under the control of the administrators and policies of the current system.
	
		![Azure Data Catalog - registered objects](media/data-catalog-get-started/data-catalog-registered-objects.png)

    g.	To see your registered data source objects, click **View Portal**. In the **Azure Data Catalog** portal, confirm that you see all the four tables and the database in the grid view . 

    ![Objects in Azure Data Catalog portal](media/data-catalog-get-started/data-catalog-view-portal.png)
  
	
In this exercise you registered objects from the Adventure Works sample database so that they can be easily discovered by users across your organization. In the next exercise you learn how to discover registered data assets.

## Discover data assets
Discovery in Azure Data Catalog uses two primary mechanisms: searching and filtering.

**Searching** is designed to be both intuitive and powerful – by default, search terms are matched against any property in the catalog, including user-provided annotations.

**Filtering** is designed to complement searching. You can select specific characteristics such as experts, data source type, object type, and tags, to view only matching data assets, and to constrain search results to matching assets as well.

By using a combination of searching and filtering, you can quickly navigate the data sources that have been registered with Azure Data Catalog to discover the data assets you need.

In this exercise you will use the **Azure Data Catalog** portal to discover  data assets you registered in the previous exercise. See [Data Catalog Search syntax reference](https://msdn.microsoft.com/library/azure/mt267594.aspx) for details about search syntax. 

Let's look at a few examples for discovering data assets in the catalog.  

### Basic search
Basic search allows you to search catalog using one or more search terms. Results are any assets that match on any property with one or more of the terms specified.

1. Click **Home** button in the Azure Data Catalog portal. If you have closed the web browser, navigate to [https://www.azuredatacatalog.com](https://www.azuredatacatalog.com).
2. In the search box at the top, enter **cycles** and click the **search** icon (or) press **ENTER**.
	
	![Azure Data Catalog - basic text search](media/data-catalog-get-started/data-catalog-basic-text-search.png)
3. Confirm that you see all the four tables and the database (AdventureWorks2014) in the results. You can switch between **grid view** and **list view** by clicking buttons at the top as shown in the following image. Notice that the search keyword is highlighted in the search results as the **Highlight** option at the top is **ON**. You can also specify the number of **results per page** in search results. 

	![Azure Data Catalog - basic text search results](media/data-catalog-get-started/data-catalog-basic-text-search-results.png)
	
	You see the **Searches** panel on the left and **Properties** panel on the right. The Search panel allows you to change search criteria and filter results. The Properties panel displays properties of a selected object in the grid/list. 

4. Click on **Product** in the search results. Click on tabs titled **Preview**, **Columns**, **Data Profile**, and **Documentation** (or) use the **UP** arrow to expand the bottom pane in the middle.  
 
	![Azure Data Catalog - bottom pane](media/data-catalog-get-started/data-catalog-data-asset-preview.png)
	
	On the **Preview** tab, you should see preview of the data in the Product table.  
5. Click **Columns** tab to find details about columns (such as **name** and **data type**) in the data asset. 
6. Click **Data Profile** tab to see the profiling of data (for example: number of rows, size of data, minimum value in a column, etc...) in the data asset. 
6. Filter the results by using **Filters** on the left. For example, click **Table** for **Object Type** and you should see only the four tables, not the database.

	![Azure Data Catalog - filter search results](media/data-catalog-get-started/data-catalog-filter-search-results.png) 

### Property scoping
Property scoping allows you to discover data assets where the search term is matched with the specified property.

3. Clear the **Table** filter for **Object Type** in **Filters**.  
4. In the search box, enter **tags:cycles** and click the **search** icon (or) press **ENTER**. See [Data Catalog Search syntax reference](https://msdn.microsoft.com/library/azure/mt267594.aspx) for all the properties you can use for searching data catalog. 
3. Confirm that you see all the four tables and the database (AdventureWorks2014) in the results.  

	![Data Catalog - property scoping search results](media/data-catalog-get-started/data-catalog-property-scoping-results.png)

### Save the search 
1. In the Searches pane to the left, in the Current Search section, click Save to save the current search criteria. Enter a name for the search and click Save.
	
	![Azure Data Catalog - save search](media/data-catalog-get-started/data-catalog-save-search.png)
2. Confirm that the saved search shows up under Saved Searches.

	![Azure Data Catalog - saved searches](media/data-catalog-get-started/data-catalog-saved-search.png) 
3. Click down arrow to see the actions you can take on the saved search (rename, delete, set as default search).
	![Azure Data Catalog - saved search options](media/data-catalog-get-started/data-catalog-saved-search-options.png)

### Boolean operators
Boolean operators allow you to broaden or narrow a search.

2. In the search box, enter **tags:cycles AND objectType:table**, and click the **search** icon or press **ENTER**. 
3. Confirm that you see only tables, not the database in the results.  

	![Azure Data Catalog - boolean operator in search](media/data-catalog-get-started/data-catalog-search-boolean-operator.png)

### Grouping with parenthesis
Grouping with parenthesis allows you to use parentheses to group parts of the query to achieve logical isolation, especially in conjunction with Boolean operators.

1. In the search box, enter **name:product AND (tags:cycles AND objectType:table)**, and click the **search** icon or press **ENTER**.
2. Confirm that you see only **Product** table in the search results now.

	![Azure Data Catalog - grouping search](media/data-catalog-get-started/data-catalog-grouping-search.png)   

### Comparison operators
Comparison operators allows you to use comparisons other than equality for properties that have numeric and date data types.

1. In the search box, enter **lastRegisteredTime:>"06/09/2016"**.
2. Clear **Table** filter for **Object Type** on the left. 
3. Click the **search** icon or press **ENTER**. 
2. Confirm that you see Product, ProductCategory, ProductDescription, and ProductPhoto tables, and AdventureWorks2014 database you registered in search results. 

	![Azure Data Catalog - comparison search results](media/data-catalog-get-started/data-catalog-comparison-operator-results.png)

See [How to discover data assets](data-catalog-how-to-discover.md) for detailed information about discovering data assets and [Data Catalog Search syntax reference](https://msdn.microsoft.com/library/azure/mt267594.aspx) for search syntax. 

## Annotate data assets
In this exercise, you use the **Azure Data Catalog** portal to annotate (add descriptions, tags, experts, etc... to) data assets you have previously registered in the catalog. The annotations you provide will supplement and enhance the structural metadata extracted from the data source during registration and will make the data assets much easier to discover and understand. 

### Here’s how you annotate data assets
In this step, you will annotate a single dataset (ProductPhoto). You will add a friendly name, description, etc... to the ProductPhoto data asset.  

1.  If you have closed the browser, navigate to [https://www.azuredatacatalog.com](https://www.azuredatacatalog.com) and search with **tags:cycles** to find the data assets you have registered.  
2. Click **ProductPhoto** in search results.  
3. Enter **Product images** for **friendly name** and **Product photos for marketing materials** for the **Description** field.

	![Azure Data Catalog - Product Photo description](media/data-catalog-get-started/data-catalog-productphoto-description.png)

	The **Description** will help others discover and understand why and how to use the selected data asset. You can also add more tags, and view columns. Now you can try searching and filtering to discover data assets using the descriptive metadata you’ve added to the catalog.

Note that you can also do the following on this page:

- Add experts for the data asset. Click **Add...** under **Experts:** in the right pane. 
- Add tags at the dataset level. Click **Add...** under **Tags:** in the right pane. A tag can be a user tag or a glossary tag. The Standard Edition of Data Catalog includes a business glossary that allows catalog administrators to define a central business taxonomy. Catalog users can then annotate data assets with glossary terms. For more information see  [How to set up the Business Glossary for Governed Tagging](data-catalog-how-to-business-glossary.md)
- Add tags at the column level. In the bottom pane in the middle, click **Add...** under **Tags** for the column you want to annotate. 
- Add description at the column level. In the bottom pane in the middle, enter **Description** for a column. You can also view the description metadata extracted from the data source. 
- Add **Request access** information that specifies users how to request access to the data asset.

	![Azure Data Catalog - add tags, descriptions](media/data-catalog-get-started/data-catalog-add-tags-experts-descriptions.png)
  
- Click **Documentation** tab in the bottom-middle pane and provide documentation for the data asset. Azure Data Catalog documentation allows you to use your Data Catalog as a content repository to create a complete narrative of your data assets.

	![Azure Data Catalog - Documentation tab](media/data-catalog-get-started/data-catalog-documentation.png) 


You can also multi-select or select all and add an annotation  to multiple/all data assets. For example, you can select all the data assets you registered and specify an expert for them. 

![Azure Data Catalog - Annotate multiple data assets](media/data-catalog-get-started/data-catalog-multi-select-annotate.png) 

Azure Data Catalog supports crowd sourcing approach to annotations allows any Data Catalog user to add tags (user or glossary), descriptions, and other metadata, so that any user with a perspective on a data asset and its use can have that perspective captured and available to other users.

See [How to annotate data assets](data-catalog-how-to-annotate.md) for detailed information about annotating data assets.
 
## Connect to data assets
In this exercise, you will open data assets in an integrated client tool (Excel) as well as a non-integrated tool (SQL Server Management Studio) using connection information. 

> [AZURE.NOTE] It’s important to remember that **Azure Data Catalog** doesn’t give users access to the actual data source – it simply makes it easier for users to discover and understand them. When users connect to a data source, the client application they choose will use their Windows credentials or will prompt them for credentials as necessary. If the user has not previously been granted access to the data source, he will need to be granted access before he can connect.

### Here’s how to connect to a data asset from Excel

1. Select **Product** from search results. Click **Open In** on the toolbar and select **Excel**.
 
    ![Azure Data Catalog - Connect to data asset](media/data-catalog-get-started/data-catalog-connect1.png)	
5. Click **Open** in the download pop-up window at the bottom (this experience may vary depending on the browser). 

	![Azure Data Catalog - downloaded excel connection file](media/data-catalog-get-started/data-catalog-download-open.png)
6. In the **Microsoft Excel Security Notice** window, click **Enable**.

	![Azure Data Catalog - excel security popup](media/data-catalog-get-started/data-catalog-excel-security-popup.png)
7. In the **Import Data** dialog box, keep the defaults, and click **OK**.
>>>>>>> 9e848d92

	![Azure Data Catalog - Excel import data](media/data-catalog-get-started/data-catalog-excel-import-data.png) 
8. The data source is opened in Excel.

<<<<<<< HEAD
In **Azure Data Catalog**, you can delete an individual asset or delete multiple assets.
=======
    ![Azure Data Catalog - product table in Excel](media/data-catalog-get-started/data-catalog-connect2.png)

In this exercise you connected to data assets discovered using **Azure Data Catalog**. The **Azure Data Catalog** portal allows users to connect directly using the client applications integrated into its **Open in…** menu, and allows users to connect using any application they choose using the connection location information included in the asset metadata. For example: you can use SQL Server Management Studio to connect to the AdventureWorks2014 database to access the data in the data assets registered in this tutorial. 
>>>>>>> 9e848d92

1. Launch **SQL Server Management Studio**.
2. In the **Connect to Server** dialog box, enter the **server name** from the **Properties** pane in the Azure Data Catalog portal. 
3. Use appropriate **authentication** and **credentials** to access the data asset if you already have the access to the data asset. if you don't have the access, use  information in the Request Access field to get the access .

<<<<<<< HEAD
1. Navigate to [https://www.azuredatacatalog.com](https://www.azuredatacatalog.com) if you have closed the web browser. 
2. In the search text box, enter **tags:cycles** and press **ENTER**.	
3. Select an item in the result list, for example, **ProductDescription** by clicking the check box in the top-right corner and click **Delete** on the toolbar as shown in the following image. 

	![Azure Data Catalog - Delete grid item](media/data-catalog-get-started/data-catalog-delete-grid-item.png)
	
	If you are using the list view (instead of grid view), check box is to the left of the item as shown in the following image. 

	![Azure Data Catalog - Delete list item](media/data-catalog-get-started/data-catalog-delete-list-item.png)

=======
	![Azure Data Catalog - request access](media/data-catalog-get-started/data-catalog-request-access.png) 

Click **View Connection Strings** to view and copy ADF.NET, ODBC, and OLEDB connection strings to the clipboard for use in your application. 

## Manage data assets
In this step, you will see how to set up security for your data assets. Data Catalog does not give users access to the data itself. Data access is controlled by the owner of the data source. 

Data Catalog allows users to discover data sources and to view the **metadata** related to the sources registered in the catalog. There may be situations, however, where data sources should only be visible to specific users, or to members of specific groups. For these scenarios, Data Catalog allows users to take ownership of registered data assets within the catalog, and to then control the visibility of the assets they own.

> [AZURE.NOTE] The management capabilities described in this exercise are available only in the **Standard Edition of Azure Data Catalog**, and not in the **Free Edition**.
In **Azure Data Catalog**, you can take ownership of data assets, add co-owners to data assets, and set the visibility of data assets.
>>>>>>> 9e848d92

> [AZURE.NOTE] The default behavior of the catalog is to allow any user to register any data source, and to allow any user to delete any data asset that has been registered. The management capabilities included in the **Standard Edition of Azure Data Catalog** provide additional options for taking ownership of assets, restricting who can discover assets, and restricting who can delete assets.

<<<<<<< HEAD

## Summary

In this tutorial you explored essential capabilities of **Azure Data Catalog**, including registering, annotating, discovering, and managing enterprise data assets. Now that you’ve completed the tutorial, it’s time to get started. You can begin today by registering the data sources you and your team rely on, and by inviting colleagues to use the catalog.
=======
1. Navigate to [https://www.azuredatacatalog.com](https://www.azuredatacatalog.com) if you have closed the web browser. In the Search text box, enter **tags:cycles** and press **ENTER**. 
3. Select an item in the result list, for example, **Product** by clicking the check box in the top-right corner and click **Take Ownership** on the toolbar as shown in the following image. 
4. In the **Properties** panel, **Management** section, click **Take Ownership** under **Management** section in the right pane. 

	![Azure Data Catalog - Take ownership](media/data-catalog-get-started/data-catalog-take-ownership.png)
5. To restrict visibility, click **Owners & These Users** in the **Visibility** section and click **Add**. Enter user email address in the text box and press ENTER. 

    ![Azure Data Catalog - restrict access](media/data-catalog-get-started/data-catalog-ownership.png)

## Remove data assets

In this exercise you will use the **Azure Data Catalog** portal to remove preview data from registered data assets, and to delete data assets from the catalog.

In **Azure Data Catalog**, you can delete an individual asset or delete multiple assets.

### Here’s how to delete data asset(s)

1. Navigate to [https://www.azuredatacatalog.com](https://www.azuredatacatalog.com) if you have closed the web browser. 
2. In the search text box, enter **tags:cycles** and press **ENTER**.	
3. Select an item in the result list, for example, **ProductDescription** by clicking the check box in the top-right corner and click **Delete** on the toolbar as shown in the following image. 

	![Azure Data Catalog - Delete grid item](media/data-catalog-get-started/data-catalog-delete-grid-item.png)
	
	If you are using the list view (instead of grid view), check box is to the left of the item as shown in the following image. 

	![Azure Data Catalog - Delete list item](media/data-catalog-get-started/data-catalog-delete-list-item.png)

	You can also select multiple data assets and delete them as shown below: 

	![Azure Data Catalog - Delete multiple data assets](media/data-catalog-get-started/data-catalog-delete-assets.png)


> [AZURE.NOTE] The default behavior of the catalog is to allow any user to register any data source, and to allow any user to delete any data asset that has been registered. The management capabilities included in the **Standard Edition of Azure Data Catalog** provide additional options for taking ownership of assets, restricting who can discover assets, and restricting who can delete assets.

>>>>>>> 9e848d92

## References

<<<<<<< HEAD
* [How to register data sources](data-catalog-how-to-register.md)
* [How to discover data sources](data-catalog-how-to-discover.md)
* [How to annotate data sources](data-catalog-how-to-annotate.md)
* [How to document data sources](data-catalog-how-to-documentation.md)
* [How to connect to data sources](data-catalog-how-to-connect.md)
* [How to manage data assets](data-catalog-how-to-manage.md)
=======
In this tutorial you explored essential capabilities of **Azure Data Catalog**, including registering, annotating, discovering, and managing enterprise data assets. Now that you’ve completed the tutorial, it’s time to get started. You can begin today by registering the data sources you and your team rely on, and by inviting colleagues to use the catalog.

## References

- [How to register data assets](data-catalog-how-to-register.md)
- [How to discover data assets](data-catalog-how-to-discover.md)
- [How to annotate data assets](data-catalog-how-to-annotate.md)
- [How to document data assets](data-catalog-how-to-documentation.md)
- [How to connect to data assets](data-catalog-how-to-connect.md)
- [How to manage data assets](data-catalog-how-to-manage.md)
>>>>>>> 9e848d92
<|MERGE_RESOLUTION|>--- conflicted
+++ resolved
@@ -13,29 +13,14 @@
 	ms.topic="get-started-article"
 	ms.tgt_pltfrm="NA"
 	ms.workload="data-catalog"
-<<<<<<< HEAD
-	ms.date="05/06/2016"
-	ms.author="maroche"/>
-=======
 	ms.date="06/22/2016"
 	ms.author="spelluru"/>
->>>>>>> 9e848d92
 
 # Tutorial: Get started with Azure Data Catalog
 Azure Data Catalog is a fully managed cloud service that serves as a system of registration and system of discovery for enterprise data assets. For a detailed overview, see [What is Azure Data Catalog](data-catalog-what-is-data-catalog.md). 
 
 This tutorial helps you get started with Azure Data Catalog. You will perform the following steps in this tutorial: 
 
-<<<<<<< HEAD
-- [Register data assets](#register-data-assets) 
-- [Discover data assets](#discover-data-assets) 
-- [Annotate data assets](#annotate-data-assets)
-- [Connect to data assets](#connect-to-data-assets)
-- [Manage data assets](#manage-data-assets)
-- [Remove data assets](#remove-data-assets)   
- 
-## Tutorial prerequisites
-=======
 | Step | Description |
 | :--- | :---------- |
 | [Provision data catalog](#provision-data-catalog) | In this step, you will provision/setup Azure Data Catalog. You will do this step only if the catalog has not been set up before. You can only have one data catalog per organization (Azure Active Directory Domain) even though there are multiple subscriptions associated with your Azure account. | 
@@ -54,58 +39,9 @@
 To set up Azure Data Catalog, you must be the **owner or co-owner** of an Azure subscription.
 
 Azure subscriptions help you organize access to cloud service resources like Azure Data Catalog. They also help you control how resource usage is reported, billed, and paid for. Each subscription can have a different billing and payment setup, so you can have different subscriptions and different plans by department, project, regional office, and so on. Every cloud service belongs to a subscription, and you need to have a subscription before setting up Azure Data Catalog. To learn more, see [Manage Accounts, Subscriptions, and Administrative Roles](../active-directory/active-directory-how-subscriptions-associated-directory.md).
->>>>>>> 9e848d92
 
 If you don't have a subscription, you can create a free trial account in just a couple of minutes. See [Free Trial](https://azure.microsoft.com/pricing/free-trial/) for details.
 
-<<<<<<< HEAD
-### Azure Subscription
-To set up Azure Data Catalog, you must be the owner or co-owner of an Azure subscription.
-
-Azure subscriptions help you organize access to cloud service resources like Azure Data Catalog. They also help you control how resource usage is reported, billed, and paid for. Each subscription can have a different billing and payment setup, so you can have different subscriptions and different plans by department, project, regional office, and so on. Every cloud service belongs to a subscription, and you need to have a subscription before setting up Azure Data Catalog. To learn more, see [Manage Accounts, Subscriptions, and Administrative Roles](../active-directory/active-directory-assign-admin-roles.md).
-
-If you don't have a subscription, you can create a free trial account in just a couple of minutes. See [Free Trial](https://azure.microsoft.com/pricing/free-trial/) for details.
-
-### Azure Active Directory
-To set up Azure Data Catalog, you must be logged in using an Azure Active Directory user account.
-
-Azure Active Directory (Azure AD) provides an easy way for your business to manage identity and access, both in the cloud and on-premises. Users can use a single work or school account for single sign-on to any cloud and on-premises web application. Azure Data Catalog uses Azure AD to authenticate sign-on. To learn more, see [What is Azure Active Directory](../active-directory/active-directory-whatis.md).
-
-### Active Directory policy configuration
-
-In some situations, users may encounter a situation where they can log on to the Azure Data Catalog portal, but when they attempt to log on to the data source registration tool they encounter an error message that prevents them from logging on. This problem behavior may occur only when the user is on the company network, or may occur only when the user is connecting from outside the company network.
-
-The data source registration tool uses Forms Authentication to validate user logons against Active Directory. For successful logon, Forms Authentication must be enabled in the Global Authentication Policy by an Active Directory administrator.
-
-The Global Authentication Policy allows authentication methods to be enabled separately for intranet and extranet connections, as illustrated below. Logon errors may occur if Forms Authentication is not enabled for the network from which the user is connecting.
-
- ![Active Directory Global Authentication Policy](./media/data-catalog-prerequisites/global-auth-policy.png)
-
-For more information, see [Configuring Authentication Policies](https://technet.microsoft.com/library/dn486781.aspx).
-
-### Adventure Works sample database 
-This tutorial uses the Adventure Works sample database for SQL Server Database Engine, but you can use any supported data source if you would prefer to work with data that is familiar and relevant to your role. For a list of supported data sources, see [Supported data sources](data-catalog-dsr.md).
-
-### Install the Adventure Works 2014 OLTP database
-The Adventure Works database supports standard online transaction processing scenarios for a fictitious bicycle manufacturer (Adventure Works Cycles) which includes Products, Sales, and Purchasing. In this tutorial you register information about products into **Azure Data Catalog**.
-
-Here's how to install the Adventure Works sample database:
-
-1. Download [Adventure Works 2014 Full Database Backup.zip](https://msftdbprodsamples.codeplex.com/downloads/get/880661) on CodePlex.
-2. Follow instructions in this article: [Restore a Database Backup using SQL Server Management Studio](http://msdn.microsoft.com/library/ms177429.aspx) to restore the database on your machine. 
-
-	**Quick steps**: In SQL Server Management Studio, right-click Databases, select Restore Database. In the Restore Database dialog box, select Device option, add AdventureWorks2014.bak file, click OK to close the dialog box and then click OK to start the restore database operation.   
-
-Now, let's see how to register data assets from the Adventure Works sample database with **Azure Data Catalog**.
-
-## Register data assets
-
-In this exercise you use the **Azure Data Catalog** publishing tool to register data assets from the Adventure Works database with the catalog. Registration is the process of extracting key structural metadata – such as names, types, and locations – from the data source and the assets it contains, and copying that metadata to the catalog. The data source and data assets remain where they are, but the metadata is used by the catalog to make them more easily discoverable and understandable.
-
-### Here’s how to register a data source
-
-1.	Navigate to [https://azure.microsoft.com/services/data-catalog](https://azure.microsoft.com/services/data-catalog), and click **Get started**.
-=======
 ### Azure Active Directory
 To set up Azure Data Catalog, you must be logged in using an **Azure Active Directory user account** and the user must be the owner or co-owner of an Azure subscription.  
 
@@ -180,193 +116,9 @@
 ## Register data assets
 
 In this exercise you use the registration tool to register data assets from the Adventure Works database with the catalog. Registration is the process of extracting key structural metadata – such as names, types, and locations – from the data source and the assets it contains, and copying that metadata to the catalog. The data source and data assets remain where they are, but the metadata is used by the catalog to make them more easily discoverable and understandable.
->>>>>>> 9e848d92
-
-	![Azure Data Catalog - Get started button](media/data-catalog-get-started/data-catalog-get-started-button.png)
-2.	Click **Publish data** on the home page. 
-
-<<<<<<< HEAD
-    ![Azure Data Catalog - Publish Data button](media/data-catalog-get-started/data-catalog-publish-data.png)
-
-3.	Click **Launch Application** to download, install, and run the **publishing tool** on your computer.
-
-    ![Azure Data Catalog - Launch button](media/data-catalog-get-started/data-catalog-launch-application.png)
-
-4. In the **Welcome** page, click **Sign in**, and enter your credentials.	 The user account must be owner or co-owner of the Azure subscription.
-
-	![Azure Data Catalog - Welcome dialog](media/data-catalog-get-started/data-catalog-welcome-dialog.png)
-
-5. In the **Microsoft Azure Data Catalog** page, double click **SQL Server**, or click **SQL Server**, and **Next**.
-
-    ![Azure Data Catalog - Data sources](media/data-catalog-get-started/data-catalog-data-sources.png)
-
-6.	Enter the SQL Server connection properties for **AdventureWorks2014** (see example below), and click **CONNECT**.
-
-    ![Azure Data Catalog - SQL Server connection settings](media/data-catalog-get-started/data-catalog-sql-server-connection.png)
-
-7.	The next page is where you register the metadata of your data asset. In this example, you register **Production/Product** objects from the AdventureWorks Production namespace. Here’s how to do it:
-    
-	1. In the **Server Hierarchy** tree, expand **AdventureWorks2014**, and click **Production**.
-	2. Ctrl+click **Product**, **ProductCategory**, **ProductDescription**, and **ProductPhoto**.
-	3. Click the **move selected arrow** (**>**). This will move all selected Product objects into the **Objects to be registered** list.
-			
-    	![Azure Data Catalog tutorial - browse and select objects](media/data-catalog-get-started/data-catalog-server-hierarchy.png)
-	4. Select **Include a Preview** for users to be able to preview data before they consume it.
-	5. Select **Include Data Profile** for users to be able see profiling of the data (for example: minimum, maximum, and average values for a column, number of rows etc...).
-	5. In the **Add tags**, enter **adventure works, cycles**. This will add search tags for these data assets. Tags are a great way to help users find a registered data source.
-	6. (optional) Specify name of an expert on this data.
-
-    	![Azure Data Catalog tutorial - objects to be registered](media/data-catalog-get-started/data-catalog-objects-register.png)
-
-    f.	Click **REGISTER**. Azure Data Catalog registers your selected objects. In this exercise, the selected objects from Adventure Works are registered.
-	
-		![Azure Data Catalog - registered objects](media/data-catalog-get-started/data-catalog-registered-objects.png)
-
-    g.	To see your registered data source objects, click **View Portal**. In the **Azure Data Catalog** portal, you can view data source objects in **Grid view** or a **List view**. Click the button as highlighted in the following image to switch between these views. 
-
-    ![Objects in Azure Data Catalog portal](media/data-catalog-get-started/data-catalog-view-portal.png)
-
-	In this exercise you registered objects from the Adventure Works sample database so that they can be easily discovered by users across your organization. In the next exercise you learn how to discover registered data assets.
-
-	The following image shows the registered assets in a list view. You see the **Search** panel on the left and **Properties** panel on the right. The Search panel allows you to change search criteria and Properties panel displays properties of a selected object in the grid/list. 
-
-	![Data Catalog - objects in list view](media/data-catalog-get-started/data-catalog-portal-grid-view.png)
-
-	You can expand the left side panel to see seach filters and right side panel to see properties of a selected object. 
-
-## Discover data assets
-
-In this exercise you will use the **Azure Data Catalog** portal to discover registered data assets and view their metadata. **Azure Data Catalog** has a simple but powerful search syntax that enables you to easily build queries that return data users need. **Azure Data Catalog** has the following search options:
-
-- Simple keyword search
-- Interactive filters
-- Advanced search syntax for power users
-
-For details about **Azure Data Catalog** search, see [Data Catalog Search syntax reference](https://msdn.microsoft.com/library/azure/mt267594.aspx). Let's look at a few examples for searching for data assets in the catalog.  
-
-### Basic search
-1. Click **Home** button in the Azure Data Catalog portal. If you have closed it, navigate to [https://www.azuredatacatalog.com](https://www.azuredatacatalog.com).
-2. In the search box at the top, enter **cycles** and click the **search** icon (or) press **ENTER**.
-	
-	![Azure Data Catalog - basic text search](media/data-catalog-get-started/data-catalog-basic-text-search.png)
-3. Confirm that you see all the four tables and the database (AdventureWorks2014) in the results. You can switch between **grid view** and **list view** by clicking buttons at the top as shown in the following image. Notice that the search keyword is highlighted in the search results as the **Highlight** option at the top is **ON**. You can also specify the number of **results per page** in search results. 
-
-	![Azure Data Catalog - basic text search results](media/data-catalog-get-started/data-catalog-basic-text-search-results.png)
-4. Click on **Product** in the search results. Click on tabs titled **Preview**, **Columns**, **Data Profile**, and **Documenation** (or) use the **UP** arrow to expand the bottom pane in the middle.  
- 
-	![Azure Data Catalog - bottom pane](media/data-catalog-get-started/data-catalog-data-asset-preview.png)
-	
-	On the **Preview** tab, you should see preview of the data in the Product table.  
-5. Click **Columns** tab to find details about columns (such as **name** and **data type**) in the data asset. 
-6. Click **Data Profile** tab to see the profiling of data (for example: number of rows, size of data, minimum value in a column, etc...) in the data asset. 
-6. Filter the results by using **Filters** on the left. For example, click **Table** for **Object Type** and you should see only the four tables, not the database.
-
-	![Azure Data Catalog - filter search results](media/data-catalog-get-started/data-catalog-filter-search-results.png) 
-
-### Property scoping
-3. Clear the **Table** filter for **Object Type**.  
-4. In the search box, enter **tags:cycles** and click the **search** icon (or) press **ENTER**. See [Data Catalog Search syntax reference](https://msdn.microsoft.com/library/azure/mt267594.aspx) for all the properties you can use for searching data catalog. 
-3. Confirm that you see all the four tables and the database (AdventureWorks2014) in the results.  
-
-	![Data Catalog - property scoping search results](media/data-catalog-get-started/data-catalog-property-scoping-results.png)
-
-### Boolean operators
-2. In the search box, enter **tags:cycles AND objectType:table**, and click the **search** icon or press **ENTER**. 
-3. Confirm that you see only tables, not the database in the results.  
-
-	![Azure Data Catalog - boolean operator in search](media/data-catalog-get-started/data-catalog-search-boolean-operator.png)
-
-### Grouping with parenthesis
-1. In the search box, enter **name:product AND (tags:cycles AND objectType:table)**, and click the **search** icon or press **ENTER**.
-2. Confirm that you see only **Product** table in the search results now.
-
-	![Azure Data Catalog - grouping search](media/data-catalog-get-started/data-catalog-grouping-search.png)   
-
-### Comparison operators
-1. In the search box, enter **lastRegisteredTime:>"06/09/2016"**.
-2. Clear **Table** filter for **Object Type** on the left. 
-3. Click the **search** icon or press **ENTER**. 
-2. Confirm that you see Product, ProductCategory, ProductDescription, and ProductPhoto tables, and AdventureWorks2014 database you registered in search results. 
-
-	![Azure Data Catalog - comparison search results](media/data-catalog-get-started/data-catalog-comparison-operator-results.png)
-
-<a name="annotating"/>
-## Annotate data assets
-In this exercise you use the **Azure Data Catalog** portal to annotate data assets that you have previously registered in the catalog. The annotations you provide will supplement and enhance the structural metadata extracted from the data source during registration and will make the data assets much easier to discover and understand. 
-
-### Here’s how you annotate data assets
-
-1.  If you have closed the browser, navigate to [https://www.azuredatacatalog.com](https://www.azuredatacatalog.com) and search with **tags:cycles** to find the data assets you have registered.  
-2. Click **ProductPhoto** in search results.  
-3. Enter **Product images** for **friendly name** and **Product photos for marketing materials** for the **Description** field.
-
-	![Azure Data Catalog - Product Photo description](media/data-catalog-get-started/data-catalog-productphoto-description.png)
-
-	The **Description** will help others discover and understand why and how to use the selected data asset. You can also add more tags, and view columns. Now you can try searching and filtering to discover data assets using the descriptive metadata you’ve added to the catalog.
-
-Note that you can also do the following on this page:
-
-- Add experts for the data asset. Click **Add...** under **Experts:** in the right pane. 
-- Add tags at the dataset level. Click **Add...** under **Tags:** in the right pane. A tag can be a user tag or a glossary tag. The Standard Edition of Data Catalog includes a business glossary that allows catalog administrators to define a central business taxonomy. Catalog users can then annotate data assets with glossary terms. For more information see  [How to set up the Business Glossary for Governed Tagging](data-catalog-how-to-business-glossary.md)
-- Add tags at the column level. In the bottom pane in the middle, click **Add...** under **Tags** for the column you want to annotate. 
-- Add description at the column level. In the bottom pane in the middle, enter **Description** for a column. You can also view the description metadata extracted from the data source. 
-- Add **Request access** information that specifies users how to request access to the data asset.
-
-	![Azure Data Catalog - add tags, descriptions](media/data-catalog-get-started/data-catalog-add-tags-experts-descriptions.png)
-  
-- Click **Documentation** tab in the bottom-middle pane and provide documentation for the data asset.
-	![Azure Data Catalog - Documentation tab](media/data-catalog-get-started/data-catalog-documentation.png) 
-
-Azure Data Catalog supports crowd sourcing approach to annotations allows any user to add tags (user or glossary), descriptions, and other metadata, so that any user with a perspective on a data asset and its use can have that perspective captured and available to other users.
-
-See [How to annotate data assets](data-catalog-how-to-annotate.md) for detailed information about annotating data assets.
- 
-## Connect to data assets
-
-In this exercise you will use the **Azure Data Catalog** portal to connect to a data source using Microsoft Excel.
-
-> [AZURE.NOTE] It’s important to remember that **Azure Data Catalog** doesn’t give users access to the actual data source – it simply makes it easier for users to discover and understand them. When users connect to a data source, the client application they choose will use their Windows credentials or will prompt them for credentials as necessary. If the user has not previously been granted access to the data source, he will need to be granted access before he can connect.
-
-### Here’s how to connect to a data asset from Excel
-
-1. Select **Product** from search results. Click **Open In** on the toolbar and select **Excel**.
- 
-    ![Azure Data Catalog - Connect to data asset](media/data-catalog-get-started/data-catalog-connect1.png)	
-5. Click **Open** in the download pop-up window at the bottom (this experience may vary depending on the browser). 
-
-	![Azure Data Catalog - downloaded excel connection file](media/data-catalog-get-started/data-catalog-download-open.png)
-6. In the **Microsoft Excel Security Notice** window, click **Enable**.
-
-	![Azure Data Catalog - excel security popup](media/data-catalog-get-started/data-catalog-excel-security-popup.png)
-7. In the **Import Data** dialog box, keep the defaults, and click **OK**.
-
-	![Azure Data Catalog - Excel import data](media/data-catalog-get-started/data-catalog-excel-import-data.png) 
-8. The data source is opened in Excel.
-
-    ![Azure Data Catalog - product table in Excel](media/data-catalog-get-started/data-catalog-connect2.png)
-
-In this exercise you connected to data assets discovered using **Azure Data Catalog**. The **Azure Data Catalog** portal allows users to connect directly using the client applications integrated into its **Open in…** menu, and allows users to connect using any application they choose using the connection location information included in the asset metadata.
-
-## Manage data assets
-
-In this exercise you will use the management capabilities of **Azure Data Catalog** to take ownership of data assets and to control what users can discover and how users manage those assets.
-
-> [AZURE.NOTE] The management capabilities described in this exercise are available only in the **Standard Edition of Azure Data Catalog**, and not in the **Free Edition**.
-In **Azure Data Catalog**, you can take ownership of data assets, add co-owners to data assets, and set the visibility of data assets.
-
-### Here’s how to take ownership of data assets and restrict visibility
-
-1. Navigate to [https://www.azuredatacatalog.com](https://www.azuredatacatalog.com) if you have closed the web browser. In the Search text box, enter **tags:cycles** and press **ENTER**. 
-3. Select an item in the result list, for example, **Product** by clicking the check box in the top-right corner and click **Take Ownership** on the toolbar as shown in the following image. 
-4. In the **Properties** panel, **Management** section, click **Take Ownership** under **Management** section in the right pane. 
-
-	![Azure Data Catalog - Take ownership](media/data-catalog-get-started/data-catalog-take-ownership.png)
-5. To restrict visibility, click **Owners & These Users** in the **Visibility** section and click **Add**. Enter user email address in the text box and press ENTER. 
-
-    ![Azure Data Catalog - restrict access](media/data-catalog-get-started/data-catalog-ownership.png)
-
-## Remove data assets
-=======
+
+### Here’s how to register a data source
+
 1.	Navigate to [https://azuredatacatalog.com](https://azuredatacatlog.com) and click **Publish data** on the home page.
 
     ![Azure Data Catalog - Publish Data button](media/data-catalog-get-started/data-catalog-publish-data.png)
@@ -550,24 +302,49 @@
 
 	![Azure Data Catalog - excel security popup](media/data-catalog-get-started/data-catalog-excel-security-popup.png)
 7. In the **Import Data** dialog box, keep the defaults, and click **OK**.
->>>>>>> 9e848d92
 
 	![Azure Data Catalog - Excel import data](media/data-catalog-get-started/data-catalog-excel-import-data.png) 
 8. The data source is opened in Excel.
 
-<<<<<<< HEAD
-In **Azure Data Catalog**, you can delete an individual asset or delete multiple assets.
-=======
     ![Azure Data Catalog - product table in Excel](media/data-catalog-get-started/data-catalog-connect2.png)
 
 In this exercise you connected to data assets discovered using **Azure Data Catalog**. The **Azure Data Catalog** portal allows users to connect directly using the client applications integrated into its **Open in…** menu, and allows users to connect using any application they choose using the connection location information included in the asset metadata. For example: you can use SQL Server Management Studio to connect to the AdventureWorks2014 database to access the data in the data assets registered in this tutorial. 
->>>>>>> 9e848d92
 
 1. Launch **SQL Server Management Studio**.
 2. In the **Connect to Server** dialog box, enter the **server name** from the **Properties** pane in the Azure Data Catalog portal. 
 3. Use appropriate **authentication** and **credentials** to access the data asset if you already have the access to the data asset. if you don't have the access, use  information in the Request Access field to get the access .
 
-<<<<<<< HEAD
+	![Azure Data Catalog - request access](media/data-catalog-get-started/data-catalog-request-access.png) 
+
+Click **View Connection Strings** to view and copy ADF.NET, ODBC, and OLEDB connection strings to the clipboard for use in your application. 
+
+## Manage data assets
+In this step, you will see how to set up security for your data assets. Data Catalog does not give users access to the data itself. Data access is controlled by the owner of the data source. 
+
+Data Catalog allows users to discover data sources and to view the **metadata** related to the sources registered in the catalog. There may be situations, however, where data sources should only be visible to specific users, or to members of specific groups. For these scenarios, Data Catalog allows users to take ownership of registered data assets within the catalog, and to then control the visibility of the assets they own.
+
+> [AZURE.NOTE] The management capabilities described in this exercise are available only in the **Standard Edition of Azure Data Catalog**, and not in the **Free Edition**.
+In **Azure Data Catalog**, you can take ownership of data assets, add co-owners to data assets, and set the visibility of data assets.
+
+### Here’s how to take ownership of data assets and restrict visibility
+
+1. Navigate to [https://www.azuredatacatalog.com](https://www.azuredatacatalog.com) if you have closed the web browser. In the Search text box, enter **tags:cycles** and press **ENTER**. 
+3. Select an item in the result list, for example, **Product** by clicking the check box in the top-right corner and click **Take Ownership** on the toolbar as shown in the following image. 
+4. In the **Properties** panel, **Management** section, click **Take Ownership** under **Management** section in the right pane. 
+
+	![Azure Data Catalog - Take ownership](media/data-catalog-get-started/data-catalog-take-ownership.png)
+5. To restrict visibility, click **Owners & These Users** in the **Visibility** section and click **Add**. Enter user email address in the text box and press ENTER. 
+
+    ![Azure Data Catalog - restrict access](media/data-catalog-get-started/data-catalog-ownership.png)
+
+## Remove data assets
+
+In this exercise you will use the **Azure Data Catalog** portal to remove preview data from registered data assets, and to delete data assets from the catalog.
+
+In **Azure Data Catalog**, you can delete an individual asset or delete multiple assets.
+
+### Here’s how to delete data asset(s)
+
 1. Navigate to [https://www.azuredatacatalog.com](https://www.azuredatacatalog.com) if you have closed the web browser. 
 2. In the search text box, enter **tags:cycles** and press **ENTER**.	
 3. Select an item in the result list, for example, **ProductDescription** by clicking the check box in the top-right corner and click **Delete** on the toolbar as shown in the following image. 
@@ -578,74 +355,16 @@
 
 	![Azure Data Catalog - Delete list item](media/data-catalog-get-started/data-catalog-delete-list-item.png)
 
-=======
-	![Azure Data Catalog - request access](media/data-catalog-get-started/data-catalog-request-access.png) 
-
-Click **View Connection Strings** to view and copy ADF.NET, ODBC, and OLEDB connection strings to the clipboard for use in your application. 
-
-## Manage data assets
-In this step, you will see how to set up security for your data assets. Data Catalog does not give users access to the data itself. Data access is controlled by the owner of the data source. 
-
-Data Catalog allows users to discover data sources and to view the **metadata** related to the sources registered in the catalog. There may be situations, however, where data sources should only be visible to specific users, or to members of specific groups. For these scenarios, Data Catalog allows users to take ownership of registered data assets within the catalog, and to then control the visibility of the assets they own.
-
-> [AZURE.NOTE] The management capabilities described in this exercise are available only in the **Standard Edition of Azure Data Catalog**, and not in the **Free Edition**.
-In **Azure Data Catalog**, you can take ownership of data assets, add co-owners to data assets, and set the visibility of data assets.
->>>>>>> 9e848d92
+	You can also select multiple data assets and delete them as shown below: 
+
+	![Azure Data Catalog - Delete multiple data assets](media/data-catalog-get-started/data-catalog-delete-assets.png)
+
 
 > [AZURE.NOTE] The default behavior of the catalog is to allow any user to register any data source, and to allow any user to delete any data asset that has been registered. The management capabilities included in the **Standard Edition of Azure Data Catalog** provide additional options for taking ownership of assets, restricting who can discover assets, and restricting who can delete assets.
 
-<<<<<<< HEAD
 
 ## Summary
 
-In this tutorial you explored essential capabilities of **Azure Data Catalog**, including registering, annotating, discovering, and managing enterprise data assets. Now that you’ve completed the tutorial, it’s time to get started. You can begin today by registering the data sources you and your team rely on, and by inviting colleagues to use the catalog.
-=======
-1. Navigate to [https://www.azuredatacatalog.com](https://www.azuredatacatalog.com) if you have closed the web browser. In the Search text box, enter **tags:cycles** and press **ENTER**. 
-3. Select an item in the result list, for example, **Product** by clicking the check box in the top-right corner and click **Take Ownership** on the toolbar as shown in the following image. 
-4. In the **Properties** panel, **Management** section, click **Take Ownership** under **Management** section in the right pane. 
-
-	![Azure Data Catalog - Take ownership](media/data-catalog-get-started/data-catalog-take-ownership.png)
-5. To restrict visibility, click **Owners & These Users** in the **Visibility** section and click **Add**. Enter user email address in the text box and press ENTER. 
-
-    ![Azure Data Catalog - restrict access](media/data-catalog-get-started/data-catalog-ownership.png)
-
-## Remove data assets
-
-In this exercise you will use the **Azure Data Catalog** portal to remove preview data from registered data assets, and to delete data assets from the catalog.
-
-In **Azure Data Catalog**, you can delete an individual asset or delete multiple assets.
-
-### Here’s how to delete data asset(s)
-
-1. Navigate to [https://www.azuredatacatalog.com](https://www.azuredatacatalog.com) if you have closed the web browser. 
-2. In the search text box, enter **tags:cycles** and press **ENTER**.	
-3. Select an item in the result list, for example, **ProductDescription** by clicking the check box in the top-right corner and click **Delete** on the toolbar as shown in the following image. 
-
-	![Azure Data Catalog - Delete grid item](media/data-catalog-get-started/data-catalog-delete-grid-item.png)
-	
-	If you are using the list view (instead of grid view), check box is to the left of the item as shown in the following image. 
-
-	![Azure Data Catalog - Delete list item](media/data-catalog-get-started/data-catalog-delete-list-item.png)
-
-	You can also select multiple data assets and delete them as shown below: 
-
-	![Azure Data Catalog - Delete multiple data assets](media/data-catalog-get-started/data-catalog-delete-assets.png)
-
-
-> [AZURE.NOTE] The default behavior of the catalog is to allow any user to register any data source, and to allow any user to delete any data asset that has been registered. The management capabilities included in the **Standard Edition of Azure Data Catalog** provide additional options for taking ownership of assets, restricting who can discover assets, and restricting who can delete assets.
-
->>>>>>> 9e848d92
-
-## References
-
-<<<<<<< HEAD
-* [How to register data sources](data-catalog-how-to-register.md)
-* [How to discover data sources](data-catalog-how-to-discover.md)
-* [How to annotate data sources](data-catalog-how-to-annotate.md)
-* [How to document data sources](data-catalog-how-to-documentation.md)
-* [How to connect to data sources](data-catalog-how-to-connect.md)
-* [How to manage data assets](data-catalog-how-to-manage.md)
-=======
 In this tutorial you explored essential capabilities of **Azure Data Catalog**, including registering, annotating, discovering, and managing enterprise data assets. Now that you’ve completed the tutorial, it’s time to get started. You can begin today by registering the data sources you and your team rely on, and by inviting colleagues to use the catalog.
 
 ## References
@@ -655,5 +374,4 @@
 - [How to annotate data assets](data-catalog-how-to-annotate.md)
 - [How to document data assets](data-catalog-how-to-documentation.md)
 - [How to connect to data assets](data-catalog-how-to-connect.md)
-- [How to manage data assets](data-catalog-how-to-manage.md)
->>>>>>> 9e848d92
+- [How to manage data assets](data-catalog-how-to-manage.md)