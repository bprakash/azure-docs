--- conflicted
+++ resolved
@@ -13,27 +13,11 @@
    ms.topic="article"
    ms.tgt_pltfrm="NA"
    ms.workload="data-catalog"
-<<<<<<< HEAD
-   ms.date="09/04/2015"
-=======
    ms.date="11/20/2015"
->>>>>>> 08be3281
    ms.author="maroche"/>
 
 # Azure Data Catalog release notes
 
-<<<<<<< HEAD
-## Notes for the September 4, 2015 release of Azure Data Catalog
-
-### Data profile may be missing for some registered data assets
-
-When registering data sources with the data profiling option selected in the data source registration tool, the data profile information may not be included when registering Oracle tables and views with multi-byte characters in column names.
-
-These restrictions are due to a known issue in the September 4 release, and will be addressed in a future update to Azure Data Catalog.
-
-## Notes for the July 13, 2015 release of Azure Data Catalog
-
-=======
 ## Notes for the November 20, 2015 release of Azure Data Catalog
 
 ### Opening Data Sources in Power BI Desktop
@@ -63,7 +47,6 @@
 
 ## Notes for the July 13, 2015 release of Azure Data Catalog
 
->>>>>>> 08be3281
 ### Registering and connecting to Oracle Database
 
 When connecting to Oracle Database data sources users must have installed the correct Oracle drivers that match the bitness (32-bit or 64-bit) of the software being used.
