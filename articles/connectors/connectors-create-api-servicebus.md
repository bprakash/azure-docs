--- conflicted
+++ resolved
@@ -14,11 +14,7 @@
 ms.topic="article"
 ms.tgt_pltfrm="na"
 ms.workload="na"
-<<<<<<< HEAD
-ms.date="05/18/2016"
-=======
 ms.date="05/23/2016"
->>>>>>> 0b6ca837
 ms.author="deonhe"/>
 
 # Get started with the Azure Service Bus connector 
@@ -57,29 +53,7 @@
 ## Create a connection to Azure Service Bus
 To use the Azure Service Bus connector , you first create a **connection** then provide the details for these properties: 
 
-<<<<<<< HEAD
-|Property| Required|Description|
-| ---|---|---|
-|ConnectionString|Yes|Provide Azure Service Bus Connection String|  
-
-Follow these steps to create a service bus **connection** that you can then use in your logic app:
-
-1. Select **Recurrence**
-2. Select a **Frequency** and enter an **Interval**     
-![Configure Service Bus][1] 
-3. Select **Add an action**     
- ![Configure Service Bus][2]   
-4. Enter **Service Bus** in the search box and wait for the search to return all entries with Service Bus in the name
-5. Select **Service Bus - Send message**  
-![Configure Service Bus][3]
-7. Enter a **Connection name** and a **Connection string** then select **Create connection**:      
-![Configure Service Bus][4]
-7. After the connection is created, you'll be presented with the **Send message** dialog. Enter all the required information for sending a message.  
-![Configure Service Bus][5]
-8. Select the **Save** button on the menu above to save your work.    
-=======
 >[AZURE.INCLUDE [Steps to create a connection to ServiceBus](../../includes/connectors-create-api-servicebus.md)]    
->>>>>>> 0b6ca837
 
 >[AZURE.TIP] You can use this connection in other logic apps.
 
