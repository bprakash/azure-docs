--- conflicted
+++ resolved
@@ -14,11 +14,7 @@
    ms.topic="article"
    ms.tgt_pltfrm="na"
    ms.workload="na" 
-<<<<<<< HEAD
-   ms.date="05/18/2016"
-=======
    ms.date="05/19/2016"
->>>>>>> 0b6ca837
    ms.author="mandia"/>
 
 # Get started with the SMTP Connector
@@ -46,10 +42,6 @@
 All connectors support data in JSON and XML formats. 
 
 ## Create a connection to SMTP
-<<<<<<< HEAD
-When you add this Connector to your logic apps, enter the following values:
-=======
->>>>>>> 0b6ca837
 
 >[AZURE.INCLUDE [Steps to create a SMTP connection](../../includes/connectors-create-api-smtp.md)] 
 
