<properties 
	pageTitle="Office 365 DirSync test environment  | Microsoft Azure" 
	description="Learn how to configure an Office 365 Directory Synchronization (DirSync) server in a hybrid cloud for IT pro or development testing." 
	services="virtual-network" 
	documentationCenter="" 
	authors="JoeDavies-MSFT" 
	manager="timlt" 
	editor=""
	tags="azure-service-management"/>

<tags 
	ms.service="virtual-network" 
	ms.workload="infrastructure-services" 
	ms.tgt_pltfrm="Windows" 
	ms.devlang="na" 
	ms.topic="article" 
<<<<<<< HEAD
	ms.date="09/10/2015" 
=======
	ms.date="12/11/2015" 
>>>>>>> 08be3281
	ms.author="josephd"/>

# Set up Office 365 Directory Synchronization (DirSync) in a hybrid cloud for testing

<<<<<<< HEAD
[AZURE.INCLUDE [learn-about-deployment-models](../../includes/learn-about-deployment-models-include.md)] This article covers creating resources with the classic deployment model. 
=======
[AZURE.INCLUDE [learn-about-deployment-models](../../includes/learn-about-deployment-models-classic-include.md)] Resource Manager model.
 
>>>>>>> 08be3281

This topic steps you through creating a hybrid cloud environment for testing Office 365 Directory Synchronization (DirSync) with password synchronization hosted in Microsoft Azure. Here is the resulting configuration.

![](./media/virtual-networks-setup-dirsync-hybrid-cloud-testing/CreateDirSyncHybridCloud_3.png)
 
This configuration simulates a DirSync server in Azure production environment from your location on the Internet. It consists of:

- A simplified on-premises network (the Corpnet subnet).
- A cross-premises virtual network hosted in Azure (TestVNET).
- A site-to-site VPN connection.
- An Office 365 FastTrack trial subscription.
<<<<<<< HEAD
- A DirSync server and secondary domain controller in the TestVNET virtual network.

This configuration provides a basis and common starting point from which you can:

- Develop and test applications for Office 365 that rely on synchronization with an on-premises Active Directory domain using password sync.
=======
- A DirSync server running the Azure AD Connect tool and a secondary domain controller in the TestVNET virtual network.

This configuration provides a basis and common starting point from which you can:

- Develop and test applications for Office 365 that rely on synchronization with an on-premises Active Directory domain using password synchronization.
>>>>>>> 08be3281
- Perform testing of this cloud-based IT workload.

There are three major phases to setting up this hybrid cloud test environment:

1.	Set up the hybrid cloud environment for testing.
2.	Configure the Office 365 FastTrack trial.
3.	Configure the DirSync server (DS1).

If you do not already have an Azure subscription, you can sign up for a free trial at [Try Azure](http://azure.microsoft.com/pricing/free-trial/). If you have an MSDN Subscription, see [Azure benefit for MSDN subscribers](http://azure.microsoft.com/pricing/member-offers/msdn-benefits-details/).

## Phase 1: Set up the hybrid cloud environment

Use the instructions in the [Set up a hybrid cloud environment for testing](virtual-networks-setup-hybrid-cloud-environment-testing.md) topic. Because this test environment does not require the presence of the APP1 server on the Corpnet subnet, feel free to shut it down for now.

This is your current configuration.

![](./media/virtual-networks-setup-dirsync-hybrid-cloud-testing/CreateDirSyncHybridCloud_1.png)

> [AZURE.NOTE] For Phase 1, you can also set up the simulated hybrid cloud test environment. See [Set up a simulated hybrid cloud environment for testing](virtual-networks-setup-simulated-hybrid-cloud-environment-testing.md) for the instructions.

## Phase 2: Configure the Office 365 FastTrack Trial

<<<<<<< HEAD
To start your Office 365 FastTrack trial, you need a fictitious company name and a Microsoft account. We recommend that you use a variant of the company name Contoso for your company name, which is a fictitious company used in Microsoft sample content, but this isnâ€™t required.

Next, sign up for a new Microsoft account. Go to **http://outlook.com** and create an account with an email address like user123@outlook.com. You will sign up for an Office 365 FastTrack trial using this account.

Next, sign up for a new Office 365 FastTrack trial.

1.	Log on to CLIENT1 with the CORP\User1 account credentials.
2.	Open Internet Explorer and go to **http://fasttrack.office.com**.
3.	Click **Getting started with FastTrack**.
4.	On the Getting Started with FastTrack page, under **First, sign up for an Office 365 trial**, click **For enterprises, sign up here**.
5.	On the Step 1 page, fill in the page, specifying your new Microsoft account in **Business email address**, and then click **Next**.
6.	On the Step 2 page, type the name of an initial Office 365 account in the first field, your fictitious company name, and then a password. Record the resulting email address (such as user123@contoso123.onmicrosoft.com) and the password in a secure location. You will need this information to complete the Active Directory Sync tool Configuration Wizard in Phase 3. Click **Next**.
7.	On the Step 3 page, type the phone number of your text message-capable cellular or smart phone, and then click **Text me**.
8.	After you receive the text message on your phone, type the verification code, and then click **Create my account**. 
9.	When Office 365 is done creating your account, click **You're ready to go**.
10.	You should now see the main Office 365 portal page. In the top ribbon, click **Admin**, and then click **Office 365**. The Office 365 admin center page appears. Keep this page open on CLIENT1.
=======
To start your Office 365 FastTrack trial, you need a fictitious company name and a Microsoft account. We recommend that you use a variant of the company name Contoso for your company name, which is a fictitious company used in Microsoft sample content, but this isn't required.

Next, sign up for a new Microsoft account. Go to **http://outlook.com** and create an account with an email address like user123@outlook.com. You will sign up for an Office 365 FastTrack trial using this account.

Next, sign up for a new Office 365 Enterprise E3 trial.

1.	Log on to CLIENT1 with the CORP\User1 account credentials.
2.	Open Internet Explorer and go to **https://go.microsoft.com/fwlink/p/?LinkID=403802**.
3.	Step through the process of signing up for the Office 365 Enterprise E3 trial.

When prompted for the **Business email address**, specify your new Microsoft account.

When prompted to create an ID, type the name of an initial Office 365 account, your fictitious company name, and then a password. Record the resulting email address (such as user123@contoso123.onmicrosoft.com) and the password in a secure location. You will need this information to complete the Azure AD Connect configuration in Phase 3.

When complete, you you should see the main Office 365 portal page. In the top ribbon, click **Admin**, and then click **Office 365**. The Office 365 admin center page appears. Keep this page open on CLIENT1.
>>>>>>> 08be3281

This is your current configuration.

![](./media/virtual-networks-setup-dirsync-hybrid-cloud-testing/CreateDirSyncHybridCloud_2.png)

## Phase 3: Configure the DirSync server (DS1)

<<<<<<< HEAD
First, create an Azure Virtual Machine for DS1 with these commands at the Azure PowerShell command prompt on your local computer. Prior to running these commands, fill in the variable values and remove the < and > characters.

	$ServiceName="<The cloud service name for your TestVNET virtual network>"
	$cred1=Get-Credential â€“Message "Type the name and password of the local administrator account for DS1."
	$cred2=Get-Credential â€“UserName "CORP\User1" â€“Message "Now type the password for the CORP\User1 account."
=======
First, create an Azure virtual machine for DS1 with these commands at the Azure PowerShell command prompt on your local computer. Prior to running these commands, fill in the variable values and remove the < and > characters.

	$ServiceName="<The cloud service name for your TestVNET virtual network>"
	$cred1=Get-Credential -Message "Type the name and password of the local administrator account for DS1."
	$cred2=Get-Credential -UserName "CORP\User1" -Message "Now type the password for the CORP\User1 account."
>>>>>>> 08be3281
	$image= Get-AzureVMImage | where { $_.ImageFamily -eq "Windows Server 2012 R2 Datacenter" } | sort PublishedDate -Descending | select -ExpandProperty ImageName -First 1
	$vm1=New-AzureVMConfig -Name DS1 -InstanceSize Medium -ImageName $image
	$vm1 | Add-AzureProvisioningConfig -AdminUsername $cred1.GetNetworkCredential().Username -Password $cred1.GetNetworkCredential().Password -WindowsDomain -Domain "CORP" -DomainUserName "User1" -DomainPassword $cred2.GetNetworkCredential().Password -JoinDomain "corp.contoso.com"
	$vm1 | Set-AzureSubnet -SubnetNames TestSubnet
<<<<<<< HEAD
	New-AzureVM â€“ServiceName $ServiceName -VMs $vm1 -VNetName TestVNET
=======
	New-AzureVM -ServiceName $ServiceName -VMs $vm1 -VNetName TestVNET
>>>>>>> 08be3281

Next, connect to the DS1 virtual machine.

1.	On the virtual machines page of the Azure Management Portal, click **Running** in the STATUS column for the DS1 virtual machine.
2.	In the task bar, click **Connect**. 
3.	When prompted to open DS1.rdp, click **Open**.
4.	When prompted with a Remote Desktop Connection message box, click **Connect**.
5.	When prompted for credentials, use these:
	- Name: **CORP\User1**
	- Password: [User1 account password]
6.	When prompted with a Remote Desktop Connection message box referring to certificates, click **Yes**.

Next, configure a Windows Firewall rule to allow traffic for basic connectivity testing. From an administrator-level Windows PowerShell command prompt on DS1, run these commands.

	Set-NetFirewallRule -DisplayName "File and Printer Sharing (Echo Request - ICMPv4-In)" -enabled True
	ping dc1.corp.contoso.com

The ping command should result in four successful replies from IP address 10.0.0.1.

Next, install .NET 3.5 on DS1 with this command at the Windows PowerShell command prompt.

	Add-WindowsFeature NET-Framework-Core

<<<<<<< HEAD
Next, install Directory Sync on DS1.

1.	Run Internet Explorer, type **http://go.microsoft.com/fwlink/?LinkID=278924** in the Address bar, and then press ENTER. When prompted to run dirsync.exe, click the arrow next to **Save**, click **Save As**, and then click **Save** to save the file in the Downloads folder. For more information about installing the tool, see [Install or upgrade the Directory Sync tool](http://technet.microsoft.com/library/jj151800).
2.	Open the **Downloads** folder, right-click the **dirsync** file, and then click **Run as administrator**.
3.	On the Welcome page of the Active Directory Sync Setup wizard, click **Next**. 
4.	On the License Terms page, click **I accept**, and then click **Next**.
5.	On the Select Folder Installation page, click **Next**. It may take a several minutes to complete the installation.
6.	On the Finished page, clear **Start Configuration Wizard now**, and then click **Finish**.
7.	From the Start screen, click **user1**, and then click **Sign out**.

=======
>>>>>>> 08be3281
Next, enable Directory Synchronization for your Office 365 FastTrack trial.

1.	On CLIENT1, on the **Office 365 admin center** page, in the left pane, click **Users**, and then click **Active Users**.
2.	For **Active Directory synchronization**, click **Set up**.
3.	On the Set up and manage Active Directory synchronization page, in step 3, click **Activate**.
4.	When prompted with **Do you want to activate Active Directory synchronization?**, click **Activate**. After you do this, **Active Directory synchronization is activated** appears in step 3.
5.	Leave the **Set up and manage Active Directory synchronization** page open on CLIENT1.

Next, log on to DC1 with the CORP\User1 account and open an administrator-level Windows PowerShell command prompt. Run these commands one at a time to create a new organizational unit called contoso_users and add two new user accounts for Marci Kaufman and Lynda Meyer.

	New-ADOrganizationalUnit -Name contoso_users -Path "DC=corp,DC=contoso,DC=com"
	New-ADUser -SamAccountName marcik -AccountPassword (Read-Host "Set user password" -AsSecureString) -name "Marci Kaufman" -enabled $true -PasswordNeverExpires $true -ChangePasswordAtLogon $false -Path "OU=contoso_users,DC=corp,DC=contoso,DC=com"
	New-ADUser -SamAccountName lyndam -AccountPassword (Read-Host "Set user password" -AsSecureString) -name "Lynda Meyer" -enabled $true -PasswordNeverExpires $true -ChangePasswordAtLogon $false -Path "OU=contoso_users,DC=corp,DC=contoso,DC=com"

<<<<<<< HEAD
When you run each Windows PowerShell command, you are prompted for the new userâ€™s password. Record these passwords and store them in a secure location. You will need them later.

Next, configure Directory Sync on DS1.

1.	Log in to DS1 with the CORP\User1 account.
2.	On the **Start** screen, type **Directory Sync**.
3.	Right-click **Directory Sync Configuration**, and then click **Run as administrator**. This starts the configuration wizard.
4.	On the Welcome page, click **Next**.
5.	On the Microsoft Azure Active Directory Credentials page, type the email address and password of the initial account you created when you set up the Office 365 FastTrack trial in Phase 2. Click Next. 
6.	On the Active Directory Credentials page, type **CORP\User1** in **User name** and the User1 account password in **Password**. Click **Next**.
7.	On the Hybrid Deployment page, select **Enable Hybrid Deployment**, and then click **Next**.
8.	On the Password Synchronization page, select **Enable Password Sync**, and then click **Next**.
9.	The Configuration page displays. When configuration is complete, click **Next**.
10.	On the Finished page, click **Finish**. When prompted, click **OK**.

Next, verify that the user accounts in the CORP domain are synchronized to Office 365. Note that it can take a few hours before synchronization occurs.
=======
When you run each Windows PowerShell command, you are prompted for the new user's password. Record these passwords and store them in a secure location. You will need them later.

Next, install and configure the Azure AD Connect tool on DS1.

1.	Run Internet Explorer, type **https://www.microsoft.com/download/details.aspx?id=47594** in the **Address** bar, and then press ENTER.
2.	Run the Microsoft Azure AD Connect Setup program.
3.	From the desktop, double-click **Azure AD Connect**.
4.	On the **Welcome** page, select **I agree to the license terms and privacy notice**, and then click **Continue**.
5.	On the **Express Settings** page, click **Use express settings**.
6.	On the **Connect to Azure AD** page, type the email address and password of the initial account you created when you set up the Office 365 FastTrack trial in Phase 2. Click **Next**.
7.	On the **Connect to AD DS** page, type **CORP\User1** in **Username** and the User1 account password in **Password**. Click Next.
8.	On the **Ready to configure** page, review the settings, and then click **Install**.
9.	On the **Configuration complete** page, click **Exit**.

Next, verify that the user accounts in the CORP domain are synchronized to Office 365. Note that it can take a few minutes before synchronization occurs.
>>>>>>> 08be3281

On CLIENT1, on the **Set up and manage Active Directory synchronization** page, click the **users** link in step 6 of this page. If directory synchronization has occurred successfully, you should see something similar to this.

![](./media/virtual-networks-setup-dirsync-hybrid-cloud-testing/CreateDirSyncHybridCloud_4.png)

The **Status** column indicates that the account was obtained through synchronization with an Active Directory domain.

<<<<<<< HEAD
Next, demonstrate Office 365 password sync with the Lynda Myer Active Directory account.  
=======
Next, demonstrate Office 365 password synchronization with the Lynda Myer Active Directory account.  
>>>>>>> 08be3281

1.	On CLIENT1, on the **Active Users** page, select the **Lynda Meyer** account.
2.	In the properties of the Lynda Meyer account, under **Assigned license**, click **Edit**.
3.	In the **Assign License** tab, select a location in **Set user location** (such as United States).
4.	Select **Microsoft Office 365 Plan E3**, and then click **Save**.
5.	Close Internet Explorer.
6.	Run Internet Explorer and go to **http://portal.microsoftonline.com**. 
<<<<<<< HEAD
7.	Log on with Lynda Meyerâ€™s Office 365 credentials. Her user name will be lyndam@<*Your Fictional Name*>.onmicrosoft.com. The password is the Lynda Meyer Active Directory user account password.
=======
7.	Log on with Lynda Meyer's Office 365 credentials. Her user name will be lyndam@<*Your Fictional Name*>.onmicrosoft.com. The password is the Lynda Meyer Active Directory user account password.
>>>>>>> 08be3281
8.	After the successful logon, you see the Office 365 main portal page with **Let's make a difference today**.

This is your current configuration.

![](./media/virtual-networks-setup-dirsync-hybrid-cloud-testing/CreateDirSyncHybridCloud_3.png)
 
This environment is now ready for you to perform testing of Office 365 applications that rely on Office 365 DirSync functionality or to test DirSync functionality and performance from DS1.

## Additional resources

[Deploy Office 365 Directory Synchronization (DirSync) in Microsoft Azure](http://technet.microsoft.com/library/dn635310.aspx)

[Solutions using Office Servers and the Cloud](http://technet.microsoft.com/library/dn262744.aspx)

[Set up a hybrid cloud environment for testing](virtual-networks-setup-hybrid-cloud-environment-testing.md)

[Set up a SharePoint intranet farm in a hybrid cloud for testing](virtual-networks-setup-sharepoint-hybrid-cloud-testing.md)

[Set up a web-based LOB application in a hybrid cloud for testing](virtual-networks-setup-lobapp-hybrid-cloud-testing.md)

[Set up a simulated hybrid cloud environment for testing](virtual-networks-setup-simulated-hybrid-cloud-environment-testing.md)

[Azure hybrid cloud test environments](../virtual-machines/virtual-machines-hybrid-cloud-test-environments.md)

<<<<<<< HEAD
[Azure infrastructure services implementation guidelines](../virtual-machines/virtual-machines-infrastructure-services-implementation-guidelines.md)


 
=======
[Azure infrastructure services implementation guidelines](../virtual-machines/virtual-machines-infrastructure-services-implementation-guidelines.md)
>>>>>>> 08be3281
<|MERGE_RESOLUTION|>--- conflicted
+++ resolved
@@ -1,280 +1,186 @@
-<properties 
-	pageTitle="Office 365 DirSync test environment  | Microsoft Azure" 
-	description="Learn how to configure an Office 365 Directory Synchronization (DirSync) server in a hybrid cloud for IT pro or development testing." 
-	services="virtual-network" 
-	documentationCenter="" 
-	authors="JoeDavies-MSFT" 
-	manager="timlt" 
-	editor=""
-	tags="azure-service-management"/>
-
-<tags 
-	ms.service="virtual-network" 
-	ms.workload="infrastructure-services" 
-	ms.tgt_pltfrm="Windows" 
-	ms.devlang="na" 
-	ms.topic="article" 
-<<<<<<< HEAD
-	ms.date="09/10/2015" 
-=======
-	ms.date="12/11/2015" 
->>>>>>> 08be3281
-	ms.author="josephd"/>
-
-# Set up Office 365 Directory Synchronization (DirSync) in a hybrid cloud for testing
-
-<<<<<<< HEAD
-[AZURE.INCLUDE [learn-about-deployment-models](../../includes/learn-about-deployment-models-include.md)] This article covers creating resources with the classic deployment model. 
-=======
-[AZURE.INCLUDE [learn-about-deployment-models](../../includes/learn-about-deployment-models-classic-include.md)] Resource Manager model.
- 
->>>>>>> 08be3281
-
-This topic steps you through creating a hybrid cloud environment for testing Office 365 Directory Synchronization (DirSync) with password synchronization hosted in Microsoft Azure. Here is the resulting configuration.
-
-![](./media/virtual-networks-setup-dirsync-hybrid-cloud-testing/CreateDirSyncHybridCloud_3.png)
- 
-This configuration simulates a DirSync server in Azure production environment from your location on the Internet. It consists of:
-
-- A simplified on-premises network (the Corpnet subnet).
-- A cross-premises virtual network hosted in Azure (TestVNET).
-- A site-to-site VPN connection.
-- An Office 365 FastTrack trial subscription.
-<<<<<<< HEAD
-- A DirSync server and secondary domain controller in the TestVNET virtual network.
-
-This configuration provides a basis and common starting point from which you can:
-
-- Develop and test applications for Office 365 that rely on synchronization with an on-premises Active Directory domain using password sync.
-=======
-- A DirSync server running the Azure AD Connect tool and a secondary domain controller in the TestVNET virtual network.
-
-This configuration provides a basis and common starting point from which you can:
-
-- Develop and test applications for Office 365 that rely on synchronization with an on-premises Active Directory domain using password synchronization.
->>>>>>> 08be3281
-- Perform testing of this cloud-based IT workload.
-
-There are three major phases to setting up this hybrid cloud test environment:
-
-1.	Set up the hybrid cloud environment for testing.
-2.	Configure the Office 365 FastTrack trial.
-3.	Configure the DirSync server (DS1).
-
-If you do not already have an Azure subscription, you can sign up for a free trial at [Try Azure](http://azure.microsoft.com/pricing/free-trial/). If you have an MSDN Subscription, see [Azure benefit for MSDN subscribers](http://azure.microsoft.com/pricing/member-offers/msdn-benefits-details/).
-
-## Phase 1: Set up the hybrid cloud environment
-
-Use the instructions in the [Set up a hybrid cloud environment for testing](virtual-networks-setup-hybrid-cloud-environment-testing.md) topic. Because this test environment does not require the presence of the APP1 server on the Corpnet subnet, feel free to shut it down for now.
-
-This is your current configuration.
-
-![](./media/virtual-networks-setup-dirsync-hybrid-cloud-testing/CreateDirSyncHybridCloud_1.png)
-
-> [AZURE.NOTE] For Phase 1, you can also set up the simulated hybrid cloud test environment. See [Set up a simulated hybrid cloud environment for testing](virtual-networks-setup-simulated-hybrid-cloud-environment-testing.md) for the instructions.
-
-## Phase 2: Configure the Office 365 FastTrack Trial
-
-<<<<<<< HEAD
-To start your Office 365 FastTrack trial, you need a fictitious company name and a Microsoft account. We recommend that you use a variant of the company name Contoso for your company name, which is a fictitious company used in Microsoft sample content, but this isnâ€™t required.
-
-Next, sign up for a new Microsoft account. Go to **http://outlook.com** and create an account with an email address like user123@outlook.com. You will sign up for an Office 365 FastTrack trial using this account.
-
-Next, sign up for a new Office 365 FastTrack trial.
-
-1.	Log on to CLIENT1 with the CORP\User1 account credentials.
-2.	Open Internet Explorer and go to **http://fasttrack.office.com**.
-3.	Click **Getting started with FastTrack**.
-4.	On the Getting Started with FastTrack page, under **First, sign up for an Office 365 trial**, click **For enterprises, sign up here**.
-5.	On the Step 1 page, fill in the page, specifying your new Microsoft account in **Business email address**, and then click **Next**.
-6.	On the Step 2 page, type the name of an initial Office 365 account in the first field, your fictitious company name, and then a password. Record the resulting email address (such as user123@contoso123.onmicrosoft.com) and the password in a secure location. You will need this information to complete the Active Directory Sync tool Configuration Wizard in Phase 3. Click **Next**.
-7.	On the Step 3 page, type the phone number of your text message-capable cellular or smart phone, and then click **Text me**.
-8.	After you receive the text message on your phone, type the verification code, and then click **Create my account**. 
-9.	When Office 365 is done creating your account, click **You're ready to go**.
-10.	You should now see the main Office 365 portal page. In the top ribbon, click **Admin**, and then click **Office 365**. The Office 365 admin center page appears. Keep this page open on CLIENT1.
-=======
-To start your Office 365 FastTrack trial, you need a fictitious company name and a Microsoft account. We recommend that you use a variant of the company name Contoso for your company name, which is a fictitious company used in Microsoft sample content, but this isn't required.
-
-Next, sign up for a new Microsoft account. Go to **http://outlook.com** and create an account with an email address like user123@outlook.com. You will sign up for an Office 365 FastTrack trial using this account.
-
-Next, sign up for a new Office 365 Enterprise E3 trial.
-
-1.	Log on to CLIENT1 with the CORP\User1 account credentials.
-2.	Open Internet Explorer and go to **https://go.microsoft.com/fwlink/p/?LinkID=403802**.
-3.	Step through the process of signing up for the Office 365 Enterprise E3 trial.
-
-When prompted for the **Business email address**, specify your new Microsoft account.
-
-When prompted to create an ID, type the name of an initial Office 365 account, your fictitious company name, and then a password. Record the resulting email address (such as user123@contoso123.onmicrosoft.com) and the password in a secure location. You will need this information to complete the Azure AD Connect configuration in Phase 3.
-
-When complete, you you should see the main Office 365 portal page. In the top ribbon, click **Admin**, and then click **Office 365**. The Office 365 admin center page appears. Keep this page open on CLIENT1.
->>>>>>> 08be3281
-
-This is your current configuration.
-
-![](./media/virtual-networks-setup-dirsync-hybrid-cloud-testing/CreateDirSyncHybridCloud_2.png)
-
-## Phase 3: Configure the DirSync server (DS1)
-
-<<<<<<< HEAD
-First, create an Azure Virtual Machine for DS1 with these commands at the Azure PowerShell command prompt on your local computer. Prior to running these commands, fill in the variable values and remove the < and > characters.
-
-	$ServiceName="<The cloud service name for your TestVNET virtual network>"
-	$cred1=Get-Credential â€“Message "Type the name and password of the local administrator account for DS1."
-	$cred2=Get-Credential â€“UserName "CORP\User1" â€“Message "Now type the password for the CORP\User1 account."
-=======
-First, create an Azure virtual machine for DS1 with these commands at the Azure PowerShell command prompt on your local computer. Prior to running these commands, fill in the variable values and remove the < and > characters.
-
-	$ServiceName="<The cloud service name for your TestVNET virtual network>"
-	$cred1=Get-Credential -Message "Type the name and password of the local administrator account for DS1."
-	$cred2=Get-Credential -UserName "CORP\User1" -Message "Now type the password for the CORP\User1 account."
->>>>>>> 08be3281
-	$image= Get-AzureVMImage | where { $_.ImageFamily -eq "Windows Server 2012 R2 Datacenter" } | sort PublishedDate -Descending | select -ExpandProperty ImageName -First 1
-	$vm1=New-AzureVMConfig -Name DS1 -InstanceSize Medium -ImageName $image
-	$vm1 | Add-AzureProvisioningConfig -AdminUsername $cred1.GetNetworkCredential().Username -Password $cred1.GetNetworkCredential().Password -WindowsDomain -Domain "CORP" -DomainUserName "User1" -DomainPassword $cred2.GetNetworkCredential().Password -JoinDomain "corp.contoso.com"
-	$vm1 | Set-AzureSubnet -SubnetNames TestSubnet
-<<<<<<< HEAD
-	New-AzureVM â€“ServiceName $ServiceName -VMs $vm1 -VNetName TestVNET
-=======
-	New-AzureVM -ServiceName $ServiceName -VMs $vm1 -VNetName TestVNET
->>>>>>> 08be3281
-
-Next, connect to the DS1 virtual machine.
-
-1.	On the virtual machines page of the Azure Management Portal, click **Running** in the STATUS column for the DS1 virtual machine.
-2.	In the task bar, click **Connect**. 
-3.	When prompted to open DS1.rdp, click **Open**.
-4.	When prompted with a Remote Desktop Connection message box, click **Connect**.
-5.	When prompted for credentials, use these:
-	- Name: **CORP\User1**
-	- Password: [User1 account password]
-6.	When prompted with a Remote Desktop Connection message box referring to certificates, click **Yes**.
-
-Next, configure a Windows Firewall rule to allow traffic for basic connectivity testing. From an administrator-level Windows PowerShell command prompt on DS1, run these commands.
-
-	Set-NetFirewallRule -DisplayName "File and Printer Sharing (Echo Request - ICMPv4-In)" -enabled True
-	ping dc1.corp.contoso.com
-
-The ping command should result in four successful replies from IP address 10.0.0.1.
-
-Next, install .NET 3.5 on DS1 with this command at the Windows PowerShell command prompt.
-
-	Add-WindowsFeature NET-Framework-Core
-
-<<<<<<< HEAD
-Next, install Directory Sync on DS1.
-
-1.	Run Internet Explorer, type **http://go.microsoft.com/fwlink/?LinkID=278924** in the Address bar, and then press ENTER. When prompted to run dirsync.exe, click the arrow next to **Save**, click **Save As**, and then click **Save** to save the file in the Downloads folder. For more information about installing the tool, see [Install or upgrade the Directory Sync tool](http://technet.microsoft.com/library/jj151800).
-2.	Open the **Downloads** folder, right-click the **dirsync** file, and then click **Run as administrator**.
-3.	On the Welcome page of the Active Directory Sync Setup wizard, click **Next**. 
-4.	On the License Terms page, click **I accept**, and then click **Next**.
-5.	On the Select Folder Installation page, click **Next**. It may take a several minutes to complete the installation.
-6.	On the Finished page, clear **Start Configuration Wizard now**, and then click **Finish**.
-7.	From the Start screen, click **user1**, and then click **Sign out**.
-
-=======
->>>>>>> 08be3281
-Next, enable Directory Synchronization for your Office 365 FastTrack trial.
-
-1.	On CLIENT1, on the **Office 365 admin center** page, in the left pane, click **Users**, and then click **Active Users**.
-2.	For **Active Directory synchronization**, click **Set up**.
-3.	On the Set up and manage Active Directory synchronization page, in step 3, click **Activate**.
-4.	When prompted with **Do you want to activate Active Directory synchronization?**, click **Activate**. After you do this, **Active Directory synchronization is activated** appears in step 3.
-5.	Leave the **Set up and manage Active Directory synchronization** page open on CLIENT1.
-
-Next, log on to DC1 with the CORP\User1 account and open an administrator-level Windows PowerShell command prompt. Run these commands one at a time to create a new organizational unit called contoso_users and add two new user accounts for Marci Kaufman and Lynda Meyer.
-
-	New-ADOrganizationalUnit -Name contoso_users -Path "DC=corp,DC=contoso,DC=com"
-	New-ADUser -SamAccountName marcik -AccountPassword (Read-Host "Set user password" -AsSecureString) -name "Marci Kaufman" -enabled $true -PasswordNeverExpires $true -ChangePasswordAtLogon $false -Path "OU=contoso_users,DC=corp,DC=contoso,DC=com"
-	New-ADUser -SamAccountName lyndam -AccountPassword (Read-Host "Set user password" -AsSecureString) -name "Lynda Meyer" -enabled $true -PasswordNeverExpires $true -ChangePasswordAtLogon $false -Path "OU=contoso_users,DC=corp,DC=contoso,DC=com"
-
-<<<<<<< HEAD
-When you run each Windows PowerShell command, you are prompted for the new userâ€™s password. Record these passwords and store them in a secure location. You will need them later.
-
-Next, configure Directory Sync on DS1.
-
-1.	Log in to DS1 with the CORP\User1 account.
-2.	On the **Start** screen, type **Directory Sync**.
-3.	Right-click **Directory Sync Configuration**, and then click **Run as administrator**. This starts the configuration wizard.
-4.	On the Welcome page, click **Next**.
-5.	On the Microsoft Azure Active Directory Credentials page, type the email address and password of the initial account you created when you set up the Office 365 FastTrack trial in Phase 2. Click Next. 
-6.	On the Active Directory Credentials page, type **CORP\User1** in **User name** and the User1 account password in **Password**. Click **Next**.
-7.	On the Hybrid Deployment page, select **Enable Hybrid Deployment**, and then click **Next**.
-8.	On the Password Synchronization page, select **Enable Password Sync**, and then click **Next**.
-9.	The Configuration page displays. When configuration is complete, click **Next**.
-10.	On the Finished page, click **Finish**. When prompted, click **OK**.
-
-Next, verify that the user accounts in the CORP domain are synchronized to Office 365. Note that it can take a few hours before synchronization occurs.
-=======
-When you run each Windows PowerShell command, you are prompted for the new user's password. Record these passwords and store them in a secure location. You will need them later.
-
-Next, install and configure the Azure AD Connect tool on DS1.
-
-1.	Run Internet Explorer, type **https://www.microsoft.com/download/details.aspx?id=47594** in the **Address** bar, and then press ENTER.
-2.	Run the Microsoft Azure AD Connect Setup program.
-3.	From the desktop, double-click **Azure AD Connect**.
-4.	On the **Welcome** page, select **I agree to the license terms and privacy notice**, and then click **Continue**.
-5.	On the **Express Settings** page, click **Use express settings**.
-6.	On the **Connect to Azure AD** page, type the email address and password of the initial account you created when you set up the Office 365 FastTrack trial in Phase 2. Click **Next**.
-7.	On the **Connect to AD DS** page, type **CORP\User1** in **Username** and the User1 account password in **Password**. Click Next.
-8.	On the **Ready to configure** page, review the settings, and then click **Install**.
-9.	On the **Configuration complete** page, click **Exit**.
-
-Next, verify that the user accounts in the CORP domain are synchronized to Office 365. Note that it can take a few minutes before synchronization occurs.
->>>>>>> 08be3281
-
-On CLIENT1, on the **Set up and manage Active Directory synchronization** page, click the **users** link in step 6 of this page. If directory synchronization has occurred successfully, you should see something similar to this.
-
-![](./media/virtual-networks-setup-dirsync-hybrid-cloud-testing/CreateDirSyncHybridCloud_4.png)
-
-The **Status** column indicates that the account was obtained through synchronization with an Active Directory domain.
-
-<<<<<<< HEAD
-Next, demonstrate Office 365 password sync with the Lynda Myer Active Directory account.  
-=======
-Next, demonstrate Office 365 password synchronization with the Lynda Myer Active Directory account.  
->>>>>>> 08be3281
-
-1.	On CLIENT1, on the **Active Users** page, select the **Lynda Meyer** account.
-2.	In the properties of the Lynda Meyer account, under **Assigned license**, click **Edit**.
-3.	In the **Assign License** tab, select a location in **Set user location** (such as United States).
-4.	Select **Microsoft Office 365 Plan E3**, and then click **Save**.
-5.	Close Internet Explorer.
-6.	Run Internet Explorer and go to **http://portal.microsoftonline.com**. 
-<<<<<<< HEAD
-7.	Log on with Lynda Meyerâ€™s Office 365 credentials. Her user name will be lyndam@<*Your Fictional Name*>.onmicrosoft.com. The password is the Lynda Meyer Active Directory user account password.
-=======
-7.	Log on with Lynda Meyer's Office 365 credentials. Her user name will be lyndam@<*Your Fictional Name*>.onmicrosoft.com. The password is the Lynda Meyer Active Directory user account password.
->>>>>>> 08be3281
-8.	After the successful logon, you see the Office 365 main portal page with **Let's make a difference today**.
-
-This is your current configuration.
-
-![](./media/virtual-networks-setup-dirsync-hybrid-cloud-testing/CreateDirSyncHybridCloud_3.png)
- 
-This environment is now ready for you to perform testing of Office 365 applications that rely on Office 365 DirSync functionality or to test DirSync functionality and performance from DS1.
-
-## Additional resources
-
-[Deploy Office 365 Directory Synchronization (DirSync) in Microsoft Azure](http://technet.microsoft.com/library/dn635310.aspx)
-
-[Solutions using Office Servers and the Cloud](http://technet.microsoft.com/library/dn262744.aspx)
-
-[Set up a hybrid cloud environment for testing](virtual-networks-setup-hybrid-cloud-environment-testing.md)
-
-[Set up a SharePoint intranet farm in a hybrid cloud for testing](virtual-networks-setup-sharepoint-hybrid-cloud-testing.md)
-
-[Set up a web-based LOB application in a hybrid cloud for testing](virtual-networks-setup-lobapp-hybrid-cloud-testing.md)
-
-[Set up a simulated hybrid cloud environment for testing](virtual-networks-setup-simulated-hybrid-cloud-environment-testing.md)
-
-[Azure hybrid cloud test environments](../virtual-machines/virtual-machines-hybrid-cloud-test-environments.md)
-
-<<<<<<< HEAD
-[Azure infrastructure services implementation guidelines](../virtual-machines/virtual-machines-infrastructure-services-implementation-guidelines.md)
-
-
- 
-=======
-[Azure infrastructure services implementation guidelines](../virtual-machines/virtual-machines-infrastructure-services-implementation-guidelines.md)
->>>>>>> 08be3281
+<properties 
+	pageTitle="Office 365 DirSync test environment  | Microsoft Azure" 
+	description="Learn how to configure an Office 365 Directory Synchronization (DirSync) server in a hybrid cloud for IT pro or development testing." 
+	services="virtual-network" 
+	documentationCenter="" 
+	authors="JoeDavies-MSFT" 
+	manager="timlt" 
+	editor=""
+	tags="azure-service-management"/>
+
+<tags 
+	ms.service="virtual-network" 
+	ms.workload="infrastructure-services" 
+	ms.tgt_pltfrm="Windows" 
+	ms.devlang="na" 
+	ms.topic="article" 
+	ms.date="12/11/2015" 
+	ms.author="josephd"/>
+
+# Set up Office 365 Directory Synchronization (DirSync) in a hybrid cloud for testing
+
+[AZURE.INCLUDE [learn-about-deployment-models](../../includes/learn-about-deployment-models-classic-include.md)] Resource Manager model.
+ 
+
+This topic steps you through creating a hybrid cloud environment for testing Office 365 Directory Synchronization (DirSync) with password synchronization hosted in Microsoft Azure. Here is the resulting configuration.
+
+![](./media/virtual-networks-setup-dirsync-hybrid-cloud-testing/CreateDirSyncHybridCloud_3.png)
+ 
+This configuration simulates a DirSync server in Azure production environment from your location on the Internet. It consists of:
+
+- A simplified on-premises network (the Corpnet subnet).
+- A cross-premises virtual network hosted in Azure (TestVNET).
+- A site-to-site VPN connection.
+- An Office 365 FastTrack trial subscription.
+- A DirSync server running the Azure AD Connect tool and a secondary domain controller in the TestVNET virtual network.
+
+This configuration provides a basis and common starting point from which you can:
+
+- Develop and test applications for Office 365 that rely on synchronization with an on-premises Active Directory domain using password synchronization.
+- Perform testing of this cloud-based IT workload.
+
+There are three major phases to setting up this hybrid cloud test environment:
+
+1.	Set up the hybrid cloud environment for testing.
+2.	Configure the Office 365 FastTrack trial.
+3.	Configure the DirSync server (DS1).
+
+If you do not already have an Azure subscription, you can sign up for a free trial at [Try Azure](http://azure.microsoft.com/pricing/free-trial/). If you have an MSDN Subscription, see [Azure benefit for MSDN subscribers](http://azure.microsoft.com/pricing/member-offers/msdn-benefits-details/).
+
+## Phase 1: Set up the hybrid cloud environment
+
+Use the instructions in the [Set up a hybrid cloud environment for testing](virtual-networks-setup-hybrid-cloud-environment-testing.md) topic. Because this test environment does not require the presence of the APP1 server on the Corpnet subnet, feel free to shut it down for now.
+
+This is your current configuration.
+
+![](./media/virtual-networks-setup-dirsync-hybrid-cloud-testing/CreateDirSyncHybridCloud_1.png)
+
+> [AZURE.NOTE] For Phase 1, you can also set up the simulated hybrid cloud test environment. See [Set up a simulated hybrid cloud environment for testing](virtual-networks-setup-simulated-hybrid-cloud-environment-testing.md) for the instructions.
+
+## Phase 2: Configure the Office 365 FastTrack Trial
+
+To start your Office 365 FastTrack trial, you need a fictitious company name and a Microsoft account. We recommend that you use a variant of the company name Contoso for your company name, which is a fictitious company used in Microsoft sample content, but this isn't required.
+
+Next, sign up for a new Microsoft account. Go to **http://outlook.com** and create an account with an email address like user123@outlook.com. You will sign up for an Office 365 FastTrack trial using this account.
+
+Next, sign up for a new Office 365 Enterprise E3 trial.
+
+1.	Log on to CLIENT1 with the CORP\User1 account credentials.
+2.	Open Internet Explorer and go to **https://go.microsoft.com/fwlink/p/?LinkID=403802**.
+3.	Step through the process of signing up for the Office 365 Enterprise E3 trial.
+
+When prompted for the **Business email address**, specify your new Microsoft account.
+
+When prompted to create an ID, type the name of an initial Office 365 account, your fictitious company name, and then a password. Record the resulting email address (such as user123@contoso123.onmicrosoft.com) and the password in a secure location. You will need this information to complete the Azure AD Connect configuration in Phase 3.
+
+When complete, you you should see the main Office 365 portal page. In the top ribbon, click **Admin**, and then click **Office 365**. The Office 365 admin center page appears. Keep this page open on CLIENT1.
+
+This is your current configuration.
+
+![](./media/virtual-networks-setup-dirsync-hybrid-cloud-testing/CreateDirSyncHybridCloud_2.png)
+
+## Phase 3: Configure the DirSync server (DS1)
+
+First, create an Azure virtual machine for DS1 with these commands at the Azure PowerShell command prompt on your local computer. Prior to running these commands, fill in the variable values and remove the < and > characters.
+
+	$ServiceName="<The cloud service name for your TestVNET virtual network>"
+	$cred1=Get-Credential -Message "Type the name and password of the local administrator account for DS1."
+	$cred2=Get-Credential -UserName "CORP\User1" -Message "Now type the password for the CORP\User1 account."
+	$image= Get-AzureVMImage | where { $_.ImageFamily -eq "Windows Server 2012 R2 Datacenter" } | sort PublishedDate -Descending | select -ExpandProperty ImageName -First 1
+	$vm1=New-AzureVMConfig -Name DS1 -InstanceSize Medium -ImageName $image
+	$vm1 | Add-AzureProvisioningConfig -AdminUsername $cred1.GetNetworkCredential().Username -Password $cred1.GetNetworkCredential().Password -WindowsDomain -Domain "CORP" -DomainUserName "User1" -DomainPassword $cred2.GetNetworkCredential().Password -JoinDomain "corp.contoso.com"
+	$vm1 | Set-AzureSubnet -SubnetNames TestSubnet
+	New-AzureVM -ServiceName $ServiceName -VMs $vm1 -VNetName TestVNET
+
+Next, connect to the DS1 virtual machine.
+
+1.	On the virtual machines page of the Azure Management Portal, click **Running** in the STATUS column for the DS1 virtual machine.
+2.	In the task bar, click **Connect**. 
+3.	When prompted to open DS1.rdp, click **Open**.
+4.	When prompted with a Remote Desktop Connection message box, click **Connect**.
+5.	When prompted for credentials, use these:
+	- Name: **CORP\User1**
+	- Password: [User1 account password]
+6.	When prompted with a Remote Desktop Connection message box referring to certificates, click **Yes**.
+
+Next, configure a Windows Firewall rule to allow traffic for basic connectivity testing. From an administrator-level Windows PowerShell command prompt on DS1, run these commands.
+
+	Set-NetFirewallRule -DisplayName "File and Printer Sharing (Echo Request - ICMPv4-In)" -enabled True
+	ping dc1.corp.contoso.com
+
+The ping command should result in four successful replies from IP address 10.0.0.1.
+
+Next, install .NET 3.5 on DS1 with this command at the Windows PowerShell command prompt.
+
+	Add-WindowsFeature NET-Framework-Core
+
+Next, enable Directory Synchronization for your Office 365 FastTrack trial.
+
+1.	On CLIENT1, on the **Office 365 admin center** page, in the left pane, click **Users**, and then click **Active Users**.
+2.	For **Active Directory synchronization**, click **Set up**.
+3.	On the Set up and manage Active Directory synchronization page, in step 3, click **Activate**.
+4.	When prompted with **Do you want to activate Active Directory synchronization?**, click **Activate**. After you do this, **Active Directory synchronization is activated** appears in step 3.
+5.	Leave the **Set up and manage Active Directory synchronization** page open on CLIENT1.
+
+Next, log on to DC1 with the CORP\User1 account and open an administrator-level Windows PowerShell command prompt. Run these commands one at a time to create a new organizational unit called contoso_users and add two new user accounts for Marci Kaufman and Lynda Meyer.
+
+	New-ADOrganizationalUnit -Name contoso_users -Path "DC=corp,DC=contoso,DC=com"
+	New-ADUser -SamAccountName marcik -AccountPassword (Read-Host "Set user password" -AsSecureString) -name "Marci Kaufman" -enabled $true -PasswordNeverExpires $true -ChangePasswordAtLogon $false -Path "OU=contoso_users,DC=corp,DC=contoso,DC=com"
+	New-ADUser -SamAccountName lyndam -AccountPassword (Read-Host "Set user password" -AsSecureString) -name "Lynda Meyer" -enabled $true -PasswordNeverExpires $true -ChangePasswordAtLogon $false -Path "OU=contoso_users,DC=corp,DC=contoso,DC=com"
+
+When you run each Windows PowerShell command, you are prompted for the new user's password. Record these passwords and store them in a secure location. You will need them later.
+
+Next, install and configure the Azure AD Connect tool on DS1.
+
+1.	Run Internet Explorer, type **https://www.microsoft.com/download/details.aspx?id=47594** in the **Address** bar, and then press ENTER.
+2.	Run the Microsoft Azure AD Connect Setup program.
+3.	From the desktop, double-click **Azure AD Connect**.
+4.	On the **Welcome** page, select **I agree to the license terms and privacy notice**, and then click **Continue**.
+5.	On the **Express Settings** page, click **Use express settings**.
+6.	On the **Connect to Azure AD** page, type the email address and password of the initial account you created when you set up the Office 365 FastTrack trial in Phase 2. Click **Next**.
+7.	On the **Connect to AD DS** page, type **CORP\User1** in **Username** and the User1 account password in **Password**. Click Next.
+8.	On the **Ready to configure** page, review the settings, and then click **Install**.
+9.	On the **Configuration complete** page, click **Exit**.
+
+Next, verify that the user accounts in the CORP domain are synchronized to Office 365. Note that it can take a few minutes before synchronization occurs.
+
+On CLIENT1, on the **Set up and manage Active Directory synchronization** page, click the **users** link in step 6 of this page. If directory synchronization has occurred successfully, you should see something similar to this.
+
+![](./media/virtual-networks-setup-dirsync-hybrid-cloud-testing/CreateDirSyncHybridCloud_4.png)
+
+The **Status** column indicates that the account was obtained through synchronization with an Active Directory domain.
+
+Next, demonstrate Office 365 password synchronization with the Lynda Myer Active Directory account.  
+
+1.	On CLIENT1, on the **Active Users** page, select the **Lynda Meyer** account.
+2.	In the properties of the Lynda Meyer account, under **Assigned license**, click **Edit**.
+3.	In the **Assign License** tab, select a location in **Set user location** (such as United States).
+4.	Select **Microsoft Office 365 Plan E3**, and then click **Save**.
+5.	Close Internet Explorer.
+6.	Run Internet Explorer and go to **http://portal.microsoftonline.com**. 
+7.	Log on with Lynda Meyer's Office 365 credentials. Her user name will be lyndam@<*Your Fictional Name*>.onmicrosoft.com. The password is the Lynda Meyer Active Directory user account password.
+8.	After the successful logon, you see the Office 365 main portal page with **Let's make a difference today**.
+
+This is your current configuration.
+
+![](./media/virtual-networks-setup-dirsync-hybrid-cloud-testing/CreateDirSyncHybridCloud_3.png)
+ 
+This environment is now ready for you to perform testing of Office 365 applications that rely on Office 365 DirSync functionality or to test DirSync functionality and performance from DS1.
+
+## Additional resources
+
+[Deploy Office 365 Directory Synchronization (DirSync) in Microsoft Azure](http://technet.microsoft.com/library/dn635310.aspx)
+
+[Solutions using Office Servers and the Cloud](http://technet.microsoft.com/library/dn262744.aspx)
+
+[Set up a hybrid cloud environment for testing](virtual-networks-setup-hybrid-cloud-environment-testing.md)
+
+[Set up a SharePoint intranet farm in a hybrid cloud for testing](virtual-networks-setup-sharepoint-hybrid-cloud-testing.md)
+
+[Set up a web-based LOB application in a hybrid cloud for testing](virtual-networks-setup-lobapp-hybrid-cloud-testing.md)
+
+[Set up a simulated hybrid cloud environment for testing](virtual-networks-setup-simulated-hybrid-cloud-environment-testing.md)
+
+[Azure hybrid cloud test environments](../virtual-machines/virtual-machines-hybrid-cloud-test-environments.md)
+
+[Azure infrastructure services implementation guidelines](../virtual-machines/virtual-machines-infrastructure-services-implementation-guidelines.md)