---
title: Resolution for VMs and Role Instances
description: 'Name Resolution scenarios for Azure IaaS , hybrid solutions, between different cloud services, Active Directory and using your own DNS server '
services: virtual-network
documentationcenter: na
author: jimdial
manager: jeconnoc
editor: tysonn

ms.assetid: 5d73edde-979a-470a-b28c-e103fcf07e3e
ms.service: virtual-network
ms.devlang: na
ms.topic: article
ms.tgt_pltfrm: na
ms.workload: infrastructure-services
ms.date: 12/06/2016
ms.author: jdial

---
# Name Resolution for VMs and Role Instances
Depending on how you use Azure to host IaaS, PaaS, and hybrid solutions, you may need to allow the VMs and role instances that you create to communicate with each other. Although this communication can be done by using IP addresses, it is much simpler to use names that can be easily remembered and do not change. 

When role instances and VMs hosted in Azure need to resolve domain names to internal IP addresses, they can use one of two methods:

* [Azure-provided name resolution](#azure-provided-name-resolution)
* [Name resolution using your own DNS server](#name-resolution-using-your-own-dns-server) (which may forward queries to the Azure-provided DNS servers) 

The type of name resolution you use depends on how your VMs and role instances need to communicate with each other.

**The following table illustrates scenarios and corresponding name resolution solutions:**

| **Scenario** | **Solution** | **Suffix** |
| --- | --- | --- |
| Name resolution between role instances or VMs located in the same cloud service or virtual network |[Azure-provided name resolution](#azure-provided-name-resolution) |hostname or FQDN |
<<<<<<< HEAD
| Name resolution between role instances or VMs located in different virtual networks |Customer-managed DNS servers forwarding queries between virtual networks for resolution by Azure (DNS proxy).  see [Name resolution using your own DNS server](#name-resolution-using-your-own-dns-server) |FQDN only |
| Resolution of on-premises computer and service names from role instances or VMs in Azure |Customer-managed DNS servers. For example,  on-premises domain controller, local read-only domain controller or a DNS secondary synced using zone transfers).  See [Name resolution using your own DNS server](#name-resolution-using-your-own-dns-server) |FQDN only |
| Resolution of Azure hostnames from on-premises computers |Forward queries to a customer-managed DNS proxy server in the corresponding virtual network, the proxy server forwards queries to Azure for resolution. See [Name resolution using your own DNS server](#name-resolution-using-your-own-dns-server) |FQDN only |
=======
| Name resolution from an Azure App Service (Web App, Function, Bot, etc)  using VNET integration to role instances or VMs located in the same virtual network |Customer-managed DNS servers forwarding queries between vnets for resolution by Azure (DNS proxy).  see [Name resolution using your own DNS server](#name-resolution-using-your-own-dns-server) |FQDN only |
| Name resolution between role instances or VMs located in different virtual networks |Customer-managed DNS servers forwarding queries between vnets for resolution by Azure (DNS proxy).  see [Name resolution using your own DNS server](#name-resolution-using-your-own-dns-server) |FQDN only |
| Resolution of on-premises computer and service names from role instances or VMs in Azure |Customer-managed DNS servers (e.g. on-premises domain controller, local read-only domain controller or a DNS secondary synced using zone transfers).  See [Name resolution using your own DNS server](#name-resolution-using-your-own-dns-server) |FQDN only |
| Resolution of Azure hostnames from on-premises computers |Forward queries to a customer-managed DNS proxy server in the corresponding vnet, the proxy server forwards queries to Azure for resolution. See [Name resolution using your own DNS server](#name-resolution-using-your-own-dns-server) |FQDN only |
>>>>>>> 2f23bba0
| Reverse DNS for internal IPs |[Name resolution using your own DNS server](#name-resolution-using-your-own-dns-server) |n/a |
| Name resolution between VMs or role instances located in different cloud services, not in a virtual network |Not applicable. Connectivity between VMs and role instances in different cloud services is not supported outside a virtual network. |n/a |

## Azure-provided name resolution
Along with resolution of public DNS names, Azure provides internal name resolution for VMs and role instances that reside within the same virtual network or cloud service.  VMs/instances in a cloud service share the same DNS suffix (so the hostname alone is sufficient) but in classic virtual networks different cloud services have different DNS suffixes so the FQDN is needed to resolve names between different cloud services.  In virtual networks in the Resource Manager deployment model, the DNS suffix is consistent across the virtual network (so the FQDN is not needed) and DNS names can be assigned to both NICs and VMs. Although Azure-provided name resolution does not require any configuration, it is not the appropriate choice for all deployment scenarios, as seen in the previous table.

> [!NOTE]
> In the case of web and worker roles, you can also access the internal IP addresses of role instances based on the role name and instance number using the Azure Service Management REST API. For more information, see [Service Management REST API Reference](https://msdn.microsoft.com/library/azure/ee460799.aspx).
> 
> 

### Features and Considerations
**Features:**

* Ease of use: No configuration is required in order to use Azure-provided name resolution.
* The Azure-provided name resolution service is highly available, saving you the need to create and manage clusters of your own DNS servers.
* Can be used in conjunction with your own DNS servers to resolve both on-premises and Azure hostnames.
* Name resolution is provided between role instances/VMs within the same cloud service without need for a FQDN.
* Name resolution is provided between VMs in virtual networks that use the Resource Manager deployment model, without need for the FQDN. Virtual networks in the classic deployment model require the FQDN when resolving names in different cloud services. 
* You can use hostnames that best describe your deployments, rather than working with auto-generated names.

**Considerations:**

* The Azure-created DNS suffix cannot be modified.
* You cannot manually register your own records.
* WINS and NetBIOS are not supported. (You cannot see your VMs in Windows Explorer.)
* Hostnames must be DNS-compatible (They must use only 0-9, a-z and '-', and cannot start or end with a '-'. See RFC 3696 section 2.)
* DNS query traffic is throttled for each VM. This shouldn't impact most applications.  If request throttling is observed, ensure that client-side caching is enabled.  For more information, see [Getting the most from Azure-provided name resolution](#Getting-the-most-from-Azure-provided-name-resolution).
* Only VMs in the first 180 cloud services are registered for each virtual network in a classic deployment model. This does not apply to virtual networks in Resource Manager deployment models.

### Getting the most from Azure-provided name resolution
**Client-side Caching:**

Not every DNS query needs to be sent across the network.  Client-side caching helps reduce latency and improve resilience to network blips by resolving recurring DNS queries from a local cache.  DNS records contain a Time-To-Live (TTL) which allows the cache to store the record for as long as possible without impacting record freshness, so client-side caching is suitable for most situations.

The default Windows DNS Client has a DNS cache built-in.  Some Linux distros do not include caching by default, it is recommended that one be added to each Linux VM (after checking that there isn't a local cache already).

There are a number of different DNS caching packages available. For example, dnsmasq. The following steps list how to install dnsmasq on the most common distros:

* **Ubuntu (uses resolvconf)**:
  * just install the dnsmasq package (“sudo apt-get install dnsmasq”).
* **SUSE (uses netconf)**:
  * install the dnsmasq package (“sudo zypper install dnsmasq”) 
  * enable the dnsmasq service (“systemctl enable dnsmasq.service”) 
  * start the dnsmasq service (“systemctl start dnsmasq.service”) 
  * edit “/etc/sysconfig/network/config” and change NETCONFIG_DNS_FORWARDER="" to ”dnsmasq”
  * update resolv.conf ("netconfig update") to set the cache as the local DNS resolver
* **OpenLogic (uses NetworkManager)**:
  * install the dnsmasq package (“sudo yum install dnsmasq”)
  * enable the dnsmasq service (“systemctl enable dnsmasq.service”)
  * start the dnsmasq service (“systemctl start dnsmasq.service”)
  * add “prepend domain-name-servers 127.0.0.1;” to “/etc/dhclient-eth0.conf”
  * restart the network service (“service network restart”) to set the cache as the local DNS resolver

> [!NOTE]
> The 'dnsmasq' package is only one of the many DNS caches available for Linux.  Before using it, please check its suitability for your particular needs and that no other cache is installed.
> 
> 

**Client-side Retries:**

DNS is primarily a UDP protocol.  As the UDP protocol doesn't guarantee message delivery, retry logic is handled in the DNS protocol itself.  Each DNS client (operating system) can exhibit different retry logic depending on the creators preference:

* Windows operating systems retry after 1 second and then again after another 2, 4 and another 4 seconds. 
* The default Linux setup retries after five seconds.  It is recommended to change this to retry 5 times at 1 second intervals.  

Use the 'cat /etc/resolv.conf' command to check the current settings on a Linux VM, then look at the 'options' line, for example:

    options timeout:1 attempts:5

The resolv.conf file is usually auto-generated and should not be edited.  The specific steps for adding the 'options' line vary by distro:

* **Ubuntu** (uses resolvconf):
  * add the options line to '/etc/resolveconf/resolv.conf.d/head' 
  * run 'resolvconf -u' to update
* **SUSE** (uses netconf):
  * add 'timeout:1 attempts:5' to the NETCONFIG_DNS_RESOLVER_OPTIONS="" parameter in '/etc/sysconfig/network/config' 
  * run 'netconfig update' to update
* **OpenLogic** (uses NetworkManager):
  * add 'echo "options timeout:1 attempts:5"' to '/etc/NetworkManager/dispatcher.d/11-dhclient' 
  * run 'service network restart' to update

## Name resolution using your own DNS server
There are a number of situations where your name resolution needs may go beyond the features provided by Azure, for example when using Active Directory domains or when you require DNS resolution between virtual networks.  To cover these scenarios, Azure provides the ability for you to use your own DNS servers.  

DNS servers within a virtual network can forward DNS queries to Azure's recursive resolvers to resolve hostnames within that virtual network.  For example, a Domain Controller (DC) running in Azure can respond to DNS queries for its domains and forward all other queries to Azure.  This allows VMs to see both your on-premises resources (via the DC) and Azure-provided hostnames (via the forwarder).  Access to Azure's recursive resolvers is provided via the virtual IP 168.63.129.16.

DNS forwarding also enables inter-virtual network DNS resolution and allows your on-premises machines to resolve Azure-provided hostnames.  In order to resolve a VM's hostname, the DNS server VM must reside in the same virtual network and be configured to forward hostname queries to Azure.  As the DNS suffix is different in each vnet, you can use conditional forwarding rules to send DNS queries to the correct vnet for resolution.  The following image shows two virtual networks and an on-premises network doing inter-virtual network DNS resolution using this method.  An example DNS forwarder is available in the [Azure Quickstart Templates gallery](https://azure.microsoft.com/documentation/templates/301-dns-forwarder/) and [GitHub](https://github.com/Azure/azure-quickstart-templates/tree/master/301-dns-forwarder).

![Inter-virtual network DNS](./media/virtual-networks-name-resolution-for-vms-and-role-instances/inter-vnet-dns.png)

When using Azure-provided name resolution, an Internal DNS suffix (*.internal.cloudapp.net) is provided to each VM using DHCP.  This enables hostname resolution as the hostname records are in the internal.cloudapp.net zone.  When using your own name resolution solution, the IDNS suffix is not supplied to VMs because it interferes with other DNS architectures (like domain-joined scenarios).  Instead we provide a non-functioning placeholder (reddog.microsoft.com).  

If needed, the Internal DNS suffix can be determined using PowerShell or the API:

* For virtual networks in Resource Manager deployment models, the suffix is available via the [network interface card](https://msdn.microsoft.com/library/azure/mt163668.aspx) resource or via the [Get-AzureRmNetworkInterface](https://msdn.microsoft.com/library/mt619434.aspx) cmdlet.    
* In classic deployment models, the suffix is available via the [Get Deployment API](https://msdn.microsoft.com/library/azure/ee460804.aspx) call or via the [Get-AzureVM -Debug](https://msdn.microsoft.com/library/azure/dn495236.aspx) cmdlet.

If forwarding queries to Azure doesn't suit your needs, you will need to provide your own DNS solution.  Your DNS solution will need to:

* Provide appropriate hostname resolution, e.g. via [DDNS](virtual-networks-name-resolution-ddns.md).  Note, if using DDNS you may need to disable DNS record scavenging as Azure's DHCP leases are very long and scavenging may remove DNS records prematurely. 
* Provide appropriate recursive resolution to allow resolution of external domain names.
* Be accessible (TCP and UDP on port 53) from the clients it serves and be able to access the internet.
* Be secured against access from the internet, to mitigate threats posed by external agents.

> [!NOTE]
> For best performance, when using Azure VMs as DNS servers, IPv6 should be disabled and an [Instance-Level Public IP](virtual-networks-instance-level-public-ip.md) should be assigned to each DNS server VM.  If you choose to use Windows Server as your DNS server, [this article](http://blogs.technet.com/b/networking/archive/2015/08/19/name-resolution-performance-of-a-recursive-windows-dns-server-2012-r2.aspx) provides additional performance analysis and optimizations.
> 
> 

### Specifying DNS servers
When using your own DNS servers, Azure provides the ability to specify multiple DNS servers per virtual network or per network interface (Resource Manager) / cloud service (classic).  DNS servers specified for a cloud service/network interface get precedence over those specified for the virtual network.

> [!NOTE]
> Network connection properties, such as DNS server IPs, should not be edited directly within Windows VMs as they may get erased during service heal when the virtual network adaptor gets replaced. 
> 
> 

When using the Resource Manager deployment model, DNS servers can be specified in the Portal, API/Templates ([vnet](https://msdn.microsoft.com/library/azure/mt163661.aspx), [nic](https://msdn.microsoft.com/library/azure/mt163668.aspx)) or PowerShell ([vnet](https://msdn.microsoft.com/library/mt603657.aspx), [nic](https://msdn.microsoft.com/library/mt619370.aspx)).

When using the classic deployment model, DNS servers for the virtual network can be specified in the Portal or [the *Network Configuration* file](https://msdn.microsoft.com/library/azure/jj157100).  For cloud services, the DNS servers are specified via [the *Service Configuration* file](https://msdn.microsoft.com/library/azure/ee758710) or in PowerShell ([New-AzureVM](https://msdn.microsoft.com/library/azure/dn495254.aspx)).

> [!NOTE]
> If you change the DNS settings for a virtual network/virtual machine that is already deployed, you need to restart each affected VM for the changes to take effect.
> 
> 

## Next steps
Resource Manager deployment model:

* [Create or update a virtual network](https://msdn.microsoft.com/library/azure/mt163661.aspx)
* [Create or update a network interface card](https://msdn.microsoft.com/library/azure/mt163668.aspx)
* [New-AzureRmVirtualNetwork](https://msdn.microsoft.com/library/mt603657.aspx)
* [New-AzureRmNetworkInterface](https://msdn.microsoft.com/library/mt619370.aspx)

Classic deployment model:

* [Azure Service Configuration Schema](https://msdn.microsoft.com/library/azure/ee758710)
* [Virtual Network Configuration Schema](https://msdn.microsoft.com/library/azure/jj157100)
* [Configure a Virtual Network by Using a Network Configuration File](virtual-networks-using-network-configuration-file.md) 
<|MERGE_RESOLUTION|>--- conflicted
+++ resolved
@@ -32,16 +32,10 @@
 | **Scenario** | **Solution** | **Suffix** |
 | --- | --- | --- |
 | Name resolution between role instances or VMs located in the same cloud service or virtual network |[Azure-provided name resolution](#azure-provided-name-resolution) |hostname or FQDN |
-<<<<<<< HEAD
-| Name resolution between role instances or VMs located in different virtual networks |Customer-managed DNS servers forwarding queries between virtual networks for resolution by Azure (DNS proxy).  see [Name resolution using your own DNS server](#name-resolution-using-your-own-dns-server) |FQDN only |
-| Resolution of on-premises computer and service names from role instances or VMs in Azure |Customer-managed DNS servers. For example,  on-premises domain controller, local read-only domain controller or a DNS secondary synced using zone transfers).  See [Name resolution using your own DNS server](#name-resolution-using-your-own-dns-server) |FQDN only |
-| Resolution of Azure hostnames from on-premises computers |Forward queries to a customer-managed DNS proxy server in the corresponding virtual network, the proxy server forwards queries to Azure for resolution. See [Name resolution using your own DNS server](#name-resolution-using-your-own-dns-server) |FQDN only |
-=======
 | Name resolution from an Azure App Service (Web App, Function, Bot, etc)  using VNET integration to role instances or VMs located in the same virtual network |Customer-managed DNS servers forwarding queries between vnets for resolution by Azure (DNS proxy).  see [Name resolution using your own DNS server](#name-resolution-using-your-own-dns-server) |FQDN only |
 | Name resolution between role instances or VMs located in different virtual networks |Customer-managed DNS servers forwarding queries between vnets for resolution by Azure (DNS proxy).  see [Name resolution using your own DNS server](#name-resolution-using-your-own-dns-server) |FQDN only |
 | Resolution of on-premises computer and service names from role instances or VMs in Azure |Customer-managed DNS servers (e.g. on-premises domain controller, local read-only domain controller or a DNS secondary synced using zone transfers).  See [Name resolution using your own DNS server](#name-resolution-using-your-own-dns-server) |FQDN only |
 | Resolution of Azure hostnames from on-premises computers |Forward queries to a customer-managed DNS proxy server in the corresponding vnet, the proxy server forwards queries to Azure for resolution. See [Name resolution using your own DNS server](#name-resolution-using-your-own-dns-server) |FQDN only |
->>>>>>> 2f23bba0
 | Reverse DNS for internal IPs |[Name resolution using your own DNS server](#name-resolution-using-your-own-dns-server) |n/a |
 | Name resolution between VMs or role instances located in different cloud services, not in a virtual network |Not applicable. Connectivity between VMs and role instances in different cloud services is not supported outside a virtual network. |n/a |
 
