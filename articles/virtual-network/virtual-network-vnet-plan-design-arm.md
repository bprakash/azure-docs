---
title: Azure Virtual Network (VNet) Plan and Design Guide | Microsoft Docs
description: Learn how to plan and design virtual networks in Azure based on your isolation, connectivity, and location requirements.
services: virtual-network
documentationcenter: na
author: jimdial
manager: carmonm
editor: tysonn

ms.assetid: 3a4a9aea-7608-4d2e-bb3c-40de2e537200
ms.service: virtual-network
ms.devlang: na
ms.topic: article
ms.tgt_pltfrm: na
ms.workload: infrastructure-services
ms.date: 02/08/2016
ms.author: jdial

---
# Plan and design Azure Virtual Networks
Creating a VNet to experiment with is easy enough, but chances are, you will deploy multiple VNets over time to support the production needs of your organization. With some planning and design, you will be able to deploy VNets and connect the resources you need more effectively. If you are not familiar with VNets, it's recommended that you [learn about VNets](virtual-networks-overview.md) and [how to deploy](virtual-networks-create-vnet-arm-pportal.md) one before proceeding.

## Plan
A thorough understanding of Azure subscriptions, regions, and network resources is critical for success. You can use the list of considerations below as a starting point. Once you understand those considerations, you can define the requirements for your network design.

### Considerations
Before answering the planning questions below, consider the following:

* Everything you create in Azure is composed of one or more resources. A virtual machine (VM) is a resource, the network adapter interface (NIC) used by a VM is a resource, the public IP address used by a NIC is a resource, the VNet the NIC is connected to is a resource.
* You create resources within an [Azure region](https://azure.microsoft.com/regions/#services) and subscription. Resources can only be connected to a virtual network that exists in the same region and subscription the resource is in.
* You can connect virtual networks to each other by using:
    * **[Virtual network peering](virtual-network-peering-overview.md)**: The virtual networks must exist in the same Azure region. Bandwidth between resources in peered virtual networks is the same as if the resources were connected to the same virtual network.
    * **An Azure [VPN Gateway](../vpn-gateway/vpn-gateway-vnet-vnet-rm-ps.md)**: The virtual networks can exist in the same, or different Azure regions. Bandwidth between resources in virtual networks connected through a VPN Gateway is limited by the bandwidth of the VPN Gateway.
<<<<<<< HEAD
* You can connect VNets to your on-premises network by using one of the [connectivity options](../vpn-gateway/vpn-gateway-about-vpngateways.md#site-to-site-and-multi-site-ipsecike-vpn-tunnel) available in Azure.
=======
* You can connect VNets to your on-premises network by using one of the [connectivity options](../vpn-gateway/vpn-gateway-about-vpngateways.md#s2smulti) available in Azure.
>>>>>>> 7e950a10
* Different resources can be grouped together in [resource groups](../azure-resource-manager/resource-group-overview.md#resource-groups), making it easier to manage the resource as a unit. A resource group can contain resources from multiple regions, as long as the resources belong to the same subscription.

### Define requirements
Use the questions below as a starting point for your Azure network design.    

1. What Azure locations will you use to host VNets?
2. Do you need to provide communication between these Azure locations?
3. Do you need to provide communication between your Azure VNet(s) and your on-premises datacenter(s)?
4. How many Infrastructure as a Service (IaaS) VMs, cloud services roles, and web apps do you need for your solution?
5. Do you need to isolate traffic based on groups of VMs (i.e. front end web servers and back end database servers)?
6. Do you need to control traffic flow using virtual appliances?
7. Do users need different sets of permissions to different Azure resources?

### Understand VNet and subnet properties
VNet and subnets resources help define a security boundary for workloads running in Azure. A VNet is characterized by a collection of address spaces, defined as CIDR blocks.

> [!NOTE]
> Network administrators are familiar with CIDR notation. If you are not familiar with CIDR, [learn more about it](http://whatismyipaddress.com/cidr).
>
>

VNets contain the following properties.

| Property | Description | Constraints |
| --- | --- | --- |
| **name** |VNet name |String of up to 80 characters. May contain letters, numbers, underscore, periods, or hyphens. Must start with a letter or number. Must end with a letter, number, or underscore. Can contains upper or lower case letters. |
| **location** |Azure location (also referred to as region). |Must be one of the valid Azure locations. |
| **addressSpace** |Collection of address prefixes that make up the VNet in CIDR notation. |Must be an array of valid CIDR address blocks, including public IP address ranges. |
| **subnets** |Collection of subnets that make up the VNet |see the subnet properties table below. |
| **dhcpOptions** |Object that contains a single required property named **dnsServers**. | |
| **dnsServers** |Array of DNS servers used by the VNet. If no server is specified, Azure internal name resolution is used. |Must be an array of up to 10 DNS servers, by IP address. |

A subnet is a child resource of a VNet, and helps define segments of address spaces within a CIDR block, using IP address prefixes. NICs can be added to subnets, and connected to VMs, providing connectivity for various workloads.

Subnets contain the following properties.

| Property | Description | Constraints |
| --- | --- | --- |
| **name** |Subnet name |String of up to 80 characters. May contain letters, numbers, underscore, periods, or hyphens. Must start with a letter or number. Must end with a letter, number, or underscore. Can contains upper or lower case letters. |
| **location** |Azure location (also referred to as region). |Must be one of the valid Azure locations. |
| **addressPrefix** |Single address prefix that make up the subnet in CIDR notation |Must be a single CIDR block that is part of one of the VNet's address spaces. |
| **networkSecurityGroup** |NSG applied to the subnet | |
| **routeTable** |Route table applied to the subnet | |
| **ipConfigurations** |Collection of IP configuration objects used by NICs connected to the subnet | |

### Name resolution
By default, your VNet uses [Azure-provided name resolution](virtual-networks-name-resolution-for-vms-and-role-instances.md) to resolve names inside the VNet, and on the public Internet. However, if you connect your VNets to your on-premises data centers, you need to provide [your own DNS server](virtual-networks-name-resolution-for-vms-and-role-instances.md) to resolve names between your networks.  

### Limits
Review the networking limits in the [Azure limits](../azure-subscription-service-limits.md#networking-limits) article to ensure that your design doesn't conflict with any of the limits. Some limits can be increased by opening a support ticket.

### Role-Based Access Control (RBAC)
You can use [Azure RBAC](../active-directory/role-based-access-built-in-roles.md) to control the level of access different users may have to different resources in Azure. That way you can segregate the work done by your team based on their needs.

As far as virtual networks are concerned, users in the **Network Contributor** role have full control over Azure Resource Manager virtual network resources. Similarly, users in the **Classic Network Contributor** role have full control over classic virtual network resources.

> [!NOTE]
> You can also [create your own roles](../active-directory/role-based-access-control-configure.md) to separate your administrative needs.
>
>

## Design
Once you know the answers to the questions in the [Plan](#Plan) section, review the following before defining your VNets.

### Number of subscriptions and VNets
You should consider creating multiple VNets in the following scenarios:

* **VMs that need to be placed in different Azure locations**. VNets in Azure are regional. They cannot span locations. Therefore you need at least one VNet for each Azure location you want to host VMs in.
* **Workloads that need to be completely isolated from one another**. You can create separate VNets, that even use the same IP address spaces, to isolate different workloads from one another.

Keep in mind that the limits you see above are per region, per subscription. That means you can use multiple subscriptions to increase the limit of resources you can maintain in Azure. You can use a site-to-site VPN, or an ExpressRoute circuit, to connect VNets in different subscriptions.

### Subscription and VNet design patterns
The table below shows some common design patterns for using subscriptions and VNets.

| Scenario | Diagram | Pros | Cons |
| --- | --- | --- | --- |
| Single subscription, two VNets per app |![Single subscription](./media/virtual-network-vnet-plan-design-arm/figure1.png) |Only one subscription to manage. |Maximum number of VNets per Azure region. You need more subscriptions after that. Review the [Azure limits](../azure-subscription-service-limits.md#networking-limits) article for details. |
| One subscription per app, two VNets per app |![Single subscription](./media/virtual-network-vnet-plan-design-arm/figure2.png) |Uses only two VNets per subscription. |Harder to manage when there are too many apps. |
| One subscription per business unit, two VNets per app. |![Single subscription](./media/virtual-network-vnet-plan-design-arm/figure3.png) |Balance between number of subscriptions and VNets. |Maximum number of VNets per business unit (subscription). Review the [Azure limits](../azure-subscription-service-limits.md#networking-limits) article for details. |
| One subscription per business unit, two VNets per group of apps. |![Single subscription](./media/virtual-network-vnet-plan-design-arm/figure4.png) |Balance between number of subscriptions and VNets. |Apps must be isolated by using subnets and NSGs. |

### Number of subnets
You should consider multiple subnets in a VNet in the following scenarios:

* **Not enough private IP addresses for all NICs in a subnet**. If your subnet address space does not contain enough IP addresses for the number of NICs in the subnet, you need to create multiple subnets. Keep in mind that Azure reserves 5 private IP addresses from each subnet that cannot be used: the first and last addresses of the address space (for the subnet address, and multicast) and 3 addresses to be used internally (for DHCP and DNS purposes).
* **Security**. You can use subnets to separate groups of VMs from one another for workloads that have a multi-layer structure, and apply different [network security groups (NSGs)](virtual-networks-nsg.md#subnets) for those subnets.
* **Hybrid connectivity**. You can use VPN gateways and ExpressRoute circuits to [connect](../vpn-gateway/vpn-gateway-about-vpngateways.md#s2smulti) your VNets to one another, and to your on-premises data center(s). VPN gateways and ExpressRoute circuits require a subnet of their own to be created.
* **Virtual appliances**. You can use a virtual appliance, such as a firewall, WAN accelerator, or VPN gateway in an Azure VNet. When you do so, you need to [route traffic](virtual-networks-udr-overview.md) to those appliances and isolate them in their own subnet.

### Subnet and NSG design patterns
The table below shows some common design patterns for using subnets.

| Scenario | Diagram | Pros | Cons |
| --- | --- | --- | --- |
| Single subnet, NSGs per application layer, per app |![Single subnet](./media/virtual-network-vnet-plan-design-arm/figure5.png) |Only one subnet to manage. |Multiple NSGs necessary to isolate each application. |
| One subnet per app, NSGs per application layer |![Subnet per app](./media/virtual-network-vnet-plan-design-arm/figure6.png) |Fewer NSGs to manage. |Multiple subnets to manage. |
| One subnet per application layer, NSGs per app. |![Subnet per layer](./media/virtual-network-vnet-plan-design-arm/figure7.png) |Balance between number of subnets and NSGs. |Maximum number of NSGs per subscription. Review the [Azure limits](../azure-subscription-service-limits.md#networking-limits) article for details. |
| One subnet per application layer, per app, NSGs per subnet |![Subnet per layer per app](./media/virtual-network-vnet-plan-design-arm/figure8.png) |Possibly smaller number of NSGs. |Multiple subnets to manage. |

## Sample design
To illustrate the application of the information in this article, consider the following scenario.

You work for a company that has 2 data centers in North America, and two data centers Europe. You identified 6 different customer facing applications maintained by 2 different business units that you want to migrate to Azure as a pilot. The basic architecture for the applications are as follows:

* App1, App2, App3, and App4 are web applications hosted on Linux servers running Ubuntu. Each application connects to a separate application server that hosts RESTful services on Linux servers. The RESTful services connect to a back end MySQL database.
* App5 and App6 are web applications hosted on Windows servers running Windows Server 2012 R2. Each application connects to a back end SQL Server database.
* All apps are currently hosted in one of the company's data centers in North America.
* The on-premises data centers use the 10.0.0.0/8 address space.

You need to design a virtual network solution that meets the following requirements:

* Each business unit should not be affected by resource consumption of other business units.
* You should minimize the amount of VNets and subnets to make management easier.
* Each business unit should have a single test/development VNet used for all applications.
* Each application is hosted in 2 different Azure data centers per continent (North America and Europe).
* Each application is completely isolated from each other.
* Each application can be accessed by customers over the Internet using HTTP.
* Each application can be accessed by users connected to the on-premises data centers by using an encrypted tunnel.
* Connection to on-premises data centers should use existing VPN devices.
* The company's networking group should have full control over the VNet configuration.
* Developers in each business unit should only be able to deploy VMs to existing subnets.
* All applications will be migrated as they are to Azure (lift-and-shift).
* The databases in each location should replicate to other Azure locations once a day.
* Each application should use 5 front end web servers, 2 application servers (when necessary), and 2 database servers.

### Plan
You should start your design planning by answering the question in the [Define requirements](#Define-requirements) section as shown below.

1. What Azure locations will you use to host VNets?

    2 locations in North America, and 2 locations in Europe. You should pick those based on the physical location of your existing on-premises data centers. That way your connection from your physical locations to Azure will have a better latency.
2. Do you need to provide communication between these Azure locations?

    Yes. Since the databases must be replicated to all locations.
3. Do you need to provide communication between your Azure VNet(s) and your on-premises data center(s)?

    Yes. Since users connected to the on-premises data centers must be able to access the applications through an encrypted tunnel.
4. How many IaaS VMs do you need for your solution?

    200 IaaS VMs. App1, App2, App3, and App4 require 5 web servers each, 2 applications servers each, and 2 database servers each. That's a total of 9 IaaS VMs per application, or 36 IaaS VMs. App5 and App6 require 5 web servers and 2 database servers each. That's a total of 7 IaaS VMs per application, or 14 IaaS VMs. Therefore, you need 50 IaaS VMs for all applications in each Azure region. Since we need to use 4 regions, there will be 200 IaaS VMs.

    You will also need to provide DNS servers in each VNet, or in your on-premises data centers to resolve name between your Azure IaaS VMs and your on-premises network.
5. Do you need to isolate traffic based on groups of VMs (i.e. front end web servers and back end database servers)?

    Yes. Each application should be completely isolated from each other, and each application layer should also be isolated.
6. Do you need to control traffic flow using virtual appliances?

    No. Virtual appliances can be used to provide more control over traffic flow, including more detailed data plane logging.
7. Do users need different sets of permissions to different Azure resources?

    Yes. The networking team needs full control on the virtual networking settings, while developers should only be able to deploy their VMs to pre-existing subnets.

### Design
You should follow the design specifying subscriptions, VNets, subnets, and NSGs. We will discuss NSGs here, but you should learn more about [NSGs](virtual-networks-nsg.md) before finishing your design.

**Number of subscriptions and VNets**

The following requirements are related to subscriptions and VNets:

* Each business unit should not be affected by resource consumption of other business units.
* You should minimize the amount of VNets and subnets.
* Each business unit should have a single test/development VNet used for all applications.
* Each application is hosted in 2 different Azure data centers per continent (North America and Europe).

Based on those requirements, you need a subscription for each business unit. That way, consumption of resources from a business unit will not count towards limits for other business units. And since you want to minimize the number of VNets, you should consider using the **one subscription per business unit, two VNets per group of apps** pattern as seen below.

![Single subscription](./media/virtual-network-vnet-plan-design-arm/figure9.png)

You also need to specify the address space for each VNet. Since you need connectivity between the on-premises data centers and the Azure regions, the address space used for Azure VNets cannot clash with the on-premises network, and the address space used by each VNet should not clash with other existing VNets. You could use the address spaces in the table below to satisfy these requirements.  

| **Subscription** | **VNet** | **Azure region** | **Address space** |
| --- | --- | --- | --- |
| BU1 |ProdBU1US1 |West US |172.16.0.0/16 |
| BU1 |ProdBU1US2 |East US |172.17.0.0/16 |
| BU1 |ProdBU1EU1 |North Europe |172.18.0.0/16 |
| BU1 |ProdBU1EU2 |West Europe |172.19.0.0/16 |
| BU1 |TestDevBU1 |West US |172.20.0.0/16 |
| BU2 |TestDevBU2 |West US |172.21.0.0/16 |
| BU2 |ProdBU2US1 |West US |172.22.0.0/16 |
| BU2 |ProdBU2US2 |East US |172.23.0.0/16 |
| BU2 |ProdBU2EU1 |North Europe |172.24.0.0/16 |
| BU2 |ProdBU2EU2 |West Europe |172.25.0.0/16 |

**Number of subnets and NSGs**

The following requirements are related to subnets and NSGs:

* You should minimize the amount of VNets and subnets.
* Each application is completely isolated from each other.
* Each application can be accessed by customers over the Internet using HTTP.
* Each application can be accessed by users connected to the on-premises data centers by using an encrypted tunnel.
* Connection to on-premises data centers should use existing VPN devices.
* The databases in each location should replicate to other Azure locations once a day.

Based on those requirements, you could use one subnet per application layer, and use NSGs to filter traffic per application. That way, you only have 3 subnets in each VNet (front end, application layer, and data layer) and one NSG per application per subnet. In this case, you should consider using the **one subnet per application layer, NSGs per app** design pattern. The figure below shows the use of the design pattern representing the **ProdBU1US1** VNet.

![One subnet per layer, one NSG per application per layer](./media/virtual-network-vnet-plan-design-arm/figure11.png)

However, you also need to create an extra subnet for the VPN connectivity between the VNets, and your on-premises data centers. And you need to specify the address space for each subnet. The figure below shows a sample solution for **ProdBU1US1** VNet. You would replicate this scenario for each VNet. Each color represents a different application.

![Sample VNet](./media/virtual-network-vnet-plan-design-arm/figure10.png)

**Access Control**

The following requirements are related to access control:

* The company's networking group should have full control over the VNet configuration.
* Developers in each business unit should only be able to deploy VMs to existing subnets.

Based on those requirements, you could add users from the networking team to the built-in **Network Contributor** role in each subscription; and create a custom role for the application developers in each subscription giving them rights to add VMs to existing subnets.

## Next steps
* [Deploy a virtual network](virtual-networks-create-vnet-arm-template-click.md) based on a scenario.
* Understand how to [load balance](../load-balancer/load-balancer-overview.md) IaaS VMs and [manage routing over multiple Azure regions](../traffic-manager/traffic-manager-overview.md).
* Learn more about [NSGs and how to plan and design](virtual-networks-nsg.md) an NSG solution.
* Learn more about your [cross-premises and VNet connectivity options](../vpn-gateway/vpn-gateway-about-vpngateways.md#s2smulti).<|MERGE_RESOLUTION|>--- conflicted
+++ resolved
@@ -31,11 +31,7 @@
 * You can connect virtual networks to each other by using:
     * **[Virtual network peering](virtual-network-peering-overview.md)**: The virtual networks must exist in the same Azure region. Bandwidth between resources in peered virtual networks is the same as if the resources were connected to the same virtual network.
     * **An Azure [VPN Gateway](../vpn-gateway/vpn-gateway-vnet-vnet-rm-ps.md)**: The virtual networks can exist in the same, or different Azure regions. Bandwidth between resources in virtual networks connected through a VPN Gateway is limited by the bandwidth of the VPN Gateway.
-<<<<<<< HEAD
-* You can connect VNets to your on-premises network by using one of the [connectivity options](../vpn-gateway/vpn-gateway-about-vpngateways.md#site-to-site-and-multi-site-ipsecike-vpn-tunnel) available in Azure.
-=======
 * You can connect VNets to your on-premises network by using one of the [connectivity options](../vpn-gateway/vpn-gateway-about-vpngateways.md#s2smulti) available in Azure.
->>>>>>> 7e950a10
 * Different resources can be grouped together in [resource groups](../azure-resource-manager/resource-group-overview.md#resource-groups), making it easier to manage the resource as a unit. A resource group can contain resources from multiple regions, as long as the resources belong to the same subscription.
 
 ### Define requirements
