---
<<<<<<< HEAD
title: Accelerated networking for a virtual machine - Portal | Microsoft Docs
description: Learn how to configure Accelerated Networking for an Azure virtual machine using the Azure Portal.
services: virtual-network
documentationcenter: na
author: jimdial
manager: timlt
editor: ''
tags: azure-resource-manager

ms.assetid: af4515c6-4377-4d4a-a104-18fe1348252c
ms.service: virtual-network
ms.devlang: na
ms.topic: article
ms.tgt_pltfrm: na
ms.workload: infrastructure-services
ms.date: 09/26/2016
ms.author: jdial
ms.custom: H1Hack27Feb2017

---
# Accelerated networking for a virtual machine using the Azure portal
> [!div class="op_single_selector"]
> * [Azure Portal](virtual-network-accelerated-networking-portal.md)
> * [PowerShell](virtual-network-accelerated-networking-powershell.md)
> 
> 

Accelerated Networking enables Single Root I/O Virtualization (SR-IOV) to a virtual machine (VM), greatly improving its networking performance. This high-performance path bypasses the host from the datapath reducing latency, jitter, and CPU utilization for use with the most demanding network workloads on supported VM types. This article explains how to use the Azure Portal to configure Accelerated Networking in the Azure Resource Manager deployment model. You can also create a VM with Accelerated Networking using Azure PowerShell. To learn how, click the PowerShell box at the top of this article.

The following picture shows communication between two virtual machines (VM) with and without Accelerated Networking:

![Comparison](./media/virtual-network-accelerated-networking-portal/image1.png)

Without Accelerated Networking, all networking traffic in and out of the VM must traverse the host and the virtual switch. The virtual switch provides all policy enforcement, such as network security groups, access control lists, isolation, and other network virtualized services to network traffic. To learn more, read the [Hyper-V Network Virtualization and Virtual Switch](https://technet.microsoft.com/library/jj945275.aspx) article.

With Accelerated Networking, network traffic arrives at the network card (NIC) and is then forwarded to the VM. All network policies that the virtual switch applies without Accelerated Networking are offloaded and applied in hardware. Applying policy in hardware enables the NIC to forward network traffic directly to the VM, bypassing the host and the virtual switch, while maintaining all the policy it applied in the host.

The benefits of Accelerated Networking only apply to the VM that it is enabled on. For the best results, it is ideal to enable this feature on at least two VMs connected to the same VNet. When communicating across VNets or connecting on-premises, this feature has a minimal impact to overall latency.

[!INCLUDE [virtual-network-preview](../../includes/virtual-network-preview.md)]

## Benefits
* **Lower Latency / Higher packets per second (pps):** Removing the virtual switch from the datapath removes the time packets spend in the host for policy processing and increases the number of packets that can be processed inside the VM.
* **Reduced jitter:** Virtual switch processing depends on the amount of policy that needs to be applied and the workload of the CPU that is doing the processing. Offloading the policy enforcement to the hardware removes that variability by delivering packets directly to the VM, removing the host to VM communication and all software interrupts and context switches.
* **Decreased CPU utilization:** Bypassing the virtual switch in the host leads to less CPU utilization for processing network traffic.

## Limitations
The following limitations exist when using this capability:

* **Network interface creation:** Accelerated networking can only be enabled for a new network interface.  It cannot be enabled on an existing network interface.
* **VM creation:** A network interface with accelerated networking enabled can only be attached to a VM when the VM is created. The network interface cannot be attached to an existing VM.
* **Regions:** Offered in the West Central US and West Europe Azure regions only. The set of regions will expand in the future.
* **Supported operating system:** Microsoft Windows Server 2012 R2 and Windows Server 2016 Technical Preview 5. Linux and Windows Server 2012 support will be added soon.
* **VM Size:** Standard_D15_v2 and Standard_DS15_v2 are the only supported VM instance sizes. For more information, see the [Windows VM sizes](../virtual-machines/windows/sizes.md?toc=%2fazure%2fvirtual-machines%2fwindows%2ftoc.json) article. The set of supported VM instance sizes will expand in the future.

Changes to these limitations will be announced through the [Azure Virtual Networking updates](https://azure.microsoft.com/updates/accelerated-networking-in-preview) page.

## Create a Windows VM with Accelerated Networking
1. Register for the preview by sending an email to [Accelerated Networking Subscriptions](mailto:axnpreview@microsoft.com?subject=Request%20to%20enable%20subscription%20%3csubscription%20id%3e) with your subscription ID and intended use. Do not complete the remaining steps until after you receive an e-mail notifying you that you've been accepted into the preview.
2. Login to the Azure Portal at http://portal.azure.com.
3. Create a VM by completing the steps in the [Create a Windows VM](../virtual-machines/virtual-machines-windows-hero-tutorial.md?toc=%2fazure%2fvirtual-machines%2fwindows%2ftoc.json) article selecting the following options:
   
   * Select an operating system listed in the Limitations section of this article.
   * Select a location (region) listed in the Limitations section of this article.
   * Select a VM size listed in the Limitations section of this article. If one of the supported sizes isn't listed, click **View all** in the **Choose a size** blade to select a size from an expanded list.
   * In the **Settings** blade, click *Enabled* for **Accelerated networking**, as shown in the following picture:
     
       ![Settings](./media/virtual-network-accelerated-networking-portal/image3.png)
     
     > [!NOTE]
     > The Accelerated Networking option will only be visible if you've:
     > 
     > * Been accepted into the preview
     > * Selected supported operating system, location, and VM sizes mentioned in the Limitations section of this article.
     > 
     > 
4. Once the VM is created, download the [Accelerated Networking driver](https://gallery.technet.microsoft.com/Azure-Accelerated-471b5d84), connect and login to the VM, and run the driver installer inside the VM.
5. Right-click the Windows button and click **Device Manager**. Verify that the **Mellanox ConnectX-3 Virtual Function Ethernet Adapter** appears under the **Network** option when expanded, as shown in the following picture:
   
    ![Device Manager](./media/virtual-network-accelerated-networking-portal/image2.png)
=======
redirect_url: /azure/virtual-network/virtual-network-create-vm-accelerated-networking
---
>>>>>>> a42dbad0
<|MERGE_RESOLUTION|>--- conflicted
+++ resolved
@@ -1,86 +1,3 @@
 ---
-<<<<<<< HEAD
-title: Accelerated networking for a virtual machine - Portal | Microsoft Docs
-description: Learn how to configure Accelerated Networking for an Azure virtual machine using the Azure Portal.
-services: virtual-network
-documentationcenter: na
-author: jimdial
-manager: timlt
-editor: ''
-tags: azure-resource-manager
-
-ms.assetid: af4515c6-4377-4d4a-a104-18fe1348252c
-ms.service: virtual-network
-ms.devlang: na
-ms.topic: article
-ms.tgt_pltfrm: na
-ms.workload: infrastructure-services
-ms.date: 09/26/2016
-ms.author: jdial
-ms.custom: H1Hack27Feb2017
-
----
-# Accelerated networking for a virtual machine using the Azure portal
-> [!div class="op_single_selector"]
-> * [Azure Portal](virtual-network-accelerated-networking-portal.md)
-> * [PowerShell](virtual-network-accelerated-networking-powershell.md)
-> 
-> 
-
-Accelerated Networking enables Single Root I/O Virtualization (SR-IOV) to a virtual machine (VM), greatly improving its networking performance. This high-performance path bypasses the host from the datapath reducing latency, jitter, and CPU utilization for use with the most demanding network workloads on supported VM types. This article explains how to use the Azure Portal to configure Accelerated Networking in the Azure Resource Manager deployment model. You can also create a VM with Accelerated Networking using Azure PowerShell. To learn how, click the PowerShell box at the top of this article.
-
-The following picture shows communication between two virtual machines (VM) with and without Accelerated Networking:
-
-![Comparison](./media/virtual-network-accelerated-networking-portal/image1.png)
-
-Without Accelerated Networking, all networking traffic in and out of the VM must traverse the host and the virtual switch. The virtual switch provides all policy enforcement, such as network security groups, access control lists, isolation, and other network virtualized services to network traffic. To learn more, read the [Hyper-V Network Virtualization and Virtual Switch](https://technet.microsoft.com/library/jj945275.aspx) article.
-
-With Accelerated Networking, network traffic arrives at the network card (NIC) and is then forwarded to the VM. All network policies that the virtual switch applies without Accelerated Networking are offloaded and applied in hardware. Applying policy in hardware enables the NIC to forward network traffic directly to the VM, bypassing the host and the virtual switch, while maintaining all the policy it applied in the host.
-
-The benefits of Accelerated Networking only apply to the VM that it is enabled on. For the best results, it is ideal to enable this feature on at least two VMs connected to the same VNet. When communicating across VNets or connecting on-premises, this feature has a minimal impact to overall latency.
-
-[!INCLUDE [virtual-network-preview](../../includes/virtual-network-preview.md)]
-
-## Benefits
-* **Lower Latency / Higher packets per second (pps):** Removing the virtual switch from the datapath removes the time packets spend in the host for policy processing and increases the number of packets that can be processed inside the VM.
-* **Reduced jitter:** Virtual switch processing depends on the amount of policy that needs to be applied and the workload of the CPU that is doing the processing. Offloading the policy enforcement to the hardware removes that variability by delivering packets directly to the VM, removing the host to VM communication and all software interrupts and context switches.
-* **Decreased CPU utilization:** Bypassing the virtual switch in the host leads to less CPU utilization for processing network traffic.
-
-## Limitations
-The following limitations exist when using this capability:
-
-* **Network interface creation:** Accelerated networking can only be enabled for a new network interface.  It cannot be enabled on an existing network interface.
-* **VM creation:** A network interface with accelerated networking enabled can only be attached to a VM when the VM is created. The network interface cannot be attached to an existing VM.
-* **Regions:** Offered in the West Central US and West Europe Azure regions only. The set of regions will expand in the future.
-* **Supported operating system:** Microsoft Windows Server 2012 R2 and Windows Server 2016 Technical Preview 5. Linux and Windows Server 2012 support will be added soon.
-* **VM Size:** Standard_D15_v2 and Standard_DS15_v2 are the only supported VM instance sizes. For more information, see the [Windows VM sizes](../virtual-machines/windows/sizes.md?toc=%2fazure%2fvirtual-machines%2fwindows%2ftoc.json) article. The set of supported VM instance sizes will expand in the future.
-
-Changes to these limitations will be announced through the [Azure Virtual Networking updates](https://azure.microsoft.com/updates/accelerated-networking-in-preview) page.
-
-## Create a Windows VM with Accelerated Networking
-1. Register for the preview by sending an email to [Accelerated Networking Subscriptions](mailto:axnpreview@microsoft.com?subject=Request%20to%20enable%20subscription%20%3csubscription%20id%3e) with your subscription ID and intended use. Do not complete the remaining steps until after you receive an e-mail notifying you that you've been accepted into the preview.
-2. Login to the Azure Portal at http://portal.azure.com.
-3. Create a VM by completing the steps in the [Create a Windows VM](../virtual-machines/virtual-machines-windows-hero-tutorial.md?toc=%2fazure%2fvirtual-machines%2fwindows%2ftoc.json) article selecting the following options:
-   
-   * Select an operating system listed in the Limitations section of this article.
-   * Select a location (region) listed in the Limitations section of this article.
-   * Select a VM size listed in the Limitations section of this article. If one of the supported sizes isn't listed, click **View all** in the **Choose a size** blade to select a size from an expanded list.
-   * In the **Settings** blade, click *Enabled* for **Accelerated networking**, as shown in the following picture:
-     
-       ![Settings](./media/virtual-network-accelerated-networking-portal/image3.png)
-     
-     > [!NOTE]
-     > The Accelerated Networking option will only be visible if you've:
-     > 
-     > * Been accepted into the preview
-     > * Selected supported operating system, location, and VM sizes mentioned in the Limitations section of this article.
-     > 
-     > 
-4. Once the VM is created, download the [Accelerated Networking driver](https://gallery.technet.microsoft.com/Azure-Accelerated-471b5d84), connect and login to the VM, and run the driver installer inside the VM.
-5. Right-click the Windows button and click **Device Manager**. Verify that the **Mellanox ConnectX-3 Virtual Function Ethernet Adapter** appears under the **Network** option when expanded, as shown in the following picture:
-   
-    ![Device Manager](./media/virtual-network-accelerated-networking-portal/image2.png)
-=======
 redirect_url: /azure/virtual-network/virtual-network-create-vm-accelerated-networking
----
->>>>>>> a42dbad0
+---