---
title: Azure Virtual Network peering | Microsoft Docs
description: Learn about virtual network peering in Azure.
services: virtual-network
documentationcenter: na
author: NarayanAnnamalai
manager: jefco
editor: tysonn

ms.assetid: eb0ba07d-5fee-4db0-b1cb-a569b7060d2a
ms.service: virtual-network
ms.devlang: na
ms.topic: get-started-article
ms.tgt_pltfrm: na
ms.workload: infrastructure-services
ms.date: 09/25/2017
ms.author: narayan;anavin

---
# Virtual network peering

Virtual network peering enables you to seemlessly connect two Azure [virtual networks](virtual-networks-overview.md). Once peered, the virtual networks appear as one, for connectivity purposes. The traffic between virtual machines in the peered virtual networks is routed through the Microsoft backbone infrastructure, much like traffic is routed between virtual machines in the same virtual network, through *private* IP addresses only. 

The benefits of using virtual network peering include:

* Network traffic between peered virtual networks is private. Traffic between the virtual networks is kept on the Microsoft backbone network. No public Internet, gateways, or encryption is required in the communication between the virtual networks.
* A low-latency, high-bandwidth connection between resources in different virtual networks.
* The ability for resources in one virtual network to communicate with resources in a different virtual network, once the virtual networks are peered.
* The ability to transfer data across Azure subscriptions, deployment models, and across Azure regions (preview).
* The ability to peer virtual networks created through the Azure Resource Manager or to peer one virtual network created through Resource Manager to a virtual network created through the classic deployment model. To learn more about Azure deployment models, see [Understand Azure deployment models](../azure-resource-manager/resource-manager-deployment-model.md?toc=%2fazure%2fvirtual-network%2ftoc.json).
* No downtime to resources in either virtual network when creating the peering, or after the peering is created.

## <a name="requirements-constraints"></a>Requirements and constraints

* Peering virtual networks in the same region is generally available. Peering virtual networks in different regions is currently in preview in US West Central, Canada Central, and US West 2. Before peering virtual networks in different regions, you must first  [register your subscription](virtual-network-create-peering.md#register) for the preview. Attempting to create a peering between virtual networks in different regions will fail if you haven't completed registration for the preview.
    > [!WARNING]
    > Virtual network peerings created cross-region may not have the same level of availability and reliability as peerings in a general availability release. Virtual network peerings may have constrained capabilities and may not be available in all Azure regions. For the most up-to-date notifications on availability and status of this feature, check the [Azure Virtual Network updates](https://azure.microsoft.com/updates/?product=virtual-network) page.

* The peered virtual networks must have non-overlapping IP address spaces.
* Address ranges cannot be added to or deleted from the address space of a virtual network once a virtual network is peered with another virtual network. If you need to add address ranges to the address space of a peered virtual network, you must remove the peering, add the address space, and then add the peering again.
* Virtual network peering is between two virtual networks. There is no derived transitive relationship across peerings. For example, if virtualNetworkA is peered with virtualNetworkB, and virtualNetworkB is peered with virtualNetworkC, virtualNetworkA is *not* peered to virtualNetworkC.
* You can peer virtual networks that exist in two different subscriptions, as long a privileged user (see [specific permissions](create-peering-different-deployment-models-subscriptions.md#permissions)) of both subscriptions authorizes the peering, and the subscriptions are associated to the same Azure Active Directory tenant. You can use a [VPN Gateway](../vpn-gateway/vpn-gateway-about-vpngateways.md?toc=%2fazure%2fvirtual-network%2ftoc.json#V2V) to connect virtual networks in subscriptions associated to different Active Directory tenants.
* Virtual networks can be peered if both are created through the Resource Manager deployment model or if one virtual network is created through the Resource Manager deployment model and the other is created through the classic deployment model. Virtual networks created through the classic deployment model cannot be peered to each other, however. You can use a [VPN Gateway](../vpn-gateway/vpn-gateway-about-vpngateways.md?toc=%2fazure%2fvirtual-network%2ftoc.json#V2V) to connect virtual networks created through the classic deployment model.
* Though the communication between virtual machines in peered virtual networks has no additional bandwidth restrictions, there is a maximum network bandwidth depending on the virtual machine size that still applies. To learn more about maximum network bandwidth for different virtual machine sizes, read the [Windows](../virtual-machines/windows/sizes.md?toc=%2fazure%2fvirtual-network%2ftoc.json) or [Linux](../virtual-machines/linux/sizes.md?toc=%2fazure%2fvirtual-network%2ftoc.json) virtual machine sizes articles.

     ![Basic virtual network peering](./media/virtual-networks-peering-overview/figure03.png)

## Connectivity

After virtual networks are peered, resources in either virtual network can directly connect with resources in the peered virtual network.

The network latency between virtual machines in peered virtual networks in the same region is the same as the latency within a single virtual network. The network throughput is based on the bandwidth that's allowed for the virtual machine, proportionate to its size. There isn't any additional restriction on bandwidth within the peering.

The traffic between virtual machines in peered virtual networks is routed directly through the Microsoft backbone infrastructure, not through a gateway or over the public Internet.

Virtual machines in a virtual network can access the internal load-balancer in the peered virtual network in the same region. Support for internal load balancer does not extend across globally peered virtual networks (preview). The general availability release of global virtual network peering will have support for internal load balancer.

Network security groups can be applied in either virtual network to block access to other virtual networks or subnets, if desired.
When configuring virtual network peering, you can either open or close the network security group rules between the virtual networks. If you open full connectivity between peered virtual networks (which is the default option), you can apply network security groups to specific subnets or virtual machines to block or deny specific access. To learn more about network security groups, see [Network security groups overview](virtual-networks-nsg.md).

## Service chaining

You can configure user-defined routes that point to virtual machines in peered virtual networks as the *next hop* IP address, or to virtual network gateways, to enable service chaining. Service chaining enables you to direct traffic from one virtual network to a virtual appliance, or virtual network gateway, in a peered virtual network, through user-defined routes.

<<<<<<< HEAD
You can deploy hub-and-spoke networks, where the hub virtual network can host infrastructure components such as a network virtual appliance or virtual network gateway. All the spoke virtual networks can then peer with the hub virtual network. Traffic can flow through network virtual appliances or virtual network gateways that are running in the hub virtual network. Virtual network peering enables the next hop in a user-defined route to be the IP address of a virtual machine in the peered virtual network, or a VPN virtual network gateway. You cannot however, route between virtual networks with a user-defined route using an ExpressRoute virtual network gateway as the next hop type. To learn more about user-defined routes, see [User-defined routes overview](virtual-networks-udr-overview.md#user-defined). To learn how to create a hub and spoke network topology, see [hub and spoke network topology](/azure/architecture/reference-architectures/hybrid-networking/hub-spoke?toc=%2fazure%2fvirtual-network%2ftoc.json#virtual network-peering).
=======
You can also effectively build hub-and-spoke type environments, where the hub can host infrastructure components such as a network virtual appliance. All the spoke virtual networks can then peer with the hub virtual network. Traffic can flow through network virtual appliances that are running in the hub virtual network. In short, virtual network peering enables the next hop IP address on the user-defined route to be the IP address of a virtual machine in the peered virtual network. To learn more about user-defined routes, see [user-defined routes overview](virtual-networks-udr-overview.md). To learn how to create a hub and spoke network topology, see [hub and spoke network topology](/azure/architecture/reference-architectures/hybrid-networking/hub-spoke?toc=%2fazure%2fvirtual-network%2ftoc.json#virtual network-peering).
>>>>>>> 2d79c70b

## Gateways and on-premises connectivity

Each virtual network, regardless of whether it is peered with another virtual network, can still have its own gateway and use it to connect to an on-premises network. You can also configure [virtual network-to-virtual network connections](../vpn-gateway/vpn-gateway-vnet-vnet-rm-ps.md?toc=%2fazure%2fvirtual-network%2ftoc.json) by using gateways, even though the virtual networks are peered.

When both options for virtual network interconnectivity are configured, the traffic between the virtual networks flows through the peering configuration (that is, through the Azure backbone).

When virtual networks are peered in the same region, you can also configure the gateway in the peered virtual network as a transit point to an on-premises network. In this case, the virtual network that is using a remote gateway cannot have its own gateway. A virtual network can have only one gateway. The gateway can be either a local or remote gateway (in the peered virtual network), as shown in the following picture:

![virtual network peering transit](./media/virtual-networks-peering-overview/figure04.png)

Gateway transit is not supported in the peering relationship between virtual networks created through different deployment models or different regions. Both virtual networks in the peering relationship must have been created through Resource Manager and must be in the same region for gateway transit to work. Globally-peered virtual networks do not currently support gateway transit.

When the virtual networks that are sharing a single Azure ExpressRoute connection are peered, the traffic between them goes through the peering relationship (that is, through the Azure backbone network). You can still use local gateways in each virtual network to connect to the on-premises circuit. Alternatively, you can use a shared gateway and configure transit for on-premises connectivity.

## Permissions

Virtual network peering is a privileged operation. It’s a separate function under the VirtualNetworks namespace. A user can be given specific rights to authorize peering. A user who has read-write access to the virtual network inherits these rights automatically.

A user who is either an admin or a privileged user of the peering ability can initiate a peering operation on another virtual network. The minimum level of permission required is Network Contributor. If there is a matching request for peering on the other side, and if other requirements are met, the peering is established.

For example, if you were peering virtual networks named myVirtualNetworkA and myVirtualNetworkB, your account must be assigned the following minimum role or permissions for each virtual network:

|Virtual network|Deployment model|Role|Permissions|
|---|---|---|---|
|myVirtualNetworkA|Resource Manager|[Network Contributor](../active-directory/role-based-access-built-in-roles.md?toc=%2fazure%2fvirtual-network%2ftoc.json#network-contributor)|Microsoft.Network/virtualNetworks/virtualNetworkPeerings/write|
| |Classic|[Classic Network Contributor](../active-directory/role-based-access-built-in-roles.md?toc=%2fazure%2fvirtual-network%2ftoc.json#classic-network-contributor)|N/A|
|myVirtualNetworkB|Resource Manager|[Network Contributor](../active-directory/role-based-access-built-in-roles.md?toc=%2fazure%2fvirtual-network%2ftoc.json#network-contributor)|Microsoft.Network/virtualNetworks/peer|
||Classic|[Classic Network Contributor](../active-directory/role-based-access-built-in-roles.md?toc=%2fazure%2fvirtual-network%2ftoc.json#classic-network-contributor)|Microsoft.ClassicNetwork/virtualNetworks/peer|

## Monitor

When peering two virtual networks created through Resource Manager, a peering must be configured for each virtual network in the peering. You can monitor the status of your peering connection. The peering status is one of the following states:

* **Initiated**: The state shown when you create the peering from the first virtual network to the second virtual network.
* **Connected**: The state show once you've created the peering from the second virtual network to the first virtual network. The peering state for the first virtual network changes from *Initiated* to *Connected*. A virtual network peering is not successfully established until the state for both virtual network peerings is *Connected*.
* **Disconnected**: The state shown if a peering from one virtual network to another is deleted after a peering is established between two virtual networks.

## Troubleshoot

To confirm a virtual network peering, you can [check effective routes](virtual-network-routes-troubleshoot-portal.md) for a network interface in any subnet in a virtual network. If a virtual network peering exists, all subnets within the virtual network have routes with next hop type *VNet peering*, for each address space in each peered virtual network.

You can also troubleshoot connectivity to a virtual machine in a peered virtual network using Network Watcher's [connectivity check](../network-watcher/network-watcher-connectivity-portal.md). Connectivity check lets you see how traffic is routed from a source virtual machine's network interface to a destination virtual machine's network interface.

## Limits

There are limits on the number of peerings that are allowed for a single virtual network. For details, see [Azure networking limits](../azure-subscription-service-limits.md?toc=%2fazure%2fvirtual-network%2ftoc.json#azure-resource-manager-virtual-networking-limits).

## Pricing

There is a nominal charge for ingress and egress traffic that utilizes a virtual network peering connection. For more information, see the [pricing page](https://azure.microsoft.com/pricing/details/virtual-network).

## <a name="next-steps"></a>Next steps

* Complete a virtual network peering tutorial. A virtual network peering is created between virtual networks created through the same, or different deployment models that exist in the same, or different subscriptions. Complete a tutorial for one of the following scenarios:

    |Azure deployment model  | Subscription  |
    |---------|---------|
    |Both Resource Manager |[Same](virtual-network-create-peering.md)|
    | |[Different](create-peering-different-subscriptions.md)|
    |One Resource Manager, one classic     |[Same](create-peering-different-deployment-models.md)|
    | |[Different](create-peering-different-deployment-models-subscriptions.md)|

* Learn how to create a [hub and spoke network topology.](/azure/architecture/reference-architectures/hybrid-networking/hub-spoke?toc=%2fazure%2fvirtual-network%2ftoc.json#virtual network-peering)
* Learn about all [virtual network peering settings and how to change them](virtual-network-manage-peering.md)<|MERGE_RESOLUTION|>--- conflicted
+++ resolved
@@ -62,11 +62,8 @@
 
 You can configure user-defined routes that point to virtual machines in peered virtual networks as the *next hop* IP address, or to virtual network gateways, to enable service chaining. Service chaining enables you to direct traffic from one virtual network to a virtual appliance, or virtual network gateway, in a peered virtual network, through user-defined routes.
 
-<<<<<<< HEAD
 You can deploy hub-and-spoke networks, where the hub virtual network can host infrastructure components such as a network virtual appliance or virtual network gateway. All the spoke virtual networks can then peer with the hub virtual network. Traffic can flow through network virtual appliances or virtual network gateways that are running in the hub virtual network. Virtual network peering enables the next hop in a user-defined route to be the IP address of a virtual machine in the peered virtual network, or a VPN virtual network gateway. You cannot however, route between virtual networks with a user-defined route using an ExpressRoute virtual network gateway as the next hop type. To learn more about user-defined routes, see [User-defined routes overview](virtual-networks-udr-overview.md#user-defined). To learn how to create a hub and spoke network topology, see [hub and spoke network topology](/azure/architecture/reference-architectures/hybrid-networking/hub-spoke?toc=%2fazure%2fvirtual-network%2ftoc.json#virtual network-peering).
-=======
-You can also effectively build hub-and-spoke type environments, where the hub can host infrastructure components such as a network virtual appliance. All the spoke virtual networks can then peer with the hub virtual network. Traffic can flow through network virtual appliances that are running in the hub virtual network. In short, virtual network peering enables the next hop IP address on the user-defined route to be the IP address of a virtual machine in the peered virtual network. To learn more about user-defined routes, see [user-defined routes overview](virtual-networks-udr-overview.md). To learn how to create a hub and spoke network topology, see [hub and spoke network topology](/azure/architecture/reference-architectures/hybrid-networking/hub-spoke?toc=%2fazure%2fvirtual-network%2ftoc.json#virtual network-peering).
->>>>>>> 2d79c70b
+
 
 ## Gateways and on-premises connectivity
 
