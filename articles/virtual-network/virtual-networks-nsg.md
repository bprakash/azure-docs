---
title: Network security groups in Azure | Microsoft Docs
description: Learn how to isolate and control traffic flow within your virtual networks using the distributed firewall in Azure using Network Security Groups.
services: virtual-network
documentationcenter: na
author: jimdial
manager: timlt
editor: tysonn

ms.assetid: 20e850fc-6456-4b5f-9a3f-a8379b052bc9
ms.service: virtual-network
ms.devlang: na
ms.topic: get-started-article
ms.tgt_pltfrm: na
ms.workload: infrastructure-services
ms.date: 02/11/2016
ms.author: jdial

---
# Filter network traffic with network security groups

A network security group (NSG) contains a list of security rules that allow or deny network traffic to resources connected to Azure Virtual Networks (VNet). NSGs can be associated to subnets, individual VMs (classic), or individual network interfaces (NIC) attached to VMs (Resource Manager). When an NSG is associated to a subnet, the rules apply to all resources connected to the subnet. Traffic can further be restricted by also associating an NSG to a VM or NIC.

> [!NOTE]
> Azure has two different deployment models for creating and working with resources:  [Resource Manager and classic](../resource-manager-deployment-model.md). This article covers using both models, but Microsoft recommends that most new deployments use the Resource Manager model.

## NSG resource
NSGs contain the following properties:

| Property | Description | Constraints | Considerations |
| --- | --- | --- | --- |
| Name |Name for the NSG |Must be unique within the region.<br/>Can contain letters, numbers, underscores, periods, and hyphens.<br/>Must start with a letter or number.<br/>Must end with a letter, number, or underscore.<br/>Cannot exceed 80 characters. |Since you may need to create several NSGs, make sure you have a naming convention that makes it easy to identify the function of your NSGs. |
| Region |Azure [region](https://azure.microsoft.com/regions) where the NSG is created. |NSGs can only be associated to resources within the same region as the NSG. |To learn about how many NSGs you can have per region, read the [Azure limits](../azure-subscription-service-limits.md#virtual-networking-limits-classic) article.|
| Resource group |The [resource group](../azure-resource-manager/resource-group-overview.md#resource-groups) the NSG exists in. |Although an NSG exists in a resource group, it can be associated to resources in any resource group, as long as the resource is part of the same Azure region as the NSG. |Resource groups are used to manage multiple resources together, as a deployment unit.<br/>You may consider grouping the NSG with resources it is associated to. |
| Rules |Inbound or outbound rules that define what traffic is allowed or denied. | |See the [NSG rules](#Nsg-rules) section of this article. |

> [!NOTE]
> Endpoint-based ACLs and network security groups are not supported on the same VM instance. If you want to use an NSG and have an endpoint ACL already in place, first remove the endpoint ACL. To learn how to remove an ACL, read the [Managing Access Control Lists (ACLs) for Endpoints by using PowerShell](virtual-networks-acl-powershell.md) article.
> 

### NSG rules
NSG rules contain the following properties:

| Property | Description | Constraints | Considerations |
| --- | --- | --- | --- |
| **Name** |Name for the rule. |Must be unique within the region.<br/>Can contain letters, numbers, underscores, periods, and hyphens.<br/>Must start with a letter or number.<br/>Must end with a letter, number, or underscore.<br/>Cannot exceed 80 characters. |You may have several rules within an NSG, so make sure you follow a naming convention that allows you to identify the function of your rule. |
| **Protocol** |Protocol to match for the rule. |TCP, UDP, or * |Using * as a protocol includes ICMP (East-West traffic only), as well as UDP and TCP, and may reduce the number of rules you need.<br/>At the same time, using * might be too broad an approach, so it's recommended that you use * only when necessary. |
| **Source port range** |Source port range to match for the rule. |Single port number from 1 to 65535, port range (example: 1-65635), or * (for all ports). |Source ports could be ephemeral. Unless your client program is using a specific port, use * in most cases.<br/>Try to use port ranges as much as possible to avoid the need for multiple rules.<br/>Multiple ports or port ranges cannot be grouped by a comma. |
| **Destination port range** |Destination port range to match for the rule. |Single port number from 1 to 65535, port range (example: 1-65535), or \* (for all ports). |Try to use port ranges as much as possible to avoid the need for multiple rules.<br/>Multiple ports or port ranges cannot be grouped by a comma. |
| **Source address prefix** |Source address prefix or tag to match for the rule. |Single IP address (example: 10.10.10.10), IP subnet (example: 192.168.1.0/24), [default tag](#default-tags), or * (for all addresses). |Consider using ranges, default tags, and * to reduce the number of rules. |
| **Destination address prefix** |Destination address prefix or tag to match for the rule. | Single IP address (example: 10.10.10.10), IP subnet (example: 192.168.1.0/24), [default tag](#default-tags), or * (for all addresses). |Consider using ranges, default tags, and * to reduce the number of rules. |
| **Direction** |Direction of traffic to match for the rule. |Inbound or outbound. |Inbound and outbound rules are processed separately, based on direction. |
| **Priority** |Rules are checked in the order of priority. Once a rule applies, no more rules are tested for matching. | Number between 100 and 4096. | Consider creating rules jumping priorities by 100 for each rule to leave space for new rules you might create in the future. |
| **Access** |Type of access to apply if the rule matches. | Allow or deny. | Keep in mind that if an allow rule is not found for a packet, the packet is dropped. |

NSGs contain two sets of rules: Inbound and outbound. The priority for a rule must be unique within each set. 

![NSG rule processing](./media/virtual-network-nsg-overview/figure3.png) 

The previous picture shows how NSG rules are processed.

### Default Tags
Default tags are system-provided identifiers to address a category of IP addresses. You can use default tags in the **source address prefix** and **destination address prefix** properties of any rule. There are three default tags you can use:

<<<<<<< HEAD
* **VIRTUAL_NETWORK** (**VirtualNetwork** if using Azure Resource Manager): This default tag denotes all of your network address space. It includes the virtual network address space (CIDR ranges defined in Azure) as well as all connected on-premises address spaces and connected Azure VNets (local networks).
* **AZURE_LOADBALANCER** (**AzureLoadBalancer** if using Azure Resource Manager): This default tag denotes Azure’s Infrastructure load balancer. This will translate to an Azure datacenter IP where Azure’s health probes originate.
* **INTERNET:** This default tag denotes the IP address space that is outside the virtual network and reachable by public Internet. This range includes [Azure owned public IP space](https://www.microsoft.com/download/details.aspx?id=41653) as well.
=======
* **VirtualNetwork** (Resource Manager) (**VIRTUAL_NETWORK** for classic): This tag includes the virtual network address space (CIDR ranges defined in Azure), all connected on-premises address spaces, and connected Azure VNets (local networks).
* **AzureLoadBalancer** (Resource Manager) (**AZURE_LOADBALANCER** for classic): This tag denotes Azure’s infrastructure load balancer. The tag translates to an Azure datacenter IP where Azure’s health probes originate.
* **Internet** (Resource Manager) (**INTERNET** for classic): This tag denotes the IP address space that is outside the virtual network and reachable by public Internet. The range includes the [Azure owned public IP space](https://www.microsoft.com/download/details.aspx?id=41653).
>>>>>>> a42dbad0

### Default rules
All NSGs contain a set of default rules. The default rules cannot be deleted, but because they are assigned the lowest priority, they can be overridden by the rules that you create. 

The default rules allow and disallow traffic as follows:
- **Virtual network:** Traffic originating and ending in a virtual network is allowed both in inbound and outbound directions.
- **Internet:** Outbound traffic is allowed, but inbound traffic is blocked.
- **Load balancer:** Allow Azure’s load balancer to probe the health of your VMs and role instances. If you are not using a load balanced set you can override this rule.

**Inbound default rules**

| Name | Priority | Source IP | Source Port | Destination IP | Destination Port | Protocol | Access |
| --- | --- | --- | --- | --- | --- | --- | --- |
| AllowVNetInBound |65000 | VirtualNetwork | * | VirtualNetwork | * | * | Allow |
| AllowAzureLoadBalancerInBound | 65001 | AzureLoadBalancer | * | * | * | * | Allow |
| DenyAllInBound |65500 | * | * | * | * | * | Deny |

**Outbound default rules**

| Name | Priority | Source IP | Source Port | Destination IP | Destination Port | Protocol | Access |
| --- | --- | --- | --- | --- | --- | --- | --- |
| AllowVnetOutBound | 65000 | VirtualNetwork | * | VirtualNetwork | * | * | Allow |
| AllowInternetOutBound | 65001 | * | * | Internet | * | * | Allow |
| DenyAllOutBound | 65500 | * | * | * | * | * | Deny |

## Associating NSGs
You can associate an NSG to VMs, NICs, and subnets, depending on the deployment model you are using, as follows:

* **VM (classic only):** Security rules are applied to all traffic to/from the VM. 
* **NIC (Resource Manager only):** Security rules are applied to all traffic to/from the NIC the NSG is associated to. In a multi-NIC VM, you can apply different (or the same) NSG to each NIC individually. 
* **Subnet (Resource Manager and classic):** Security rules are applied to any traffic to/from any resources connected to the VNet.

You can associate different NSGs to a VM (or NIC, depending on the deployment model) and the subnet that a NIC or VM is connected to. Security rules are applied to the traffic, by priority, in each NSG, in the following order:

- **Inbound traffic**

  1. **NSG applied to subnet:** If a subnet NSG has a matching rule to deny traffic, the packet is dropped.

  2. **NSG applied to NIC** (Resource Manager) or VM (classic): If VM\NIC NSG has a matching rule that denies traffic, packets are dropped at the VM\NIC, even if a subnet NSG has a matching rule that allows traffic.

- **Outbound traffic**

  1. **NSG applied to NIC** (Resource Manager) or VM (classic): If a VM\NIC NSG has a matching rule that denies traffic, packets are dropped.

  2. **NSG applied to subnet:** If a subnet NSG has a matching rule that denies traffic, packets are dropped, even if a VM\NIC NSG has a matching rule that allows traffic.

> [!NOTE]
> Although you can only associate a single NSG to a subnet, VM, or NIC; you can associate the same NSG to as many resources as you want.
>

## Implementation
You can implement NSGs in the Resource Manager or classic deployment models using the following tools:

| Deployment tool | Classic | Resource Manager |
| --- | --- | --- |
| Azure portal   | Yes | [Yes](virtual-networks-create-nsg-arm-pportal.md) |
| PowerShell     | [Yes](virtual-networks-create-nsg-classic-ps.md) | [Yes](virtual-networks-create-nsg-arm-ps.md) |
| Azure CLI **V1**   | [Yes](virtual-networks-create-nsg-classic-cli.md) | [Yes](virtual-networks-create-nsg-cli-nodejs.md) |
| Azure CLI **V2**   | No | [Yes](virtual-networks-create-nsg-arm-cli.md) |
| Azure Resource Manager template   | No  | [Yes](virtual-networks-create-nsg-arm-template.md) |

## Planning
Before implementing NSGs, you need to answer the following questions:

1. What types of resources do you want to filter traffic to or from? You can connect resources such as NICs (Resource Manager), VMs (classic), Cloud Services, Application Service Environments, and VM Scale Sets. 
2. Are the resources you want to filter traffic to/from connected to subnets in existing VNets?

For more information on planning for network security in Azure, read the [Cloud services and network security](../best-practices-network-security.md) article. 

## Design considerations
Once you know the answers to the questions in the [Planning](#Planning) section, review the following sections before defining your NSGs:

### Limits
There are limits to the number of NSGs you can have in a subscription and number of rules per NSG. To learn more about the limits, read the [Azure limits](../azure-subscription-service-limits.md#networking-limits) article.

### VNet and subnet design
Since NSGs can be applied to subnets, you can minimize the number of NSGs by grouping your resources by subnet, and applying NSGs to subnets.  If you decide to apply NSGs to subnets, you may find that existing VNets and subnets you have were not defined with NSGs in mind. You may need to define new VNets and subnets to support your NSG design and deploy your new resources to your new subnets. You could then define a migration strategy to move existing resources to the new subnets. 

### Special rules
If you block traffic allowed by the following rules, your infrastructure can't communicate with essential Azure services:

* **Virtual IP of the host node:** Basic infrastructure services such as DHCP, DNS, and health monitoring are provided through the virtualized host IP address 168.63.129.16. This public IP address belongs to Microsoft and is the only virtualized IP address used in all regions for this purpose. This IP address maps to the physical IP address of the server machine (host node) hosting the VM. The host node acts as the DHCP relay, the DNS recursive resolver, and the probe source for the load balancer health probe and the machine health probe. Communication to this IP address is not an attack.
* **Licensing (Key Management Service):** Windows images running in VMs must be licensed. To ensure licensing, a request is sent to the Key Management Service host servers that handle such queries. The request is made outbound through port 1688.

### ICMP traffic
The current NSG rules only allow for protocols *TCP* or *UDP*. There is not a specific tag for *ICMP*. However, ICMP traffic is allowed within a VNet by the AllowVNetInBound default rule, that allows traffic to and from any port and protocol within the VNet.

### Subnets
* Consider the number of tiers your workload requires. Each tier can be isolated by using a subnet, with an NSG applied to the subnet. 
* If you need to implement a subnet for a VPN gateway, or ExpressRoute circuit, do **not** apply an NSG to that subnet. If you do so, cross-VNet or cross-premises connectivity may fail. 
* If you need to implement a network virtual appliance (NVA), connect the NVA to its own subnet and create user-defined routes (UDR) to and from the NVA. You can implement a subnet level NSG to filter traffic in and out of this subnet. To learn more about UDRs, read the [User-defined routes](virtual-networks-udr-overview.md) article.

### Load balancers
* Consider the load balancing and network address translation (NAT) rules for each load balancer used by each of your workloads. NAT rules are bound to a back-end pool that contains NICs (Resource Manager) or VMs/Cloud Services role instances (classic). Consider creating an NSG for each back-end pool, allowing only traffic mapped through the rules implemented in the load balancers. Creating an NSG for each back-end pool guarantees that traffic coming to the back-end pool directly (rather than through the load balancer), is also filtered.
* In classic deployments, you create endpoints that map ports on a load balancer to ports on your VMs or role instances. You can also create your own individual public-facing load balancer through Resource Manager. The destination port for incoming traffic is the actual port in the VM or role instance, not the port exposed by a load balancer. The source port and address for the connection to the VM is a port and address on the remote computer in the Internet, not the port and address exposed by the load balancer.
* When you create NSGs to filter traffic coming through an internal load balancer (ILB), the source port and address range applied are  from the originating computer, not the load balancer. The destination port and address range are those of the destination computer, not the load balancer.

### Other
* Endpoint-based access control lists (ACL) and NSGs are not supported on the same VM instance. If you want to use an NSG and have an endpoint ACL already in place, first remove the endpoint ACL. For information about how to remove an endpoint ACL, see the [Manage endpoint ACLs](virtual-networks-acl-powershell.md) article.
* In Resource Manager, you can use an NSG associated to a NIC for VMs with multiple NICs to enable management (remote access) on a per NIC basis. Associating unique NSGs to each NIC enables separation of traffic types across NICs.
* Similar to the use of load balancers, when filtering traffic from other VNets, you must use the source address range of the remote computer, not the gateway connecting the VNets.
* Many Azure services cannot be connected to VNets. If an Azure resource is not connected to a VNet, you cannot use an NSG to filter traffic to the resource.  Read the documentation for the services you use to determine whether the service can be connected to a VNet.

## Sample deployment
To illustrate the application of the information in this article, consider a common scenario of a two tier application shown in the following picture:

![NSGs](./media/virtual-network-nsg-overview/figure1.png)

As shown in the diagram, the *Web1* and *Web2* VMs are connected to the *FrontEnd* subnet, and the *DB1* and *DB2* VMs are connected to the *BackEnd* subnet.  Both subnets are part of the *TestVNet* VNet. The application components each run within an Azure VM connected to a VNet. The scenario has the following requirements:

1. Separation of traffic between the WEB and DB servers.
2. Load balancing rules forward traffic from the load balancer to all web servers on port 80.
3. Load balancer NAT rules forward traffic coming into the load balancer on port 50001 to port 3389 on the WEB1 VM.
4. No access to the front-end or back-end VMs from the Internet, except requirements 1 and 3.
5. No outbound Internet access from the WEB or DB servers.
6. Access from the FrontEnd subnet is allowed to port 3389 of any web server.
7. Access from the FrontEnd subnet is allowed to port 3389 of any DB server.
8. Access from the FrontEnd subnet is allowed to port 1433 of all DB servers.
9. Separation of management traffic (port 3389) and database traffic (1433) on different NICs in DB servers.

Requirements 1-6 (except requirements 3 and 4) are all confined to subnet spaces. The following NSGs meet the previous requirements, while minimizing the number of NSGs required:

### FrontEnd
**Inbound rules**

| Rule | Access | Priority | Source address range | Source port | Destination address range | Destination port | Protocol |
| --- | --- | --- | --- | --- | --- | --- | --- |
| Allow-Inbound-HTTP-Internet | Allow | 100 | Internet | * | * | 80 | TCP |
| Allow-Inbound-RDP-Internet | Allow | 200 | Internet | * | * | 3389 | TCP |
| Deny-Inbound-All | Deny | 300 | Internet | * | * | * | TCP |

**Outbound rules**

| Rule | Access | Priority | Source address range | Source port | Destination address range | Destination port | Protocol |
| --- | --- | --- | --- | --- | --- | --- | --- |
| Deny-Internet-All |Deny |100 | * | * | Internet | * | * |

### BackEnd
**Inbound rules**

| Rule | Access | Priority | Source address range | Source port | Destination address range | Destination port | Protocol |
| --- | --- | --- | --- | --- | --- | --- | --- |
| Deny-Internet-All | Deny | 100 | Internet | * | * | * | * |

**Outbound rules**

| Rule | Access | Priority | Source address range | Source port | Destination address range | Destination port | Protocol |
| --- | --- | --- | --- | --- | --- | --- | --- |
| Deny-Internet-All | Deny | 100 | * | * | Internet | * | * |

The following NSGs are created and associated to NICs in the following VMs:

### WEB1
**Inbound rules**

| Rule | Access | Priority | Source address range | Source port | Destination address range | Destination port | Protocol |
| --- | --- | --- | --- | --- | --- | --- | --- |
| Allow-Inbound-RDP-Internet | Allow | 100 | Internet | * | * | 3389 | TCP |
| Allow-Inbound-HTTP-Internet | Allow | 200 | Internet | * | * | 80 | TCP |

> [!NOTE]
> The source address range for the previous rules is **Internet**, not the virtual IP address of for the load balancer. The source port is *, not 500001. NAT rules for load balancers are not the same as NSG security rules. NSG security rules are always related to the original source and final destination of traffic, **not** the load balancer between the two. 
> 
> 

### WEB2
**Inbound rules**

| Rule | Access | Priority | Source address range | Source port | Destination address range | Destination port | Protocol |
| --- | --- | --- | --- | --- | --- | --- | --- |
| Deny-Inbound-RDP-Internet | Deny | 100 | Internet | * | * | 3389 | TCP |
| Allow-Inbound-HTTP-Internet | Allow | 200 | Internet | * | * | 80 | TCP |

### DB servers (Management NIC)
**Inbound rules**

| Rule | Access | Priority | Source address range | Source port | Destination address range | Destination port | Protocol |
| --- | --- | --- | --- | --- | --- | --- | --- |
| Allow-Inbound-RDP-Front-end | Allow | 100 | 192.168.1.0/24 | * | * | 3389 | TCP |

### DB servers (Database traffic NIC)
**Inbound rules**

| Rule | Access | Priority | Source address range | Source port | Destination address range | Destination port | Protocol |
| --- | --- | --- | --- | --- | --- | --- | --- |
| Allow-Inbound-SQL-Front-end | Allow | 100 | 192.168.1.0/24 | * | * | 1433 | TCP |

Since some of the NSGs are associated to individual NICs, the rules are for resources deployed through Resource Manager. Rules are combined for subnet and NIC, depending on how they are associated. 

## Next steps
* [Deploy NSGs (Resource Manager)](virtual-networks-create-nsg-arm-pportal.md).
* [Deploy NSGs (classic)](virtual-networks-create-nsg-classic-ps.md).
* [Manage NSG logs](virtual-network-nsg-manage-log.md).
* [Troubleshoot NSGs] (virtual-network-nsg-troubleshoot-portal.md)<|MERGE_RESOLUTION|>--- conflicted
+++ resolved
@@ -62,15 +62,9 @@
 ### Default Tags
 Default tags are system-provided identifiers to address a category of IP addresses. You can use default tags in the **source address prefix** and **destination address prefix** properties of any rule. There are three default tags you can use:
 
-<<<<<<< HEAD
-* **VIRTUAL_NETWORK** (**VirtualNetwork** if using Azure Resource Manager): This default tag denotes all of your network address space. It includes the virtual network address space (CIDR ranges defined in Azure) as well as all connected on-premises address spaces and connected Azure VNets (local networks).
-* **AZURE_LOADBALANCER** (**AzureLoadBalancer** if using Azure Resource Manager): This default tag denotes Azure’s Infrastructure load balancer. This will translate to an Azure datacenter IP where Azure’s health probes originate.
-* **INTERNET:** This default tag denotes the IP address space that is outside the virtual network and reachable by public Internet. This range includes [Azure owned public IP space](https://www.microsoft.com/download/details.aspx?id=41653) as well.
-=======
 * **VirtualNetwork** (Resource Manager) (**VIRTUAL_NETWORK** for classic): This tag includes the virtual network address space (CIDR ranges defined in Azure), all connected on-premises address spaces, and connected Azure VNets (local networks).
 * **AzureLoadBalancer** (Resource Manager) (**AZURE_LOADBALANCER** for classic): This tag denotes Azure’s infrastructure load balancer. The tag translates to an Azure datacenter IP where Azure’s health probes originate.
 * **Internet** (Resource Manager) (**INTERNET** for classic): This tag denotes the IP address space that is outside the virtual network and reachable by public Internet. The range includes the [Azure owned public IP space](https://www.microsoft.com/download/details.aspx?id=41653).
->>>>>>> a42dbad0
 
 ### Default rules
 All NSGs contain a set of default rules. The default rules cannot be deleted, but because they are assigned the lowest priority, they can be overridden by the rules that you create. 
