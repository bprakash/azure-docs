<properties 
   pageTitle="User Defined Routes and IP Forwarding Overview"
   description="Understanding UDR and IP Forwarding"
   services="virtual-network"
   documentationCenter="na"
   authors="telmosampaio"
   manager="carmonm"
   editor="tysonn" />
<tags 
   ms.service="virtual-network"
   ms.devlang="na"
   ms.topic="article"
   ms.tgt_pltfrm="na"
   ms.workload="infrastructure-services"
<<<<<<< HEAD
   ms.date="09/04/2015"
=======
   ms.date="12/11/2015"
>>>>>>> 08be3281
   ms.author="telmos" />

# User Defined Routes and IP Forwarding
When you add virtual machines (VMs) to a virtual network (VNet) in Azure, you will notice that the VMs are able to communicate with each other over the network, automatically. You do not need to specify a gateway, even though the VMs are in different subnets. The same is true for communication from the VMs to the public Internet, and even to your on-premises network when a hybrid connection from Azure to your own datacenter is present.

This flow of communication is possible because Azure uses a series of system routes to define how IP traffic flows. System routes control the flow of communication in the following scenarios:

- From within the same subnet.
- From a subnet to another within a VNet.
- From VMs to the Internet.
- From a VNet to another VNet through a VPN gateway.
- From a VNet to your on-premises network through a VPN gateway.

The figure below shows a simple setup with a VNet, two subnets, and a few VMs, along with the system routes that allow IP traffic to flow.

![System routes in Azure](./media/virtual-networks-udr-overview/Figure1.png)

Although the use of system routes facilitates traffic automatically for your deployment, there are cases in which you want to control the routing of packets through a virtual appliance. You can do so by creating user defined routes that specify the next hop for packets flowing to a specific subnet to go to your virtual appliance instead, and enabling IP forwarding for the VM running as the virtual appliance.

The figure below shows an example of user defined routes and IP forwarding to force packets sent to one subnet from another to go through a virtual appliance on a third subnet.

![System routes in Azure](./media/virtual-networks-udr-overview/Figure2.png)

>[AZURE.IMPORTANT] User defined routes are only applied to traffic leaving a subnet. you cannot create routes to specify how traffic comes into a subnet from the Internet, for instance.Also, the appliance you are forwarding traffic to cannot be in the same subnet where the traffic originates. Always create a separate subnet for your appliances. 

## Routing
Packets are routed over a TCP/IP network based on a route table defined at each node on the physical network. A route table is a collection of individual routes used to decide where to forward packets based on the destination IP address. A route consists of the following:

- **Address Prefix**. The destination CIDR to which the route applies, such as 10.1.0.0/16.
- **Next hop type**. The type of Azure hop the packet should be sent to. Possible values are:
	- **Local**. Represents the local virtual network. For instance, if you have two subnets, 10.1.0.0/16 and 10.2.0.0/16 in the same virtual network, the route for each subnet in the route table will have a next hop value of *Local*.
	- **VPN Gateway**. Represents an Azure S2S VPN Gateway. 
	- **Internet**. Represents the default Internet gateway provided by the Azure Infrastructure 
	- **Virtual Appliance**. Represents a virtual appliance you added to your Azure virtual network.
	- **NULL**. Represents a black hole. Packets forwarded to a black hole will not be forwarded at all.
- **Nexthop Value**. The next hop value contains the IP address packets should be forwarded to. Next hop values are only allowed in routes where the next hop type is *Virtual Appliance*.

## System Routes
Every subnet created in a virtual network is automatically associated with a route table that contains the following system route rules:

- **Local Vnet Rule**: This rule is automatically created for every subnet in a virtual network. It specifies that there is a direct link between the VMs in the VNet and there is no intermediate next hop.
- **On-premises Rule**: This rule applies to all traffic destined to the on-premises address range and uses VPN gateway as the next hop destination.
- **Internet Rule**: This rule handles all traffic destined to the public Internet and uses the infrastructure internet gateway as the next hop for all traffic destined to the Internet.

## User Defined Routes
For most environments you will only need the system routes already defined by Azure. However, you may need to create a route table and add one or more routes in specific cases, such as:

- Force tunneling to the Internet via your on-premises network.
- Use of virtual appliances in your Azure environment.

In the scenarios above, you will have to create a route table and add user defined routes to it. You can have multiple route tables, and the same route table can be associated to one or more subnets. And each subnet can only be associated to a single route table. All VMs and cloud services in a subnet use the route table associated to that subnet.

Subnets rely on system routes until a route table is associated to the subnet. Once an association exists, routing is done based on Longest Prefix Match (LPM) among both user defined routes and system routes. If there is more than one route with the same LPM match then a route is selected based on its origin in the following order:

1. User defined route
1. BGP route (when ExpressRoute is used)
1. System route

To learn how to create user defined routes, see [How to Create Routes and Enable IP Forwarding in Azure](../virtual-networks-udr-how-to#How-to-manage-routes).

>[AZURE.IMPORTANT] User defined routes are only applied to Azure VMs and cloud services. For instance, if you want to add a firewall virtual appliance between your on-premises network and Azure, you will have to create a user defined route for your Azure route tables that forward all traffic going to the on-premises address space to the virtual appliance. However, incoming traffic from the on-premises address space will flow through your VPN gateway or ExpressRoute circuit straight to the Azure environment, bypassing the virtual appliance.

## BGP Routes
If you have an ExpressRoute connection between your on-premises network and Azure, you can enable BGP to propagate routes from your on-premises network to Azure. These BGP routes are used in the same way as system routes and user defined routes in each Azure subnet. For more information see [ExpressRoute Introduction](../expressroute-introduction).

>[AZURE.IMPORTANT] You can configure your Azure environment to use force tunneling through your on-premises network by creating a user defined route for subnet 0.0.0.0/0 that uses the VPN gateway as the next hop. However, this only works if you are using a VPN gateway, not ExpressRoute. For ExpressRoute, forced tunneling is configured through BGP.

## IP Forwarding
As describe above, one of the main reasons to create a user defined route is to forward traffic to a virtual appliance. A virtual appliance is nothing more than a VM that runs an application used to handle network traffic in some way, such as a firewall or a NAT device.

This virtual appliance VM must be able to receive incoming traffic that is not addressed to itself. To allow a VM to receive traffic addressed to other destinations, you must enable IP Forwarding for the VM. This is an Azure setting, not a setting in the guest operating system.

## Next Steps

- Learn how to [create routes in the Resource Manager deployment model](../virtual-network-create-udr-arm-template) and associate them to subnets. 
- Learn how to [create routes in the classic deployment model](../virtual-network-create-udr-classic-ps) and associate them to subnets.
<|MERGE_RESOLUTION|>--- conflicted
+++ resolved
@@ -1,95 +1,91 @@
-<properties 
-   pageTitle="User Defined Routes and IP Forwarding Overview"
-   description="Understanding UDR and IP Forwarding"
-   services="virtual-network"
-   documentationCenter="na"
-   authors="telmosampaio"
-   manager="carmonm"
-   editor="tysonn" />
-<tags 
-   ms.service="virtual-network"
-   ms.devlang="na"
-   ms.topic="article"
-   ms.tgt_pltfrm="na"
-   ms.workload="infrastructure-services"
-<<<<<<< HEAD
-   ms.date="09/04/2015"
-=======
-   ms.date="12/11/2015"
->>>>>>> 08be3281
-   ms.author="telmos" />
-
-# User Defined Routes and IP Forwarding
-When you add virtual machines (VMs) to a virtual network (VNet) in Azure, you will notice that the VMs are able to communicate with each other over the network, automatically. You do not need to specify a gateway, even though the VMs are in different subnets. The same is true for communication from the VMs to the public Internet, and even to your on-premises network when a hybrid connection from Azure to your own datacenter is present.
-
-This flow of communication is possible because Azure uses a series of system routes to define how IP traffic flows. System routes control the flow of communication in the following scenarios:
-
-- From within the same subnet.
-- From a subnet to another within a VNet.
-- From VMs to the Internet.
-- From a VNet to another VNet through a VPN gateway.
-- From a VNet to your on-premises network through a VPN gateway.
-
-The figure below shows a simple setup with a VNet, two subnets, and a few VMs, along with the system routes that allow IP traffic to flow.
-
-![System routes in Azure](./media/virtual-networks-udr-overview/Figure1.png)
-
-Although the use of system routes facilitates traffic automatically for your deployment, there are cases in which you want to control the routing of packets through a virtual appliance. You can do so by creating user defined routes that specify the next hop for packets flowing to a specific subnet to go to your virtual appliance instead, and enabling IP forwarding for the VM running as the virtual appliance.
-
-The figure below shows an example of user defined routes and IP forwarding to force packets sent to one subnet from another to go through a virtual appliance on a third subnet.
-
-![System routes in Azure](./media/virtual-networks-udr-overview/Figure2.png)
-
->[AZURE.IMPORTANT] User defined routes are only applied to traffic leaving a subnet. you cannot create routes to specify how traffic comes into a subnet from the Internet, for instance.Also, the appliance you are forwarding traffic to cannot be in the same subnet where the traffic originates. Always create a separate subnet for your appliances. 
-
-## Routing
-Packets are routed over a TCP/IP network based on a route table defined at each node on the physical network. A route table is a collection of individual routes used to decide where to forward packets based on the destination IP address. A route consists of the following:
-
-- **Address Prefix**. The destination CIDR to which the route applies, such as 10.1.0.0/16.
-- **Next hop type**. The type of Azure hop the packet should be sent to. Possible values are:
-	- **Local**. Represents the local virtual network. For instance, if you have two subnets, 10.1.0.0/16 and 10.2.0.0/16 in the same virtual network, the route for each subnet in the route table will have a next hop value of *Local*.
-	- **VPN Gateway**. Represents an Azure S2S VPN Gateway. 
-	- **Internet**. Represents the default Internet gateway provided by the Azure Infrastructure 
-	- **Virtual Appliance**. Represents a virtual appliance you added to your Azure virtual network.
-	- **NULL**. Represents a black hole. Packets forwarded to a black hole will not be forwarded at all.
-- **Nexthop Value**. The next hop value contains the IP address packets should be forwarded to. Next hop values are only allowed in routes where the next hop type is *Virtual Appliance*.
-
-## System Routes
-Every subnet created in a virtual network is automatically associated with a route table that contains the following system route rules:
-
-- **Local Vnet Rule**: This rule is automatically created for every subnet in a virtual network. It specifies that there is a direct link between the VMs in the VNet and there is no intermediate next hop.
-- **On-premises Rule**: This rule applies to all traffic destined to the on-premises address range and uses VPN gateway as the next hop destination.
-- **Internet Rule**: This rule handles all traffic destined to the public Internet and uses the infrastructure internet gateway as the next hop for all traffic destined to the Internet.
-
-## User Defined Routes
-For most environments you will only need the system routes already defined by Azure. However, you may need to create a route table and add one or more routes in specific cases, such as:
-
-- Force tunneling to the Internet via your on-premises network.
-- Use of virtual appliances in your Azure environment.
-
-In the scenarios above, you will have to create a route table and add user defined routes to it. You can have multiple route tables, and the same route table can be associated to one or more subnets. And each subnet can only be associated to a single route table. All VMs and cloud services in a subnet use the route table associated to that subnet.
-
-Subnets rely on system routes until a route table is associated to the subnet. Once an association exists, routing is done based on Longest Prefix Match (LPM) among both user defined routes and system routes. If there is more than one route with the same LPM match then a route is selected based on its origin in the following order:
-
-1. User defined route
-1. BGP route (when ExpressRoute is used)
-1. System route
-
-To learn how to create user defined routes, see [How to Create Routes and Enable IP Forwarding in Azure](../virtual-networks-udr-how-to#How-to-manage-routes).
-
->[AZURE.IMPORTANT] User defined routes are only applied to Azure VMs and cloud services. For instance, if you want to add a firewall virtual appliance between your on-premises network and Azure, you will have to create a user defined route for your Azure route tables that forward all traffic going to the on-premises address space to the virtual appliance. However, incoming traffic from the on-premises address space will flow through your VPN gateway or ExpressRoute circuit straight to the Azure environment, bypassing the virtual appliance.
-
-## BGP Routes
-If you have an ExpressRoute connection between your on-premises network and Azure, you can enable BGP to propagate routes from your on-premises network to Azure. These BGP routes are used in the same way as system routes and user defined routes in each Azure subnet. For more information see [ExpressRoute Introduction](../expressroute-introduction).
-
->[AZURE.IMPORTANT] You can configure your Azure environment to use force tunneling through your on-premises network by creating a user defined route for subnet 0.0.0.0/0 that uses the VPN gateway as the next hop. However, this only works if you are using a VPN gateway, not ExpressRoute. For ExpressRoute, forced tunneling is configured through BGP.
-
-## IP Forwarding
-As describe above, one of the main reasons to create a user defined route is to forward traffic to a virtual appliance. A virtual appliance is nothing more than a VM that runs an application used to handle network traffic in some way, such as a firewall or a NAT device.
-
-This virtual appliance VM must be able to receive incoming traffic that is not addressed to itself. To allow a VM to receive traffic addressed to other destinations, you must enable IP Forwarding for the VM. This is an Azure setting, not a setting in the guest operating system.
-
-## Next Steps
-
-- Learn how to [create routes in the Resource Manager deployment model](../virtual-network-create-udr-arm-template) and associate them to subnets. 
-- Learn how to [create routes in the classic deployment model](../virtual-network-create-udr-classic-ps) and associate them to subnets.
+<properties 
+   pageTitle="User Defined Routes and IP Forwarding Overview"
+   description="Understanding UDR and IP Forwarding"
+   services="virtual-network"
+   documentationCenter="na"
+   authors="telmosampaio"
+   manager="carmonm"
+   editor="tysonn" />
+<tags 
+   ms.service="virtual-network"
+   ms.devlang="na"
+   ms.topic="article"
+   ms.tgt_pltfrm="na"
+   ms.workload="infrastructure-services"
+   ms.date="12/11/2015"
+   ms.author="telmos" />
+
+# User Defined Routes and IP Forwarding
+When you add virtual machines (VMs) to a virtual network (VNet) in Azure, you will notice that the VMs are able to communicate with each other over the network, automatically. You do not need to specify a gateway, even though the VMs are in different subnets. The same is true for communication from the VMs to the public Internet, and even to your on-premises network when a hybrid connection from Azure to your own datacenter is present.
+
+This flow of communication is possible because Azure uses a series of system routes to define how IP traffic flows. System routes control the flow of communication in the following scenarios:
+
+- From within the same subnet.
+- From a subnet to another within a VNet.
+- From VMs to the Internet.
+- From a VNet to another VNet through a VPN gateway.
+- From a VNet to your on-premises network through a VPN gateway.
+
+The figure below shows a simple setup with a VNet, two subnets, and a few VMs, along with the system routes that allow IP traffic to flow.
+
+![System routes in Azure](./media/virtual-networks-udr-overview/Figure1.png)
+
+Although the use of system routes facilitates traffic automatically for your deployment, there are cases in which you want to control the routing of packets through a virtual appliance. You can do so by creating user defined routes that specify the next hop for packets flowing to a specific subnet to go to your virtual appliance instead, and enabling IP forwarding for the VM running as the virtual appliance.
+
+The figure below shows an example of user defined routes and IP forwarding to force packets sent to one subnet from another to go through a virtual appliance on a third subnet.
+
+![System routes in Azure](./media/virtual-networks-udr-overview/Figure2.png)
+
+>[AZURE.IMPORTANT] User defined routes are only applied to traffic leaving a subnet. you cannot create routes to specify how traffic comes into a subnet from the Internet, for instance.Also, the appliance you are forwarding traffic to cannot be in the same subnet where the traffic originates. Always create a separate subnet for your appliances. 
+
+## Routing
+Packets are routed over a TCP/IP network based on a route table defined at each node on the physical network. A route table is a collection of individual routes used to decide where to forward packets based on the destination IP address. A route consists of the following:
+
+- **Address Prefix**. The destination CIDR to which the route applies, such as 10.1.0.0/16.
+- **Next hop type**. The type of Azure hop the packet should be sent to. Possible values are:
+	- **Local**. Represents the local virtual network. For instance, if you have two subnets, 10.1.0.0/16 and 10.2.0.0/16 in the same virtual network, the route for each subnet in the route table will have a next hop value of *Local*.
+	- **VPN Gateway**. Represents an Azure S2S VPN Gateway. 
+	- **Internet**. Represents the default Internet gateway provided by the Azure Infrastructure 
+	- **Virtual Appliance**. Represents a virtual appliance you added to your Azure virtual network.
+	- **NULL**. Represents a black hole. Packets forwarded to a black hole will not be forwarded at all.
+- **Nexthop Value**. The next hop value contains the IP address packets should be forwarded to. Next hop values are only allowed in routes where the next hop type is *Virtual Appliance*.
+
+## System Routes
+Every subnet created in a virtual network is automatically associated with a route table that contains the following system route rules:
+
+- **Local Vnet Rule**: This rule is automatically created for every subnet in a virtual network. It specifies that there is a direct link between the VMs in the VNet and there is no intermediate next hop.
+- **On-premises Rule**: This rule applies to all traffic destined to the on-premises address range and uses VPN gateway as the next hop destination.
+- **Internet Rule**: This rule handles all traffic destined to the public Internet and uses the infrastructure internet gateway as the next hop for all traffic destined to the Internet.
+
+## User Defined Routes
+For most environments you will only need the system routes already defined by Azure. However, you may need to create a route table and add one or more routes in specific cases, such as:
+
+- Force tunneling to the Internet via your on-premises network.
+- Use of virtual appliances in your Azure environment.
+
+In the scenarios above, you will have to create a route table and add user defined routes to it. You can have multiple route tables, and the same route table can be associated to one or more subnets. And each subnet can only be associated to a single route table. All VMs and cloud services in a subnet use the route table associated to that subnet.
+
+Subnets rely on system routes until a route table is associated to the subnet. Once an association exists, routing is done based on Longest Prefix Match (LPM) among both user defined routes and system routes. If there is more than one route with the same LPM match then a route is selected based on its origin in the following order:
+
+1. User defined route
+1. BGP route (when ExpressRoute is used)
+1. System route
+
+To learn how to create user defined routes, see [How to Create Routes and Enable IP Forwarding in Azure](../virtual-networks-udr-how-to#How-to-manage-routes).
+
+>[AZURE.IMPORTANT] User defined routes are only applied to Azure VMs and cloud services. For instance, if you want to add a firewall virtual appliance between your on-premises network and Azure, you will have to create a user defined route for your Azure route tables that forward all traffic going to the on-premises address space to the virtual appliance. However, incoming traffic from the on-premises address space will flow through your VPN gateway or ExpressRoute circuit straight to the Azure environment, bypassing the virtual appliance.
+
+## BGP Routes
+If you have an ExpressRoute connection between your on-premises network and Azure, you can enable BGP to propagate routes from your on-premises network to Azure. These BGP routes are used in the same way as system routes and user defined routes in each Azure subnet. For more information see [ExpressRoute Introduction](../expressroute-introduction).
+
+>[AZURE.IMPORTANT] You can configure your Azure environment to use force tunneling through your on-premises network by creating a user defined route for subnet 0.0.0.0/0 that uses the VPN gateway as the next hop. However, this only works if you are using a VPN gateway, not ExpressRoute. For ExpressRoute, forced tunneling is configured through BGP.
+
+## IP Forwarding
+As describe above, one of the main reasons to create a user defined route is to forward traffic to a virtual appliance. A virtual appliance is nothing more than a VM that runs an application used to handle network traffic in some way, such as a firewall or a NAT device.
+
+This virtual appliance VM must be able to receive incoming traffic that is not addressed to itself. To allow a VM to receive traffic addressed to other destinations, you must enable IP Forwarding for the VM. This is an Azure setting, not a setting in the guest operating system.
+
+## Next Steps
+
+- Learn how to [create routes in the Resource Manager deployment model](../virtual-network-create-udr-arm-template) and associate them to subnets. 
+- Learn how to [create routes in the classic deployment model](../virtual-network-create-udr-classic-ps) and associate them to subnets.