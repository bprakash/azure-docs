--- conflicted
+++ resolved
@@ -44,19 +44,15 @@
 1. Type a name for your event hub, then click **Create**.
    
     ![](./media/event-hubs-create/create-event-hub5.png)
-<<<<<<< HEAD
 1. In the list of event hubs, click the newly created event hub name. 
-=======
-1. In the list of event hub, click the newly created event hub name. 
->>>>>>> 0721a8e4
     
-     ![](./media/event-hubs-create/create-event-hub6.png)
+    ![](./media/event-hubs-create/create-event-hub6.png)
 1. Back in the namespace blade (not the specific event hub blade), click **Shared access policies**, and then click **RootManageSharedAccessKey**.
     
-     ![](./media/event-hubs-create/create-event-hub7.png)
+    ![](./media/event-hubs-create/create-event-hub7.png)
 1. Click the copy button to copy the **RootManageSharedAccessKey** connection string to the clipboard. Save this connection string to use later in the tutorial.
     
-     ![](./media/event-hubs-create/create-event-hub8.png)
+    ![](./media/event-hubs-create/create-event-hub8.png)
 
 Your event hub is now created, and you have the connection strings you need to send and receive events.
 
