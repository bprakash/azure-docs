---
<<<<<<< HEAD
title: Get Started with Event Hubs in Java | Microsoft Docs
description: Follow this tutorial to get started using Azure Event Hubs; sending events with Java and receiving them in C# using the EventProcessorHost.
services: event-hubs
documentationcenter: ''
author: jtaubensee
manager: timlt
editor: ''

ms.assetid: 1c9988ca-1473-4287-a033-f99122c429bc
ms.service: event-hubs
ms.workload: core
ms.tgt_pltfrm: na
ms.devlang: na
ms.topic: article
ms.date: 01/04/2017
ms.author: jotaub;sethm

---
# Get started with Event Hubs
[!INCLUDE [service-bus-selector-get-started](../../includes/service-bus-selector-get-started.md)]

## Introduction
Event Hubs is a highly scalable ingestion system that can intake millions of events per second, enabling an application to process and analyze the massive amounts of data produced by your connected devices and applications. Once collected into Event Hubs, you can transform and store data using any real-time analytics provider or storage cluster.

For more information, see the [Event Hubs overview][Event Hubs overview].

This tutorial shows how to ingest messages into an Event Hub using a console application in Java, and to retrieve them in parallel using the C# [Event Processor Host][Event Processor Host] library.

In order to complete this tutorial, you will need the following:

* A Java development environment. For this tutorial, we will assume [Eclipse](https://www.eclipse.org/).
* [Microsoft Visual Studio](http://visualstudio.com)
* An active Azure account. <br/>If you don't have an account, you can create a free account in just a couple of minutes. For details, see <a href="http://azure.microsoft.com/pricing/free-trial/?WT.mc_id=A0E0E5C02&amp;returnurl=http%3A%2F%2Fazure.microsoft.com%2Fen-us%2Fdevelop%2Fmobile%2Ftutorials%2Fget-started%2F" target="_blank">Azure Free Trial</a>.

[!INCLUDE [event-hubs-create-event-hub](../../includes/event-hubs-create-event-hub.md)]

[!INCLUDE [service-bus-event-hubs-get-started-send-java](../../includes/service-bus-event-hubs-get-started-send-java.md)]

[!INCLUDE [service-bus-event-hubs-get-started-receive-ephcs](../../includes/service-bus-event-hubs-get-started-receive-ephcs.md)]

## Run the applications
Now you are ready to run the applications.

1. Run the **Receiver** project from Visual Studio, then wait for it to start the receivers for all partitions.
   
   ![][21]
2. Run the **Sender** project.
   
   ![][22]

## Next steps
Now that you've built a working application that creates an Event Hub and sends and receives data, you can move on to the following scenarios:

* A complete [sample application that uses Event Hubs][sample application that uses Event Hubs].
* The [Scale out Event Processing with Event Hubs][Scale out Event Processing with Event Hubs] sample.

For more information, see the [Java Developer Center](/develop/java/).

<!-- Images. -->
[21]: ./media/event-hubs-java-ephcs-getstarted/run-csharp-ephcs1.png
[22]: ./media/event-hubs-java-ephcs-getstarted/java-send.png

<!-- Links -->
[Event Processor Host]: https://www.nuget.org/packages/Microsoft.Azure.ServiceBus.EventProcessorHost
[Event Hubs overview]: event-hubs-overview.md
[sample application that uses Event Hubs]: https://code.msdn.microsoft.com/Service-Bus-Event-Hub-286fd097
[Scale out Event Processing with Event Hubs]: https://code.msdn.microsoft.com/Service-Bus-Event-Hub-45f43fc3
=======
redirect_url: /azure/event-hubs/event-hubs-java-get-started-send
---
>>>>>>> e8cfaf0d
<|MERGE_RESOLUTION|>--- conflicted
+++ resolved
@@ -1,73 +1,3 @@
 ---
-<<<<<<< HEAD
-title: Get Started with Event Hubs in Java | Microsoft Docs
-description: Follow this tutorial to get started using Azure Event Hubs; sending events with Java and receiving them in C# using the EventProcessorHost.
-services: event-hubs
-documentationcenter: ''
-author: jtaubensee
-manager: timlt
-editor: ''
-
-ms.assetid: 1c9988ca-1473-4287-a033-f99122c429bc
-ms.service: event-hubs
-ms.workload: core
-ms.tgt_pltfrm: na
-ms.devlang: na
-ms.topic: article
-ms.date: 01/04/2017
-ms.author: jotaub;sethm
-
----
-# Get started with Event Hubs
-[!INCLUDE [service-bus-selector-get-started](../../includes/service-bus-selector-get-started.md)]
-
-## Introduction
-Event Hubs is a highly scalable ingestion system that can intake millions of events per second, enabling an application to process and analyze the massive amounts of data produced by your connected devices and applications. Once collected into Event Hubs, you can transform and store data using any real-time analytics provider or storage cluster.
-
-For more information, see the [Event Hubs overview][Event Hubs overview].
-
-This tutorial shows how to ingest messages into an Event Hub using a console application in Java, and to retrieve them in parallel using the C# [Event Processor Host][Event Processor Host] library.
-
-In order to complete this tutorial, you will need the following:
-
-* A Java development environment. For this tutorial, we will assume [Eclipse](https://www.eclipse.org/).
-* [Microsoft Visual Studio](http://visualstudio.com)
-* An active Azure account. <br/>If you don't have an account, you can create a free account in just a couple of minutes. For details, see <a href="http://azure.microsoft.com/pricing/free-trial/?WT.mc_id=A0E0E5C02&amp;returnurl=http%3A%2F%2Fazure.microsoft.com%2Fen-us%2Fdevelop%2Fmobile%2Ftutorials%2Fget-started%2F" target="_blank">Azure Free Trial</a>.
-
-[!INCLUDE [event-hubs-create-event-hub](../../includes/event-hubs-create-event-hub.md)]
-
-[!INCLUDE [service-bus-event-hubs-get-started-send-java](../../includes/service-bus-event-hubs-get-started-send-java.md)]
-
-[!INCLUDE [service-bus-event-hubs-get-started-receive-ephcs](../../includes/service-bus-event-hubs-get-started-receive-ephcs.md)]
-
-## Run the applications
-Now you are ready to run the applications.
-
-1. Run the **Receiver** project from Visual Studio, then wait for it to start the receivers for all partitions.
-   
-   ![][21]
-2. Run the **Sender** project.
-   
-   ![][22]
-
-## Next steps
-Now that you've built a working application that creates an Event Hub and sends and receives data, you can move on to the following scenarios:
-
-* A complete [sample application that uses Event Hubs][sample application that uses Event Hubs].
-* The [Scale out Event Processing with Event Hubs][Scale out Event Processing with Event Hubs] sample.
-
-For more information, see the [Java Developer Center](/develop/java/).
-
-<!-- Images. -->
-[21]: ./media/event-hubs-java-ephcs-getstarted/run-csharp-ephcs1.png
-[22]: ./media/event-hubs-java-ephcs-getstarted/java-send.png
-
-<!-- Links -->
-[Event Processor Host]: https://www.nuget.org/packages/Microsoft.Azure.ServiceBus.EventProcessorHost
-[Event Hubs overview]: event-hubs-overview.md
-[sample application that uses Event Hubs]: https://code.msdn.microsoft.com/Service-Bus-Event-Hub-286fd097
-[Scale out Event Processing with Event Hubs]: https://code.msdn.microsoft.com/Service-Bus-Event-Hub-45f43fc3
-=======
 redirect_url: /azure/event-hubs/event-hubs-java-get-started-send
----
->>>>>>> e8cfaf0d
+---