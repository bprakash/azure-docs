---
title: Archive telemetry data with Azure Event Hubs Archive overview | Microsoft Docs
description: Overview of the Azure Event Hubs Archive feature.
services: event-hubs
documentationcenter: ''
author: djrosanova
manager: timlt
editor: ''

ms.assetid: e53cdeea-8a6a-474e-9f96-59d43c0e8562
ms.service: event-hubs
ms.workload: na
ms.tgt_pltfrm: na
ms.devlang: na
ms.topic: article
ms.date: 12/13/2016
ms.author: darosa;sethm

---
# Azure Event Hubs Archive
<<<<<<< HEAD
Azure Event Hubs Archive enables you to automatically deliver the streaming data in your Event Hubs to a Blob storage account of your choice with added flexibility to specify a time or size interval of your choosing. Setting up Archive is quick, there are no administrative costs to run it, and it scales automatically with your Event Hubs [throughput units](event-hubs-overview.md#capacity-and-security). Event Hubs Archive is the easiest way to load streaming data into Azure and enables you to focus on data processing rather than on data capture.
=======
Azure Event Hubs Archive enables you to automatically deliver the streaming data in your Event Hubs to a Blob storage account of your choice with added flexibility to specify a time or size interval of your choosing. Setting up Archive is quick, there are no administrative costs to run it, and it scales automatically with your Event Hubs [throughput units](event-hubs-what-is-event-hubs.md#capacity). Event Hubs Archive is the easiest way to load streaming data into Azure and enables you to focus on data processing rather than on data capture.
>>>>>>> e8cfaf0d

Azure Event Hubs Archive enables you to process real-time and batch-based pipelines on the same stream. This enables you to build solutions that can grow with your needs over time. Whether you're building batch-based systems today with an eye towards future real-time processing, or you want to add an efficient cold path to an existing real-time solution, Event Hubs Archive makes working with streaming data easier.

## How Event Hubs Archive works
Event Hubs is a time-retention durable buffer for telemetry ingress, similar to a distributed log. The key to scale in Event Hubs is the [partitioned consumer model](event-hubs-what-is-event-hubs.md#partitions). Each partition is an independent segment of data and is consumed independently. Over time this data ages off, based on the configurable retention period. As a result, a given Event Hub never gets "too full."

Event Hubs Archive enables you to specify your own Azure Blob Storage account and Container which will be used to store the archived data. This account can be in the same region as your Event Hub or in another region, adding to the flexibility of the Event Hubs Archive feature.

Archived data is written in [Apache Avro][Apache Avro] format: a compact, fast, binary format that provides rich data structures with inline schema. This format is widely used in the Hadoop ecosystem, as well as by Stream Analytics and Azure Data Factory. More information about working with Avro is available later in this article.

### Archive windowing
Event Hubs Archive allows you to set up a window to control archiving. This window is a minimum size and time configuration with a "first wins policy," meaning that the first trigger encountered will cause an archive operation. If you have a fifteen-minute/100 MB archive window and send 1 MB/s, the size window will trigger before the time window. Each partition archives independently and writes a completed block blob at the time of archive, named for the time when the archive interval was encountered. The naming convention is as follows:

```
[Namespace]/[EventHub]/[Partition]/[YYYY]/[MM]/[DD]/[HH]/[mm]/[ss]
```

### Scaling to throughput units
<<<<<<< HEAD
Event Hubs traffic is controlled by [throughput units](event-hubs-overview.md#capacity-and-security). A single throughput unit allows 1 MB per second or 1000 events per second of ingress and twice that amount of egress. Standard Event Hubs can be configured with 1-20 throughput units, and you can purchase more via a quota increase [support request][support request]. Usage beyond your purchased throughput units is throttled. Event Hubs Archive copies data directly from the internal Event Hubs storage, bypassing throughput unit egress quotas and saving your egress for other processing readers such as Stream Analytics or Spark.
=======
Event Hubs traffic is controlled by [throughput units](event-hubs-what-is-event-hubs.md#capacity). A single throughput unit allows 1 MB per second or 1000 events per second of ingress and twice that amount of egress. Standard Event Hubs can be configured with 1-20 throughput units, and you can purchase more via a quota increase [support request][support request]. Usage beyond your purchased throughput units is throttled. Event Hubs Archive copies data directly from the internal Event Hubs storage, bypassing throughput unit egress quotas and saving your egress for other processing readers such as Stream Analytics or Spark.
>>>>>>> e8cfaf0d

Once configured, Event Hubs Archive runs automatically as soon as you send your first event. It continues running at all times. To make it easier to for your downstream processing to know that the process is working, Event Hubs writes empty files when there is no data. This provides a predictable cadence and marker that can feed your batch processors.

## Setting up Event Hubs Archive
Event Hubs Archive can be configured at Event Hub creation time via the portal or Azure Resource Manager. You simply enable Archive by clicking the **On** button. You configure a Storage Account and container by clicking the **Container** section of the blade. Because Event Hubs Archive uses service-to-service authentication with storage, you do not need to specify a storage connection string. The resource picker selects the resource URI for your storage account automatically. If you use Azure Resource Manager, you must supply this URI explicitly as a string.

The default time window is 5 minutes. The minimum value is 1, the maximum 15. The **Size** window has a range of 10-500 MB.

![][1]

## Adding Archive to an existing Event Hub
Archives can be configured on existing Event Hubs that are in an Event Hubs namespace. The feature is not available on older **Messaging** or **Mixed** type namespaces. To enable Archive on an existing Event Hub, or to change your Archive settings, click your namespace to load the **Essentials** blade, then click the Event Hub for which you want to enable or change the Archive setting. Finally, click on the **Properties** section of the open blade as shown in the following figure.

![][2]

You can also configure Event Hubs Archive via Azure Resource Manager templates. For more information see [this article](event-hubs-resource-manager-namespace-event-hub-enable-archive.md).

## Exploring the archive and working with Avro
Once configured, Event Hubs Archive creates files in the Azure Storage account and container provided on the configured time window. You can view these files in any tool such as [Azure Storage Explorer][Azure Storage Explorer]. You can download the files locally to work on them.

The files produced by Event Hubs Archive have the following Avro schema:

![][3]

An easy way to explore Avro files is by using the [Avro Tools][Avro Tools] jar from Apache. After downloading this jar, you can see the schema of a specific Avro file by running the following command:

```
java -jar avro-tools-1.8.1.jar getschema \<name of archive file\>
```

This command returns

```
{

    "type":"record",
    "name":"EventData",
    "namespace":"Microsoft.ServiceBus.Messaging",
    "fields":[
                 {"name":"SequenceNumber","type":"long"},
                 {"name":"Offset","type":"string"},
                 {"name":"EnqueuedTimeUtc","type":"string"},
                 {"name":"SystemProperties","type":{"type":"map","values":["long","double","string","bytes"]}},
                 {"name":"Properties","type":{"type":"map","values":["long","double","string","bytes"]}},
                 {"name":"Body","type":["null","bytes"]}
             ]
}
```

You can also use Avro Tools to convert the file to JSON format and perform other processing.

To perform more advanced processing, download and install Avro for your choice of platform. At the time of this writing, there are implementations available for C, C++, C\#, Java, NodeJS, Perl, PHP, Python, and Ruby.

Apache Avro has complete Getting Started guides for [Java][Java] and [Python][Python]. You can also read the [Getting Started with Event Hubs Archive](event-hubs-archive-python.md) article.

## How Event Hubs Archive is charged
Event Hubs Archive is metered similarly to throughput units, as an hourly charge. The charge is directly proportional to the number of throughput units purchased for the namespace. As throughput units are increased and decreased, Event Hubs Archive increases and decreases to provide matching performance. The meters happen in tandem. The charge for Event Hubs Archive is $0.10 per hour per throughput unit, offered at a 50% discount during the preview period.

Event Hubs Archive is the easiest way to get data into Azure. Using Azure Data Lake, Azure Data Factory, and Azure HDInsight, you can perform batch processing and other analytics of your choosing using familiar tools and platforms at any scale you need.

## Next steps
You can learn more about Event Hubs by visiting the following links:

* A complete [sample application that uses Event Hubs][sample application that uses Event Hubs].
* The [Scale out Event Processing with Event Hubs][Scale out Event Processing with Event Hubs] sample.
* [Event Hubs overview][Event Hubs overview]

[Apache Avro]: http://avro.apache.org/
[support request]: https://portal.azure.com/?#blade/Microsoft_Azure_Support/HelpAndSupportBlade
[1]: ./media/event-hubs-archive-overview/event-hubs-archive1.png
[2]: media/event-hubs-archive-overview/event-hubs-archive2.png
[Azure Storage Explorer]: http://azurestorageexplorer.codeplex.com/
[3]: ./media/event-hubs-archive-overview/event-hubs-archive3.png
[Avro Tools]: http://www-us.apache.org/dist/avro/avro-1.8.1/java/avro-tools-1.8.1.jar
[Java]: http://avro.apache.org/docs/current/gettingstartedjava.html
[Python]: http://avro.apache.org/docs/current/gettingstartedpython.html
[Event Hubs overview]: event-hubs-what-is-event-hubs.md
[sample application that uses Event Hubs]: https://code.msdn.microsoft.com/Service-Bus-Event-Hub-286fd097
[Scale out Event Processing with Event Hubs]: https://code.msdn.microsoft.com/Service-Bus-Event-Hub-45f43fc3<|MERGE_RESOLUTION|>--- conflicted
+++ resolved
@@ -18,11 +18,7 @@
 
 ---
 # Azure Event Hubs Archive
-<<<<<<< HEAD
-Azure Event Hubs Archive enables you to automatically deliver the streaming data in your Event Hubs to a Blob storage account of your choice with added flexibility to specify a time or size interval of your choosing. Setting up Archive is quick, there are no administrative costs to run it, and it scales automatically with your Event Hubs [throughput units](event-hubs-overview.md#capacity-and-security). Event Hubs Archive is the easiest way to load streaming data into Azure and enables you to focus on data processing rather than on data capture.
-=======
 Azure Event Hubs Archive enables you to automatically deliver the streaming data in your Event Hubs to a Blob storage account of your choice with added flexibility to specify a time or size interval of your choosing. Setting up Archive is quick, there are no administrative costs to run it, and it scales automatically with your Event Hubs [throughput units](event-hubs-what-is-event-hubs.md#capacity). Event Hubs Archive is the easiest way to load streaming data into Azure and enables you to focus on data processing rather than on data capture.
->>>>>>> e8cfaf0d
 
 Azure Event Hubs Archive enables you to process real-time and batch-based pipelines on the same stream. This enables you to build solutions that can grow with your needs over time. Whether you're building batch-based systems today with an eye towards future real-time processing, or you want to add an efficient cold path to an existing real-time solution, Event Hubs Archive makes working with streaming data easier.
 
@@ -41,11 +37,7 @@
 ```
 
 ### Scaling to throughput units
-<<<<<<< HEAD
-Event Hubs traffic is controlled by [throughput units](event-hubs-overview.md#capacity-and-security). A single throughput unit allows 1 MB per second or 1000 events per second of ingress and twice that amount of egress. Standard Event Hubs can be configured with 1-20 throughput units, and you can purchase more via a quota increase [support request][support request]. Usage beyond your purchased throughput units is throttled. Event Hubs Archive copies data directly from the internal Event Hubs storage, bypassing throughput unit egress quotas and saving your egress for other processing readers such as Stream Analytics or Spark.
-=======
 Event Hubs traffic is controlled by [throughput units](event-hubs-what-is-event-hubs.md#capacity). A single throughput unit allows 1 MB per second or 1000 events per second of ingress and twice that amount of egress. Standard Event Hubs can be configured with 1-20 throughput units, and you can purchase more via a quota increase [support request][support request]. Usage beyond your purchased throughput units is throttled. Event Hubs Archive copies data directly from the internal Event Hubs storage, bypassing throughput unit egress quotas and saving your egress for other processing readers such as Stream Analytics or Spark.
->>>>>>> e8cfaf0d
 
 Once configured, Event Hubs Archive runs automatically as soon as you send your first event. It continues running at all times. To make it easier to for your downstream processing to know that the process is working, Event Hubs writes empty files when there is no data. This provides a predictable cadence and marker that can feed your batch processors.
 
