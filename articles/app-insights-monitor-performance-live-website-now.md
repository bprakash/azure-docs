--- conflicted
+++ resolved
@@ -1,316 +1,169 @@
-<<<<<<< HEAD
-<properties 
-	pageTitle="Diagnose performance issues on a running website" 
-	description="Monitor a website's performance without re-deploying it. Use standalone or with Application Insights SDK" 
-	services="application-insights" 
-    documentationCenter=""
-	authors="alancameronwills" 
-	manager="keboyd"/>
-
-<tags 
-	ms.service="application-insights" 
-	ms.workload="tbd" 
-	ms.tgt_pltfrm="ibiza" 
-	ms.devlang="na" 
-	ms.topic="article" 
-	ms.date="03/30/2015" 
-	ms.author="awills"/>
- 
-
-# Install Application Insights Status Monitor to monitor website performance
-
-*Application Insights is in preview.*
-
-Got an ASP.NET web application that's misbehaving? Diagnose exceptions and performance issues quickly without rebuilding or redeploying it. Install the Application Insights Status Monitor in the server, and you'll be able to find performance issues and get stack traces for any exceptions.
-
-Status Monitor can be used either on its own, or as well as [adding Application Insights SDK][greenbrown] to your code. When used on its own Status Monitor will download the latest Application Insights SDK and apply it to your application. 
-
-Status Monitor works for ASP.NET applications hosted on an IIS server. It enables your application to monitor calls to external dependencies such as SQL databases, other HTTP endpoints and Azure storage accounts, by turning on the code instrumentation feature for all web applications running on computer. It also ensures sufficient permissions of your application identity so that windows performance counters can be collected by the Application Insights SDK.
-
-Beside enabling monitoring, Status Monitor helps troubleshoot issues with Application Insights SDK and shows you the status of monitoring of all web applications running on the computer. 
-
-
-*Are you using an [Azure VM](http://azure.microsoft.com/documentation/services/virtual-machines/) or [Azure Web App](websites-learning-map.md)? Just [add the monitor from the control panel](insights-perf-analytics.md).*
-
-
-## Install Application Insights Status Monitor on your web server
-
-1. You need a [Microsoft Azure account](http://azure.com) account. Your organization might have a group account, or you could sign up for a Pay-as-you-go account. While it's in Beta, Application Insights is a free service.
-
-1. On your web server, login with administrator credentials.
-2. Download and run the [Status Monitor installer](http://go.microsoft.com/fwlink/?LinkId=506648).
-
-4. In the installation wizard, sign in to Microsoft Azure.
-
-    ![](./media/app-insights-monitor-performance-live-website-now/appinsights-035-signin.png)
-
-5. Pick the installed web application or website that you want to monitor, then configure the name under which you want to see the results in the Application Insights portal. .
-
-    ![](./media/app-insights-monitor-performance-live-website-now/appinsights-036-configAIC.png)
-
-    Normally, you should choose to configure a new resource.
-
-    You might use an existing resource if, for example, if you already set up [web tests][availability] for your site.  
-
-6. Restart IIS.
-    ![](./media/app-insights-monitor-performance-live-website-now/appinsights-036-restart.png)
-
-6. Notice that ApplicationInsights.config has been inserted into the websites that you want to monitor.
-
-    ![](./media/app-insights-monitor-performance-live-website-now/appinsights-034-aiconfig.png)
-
-   There are also some changes to web.config.
-
-### Want to (re)configure later?
-
-After you complete the wizard, you can re-configure the agent whenever you want. You can also use this if you installed the agent but there was some trouble with the initial setup.
-
-![Click the Application Insights icon on the task bar](./media/app-insights-monitor-performance-live-website-now/appinsights-033-aicRunning.png)
-
-## View performance telemetry
-
-Open [the Azure Preview portal](http://portal.azure.com), browse Application Insights and open the resource that you created.
-
-![](./media/appinsights/appinsights-08openApp.png)
-
-You'll see data under Diagnostics.
-
-![](./media/appinsights/appinsights-038-diagnostics.png)
-
-Click through any chart to see more details.
-
-
-![](./media/appinsights/appinsights-038-dependencies.png)
-
-#### Dependencies
-
-The charts labeled HTTP, SQL, AZUREBLOB show the response times and counts of calls to dependencies: that is, external services that your application uses.
-
-
-
-#### Performance counters
-
-Click any performance counter chart to change what it shows. Or you can add a new chart. 
- 
-#### Exceptions
-
-![Click through the server exceptions chart](./media/appinsights/appinsights-039-1exceptions.png)
-
-You can drill down to specific exceptions (from the last seven days) and get stack traces and context data.
-
-
-### No telemetry?
-
-  * Use your site, to generate some data.
-  * Wait a few minutes to let the data arrive, then click Refresh.
-  * Open Status Monitor and select your application on left pane. Check if there are any diagnostics messages for this application in the "Configuration notifications" section:
-  
-  ![](.\media\app-insights-monitor-performance-live-website-now\appinsights-status-monitor-diagnostics-message.png)
-
-  * Make sure your server firewall allows outgoing traffic on port 443 to dc.services.visualstudio.com. 
-  * If on the server you see a message about "insufficient permissions":
-  * In IIS Manager, select your application pool, open Advanced Settings, and under Process Model note the Identity.
-  * In Computer management control panel, add this identity to the Performance Monitor Users group.
-  * See [Troubleshooting][qna].
-
-## System Requirements
-
-OS support for Application Insights Status Monitor on Server: 
-
-- Windows Server 2008
-- Windows Server 2008 R2
-- Windows Server 2012
-- Windows server 2012 R2
-
-with latest SP and .NET Framework 4.0 and 4.5
-
-On the client side Windows 7, 8 and 8.1, again with .NET Framework 4.0 and 4.5
-
-IIS support is: IIS 7, 7.5, 8, 8.5
-(IIS is required)
-
-## <a name="next"></a>Next steps
-
-* [Create web tests][availability] to make sure your site stays live.
-* [Search events and logs][diagnostic] to help diagnose problems.
-* [Add web client telemetry][usage] to see exceptions from web page code and to let you insert trace calls.
-* [Add Application Insights SDK to your web service code][greenbrown] so that you can insert trace and log calls in the server code.
-
-## Video
-
-[AZURE.VIDEO app-insights-performance-monitoring]
-
-[AZURE.INCLUDE [app-insights-learn-more](../includes/app-insights-learn-more.md)]
-
-
-=======
-<properties 
-	pageTitle="Diagnose performance issues on a running website" 
-	description="Monitor a website's performance without re-deploying it. Use standalone or with Application Insights SDK to get dependency telemetry." 
-	services="application-insights" 
-    documentationCenter=".net"
-	authors="alancameronwills" 
-	manager="ronmart"/>
-
-<tags 
-	ms.service="application-insights" 
-	ms.workload="tbd" 
-	ms.tgt_pltfrm="ibiza" 
-	ms.devlang="na" 
-	ms.topic="article" 
-	ms.date="04/27/2015" 
-	ms.author="awills"/>
- 
-
-# Install Application Insights Status Monitor to monitor website performance
-
-*Application Insights is in preview.*
-
-The Status Monitor of Visual Studio Application Insights lets you diagnose exceptions and performance issues in web applications running in any IIS server. Just install it on your Azure or standalone IIS web server and it will instrument the ASP.NET web apps it finds there, sending data to the Application Insights portal for you to search and analyse. 
-
-![sample charts](./media/app-insights-monitor-performance-live-website-now/10-intro.png)
-
-You have a choice of three ways to apply Application Insights to your IIS web applications:
-
-* **Build time:** [Add the Application Insights SDK][greenbrown] to your web app code. This gives you:
- * A range of standard diagnostic and usage telemetry. 
- * And you can use the [Application Insights API][api] if you want to write your own telemetry to track usage or diagnose problems.
-* **Run time:** Use Status Monitor to instrument your web app on the server.
- * Monitor web apps that are already running: no need to rebuild or republish them.
- * A range of standard diagnostic and usage telemetry.
- * Dependency diagnostics - locate faults or poor performance where your app uses other components such as databases, REST APIs, or other services.
- * Troubleshoot any issues with telemetry.
-* **Both:** Compile the SDK into your web app code, and run Status Monitor on your web server.  The best of both worlds:
- * Standard diagnostic and usage telemetry.
- * Dependency diagnostics.
- * Write custom telemetry using the API.
- * Troubleshoot any issues with the SDK and telemetry.
-
-
-
-> [AZURE.TIP] Is your app an [Azure App Service Web App](websites-learning-map.md)? Just [add the Application Insights extension](insights-perf-analytics.md) from the app's control panel in Azure.
-
-
-## Install Application Insights Status Monitor on your IIS web server
-
-1. You need a [Microsoft Azure](http://azure.com) subscription. 
-
-1. On your IIS web server, login with administrator credentials.
-2. Download and run the [Status Monitor installer](http://go.microsoft.com/fwlink/?LinkId=506648).
-
-4. In the installation wizard, sign in to Microsoft Azure.
-
-    ![Sign into Azure with your Microsoft account credentials](./media/app-insights-monitor-performance-live-website-now/appinsights-035-signin.png)
-
-5. Pick the installed web application or website that you want to monitor, then configure the resource in which you want to see the results in the Application Insights portal.
-
-    ![Choose an app and a resource.](./media/app-insights-monitor-performance-live-website-now/appinsights-036-configAIC.png)
-
-    Normally, you should choose to configure a new resource and [resource group][roles].
-
-    You would use an existing resource if you already set up [web tests][availability] for your site, or [web client monitoring][client].
-
-6. Restart IIS.
-
-    ![Choose Restart at the top of the dialog.](./media/app-insights-monitor-performance-live-website-now/appinsights-036-restart.png)
-
-    Your web service will be interrupted for a short while.
-
-6. Notice that ApplicationInsights.config has been inserted into the web apps that you want to monitor.
-
-    ![Find the .config file alongside the code files of the web app.](./media/app-insights-monitor-performance-live-website-now/appinsights-034-aiconfig.png)
-
-   There are also some changes to web.config.
-
-### Want to (re)configure later?
-
-After you complete the wizard, you can re-configure the agent whenever you want. You can also use this if you installed the agent but there was some trouble with the initial setup.
-
-![Click the Application Insights icon on the task bar](./media/app-insights-monitor-performance-live-website-now/appinsights-033-aicRunning.png)
-
-## View performance telemetry
-
-Sign into [the Azure Preview portal](http://portal.azure.com), browse Application Insights and open the resource that you created.
-
-![Choose Browse, Application Insights, then select your app](./media/appinsights/appinsights-08openApp.png)
-
-Open the Performance blade to see dependency and other data.
-
-![Performance](./media/app-insights-monitor-performance-live-website-now/21-perf.png)
-
-Click through any chart to see more details.
-
-
-![](./media/appinsights/appinsights-038-dependencies.png)
-
-#### Dependencies
-
-The charts labeled HTTP, SQL, AZUREBLOB show the response times and counts of calls to dependencies: that is, external services that your application uses.
-
-
-
-#### Performance counters
-
-Click any performance counter chart to change what it shows. Or you can add a new chart. 
- 
-#### Exceptions
-
-![Click through the server exceptions chart](./media/appinsights/appinsights-039-1exceptions.png)
-
-You can drill down to specific exceptions (from the last seven days) and get stack traces and context data.
-
-
-### No telemetry?
-
-  * Use your site, to generate some data.
-  * Wait a few minutes to let the data arrive, then click Refresh.
-  * Open Diagnostic Search (the Search tile) to see individual events. Events are often visible in Diagnostic Search before aggregate data appears in the charts.
-  * Open Status Monitor and select your application on left pane. Check if there are any diagnostics messages for this application in the "Configuration notifications" section:
-  
-  ![](.\media\app-insights-monitor-performance-live-website-now\appinsights-status-monitor-diagnostics-message.png)
-
-  * Make sure your server firewall allows outgoing traffic on port 443 to dc.services.visualstudio.com. 
-  * If on the server you see a message about "insufficient permissions":
-  * In IIS Manager, select your application pool, open Advanced Settings, and under Process Model note the Identity.
-  * In Computer management control panel, add this identity to the Performance Monitor Users group.
-  * See [Troubleshooting][qna].
-
-## System Requirements
-
-OS support for Application Insights Status Monitor on Server: 
-
-- Windows Server 2008
-- Windows Server 2008 R2
-- Windows Server 2012
-- Windows server 2012 R2
-
-with latest SP and .NET Framework 4.0 and 4.5
-
-On the client side Windows 7, 8 and 8.1, again with .NET Framework 4.0 and 4.5
-
-IIS support is: IIS 7, 7.5, 8, 8.5
-(IIS is required)
-
-## <a name="next"></a>Next steps
-
-* [Create web tests][availability] to make sure your site stays live.
-* [Search events and logs][diagnostic] to help diagnose problems.
-* [Add web client telemetry][usage] to see exceptions from web page code and to let you insert trace calls.
-* [Add Application Insights SDK to your web service code][greenbrown] so that you can insert trace and log calls in the server code.
-
-## Video
-
-[AZURE.VIDEO app-insights-performance-monitoring]
-
-<!--Link references-->
-
-[api]: app-insights-api-custom-events-metrics.md
-[availability]: app-insights-monitor-web-app-availability.md
-[client]: app-insights-javascript.md
-[diagnostic]: app-insights-diagnostic-search.md
-[greenbrown]: app-insights-start-monitoring-app-health-usage.md
-[qna]: app-insights-troubleshoot-faq.md
-[roles]: app-insights-resources-roles-access-control.md
-[usage]: app-insights-web-track-usage.md
-
->>>>>>> 8e917651
+<properties 
+	pageTitle="Diagnose performance issues on a running website" 
+	description="Monitor a website's performance without re-deploying it. Use standalone or with Application Insights SDK to get dependency telemetry." 
+	services="application-insights" 
+    documentationCenter=".net"
+	authors="alancameronwills" 
+	manager="ronmart"/>
+
+<tags 
+	ms.service="application-insights" 
+	ms.workload="tbd" 
+	ms.tgt_pltfrm="ibiza" 
+	ms.devlang="na" 
+	ms.topic="article" 
+	ms.date="04/27/2015" 
+	ms.author="awills"/>
+ 
+
+# Install Application Insights Status Monitor to monitor website performance
+
+*Application Insights is in preview.*
+
+The Status Monitor of Visual Studio Application Insights lets you diagnose exceptions and performance issues in web applications running in any IIS server. Just install it on your Azure or standalone IIS web server and it will instrument the ASP.NET web apps it finds there, sending data to the Application Insights portal for you to search and analyse. 
+
+![sample charts](./media/app-insights-monitor-performance-live-website-now/10-intro.png)
+
+You have a choice of three ways to apply Application Insights to your IIS web applications:
+
+* **Build time:** [Add the Application Insights SDK][greenbrown] to your web app code. This gives you:
+ * A range of standard diagnostic and usage telemetry. 
+ * And you can use the [Application Insights API][api] if you want to write your own telemetry to track usage or diagnose problems.
+* **Run time:** Use Status Monitor to instrument your web app on the server.
+ * Monitor web apps that are already running: no need to rebuild or republish them.
+ * A range of standard diagnostic and usage telemetry.
+ * Dependency diagnostics - locate faults or poor performance where your app uses other components such as databases, REST APIs, or other services.
+ * Troubleshoot any issues with telemetry.
+* **Both:** Compile the SDK into your web app code, and run Status Monitor on your web server.  The best of both worlds:
+ * Standard diagnostic and usage telemetry.
+ * Dependency diagnostics.
+ * Write custom telemetry using the API.
+ * Troubleshoot any issues with the SDK and telemetry.
+
+
+
+> [AZURE.TIP] Is your app an [Azure App Service Web App](websites-learning-map.md)? Just [add the Application Insights extension](insights-perf-analytics.md) from the app's control panel in Azure.
+
+
+## Install Application Insights Status Monitor on your IIS web server
+
+1. You need a [Microsoft Azure](http://azure.com) subscription. 
+
+1. On your IIS web server, login with administrator credentials.
+2. Download and run the [Status Monitor installer](http://go.microsoft.com/fwlink/?LinkId=506648).
+
+4. In the installation wizard, sign in to Microsoft Azure.
+
+    ![Sign into Azure with your Microsoft account credentials](./media/app-insights-monitor-performance-live-website-now/appinsights-035-signin.png)
+
+5. Pick the installed web application or website that you want to monitor, then configure the resource in which you want to see the results in the Application Insights portal.
+
+    ![Choose an app and a resource.](./media/app-insights-monitor-performance-live-website-now/appinsights-036-configAIC.png)
+
+    Normally, you should choose to configure a new resource and [resource group][roles].
+
+    You would use an existing resource if you already set up [web tests][availability] for your site, or [web client monitoring][client].
+
+6. Restart IIS.
+
+    ![Choose Restart at the top of the dialog.](./media/app-insights-monitor-performance-live-website-now/appinsights-036-restart.png)
+
+    Your web service will be interrupted for a short while.
+
+6. Notice that ApplicationInsights.config has been inserted into the web apps that you want to monitor.
+
+    ![Find the .config file alongside the code files of the web app.](./media/app-insights-monitor-performance-live-website-now/appinsights-034-aiconfig.png)
+
+   There are also some changes to web.config.
+
+### Want to (re)configure later?
+
+After you complete the wizard, you can re-configure the agent whenever you want. You can also use this if you installed the agent but there was some trouble with the initial setup.
+
+![Click the Application Insights icon on the task bar](./media/app-insights-monitor-performance-live-website-now/appinsights-033-aicRunning.png)
+
+## View performance telemetry
+
+Sign into [the Azure Preview portal](http://portal.azure.com), browse Application Insights and open the resource that you created.
+
+![Choose Browse, Application Insights, then select your app](./media/appinsights/appinsights-08openApp.png)
+
+Open the Performance blade to see dependency and other data.
+
+![Performance](./media/app-insights-monitor-performance-live-website-now/21-perf.png)
+
+Click through any chart to see more details.
+
+
+![](./media/appinsights/appinsights-038-dependencies.png)
+
+#### Dependencies
+
+The charts labeled HTTP, SQL, AZUREBLOB show the response times and counts of calls to dependencies: that is, external services that your application uses.
+
+
+
+#### Performance counters
+
+Click any performance counter chart to change what it shows. Or you can add a new chart. 
+ 
+#### Exceptions
+
+![Click through the server exceptions chart](./media/appinsights/appinsights-039-1exceptions.png)
+
+You can drill down to specific exceptions (from the last seven days) and get stack traces and context data.
+
+
+### No telemetry?
+
+  * Use your site, to generate some data.
+  * Wait a few minutes to let the data arrive, then click Refresh.
+  * Open Diagnostic Search (the Search tile) to see individual events. Events are often visible in Diagnostic Search before aggregate data appears in the charts.
+  * Open Status Monitor and select your application on left pane. Check if there are any diagnostics messages for this application in the "Configuration notifications" section:
+  
+  ![](.\media\app-insights-monitor-performance-live-website-now\appinsights-status-monitor-diagnostics-message.png)
+
+  * Make sure your server firewall allows outgoing traffic on port 443 to dc.services.visualstudio.com. 
+  * If on the server you see a message about "insufficient permissions":
+  * In IIS Manager, select your application pool, open Advanced Settings, and under Process Model note the Identity.
+  * In Computer management control panel, add this identity to the Performance Monitor Users group.
+  * See [Troubleshooting][qna].
+
+## System Requirements
+
+OS support for Application Insights Status Monitor on Server: 
+
+- Windows Server 2008
+- Windows Server 2008 R2
+- Windows Server 2012
+- Windows server 2012 R2
+
+with latest SP and .NET Framework 4.0 and 4.5
+
+On the client side Windows 7, 8 and 8.1, again with .NET Framework 4.0 and 4.5
+
+IIS support is: IIS 7, 7.5, 8, 8.5
+(IIS is required)
+
+## <a name="next"></a>Next steps
+
+* [Create web tests][availability] to make sure your site stays live.
+* [Search events and logs][diagnostic] to help diagnose problems.
+* [Add web client telemetry][usage] to see exceptions from web page code and to let you insert trace calls.
+* [Add Application Insights SDK to your web service code][greenbrown] so that you can insert trace and log calls in the server code.
+
+## Video
+
+[AZURE.VIDEO app-insights-performance-monitoring]
+
+<!--Link references-->
+
+[api]: app-insights-api-custom-events-metrics.md
+[availability]: app-insights-monitor-web-app-availability.md
+[client]: app-insights-javascript.md
+[diagnostic]: app-insights-diagnostic-search.md
+[greenbrown]: app-insights-start-monitoring-app-health-usage.md
+[qna]: app-insights-troubleshoot-faq.md
+[roles]: app-insights-resources-roles-access-control.md
+[usage]: app-insights-web-track-usage.md
+