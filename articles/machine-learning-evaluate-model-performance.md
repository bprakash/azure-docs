<properties 
	pageTitle="How to evaluate model performance in Azure Machine Learning | Azure" 
	description="Explains how to evaluate model performance in Azure Machine Learning." 
	services="machine-learning"
	documentationCenter="" 
	authors="garyericson" 
	manager="paulettm" 
	editor="cgronlun"/>

<tags 
	ms.service="machine-learning" 
	ms.workload="data-services" 
	ms.tgt_pltfrm="na" 
	ms.devlang="na" 
	ms.topic="article" 
<<<<<<< HEAD
	ms.date="03/11/2015" 
	ms.author="bradsev" />
=======
	ms.date="04/21/2015" 
	ms.author="bradsev;garye" />
>>>>>>> 8f5664f7


# How to evaluate model performance in Azure Machine Learning

This topic demonstrates how to evaluate the performance of a model in Azure Machine Learning Studio and provides a brief explanation of the metrics available for this task. Three common supervised learning scenarios are presented: 

* regression
* binary classification 
* multiclass classification


Evaluating the performance of a model is one of the core stages in the data science process. It indicates how successful the scoring (predictions) of a dataset has been by a trained model. 

Azure Machine Learning supports model evaluation through two of its main machine learning modules: [Evaluate Model][evaluate-model] and [Cross-Validate Model][cross-validate-model]. These modules allow you to see how your model performs in terms of a number of metrics that are commonly used in machine learning and statistics.

##Evaluation vs. Cross Validation##
Evaluation and cross validation are standard ways to measure the performance of your model. They both generate evaluation metrics that you can inspect or compare against those of other models.

[Evaluate Model][evaluate-model] expects a scored dataset as input (or 2 in case you would like to compare the performance of 2 different models). This means that you need to train your model using the [Train Model][train-model] module and make predictions on some dataset using the [Score Model][score-model] module, before you can evaluate the results. The evaluation is the based on the scored labels/probabilities along with the true labels, all of which are output by the [Score Model][score-model] module.

Alternatively, you can use cross validation to perform a number of train-score-evaluate operations (10 folds) automatically on different subsets of the input data. The input data is split into 10 parts, where one is reserved for testing, and the other 9 for training. This process is repeated 10 times and the evaluation metrics are averaged. This helps in determining how well a model would generalize to new datasets. The [Cross-Validate Model][cross-validate-model] module takes in an untrained model and some labeled dataset and outputs the evaluation results of each of the 10 folds, in addition to the averaged results.

In the following sections, we will build simple regression and classification models and evaluate their performance, using both the [Evaluate Model][evaluate-model] and the [Cross-Validate Model][cross-validate-model] modules.

##Evaluating a Regression Model##
Assume we want to predict a car’s price using some features such as dimensions, horsepower, engine specs, and so on. This is a typical regression problem, where the target variable (*price*) is a continuous numeric value. We can fit a simple linear regression model that, given the feature values of a certain car, can predict the price of that car. This regression model can be used to score the same dataset we trained on. Once we have the predicted prices for all of the cars, we can evaluate the performance of the model by looking at how much the predictions deviate from the actual prices on average. To illustrate this, we use the *Automobile price data (Raw) dataset* available in the **Saved Datasets** section in Azure Machine Learning Studio.
 
###Creating the Experiment###
Add the following modules to your workspace in Azure Machine Learning Studio:

- Automobile price data (Raw)
- [Linear Regression][linear-regression]
- [Train Model][train-model]
- [Score Model][score-model]
- [Evaluate Model][evaluate-model]


Connect the ports as shown below in Figure 1 and set the Label column of the [Train Model][train-model] module to *price*.
 
![Evaluating a Regression Model](media/machine-learning-evaluate-model-performance/1.png)

Figure 1. Evaluating a Regression Model.

###Inspecting the Evaluation Results###
After running the experiment, you can click on the output port of the [Evaluate Model][evaluate-model] module and select *Visualize* to see the evaluation results. The evaluation metrics available for regression models are: *Mean Absolute Error*, *Root Mean Absolute Error*, *Relative Absolute Error*, *Relative Squared Error*, and the *Coefficient of Determination*.

The term "error" here represents the difference between the predicted value and the true value. The absolute value or the square of this difference are usually computed to capture the total magnitude of error across all instances, as the difference between the predicted and true value could be negative in some cases. The error metrics measure the predictive performance of a regression model in terms of the mean deviation of its predictions from the true values. Lower error values mean the model is more accurate in making predictions. An overall error metric of 0 means that the model fits the data perfectly.

The coefficient of determination, which is also known as R squared, is also a standard way of measuring how well the model fits the data. It can be interpreted as the proportion of variation explained by the model. A higher proportion is better in this case, where 1 indicates a perfect fit.
 
![Linear Regression Evaluation Metrics](media/machine-learning-evaluate-model-performance/2.png)

Figure 2. Linear Regression Evaluation Metrics.

###Using Cross Validation###
As mentioned earlier, you can perform repeated training, scoring and evaluations automatically using the [Cross-Validate Model][cross-validate-model] module. All you need in this case is a dataset, an untrained model, and a [Cross-Validate Model][cross-validate-model] module (see figure below). Note that you need to set the label column to *price* in the [Cross-Validate Model][cross-validate-model] module’s properties.

![Cross-Validating a Regression Model](media/machine-learning-evaluate-model-performance/3.png)

Figure 3. Cross-Validating a Regression Model.

After running the experiment, you can inspect the evaluation results by clicking on the right output port of the [Cross-Validate Model][cross-validate-model] module. This will provide a detailed view of the metrics for each iteration (fold), and the averaged results of each of the metrics (Figure 4).
 
![Cross-Validation Results of a Regression Model](media/machine-learning-evaluate-model-performance/4.png)

Figure 4. Cross-Validation Results of a Regression Model.

##Evaluating a Binary Classification Model##
In a binary classification scenario, the target variable has only two possible outcomes, for example: {0, 1} or {false, true}, {negative, positive}. Assume you are given a dataset of adult employees with some demographic and employment variables, and that you are asked to predict the income level, a binary variable with the values {“<=50K”, “>50K”}. In other words, the negative class represents the employees who make less than or equal to 50K per year, and the positive class represents all other employees. As in the regression scenario, we would train a model, score some data, and evaluate the results. The main difference here is the choice of metrics Azure Machine Learning computes and outputs. To illustrate the income level prediction scenario, we will use the [Adult](http://archive.ics.uci.edu/ml/datasets/Adult) dataset to create an Azure Machine Learning experiment and evaluate the performance of a two-class logistic regression model, a commonly used binary classifier.

###Creating the Experiment###
Add the following modules to your workspace in Azure Machine Learning Studio:

- Adult Census Income Binary Classification dataset
- [Two-Class Logistic Regression][two-class-logistic-regression]
- [Train Model][train-model]
- [Score Model][score-model]
- [Evaluate Model][evaluate-model]

Connect the ports as shown below in Figure 5 and set the Label column of the [Train Model][train-model] module to *income*.

![Evaluating a Binary Classification Model](media/machine-learning-evaluate-model-performance/5.png)

Figure 5. Evaluating a Binary Classification Model.

###Inspecting the Evaluation Results###
After running the experiment, you can click on the output port of the [Evaluate Model][evaluate-model] module and select *Visualize* to see the evaluation results (Figure 7). The evaluation metrics available for binary classification models are: *Accuracy*, *Precision*, *Recall*, *F1 Score*, and *AUC*. In addition, the module outputs a confusion matrix showing the number of true positives, false negatives, false positives, and true negatives, as well as *ROC*, *Precision/Recall*, and *Lift* curves.

Accuracy is simply the proportion of correctly classified instances. It is usually the first metric you look at when evaluating a classifier. However, when the test data is unbalanced (where most of the instances belong to one of the classes), or you are more interested in the performance on either one of the classes, accuracy doesn’t really capture the effectiveness of a classifier. In the income level classification scenario, assume you are testing on some data where 99% of the instances represent people who earn less than or equal to 50K per year. It is possible to achieve a 0.99 accuracy by predicting the class “<=50K” for all instances. The classifier in this case appears to be doing a good job overall, but in reality, it fails to classify any of the high-income individuals (the 1%) correctly.

For that reason, it is helpful to compute additional metrics that capture more specific aspects of the evaluation. Before going into the details of such metrics, it is important to understand the confusion matrix of a binary classification evaluation. The class labels in the training set can take on only 2 possible values, which we usually refer to as positive or negative. The positive and negative instances that a classifier predicts correctly are called true positives (TP) and true negatives (TN), respectively. Similarly, the incorrectly classified instances are called false positives (FP) and false negatives (FN). The confusion matrix is simply a table showing the number of instances that fall under each of these 4 categories. Azure Machine Learning automatically decides which of the two classes in the dataset is the positive class. If the class labels are Boolean or integers, then the ‘true’ or ‘1’ labeled instances are assigned the positive class. If the labels are strings, as in the case of the income dataset, the labels are sorted alphabetically and the first level is chosen to be the negative class while the second level is the positive class.

![Binary Classification Confusion Matrix](media/machine-learning-evaluate-model-performance/6a.png)

Figure 6. Binary Classification Confusion Matrix.

Going back to the income classification problem, we would want to ask several evaluation questions that help us understand the performance of the classifier used. A very natural question is: ‘Out of the individuals whom the model predicted to be earning >50K (TP+FP), how many were classified correctly (TP)?’ This question can be answered by looking at the **Precision** of the model, which is the proportion of positives that are classified correctly: TP/(TP+FP). Another common question is “Out of all the high earning employees with income >50k (TP+FN), how many did the classifier classify correctly (TP)”. This is actually the **Recall**, or the true positive rate: TP/(TP+FN) of the classifier. You might notice that there is an obvious trade-off between precision and recall. For example, given a relatively balanced dataset, a classifier that predicts mostly positive instances, would have a high recall, but a rather low precision as many of the negative instances would be misclassified resulting in a large number of false positives. To see a plot of how these two metrics vary, you can click on the ‘PRECISION/RECALL’ curve in the evaluation result output page (top left part of Figure 7).

![Binary Classification Evaluation Results](media/machine-learning-evaluate-model-performance/7.png)
Figure 7. Binary Classification Evaluation Results.

Another related metric that is often used is the **F1 Score**, which takes both precision and recall into consideration. It is the harmonic mean of these 2 metrics and is computed as such: F1 = 2 (precision x recall) / (precision + recall). The F1 score is a good way to summarize the evaluation in a single number, but it’s always a good practice to look at both precision and recall together to better understand how a classifier behaves.

In addition, one can inspect the true positive rate vs. the false positive rate in the **Receiver Operating Characteristic (ROC)** curve and the corresponding **Area Under the Curve (AUC)** value. The closer this curve is to the upper left corner, the better the classifier’s performance is (that is maximizing the true positive rate while minimizing the false positive rate). Curves that are close to the diagonal of the plot, result from classifiers that tend to make predictions that are close to random guessing.

###Using Cross Validation###
<<<<<<< HEAD
As in the regression example, we can perform cross validation to repeatedly train, score and evaluate different subsets of the data automatically. Similarly, we can use the **Cross Validate Model** module, an untrained logistic regression model, and a dataset. The label column must be set to *income* in the **Cross Validate Model** module’s properties. After running the experiment and clicking on the right output port of the **Cross Validate Model** module, we can see the binary classification metric values for each fold, in addition to the mean and standard deviation of each. 
=======
As in the regression example, we can perform cross validation to repeatedly train, score and evaluate different subsets of the data automatically. Similarly, we can use the [Cross-Validate Model][cross-validate-model] module, an untrained logistic regression model, and a dataset. The label column must be set to *income* in the [Cross-Validate Model][cross-validate-model] module’s properties. After running the experiment and clicking on the right output port of the [Cross-Validate Model][cross-validate-model] module, we can see the binary classification metric values for each fold, in addition to the mean and standard deviation of each. 
>>>>>>> 8f5664f7
 
![Cross-Validating a Binary Classification Model](media/machine-learning-evaluate-model-performance/8.png)

Figure 8. Cross-Validating a Binary Classification Model.

![Cross-Validation Results of a Binary Classifier](media/machine-learning-evaluate-model-performance/9.png)

Figure 9. Cross-Validation Results of a Binary Classifier.

##Evaluating a Multiclass Classification Model##
In this experiment we will use the popular [Iris](http://archive.ics.uci.edu/ml/datasets/Iris "Iris") dataset which contains instances of 3 different types (classes) of the iris plant. There are 4 feature values (sepal length/width and petal length/width) for each instance. In the previous experiments we trained and tested the models using the same datasets. Here, we will use the [Split][split] module to create 2 subsets of the data, train on the first, and score and evaluate on the second. 
The Iris dataset is publicly available on the [UCI Machine Learning Repository](http://archive.ics.uci.edu/ml/index.html), and can be downloaded using a [Reader][reader] module.

###Creating the Experiment###
Add the following modules to your workspace in Azure Machine Learning Studio:

- [Reader][reader]
- [Multiclass Decision Forest][multiclass-decision-forest]
- [Split][split]
- [Train Model][train-model]
- [Score Model][score-model]
- [Evaluate Model][evaluate-model]

Connect the ports as shown below in Figure 10.

Set the Label column index of the [Train Model][train-model] module to 5. The dataset has no header row but we know that the class labels are in the fifth column.

Click on the [Reader][reader] module and set the *Data source* property to *Web URL via HTTP*, and the *URL* to http://archive.ics.uci.edu/ml/machine-learning-databases/iris/iris.data.

Set the fraction of instances to be used for training in the [Split][split] module (0.7 for example).
 
![Evaluating a Multiclass Classifier](media/machine-learning-evaluate-model-performance/10.png)

Figure 10. Evaluating a Multiclass Classifier

###Inspecting the Evaluation Results###
Run the experiment and click on the output port of [Evaluate Model][evaluate-model]. The evaluation results are presented in the form of a confusion matrix, in this case. The matrix shows the actual vs. predicted instances for all 3 classes.
 
![Multiclass Classification Evaluation Results](media/machine-learning-evaluate-model-performance/11.png)

Figure 11. Multiclass Classification Evaluation Results.

###Using Cross Validation###
As mentioned earlier, you can perform repeated training, scoring and evaluations automatically using the [Cross-Validate Model][cross-validate-model] module. You would need a dataset, an untrained model, and a [Cross-Validate Model][cross-validate-model] module (see figure below). Again you need to set the label column of the [Cross-Validate Model][cross-validate-model] module (column index 5 in this case). After running the experiment and clicking the right output port of the [Cross-Validate Model][cross-validate-model], you can inspect the metric values for each fold as well as the mean and standard deviation. The metrics displayed here are the similar to the ones discussed in the binary classification case. However, note that in multiclass classification, computing the true positives/negatives and false positives/negatives is done by counting on a per-class basis, as there is no overall positive or negative class. For example, when computing the precision or recall of the ‘Iris-setosa’ class, it is assumed that this is the positive class and all others as negative.
 
![Cross-Validating a Multiclass Classification Model](media/machine-learning-evaluate-model-performance/12.png)

Figure 12. Cross-Validating a Multiclass Classification Model.


![Cross-Validation Results of a Multiclass Classification Model](media/machine-learning-evaluate-model-performance/13.png)

Figure 13. Cross-Validation Results of a Multiclass Classification Model.


<!-- Module References -->
[cross-validate-model]: https://msdn.microsoft.com/library/azure/75fb875d-6b86-4d46-8bcc-74261ade5826/
[evaluate-model]: https://msdn.microsoft.com/library/azure/927d65ac-3b50-4694-9903-20f6c1672089/
[linear-regression]: https://msdn.microsoft.com/library/azure/31960a6f-789b-4cf7-88d6-2e1152c0bd1a/
[multiclass-decision-forest]: https://msdn.microsoft.com/library/azure/5e70108d-2e44-45d9-86e8-94f37c68fe86/
[reader]: https://msdn.microsoft.com/library/azure/4e1b0fe6-aded-4b3f-a36f-39b8862b9004/
[score-model]: https://msdn.microsoft.com/library/azure/401b4f92-e724-4d5a-be81-d5b0ff9bdb33/
[split]: https://msdn.microsoft.com/library/azure/70530644-c97a-4ab6-85f7-88bf30a8be5f/
[train-model]: https://msdn.microsoft.com/library/azure/5cc7053e-aa30-450d-96c0-dae4be720977/
[two-class-logistic-regression]: https://msdn.microsoft.com/library/azure/b0fd7660-eeed-43c5-9487-20d9cc79ed5d/<|MERGE_RESOLUTION|>--- conflicted
+++ resolved
@@ -13,13 +13,8 @@
 	ms.tgt_pltfrm="na" 
 	ms.devlang="na" 
 	ms.topic="article" 
-<<<<<<< HEAD
-	ms.date="03/11/2015" 
-	ms.author="bradsev" />
-=======
 	ms.date="04/21/2015" 
 	ms.author="bradsev;garye" />
->>>>>>> 8f5664f7
 
 
 # How to evaluate model performance in Azure Machine Learning
@@ -126,11 +121,7 @@
 In addition, one can inspect the true positive rate vs. the false positive rate in the **Receiver Operating Characteristic (ROC)** curve and the corresponding **Area Under the Curve (AUC)** value. The closer this curve is to the upper left corner, the better the classifier’s performance is (that is maximizing the true positive rate while minimizing the false positive rate). Curves that are close to the diagonal of the plot, result from classifiers that tend to make predictions that are close to random guessing.
 
 ###Using Cross Validation###
-<<<<<<< HEAD
-As in the regression example, we can perform cross validation to repeatedly train, score and evaluate different subsets of the data automatically. Similarly, we can use the **Cross Validate Model** module, an untrained logistic regression model, and a dataset. The label column must be set to *income* in the **Cross Validate Model** module’s properties. After running the experiment and clicking on the right output port of the **Cross Validate Model** module, we can see the binary classification metric values for each fold, in addition to the mean and standard deviation of each. 
-=======
 As in the regression example, we can perform cross validation to repeatedly train, score and evaluate different subsets of the data automatically. Similarly, we can use the [Cross-Validate Model][cross-validate-model] module, an untrained logistic regression model, and a dataset. The label column must be set to *income* in the [Cross-Validate Model][cross-validate-model] module’s properties. After running the experiment and clicking on the right output port of the [Cross-Validate Model][cross-validate-model] module, we can see the binary classification metric values for each fold, in addition to the mean and standard deviation of each. 
->>>>>>> 8f5664f7
  
 ![Cross-Validating a Binary Classification Model](media/machine-learning-evaluate-model-performance/8.png)
 
