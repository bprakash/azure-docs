--- conflicted
+++ resolved
@@ -14,30 +14,11 @@
 	ms.tgt_pltfrm="command-line-interface"
 	ms.devlang="na"
 	ms.topic="article"
-<<<<<<< HEAD
-	ms.date="04/07/2016"
-=======
 	ms.date="05/23/2016"
->>>>>>> c186bb0b
 	ms.author="danlep"/>
     
 # Install the Azure CLI
 
-<<<<<<< HEAD
-Quickly install the Azure Command-Line Interface (Azure CLI) to use a set of open-source shell-based commands for creating and managing resources in Microsoft Azure. You have several installation choices: use one of the provided installer packages for different operating systems, install from an npm package, or install the Azure CLI as a container in a Docker host. For more options and background, see the project repository on [GitHub](https://github.com/azure/azure-xplat-cli).
-
-
-Once the Azure CLI has been installed, you will be able to [connect it with your Azure subscription](xplat-cli-connect.md) and run the **azure** commands from your command-line interface (Bash, Terminal, Command prompt, and so on) to work with your Azure resources.
-
-
-## Use an installer
-
-The following installer packages are available:
-
-* [Windows installer][windows-installer]
-
-* [OS X installer](http://go.microsoft.com/fwlink/?LinkId=252249)
-=======
 > [AZURE.SELECTOR]
 - [PowerShell](powershell-install-configure.md)
 - [Azure CLI](xplat-cli-install.md)
@@ -46,24 +27,17 @@
 
 
 Once the Azure CLI has been installed, you will be able to [connect it with your Azure subscription](xplat-cli-connect.md) and run the **azure** commands from your command-line interface (Bash, Terminal, Command prompt, and so on) to work with your Azure resources.
->>>>>>> c186bb0b
 
 
 
 ## Install an npm package
 
-<<<<<<< HEAD
-Alternatively, if the latest Node.js and npm are already installed on your system, run the following command to install the Azure CLI package. (On Linux distributions, you might need to use **sudo**  to successfully run the __npm__ command.)
-=======
 To install the CLI from an npm package, you'll need the latest Node.js and npm  installed on your system. Then, run the following command to install the Azure CLI package. (On Linux distributions, you might need to use **sudo**  to successfully run the __npm__ command.)
->>>>>>> c186bb0b
 
 	npm install azure-cli -g
 
 > [AZURE.NOTE]If you need to install or update Node.js and npm for your operating system, see the documentation at [Nodejs.org](https://nodejs.org/en/download/package-manager/). We recommend that you install the most recent Node.js LTS version (4.x). If you use an older version, you might get installation errors.
 
-<<<<<<< HEAD
-=======
 ## Use an installer
 
 The following installer packages are also available for download:
@@ -75,7 +49,6 @@
 
 * [Linux tar file][linux-installer] (requires Node.js and npm) - install by running `sudo npm install -g <path to downloaded tar file>`
 
->>>>>>> c186bb0b
 
 ## Use a Docker container
 
@@ -105,11 +78,8 @@
 
 Now you are ready! For access to all of the CLI commands to work with your own resources, [connect to your Azure subscription from the Azure CLI](xplat-cli-connect.md).
 
-<<<<<<< HEAD
-=======
 >[AZURE.NOTE] When you first use Azure CLI version 0.9.20 or later, you'll see a message asking if you want to allow Microsoft to collect information about how you use the CLI. Participation is voluntary. If you choose to participate, you can stop at any time by running `azure telemetry --disable`. To enable participation at any time, run `azure telemetry --enable`.
 
->>>>>>> c186bb0b
 
 ## Update the CLI
 
@@ -119,10 +89,6 @@
 npm update -g azure-cli
 ```
 
-<<<<<<< HEAD
-## Next steps 
-
-=======
 ## Enable tab completion
 
 Tab completion of CLI commands is supported for Mac and Linux.
@@ -143,7 +109,6 @@
 
 ## Next steps 
 
->>>>>>> c186bb0b
 * [Connect from the CLI to your Azure subscription](xplat-cli-connect.md) to create and manage Azure resources.
 
 * To learn more about the Azure CLI, download source code, report problems, or contribute to the project, visit the [GitHub repository for the Azure CLI](https://github.com/azure/azure-xplat-cli).
@@ -152,14 +117,8 @@
 
 * For Linux systems, you can also install the Azure CLI by building it from the [source](http://aka.ms/linux-azure-cli). For more information on building from source, see the INSTALL file included in the source archive.
 
-<<<<<<< HEAD
-[mac-installer]: http://go.microsoft.com/fwlink/?LinkId=252249
-[windows-installer]: http://go.microsoft.com/?linkid=9828653&clcid=0x409
-[linux-installer]: http://go.microsoft.com/fwlink/?linkid=253472
-=======
 [mac-installer]: http://aka.ms/mac-azure-cli
 [windows-installer]: https://www.microsoft.com/web/handlers/webpi.ashx?command=getinstallerredirect&appid=windowsazurexplatcli&mode=new
 [linux-installer]: http://aka.ms/linux-azure-cli
->>>>>>> c186bb0b
 [cliasm]: virtual-machines-command-line-tools.md
 [cliarm]: ./virtual-machines/azure-cli-arm-commands.md