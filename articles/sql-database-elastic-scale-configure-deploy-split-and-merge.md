<properties 
	title="Elastic database Split-Merge tool tutorial" 
	pageTitle="Elastic database Split-Merge tool tutorial" 
	description="Splitting and Merging with elastic database tools" 
	metaKeywords="elastic database tools, split and merge, Azure SQL Database sharding, elastic scale, splitting and merging elastic databases" 
	services="sql-database" documentationCenter=""  
<<<<<<< HEAD
	manager="jhubbard" 
=======
	manager="jeffreyg" 
>>>>>>> 8e917651
	authors="sidneyh"/>

<tags 
	ms.service="sql-database" 
	ms.workload="sql-database" 
	ms.tgt_pltfrm="na" 
	ms.devlang="na" 
	ms.topic="article" 
<<<<<<< HEAD
	ms.date="04/01/2015" 
	ms.author="torsteng" />
=======
	ms.date="04/17/2015" 
	ms.author="sidneyh" />
>>>>>>> 8e917651

#Elastic database Split-Merge tool tutorial

## Download the Split-Merge packages 
1. Download the latest NuGet version from [NuGet](http://docs.nuget.org/docs/start-here/installing-nuget). 
2. Open a command prompt and navigate to the directory where you downloaded nuget.exe. 
3. Download the latest Split-Merge package into the current directory with the below command: 
`nuget install Microsoft.Azure.SqlDatabase.ElasticScale.Service.SplitMerge`  

The steps above download the Split-Merge files to the current directory. The files are placed in a directory named **Microsoft.Azure.SqlDatabase.ElasticScale.Service.SplitMerge.x.x.xxx.x** where *x.x.xxx.x* reflects the version number. Find the Split-Merge Service files in the **content\splitmerge\service** sub-directory, and the Split-Merge PowerShell scripts (and required client .dlls) in the **content\splitmerge\powershell** sub-directory.

## Prerequisites 

1. Create an Azure SQL DB database that will be used as the Split-Merge status database. Go to the [Azure preview portal](https://ms.portal.azure.com). Create a new **SQL Database**. Fill in the database name and create a new user and password. Be sure to record the name and password for later use.

2. Ensure that your Azure SQL DB server allows Azure Services to connect to it. In the [preview portal](https://ms.portal.azure.com), in the **Firewall Settings**, ensure that the **Allow access to Azure Services** setting is set to **On**. Click the "save" icon. 

    ![Allowed services][1]

3. Create an Azure Storage account that will be used for diagnostics output. Go to the [Azure Management Portal](https://manage.windowsazure.com). At the bottom left, click **New**, click **Data Services**, **Storage**, then **Quick Create**. 

4. Create an Azure Cloud Service that will contain your Split-Merge service.  Go to the [Azure Management Portal](https://manage.windowsazure.com). On the bottom left, click **New**, then **Compute**, **Cloud Service**, and **Quick Create**. 


## Configuring your Split-Merge service 

### Split-Merge service configuration 

1. In the folder where you downloaded the Split/Merge bits, create a copy of the **ServiceConfiguration.Template.cscfg** file that shipped alongside **SplitMergeService.cspkg** and call it **ServiceConfiguration.cscfg**.

2. Open ServiceConfiguration.cscfg in your favorite text editor. We recommend using Visual Studio as it will validate inputs such as the format of certificate thumbprints. 

3. Either create a new database or choose an existing database to serve as the status database for Split/Merge operations and retrieve the connection string of that database. With Azure SQL DB, the connection string typically is of the form:

        "Server=myservername.database.windows.net; Database=mydatabasename;User ID=myuserID; Password=mypassword; Encrypt=True; Connection Timeout=30" .
4.    Enter this connection string in the cscfg file in both the **SplitMergeWeb** and **SplitMergeWorker** role sections in the ElasticScaleMetadata setting.

5.    The configuration of the target for the diagnostic logs requires a Storage Account in Azure. The configuration for Split/Merge requires the connection string to your Azure Storage account. The connection string should be of the form:

        "DefaultEndpointsProtocol=https;AccountName=myAccountName;AccountKey=myAccessKey" 
    
To determine the access key, go to the [Azure Management Portal](https://manage.windowsazure.com), find the storage account. In the **Essentials** pane, and click the **Key icon**. Click the **copy** button for **Primary Access Key**.

![manage access keys][2]

6.    Enter the name of the storage account and one of the access keys provided into the placeholders in the storage connection string. This connection string is used under both the **SplitMergeWeb** and **SplitMergeWorker** role sections in the **Microsoft.WindowsAzure.Plugins.Diagnostics.ConnectionString** setting. You can potentially use different storage accounts for the different roles. 

### Configuring security 
For detailed instructions to configure the security of the service, refer to the [Split-Merge security configuration](sql-database-elastic-scale-configure-security.md).

For the purposes of  a simple test deployment suitable to complete this tutorial, a minimal set of configuration steps will be performed to get the service up and running. These steps enable only the one machine/account executing them to communicate with the service.

### Creating a self-signed certificate 

Create a new directory and from this directory execute the following command using a [Developer Command Prompt for Visual Studio](http://msdn.microsoft.com/en-us/library/ms229859.aspx) window:

    makecert ^
    -n "CN=*.cloudapp.net" ^
    -r -cy end -sky exchange -eku "1.3.6.1.5.5.7.3.1,1.3.6.1.5.5.7.3.2" ^
    -a sha1 -len 2048 ^
    -sr currentuser -ss root ^
    -sv MyCert.pvk MyCert.cer

You are asked for a password to protect the private key. Enter a strong password and confirm it. You are then prompted for the password to be used once more after that. Click **Yes** at the end to import it to the Trusted Certification Authorities Root store.

### Create a PFX file 

Execute the following command from the same window where makecert was executed; use the same password that you used to create the certificate:

    pvk2pfx -pvk MyCert.pvk -spc MyCert.cer -pfx MyCert.pfx -pi <password>

### Import the client certificate into the personal store
1. In Windows Explorer, double-click **MyCert.pfx**.
2. In the **Certificate Import Wizard** select **Current User** and click **Next**.
3. Confirm the file path and click **Next**.
4. Type the password, leave **Include all extended properties** checked and click **Next**.
5. Leave **Automatically select the certificate store[…]** checked and click **Next**.
6. Click **Finish** and **OK**.

### Upload the PFX file to the cloud service

Go to the [Azure Management Portal](https://manage.windowsazure.com).

1. Select **Cloud Services**.
2. Select the cloud service you created above for the Split/Merge service.
3. Click **Certificates** on the top menu.
4. Click **Upload** in the bottom bar.
5. Select the PFX file and enter the same password as above.
6. Once completed, copy the certificate thumbprint from the new entry in the list.

### Update the service configuration file

Paste the certificate thumbprint copied above into the thumbprint/value attribute of these settings.
For the web role:

    <Setting name="DataEncryptionPrimaryCertificateThumbprint" value="" /> 
    <Certificate name="DataEncryptionPrimary" thumbprint="" thumbprintAlgorithm="sha1" />

For the worker role:

    <Setting name="AdditionalTrustedRootCertificationAuthorities" value="" />
    <Setting name="AllowedClientCertificateThumbprints" value="" />
    <Setting name="DataEncryptionPrimaryCertificateThumbprint" value="" />
    <Certificate name="SSL" thumbprint="" thumbprintAlgorithm="sha1" />
    <Certificate name="CA" thumbprint="" thumbprintAlgorithm="sha1" />
    <Certificate name="DataEncryptionPrimary" thumbprint="" thumbprintAlgorithm="sha1" />


Please note that for production deployments separate certificates should be used for the CA, for encryption, the Server certificate and client certificates. For detailed instructions on this, see [Security Configuration](sql-database-elastic-scale-configure-security.md).

### Deploying your Split-Merge service
1. Go to the [Azure Management Portal](https://manage.windowsazure.com).
2. Click the **Cloud Services** tab on the left, and select the cloud service that you created earlier. 
3. Click **Dashboard**. 
4. Choose the staging environment, then click **Upload a new staging deployment**.

    ![Staging][3]

5. In the dialog box, enter a deployment label. For both 'Package' and 'Configuration', click 'From Local' and choose the **SplitMergeService.cspkg** file and your .cscfg file that you configured earlier.
6. Ensure that the checkbox labeled **Deploy even if one or more roles contain a single instance** is checked.
7. Hit the tick button in the bottom right to begin the deployment. Expect it to take a few minutes to complete.

![Upload][4]


## Deployment troubleshooting
If your web role fails to come online, it is likely a problem with the security configuration. Check that the SSL is configured as described above.

If your worker role fails to come online, but your web role succeeds, it is most likely a problem connecting to the status database that you created earlier. 

* Make sure that the connection string in your .cscfg is accurate. 
* Check that the server and database exist, and that the user id and password are correct.
* For Azure SQL DB, the connection string should be of the form: 

        "Server=myservername.database.windows.net; Database=mydatabasename;User ID=myuserID; Password=mypassword; Encrypt=True; Connection Timeout=30" .

* Ensure that the server name does not begin with **https://**.
* Ensure that your Azure SQL DB server allows Azure Services to connect to it. To do this, open https://manage.windowsazure.com, click “SQL Databases” on the left, click “Servers” at the top, and select your server. Click **Configure** at the top and ensure that the **Azure Services** setting is set to “Yes”. (See the Prerequisites section at the top of this article).

* Review the diagnostics logs for your Split/Merge service instance. Open a Visual Studio instance, and in the menu bar click **View**, and **Server Explorer**. Click the **Azure** icon to connect to your Azure subscription. Then navigate to Azure -> Storage -> <*your storage account*> -> Tables -> WADLogsTable. For more information, see [Browsing Storage Resources with Server Explorer](http://msdn.microsoft.com/library/azure/ff683677.aspx) 

    ![][5]

## Testing your Split-Merge service deployment
### Connecting with a web browser

Determine the web endpoint of your Split-Merge service. You can find this in the Azure Management Portal by going to the **Dashboard** of your cloud service and looking under **Site URL** on the right side. Replace **http://** with **https://** since the default security settings disable the HTTP endpoint. Load the page for this URL into your browser.

### Testing with PowerShell scripts

The deployment and your environment can be tested by running the included sample PowerShell scripts.

The script files included are:

1. **SetupSampleSplitMergeEnvironment.ps1** - sets up a test data tier for Split/Merge (see table below for detailed description)
2. **ExecuteSampleSplitMerge.ps1** - executes test operations on the test data tier (see table below for detailed description)
3. **GetMappings.ps1** – top-level sample script that prints out the current state of the shard mappings.
4. **ShardManagement.psm1**  – helper script that wraps the ShardManagement API
5. **SqlDatabaseHelpers.psm1** – helper script for creating and managing SQL databases

<table style="width:100%">
  <tr>
    <th>PowerShell file</th>
    <th>Steps</th>
  </tr>
  <tr>
    <th rowspan="5">SetupSampleSplitMergeEnvironment.ps1</th>
    <td>1.    Creates a shard map manager database</td>
  </tr>
  <tr>
    <td>2.    Creates 2 shard databases. 
  </tr>
  <tr>
    <td>3.    Creates a shard map for those database (deletes any existing shard maps on those databases). </td>
  </tr>
  <tr>
    <td>4.    Creates a small sample table in both the shards, and populates the table in one of the shards.</td>
  </tr>
  <tr>
    <td>5.    Declares the SchemaInfo for the sharded table.</td>
  </tr>

</table>

<table style="width:100%">
  <tr>
    <th>PowerShell file</th>
    <th>Steps</th>
  </tr>
<tr>
    <th rowspan="4">ExecuteSampleSplitMerge.ps1 </th>
    <td>1.    Sends a split request to the Split-Merge Service web frontend, which splits half the data from the first shard to the second shard.</td>
  </tr>
  <tr>
    <td>2.    Polls the web frontend for the split request status and waits until the request completes.</td>
  </tr>
  <tr>
    <td>3.    Sends a merge request to the Split-Merge Service web frontend, which moves the data from the second shard back to the first shard.</td>
  </tr>
  <tr>
    <td>4.    Polls the web frontend for the merge request status and waits until the request completes.</td>
  </tr>
</table>

##Using PowerShell to verify your deployment

1.    Open a new PowerShell window and navigate to the directory where you downloaded the Split-Merge package, and then navigate into the “powershell” directory.
2.    Create an Azure SQL database server (or choose an existing server) where the shard map manager and shards will be created. 

    Note: The SetupSampleSplitMergeEnvironment.ps1 script creates all these databases on the same server by default to keep the script simple. This is not a restriction of the Split-Merge Service itself.

    A SQL authentication login with read/write access to the DBs will be needed for the Split-Merge service to move data and update the shard map. Since the Split-Merge Service runs in the cloud, it does not currently support Integrated Authentication.

    Make sure the Azure SQL server is configured to allow access from the IP address of the machine running these scripts. You can find this setting under the Azure SQL server / configuration / allowed IP addresses.

3.    Execute the SetupSampleSplitMergeEnvironment.ps1 script to create the sample environment. 

    Running this script will wipe out any existing shard map management data structures on the shard map manager database and the shards. It may be useful to rerun the script if you wish to re-initialize the shard map or shards.

    Sample command line:

        .\SetupSampleSplitMergeEnvironment.ps1 `
            -UserName 'mysqluser' `
            -Password 'MySqlPassw0rd' `
            -ShardMapManagerServerName 'abcdefghij.database.windows.net'
    
4.    Execute the Getmappings.ps1 script to view the mappings that currently exist in the sample environment.

        .\GetMappings.ps1 `
            -UserName 'mysqluser' `
            -Password 'MySqlPassw0rd' `
            -ShardMapManagerServerName 'abcdefghij.database.windows.net'

5.    Execute the ExecuteSampleSplitMerge.ps1 script to execute a split operation (moving half the data on the first shard to the second shard) and then a merge operation (moving the data back onto the first shard). If you configured SSL and left the http endpoint disabled, ensure that you use the https:// endpoint instead.

    Sample command line:

        .\ExecuteSampleSplitMerge.ps1 `
            -UserName 'mysqluser' `
            -Password 'MySqlPassw0rd' `
            -ShardMapManagerServerName 'abcdefghij.database.windows.net' `
            -SplitMergeServiceEndpoint 'https://mysplitmergeservice.cloudapp.net' `
            -CertificateThumbprint '0123456789abcdef0123456789abcdef01234567'

    If you receive the below error, it is most likely a problem with your Web endpoint’s certificate. Try connecting to the Web endpoint with your favorite Web browser and check if there is a certificate error.

        Invoke-WebRequest : The underlying connection was closed: Could not establish trust relationship for the SSL/TLSsecure channel.

    If it succeeded, the output should look like the below:

        > .\ExecuteSampleSplitMerge.ps1 -UserName 'mysqluser' -Password 'MySqlPassw0rd' -ShardMapManagerServerName 'abcdefghij.database.windows.net' -SplitMergeServiceEndpoint 'http://mysplitmergeservice.cloudapp.net' –CertificateThumbprint 0123456789abcdef0123456789abcdef01234567
        Sending split request
        Began split operation with id dc68dfa0-e22b-4823-886a-9bdc903c80f3
        Polling split-merge request status. Press Ctrl-C to end
        Progress: 0% | Status: Queued | Details: [Informational] Queued request
        Progress: 5% | Status: Starting | Details: [Informational] Starting split-merge state machine for request.
        Progress: 5% | Status: Starting | Details: [Informational] Performing data consistency checks on target     shards.
        Progress: 20% | Status: CopyingReferenceTables | Details: [Informational] Moving reference tables from     source to target shard.
        Progress: 20% | Status: CopyingReferenceTables | Details: [Informational] Waiting for reference tables copy     completion.
        Progress: 20% | Status: CopyingReferenceTables | Details: [Informational] Moving reference tables from     source to target shard.
        Progress: 44% | Status: CopyingShardedTables | Details: [Informational] Moving key range [100:110) of     Sharded tables
        Progress: 44% | Status: CopyingShardedTables | Details: [Informational] Successfully copied key range     [100:110) for table [dbo].[MyShardedTable]
        ...
        ...
        Progress: 90% | Status: Completing | Details: [Informational] Successfully deleted shardlets in table     [dbo].[MyShardedTable].
        Progress: 90% | Status: Completing | Details: [Informational] Deleting any temp tables that were created     while processing the request.
        Progress: 100% | Status: Succeeded | Details: [Informational] Successfully processed request. 
        Sending merge request
        Began merge operation with id 6ffc308f-d006-466b-b24e-857242ec5f66
        Polling request status. Press Ctrl-C to end
        Progress: 0% | Status: Queued | Details: [Informational] Queued request
        Progress: 5% | Status: Starting | Details: [Informational] Starting split-merge state machine for request.
        Progress: 5% | Status: Starting | Details: [Informational] Performing data consistency checks on target     shards.
        Progress: 20% | Status: CopyingReferenceTables | Details: [Informational] Moving reference tables from     source to target shard.
        Progress: 44% | Status: CopyingShardedTables | Details: [Informational] Moving key range [100:110) of     Sharded tables
        Progress: 44% | Status: CopyingShardedTables | Details: [Informational] Successfully copied key range     [100:110) for table [dbo].[MyShardedTable]
        ...
        ...
        Progress: 90% | Status: Completing | Details: [Informational] Successfully deleted shardlets in table     [dbo].[MyShardedTable].
        Progress: 90% | Status: Completing | Details: [Informational] Deleting any temp tables that were created     while processing the request.
        Progress: 100% | Status: Succeeded | Details: [Informational] Successfully processed request.

6.    Experiment with other data types! All of these scripts take an optional -ShardKeyType parameter that allows you to specify the key type. The default is Int32, but you can also specify Int64, Guid, or Binary. 

## Creating your own requests 

The service can be used either by using the web UI or by importing and using the SplitMerge.psm1 PowerShell module which will submit your requests through the web role.

The Split-Merge service can move data in both sharded tables and reference tables. A sharded table has a sharding key column and has different row data on each shard. A reference table is not sharded so it contains the same row data on every shard. Reference tables are useful for data that does not change often and is used to JOIN with sharded tables in queries.

In order to perform a split-merge operation, you must declare the sharded tables and reference tables that you want to have moved. This is accomplished with the **SchemaInfo** API. This API is in the **Microsoft.Azure.SqlDatabase.ElasticScale.ShardManagement.Schema** namespace.

1.    For each sharded table, create a **ShardedTableInfo** object describing the table’s parent schema name (optional, defaults to “dbo”), the table name, and the column name in that table that contains the sharding key.
2.    For each reference table, create a **ReferenceTableInfo** object describing the table’s parent schema name (optional, defaults to “dbo”) and the table name.
3.    Add the above TableInfo objects to a new **SchemaInfo** object.
4.    Get a reference to a **ShardMapManager** object, and call **GetSchemaInfoCollection**.
5.    Add the **SchemaInfo** to the **SchemaInfoCollection**, providing the shard map name.

An example of this can be seen in the SetupSampleSplitMergeEnvironment.ps1 script.

Note that the Split-Merge service does not create the target database (or schema for any tables in the database) for you. They must be pre-created before sending a request to the service.


## Troubleshooting
You may see the below message when running the sample powershell scripts:

    Invoke-WebRequest : The underlying connection was closed: Could not establish trust relationship for the SSL/TLS secure channel.

This error means that your SSL certificate is not configured correctly. Please follow the instructions in section 'Connecting with a web browser'.

[AZURE.INCLUDE [elastic-scale-include](../includes/elastic-scale-include.md)]
 
<!--Image references-->
[1]: ./media/sql-database-elastic-scale-configure-deploy-split-and-merge/allowed-services.png
[2]: ./media/sql-database-elastic-scale-configure-deploy-split-and-merge/manage.png
[3]: ./media/sql-database-elastic-scale-configure-deploy-split-and-merge/staging.png
[4]: ./media/sql-database-elastic-scale-configure-deploy-split-and-merge/upload.png
[5]: ./media/sql-database-elastic-scale-configure-deploy-split-and-merge/storage.png
<|MERGE_RESOLUTION|>--- conflicted
+++ resolved
@@ -4,11 +4,7 @@
 	description="Splitting and Merging with elastic database tools" 
 	metaKeywords="elastic database tools, split and merge, Azure SQL Database sharding, elastic scale, splitting and merging elastic databases" 
 	services="sql-database" documentationCenter=""  
-<<<<<<< HEAD
-	manager="jhubbard" 
-=======
 	manager="jeffreyg" 
->>>>>>> 8e917651
 	authors="sidneyh"/>
 
 <tags 
@@ -17,13 +13,8 @@
 	ms.tgt_pltfrm="na" 
 	ms.devlang="na" 
 	ms.topic="article" 
-<<<<<<< HEAD
-	ms.date="04/01/2015" 
-	ms.author="torsteng" />
-=======
 	ms.date="04/17/2015" 
 	ms.author="sidneyh" />
->>>>>>> 8e917651
 
 #Elastic database Split-Merge tool tutorial
 
