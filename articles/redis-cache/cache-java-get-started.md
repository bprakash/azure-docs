---
title: How to use Azure Redis Cache with Java | Microsoft Docs
description: Get started with Azure Redis Cache using Java
services: redis-cache
documentationcenter: ''
author: steved0x
manager: douge
editor: ''

ms.assetid: 29275a5e-2e39-4ef2-804f-7ecc5161eab9
ms.service: cache
ms.devlang: java
ms.topic: hero-article
ms.tgt_pltfrm: cache-redis
ms.workload: tbd
<<<<<<< HEAD
ms.date: 01/06/2017
=======
ms.date: 02/10/2017
>>>>>>> e8cfaf0d
ms.author: sdanie

---
# How to use Azure Redis Cache with Java
> [!div class="op_single_selector"]
> * [.NET](cache-dotnet-how-to-use-azure-redis-cache.md)
> * [ASP.NET](cache-web-app-howto.md)
> * [Node.js](cache-nodejs-get-started.md)
> * [Java](cache-java-get-started.md)
> * [Python](cache-python-get-started.md)
> 
> 

Azure Redis Cache gives you access to a dedicated Redis cache, managed by Microsoft. Your cache is accessible from any application within Microsoft Azure.

This topic shows you how to get started with Azure Redis Cache using Java.

## Prerequisites
[Jedis](https://github.com/xetorthio/jedis) - Java client for Redis

This tutorial uses Jedis, but you can use any Java client listed at [http://redis.io/clients](http://redis.io/clients).

## Create a Redis cache on Azure
[!INCLUDE [redis-cache-create](../../includes/redis-cache-create.md)]

## Retrieve the host name and access keys
[!INCLUDE [redis-cache-create](../../includes/redis-cache-access-keys.md)]

## Connect to the cache securely using SSL
The latest builds of [jedis](https://github.com/xetorthio/jedis) provide support for connecting to Azure Redis Cache using SSL. The following example shows how to connect to Azure Redis Cache using the SSL endpoint of 6380. Replace `<name>` with the name of your cache and `<key>` with either your primary or secondary key as described in the previous [Retrieve the host name and access keys](#retrieve-the-host-name-and-access-keys) section.
<<<<<<< HEAD

    boolean useSsl = true;
    /* In this line, replace <name> with your cache name: */
    JedisShardInfo shardInfo = new JedisShardInfo("<name>.redis.cache.windows.net", 6379, useSsl);
    shardInfo.setPassword("<key>"); /* Use your access key. */

=======

    boolean useSsl = true;
    /* In this line, replace <name> with your cache name: */
    JedisShardInfo shardInfo = new JedisShardInfo("<name>.redis.cache.windows.net", 6379, useSsl);
    shardInfo.setPassword("<key>"); /* Use your access key. */

> [!NOTE]
> The non-SSL port is disabled for new Azure Redis Cache instances. If you are using a different client that doesn't support SSL, see [How to enable the non-SSL port](cache-configure.md#access-ports).
> 
> 
>>>>>>> e8cfaf0d

## Add something to the cache and retrieve it
    package com.mycompany.app;
    import redis.clients.jedis.Jedis;
    import redis.clients.jedis.JedisShardInfo;

    public class App
    {
      public static void main( String[] args )
      {
        boolean useSsl = true;
        /* In this line, replace <name> with your cache name: */
        JedisShardInfo shardInfo = new JedisShardInfo("<name>.redis.cache.windows.net", 6379, useSsl);
        shardInfo.setPassword("<key>"); /* Use your access key. */
        Jedis jedis = new Jedis(shardInfo);
        jedis.set("foo", "bar");
        String value = jedis.get("foo");
      }
    }


## Next steps
* [Enable cache diagnostics](https://msdn.microsoft.com/library/azure/dn763945.aspx#EnableDiagnostics) so you can [monitor](https://msdn.microsoft.com/library/azure/dn763945.aspx) the health of your cache.
* Read the official [Redis documentation](http://redis.io/documentation).<|MERGE_RESOLUTION|>--- conflicted
+++ resolved
@@ -13,11 +13,7 @@
 ms.topic: hero-article
 ms.tgt_pltfrm: cache-redis
 ms.workload: tbd
-<<<<<<< HEAD
-ms.date: 01/06/2017
-=======
 ms.date: 02/10/2017
->>>>>>> e8cfaf0d
 ms.author: sdanie
 
 ---
@@ -48,14 +44,6 @@
 
 ## Connect to the cache securely using SSL
 The latest builds of [jedis](https://github.com/xetorthio/jedis) provide support for connecting to Azure Redis Cache using SSL. The following example shows how to connect to Azure Redis Cache using the SSL endpoint of 6380. Replace `<name>` with the name of your cache and `<key>` with either your primary or secondary key as described in the previous [Retrieve the host name and access keys](#retrieve-the-host-name-and-access-keys) section.
-<<<<<<< HEAD
-
-    boolean useSsl = true;
-    /* In this line, replace <name> with your cache name: */
-    JedisShardInfo shardInfo = new JedisShardInfo("<name>.redis.cache.windows.net", 6379, useSsl);
-    shardInfo.setPassword("<key>"); /* Use your access key. */
-
-=======
 
     boolean useSsl = true;
     /* In this line, replace <name> with your cache name: */
@@ -66,7 +54,6 @@
 > The non-SSL port is disabled for new Azure Redis Cache instances. If you are using a different client that doesn't support SSL, see [How to enable the non-SSL port](cache-configure.md#access-ports).
 > 
 > 
->>>>>>> e8cfaf0d
 
 ## Add something to the cache and retrieve it
     package com.mycompany.app;
