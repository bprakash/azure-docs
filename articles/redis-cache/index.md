---
layout: LandingPage
---
#Redis Cache Documentation

Azure Redis Cache is based on the popular open-source Redis Cache. It gives you access to a secure dedicated Redis cache managed by Microsoft and accessible from any application within Azure. Azure Redis Cache provides high throughput and consistent low-latency data access to power fast, scalable Azure applications.

<ul class="panelContent cardsFTitle">
    <li>
        <a href="/azure/redis-cache/cache-premium-tier-intro">
        <div class="cardSize">
            <div class="cardPadding">
                <div class="card">
                    <div class="cardImageOuter">
                        <div class="cardImage">
                            <img src="media/index/redis-cache.svg" alt="" />
                        </div>
                    </div>
                    <div class="cardText">
                        <h3>Learn about Azure Redis Cache Premium tier</h3>
                    </div>
                </div>
            </div>
        </div>
        </a>
    </li><li>
        <a href="https://azure.microsoft.com/documentation/videos/index/?services=redis-cache">
        <div class="cardSize">
            <div class="cardPadding">
                <div class="card">
                    <div class="cardImageOuter">
                        <div class="cardImage">
                            <img src="media/index/video-library.svg" alt="" />
                        </div>
                    </div>
                    <div class="cardText">
                        <h3>Azure Redis Cache Video Library</h3>
                    </div>
                </div>
            </div>
        </div>
        </a>
    </li>   
   <li>
        <a href="/azure/redis-cache/cache-dotnet-how-to-use-azure-redis-cache">
        <div class="cardSize">
            <div class="cardPadding">
                <div class="card">
                    <div class="cardImageOuter">
                        <div class="cardImage">
                            <img src="media/index/dotnet.svg" alt="" />
                        </div>
                    </div>
                    <div class="cardText">
                        <h3>Get Started with Redis Cache using .NET</h3>
                    </div>
                </div>
            </div>
        </div>
        </a>
    </li>
    <li>
        <a href="/azure/redis-cache/cache-web-app-howto">
        <div class="cardSize">
            <div class="cardPadding">
                <div class="card">
                    <div class="cardImageOuter">
                        <div class="cardImage">
                            <img src="media/index/dotnet.svg" alt="" />
                        </div>
                    </div>
                    <div class="cardText">
                        <h3>Get Started with Redis Cache using ASP.NET MVC</h3>
                    </div>
                </div>
            </div>
        </div>
        </a>
    </li>
    <li>
        <a href="/azure/redis-cache/cache-nodejs-get-started">
        <div class="cardSize">
            <div class="cardPadding">
                <div class="card">
                    <div class="cardImageOuter">
                        <div class="cardImage">
                            <img src="media/index/nodejs.svg" alt="" />
                        </div>
                    </div>
                    <div class="cardText">
                        <h3>Get Started with Redis Cache using Node.js</h3>
                    </div>
                </div>
            </div>
        </div>
        </a>
    </li>
    <li>
        <a href="/azure/redis-cache/cache-java-get-started">
        <div class="cardSize">
            <div class="cardPadding">
                <div class="card">
                    <div class="cardImageOuter">
                        <div class="cardImage">
                            <img src="media/index/java.svg" alt="" />
                        </div>
                    </div>
                    <div class="cardText">
                        <h3>Get Started with Redis Cache using Java</h3>
                    </div>
                </div>
            </div>
        </div>
        </a>
    </li>
    <li>
        <a href="/azure/redis-cache/cache-python-get-started">
        <div class="cardSize">
            <div class="cardPadding">
                <div class="card">
                    <div class="cardImageOuter">
                        <div class="cardImage">
                            <img src="media/index/python.svg" alt="" />
                        </div>
                    </div>
                    <div class="cardText">
                        <h3>Get Started with Redis Cache using Python</h3>
                    </div>
                </div>
            </div>
        </div>
        </a>
    </li>
</ul>

---

<h2>Reference</h2>
<ul class="panelContent cardsW">
    <li>
        <div class="cardSize">
            <div class="cardPadding">
                <div class="card">
                    <div class="cardText">
                        <h3>Command-Line</h3>
                        <p><a href="/powershell/resourcemanager/azurerm.rediscache/v2.3.0/azurerm.rediscache">PowerShell</a></p>
                        <p><a href="/cli/azure/redis">Azure CLI 2​.0 (Preview)</a></p>
                    </div>
                </div>
            </div>
        </div>
    </li>
    <li>
        <div class="cardSize">
            <div class="cardPadding">
                <div class="card">
                    <div class="cardText">
                        <h3>Languages</h3>
                        <p><a href="/dotnet/api/microsoft.azure.management.redis">.NET</a></p>
                        <p><a href="/java/api/com.microsoft.azure.management.redis._redis_cache">Java</a></p>
                        <p><a href="http://redis.io/clients">Redis clients</a></p>
                        <p><a href="http://redis.io/commands#">Redis commands</a></p>
                   </div>
                </div>
            </div>
        </div>
    </li>
    <li>
        <div class="cardSize">
            <div class="cardPadding">
                <div class="card">
                    <div class="cardText">
                        <h3>REST</h3>
<<<<<<< HEAD
                        <p>Redis Cache REST API</p>
=======
                        <p><a href="https://docs.microsoft.com/rest/api/redis/">REST API Reference</a></p>
>>>>>>> f1ea3417
                    </div>
                </div>
            </div>
        </div>
    </li>
</ul>

<div class="downloadHolder">
    <a href="https://opbuildstorageprod.blob.core.windows.net/output-pdf-files/en-us/Azure.azure-documents/live/redis-cache.pdf">
        <div class="img"></div>
        <div class="text">
            Download Redis Cache Documentation
        </div>
    </a>
</div><|MERGE_RESOLUTION|>--- conflicted
+++ resolved
@@ -171,11 +171,7 @@
                 <div class="card">
                     <div class="cardText">
                         <h3>REST</h3>
-<<<<<<< HEAD
-                        <p>Redis Cache REST API</p>
-=======
                         <p><a href="https://docs.microsoft.com/rest/api/redis/">REST API Reference</a></p>
->>>>>>> f1ea3417
                     </div>
                 </div>
             </div>
