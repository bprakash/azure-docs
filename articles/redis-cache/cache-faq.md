--- conflicted
+++ resolved
@@ -13,11 +13,7 @@
 ms.tgt_pltfrm: cache-redis
 ms.devlang: na
 ms.topic: article
-<<<<<<< HEAD
-ms.date: 04/20/2017
-=======
 ms.date: 04/27/2017
->>>>>>> e31acd9c
 ms.author: sdanie
 
 ---
