---
title: Configure a Virtual Network for a Premium Azure Redis Cache | Microsoft Docs
description: Learn how to create and manage Virtual Network support for your Premium tier Azure Redis Cache instances
services: redis-cache
documentationcenter: ''
author: steved0x
manager: douge
editor: ''

ms.assetid: 8b1e43a0-a70e-41e6-8994-0ac246d8bf7f
ms.service: cache
ms.workload: tbd
ms.tgt_pltfrm: cache-redis
ms.devlang: na
ms.topic: article
<<<<<<< HEAD
ms.date: 06/07/2017
=======
ms.date: 05/15/2017
>>>>>>> 7e950a10
ms.author: sdanie

---
# How to configure Virtual Network Support for a Premium Azure Redis Cache
Azure Redis Cache has different cache offerings, which provide flexibility in the choice of cache size and features, including Premium tier features such as clustering, persistence, and virtual network support. A VNet is a private network in the cloud. When an Azure Redis Cache instance is configured with a VNet, it is not publicly addressable and can only be accessed from virtual machines and applications within the VNet. This article describes how to configure virtual network support for a premium Azure Redis Cache instance.

> [!NOTE]
> Azure Redis Cache supports both classic and Resource Manager VNets.
> 
> 

For information on other premium cache features, see [Introduction to the Azure Redis Cache Premium tier](cache-premium-tier-intro.md).

## Why VNet?
[Azure Virtual Network (VNet)](https://azure.microsoft.com/services/virtual-network/) deployment provides enhanced security and isolation for your Azure Redis Cache, as well as subnets, access control policies, and other features to further restrict access.

## Virtual network support
Virtual Network (VNet) support is configured on the **New Redis Cache** blade during cache creation. 

[!INCLUDE [redis-cache-create](../../includes/redis-cache-premium-create.md)]

Once you have selected a premium pricing tier, you can configure Redis VNet integration by selecting a VNet that is in the same subscription and location as your cache. To use a new VNet, create it first by following the steps in [Create a virtual network using the Azure portal](../virtual-network/virtual-networks-create-vnet-arm-pportal.md) or [Create a virtual network (classic) by using the Azure portal](../virtual-network/virtual-networks-create-vnet-classic-pportal.md) and then return to the **New Redis Cache** blade to create and configure your premium cache.

To configure the VNet for your new cache, click **Virtual Network** on the **New Redis Cache** blade, and select the desired VNet from the drop-down list.

![Virtual network][redis-cache-vnet]

Select the desired subnet from the **Subnet** drop-down list, and specify the desired **Static IP address**. If you are using a classic VNet the **Static IP address** field is optional, and if none is specified, one is chosen from the selected subnet.

> [!IMPORTANT]
> When deploying an Azure Redis Cache to a Resource Manager VNet, the cache must be in a dedicated subnet that contains no other resources except for Azure Redis Cache instances. If an attempt is made to deploy an Azure Redis Cache to a Resource Manager VNet to a subnet that contains other resources, the deployment fails.
> 
> 

![Virtual network][redis-cache-vnet-ip]

> [!IMPORTANT]
> Azure reserves some IP addresses within each subnet, and these addresses can't be used. The first and last IP addresses of the subnets are reserved for protocol conformance, along with three more addresses used for Azure services. For more information, see [Are there any restrictions on using IP addresses within these subnets?](../virtual-network/virtual-networks-faq.md#are-there-any-restrictions-on-using-ip-addresses-within-these-subnets)
> 
> In addition to the IP addresses used by the Azure VNET infrastructure, each Redis instance in the subnet uses two IP addresses per shard and one additional IP address for the load balancer. A non-clustered cache is considered to have one shard.
> 
> 

After the cache is created, you can view the configuration for the VNet by clicking **Virtual Network** from the **Resource menu**.

![Virtual network][redis-cache-vnet-info]

To connect to your Azure Redis cache instance when using a VNet, specify the host name of your cache in the connection string as shown in the following example:

    private static Lazy<ConnectionMultiplexer> lazyConnection = new Lazy<ConnectionMultiplexer>(() =>
    {
        return ConnectionMultiplexer.Connect("contoso5premium.redis.cache.windows.net,abortConnect=false,ssl=true,password=password");
    });

    public static ConnectionMultiplexer Connection
    {
        get
        {
            return lazyConnection.Value;
        }
    }

## Azure Redis Cache VNet FAQ
The following list contains answers to commonly asked questions about the Azure Redis Cache scaling.

* [What are some common misconfiguration issues with Azure Redis Cache and VNets?](#what-are-some-common-misconfiguration-issues-with-azure-redis-cache-and-vnets)
* [How can I verify that my cache is working in a VNET?](#how-can-i-verify-that-my-cache-is-working-in-a-vnet)
* [Can I use VNets with a standard or basic cache?](#can-i-use-vnets-with-a-standard-or-basic-cache)
* [Why does creating a Redis cache fail in some subnets but not others?](#why-does-creating-a-redis-cache-fail-in-some-subnets-but-not-others)
* [What are the subnet address space requirements?](#what-are-the-subnet-address-space-requirements)
* [Do all cache features work when hosting a cache in a VNET?](#do-all-cache-features-work-when-hosting-a-cache-in-a-vnet)

## What are some common misconfiguration issues with Azure Redis Cache and VNets?
When Azure Redis Cache is hosted in a VNet, the ports in the following tables are used. 

>[!IMPORTANT]
>If the ports in the following tables are blocked, the cache may not function correctly. Having one or more of these ports blocked is the most common misconfiguration issue when using Azure Redis Cache in a VNet.
> 
> 

- [Outbound port requirements](#outbound-port-requirements)
- [Inbound port requirements](#inbound-port-requirements)

### Outbound port requirements

There are seven outbound port requirements.

- If desired, all outbound connections to the internet can be made through a client's on-premises auditing device.
- Three of the ports route traffic to Azure endpoints servicing Azure Storage and Azure DNS.
- The remaining port ranges and for internal Redis subnet communications. No subnet NSG rules are required for internal Redis subnet communications.

| Port(s) | Direction | Transport Protocol | Purpose | Local IP | Remote IP |
| --- | --- | --- | --- | --- | --- |
| 80, 443 |Outbound |TCP |Redis dependencies on Azure Storage/PKI (Internet) | (Redis subnet) |* |
| 53 |Outbound |TCP/UDP |Redis dependencies on DNS (Internet/VNet) | (Redis subnet) |* |
| 8443 |Outbound |TCP |Internal communications for Redis | (Redis subnet) | (Redis subnet) |
| 10221-10231 |Outbound |TCP |Internal communications for Redis | (Redis subnet) | (Redis subnet) |
| 20226 |Outbound |TCP |Internal communications for Redis | (Redis subnet) |(Redis subnet) |
| 13000-13999 |Outbound |TCP |Internal communications for Redis | (Redis subnet) |(Redis subnet) |
| 15000-15999 |Outbound |TCP |Internal communications for Redis | (Redis subnet) |(Redis subnet) |


### Inbound port requirements

There are eight inbound port range requirements. Inbound requests in these ranges are either inbound from other services hosted in the same VNET or internal to the Redis subnet communications.

| Port(s) | Direction | Transport Protocol | Purpose | Local IP | Remote IP |
| --- | --- | --- | --- | --- | --- |
| 6379, 6380 |Inbound |TCP |Client communication to Redis, Azure load balancing | (Redis subnet) |Virtual Network, Azure Load Balancer |
| 8443 |Inbound |TCP |Internal communications for Redis | (Redis subnet) |(Redis subnet) |
| 8500 |Inbound |TCP/UDP |Azure load balancing | (Redis subnet) |Azure Load Balancer |
| 10221-10231 |Inbound |TCP |Internal communications for Redis | (Redis subnet) |(Redis subnet), Azure Load Balancer |
| 13000-13999 |Inbound |TCP |Client communication to Redis Clusters, Azure load balancing | (Redis subnet) |Virtual Network, Azure Load Balancer |
| 15000-15999 |Inbound |TCP |Client communication to Redis Clusters, Azure load Balancing | (Redis subnet) |Virtual Network, Azure Load Balancer |
| 16001 |Inbound |TCP/UDP |Azure load balancing | (Redis subnet) |Azure Load Balancer |
| 20226 |Inbound |TCP |Internal communications for Redis | (Redis subnet) |(Redis subnet) |

### Additional VNET network connectivity requirements

There are network connectivity requirements for Azure Redis Cache that may not be initially met in a virtual network. Azure Redis Cache requires all the following items to function properly when used within a virtual network.

* Outbound network connectivity to Azure Storage endpoints worldwide. This includes endpoints located in the same region as the Azure Redis Cache instance, as well as storage endpoints located in **other** Azure regions. Azure Storage endpoints resolve under the following DNS domains: *table.core.windows.net*, *blob.core.windows.net*, *queue.core.windows.net*, and *file.core.windows.net*. 
* Outbound network connectivity to *ocsp.msocsp.com*, *mscrl.microsoft.com*, and *crl.microsoft.com*. This connectivity is needed to support SSL functionality.
* The DNS configuration for the virtual network must be capable of resolving all of the endpoints and domains mentioned in the earlier points. These DNS requirements can be met by ensuring a valid DNS infrastructure is configured and maintained for the virtual network.
* Outbound network connectivity to the following Azure Monitoring endpoints, which resolve under the following DNS domains: shoebox2-black.shoebox2.metrics.nsatc.net, north-prod2.prod2.metrics.nsatc.net, azglobal-black.azglobal.metrics.nsatc.net, shoebox2-red.shoebox2.metrics.nsatc.net, east-prod2.prod2.metrics.nsatc.net, azglobal-red.azglobal.metrics.nsatc.net.

### How can I verify that my cache is working in a VNET?

>[!IMPORTANT]
>When connecting to an Azure Redis Cache instance that is hosted in a VNET, your cache clients must be in the same VNET, including any test applications or diagnostic pinging tools.
>
>

Once the port requirements are configured as described in the previous section, you can verify that your cache is working by performing the following steps.

- [Reboot](cache-administration.md#reboot) all of the cache nodes. If all of the required cache dependencies can't be reached (as documented in [Inbound port requirements](cache-how-to-premium-vnet.md#inbound-port-requirements) and [Outbound port requirements](cache-how-to-premium-vnet.md#outbound-port-requirements)), the cache won't be able to restart successfully.
- Once the cache nodes have restarted (as reported by the cache status in the Azure portal), you can perform the following tests:
  - ping the cache endpoint (using port 6380) from a machine that is within the same VNET as the cache, using [tcping](https://www.elifulkerson.com/projects/tcping.php). For example:
    
    `tcping.exe contosocache.redis.cache.windows.net 6380`
    
    If the `tcping` tool reports that the port is open, the cache is available for connection from clients in the VNET.

  - Another way to test is to create a test cache client (which could be a simple console application using StackExchange.Redis) that connects to the cache and adds and retrieves some items from the cache. Install the sample client application onto a VM that is in the same VNET as the cache and run it to verify connectivity to the cache.


### Can I use VNets with a standard or basic cache?
VNets can only be used with premium caches.

### Why does creating a Redis cache fail in some subnets but not others?
If you are deploying an Azure Redis Cache to a Resource Manager VNet, the cache must be in a dedicated subnet that contains no other resource type. If an attempt is made to deploy an Azure Redis Cache to a Resource Manager VNet subnet that contains other resources, the deployment fails. You must delete the existing resources inside the subnet before you can create a new Redis cache.

You can deploy multiple types of resources to a classic VNet as long as you have enough IP addresses available.

### What are the subnet address space requirements?
Azure reserves some IP addresses within each subnet, and these addresses can't be used. The first and last IP addresses of the subnets are reserved for protocol conformance, along with three more addresses used for Azure services. For more information, see [Are there any restrictions on using IP addresses within these subnets?](../virtual-network/virtual-networks-faq.md#are-there-any-restrictions-on-using-ip-addresses-within-these-subnets)

In addition to the IP addresses used by the Azure VNET infrastructure, each Redis instance in the subnet uses two IP addresses per shard and one additional IP address for the load balancer. A non-clustered cache is considered to have one shard.

### Do all cache features work when hosting a cache in a VNET?
When your cache is part of a VNET, only clients in the VNET can access the cache. As a result, the following cache management features don't work at this time.

* Redis Console - Because Redis Console runs in your local browser, which is outside the VNET, it can't connect to your cache.

## Use ExpressRoute with Azure Redis Cache
Customers can connect an [Azure ExpressRoute](https://azure.microsoft.com/services/expressroute/) circuit to their virtual network infrastructure, thus extending their on-premises network to Azure. 

By default, a newly created ExpressRoute circuit does not perform forced tunneling (advertisement of a default route, 0.0.0.0/0) on a VNET. As a result, outbound Internet connectivity is allowed directly from the VNET and client applications are able to connect to other Azure endpoints including Azure Redis Cache.

However a common customer configuration is to use forced tunneling (advertise a default route) which forces outbound Internet traffic to instead flow on-premises. This traffic flow breaks connectivity with Azure Redis Cache if the outbound traffic is then blocked on-premises such that the Azure Redis Cache instance is not able to communicate with its dependencies.

The solution is to define one (or more) user-defined routes (UDRs) on the subnet that contains the Azure Redis Cache. A UDR defines subnet-specific routes that will be honored instead of the default route.

If possible, it is recommended to use the following configuration:

* The ExpressRoute configuration advertises 0.0.0.0/0 and by default force tunnels all outbound traffic on-premises.
* The UDR applied to the subnet containing the Azure Redis Cache defines 0.0.0.0/0 with a working route for TCP/IP traffic to the public internet; for example by setting the next hop type to 'Internet'.

The combined effect of these steps is that the subnet level UDR takes precedence over the ExpressRoute forced tunneling, thus ensuring outbound Internet access from the Azure Redis Cache.

Connecting to an Azure Redis Cache instance from an on-premises application using ExpressRoute is not a typical usage scenario due to performance reasons (for best performance Azure Redis Cache clients should be in the same region as the Azure Redis Cache).

>[!IMPORTANT] 
>The routes defined in a UDR **must** be specific enough to take precedence over any routes advertised by the ExpressRoute configuration. The following example uses the broad 0.0.0.0/0 address range, and as such can potentially be accidentally overridden by route advertisements using more specific address ranges.

>[!WARNING]  
>Azure Redis Cache is not supported with ExpressRoute configurations that **incorrectly cross-advertise routes from the public peering path to the private peering path**. ExpressRoute configurations that have public peering configured, receive route advertisements from Microsoft for a large set of Microsoft Azure IP address ranges. If these address ranges are incorrectly cross-advertised on the private peering path, the result is that all outbound network packets from the Azure Redis Cache instance's subnet are incorrectly force-tunneled to a customer's on-premises network infrastructure. This network flow breaks Azure Redis Cache. The solution to this problem is to stop cross-advertising routes from the public peering path to the private peering path.


Background information on user-defined routes is available in this [overview](../virtual-network/virtual-networks-udr-overview.md).

For more information about ExpressRoute, see [ExpressRoute technical overview](../expressroute/expressroute-introduction.md).

## Next steps
Learn how to use more premium cache features.

* [Introduction to the Azure Redis Cache Premium tier](cache-premium-tier-intro.md)

<!-- IMAGES -->

[redis-cache-vnet]: ./media/cache-how-to-premium-vnet/redis-cache-vnet.png

[redis-cache-vnet-ip]: ./media/cache-how-to-premium-vnet/redis-cache-vnet-ip.png

[redis-cache-vnet-info]: ./media/cache-how-to-premium-vnet/redis-cache-vnet-info.png
<|MERGE_RESOLUTION|>--- conflicted
+++ resolved
@@ -13,11 +13,7 @@
 ms.tgt_pltfrm: cache-redis
 ms.devlang: na
 ms.topic: article
-<<<<<<< HEAD
-ms.date: 06/07/2017
-=======
 ms.date: 05/15/2017
->>>>>>> 7e950a10
 ms.author: sdanie
 
 ---
