---
title: How to configure Azure Redis Cache | Microsoft Docs
description: Understand the default Redis configuration for Azure Redis Cache and learn how to configure your Azure Redis Cache instances
services: redis-cache
documentationcenter: na
author: steved0x
manager: douge
editor: tysonn

ms.assetid: d0bf2e1f-6a26-4e62-85ba-d82b35fc5aa6
ms.service: cache
ms.devlang: na
ms.topic: article
ms.tgt_pltfrm: cache-redis
ms.workload: tbd
<<<<<<< HEAD
ms.date: 01/06/2017
=======
ms.date: 02/10/2017
>>>>>>> e8cfaf0d
ms.author: sdanie

---
# How to configure Azure Redis Cache
This topic describes how to review and update the configuration for your Azure Redis Cache instances, and covers the default Redis server configuration for Azure Redis Cache instances.

> [!NOTE]
> For more information on configuring and using premium cache features, see [How to configure persistence for a Premium Azure Redis Cache](cache-how-to-premium-persistence.md), [How to configure clustering for a Premium Azure Redis Cache](cache-how-to-premium-clustering.md), and [How to configure Virtual Network support for a Premium Azure Redis Cache](cache-how-to-premium-vnet.md).
> 
> 

## Configure Redis cache settings
[!INCLUDE [redis-cache-create](../../includes/redis-cache-browse.md)]

<<<<<<< HEAD
Azure Redis Cache provides the following settings in the **Resource Menu**.

![Redis Cache Settings](./media/cache-configure/redis-cache-settings.png)

=======
Azure Redis Cache settings are viewed and configured on the **Redis Cache** blade using the **Resource Menu**.

![Redis Cache Settings](./media/cache-configure/redis-cache-settings.png)

You can view and configure the following settings using the **Resource Menu**.

>>>>>>> e8cfaf0d
* [Overview](#overview)
* [Activity log](#activity-log)
* [Access control (IAM)](#access-control-iam)
* [Tags](#tags)
* [Diagnose and solve problems](#diagnose-and-solve-problems)
* [Settings](#settings)
	* [Access keys](#access-keys)
	* [Advanced settings](#advanced-settings)
	* [Redis Cache Advisor](#redis-cache-advisor)
	* [Pricing tier](#pricing-tier)
	* [Redis cluster size](#cluster-size)
	* [Redis data persistence](#redis-data-persistence)
	* [Schedule updates](#schedule-updates)
	* [Virtual Network](#virtual-network)
	* [Properties](#properties)
	* [Locks](#locks)
	* [Automation script](#automation-script)
* [Administration](#administration)
	* [Import data](#importexport)
	* [Export data](#importexport)
	* [Reboot](#reboot)
* [Monitoring](#monitoring)
	* [Redis metrics](#redis-metrics)
	* [Alert rules](#alert-rules)
	* [Diagnostics](#diagnostics)
* [Support & troubleshooting settings](#support-amp-troubleshooting-settings)
	* [Resource health](#resource-health)
	* [New support request](#new-support-request)


## Overview

**Overview** provides you with basic information about your cache, such as name, ports, pricing tier, and selected cache metrics.

### Activity log

Click **Activity log** to view actions performed on your cache. You can also use filtering to expand this view to include other resources. For more information on working with audit logs, see [View events and audit logs](../monitoring-and-diagnostics/insights-debugging-with-events.md) and [Audit operations with Resource Manager](../azure-resource-manager/resource-group-audit.md). For more information on monitoring Azure Redis Cache events, see [Operations and alerts](cache-how-to-monitor.md#operations-and-alerts).

### Access control (IAM)

The **Access control (IAM)** section provides support for role-based access control (RBAC) in the Azure portal to help organizations meet their access management requirements simply and precisely. For more information, see [Role-based access control in the Azure portal](../active-directory/role-based-access-control-configure.md).

### Tags

The **Tags** section helps you organize your resources. For more information, see [Using tags to organize your Azure resources](../azure-resource-manager/resource-group-using-tags.md).


### Diagnose and solve problems

Click **Diagnose and solve problems** to be provided with common issues and strategies for resolving them.



## Settings
The **Settings** section allows you to access and configure the following settings for your cache.

![Settings](./media/cache-configure/redis-cache-general-settings.png)

* [Access keys](#access-keys)
* [Advanced settings](#advanced-settings)
* [Redis Cache Advisor](#redis-cache-advisor)
* [Pricing tier](#pricing-tier)
* [Redis cluster size](#cluster-size)
* [Redis data persistence](#redis-data-persistence)
* [Schedule updates](#schedule-updates)
* [Virtual Network](#virtual-network)
* [Properties](#properties)
* [Locks](#locks)
* [Automation script](#automation-script)



### Access keys
Click **Access keys** to view or regenerate the access keys for your cache. These keys are used along with the host name and ports from the **Properties** blade by the clients connecting to your cache.

![Redis Cache Access Keys](./media/cache-configure/redis-cache-manage-keys.png)

### Advanced settings
The following settings are configured on the **Advanced settings** blade.

* [Access Ports](#access-ports)
* [Maxmemory-policy and maxmemory-reserved](#maxmemory-policy-and-maxmemory-reserved)
* [Keyspace notifications (advanced settings)](#keyspace-notifications-advanced-settings)

#### Access Ports
By default, non-SSL access is disabled for new caches. To enable the non-SSL port, click **No** for **Allow access only via SSL** on the **Advanced settings** blade and then click **Save**.

![Redis Cache Access Ports](./media/cache-configure/redis-cache-access-ports.png)

#### Maxmemory-policy and maxmemory-reserved
The **Maxmemory policy** and **maxmemory-reserved** settings on the **Advanced settings** blade configure the memory policies for the cache. The **maxmemory-policy** setting configures the eviction policy for the cache and **maxmemory-reserved** configures the memory reserved for non-cache processes.

![Redis Cache Maxmemory Policy](./media/cache-configure/redis-cache-maxmemory-policy.png)

**Maxmemory policy** allows you to choose from the following eviction policies.

* volatile-lru - this is the default.
* allkeys-lru
* volatile-random
* allkeys-random
* volatile-ttl
* noeviction

For more information about maxmemory policies, see [Eviction policies](http://redis.io/topics/lru-cache#eviction-policies).

The **maxmemory-reserved** setting configures the amount of memory in MB that is reserved for non-cache operations such as replication during failover. It can also be used when you have a high fragmentation ratio. Setting this value allows you to have a more consistent Redis server experience when your load varies. This value should be set higher for workloads which are write heavy. When memory is reserved for such operations it is unavailable for storage of cached data.

> [!IMPORTANT]
> The **maxmemory-reserved** setting is only available for Standard and Premium caches.
> 
> 

#### Keyspace notifications (advanced settings)
Redis keyspace notifications are configured on the **Advanced settings** blade. Keyspace notifications allow clients to receive notifications when certain events occur.

![Redis Cache Advanced Settings](./media/cache-configure/redis-cache-advanced-settings.png)

> [!IMPORTANT]
> Keyspace notifications and the **notify-keyspace-events** setting are only available for Standard and Premium caches.
> 
> 

For more information, see [Redis Keyspace Notifications](http://redis.io/topics/notifications). For sample code, see the [KeySpaceNotifications.cs](https://github.com/rustd/RedisSamples/blob/master/HelloWorld/KeySpaceNotifications.cs) file in the [Hello world](https://github.com/rustd/RedisSamples/tree/master/HelloWorld) sample.


<a name="recommendations"></a>
## Redis Cache Advisor
The **Redis Cache Advisor** blade displays recommendations for your cache. During normal operations, no recommendations are displayed. 

![Recommendations](./media/cache-configure/redis-cache-no-recommendations.png)

If any conditions occur during the operations of your cache such as high memory usage, network bandwidth, or server load, an alert is displayed on the **Redis Cache** blade.

![Recommendations](./media/cache-configure/redis-cache-recommendations-alert.png)

Further information can be found on the **Recommendations** blade.

![Recommendations](./media/cache-configure/redis-cache-recommendations.png)

You can monitor these metrics on the [Monitoring charts](cache-how-to-monitor.md#monitoring-charts) and [Usage charts](cache-how-to-monitor.md#usage-charts) sections of the **Redis Cache** blade.

Each pricing tier has different limits for client connections, memory, and bandwidth. If your cache approaches maximum capacity for these metrics over a sustained period of time, a recommendation is created. For more information about the metrics and limits reviewed by the **Recommendations** tool, see the following table.

| Redis Cache metric | For more information see |
| --- | --- |
| Network bandwidth usage |[Cache performance - available bandwidth](cache-faq.md#cache-performance) |
| Connected clients |[Default Redis server configuration - maxclients](#maxclients) |
| Server load |[Usage charts - Redis Server Load](cache-how-to-monitor.md#usage-charts) |
| Memory usage |[Cache performance - size](cache-faq.md#cache-performance) |

To upgrade your cache, click **Upgrade now** to change the [pricing tier](#pricing-tier) and scale your cache. For more information on choosing a pricing tier, see [What Redis Cache offering and size should I use?](cache-faq.md#what-redis-cache-offering-and-size-should-i-use).


### Pricing tier
Click **Pricing tier** to view or change the pricing tier for your cache. For more information on scaling, see [How to Scale Azure Redis Cache](cache-how-to-scale.md).

![Redis Cache pricing tier](./media/cache-configure/pricing-tier.png)

<a name="cluster-size"></a>

### Redis Cluster Size
Click **(PREVIEW) Redis Cluster Size** to change the cluster size for a running premium cache with clustering enabled.

> [!NOTE]
> Note that while the Azure Redis Cache Premium tier has been released to General Availability, the Redis Cluster Size feature is currently in preview.
> 
> 

![Redis cluster size](./media/cache-configure/redis-cache-redis-cluster-size.png)

To change the cluster size, use the slider or type a number between 1 and 10 in the **Shard count** text box and click **OK** to save.

> [!IMPORTANT]
> Redis clustering is only available for Premium caches. For more information, see [How to configure clustering for a Premium Azure Redis Cache](cache-how-to-premium-clustering.md).
> 
> 


### Redis data persistence
Click **Redis data persistence** to enable, disable, or configure data persistence for your premium cache.

![Redis data persistence](./media/cache-configure/redis-cache-persistence-settings.png)

To enable Redis persistence, click **Enabled** to enable RDB (Redis database) backup. To disable Redis persistence, click **Disabled**.

To configure the backup interval, select a **Backup Frequency** from the drop-down list. Choices include **15 Minutes**, **30 minutes**, **60 minutes**, **6 hours**, **12 hours**, and **24 hours**. This interval starts counting down after the previous backup operation successfully completes and when it elapses a new backup is initiated.

Click **Storage Account** to select the storage account to use, and choose either the **Primary key** or **Secondary key** to use from the **Storage Key** drop-down. You must choose a storage account in the same region as the cache, and a **Premium Storage** account is recommended because premium storage has higher throughput. Anytime the storage key for your persistence account is regenerated, you must re-choose the desired key from the **Storage Key** drop-down.

Click **OK** to save the persistence configuration.

> [!IMPORTANT]
> Redis data persistence is only available for Premium caches. For more information, see [How to configure persistence for a Premium Azure Redis Cache](cache-how-to-premium-persistence.md).
> 
> 

### Schedule updates
The **Schedule updates** blade allows you to designate a maintenance window for Redis server updates for your cache. 

> [!IMPORTANT]
> Note that the maintenance window applies only to Redis server updates, and not to any Azure updates or updates to the operating system of the VMs that host the cache.
> 
> 

![Schedule updates](./media/cache-configure/redis-schedule-updates.png)

To specify a maintenance window, check the desired days and specify the maintenance window start hour for each day, and click **OK**. Note that the maintenance window time is in UTC. 

> [!IMPORTANT]
> Schedule updates is only available for Premium tier caches. For more information and instructions, see [Azure Redis Cache administration - Schedule updates](cache-administration.md#schedule-updates).
> 
> 



## Virtual Network
The **Virtual Network** section allow you to configure the virtual network settings for your cache. For information on creating a premium cache with VNET support and updating its settings, see [How to configure Virtual Network Support for a Premium Azure Redis Cache](cache-how-to-premium-vnet.md).

> [!IMPORTANT]
> Virtual network settings are only available for premium caches that were configured with VNET support during cache creation. 
> 
> 


### Properties
Click **Properties** to view information about your cache, including the cache endpoint and ports.

![Redis Cache Properties](./media/cache-configure/redis-cache-properties.png)

### Locks
The **Locks** section allows you to lock a subscription, resource group or resource to prevent other users in your organization from accidentally deleting or modifying critical resources. For more information, see [Lock resources with Azure Resource Manager](../azure-resource-manager/resource-group-lock-resources.md).

### Automation script

Click **Automation script** to build and export a template of your deployed resources for future deployments. For more information about working with templates, see [Deploy resources with Azure Resource Manager templates](../azure-resource-manager/resource-group-template-deploy.md).

## Administration settings
The settings in the **Administration** section allow you to perform the following administrative tasks for your premium cache. 

![Administration](./media/cache-configure/redis-cache-administration.png)

* [Import data](#importexport)
* [Export data](#importexport)
* [Reboot](#reboot)


> [!IMPORTANT]
> The settings in this section are only available for Premium tier caches.
> 
> 

### Import/Export
Import/Export is an Azure Redis Cache data management operation which allows you to import data into Azure Redis Cache or export data from Azure Redis Cache by importing and exporting a Redis Cache Database (RDB) snapshot from a premium cache to a page blob in an Azure Storage Account. This enables you to migrate between different Azure Redis Cache instances or populate the cache with data before use.

Import can be used to bring Redis compatible RDB file(s) from any Redis server running in any cloud or environment, including Redis running on Linux, Windows, or any cloud provider such as Amazon Web Services and others. Importing data is an easy way to create a cache with pre-populated data. During the import process Azure Redis Cache loads the RDB files from Azure storage into memory and then inserts the keys into the cache.

Export allows you to export the data stored in Azure Redis Cache to Redis compatible RDB file(s). You can use this feature to move data from one Azure Redis Cache instance to another or to another Redis server. During the export process a temporary file is created on the VM that hosts the Azure Redis Cache server instance, and the file is uploaded to the designated storage account. When the export operation completes with either a status of success or failure, the temporary file is deleted.

> [!IMPORTANT]
> Import/Export is only available for Premium tier caches. For more information and instructions, see [Import and Export data in Azure Redis Cache](cache-how-to-import-export-data.md).
> 
> 

### Reboot
The **Reboot** blade allows you to reboot one or more nodes of your cache. This enables you to test your application for resiliency in the event of a failure.

![Reboot](./media/cache-configure/redis-cache-reboot.png)

If you have a premium cache with clustering enabled, you can select which shards of the cache to reboot.

![Reboot](./media/cache-configure/redis-cache-reboot-cluster.png)

To reboot one ore more nodes of your cache, select the desired nodes and click **Reboot**. If you have a premium cache with clustering enabled, select the shard(s) to reboot and then click **Reboot**. After a few minutes, the selected node(s) reboot, and are back online a few minutes later.

> [!IMPORTANT]
> Reboot is only available for Premium tier caches. For more information and instructions, see [Azure Redis Cache administration - Reboot](cache-administration.md#reboot).
> 
> 


## Monitoring

The **Monitoring** section allows you to configure diagnostics and monitoring for your Redis Cache. 
For more information on Azure Redis Cache monitoring and diagnostics, see [How to monitor Azure Redis Cache](cache-how-to-monitor.md).

![Diagnostics](./media/cache-configure/redis-cache-diagnostics.png)

* [Redis metrics](#redis-metrics)
* [Alert rules](#alert-rules)
* [Diagnostics](#diagnostics)

### Redis metrics
Click **Redis metrics** to [view metrics](cache-how-to-monitor.md#how-to-view-metrics-and-customize-charts) for your cache.

### Alert rules

Click **Alert rules**  to configure alerts based on Redis Cache metrics. For more information, see [Operations and alerts](cache-how-to-monitor.md#operations-and-alerts).

### Diagnostics

Click **Diagnostics** to [configure the storage account](cache-how-to-monitor.md#enable-cache-diagnostics) used to store cache diagnostics.

![Redis Cache Diagnostics](./media/cache-configure/redis-cache-diagnostics-settings.png)

## Support & troubleshooting settings
The settings in the **Support + troubleshooting** section provide you with options for resolving issues with your cache.

![Support + troubleshooting](./media/cache-configure/redis-cache-support-troubleshooting.png)

* [Resource health](#resource-health)
* [New support request](#new-support-request)

### Resource health
**Resource health** watches your resource and tells you if it's running as expected. For more information about the Azure Resource health service, see [Azure Resource health overview](../resource-health/resource-health-overview.md).

> [!NOTE]
> Resource health is currently unable to report on the health of Azure Redis Cache instances hosted in a virtual network. For more information, see [Do all cache features work when hosting a cache in a VNET?](cache-how-to-premium-vnet.md#do-all-cache-features-work-when-hosting-a-cache-in-a-vnet)
> 
> 

### New support request
Click **New support request** to open a support request for your cache.





## Default Redis server configuration
New Azure Redis Cache instances are configured with the following default Redis configuration values.

> [!NOTE]
> The settings in this section cannot be changed using the `StackExchange.Redis.IServer.ConfigSet` method. If this method is called with one of the commands in this section, an exception similar to the following is thrown:  
> 
> `StackExchange.Redis.RedisServerException: ERR unknown command 'CONFIG'`
> 
> Any values that are configurable, such as **max-memory-policy**, are configurable through the Azure portal or command line management tools such as Azure CLI or PowerShell.
> 
> 

| Setting | Default value | Description |
| --- | --- | --- |
| databases |16 |The default number of databases is 16 but you can configure a different number based on the pricing tier.<sup>1</sup> The default database is DB 0, you can select a different one on a per-connection basis using `connection.GetDatabase(dbid)` where dbid is a number between `0` and `databases - 1`. |
| maxclients |Depends on the pricing tier<sup>2</sup> |This is the maximum number of connected clients allowed at the same time. Once the limit is reached Redis will close all the new connections sending an error 'max number of clients reached'. |
| maxmemory-policy |volatile-lru |Maxmemory policy is the setting for how Redis will select what to remove when maxmemory (the size of the cache offering you selected when you created the cache) is reached. With Azure Redis Cache the default setting is volatile-lru, which removes the keys with an expire set using an LRU algorithm. This setting can be configured in the Azure portal. For more information, see [Maxmemory-policy and maxmemory-reserved](#maxmemory-policy-and-maxmemory-reserved). |
| maxmemory-samples |3 |LRU and minimal TTL algorithms are not precise algorithms but approximated algorithms (in order to save memory), so you can select as well the sample size to check. For instance for default Redis will check three keys and pick the one that was used less recently. |
| lua-time-limit |5,000 |Max execution time of a Lua script in milliseconds. If the maximum execution time is reached Redis will log that a script is still in execution after the maximum allowed time and will start to reply to queries with an error. |
| lua-event-limit |500 |This is the max size of script event queue. |
| client-output-buffer-limit normalclient-output-buffer-limit pubsub |0 0 032mb 8mb 60 |The client output buffer limits can be used to force disconnection of clients that are not reading data from the server fast enough for some reason (a common reason is that a Pub/Sub client can't consume messages as fast as the publisher can produce them). For more information, see [http://redis.io/topics/clients](http://redis.io/topics/clients). |

<a name="databases"></a>
<sup>1</sup>The limit for `databases` is different for each Azure Redis Cache pricing tier and can be set at cache creation. If no `databases` setting is specified during cache creation, the default is 16.

* Basic and Standard caches
  * C0 (250 MB) cache - up to 16 databases
  * C1 (1 GB) cache - up to 16 databases
  * C2 (2.5 GB) cache - up to 16 databases
  * C3 (6 GB) cache - up to 16 databases
  * C4 (13 GB) cache - up to 32 databases
  * C5 (26 GB) cache - up to 48 databases
  * C6 (53 GB) cache - up to 64 databases
* Premium caches
  * P1 (6 GB - 60 GB) - up to 16 databases
  * P2 (13 GB - 130 GB) - up to 32 databases
  * P3 (26 GB - 260 GB) - up to 48 databases
  * P4 (53 GB - 530 GB) - up to 64 databases
  * All premium caches with Redis cluster enabled - Redis cluster only supports use of database 0 so the `databases` limit for any premium cache with Redis cluster enabled is effectively 1 and the [Select](http://redis.io/commands/select) command is not allowed. For more information, see [Do I need to make any changes to my client application to use clustering?](#do-i-need-to-make-any-changes-to-my-client-application-to-use-clustering)

> [!NOTE]
> The `databases` setting can be configured only during cache creation and only using PowerShell, CLI, or other management clients. For an example of configuring `databases` during cache creation using PowerShell, see [New-AzureRmRedisCache](cache-howto-manage-redis-cache-powershell.md#databases).
> 
> 

<a name="maxclients"></a>
<sup>2</sup>`maxclients` is different for each Azure Redis Cache pricing tier.

* Basic and Standard caches
  * C0 (250 MB) cache - up to 256 connections
  * C1 (1 GB) cache - up to 1,000 connections
  * C2 (2.5 GB) cache - up to 2,000 connections
  * C3 (6 GB) cache - up to 5,000 connections
  * C4 (13 GB) cache - up to 10,000 connections
  * C5 (26 GB) cache - up to 15,000 connections
  * C6 (53 GB) cache - up to 20,000 connections
* Premium caches
  * P1 (6 GB - 60 GB) - up to 7,500 connections
  * P2 (13 GB - 130 GB) - up to 15,000 connections
  * P3 (26 GB - 260 GB) - up to 30,000 connections
  * P4 (53 GB - 530 GB) - up to 40,000 connections

## Redis commands not supported in Azure Redis Cache
> [!IMPORTANT]
> Because configuration and management of Azure Redis Cache instances is managed by Microsoft the following commands are disabled. If you try to invoke them you will receive an error message similar to `"(error) ERR unknown command"`.
> 
> * BGREWRITEAOF
> * BGSAVE
> * CONFIG
> * DEBUG
> * MIGRATE
> * SAVE
> * SHUTDOWN
> * SLAVEOF
> * CLUSTER - Cluster write commands are disabled, but read-only Cluster commands are permitted.
> 
> 

For more information about Redis commands, see [http://redis.io/commands](http://redis.io/commands).

## Redis console
You can securely issue commands to your Azure Redis Cache instances using the **Redis Console**, which is available for Standard and Premium caches.

> [!IMPORTANT]
> The Redis Console does not work with VNET, clustering, and databases other than 0. 
> 
> * [VNET](cache-how-to-premium-vnet.md) - When your cache is part of a VNET, only clients in the VNET can access the cache. Because the Redis Console uses the redis-cli.exe client hosted on VMs that are not part of your VNET, it can't connect to your cache.
> * [Clustering](cache-how-to-premium-clustering.md) - The Redis Console uses the redis-cli.exe client which does not support clustering at this time. The redis-cli utility in the [unstable](http://redis.io/download) branch of the Redis repository at GitHub implements basic support when started with the `-c` switch. For more information see [Playing with the cluster](http://redis.io/topics/cluster-tutorial#playing-with-the-cluster) on [http://redis.io](http://redis.io) in the [Redis cluster tutorial](http://redis.io/topics/cluster-tutorial).
> * The Redis Console makes a new connection to database 0 each time you submit a command. You can't use the `SELECT` command to select a different database, because the database is reset to 0 with each command. For information on running Redis commands, including changing to a different database, see [How can I run Redis commands?](cache-faq.md#how-can-i-run-redis-commands)
> 
> 

To access the Redis Console, click **Console** from the **Redis Cache** blade.

![Redis console](./media/cache-configure/redis-console-menu.png)

To issue commands against your cache instance, simply type in the desired command into the console.

![Redis console](./media/cache-configure/redis-console.png)

For list of Redis commands that are disabled for Azure Redis Cache, see the previous [Redis commands not supported in Azure Redis Cache](#redis-commands-not-supported-in-azure-redis-cache) section. For more information about Redis commands, see [http://redis.io/commands](http://redis.io/commands). 

## Move your cache to a new subscription
You can move your cache to a new subscription by clicking **Move**.

![Move Redis Cache](./media/cache-configure/redis-cache-move.png)

For information on moving resources from one resource group to another, and from one subscription to another, see [Move resources to new resource group or subscription](../azure-resource-manager/resource-group-move-resources.md).

## Next steps
* For more information on working with Redis commands, see [How can I run Redis commands?](cache-faq.md#how-can-i-run-redis-commands).
<|MERGE_RESOLUTION|>--- conflicted
+++ resolved
@@ -13,11 +13,7 @@
 ms.topic: article
 ms.tgt_pltfrm: cache-redis
 ms.workload: tbd
-<<<<<<< HEAD
-ms.date: 01/06/2017
-=======
 ms.date: 02/10/2017
->>>>>>> e8cfaf0d
 ms.author: sdanie
 
 ---
@@ -32,19 +28,12 @@
 ## Configure Redis cache settings
 [!INCLUDE [redis-cache-create](../../includes/redis-cache-browse.md)]
 
-<<<<<<< HEAD
-Azure Redis Cache provides the following settings in the **Resource Menu**.
+Azure Redis Cache settings are viewed and configured on the **Redis Cache** blade using the **Resource Menu**.
 
 ![Redis Cache Settings](./media/cache-configure/redis-cache-settings.png)
 
-=======
-Azure Redis Cache settings are viewed and configured on the **Redis Cache** blade using the **Resource Menu**.
-
-![Redis Cache Settings](./media/cache-configure/redis-cache-settings.png)
-
 You can view and configure the following settings using the **Resource Menu**.
 
->>>>>>> e8cfaf0d
 * [Overview](#overview)
 * [Activity log](#activity-log)
 * [Access control (IAM)](#access-control-iam)
