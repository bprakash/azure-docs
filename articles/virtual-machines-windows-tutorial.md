<<<<<<< HEAD
<properties 
	pageTitle="Create a virtual machine running Windows in Azure" 
	description="Learn to create Windows virtual machine (VM) in Azure, then log on and attach a data disk" 
	services="virtual-machines" 
	documentationCenter="" 
	authors="KBDAzure" 
	manager="timlt" 
	editor="tysonn"/>

<tags 
	ms.service="virtual-machines" 
	ms.workload="infrastructure-services" 
	ms.tgt_pltfrm="vm-windows" 
	ms.devlang="na" 
	ms.topic="article" 
	ms.date="04/13/2015" 
=======
<properties
	pageTitle="Create a virtual machine running Windows in the Azure Preview Portal"
	description="Learn how to create an Azure virtual machine (VM) running Windows, using the Azure Marketplace in the Azure Preview Portal"
	services="virtual-machines"
	documentationCenter=""
	authors="KBDAzure"
	manager="timlt"
	editor=""/>
<tags
	ms.service="virtual-machines"
	ms.workload="infrastructure-services"
	ms.tgt_pltfrm="vm-windows"
	ms.devlang="na"
	ms.topic="hero-article"
	ms.date="04/29/2015"
>>>>>>> 8e917651
	ms.author="kathydav"/>

# Create a Virtual Machine Running Windows in the Azure Preview Portal#

> [AZURE.SELECTOR]
- [Azure Preview Portal](virtual-machines-windows-tutorial.md)
- [Azure Management Portal](virtual-machines-windows-tutorial-classic-portal.md)
- [PowerShell](virtual-machines-ps-create-preconfigure-windows-vms.md)

This tutorial shows you how easy it is to create an Azure virtual machine (VM) in the Azure Preview portal. This tutorial uses a Windows Server image, but that's only one of the many images available through Azure. This includes Windows operating systems, Linux-based operating systems, and images with installed applications. The images you can choose from depend on the type of subscription you have. For example, desktop images may be available to MSDN subscribers.

<<<<<<< HEAD
> [AZURE.SELECTOR]
- [Azure Portal](virtual-machines-windows-tutorial.md)
- [Azure Preview Portal](virtual-machines-windows-tutorial-azure-preview.md)
- [PowerShell](virtual-machines-ps-create-preconfigure-windows-vms.md)

This tutorial shows you how easy it is to create an Azure virtual machine (VM). This tutorial uses a Windows Server image, but that's only one of the many images available through Azure. This includes Windows operating systems, Linux-based operating systems, and images with installed applications. The images you can choose from depend on the type of subscription you have. For example, desktop images may be available to MSDN subscribers.

You can also create Windows VMs using [your own images as templates](virtual-machines-create-upload-vhd-windows-server.md). To learn more about Azure VMs, see [Overview of Azure Virtual Machines](http://msdn.microsoft.com/library/azure/jj156143.aspx).
=======
You can also create Windows VMs using [your own images](virtual-machines-create-upload-vhd-windows-server-classic-portal.md). To learn more about Azure VMs, see [Overview of Azure Virtual Machines](http://msdn.microsoft.com/library/azure/jj156143.aspx).
>>>>>>> 8e917651

[AZURE.INCLUDE [free-trial-note](../includes/free-trial-note.md)]


## How to create the virtual machine

This section shows you how to use the Preview portal to create a VM, using Windows Server 2012 R2 Datacenter as an example. You can use Azure's default settings for most of the configuration and create the VM in just a few minutes.

<<<<<<< HEAD
## Next Steps

Log on to the virtual machine. For instructions, see [How to Log on to a Virtual Machine Running Windows Server](virtual-machines-log-on-windows-server.md).

Attach a disk to store data. You can attach both empty disks and disks that contain data. For instructions, see the [Attach a Data Disk Tutorial](storage-windows-attach-disk.md).

## Additional Resources

To learn more about what you can configure for a VM and when you can do it, see [About Azure VM configuration settings](http://msdn.microsoft.com/library/azure/dn763935.aspx).


=======

1. Sign in to the [Preview portal](https://portal.azure.com).

2. On the Hub menu, click **New**.

	![Select New](./media/virtual-machines-windows-tutorial/new_button_portal.png)

3. In the **New** blade, click **Compute**, and then click **Windows Server 2012 R2 Datacenter**.

	![Select a VM image from the Marketplace](./media/virtual-machines-windows-tutorial/marketplace_portal.png)

4. On the **Create VM** blade, fill in the **Host Name** you want for the VM, the administrative **User Name**, and a strong **Password**.  

	>[AZURE.NOTE] **User Name** refers to the administrative account that you use to manage the server. Create a unique password for this account and make sure to remember it. **You'll need the user name and password to log on to the virtual machine**.

	![Configure host name and log on credentials](./media/virtual-machines-windows-tutorial/create_vm_name_pwd_portal.png)

5. Review the default settings, such as the **Pricing Tier** and **Optional Configuration**. These choices affect the size of VM as well as networking options such as domain membership. For example, to try out Premium Storage on a virtual machine, you'll need to pick a region and size that supports it. For your first virtual machine, the defaults are usually fine.

	>[AZURE.NOTE] Premium storage is available for DS-series virtual machines in certain regions. For details, see [Premium Storage: High-Performance Storage for Azure Virtual Machine Workloads](storage-premium-storage-preview-portal.md).

6. When you're done reviewing or updating the settings, click **Create**.

7. While Azure creates the VM, you can keep track of the progress in **Notifications**, in the Hub menu. After Azure creates the VM, you'll see it on your Startboard.

	![VM appears on the Startboard](./media/virtual-machines-windows-tutorial/vm_startboard_portal.png)

## How to log on to the virtual machine after you create it

This section shows you how to log on to the VM so you can manage its settings and the applications that you'll run on it.

>[AZURE.NOTE] For requirements and troubleshooting tips, see [Connect to an Azure virtual machine with RDP or SSH](https://msdn.microsoft.com/library/azure/dn535788.aspx).

1. If you haven't already done so, sign in to the [Preview portal](https://portal.azure.com).

2. Click your VM on the Startboard. If you need to find it, click **Browse** and then click  **Virtual machines**. Then select your VM from the list.

	![Browse to find the VM](./media/virtual-machines-windows-tutorial/browse_vm_portal.png)


3. On the VM blade, click **Connect** at the top.

	![Log on to the virtual machine](./media/virtual-machines-windows-tutorial/connect_vm_portal.png)

4. Click **Open** to use the Remote Desktop Protocol file that was automatically created for the virtual machine.

5. Click **Connect** to proceed with the connection process.

6. Type the user name and password of the administrative account on the virtual machine, and then click **OK**.

7. Click **Yes** to verify the identity of the virtual machine.

	You can now work with the virtual machine just as you would with any other server.

## Next steps

To learn more about configuring Windows virtual machines on Azure, see the following articles:

[How to Connect Virtual Machines in a Cloud Service](cloud-services-connect-virtual-machine.md)

[How to Create and Upload your own Virtual Hard Disk containing the Windows Server Operating System](virtual-machines-create-upload-vhd-windows-server-classic-portal.md)

[Attach Data Disks to a Virtual Machine](storage-windows-attach-disk.md)

[Manage the Availability of Virtual Machines](manage-availability-virtual-machines.md)

[About Azure VM configuration settings](http://msdn.microsoft.com/library/azure/dn763935.aspx)
>>>>>>> 8e917651
<|MERGE_RESOLUTION|>--- conflicted
+++ resolved
@@ -1,21 +1,3 @@
-<<<<<<< HEAD
-<properties 
-	pageTitle="Create a virtual machine running Windows in Azure" 
-	description="Learn to create Windows virtual machine (VM) in Azure, then log on and attach a data disk" 
-	services="virtual-machines" 
-	documentationCenter="" 
-	authors="KBDAzure" 
-	manager="timlt" 
-	editor="tysonn"/>
-
-<tags 
-	ms.service="virtual-machines" 
-	ms.workload="infrastructure-services" 
-	ms.tgt_pltfrm="vm-windows" 
-	ms.devlang="na" 
-	ms.topic="article" 
-	ms.date="04/13/2015" 
-=======
 <properties
 	pageTitle="Create a virtual machine running Windows in the Azure Preview Portal"
 	description="Learn how to create an Azure virtual machine (VM) running Windows, using the Azure Marketplace in the Azure Preview Portal"
@@ -31,7 +13,6 @@
 	ms.devlang="na"
 	ms.topic="hero-article"
 	ms.date="04/29/2015"
->>>>>>> 8e917651
 	ms.author="kathydav"/>
 
 # Create a Virtual Machine Running Windows in the Azure Preview Portal#
@@ -43,18 +24,7 @@
 
 This tutorial shows you how easy it is to create an Azure virtual machine (VM) in the Azure Preview portal. This tutorial uses a Windows Server image, but that's only one of the many images available through Azure. This includes Windows operating systems, Linux-based operating systems, and images with installed applications. The images you can choose from depend on the type of subscription you have. For example, desktop images may be available to MSDN subscribers.
 
-<<<<<<< HEAD
-> [AZURE.SELECTOR]
-- [Azure Portal](virtual-machines-windows-tutorial.md)
-- [Azure Preview Portal](virtual-machines-windows-tutorial-azure-preview.md)
-- [PowerShell](virtual-machines-ps-create-preconfigure-windows-vms.md)
-
-This tutorial shows you how easy it is to create an Azure virtual machine (VM). This tutorial uses a Windows Server image, but that's only one of the many images available through Azure. This includes Windows operating systems, Linux-based operating systems, and images with installed applications. The images you can choose from depend on the type of subscription you have. For example, desktop images may be available to MSDN subscribers.
-
-You can also create Windows VMs using [your own images as templates](virtual-machines-create-upload-vhd-windows-server.md). To learn more about Azure VMs, see [Overview of Azure Virtual Machines](http://msdn.microsoft.com/library/azure/jj156143.aspx).
-=======
 You can also create Windows VMs using [your own images](virtual-machines-create-upload-vhd-windows-server-classic-portal.md). To learn more about Azure VMs, see [Overview of Azure Virtual Machines](http://msdn.microsoft.com/library/azure/jj156143.aspx).
->>>>>>> 8e917651
 
 [AZURE.INCLUDE [free-trial-note](../includes/free-trial-note.md)]
 
@@ -63,19 +33,6 @@
 
 This section shows you how to use the Preview portal to create a VM, using Windows Server 2012 R2 Datacenter as an example. You can use Azure's default settings for most of the configuration and create the VM in just a few minutes.
 
-<<<<<<< HEAD
-## Next Steps
-
-Log on to the virtual machine. For instructions, see [How to Log on to a Virtual Machine Running Windows Server](virtual-machines-log-on-windows-server.md).
-
-Attach a disk to store data. You can attach both empty disks and disks that contain data. For instructions, see the [Attach a Data Disk Tutorial](storage-windows-attach-disk.md).
-
-## Additional Resources
-
-To learn more about what you can configure for a VM and when you can do it, see [About Azure VM configuration settings](http://msdn.microsoft.com/library/azure/dn763935.aspx).
-
-
-=======
 
 1. Sign in to the [Preview portal](https://portal.azure.com).
 
@@ -142,5 +99,4 @@
 
 [Manage the Availability of Virtual Machines](manage-availability-virtual-machines.md)
 
-[About Azure VM configuration settings](http://msdn.microsoft.com/library/azure/dn763935.aspx)
->>>>>>> 8e917651
+[About Azure VM configuration settings](http://msdn.microsoft.com/library/azure/dn763935.aspx)