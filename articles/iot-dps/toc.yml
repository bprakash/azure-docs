--- conflicted
+++ resolved
@@ -77,13 +77,6 @@
     href: use-hsm-with-sdk.md
   - name: Control access to Provisioning Service
     href: how-to-control-access.md
-<<<<<<< HEAD
-  - name: Use SDK tools for development
-    href: how-to-use-sdk-tools.md
-=======
-  - name: Use Azure CLI to manage device provisioning service
-    href: how-to-manage-dps-with-cli.md
->>>>>>> 53caceb8
 - name: Reference
   items:
   - name: REST
