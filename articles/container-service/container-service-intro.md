--- conflicted
+++ resolved
@@ -15,11 +15,7 @@
 ms.topic: get-started-article
 ms.tgt_pltfrm: na
 ms.workload: na
-<<<<<<< HEAD
-ms.date: 12/20/2016
-=======
 ms.date: 01/21/2017
->>>>>>> e8cfaf0d
 ms.author: rogardle
 
 ---
@@ -107,11 +103,7 @@
 * Service discovery and load balancing
 * Secrets and configuration management
 * API based automated rollouts and rollbacks
-<<<<<<< HEAD
-* Self-healing 
-=======
 * Self-healing
->>>>>>> e8cfaf0d
 * and many more.
 
 
