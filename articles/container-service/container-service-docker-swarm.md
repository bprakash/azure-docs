<properties
   pageTitle="Azure Container Service container management with Docker Swarm | Microsoft Azure"
   description="Deploy containers to a Docker Swarm in Azure Container Service"
   services="container-service"
   documentationCenter=""
   authors="neilpeterson"
   manager="timlt"
   editor=""
   tags="acs, azure-container-service"
   keywords="Docker, Containers, Micro-services, Mesos, Azure"/>

<tags
   ms.service="container-service"
   ms.devlang="na"
   ms.topic="get-started-article"
   ms.tgt_pltfrm="na"
   ms.workload="na"
<<<<<<< HEAD
   ms.date="04/12/2016"
=======
   ms.date="04/13/2016"
>>>>>>> edd433ef
   ms.author="nepeters"/>

# Container management with Docker Swarm

Docker Swarm provides an environment for deploying containerized workload across a pooled set of Docker hosts. Docker Swarm uses the native Docker API, and the workflow for managing containers on a Docker Swarm is almost identical to what it would be on a single container host. This document will provide simple examples of deploying containerized workload, in an Azure Container Service instance of Docker Swarm. For more in-depth documentation on Docker Swarm, see [Docker Swarm on Docker.com](https://docs.docker.com/swarm/).

Pre-requisites to the exercises in this document:

<<<<<<< HEAD
- [Create a Swarm Cluster on the Azure Container Service](./container-service-deployment.md)
- [Connect with the Swarm Cluster on the Azure Container Service](./container-service-connect.md)
=======
[Create a Swarm Cluster on the Azure Container Service](./container-service-deployment.md)

[Connect with the Swarm Cluster on the Azure Container Service](./container-service-connect.md)
>>>>>>> edd433ef

## Deploy a new container

To create a new container in the Docker Swarm, use the `docker run` command. This example creates a container from the `yeasy/simple-web` image.


```bash
user@ubuntu:~$ docker run -d -p 80:80 yeasy/simple-web

4298d397b9ab6f37e2d1978ef3c8c1537c938e98a8bf096ff00def2eab04bf72
```

Once the container has been created, use `docker ps` to return information about the container. Notice here that the Swarm agent, hosting the container, is listed.


```bash
user@ubuntu:~$ docker ps

CONTAINER ID        IMAGE               COMMAND                  CREATED             STATUS              PORTS                 NAMES
4298d397b9ab        yeasy/simple-web    "/bin/sh -c 'python i"   31 seconds ago      Up 9 seconds        10.0.0.5:80->80/tcp   swarm-agent-34A73819-1/happy_allen
```  

The application running in this container can now be accessed through the public DNS name of the Swarm agent load balancer. This information can be found in the Azure Portal.  


![](media/real-visit.jpg)  

## Deploy multiple containers

As multiple containers are started on the Docker Swarm cluster, the `docker ps` command can be used to see what host the containers are running on. In this example thee containers a spread evenly across the three Swarm agents.  


```bash
user@ubuntu:~$ docker ps

CONTAINER ID        IMAGE               COMMAND                  CREATED             STATUS              PORTS                 NAMES
11be062ff602        yeasy/simple-web    "/bin/sh -c 'python i"   11 seconds ago      Up 10 seconds       10.0.0.6:83->80/tcp   swarm-agent-34A73819-2/clever_banach
1ff421554c50        yeasy/simple-web    "/bin/sh -c 'python i"   49 seconds ago      Up 48 seconds       10.0.0.4:82->80/tcp   swarm-agent-34A73819-0/stupefied_ride
4298d397b9ab        yeasy/simple-web    "/bin/sh -c 'python i"   2 minutes ago       Up 2 minutes        10.0.0.5:80->80/tcp   swarm-agent-34A73819-1/happy_allen
```  

## Deploy containers using Docker Compose

Docker compose can be used to automation the deployment and configuration of multiple containers. To so, ensure that an SSH tunnel has been created, and that the DOCKER_HOST variable has been set.

<<<<<<< HEAD
```bash
# set Docker host variable

export DOCKER_HOST=:2375
```

Create a docker-compose.yaml file on your local system. A sample can be found [here](https://raw.githubusercontent.com/rgardler/AzureDevTestDeploy/master/docker-compose.yml).

=======
Create a docker-compose.yml file on your local system. A sample can be found [here](https://raw.githubusercontent.com/rgardler/AzureDevTestDeploy/master/docker-compose.yml).
>>>>>>> edd433ef

```bash
web:
  image: adtd/web:0.1
  ports:
    - "80:80"
  links:
    - rest:rest-demo-azure.marathon.mesos
rest:
  image: adtd/rest:0.1
  ports:
    - "8080:8080"

```

Run `docker-compose up -d` to start the container deployments.


```bash
user@ubuntu:~/compose$ docker-compose up -d
Pulling rest (adtd/rest:0.1)...
swarm-agent-3B7093B8-0: Pulling adtd/rest:0.1... : downloaded
swarm-agent-3B7093B8-2: Pulling adtd/rest:0.1... : downloaded
swarm-agent-3B7093B8-3: Pulling adtd/rest:0.1... : downloaded
Creating compose_rest_1
Pulling web (adtd/web:0.1)...
swarm-agent-3B7093B8-3: Pulling adtd/web:0.1... : downloaded
swarm-agent-3B7093B8-0: Pulling adtd/web:0.1... : downloaded
swarm-agent-3B7093B8-2: Pulling adtd/web:0.1... : downloaded
Creating compose_web_1
```

Finally, the list of running containers can be returned, which will reflect those deployed with Docker Compose.


```bash
user@ubuntu:~/compose$ docker ps
CONTAINER ID        IMAGE               COMMAND                CREATED             STATUS              PORTS                     NAMES
caf185d221b7        adtd/web:0.1        "apache2-foreground"   2 minutes ago       Up About a minute   10.0.0.4:80->80/tcp       swarm-agent-3B7093B8-0/compose_web_1
040efc0ea937        adtd/rest:0.1       "catalina.sh run"      3 minutes ago       Up 2 minutes        10.0.0.4:8080->8080/tcp   swarm-agent-3B7093B8-0/compose_rest_1
```

## Next steps:

<<<<<<< HEAD
- [Read more about Docker Swarm](https://docs.docker.com/swarm/).
=======
[Read more about Docker Swarm](https://docs.docker.com/swarm/).
>>>>>>> edd433ef
<|MERGE_RESOLUTION|>--- conflicted
+++ resolved
@@ -15,11 +15,7 @@
    ms.topic="get-started-article"
    ms.tgt_pltfrm="na"
    ms.workload="na"
-<<<<<<< HEAD
-   ms.date="04/12/2016"
-=======
    ms.date="04/13/2016"
->>>>>>> edd433ef
    ms.author="nepeters"/>
 
 # Container management with Docker Swarm
@@ -28,14 +24,9 @@
 
 Pre-requisites to the exercises in this document:
 
-<<<<<<< HEAD
-- [Create a Swarm Cluster on the Azure Container Service](./container-service-deployment.md)
-- [Connect with the Swarm Cluster on the Azure Container Service](./container-service-connect.md)
-=======
 [Create a Swarm Cluster on the Azure Container Service](./container-service-deployment.md)
 
 [Connect with the Swarm Cluster on the Azure Container Service](./container-service-connect.md)
->>>>>>> edd433ef
 
 ## Deploy a new container
 
@@ -81,18 +72,7 @@
 
 Docker compose can be used to automation the deployment and configuration of multiple containers. To so, ensure that an SSH tunnel has been created, and that the DOCKER_HOST variable has been set.
 
-<<<<<<< HEAD
-```bash
-# set Docker host variable
-
-export DOCKER_HOST=:2375
-```
-
-Create a docker-compose.yaml file on your local system. A sample can be found [here](https://raw.githubusercontent.com/rgardler/AzureDevTestDeploy/master/docker-compose.yml).
-
-=======
 Create a docker-compose.yml file on your local system. A sample can be found [here](https://raw.githubusercontent.com/rgardler/AzureDevTestDeploy/master/docker-compose.yml).
->>>>>>> edd433ef
 
 ```bash
 web:
@@ -137,8 +117,4 @@
 
 ## Next steps:
 
-<<<<<<< HEAD
-- [Read more about Docker Swarm](https://docs.docker.com/swarm/).
-=======
-[Read more about Docker Swarm](https://docs.docker.com/swarm/).
->>>>>>> edd433ef
+[Read more about Docker Swarm](https://docs.docker.com/swarm/).