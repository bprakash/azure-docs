<properties
   pageTitle="Azure Container Service container management with Docker Swarm | Microsoft Azure"
   description="Deploy containers to a Docker Swarm in Azure Container Service"
   services="container-service"
   documentationCenter=""
   authors="neilpeterson"
   manager="timlt"
   editor=""
   tags="acs, azure-container-service"
   keywords="Docker, Containers, Micro-services, Mesos, Azure"/>

<tags
   ms.service="container-service"
   ms.devlang="na"
   ms.topic="get-started-article"
   ms.tgt_pltfrm="na"
   ms.workload="na"
   ms.date="04/13/2016"
   ms.author="nepeters"/>

# Container management with Docker Swarm

Docker Swarm provides an environment for deploying containerized workload across a pooled set of Docker hosts. Docker Swarm uses the native Docker API, and the workflow for managing containers on a Docker Swarm is almost identical to what it would be on a single container host. This document will provide simple examples of deploying containerized workload, in an Azure Container Service instance of Docker Swarm. For more in-depth documentation on Docker Swarm, see [Docker Swarm on Docker.com](https://docs.docker.com/swarm/).

Pre-requisites to the exercises in this document:

- [Create a Swarm Cluster on the Azure Container Service](./container-service-deployment.md)
- [Connect with the Swarm Cluster on the Azure Container Service](./container-service-connect.md)

## Deploy a new container

To create a new container in the Docker Swarm, use the `docker run` command. This example creates a container from the `yeasy/simple-web` image.


```bash
user@ubuntu:~$ docker run -d -p 80:80 yeasy/simple-web

4298d397b9ab6f37e2d1978ef3c8c1537c938e98a8bf096ff00def2eab04bf72
```

Once the container has been created, use `docker ps` to return information about the container. Notice here that the Swarm agent, hosting the container, is listed.


```bash
user@ubuntu:~$ docker ps

CONTAINER ID        IMAGE               COMMAND                  CREATED             STATUS              PORTS                 NAMES
4298d397b9ab        yeasy/simple-web    "/bin/sh -c 'python i"   31 seconds ago      Up 9 seconds        10.0.0.5:80->80/tcp   swarm-agent-34A73819-1/happy_allen
```  

The application running in this container can now be accessed through the public DNS name of the Swarm agent load balancer. This information can be found in the Azure Portal.  


![](media/real-visit.jpg)  

## Deploy multiple containers

As multiple containers are started on the Docker Swarm cluster, the `docker ps` command can be used to see what host the containers are running on. In this example thee containers a spread evenly across the three Swarm agents.  


```bash
user@ubuntu:~$ docker ps

CONTAINER ID        IMAGE               COMMAND                  CREATED             STATUS              PORTS                 NAMES
11be062ff602        yeasy/simple-web    "/bin/sh -c 'python i"   11 seconds ago      Up 10 seconds       10.0.0.6:83->80/tcp   swarm-agent-34A73819-2/clever_banach
1ff421554c50        yeasy/simple-web    "/bin/sh -c 'python i"   49 seconds ago      Up 48 seconds       10.0.0.4:82->80/tcp   swarm-agent-34A73819-0/stupefied_ride
4298d397b9ab        yeasy/simple-web    "/bin/sh -c 'python i"   2 minutes ago       Up 2 minutes        10.0.0.5:80->80/tcp   swarm-agent-34A73819-1/happy_allen
```  

## Deploy containers using Docker Compose

Docker compose can be used to automation the deployment and configuration of multiple containers. To so, ensure that an SSH tunnel has been created, and that the DOCKER_HOST variable has been set.

<<<<<<< HEAD
Create a docker-compose.yml file on your local system. A sample can be found [here](https://raw.githubusercontent.com/rgardler/AzureDevTestDeploy/master/docker-compose.yml).
=======
```bash
# set Docker host variable

export DOCKER_HOST=:2375
```

Create a docker-compose.yaml file on your local system. A sample can be found [here](https://raw.githubusercontent.com/rgardler/AzureDevTestDeploy/master/docker-compose.yml).
>>>>>>> f65f7f2c


```bash
web:
  image: adtd/web:0.1
  ports:
    - "80:80"
  links:
    - rest:rest-demo-azure.marathon.mesos
rest:
  image: adtd/rest:0.1
  ports:
    - "8080:8080"

```

Run `docker-compose up -d` to start the container deployments.


```bash
user@ubuntu:~/compose$ docker-compose up -d
Pulling rest (adtd/rest:0.1)...
swarm-agent-3B7093B8-0: Pulling adtd/rest:0.1... : downloaded
swarm-agent-3B7093B8-2: Pulling adtd/rest:0.1... : downloaded
swarm-agent-3B7093B8-3: Pulling adtd/rest:0.1... : downloaded
Creating compose_rest_1
Pulling web (adtd/web:0.1)...
swarm-agent-3B7093B8-3: Pulling adtd/web:0.1... : downloaded
swarm-agent-3B7093B8-0: Pulling adtd/web:0.1... : downloaded
swarm-agent-3B7093B8-2: Pulling adtd/web:0.1... : downloaded
Creating compose_web_1
```

Finally, the list of running containers can be returned, which will reflect those deployed with Docker Compose.


```bash
user@ubuntu:~/compose$ docker ps
CONTAINER ID        IMAGE               COMMAND                CREATED             STATUS              PORTS                     NAMES
caf185d221b7        adtd/web:0.1        "apache2-foreground"   2 minutes ago       Up About a minute   10.0.0.4:80->80/tcp       swarm-agent-3B7093B8-0/compose_web_1
040efc0ea937        adtd/rest:0.1       "catalina.sh run"      3 minutes ago       Up 2 minutes        10.0.0.4:8080->8080/tcp   swarm-agent-3B7093B8-0/compose_rest_1
```

## Next steps:

[Read more about Docker Swarm](https://docs.docker.com/swarm/).<|MERGE_RESOLUTION|>--- conflicted
+++ resolved
@@ -24,8 +24,9 @@
 
 Pre-requisites to the exercises in this document:
 
-- [Create a Swarm Cluster on the Azure Container Service](./container-service-deployment.md)
-- [Connect with the Swarm Cluster on the Azure Container Service](./container-service-connect.md)
+[Create a Swarm Cluster on the Azure Container Service](./container-service-deployment.md)
+
+[Connect with the Swarm Cluster on the Azure Container Service](./container-service-connect.md)
 
 ## Deploy a new container
 
@@ -71,18 +72,7 @@
 
 Docker compose can be used to automation the deployment and configuration of multiple containers. To so, ensure that an SSH tunnel has been created, and that the DOCKER_HOST variable has been set.
 
-<<<<<<< HEAD
 Create a docker-compose.yml file on your local system. A sample can be found [here](https://raw.githubusercontent.com/rgardler/AzureDevTestDeploy/master/docker-compose.yml).
-=======
-```bash
-# set Docker host variable
-
-export DOCKER_HOST=:2375
-```
-
-Create a docker-compose.yaml file on your local system. A sample can be found [here](https://raw.githubusercontent.com/rgardler/AzureDevTestDeploy/master/docker-compose.yml).
->>>>>>> f65f7f2c
-
 
 ```bash
 web:
@@ -127,4 +117,4 @@
 
 ## Next steps:
 
-[Read more about Docker Swarm](https://docs.docker.com/swarm/).+[Read more about Docker Swarm](https://docs.docker.com/swarm/).
