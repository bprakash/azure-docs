--- conflicted
+++ resolved
@@ -68,17 +68,9 @@
 4298d397b9ab        yeasy/simple-web    "/bin/sh -c 'python i"   2 minutes ago       Up 2 minutes        10.0.0.5:80->80/tcp   swarm-agent-34A73819-1/happy_allen
 ```  
 
-<<<<<<< HEAD
-### Deploy containers with Docker Compose
-
-Docker compose can be used to automation the deployment and configuration of multiple containers. To so, ensure that an SSH tunnel has been created, and that the DOCKER_HOST variable has been set. 
-
-Create a docker-compose.yml file on your local system. A sample can be found [here](https://raw.githubusercontent.com/rgardler/AzureDevTestDeploy/master/docker-compose.yml).
-=======
 ## Deploy containers using Docker Compose
 
 Docker compose can be used to automation the deployment and configuration of multiple containers. To so, ensure that an SSH tunnel has been created, and that the DOCKER_HOST variable has been set.
->>>>>>> ab9e3795
 
 Create a docker-compose.yml file on your local system. A sample can be found [here](https://raw.githubusercontent.com/rgardler/AzureDevTestDeploy/master/docker-compose.yml).
 
@@ -125,4 +117,4 @@
 
 ## Next steps:
 
-[Read more about Docker Swarm](https://docs.docker.com/swarm/).
+[Read more about Docker Swarm](https://docs.docker.com/swarm/).