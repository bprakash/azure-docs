<properties
   pageTitle="Deploy an Azure Container Service cluster | Microsoft Azure"
   description="Deploy an Azure Container Service cluster by using the Azure portal, the Azure CLI, or PowerShell."
   services="container-service"
   documentationCenter=""
   authors="rgardler"
   manager="timlt"
   editor=""
   tags="acs, azure-container-service"
   keywords="Docker, Containers, Micro-services, Mesos, Azure"/>

<tags
   ms.service="container-service"
   ms.devlang="na"
   ms.topic="get-started-article"
   ms.tgt_pltfrm="na"
   ms.workload="na"
   ms.date="02/16/2016"
   ms.author="rogardle"/>

# Deploy an Azure Container Service cluster

Azure Container Service provides rapid deployment of popular open-source container clustering and orchestration solutions. By using Azure Container Service, you can deploy DC/OS and Docker Swarm clusters with Azure Resource Manager templates or the Azure portal. You deploy these clusters by using Azure Virtual Machine Scale Sets--and the clusters take advantage of Azure networking and storage offerings. To access Azure Container Service, you need an Azure subscription. If you don't have one, then you can sign up for a [free trial](http://azure.microsoft.com/pricing/free-trial/?WT.mc_id=AA4C1C935).

This document walks you through deploying an Azure Container Service cluster by using the [Azure portal](#creating-a-service-using-the-azure-portal), the [Azure command-line interface (CLI)](#creating-a-service-using-the-azure-cli), and the [Azure PowerShell module](#creating-a-service-using-powershell).  

## Create a service by using the Azure portal

Log into the Azure portal, select new, and search the Azure market place for **Azure Container Service**.

![Create deployment](media/acs-portal1.png)  <br /> 

Select **Azure Container Service** and click **Create**.

![Create deployment](media/acs-portal2.png)  <br /> 

Enter the following information:

- User Name – This is the user name that will be used for an account on each of the virtual machines and virtual machine scale sets in the Azure Container Service cluster.
- Subscription – select an Azure subscription.
- Resource Group – select an existing Resource Group, or create a new one.
- Location – select an Azure region for the Azure Container Service deployment.
- SSH public key – Add the public key that will be used for authentication against Azure Container Service Virtual Machines. It is very important that this key contains no line breaks, and that it includes the 'ssh-rsa' prefix and the 'username@domain' postfix. It should look something like the following, "**ssh-rsa AAAAB3Nz...SNIPPEDCONTENT...UcyupgH azureuser@linuxvm**" For guidance on creating SSH keys, see the [Linux]( https://azure.microsoft.com/documentation/articles/virtual-machines-linux-ssh-from-linux/) and [Windows]( https://azure.microsoft.com/documentation/articles/virtual-machines-linux-ssh-from-windows/) articles.

Click **OK** when ready to proceed.

![Create deployment](media/acs-portal3.png)  <br /> 

Select an Orchestration type. The options are:

- DC/OS – deploys a DC/OS cluster.
- Swarm – deploys a Docker Swarm cluster.

Click **OK** when ready to proceed.

![Create deployment](media/acs-portal4.png)  <br /> 

Enter the following information:

- Master count – the number of masters in the cluster.
- Agent count – For Docker Swarm this will be the initial number of agents in the agent scale set. For DC/OS, this will be the initial number of agents in a private scale set. Additionally, a public scale set is created, containing a pre-determined number of agents. The number of agents in this public scale set is determent on how many masters have been created in the cluster, 1 public agent for 1 master, and 2 public agents for 3 or 5 masters.
- Agent virtual machine size – the size of the agent virtual machines.
- DNS prefix – A world unique name that will be used to prefix key parts of the fully qualified domain names for the service. 

Click **OK** when ready to proceed.

![Create deployment](media/acs-portal5.png)  <br /> 

Click **OK** once service validation has completed.

![Create deployment](media/acs-portal6.png)  <br /> 

Click **Create** to start the deployment process.

![Create deployment](media/acs-portal7.png)  <br /> 

If you have elected to pin the deployment to the Azure portal, deployment status can be seen.

![Create deployment](media/acs-portal8.png)  <br /> 

When the deployment has completed, the Azure Container Service cluster is ready for use.

## Create a service by using the Azure CLI

To create an instance of Azure Container Service by using the command line, you need an Azure subscription. If you don't have one, then you can sign up for a [free trial](http://azure.microsoft.com/pricing/free-trial/?WT.mc_id=AA4C1C935). You also need to have installed and configured the Azure CLI.

To deploy a DC/OS or Docker Swarm cluster, select one of the following templates from GitHub. Note that both of these templates are the same, with the exception of the default orchestrator selection.

* [DC/OS template](https://github.com/Azure/azure-quickstart-templates/tree/master/101-acs-mesos)
* [Swarm template](https://github.com/Azure/azure-quickstart-templates/tree/master/101-acs-swarm)

Next, make sure that the Azure CLI has been connected to an Azure subscription. You can do this by using the following command:

```bash
<<<<<<< HEAD

=======
>>>>>>> edd433ef
azure account show
```
If an Azure account is not returned, use the following command to sign the CLI in to Azure.

```bash

azure login -u user@domain.com
```

Next, configure the Azure CLI tools to use Azure Resource Manager.

```bash
<<<<<<< HEAD

azure config mode arm
```

Create an Azure Resource Group and Container Service cluster with the following command, where:

=======
azure config mode arm
```

Create an Azure Resource Group and Container Service cluster with the following command, where:

>>>>>>> edd433ef
- **RESOURCE_GROUP** is the name of the Resource Group you want to use for this service.
- **LOCATION** is the Azure region where the Resource Group and Azure Container Service deployment will be created.
- **TEMPLATE_URI** is the location of the deployment file. **Note** - this must be the RAW file, not a pointer to the GitHub UI. To find this URL select the azuredeploy.json file in GitHub and click the RAW button:

> Note - when running this command, the shell will prompt you for deployment parameter values.
 
```bash
# sample deployment

azure group create -n RESOURCE_GROUP DEPLOYMENT_NAME -l LOCATION --template-uri TEMPLATE_URI
```

### Provide template parameters

This version of the command requires you to define parameters interactively. If you want to provide parameters, such as a JSON-formatted string, you can do so by using the `-p` switch. For example:

 ```bash
 # sample deployment

azure group deployment create RESOURCE_GROUP DEPLOYMENT_NAME --template-uri TEMPLATE_URI -p '{ "param1": "value1" … }'
 ```

Alternatively, you can provide a JSON-formatted parameters file by using the `-e` switch:

 ```bash
 # sample deployment

azure group deployment create RESOURCE_GROUP DEPLOYMENT_NAME --template-uri TEMPLATE_URI -e PATH/FILE.JSON
 ```

To see an example parameters file named `azuredeploy.parameters.json`, look for it with the Azure Container Service templates in GitHub.

## Create a service by using PowerShell

You can also deploy an Azure Container Service cluster with PowerShell. This document is based on the version 1.0 [Azure PowerShell module](https://azure.microsoft.com/blog/azps-1-0/).

To deploy a DC/OS or Docker Swarm cluster, select one of the following templates. Note that both of these templates are the same, with the exception of the default orchestrator selection.

* [DC/OS template](https://github.com/Azure/azure-quickstart-templates/tree/master/101-acs-mesos)
* [Swarm template](https://github.com/Azure/azure-quickstart-templates/tree/master/101-acs-swarm)

Before creating a cluster in your Azure subscription, verify that your PowerShell session has been signed in to Azure. You can do this with the `Get-AzureRMSubscription` command:

```powershell
Get-AzureRmSubscription
```

If you need to sign in to Azure, use the `Login-AzureRMAccount` command:

```powershell
Login-AzureRmAccount
```

If you are deploying to a new resource group, you must first create the resource group. To create a new resource group, use the `New-AzureRmResourceGroup` command, specifying a resource group name and destination region:

```powershell
New-AzureRmResourceGroup -Name GROUP_NAME -Location REGION
```

After you create a resource group, you can create your cluster with the following command. The URI of the desired template will be specified for the `-TemplateUri` parameter. When you run this command, PowerShell will prompt you for deployment parameter values.

```powershell
# sample deployment

New-AzureRmResourceGroupDeployment -Name DEPLOYMENT_NAME -ResourceGroupName RESOURCE_GROUP_NAME -TemplateUri TEMPLATE_URI
 ```

### Provide template parameters

If you are familiar with PowerShell, you know that you can cycle through the available parameters for a cmdlet by typing a minus sign (-) and then pressing the TAB key. This same functionality also works with parameters that you define in your template. As soon as you type the template name, the cmdlet fetches the template, parses the parameters, and adds the template parameters to the command dynamically. This makes it very easy to specify the template parameter values. And, if you forget a required parameter value, PowerShell prompts you for the value.

Below is the full command, with parameters included. You can provide your own values for the names of the resources.

```powershell
# sample deployment

New-AzureRmResourceGroupDeployment -ResourceGroupName RESOURCE_GROUP_NAME-TemplateURI TEMPLATE_URI -adminuser value1 -adminpassword value2 ....
```

## Next steps
 
Now that you have a functioning cluster, visit these documents for connection and management details.
 
<<<<<<< HEAD
- [Connect with an Azure Container Service cluster](./container-service-connect.md)
- [Working with Azure Container Service and Mesos](./container-service-mesos-marathon-rest.md)
- [Working with Azure Container Service and Docker Swarm](./container-service-docker-swarm.md)
=======
[Connect with an Azure Container Service cluster](./container-service-connect.md)
[Working with Azure Container Service and DC/OS](./container-service-mesos-marathon-rest.md)
[Working with Azure Container Service and Docker Swarm](./container-service-docker-swarm.md)
>>>>>>> edd433ef
<|MERGE_RESOLUTION|>--- conflicted
+++ resolved
@@ -92,36 +92,22 @@
 Next, make sure that the Azure CLI has been connected to an Azure subscription. You can do this by using the following command:
 
 ```bash
-<<<<<<< HEAD
-
-=======
->>>>>>> edd433ef
 azure account show
 ```
 If an Azure account is not returned, use the following command to sign the CLI in to Azure.
 
 ```bash
-
 azure login -u user@domain.com
 ```
 
 Next, configure the Azure CLI tools to use Azure Resource Manager.
 
 ```bash
-<<<<<<< HEAD
-
 azure config mode arm
 ```
 
 Create an Azure Resource Group and Container Service cluster with the following command, where:
 
-=======
-azure config mode arm
-```
-
-Create an Azure Resource Group and Container Service cluster with the following command, where:
-
->>>>>>> edd433ef
 - **RESOURCE_GROUP** is the name of the Resource Group you want to use for this service.
 - **LOCATION** is the Azure region where the Resource Group and Azure Container Service deployment will be created.
 - **TEMPLATE_URI** is the location of the deployment file. **Note** - this must be the RAW file, not a pointer to the GitHub UI. To find this URL select the azuredeploy.json file in GitHub and click the RAW button:
@@ -205,12 +191,6 @@
  
 Now that you have a functioning cluster, visit these documents for connection and management details.
  
-<<<<<<< HEAD
-- [Connect with an Azure Container Service cluster](./container-service-connect.md)
-- [Working with Azure Container Service and Mesos](./container-service-mesos-marathon-rest.md)
-- [Working with Azure Container Service and Docker Swarm](./container-service-docker-swarm.md)
-=======
 [Connect with an Azure Container Service cluster](./container-service-connect.md)
 [Working with Azure Container Service and DC/OS](./container-service-mesos-marathon-rest.md)
-[Working with Azure Container Service and Docker Swarm](./container-service-docker-swarm.md)
->>>>>>> edd433ef
+[Working with Azure Container Service and Docker Swarm](./container-service-docker-swarm.md)