--- conflicted
+++ resolved
@@ -74,58 +74,41 @@
 Next, make sure that the Azure CLI has been connected to an Azure subscription. You can do this by using the following command:
 
 ```bash
-Azure account show
+
+azure account show
 ```
 If an Azure account is not returned, use the following command to sign the CLI in to Azure.
 
 ```bash
+
 azure login -u user@domain.com
 ```
 
 Next, configure the Azure CLI tools to use Azure Resource Manager.
 
 ```bash
+
 azure config mode arm
 ```
 
-<<<<<<< HEAD
 Create an Azure Resource Group and Container Service cluster with the following command, where:
 
 - **RESOURCE_GROUP** is the name of the Resource Group you want to use for this service.
 - **LOCATION** is the Azure region where the Resource Group and Azure Container Service deployment will be created.
 - **TEMPLATE_URI** is the location of the deployment file. **Note** - this must be the RAW file, not a pointer to the GitHub UI. To find this URL select the azuredeploy.json file in GitHub and click the RAW button:
-=======
-If you want to create your cluster in a new resource group, you must first create the resource group. Use the following command, where `GROUP_NAME` is the name of the resource group that you want to create, and `REGION` is the region where you want to create the resource group:
 
+> Note - when running this command, the shell will prompt you for deployment parameter values.
+ 
 ```bash
-azure group create GROUP_NAME REGION
-```
-
-After you have created a resource group, you can create your cluster with this command, where:
-
-- **RESOURCE_GROUP** is the name of the resource group that you want to use for this service.
-- **DEPLOYMENT_NAME** is the name of this deployment.
-- **TEMPLATE_URI** is the location of the deployment file. Note that this must be the RAW file, *not* a pointer to the GitHub UI. To find this URL, select the azuredeploy.json file in GitHub, and select the **RAW** button.
-
-> [AZURE.NOTE] When you run this command, the shell will prompt you for deployment parameter values.
->>>>>>> 9d03dbb8
-
-```bash
-# sample deployment
 
 azure group create -n RESOURCE_GROUP DEPLOYMENT_NAME -l LOCATION --template-uri TEMPLATE_URI
 ```
-<<<<<<< HEAD
-  
-=======
 
->>>>>>> 9d03dbb8
 ### Provide template parameters
 
 This version of the command requires you to define parameters interactively. If you want to provide parameters, such as a JSON-formatted string, you can do so by using the `-p` switch. For example:
 
  ```bash
- # sample deployment
 
 azure group deployment create RESOURCE_GROUP DEPLOYMENT_NAME --template-uri TEMPLATE_URI -p '{ "param1": "value1" … }'
  ```
@@ -133,13 +116,8 @@
 Alternatively, you can provide a JSON-formatted parameters file by using the `-e` switch:
 
  ```bash
-<<<<<<< HEAD
- # sample deployment
 
-azure group deployment create RESOURCE_GROUP DEPLOYMENT_NAME --template-uri TEMPLATE_URI -e PATH/FILE.JSON'
-=======
 azure group deployment create RESOURCE_GROUP DEPLOYMENT_NAME --template-uri TEMPLATE_URI -e PATH/FILE.JSON
->>>>>>> 9d03dbb8
  ```
 
 To see an example parameters file named `azuredeploy.parameters.json`, look for it with the Azure Container Service templates in GitHub.
@@ -194,17 +172,9 @@
 ```
 
 ## Next steps
-<<<<<<< HEAD
  
 Now that you have a functioning cluster, visit these documents for connection and management details.
  
 - [Connect with the ACS cluster](./container-service-connect.md)
 - [Working with ACS and Mesos](./container-service-mesos-marathon-rest.md)
-- [Working with Azure Container Service and Docker Swarm](./container-service-docker-swarm.md)
-=======
->>>>>>> 9d03dbb8
-
-Now that you have a functioning cluster, see these articles for connection and management details.
-
-- [Connect to an Azure Container Service cluster](./container-service-connect.md)
-- [Working with Azure Container Service and Mesos](./container-service-mesos-marathon-rest.md)+- [Working with Azure Container Service and Docker Swarm](./container-service-docker-swarm.md)