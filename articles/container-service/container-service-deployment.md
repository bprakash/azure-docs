--- conflicted
+++ resolved
@@ -7,11 +7,10 @@
 manager: timlt
 editor: ''
 tags: acs, azure-container-service
-<<<<<<< HEAD
-keywords: Docker, Containers, Micro-services, Mesos, Azure, Kubernetes
-=======
+
+
 keywords: Docker, Containers, Micro-services, Mesos, Azure, dcos, swarm, kubernetes, azure container service, acs
->>>>>>> 78279672
+
 
 ms.assetid: 696a736f-9299-4613-88c6-7177089cfc23
 ms.service: container-service
@@ -24,15 +23,15 @@
 
 ---
 # Deploy an Azure Container Service cluster
-<<<<<<< HEAD
-Azure Container Service provides rapid deployment of popular open-source container clustering and orchestration solutions. By using Azure Container Service, you can deploy DC/OS, Kubernetes and Docker Swarm clusters with Azure Resource Manager templates or the Azure portal. You deploy these clusters by using Azure Virtual Machine Scale Sets, and the clusters take advantage of Azure networking and storage offerings. To access Azure Container Service, you need an Azure subscription. If you don't have one, then you can sign up for a [free trial](http://azure.microsoft.com/pricing/free-trial/?WT.mc_id=AA4C1C935).
-=======
+
+
+
 Azure Container Service provides rapid deployment of popular open-source container clustering and orchestration solutions. By using Azure Container Service, you can deploy DC/OS, Kubernetes, and Docker Swarm clusters with Azure Resource Manager templates or the Azure portal. You deploy these clusters by using Azure Virtual Machine Scale Sets, and the clusters take advantage of Azure networking and storage offerings. To access Azure Container Service, you need an Azure subscription. If you don't have one, then you can sign up for a [free trial](http://azure.microsoft.com/pricing/free-trial/?WT.mc_id=AA4C1C935).
 
 > [!NOTE]
 > Kubernetes support in Azure Container Service is currently in preview.
->
->>>>>>> 78279672
+
+
 
 This document walks you through deploying an Azure Container Service cluster by using the [Azure portal](#creating-a-service-using-the-azure-portal), the [Azure command-line interface (CLI)](#creating-a-service-using-the-azure-cli), and the [Azure PowerShell module](#creating-a-service-using-powershell).  
 
@@ -59,15 +58,11 @@
 
 5. Select an Orchestration type. The options are:
 
-<<<<<<< HEAD
+
 * **DC/OS**: Deploys a DC/OS cluster.
 * **Swarm**: Deploys a Docker Swarm cluster.
 * **Kubernetes**: Deploys a Kubernetes cluster
-=======
-    * **DC/OS**: Deploys a DC/OS cluster.
-    * **Swarm**: Deploys a Docker Swarm cluster.
-    * **Kubernetes**: Deploys a Kubernetes cluster.
->>>>>>> 78279672
+
 
 6. Click **OK** when you're ready to proceed.
 
