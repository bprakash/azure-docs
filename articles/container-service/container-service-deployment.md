--- conflicted
+++ resolved
@@ -20,61 +20,12 @@
 
 # Deploy an Azure Container Service cluster
 
-<<<<<<< HEAD
-Azure Container Service provides rapid deployment of popular open-source container clustering and orchestration solutions. By using Azure Container Service, you can deploy Marathon Mesos and Docker Swarm clusters with Azure Resource Manager templates or the Azure portal. You deploy these clusters by using Azure Virtual Machine Scale Sets--and the clusters take advantage of Azure networking and storage offerings. To access Azure Container Service, you need an Azure subscription. If you don't have one, then you can sign up for a [free trial](http://azure.microsoft.com/pricing/free-trial/?WT.mc_id=AA4C1C935).
-=======
 Azure Container Service provides rapid deployment of popular open-source container clustering and orchestration solutions. By using Azure Container Service, you can deploy DC/OS and Docker Swarm clusters with Azure Resource Manager templates or the Azure portal. You deploy these clusters by using Azure Virtual Machine Scale Sets, and the clusters take advantage of Azure networking and storage offerings. To access Azure Container Service, you need an Azure subscription. If you don't have one, then you can sign up for a [free trial](http://azure.microsoft.com/pricing/free-trial/?WT.mc_id=AA4C1C935).
->>>>>>> c186bb0b
 
 This document walks you through deploying an Azure Container Service cluster by using the [Azure portal](#creating-a-service-using-the-azure-portal), the [Azure command-line interface (CLI)](#creating-a-service-using-the-azure-cli), and the [Azure PowerShell module](#creating-a-service-using-powershell).  
 
 ## Create a service by using the Azure portal
 
-<<<<<<< HEAD
-To deploy a Mesos or Docker Swarm cluster, select one of the following templates from GitHub. Note that both of these templates are the same, with the exception of the default orchestrator selection.
-
-* [Mesos template](https://github.com/Azure/azure-quickstart-templates/tree/master/101-acs-mesos)
-* [Swarm template](https://github.com/Azure/azure-quickstart-templates/tree/master/101-acs-swarm)
-
-When you select the **Deploy to Azure** button on either template page, the Azure portal opens with a form that looks something like this: <br />
-
-![Create deployment by using form](media/create-mesos-params.png)  <br />
-
-Complete the form by using this guidance, and select **OK** when you're done. <br />
-
-Field           | Description
-----------------|-----------
-DNSNAMEPREFIX   | This must be a world unique value. It will be used to create DNS names for each of the key parts of the service. See more information later in this article.
-AGENTCOUNT      | This is the number of virtual machines that will be created in the Azure Container Service agent scale set.
-AGENTVMSIZE     | This is the size of your agent virtual machines. Be careful to select a size that provides enough resources to host your largest containers.
-ADMINUSERNAME   | This is the user name that will be used for an account on each of the virtual machines and virtual machine scale sets in the Azure Container Service cluster.
-ORCHESTRATORTYPE| This is the orchestrator type to use in your Azure Container Service cluster.
-MASTERCOUNT     | This is the number of virtual machines to configure as masters for your cluster. You can select 1, but this will not provide any resilience in your cluster--we only recommend it for testing. We recommend 3 or 5 for a production cluster.
-SSHRSAPUBLICKEY	| You must use Secure Shell (SSH) for authentication against the virtual machines. This is where you add your public key. It is very important that you're careful when you paste your key value into this box. Some editors will insert line breaks into the content, and this will break the key. Verify that your key has no line breaks, and that it includes the 'ssh-rsa' prefix and the 'username@domain' postfix. It should look something like 'ssh-rsa AAAAB3Nz...SNIPPEDCONTENT...UcyupgH azureuser@linuxvm'. If you need to create an SSH key, you can find guidance for [Windows](../virtual-machines/virtual-machines-linux-ssh-from-windows.md) and [Linux](../virtual-machines/virtual-machines-linux-ssh-from-linux.md) on the Azure documentation site.
-
-After you set appropriate values for your parameters, select
-**OK**. Next, provide a resource group name, select a region, and review and agree to the legal terms.
-
-> [AZURE.NOTE] During preview, there is no charge for Azure Container Service. There are only standard compute charges, such as virtual machine, storage, and networking charges.
-
-![Select resource group](media/resourcegroup.png)
-
-Finally, select **Create**. Return to your dashboard. Assuming that you did not clear the **Pin to dashboard** check box on the deployment blade, you will see an animated tile that looks something like this:
-
-![Deploying template tile](media/deploy.png)
-
-Now sit back and relax while the cluster is created. After the cluster is created, you will see some blades that show the resources that make up the Azure Container Service cluster.
-
-![Finished](media/final.png)
-
-## Create a service by using the Azure CLI
-
-To create an instance of Azure Container Service by using the command line, you need an Azure subscription. If you don't have one, then you can sign up for a [free trial](http://azure.microsoft.com/pricing/free-trial/?WT.mc_id=AA4C1C935). You also need to have installed and configured the Azure CLI.
-
-To deploy a Mesos or Docker Swarm cluster, select one of the following templates from GitHub. Note that both of these templates are the same, with the exception of the default orchestrator selection.
-
-* [Mesos template](https://github.com/Azure/azure-quickstart-templates/tree/master/101-acs-mesos)
-=======
 Sign in to the Azure portal, select **New**, and search the Azure Marketplace for **Azure Container Service**.
 
 ![Create deployment 1](media/acs-portal1.png)  <br />
@@ -136,7 +87,6 @@
 To deploy a DC/OS or Docker Swarm cluster, select one of the following templates from GitHub. Note that both of these templates are the same, with the exception of the default orchestrator selection.
 
 * [DC/OS template](https://github.com/Azure/azure-quickstart-templates/tree/master/101-acs-mesos)
->>>>>>> c186bb0b
 * [Swarm template](https://github.com/Azure/azure-quickstart-templates/tree/master/101-acs-swarm)
 
 Next, make sure that the Azure CLI has been connected to an Azure subscription. You can do this by using the following command:
@@ -155,27 +105,12 @@
 ```bash
 azure config mode arm
 ```
-<<<<<<< HEAD
-
-If you want to create your cluster in a new resource group, you must first create the resource group. Use the following command, where `GROUP_NAME` is the name of the resource group that you want to create, and `REGION` is the region where you want to create the resource group:
-
-```bash
-azure group create GROUP_NAME REGION
-```
-
-After you have created a resource group, you can create your cluster with this command, where:
-
-- **RESOURCE_GROUP** is the name of the resource group that you want to use for this service.
-- **DEPLOYMENT_NAME** is the name of this deployment.
-- **TEMPLATE_URI** is the location of the deployment file. Note that this must be the RAW file, *not* a pointer to the GitHub UI. To find this URL, select the azuredeploy.json file in GitHub, and select the **RAW** button.
-=======
 
 Create an Azure resource group and Container Service cluster with the following command, where:
 
 - **RESOURCE_GROUP** is the name of the resource group that you want to use for this service.
 - **LOCATION** is the Azure region where the resource group and Azure Container Service deployment will be created.
 - **TEMPLATE_URI** is the location of the deployment file. Note that this must be the Raw file, not a pointer to the GitHub UI. To find this URL, select the azuredeploy.json file in GitHub, and click the **Raw** button.
->>>>>>> c186bb0b
 
 > [AZURE.NOTE] When you run this command, the shell will prompt you for deployment parameter values.
 
@@ -198,27 +133,12 @@
 Alternatively, you can provide a JSON-formatted parameters file by using the `-e` switch:
 
  ```bash
-<<<<<<< HEAD
-=======
  # sample deployment
 
->>>>>>> c186bb0b
 azure group deployment create RESOURCE_GROUP DEPLOYMENT_NAME --template-uri TEMPLATE_URI -e PATH/FILE.JSON
  ```
 
 To see an example parameters file named `azuredeploy.parameters.json`, look for it with the Azure Container Service templates in GitHub.
-<<<<<<< HEAD
-
-## Create a service by using PowerShell
-
-You can also deploy an Azure Container Service cluster with PowerShell. This document is based on the version 1.0 [Azure PowerShell module](https://azure.microsoft.com/blog/azps-1-0/).
-
-To deploy a Mesos or Docker Swarm cluster, select one of the following templates. Note that both of these templates are the same, with the exception of the default orchestrator selection.
-
-* [Mesos template](https://github.com/Azure/azure-quickstart-templates/tree/master/101-acs-mesos)
-* [Swarm template](https://github.com/Azure/azure-quickstart-templates/tree/master/101-acs-swarm)
-
-=======
 
 ## Create a service by using PowerShell
 
@@ -229,7 +149,6 @@
 * [DC/OS template](https://github.com/Azure/azure-quickstart-templates/tree/master/101-acs-mesos)
 * [Swarm template](https://github.com/Azure/azure-quickstart-templates/tree/master/101-acs-swarm)
 
->>>>>>> c186bb0b
 Before creating a cluster in your Azure subscription, verify that your PowerShell session has been signed in to Azure. You can do this with the `Get-AzureRMSubscription` command:
 
 ```powershell
@@ -242,11 +161,7 @@
 Login-AzureRmAccount
 ```
 
-<<<<<<< HEAD
-If you are deploying to a new resource group, you must first create the resource group. To create a new resource group, use the `New-AzureRmResourceGroup` command, specifying a resource group name and destination region:
-=======
 If you're deploying to a new resource group, you must first create the resource group. To create a new resource group, use the `New-AzureRmResourceGroup` command, and specify a resource group name and destination region:
->>>>>>> c186bb0b
 
 ```powershell
 New-AzureRmResourceGroup -Name GROUP_NAME -Location REGION
@@ -261,13 +176,6 @@
  ```
 
 ### Provide template parameters
-<<<<<<< HEAD
-
-If you are familiar with PowerShell, you know that you can cycle through the available parameters for a cmdlet by typing a minus sign (-) and then pressing the TAB key. This same functionality also works with parameters that you define in your template. As soon as you type the template name, the cmdlet fetches the template, parses the parameters, and adds the template parameters to the command dynamically. This makes it very easy to specify the template parameter values. And, if you forget a required parameter value, PowerShell prompts you for the value.
-
-Below is the full command, with parameters included. You can provide your own values for the names of the resources.
-=======
->>>>>>> c186bb0b
 
 If you're familiar with PowerShell, you know that you can cycle through the available parameters for a cmdlet by typing a minus sign (-) and then pressing the TAB key. This same functionality also works with parameters that you define in your template. As soon as you type the template name, the cmdlet fetches the template, parses the parameters, and adds the template parameters to the command dynamically. This makes it very easy to specify the template parameter values. And, if you forget a required parameter value, PowerShell prompts you for the value.
 
@@ -281,15 +189,8 @@
 
 ## Next steps
 
-<<<<<<< HEAD
-Now that you have a functioning cluster, see these articles for connection and management details.
-
-- [Connect to an Azure Container Service cluster](./container-service-connect.md)
-- [Working with Azure Container Service and Mesos](./container-service-mesos-marathon-rest.md)
-=======
 Now that you have a functioning cluster, see these documents for connection and management details:
 
 - [Connect to an Azure Container Service cluster](container-service-connect.md)
 - [Work with Azure Container Service and DC/OS](container-service-mesos-marathon-rest.md)
-- [Work with Azure Container Service and Docker Swarm](container-service-docker-swarm.md)
->>>>>>> c186bb0b
+- [Work with Azure Container Service and Docker Swarm](container-service-docker-swarm.md)