--- conflicted
+++ resolved
@@ -34,11 +34,7 @@
 
 * A Kubernetes, DC/OS, or Docker Swarm cluster [deployed in Azure Container Service](container-service-deployment.md).
 * SSH RSA private key file, corresponding to the public key added to the cluster during deployment. These commands assume that the private SSH key is in `$HOME/.ssh/id_rsa` on your computer. See these 
-<<<<<<< HEAD
-instructions for [OS X and Linux](../virtual-machines/linux/mac-create-ssh-keys.md)
-=======
 instructions for [macOS and Linux](../virtual-machines/linux/mac-create-ssh-keys.md)
->>>>>>> a42dbad0
 or [Windows](../virtual-machines/linux/ssh-from-windows.md)
 for more information. If the SSH connection isn't working, you may need to 
 [reset your SSH keys](../virtual-machines/linux/troubleshoot-ssh-connection.md).
