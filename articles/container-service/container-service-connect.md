--- conflicted
+++ resolved
@@ -20,25 +20,10 @@
 
 ---
 # Connect to an Azure Container Service cluster
-<<<<<<< HEAD
-The DC/OS, Kubernetes, and Docker Swarm clusters that are deployed Azure Container Service all expose REST endpoints.  For Kubernetes,
-this endpoint is securely exposed on the internet and you can access it directly from any machine connected to the internet. For DC/OS 
-and Docker Swarm you must create an SSH tunnel in order to securely connect to the REST endpoint. Each of these connections is
-described below.
-
-> [!NOTE]
-> Kubernetes support in Azure Container Service is currently in preview.
->
-
-## Connecting to a Kubernetes cluster.
-To connect to a Kubernetes cluster, you need to have the `kubectl` command line tool installed.  The easiest way to install this
-tool is to use the Azure 2.0 `az` command line tool.
-=======
 After creating an Azure Container Service cluster, you need to connect to the cluster to deploy and manage workloads. This article describes how to connect to the master VM of the cluster from a remote computer. 
 
 The Kubernetes, DC/OS, and Docker Swarm clusters provide HTTP endpoints locally. For Kubernetes,
 this endpoint is securely exposed on the internet, and you can access it by running the `kubectl` command-line tool from any internet-connected machine. 
->>>>>>> e8cfaf0d
 
 For DC/OS 
 and Docker Swarm, you must create a secure shell (SSH) tunnel to an internal system. After the tunnel is established, you can run commands which use the HTTP endpoints and view the cluster's web interface from your local system. 
