--- conflicted
+++ resolved
@@ -80,11 +80,7 @@
 ```
 # deploy container
 
-<<<<<<< HEAD
-curl -X POST http://localhost/marathon/v2/groups -d @marathon.json -H "Content-type: application/json"
-=======
 curl -X POST http://localhost/marathon/v2/apps -d @marathon.json -H "Content-type: application/json"
->>>>>>> edd433ef
 ```
 
 The output will be similar to the following:
@@ -180,12 +176,7 @@
 
 ## Next steps
 
-<<<<<<< HEAD
-- [Read more about the Meso HTTP endpoints]( http://mesos.apache.org/documentation/latest/endpoints/).
-- [Read more about the Marathon REST API]( https://mesosphere.github.io/marathon/docs/rest-api.html).
-=======
 [Read more about the Meso HTTP endpoints]( http://mesos.apache.org/documentation/latest/endpoints/).
 [Read more about the Marathon REST API]( https://mesosphere.github.io/marathon/docs/rest-api.html).
->>>>>>> edd433ef
 
 
