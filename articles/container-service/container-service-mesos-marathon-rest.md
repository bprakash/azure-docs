--- conflicted
+++ resolved
@@ -1,5 +1,5 @@
 <properties
-   pageTitle="Azure Container Service container management with the REST API | Microsoft Azure"
+   pageTitle="Azure Container Service container management through the REST API | Microsoft Azure"
    description="Deploy containers to an Azure Container Service Mesos cluster by using the Marathon REST API."
    services="container-service"
    documentationCenter=""
@@ -18,11 +18,11 @@
    ms.date="02/16/2016"
    ms.author="nepeters"/>
 
-# Container management with the REST API
+# Container management through the REST API
 
 Mesos provides an environment for deploying and scaling clustered workloads, while abstracting the underlying hardware. On top of Mesos, there is a framework that manages scheduling and executing compute workloads.
 
-While frameworks are available for many popular workloads, this document will describe how you can create and scale container deployments with Marathon. Before working through these examples, you will need a Mesos cluster that is configured in Azure Container Service. You also need to have remote connectivity to this cluster. For more information on these items, see the following articles.
+Although frameworks are available for many popular workloads, this document describes how you can create and scale container deployments by using Marathon. Before working through these examples, you need a Mesos cluster that is configured in Azure Container Service. You also need to have remote connectivity to this cluster. For more information on these items, see the following articles:
 
 - [Deploying an Azure Container Service cluster](./container-service-deployment.md)
 - [Connecting to an Azure Container Service cluster](./container-service-connect.md)
@@ -35,15 +35,10 @@
 
 ## Gather information from Mesos and Marathon
 
-<<<<<<< HEAD
-Before deploying containers to the Mesos cluster, gather some information about the Mesos cluster, such as the names and current status of the Mesos agents. To do so, query the `master/slaves` endpoint on a Mesos master. If everything goes well, you will see a list of Mesos agents and several properties for each.   
-=======
-Before deploying containers to the Mesos cluster, gather some
-information about the Mesos cluster such as the names and current
+Before you deploy containers to the Mesos cluster, gather some
+information about the Mesos cluster, such as the names and current
 status of the Mesos agents. To do so, query the `master/slaves`
-endpoint of the Mesos REST API. If everything goes well, you will see
-a list of Mesos agents and several properties for each.
->>>>>>> 50157093
+endpoint of the Mesos REST API. If everything goes well, you will see a list of Mesos agents and several properties for each.
 
 ```bash
 curl http://localhost/mesos/master/slaves
@@ -100,7 +95,7 @@
 
 ## Scale your containers
 
-You can also use the Marathon API to scale out or scale in application deployments. In the previous example, you deployed one instance of an application. Let's scale this out to three instances of an application. To do so, create a JSON file with the following JSON text, and store it in an accessible location.
+You can also use the Marathon API to scale out or scale in application deployments. In the previous example, you deployed one instance of an application. Let's scale this out to three instances of an application. To do so, create a JSON file by using the following JSON text, and store it in an accessible location.
 
 ```json
 { "instances": 3 }
@@ -157,7 +152,7 @@
 Invoke-WebRequest -Method Post -Uri http://localhost/marathon/v2/apps -ContentType application/json -InFile 'c:\marathon.json'
 ```
 
-You can also use the Marathon API to scale out or scale in application deployments. In the previous example, you deployed one instance of an application. Let's scale this out to three instances of an application. To do so, create a JSON file with the following JSON text, and store it in an accessible location.
+You can also use the Marathon API to scale out or scale in application deployments. In the previous example, you deployed one instance of an application. Let's scale this out to three instances of an application. To do so, create a JSON file by using the following JSON text, and store it in an accessible location.
 
 ```json
 { "instances": 3 }
