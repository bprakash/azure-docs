--- conflicted
+++ resolved
@@ -20,16 +20,6 @@
 
 # Container management through the REST API
 
-<<<<<<< HEAD
-Mesos provides an environment for deploying and scaling clustered workloads, while abstracting the underlying hardware. On top of Mesos, there is a framework that manages scheduling and executing compute workloads.
-
-Although frameworks are available for many popular workloads, this document describes how you can create and scale container deployments by using Marathon. Before working through these examples, you need a Mesos cluster that is configured in Azure Container Service. You also need to have remote connectivity to this cluster. For more information on these items, see the following articles:
-
-- [Deploying an Azure Container Service cluster](./container-service-deployment.md)
-- [Connecting to an Azure Container Service cluster](./container-service-connect.md)
-
-After you are connected to the Azure Container Service cluster, you can access the Mesos and related REST APIs through http://localhost:local-port. The examples in this document assume that you are tunneling on port 80. For example, the Marathon endpoint can be reached at `http://localhost/marathon/v2/`. For more information on the various APIs, see the Mesosphere documentation for the [Marathon
-=======
 DC/OS provides an environment for deploying and scaling clustered workloads, while abstracting the underlying hardware. On top of DC/OS, there is a framework that manages scheduling and executing compute workloads.
 
 Although frameworks are available for many popular workloads, this document describes how you can create and scale container deployments by using Marathon. Before working through these examples, you need a DC/OS cluster that is configured in Azure Container Service. You also need to have remote connectivity to this cluster. For more information on these items, see the following articles:
@@ -38,7 +28,6 @@
 - [Connecting to an Azure Container Service cluster](container-service-connect.md)
 
 After you are connected to the Azure Container Service cluster, you can access the DC/OS and related REST APIs through http://localhost:local-port. The examples in this document assume that you are tunneling on port 80. For example, the Marathon endpoint can be reached at `http://localhost/marathon/v2/`. For more information on the various APIs, see the Mesosphere documentation for the [Marathon
->>>>>>> c186bb0b
 API](https://mesosphere.github.io/marathon/docs/rest-api.html) and the
 [Chronos API](https://mesos.github.io/chronos/docs/api.html), and the
 Apache documentation for the [Mesos Scheduler
@@ -46,17 +35,10 @@
 
 ## Gather information from DC/OS and Marathon
 
-<<<<<<< HEAD
-Before you deploy containers to the Mesos cluster, gather some
-information about the Mesos cluster, such as the names and current
-status of the Mesos agents. To do so, query the `master/slaves`
-endpoint of the Mesos REST API. If everything goes well, you will see a list of Mesos agents and several properties for each.
-=======
 Before you deploy containers to the DC/OS cluster, gather some
 information about the DC/OS cluster, such as the names and current
 status of the DC/OS agents. To do so, query the `master/slaves`
 endpoint of the DC/OS REST API. If everything goes well, you will see a list of DC/OS agents and several properties for each.
->>>>>>> c186bb0b
 
 ```bash
 curl http://localhost/mesos/master/slaves
@@ -72,11 +54,7 @@
 
 ## Deploy a Docker-formatted container
 
-<<<<<<< HEAD
-You deploy Docker-formatted containers through Marathon by using a JSON file that describes the intended deployment. The following sample will deploy the Nginx container, binding port 80 of the Mesos agent to port 80 of the container.
-=======
 You deploy Docker-formatted containers through Marathon by using a JSON file that describes the intended deployment. The following sample will deploy the Nginx container, binding port 80 of the DC/OS agent to port 80 of the container. Also note that the ‘acceptedResourceRoles’ property is set to ‘slave_public’. This will deploy the container to an agent in the public-facing agent scale set.
->>>>>>> c186bb0b
 
 ```json
 {
@@ -148,21 +126,13 @@
 
 You can perform these same actions by using PowerShell commands on a Windows system.
 
-<<<<<<< HEAD
-To gather information about the Mesos cluster, such as agent names and agent status, run the following command.
-=======
 To gather information about the DC/OS cluster, such as agent names and agent status, run the following command.
->>>>>>> c186bb0b
 
 ```powershell
 Invoke-WebRequest -Uri http://localhost/mesos/master/slaves
 ```
 
-<<<<<<< HEAD
-You deploy Docker-formatted containers through Marathon by using a JSON file that describes the intended deployment. The following sample will deploy the Nginx container, binding port 80 of the Mesos agent to port 80 of the container.
-=======
 You deploy Docker-formatted containers through Marathon by using a JSON file that describes the intended deployment. The following sample will deploy the Nginx container, binding port 80 of the DC/OS agent to port 80 of the container.
->>>>>>> c186bb0b
 
 ```json
 {
@@ -205,13 +175,9 @@
 # scale container
 
 Invoke-WebRequest -Method Put -Uri http://localhost/marathon/v2/apps/nginx -ContentType application/json -InFile 'c:\scale.json'
-<<<<<<< HEAD
-```
-=======
 ```
 
 ## Next steps
 
 - [Read more about the Mesos HTTP endpoints]( http://mesos.apache.org/documentation/latest/endpoints/).
-- [Read more about the Marathon REST API]( https://mesosphere.github.io/marathon/docs/rest-api.html).
->>>>>>> c186bb0b
+- [Read more about the Marathon REST API]( https://mesosphere.github.io/marathon/docs/rest-api.html).