--- conflicted
+++ resolved
@@ -15,12 +15,12 @@
 ms.topic: get-started-article
 ms.tgt_pltfrm: na
 ms.workload: na
-ms.date: 05/26/2017
+ms.date: 05/31/2017
 ms.author: anhowe
 ms.custom: H1Hack27Feb2017
 ---
 
-# Quick start: Kubernetes cluster for Linux containers
+# Azure Container Service Quickstart - Deploy Kubernetes cluster for Linux containers
 
 The Azure CLI is used to create and manage Azure resources from the command line or in scripts. This guide details using the Azure CLI to deploy a [Kubernetes](https://kubernetes.io/docs/home/) cluster in [Azure Container Service](container-service-intro.md). Once the cluster is deployed, you connect to it with the Kubernetes `kubectl` command-line tool, and you deploy your first Linux container.
 
@@ -62,15 +62,7 @@
     --generate-ssh-keys 
 ```
 
-<<<<<<< HEAD
 After several minutes, the command completes, and shows you information about your deployment.
-=======
-After several minutes, the command completes, and you should have a working Kubernetes cluster.
-
-> [!IMPORTANT]
-> If your account doesn't have permissions to create the Azure AD service principal, the command generates an error similar to **Insufficient privileges to complete the operation**. For more information, see [About the service principal for a Kubernetes cluster](container-service-kubernetes-service-principal.md).
-> 
->>>>>>> 8f8f4f7e
 
 ## Install kubectl
 
