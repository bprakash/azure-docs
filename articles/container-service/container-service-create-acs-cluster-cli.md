---
title: Deploy a Docker container cluster - Azure CLI | Microsoft Docs
description: Deploy an Azure Container Service cluster using Azure CLI 2.0 Preview
services: container-service
documentationcenter: ''
author: sauryadas
manager: timlt
editor: ''
tags: acs, azure-container-service
keywords: ''

ms.assetid: 8da267e8-2aeb-4c24-9a7a-65bdca3a82d6
ms.service: container-service
ms.devlang: na
ms.topic: get-started-article
ms.tgt_pltfrm: na
ms.workload: na
ms.date: 02/03/2017
ms.author: saudas

---
# Using the Azure CLI 2.0 (Preview) to create an Azure Container Service cluster

Use the `az acs` commands in the Azure CLI 2.0 (Preview) to create and manage clusters in Azure Container Service. You can also deploy an Azure Container Service cluster by using the [Azure portal](container-service-deployment.md) or the Azure Container Service APIs.

For help on `az acs` commands, pass the `-h` parameter to any command. For example: `az acs create -h`.



## Prerequisites
To create an Azure Container Service cluster using the Azure CLI 2.0 (Preview), you must:
* have an Azure account ([get a free trial](https://azure.microsoft.com/pricing/free-trial/))
* have installed and set up the [Azure CLI v. 2.0 (Preview)](/cli/azure/install-az-cli2)

## Get started 
### Log in to your account
```azurecli
az login 
```

Follow the prompts to log in interactively. For other methods to log in, see [Get started with Azure CLI 2.0 (Preview)](/cli/azure/get-started-with-az-cli2).

### Set your Azure subscription

If you have more than one Azure subscription, set the default subscription. For example:

<<<<<<< HEAD
## Create a resource group
```azurecli
az group create -n acsrg1 -l "westus"
=======
```
az account set --subscription "f66xxxxx-xxxx-xxxx-xxx-zgxxxx33cha5"
>>>>>>> e8cfaf0d
```


### Create a resource group
We recommend that you create a resource group for every cluster. Specify an Azure region in which Azure Container Service is [available](https://azure.microsoft.com/en-us/regions/services/). For example:

```azurecli
az group create -n acsrg1 -l "westus"
```
Output is similar to the following:

![Create a resource group](media/container-service-create-acs-cluster-cli/rg-create.png)


## Create an Azure Container Service cluster

To create a cluster, use `az acs create`.
A name for the cluster and the name of the resource group created in the previous step are mandatory parameters. 

Other inputs are set to default values (see the following screen) unless overwritten using their respective switches. For example, the orchestrator is set by default to DC/OS. And if you don't specify one, a DNS name prefix is created based on the cluster name.

![az acs create usage](media/container-service-create-acs-cluster-cli/create-help.png)


### Quick `acs create` using defaults
If you have an SSH public key file `id_rsa.pub` in the default location (or created one for [OS X and Linux](../virtual-machines/virtual-machines-linux-mac-create-ssh-keys.md) or [Windows](../virtual-machines/virtual-machines-linux-ssh-from-windows.md)), use a command like the following:

```azurecli
az acs create -n acs-cluster -g acsrg1 -d applink789
```
If you don't have an SSH public key, use this second command. This command with the `--generate-ssh-keys` switch creates one for you.

```azurecli
az acs create -n acs-cluster -g acsrg1 -d applink789 --generate-ssh-keys
```

After you enter the command, wait for about 10 minutes for the cluster to be created. The command output includes fully qualified domain names (FQDNs) of the master and agent nodes and an SSH command to connect to the first master. Here is abbreviated output:

![Image ACS create](media/container-service-create-acs-cluster-cli/cluster-create.png)

> [!TIP]
> The [Kubernetes walkthrough](container-service-kubernetes-walkthrough.md) shows how to use `az acs create` with default values to create a Kubernetes cluster.
>

## Manage ACS clusters

Use additional `az acs` commands to manage your cluster. Here are some examples.

### List clusters under a subscription

```azurecli
az acs list --output table
```

### List clusters in a resource group

```azurecli
az acs list -g acsrg1 --output table
```

![acs list](media/container-service-create-acs-cluster-cli/acs-list.png)


### Display details of a container service cluster

```azurecli
az acs show -g acsrg1 -n acs-cluster --output list
```

![acs show](media/container-service-create-acs-cluster-cli/acs-show.png)


### Scale the cluster
Both scaling in and scaling out of agent nodes are allowed. The parameter `new-agent-count` is the new number of agents in the ACS cluster.

```azurecli
az acs scale -g acsrg1 -n acs-cluster --new-agent-count 4
```

![acs scale](media/container-service-create-acs-cluster-cli/acs-scale.png)

## Delete a container service cluster
```azurecli
az acs delete -g acsrg1 -n acs-cluster 
```
This command does not delete all resources (network and storage) created while creating the container service. To delete all resources easily, it is recommended you deploy each cluster in a distinct resource group. Then, delete the resource group when the cluster is no longer required.

## Next steps
Now that you have a functioning cluster, see these documents for connection and management details:

* [Connect to an Azure Container Service cluster](container-service-connect.md)
* [Work with Azure Container Service and DC/OS](container-service-mesos-marathon-rest.md)
* [Work with Azure Container Service and Docker Swarm](container-service-docker-swarm.md)
* [Work with Azure Container Service and Kubernetes](container-service-kubernetes-walkthrough.md)<|MERGE_RESOLUTION|>--- conflicted
+++ resolved
@@ -44,14 +44,8 @@
 
 If you have more than one Azure subscription, set the default subscription. For example:
 
-<<<<<<< HEAD
-## Create a resource group
-```azurecli
-az group create -n acsrg1 -l "westus"
-=======
 ```
 az account set --subscription "f66xxxxx-xxxx-xxxx-xxx-zgxxxx33cha5"
->>>>>>> e8cfaf0d
 ```
 
 
