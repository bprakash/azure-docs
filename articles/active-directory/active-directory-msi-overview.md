---
title: Managed Service Identity (MSI) overview
description: An overview of Managed Service Identity for Azure resources.
services: active-directory
documentationcenter: 
author: skwan
manager: mbaldwin
editor: 
ms.assetid: 0232041d-b8f5-4bd2-8d11-27999ad69370
ms.service: active-directory
ms.devlang: 
ms.topic: article
ms.tgt_pltfrm: 
ms.workload: identity
ms.date: 09/14/2017
ms.author: skwan

---

#  Overview of Managed Service Identity (Preview) for Azure resources

A common challenge when building cloud applications is how to manage the credentials that need to be in your code for authenticating to cloud services. Keeping these credentials secure is an important task. Ideally, they never appear on developer workstations or get checked into source control. Azure KeyVault provides a way to securely store credentials and other keys and secrets, but your code needs to authenticate to KeyVault to retrieve them. Managed Service Identity (MSI) solves this problem by giving Azure services an automatically managed identity in Azure Active Directory (Azure AD). You can use this identity to authenticate to any service that supports Azure AD authentication, including KeyVault, without having any credentials in your code.

## How does it work?

When you enable Managed Service Identity on an Azure service, Azure automatically creates an identity for the service instance in the Azure AD tenant used by your Azure subscription.  Under the covers, Azure provisions the credentials for the identity onto the service instance.  Your code can then make a local request to get access tokens for services that support Azure AD authentication.  Azure takes care of rolling the credentials used by the service instance.  If the service instance is deleted, Azure automatically cleans up the credentials and the identity in Azure AD.

Here's an example of how Managed Service Identity works with Azure Virtual Machines.

![Virtual Machine MSI example](./media/msi-vm-example.png)

1. Azure Resource Manager receives a message to enable MSI on a VM.
2. Azure Resource Manager creates a Service Principal in Azure AD to represent the identity of the VM. The Service Principal is created in the Azure AD tenant that is trusted by this subscription.
3. Azure Resource Manager configures the Service Principal details in the MSI VM Extension of the VM.  This step includes configuring client ID and certificate used by the extension to get access tokens from Azure AD.
4. Your code running on the VM requests a token from a local endpoint that is hosted by the MSI VM extension:  http://localhost:50342/oauth2/token.  The resource parameter specifies the service to which the token will be sent. For example, if you want your code to authenticate to Azure Resource Manager, you would use resource=https://management.azure.com/.
5. The MSI VM Extension uses its configured client ID and certificate to request an access token from Azure AD.  Azure AD returns a JSON Web Token (JWT) access token.
6. Your code sends the access token on a call to a service that supports Azure AD authentication.

Each Azure service that supports Managed Service Identity will have its own method for your code to obtain an access token.

## Which Azure services support Managed Service Identity?

Azure services that support Managed Service Identity can use MSI to authenticate to services that support Azure AD authentication.  We are in the process of integrating MSI and Azure AD authentication across Azure.  Check back often for updates.

### Azure services that support Managed Service Identity

The following Azure services support Managed Service Identity.

| Service | Tutorial | Status | Date |
| --- | --- | --- | --- |
| Azure Virtual Machines | [Tutorial](active-directory-msi-overview.md) | Preview | Sept 2017 |

### Azure services that support Azure AD authentication

The following services support Azure AD authentication and have been tested with client services that use Managed Service Identity.

| Service | Resource ID | Tutorial | Status | Date |
| --- | --- | --- | --- | --- |
<<<<<<< HEAD
| Azure Resource Manager | https://management.azure.com/ | [Tutorial](tutorial.md) | Available | Sept 2017 |
| Azure KeyVault | NEED VALUE | NEED VALUE | Available | Sept 2017 |
| Azure SQL | NEED VALUE | Coming soon | Available | Sept 2017 |
| Azure Data Lake | NEED VALUE | Coming soon | Available | Sept 2017 |
=======
| Azure Resource Manager | https://management.azure.com/ | [Tutorial](active-directory-msi-overview.md) | Generally Available | Sept 2017 |
| Azure KeyVault | NEED VALUE | NEED VALUE | Generally Available | Sept 2017 |
| Azure SQL | NEED VALUE | Coming soon | Generally Available | Sept 2017 |
| Azure Data Lake | NEED VALUE | Coming soon | Generally Available | Sept 2017 |
>>>>>>> 29d50147

## How much does Managed Service Identity cost?

Managed Service Identity comes with Azure Active Directory Free, which is the default for Azure subscriptions.  There is no additional cost for Managed Service Identity.

## Support and feedback

We would love to hear from you!

* Ask how-to questions on Stack Overflow with the tag [azure-msi](http://stackoverflow.com/questions/tagged/azure-msi).
* Make feature requests or give feedback on the [Azure AD feedback forum for developers](https://feedback.azure.com/forums/169401-azure-active-directory/category/164757-developer-experiences).

## Next steps
Now that you understand the basics, try a Managed Service Identity tutorial.

<<<<<<< HEAD
* [Deploy Windows VM with Managed Service Identity] (managed-service-identity-overview.md) - Get started by enabling MSI on a Windows VM and authenticating to the Azure Resource Manager API.
* [Deploy Linux VM with Managed Service Identity](managed-service-identity-overview.md) - Get started by enabling MSI on a Linux VM and authenticating to the Azure Resource Manager API.
=======
* [Try Managed Service Identity with a Windows VM] (active-directory-msi-overview.md) - Get started by enabling MSI on a Windows VM and authenticating to the Azure Resource Manager API.
* [Try Managed Service Identity with a Linux VM](active-directory-msi-overview.md) - Get started by enabling MSI on a Linux VM and authenticating to the Azure Resource Manager API.
>>>>>>> 29d50147















<|MERGE_RESOLUTION|>--- conflicted
+++ resolved
@@ -56,17 +56,10 @@
 
 | Service | Resource ID | Tutorial | Status | Date |
 | --- | --- | --- | --- | --- |
-<<<<<<< HEAD
 | Azure Resource Manager | https://management.azure.com/ | [Tutorial](tutorial.md) | Available | Sept 2017 |
 | Azure KeyVault | NEED VALUE | NEED VALUE | Available | Sept 2017 |
 | Azure SQL | NEED VALUE | Coming soon | Available | Sept 2017 |
 | Azure Data Lake | NEED VALUE | Coming soon | Available | Sept 2017 |
-=======
-| Azure Resource Manager | https://management.azure.com/ | [Tutorial](active-directory-msi-overview.md) | Generally Available | Sept 2017 |
-| Azure KeyVault | NEED VALUE | NEED VALUE | Generally Available | Sept 2017 |
-| Azure SQL | NEED VALUE | Coming soon | Generally Available | Sept 2017 |
-| Azure Data Lake | NEED VALUE | Coming soon | Generally Available | Sept 2017 |
->>>>>>> 29d50147
 
 ## How much does Managed Service Identity cost?
 
@@ -82,13 +75,8 @@
 ## Next steps
 Now that you understand the basics, try a Managed Service Identity tutorial.
 
-<<<<<<< HEAD
 * [Deploy Windows VM with Managed Service Identity] (managed-service-identity-overview.md) - Get started by enabling MSI on a Windows VM and authenticating to the Azure Resource Manager API.
 * [Deploy Linux VM with Managed Service Identity](managed-service-identity-overview.md) - Get started by enabling MSI on a Linux VM and authenticating to the Azure Resource Manager API.
-=======
-* [Try Managed Service Identity with a Windows VM] (active-directory-msi-overview.md) - Get started by enabling MSI on a Windows VM and authenticating to the Azure Resource Manager API.
-* [Try Managed Service Identity with a Linux VM](active-directory-msi-overview.md) - Get started by enabling MSI on a Linux VM and authenticating to the Azure Resource Manager API.
->>>>>>> 29d50147
 
 
 
