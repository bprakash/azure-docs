--- conflicted
+++ resolved
@@ -12,11 +12,7 @@
 ms.tgt_pltfrm: na
 ms.devlang: na
 ms.topic: article
-<<<<<<< HEAD
-ms.date: 07/21/2017
-=======
 ms.date: 07/28/2017
->>>>>>> 60c1ab78
 ms.author: kgremban
 ms.reviewer: harshja
 ms.custom: it-pro
