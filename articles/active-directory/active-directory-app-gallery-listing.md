--- conflicted
+++ resolved
@@ -60,9 +60,6 @@
 > Attach Application Small Icon (PNG file, 45px by 45px, solid background color):
 > 
 > Attach Application Large Icon (PNG file, 215px by 215px, solid background color):
-<<<<<<< HEAD
->
-=======
 > 
 > Attach Application Logo (PNG file, 150px by 122px, transparent background color):
 
@@ -98,5 +95,4 @@
 > 
 > Attach Application Large Icon (PNG file, 215px by 215px, solid background color):
 > 
->>>>>>> 19d807b0
 > Attach Application Logo (PNG file, 150px by 122px, transparent background color):