--- conflicted
+++ resolved
@@ -1,72 +1,55 @@
-<properties
-	pageTitle="Securing access to Office 365 and other apps connected to Azure Active Directory | Microsoft Azure"  
-    description="With Conditional access control, Azure Active Directory checks the specific conditions you pick when authenticating the user and before allowing access to the application. Once those conditions are met, the user is authenticated and allowed access to the application."  
-    services="active-directory" 
-	keywords="access to apps, secure access to company resources, conditional access policies" 
-	documentationCenter=""
-	authors="femila"
-	manager="stevenpo"
-	editor=""/>
-
-<tags
-	ms.service="active-directory"
-	ms.devlang="na"
-	ms.topic="article"
-    ms.tgt_pltfrm="na"
-    ms.workload="identity" 
-<<<<<<< HEAD
-	ms.date="02/09/2016"
-=======
-	ms.date="02/10/2016"
->>>>>>> abb96edc
-	ms.author="femila"/>
-
-
-# Securing access to Office 365 and other apps connected to Azure Active Directory  
-  
-Securing access to company resources is important to every organization. With the advent of cloud services and mobile devices, the ways in which users access company resources has significantly changed. This calls for requiring changes to strategy on how to secure corporate resources.  
-  
-## Why conditional access?  
- The conditional access control capabilities in Azure Active Directory offers simple ways for companies to secure their resources both in the cloud and on-premises. Whether you need something like "prevent access to my resources using a stolen password" or “require a healthy, managed device for accessing my enterprise content", Azure Active Directory meets your needs.  
-
-## How is conditional access control enforced?  
- With conditional access control, Azure Active Directory checks the specific conditions you choose when authenticating a user, before allowing access to an application. Once those conditions are met, the user is authenticated and allowed access to the application.  
-   
-![](./media/active-directory-conditional-access/conditionalaccess-overview.png) 
-
-## User-based access to resources
-  
-- **User attributes**: At the user attributes level, you can apply policies to ensure that only authorized users can access company resources.   
-- **Group membership of a user**: You can also control the level of access provided to a user based on their membership to a group or groups.   
-- **Multi factor authentication (MFA)**: In addition, you can also enforce policies where a  user has to authenticate his/her identify by using a multi factor authentication system. For example, you can force a user to confirm a PIN on a personal mobile phone to ensure an extra layer of security. The MFA authentication protects your resources from being accessed by an unauthorized user who has gained access to the username and password of a valid user. 
-
-## Device based conditional access 
-
-- **Registered devices**: At the device level, you can set policies that enforce that only registered or known devices are allowed access. In addition, you can use a Mobile Device Management (MDM) solution such as Microsoft Intune to ensure only Managed devices access your resources. The device level conditional access ensures that only devices that are compliant with your policies such as enforcing PIN on a device are allowed access. In addition, by using MDM solutions you can ensure that corporate data on a lost/stolen device can we wiped remotely.  
-- **Device policies**: You can also set policies to restrict access on a per application basis only. In addition, you can also set access level based on the physical location of the device i.e. whether the request is coming from a known corporate network or outside.  
-
-The level of access that you can set using these policies can be applied to resources in the cloud or on-premises. The resources in the cloud could be apps such as Office 365 and 3rd party SaaS apps. In addition, these could also be Line of Business apps that you have hosted on the cloud.  
-  
-## Conditional access - a content map  
-The following content map lists documents that you need to refer to learn more about enabling conditional access in your current deployment
-
-
-| Scenario                                             | Articles |
-|------------------------------------------------------|----------|
-| Protecting corporate resources from phishing attacks |[Getting started with conditional access to AAD SaaS apps with MFA and extranet](active-directory-conditional-access-azuread-connected-apps.md)<br><br>[Conditional access to Azure AD apps](active-directory-conditional-access-technical-reference.md)<br><br>[How to configure MFA](multi-factor-authentication-get-started-cloud.md)<br><br>[Securing cloud resources with Azure Multi-Factor Authentication and AD FS](https://technet.microsoft.com/library/dn758113.aspx)<br><br>[Per-user MFA considerations](multi-factor-authentication-end-user-manage-settings.md)<br><br>[MFA from extranet](multi-factor-authentication-get-started-adfs-cloud.md)|
-| Protecting corporate data on lost/stolen devices     |[Device registration service](active-directory-conditional-access-device-registration-overview.md)<br><br> [Registering domain joined devices](active-directory-azureadjoin-setup.md)<br><br> [Using devices registered in Azure AD for on-premises conditional access](active-directory-conditional-access-on-premises-setup.md) <br><br>[Configure automatic device registration for Windows 7 domain joined devices](active-directory-conditional-access-automatic-device-registration-windows7.md) <br><br>[Configure automatic device registration for Windows 8.1 domain joined devices](active-directory-conditional-access-automatic-device-registration-windows8_1.md) <br><br>[Conditional Access Device Policies for Office 365 services](active-directory-conditional-access-device-policies.md)|
-| Additional Info                                      |[Conditional Access FAQs](active-directory-conditional-faqs.md)|
-
-<<<<<<< HEAD
-- [Azure Active Directory Device Registration Overview](active-directory-conditional-access-device-registration-overview.md)
-- [Setting up On-premises Conditional Access using Azure Active Directory Device Registration](active-directory-conditional-access-on-premises-setup.md)
-- [Conditional Access Device Policies for Office 365 services](active-directory-conditional-access-device-policies.md)
-- [Azure Conditional Access Preview for SaaS Apps](active-directory-conditional-access-azuread-connected-apps.md)
-- [Article Index for Application Management in Azure Active Directory](active-directory-apps-index.md)
-
-
-<!--Image references-->
-[1]: ./media/active-directory-conditional-access/condaccoverviewvsdx1.png
-
-=======
->>>>>>> abb96edc
+<properties
+	pageTitle="Securing access to Office 365 and other apps connected to Azure Active Directory | Microsoft Azure"  
+    description="With Conditional access control, Azure Active Directory checks the specific conditions you pick when authenticating the user and before allowing access to the application. Once those conditions are met, the user is authenticated and allowed access to the application."  
+    services="active-directory" 
+	keywords="access to apps, secure access to company resources, conditional access policies" 
+	documentationCenter=""
+	authors="femila"
+	manager="stevenpo"
+	editor=""/>
+
+<tags
+	ms.service="active-directory"
+	ms.devlang="na"
+	ms.topic="article"
+    ms.tgt_pltfrm="na"
+    ms.workload="identity" 
+	ms.date="02/10/2016"
+	ms.author="femila"/>
+
+
+# Securing access to Office 365 and other apps connected to Azure Active Directory  
+  
+Securing access to company resources is important to every organization. With the advent of cloud services and mobile devices, the ways in which users access company resources has significantly changed. This calls for requiring changes to strategy on how to secure corporate resources.  
+  
+## Why conditional access?  
+ The conditional access control capabilities in Azure Active Directory offers simple ways for companies to secure their resources both in the cloud and on-premises. Whether you need something like "prevent access to my resources using a stolen password" or “require a healthy, managed device for accessing my enterprise content", Azure Active Directory meets your needs.  
+
+## How is conditional access control enforced?  
+ With conditional access control, Azure Active Directory checks the specific conditions you choose when authenticating a user, before allowing access to an application. Once those conditions are met, the user is authenticated and allowed access to the application.  
+   
+![](./media/active-directory-conditional-access/conditionalaccess-overview.png) 
+
+## User-based access to resources
+  
+- **User attributes**: At the user attributes level, you can apply policies to ensure that only authorized users can access company resources.   
+- **Group membership of a user**: You can also control the level of access provided to a user based on their membership to a group or groups.   
+- **Multi factor authentication (MFA)**: In addition, you can also enforce policies where a  user has to authenticate his/her identify by using a multi factor authentication system. For example, you can force a user to confirm a PIN on a personal mobile phone to ensure an extra layer of security. The MFA authentication protects your resources from being accessed by an unauthorized user who has gained access to the username and password of a valid user. 
+
+## Device based conditional access 
+
+- **Registered devices**: At the device level, you can set policies that enforce that only registered or known devices are allowed access. In addition, you can use a Mobile Device Management (MDM) solution such as Microsoft Intune to ensure only Managed devices access your resources. The device level conditional access ensures that only devices that are compliant with your policies such as enforcing PIN on a device are allowed access. In addition, by using MDM solutions you can ensure that corporate data on a lost/stolen device can we wiped remotely.  
+- **Device policies**: You can also set policies to restrict access on a per application basis only. In addition, you can also set access level based on the physical location of the device i.e. whether the request is coming from a known corporate network or outside.  
+
+The level of access that you can set using these policies can be applied to resources in the cloud or on-premises. The resources in the cloud could be apps such as Office 365 and 3rd party SaaS apps. In addition, these could also be Line of Business apps that you have hosted on the cloud.  
+  
+## Conditional access - a content map  
+The following content map lists documents that you need to refer to learn more about enabling conditional access in your current deployment
+
+
+| Scenario                                             | Articles |
+|------------------------------------------------------|----------|
+| Protecting corporate resources from phishing attacks |[Getting started with conditional access to AAD SaaS apps with MFA and extranet](active-directory-conditional-access-azuread-connected-apps.md)<br><br>[Conditional access to Azure AD apps](active-directory-conditional-access-technical-reference.md)<br><br>[How to configure MFA](multi-factor-authentication-get-started-cloud.md)<br><br>[Securing cloud resources with Azure Multi-Factor Authentication and AD FS](https://technet.microsoft.com/library/dn758113.aspx)<br><br>[Per-user MFA considerations](multi-factor-authentication-end-user-manage-settings.md)<br><br>[MFA from extranet](multi-factor-authentication-get-started-adfs-cloud.md)|
+| Protecting corporate data on lost/stolen devices     |[Device registration service](active-directory-conditional-access-device-registration-overview.md)<br><br> [Registering domain joined devices](active-directory-azureadjoin-setup.md)<br><br> [Using devices registered in Azure AD for on-premises conditional access](active-directory-conditional-access-on-premises-setup.md) <br><br>[Configure automatic device registration for Windows 7 domain joined devices](active-directory-conditional-access-automatic-device-registration-windows7.md) <br><br>[Configure automatic device registration for Windows 8.1 domain joined devices](active-directory-conditional-access-automatic-device-registration-windows8_1.md) <br><br>[Conditional Access Device Policies for Office 365 services](active-directory-conditional-access-device-policies.md)|
+| Additional Info                                      |[Conditional Access FAQs](active-directory-conditional-faqs.md)|
+
