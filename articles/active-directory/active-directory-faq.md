---
title: Azure Active Directory FAQ | Microsoft Docs
description: Azure Active Directory FAQ answers questions about how to access Azure and Azure Active Directory, password management and application access.
services: active-directory
documentationcenter: ''
author: MarkusVi
manager: femila
editor: ''

ms.assetid: b8207760-9714-4871-93d5-f9893de31c8f
ms.service: active-directory
ms.workload: identity
ms.tgt_pltfrm: na
ms.devlang: na
ms.topic: get-started-article
ms.date: 02/01/2017
ms.author: markvi

---
# Azure Active Directory FAQ
Azure Active Directory is a comprehensive Identity as a Service (IDaaS) solution that spans all aspects of identity, access management, and security.

For more details, see [What is Azure Active Directory?](active-directory-whatis.md)

## Access Azure and Azure Active Directory
**Q: Why do I get “No subscriptions found” when I try to access Azure Active Directory (Azure AD) in the Azure classic portal (https://manage.windowsazure.com)?**

**A:** To access the Azure classic portal, each user needs permissions with an Azure subscription. If you have a paid Office 365 or Azure AD subscription, go to  [http://aka.ms/accessAAD](http://aka.ms/accessAAD) for a one-time activation step. Otherwise, you will need to activate a free [Azure account](https://azure.microsoft.com/pricing/free-trial/) or a paid subscription.

For more details, see:

* [How Azure subscriptions are associated with Azure Active Directory](active-directory-how-subscriptions-associated-directory.md)
* [Manage the directory for your Office 365 subscription in Azure](active-directory-manage-o365-subscription.md)

- - -
**Q: What’s the relationship between Azure AD, Office 365, and Azure?**

**A:** Azure AD provides you with common identity and access capabilities to all web services. Whether you are using Office 365, Microsoft Azure, Intune or others, you're already using Azure AD to help turn on sign-on and access management for all of these services.

All users who are set up to use web services are defined as user accounts in one or more Azure AD instances. You can set up these accounts for free Azure AD capabilities like cloud application access.

<<<<<<< HEAD
Azure AD paid services like Enterprise Mobility + Security complement other web services like Office 365 and Microsoft Azure with comprehensive enterprise scale management and security solutions.
- - -
**Q:  Why can I sign in to the Azure portal but not the classic portal?**

**A:**  The Azure portal does not require a valid subscription, and the classic portal does require a valid subscription.  If you do not have a subscription, you can't sign in to the classic portal.
- - -
**Q:  What are the differences between Subscription Administrator and Directory Administrator?**

**A:** By default, you are assigned the Subscription Administrator role when you sign up for Azure. A subscription admin can use either a Microsoft account or a work or school account from the directory that the Azure subscription is associated with.  This role is authorized to manage services in the Azure portal.
If others need to sign in and access services using the same subscription, you can add them as co-admins. This role has the same access privileges as the service admin, but can’t change the association of subscriptions to Azure directories.  For additional information on subscription admins, see [How to add or change Azure administrator roles](../billing-add-change-azure-subscription-administrator.md) and [How Azure subscriptions are associated with Azure Active Directory](active-directory-how-subscriptions-associated-directory.md).

Azure AD has a different set of admin roles to manage the directory and identity-related features.  These admins will have access to various features in the Azure portal or the Azure classic portal. The admin's role determines what they can do like create or edit users, assign administrative roles to others, reset user passwords, manage user licenses, or manage domains.  For additional information on Azure AD directory admins and their roles, see [Assigning administrator roles in Azure Active Directory](active-directory-assign-admin-roles.md).
=======
Additionally, Azure AD paid services (e.g.: Azure AD basic, Premium, EMS, etc.) complement other Online services such as Office 365 and Microsoft Azure with comprehensive enterprise scale management and security solutions.

- - -
>>>>>>> 99de7878

- - -
**Q: Is there a report that shows when my Azure AD user licenses will expire?**

**A:** No.  This is not currenlty available.

- - -
## Get started with Hybrid Azure AD
**Q: How can I connect my on-premises directory to Azure AD?**

**A:** You can connect your on-premises directory to Azure AD by using Azure AD Connect.

For more details, see [Integrating your on-premises identities with Azure Active Directory](active-directory-aadconnect.md).

- - -
**Q: How do I set up SSO between my on-premises directory and my cloud applications?**

**A:** You only need to set up SSO between your on-premises directory and Azure AD. As long as you access your cloud applications through Azure AD, the service automatically drives your users to correctly authenticate with their on-premises credentials.

Implementing SSO from on-premises can be easily achieved with federation solutions such as ADFS, or by configuring password hash sync. You can easily deploy both options by using the Azure AD Connect configuration wizard.

For more details, see [Integrating your on-premises identities with Azure Active Directory](active-directory-aadconnect.md).

- - -
**Q: Does Azure AD provide a self-service portal for users in my organization?**

**A:** Yes, Azure AD provides you with the [Azure AD Access Panel](http://myapps.microsoft.com) for user self-service and application access. If you are an Office 365 customer, you can find many of the same capabilities in the Office 365 portal.

For more information, see [Introduction to the Access Panel](active-directory-saas-access-panel-introduction.md).

- - -
**Q: Does Azure AD help me manage my on-premises infrastructure?**

**A:** Yes, it does. The Azure AD Premium edition provides you with Azure AD Connect Health. Azure AD Connect Health helps you monitor and gain insight into your on-premises identity infrastructure and the synchronization services.  

For more details, see [Monitor your on-premises identity infrastructure and synchronization services in the cloud](active-directory-aadconnect-health.md).  

- - -
## Password management
**Q: Can I use Azure AD password write-back without password sync? (In this scenario, is it possible to use Azure AD SSPR with password write-back and not store passwords in the cloud?)**

**A:** You do not need to synchronize your Active Directory passwords to Azure AD in order to enable write-back. In a federated environment, Azure AD SSO relies on the on-premises directory to authenticate the user. This scenario does not require the on-premises password to be tracked in Azure AD.

- - -
**Q: How long does it take for a password to be written back to Active Directory on-premises?**

**A:** Password write-back operates in real-time.

For more details, see [Getting started with Password Management](active-directory-passwords-getting-started.md).

- - -
**Q: Can I use password write-back with passwords that are managed by an admin?**

**A:** Yes, if you have password write-back enabled, the password operations performed by an admin are written back to your on-premises environment.  

<<<<<<< HEAD
For more answers to password-related questions, see [Password Management Frequently Asked Questions](active-directory-passwords-faq.md).
- - -
**Q:  What can I do if I can't remember my existing Office 365/Azure AD password while trying to change my password?**

**A:** For this type of situation there are a couple of options.  Use self-service password reset if it's available.  Whether self-service password reset works depends on how it's configured.  For more information, see [How does the password reset portal work](active-directory-passwords-learn-more.md#how-does-the-password-reset-portal-work).

For Office 365 users, your admin can reset the password by using the steps outlined in [Reset user passwords](https://support.office.com/en-us/article/Admins-Reset-user-passwords-7A5D073B-7FAE-4AA5-8F96-9ECD041ABA9C?ui=en-US&rs=en-US&ad=US).

For Azure AD accounts, admins can reset passwords by using one of the following:

- [Reset accounts in the Azure portal](active-directory-users-reset-password-azure-portal.md)
- [Reset accounts in the classic portal](active-directory-create-users-reset-password.md)
- [Using PowerShell](https://docs.microsoft.com/en-us/powershell/msonline/v1/Set-MsolUserPassword?redirectedfrom=msdn)

=======
>>>>>>> 99de7878
- - -
## Application access
**Q: Where can I find a list of applications that are pre-integrated with Azure AD and their capabilities?**

**A:** Azure AD has over 2600 pre-integrated applications from Microsoft, application service providers, and partners. All pre-integrated applications support SSO. SSO lets you use your organizational credentials to access your apps. Some of the applications also support automated provisioning and de-provisioning.

For a complete list of the pre-integrated applications, see the [Active Directory Marketplace](https://azure.microsoft.com/marketplace/active-directory/).

- - -
**Q: What if the application I need is not in the Azure AD marketplace?**

**A:** With Azure AD Premium, you can add and configure any application that you want. Depending on your application’s capabilities and your preferences, you can configure SSO and automated provisioning.  

For more details, see:

* [Configuring single sign-on to applications that are not in the Azure Active Directory application gallery](active-directory-saas-custom-apps.md)
* [Using SCIM to enable automatic provisioning of users and groups from Azure Active Directory to applications](active-directory-scim-provisioning.md)

- - -
**Q: How do users sign into applications by using Azure AD?**

**A:** Azure AD provides several ways for users to view and access their applications such as:

* The Azure AD access panel
* The Office 365 application launcher
* Direct sign-on to federated apps
* Deep links to federated, password-based, or existing apps

For more information, see [Deploying Azure AD integrated applications to users](active-directory-appssoaccess-whatis.md#deploying-azure-ad-integrated-applications-to-users).

- - -
**Q: What are the different ways Azure AD enables authentication and single sign-on to applications?**

**A:** Azure AD supports many standardized protocols for authentication and authorization such as SAML 2.0, OpenID Connect, OAuth 2.0, and WS-Federation. Azure AD also supports password vaulting and automated sign-in capabilities for apps that only support forms-based authentication.  

For more information, see:

* [Authentication Scenarios for Azure AD](active-directory-authentication-scenarios.md)
* [Active Directory Authentication Protocols](https://msdn.microsoft.com/library/azure/dn151124.aspx)
* [How does single sign-on with Azure Active Directory work?](active-directory-appssoaccess-whatis.md#how-does-single-sign-on-with-azure-active-directory-work)

- - -
**Q: Can I add applications I’m running on-premises?**

**A:** Azure AD Application Proxy provides you with easy and secure access to on-premises web applications that you choose. You can access these applications in the same way you are accessing your SaaS apps in Azure AD. There is no need for a VPN or to change your network infrastructure.  

For more details, see [How to provide secure remote access to on-premises applications](active-directory-application-proxy-get-started.md).

- - -
**Q: How do I require MFA for users who access a particular application?**

**A:** With Azure AD conditional access, you can assign a unique access policy for each application. In your policy, you can require MFA at all times, or when users are not connected to the local network.  

For more details, see [Securing access to Office 365 and other apps connected to Azure Active Directory](active-directory-conditional-access.md).

- - -
**Q: What is Automated User Provisioning for SaaS Apps?**

**A:** Azure AD allows you to automate the creation, maintenance, and removal of user identities in many popular cloud (SaaS) applications.

<<<<<<< HEAD
For more information, see [Automate User Provisioning and Deprovisioning to SaaS Applications with Azure Active Directory](active-directory-saas-app-provisioning.md).
- - -
**Q:  Can I set up a secure LDAP connection with Azure AD?**

**A:**  No.  Azure AD does not support the LDAP protocol.
=======
- - -
>>>>>>> 99de7878
<|MERGE_RESOLUTION|>--- conflicted
+++ resolved
@@ -1,6 +1,6 @@
 ---
 title: Azure Active Directory FAQ | Microsoft Docs
-description: Azure Active Directory FAQ answers questions about how to access Azure and Azure Active Directory, password management and application access.
+description: Azure Active Directory FAQ answers questions about how to access Azure and Azure Active Directory, password management, and application access.
 services: active-directory
 documentationcenter: ''
 author: MarkusVi
@@ -39,29 +39,27 @@
 
 All users who are set up to use web services are defined as user accounts in one or more Azure AD instances. You can set up these accounts for free Azure AD capabilities like cloud application access.
 
-<<<<<<< HEAD
 Azure AD paid services like Enterprise Mobility + Security complement other web services like Office 365 and Microsoft Azure with comprehensive enterprise scale management and security solutions.
 - - -
-**Q:  Why can I sign in to the Azure portal but not the classic portal?**
+**Q:  Why can I sign in to the Azure portal but not the Azure classic portal?**
 
 **A:**  The Azure portal does not require a valid subscription, and the classic portal does require a valid subscription.  If you do not have a subscription, you can't sign in to the classic portal.
 - - -
 **Q:  What are the differences between Subscription Administrator and Directory Administrator?**
 
 **A:** By default, you are assigned the Subscription Administrator role when you sign up for Azure. A subscription admin can use either a Microsoft account or a work or school account from the directory that the Azure subscription is associated with.  This role is authorized to manage services in the Azure portal.
+
 If others need to sign in and access services using the same subscription, you can add them as co-admins. This role has the same access privileges as the service admin, but can’t change the association of subscriptions to Azure directories.  For additional information on subscription admins, see [How to add or change Azure administrator roles](../billing-add-change-azure-subscription-administrator.md) and [How Azure subscriptions are associated with Azure Active Directory](active-directory-how-subscriptions-associated-directory.md).
 
+
 Azure AD has a different set of admin roles to manage the directory and identity-related features.  These admins will have access to various features in the Azure portal or the Azure classic portal. The admin's role determines what they can do like create or edit users, assign administrative roles to others, reset user passwords, manage user licenses, or manage domains.  For additional information on Azure AD directory admins and their roles, see [Assigning administrator roles in Azure Active Directory](active-directory-assign-admin-roles.md).
-=======
-Additionally, Azure AD paid services (e.g.: Azure AD basic, Premium, EMS, etc.) complement other Online services such as Office 365 and Microsoft Azure with comprehensive enterprise scale management and security solutions.
 
-- - -
->>>>>>> 99de7878
+Additionally, Azure AD paid services like Enterprise Mobility + Security complement other Online services such as Office 365 and Microsoft Azure with comprehensive enterprise scale management and security solutions.
 
 - - -
 **Q: Is there a report that shows when my Azure AD user licenses will expire?**
 
-**A:** No.  This is not currenlty available.
+**A:** No.  This is not currently available.
 
 - - -
 ## Get started with Hybrid Azure AD
@@ -112,7 +110,6 @@
 
 **A:** Yes, if you have password write-back enabled, the password operations performed by an admin are written back to your on-premises environment.  
 
-<<<<<<< HEAD
 For more answers to password-related questions, see [Password Management Frequently Asked Questions](active-directory-passwords-faq.md).
 - - -
 **Q:  What can I do if I can't remember my existing Office 365/Azure AD password while trying to change my password?**
@@ -127,8 +124,7 @@
 - [Reset accounts in the classic portal](active-directory-create-users-reset-password.md)
 - [Using PowerShell](https://docs.microsoft.com/en-us/powershell/msonline/v1/Set-MsolUserPassword?redirectedfrom=msdn)
 
-=======
->>>>>>> 99de7878
+
 - - -
 ## Application access
 **Q: Where can I find a list of applications that are pre-integrated with Azure AD and their capabilities?**
@@ -189,12 +185,9 @@
 
 **A:** Azure AD allows you to automate the creation, maintenance, and removal of user identities in many popular cloud (SaaS) applications.
 
-<<<<<<< HEAD
 For more information, see [Automate User Provisioning and Deprovisioning to SaaS Applications with Azure Active Directory](active-directory-saas-app-provisioning.md).
+
 - - -
 **Q:  Can I set up a secure LDAP connection with Azure AD?**
 
-**A:**  No.  Azure AD does not support the LDAP protocol.
-=======
-- - -
->>>>>>> 99de7878
+**A:**  No.  Azure AD does not support the LDAP protocol.