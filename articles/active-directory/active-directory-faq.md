---
title: Azure Active Directory FAQ | Microsoft Docs
description: Azure Active Directory FAQ answers questions about how to access Azure and Azure Active Directory, password management, and application access.
services: active-directory
documentationcenter: ''
author: MarkusVi
manager: femila
editor: ''

ms.assetid: b8207760-9714-4871-93d5-f9893de31c8f
ms.service: active-directory
ms.workload: identity
ms.tgt_pltfrm: na
ms.devlang: na
ms.topic: get-started-article
ms.date: 02/07/2017
ms.author: markvi

---
# Azure Active Directory FAQ
Azure Active Directory is a comprehensive Identity as a Service (IDaaS) solution that spans all aspects of identity, access management, and security.

<<<<<<< HEAD
For more information, see [What is Azure Active Directory?](active-directory-whatis.md)
=======
For more details, see [What is Azure Active Directory?](active-directory-whatis.md)
>>>>>>> b6b4b2eb

## Access Azure and Azure Active Directory
**Q: Why do I get “No subscriptions found” when I try to access Azure Active Directory (Azure AD) in the Azure classic portal (https://manage.windowsazure.com)?**

**A:** To access the Azure classic portal, each user needs permissions with an Azure subscription. If you have a paid Office 365 or Azure AD subscription, go to [http://aka.ms/accessAAD](http://aka.ms/accessAAD) for a one-time activation step. Otherwise, you will need to activate a free [Azure account](https://azure.microsoft.com/pricing/free-trial/) or a paid subscription.

For more information, see:

* [How Azure subscriptions are associated with Azure Active Directory](active-directory-how-subscriptions-associated-directory.md)
* [Manage the directory for your Office 365 subscription in Azure](active-directory-manage-o365-subscription.md)

- - -
**Q: What’s the relationship between Azure AD, Office 365, and Azure?**

**A:** Azure AD provides you with common identity and access capabilities to all web services. Whether you are using Office 365, Microsoft Azure, Intune, or others, you're already using Azure AD to help turn on sign-on and access management for all these services.

All users who are set up to use web services are defined as user accounts in one or more Azure AD instances. You can set up these accounts for free Azure AD capabilities like cloud application access.

Azure AD paid services like Enterprise Mobility + Security complement other web services like Office 365 and Microsoft Azure with comprehensive enterprise scale management and security solutions.
- - -
**Q:  Why can I sign in to the Azure portal but not the Azure classic portal?**

**A:**  The Azure portal does not require a valid subscription, and the classic portal does require a valid subscription.  If you do not have a subscription, you can't sign in to the classic portal.
- - -
**Q:  What are the differences between Subscription Administrator and Directory Administrator?**

**A:** By default, you are assigned the Subscription Administrator role when you sign up for Azure. A subscription admin can use either a Microsoft account or a work or school account from the directory that the Azure subscription is associated with.  This role is authorized to manage services in the Azure portal.

If others need to sign in and access services by using the same subscription, you can add them as co-admins. This role has the same access privileges as the service admin, but can’t change the association of subscriptions to Azure directories.  For additional information on subscription admins, see [How to add or change Azure administrator roles](../billing-add-change-azure-subscription-administrator.md) and [How Azure subscriptions are associated with Azure Active Directory](active-directory-how-subscriptions-associated-directory.md).


Azure AD has a different set of admin roles to manage the directory and identity-related features.  These admins will have access to various features in the Azure portal or the Azure classic portal. The admin's role determines what they can do like create or edit users, assign administrative roles to others, reset user passwords, manage user licenses, or manage domains.  For additional information on Azure AD directory admins and their roles, see [Assigning administrator roles in Azure Active Directory](active-directory-assign-admin-roles.md).

Additionally, Azure AD paid services like Enterprise Mobility + Security complement other Online services such as Office 365 and Microsoft Azure with comprehensive enterprise scale management and security solutions.

- - -
**Q: Is there a report that shows when my Azure AD user licenses will expire?**

**A:** No.  This is not currently available.

- - -
<<<<<<< HEAD
## Get started with Hybrid Azure AD
=======

- - -
**Q: How do I leave a tenant when I am added as a collaborator?**

**A:** When you are added to another organization's tenant as a collaborator, you can use the "tenant switcher" in the upper right to switch between tenants.  Currently, there is no way to leave the inviting organization and Microsoft is currently working on providing this functionality.  Until this feature is available, you can ask the inviting organization to remove you from their tenant.


- - -
## Getting started with Hybrid Azure AD
>>>>>>> b6b4b2eb
**Q: How can I connect my on-premises directory to Azure AD?**

**A:** You can connect your on-premises directory to Azure AD by using Azure AD Connect.

For more information, see [Integrating your on-premises identities with Azure Active Directory](active-directory-aadconnect.md).

- - -
**Q: How do I set up SSO between my on-premises directory and my cloud applications?**

**A:** You only need to set up single sign-on (SSO) between your on-premises directory and Azure AD. As long as you access your cloud applications through Azure AD, the service automatically drives your users to correctly authenticate with their on-premises credentials.

Implementing SSO from on-premises can be easily achieved with federation solutions such as Active Directory Federation Services (ADFS), or by configuring password hash sync. You can easily deploy both options by using the Azure AD Connect configuration wizard.

For more information, see [Integrating your on-premises identities with Azure Active Directory](active-directory-aadconnect.md).

- - -
**Q: Does Azure AD provide a self-service portal for users in my organization?**

**A:** Yes, Azure AD provides you with the [Azure AD Access Panel](http://myapps.microsoft.com) for user self-service and application access. If you are an Office 365 customer, you can find many of the same capabilities in the Office 365 portal.

For more information, see [Introduction to the Access Panel](active-directory-saas-access-panel-introduction.md).

- - -
**Q: Does Azure AD help me manage my on-premises infrastructure?**

**A:** Yes. The Azure AD Premium edition provides you with Azure AD Connect Health. Azure AD Connect Health helps you monitor and gain insight into your on-premises identity infrastructure and the synchronization services.  

For more information, see [Monitor your on-premises identity infrastructure and synchronization services in the cloud](active-directory-aadconnect-health.md).  

- - -
## Password management
**Q: Can I use Azure AD password write-back without password sync? (In this scenario, is it possible to use Azure AD self-service password reset (SSPR) with password write-back and not store passwords in the cloud?)**

**A:** You do not need to synchronize your Active Directory passwords to Azure AD to enable write-back. In a federated environment, Azure AD single sign-on (SSO) relies on the on-premises directory to authenticate the user. This scenario does not require the on-premises password to be tracked in Azure AD.

- - -
**Q: How long does it take for a password to be written back to Active Directory on-premises?**

**A:** Password write-back operates in real time.

For more information, see [Getting started with password management](active-directory-passwords-getting-started.md).

- - -
**Q: Can I use password write-back with passwords that are managed by an admin?**

**A:** Yes, if you have password write-back enabled, the password operations performed by an admin are written back to your on-premises environment.  

For more answers to password-related questions, see [Password management frequently asked questions](active-directory-passwords-faq.md).
- - -
**Q:  What can I do if I can't remember my existing Office 365/Azure AD password while trying to change my password?**

**A:** For this type of situation, there are a couple of options.  Use self-service password reset (SSPR) if it's available.  Whether SSPR works depends on how it's configured.  For more information, see [How does the password reset portal work](active-directory-passwords-learn-more.md#how-does-the-password-reset-portal-work).

For Office 365 users, your admin can reset the password by using the steps outlined in [Reset user passwords](https://support.office.com/en-us/article/Admins-Reset-user-passwords-7A5D073B-7FAE-4AA5-8F96-9ECD041ABA9C?ui=en-US&rs=en-US&ad=US).

For Azure AD accounts, admins can reset passwords by using one of the following:

- [Reset accounts in the Azure portal](active-directory-users-reset-password-azure-portal.md)
- [Reset accounts in the classic portal](active-directory-create-users-reset-password.md)
- [Using PowerShell](https://docs.microsoft.com/en-us/powershell/msonline/v1/Set-MsolUserPassword?redirectedfrom=msdn)


- - -
## Application access
**Q: Where can I find a list of applications that are pre-integrated with Azure AD and their capabilities?**

**A:** Azure AD has over 2600 pre-integrated applications from Microsoft, application service providers, and partners. All pre-integrated applications support single sign-on (SSO). SSO lets you use your organizational credentials to access your apps. Some of the applications also support automated provisioning and de-provisioning.

For a complete list of the pre-integrated applications, see the [Active Directory Marketplace](https://azure.microsoft.com/marketplace/active-directory/).

- - -
**Q: What if the application I need is not in the Azure AD marketplace?**

**A:** With Azure AD Premium, you can add and configure any application that you want. Depending on your application’s capabilities and your preferences, you can configure SSO and automated provisioning.  

For more information, see:

* [Configuring single sign-on to applications that are not in the Azure Active Directory application gallery](active-directory-saas-custom-apps.md)
* [Using SCIM to enable automatic provisioning of users and groups from Azure Active Directory to applications](active-directory-scim-provisioning.md)

- - -
**Q: How do users sign in to applications by using Azure AD?**

**A:** Azure AD provides several ways for users to view and access their applications such as:

* The Azure AD access panel
* The Office 365 application launcher
* Direct sign in to federated apps
* Deep links to federated, password-based, or existing apps

For more information, see [Deploying Azure AD integrated applications to users](active-directory-appssoaccess-whatis.md#deploying-azure-ad-integrated-applications-to-users).

- - -
**Q: What are the different ways Azure AD enables authentication and single sign-on to applications?**

**A:** Azure AD supports many standardized protocols for authentication and authorization such as SAML 2.0, OpenID Connect, OAuth 2.0, and WS-Federation. Azure AD also supports password vaulting and automated sign-in capabilities for apps that only support forms-based authentication.  

For more information, see:

* [Authentication Scenarios for Azure AD](active-directory-authentication-scenarios.md)
* [Active Directory authentication protocols](https://msdn.microsoft.com/library/azure/dn151124.aspx)
* [How does single sign-on with Azure Active Directory work?](active-directory-appssoaccess-whatis.md#how-does-single-sign-on-with-azure-active-directory-work)

- - -
**Q: Can I add applications I’m running on-premises?**

**A:** Azure AD Application Proxy provides you with easy and secure access to on-premises web applications that you choose. You can access these applications in the same way that you access your software as a service (SaaS) apps in Azure AD. There is no need for a VPN or to change your network infrastructure.  

For more information, see [How to provide secure remote access to on-premises applications](active-directory-application-proxy-get-started.md).

- - -
**Q: How do I require MFA for users who access a particular application?**

**A:** With Azure AD conditional access, you can assign a unique access policy for each application. In your policy, you can require MFA always, or when users are not connected to the local network.  

For more information, see [Securing access to Office 365 and other apps connected to Azure Active Directory](active-directory-conditional-access.md).

- - -
**Q: What is automated user provisioning for SaaS apps?**

**A:** Use Azure AD to automate the creation, maintenance, and removal of user identities in many popular cloud SaaS apps.

For more information, see [Automate user provisioning and deprovisioning to SaaS applications with Azure Active Directory](active-directory-saas-app-provisioning.md).

- - -
**Q:  Can I set up a secure LDAP connection with Azure AD?**

**A:**  No.  Azure AD does not support the LDAP protocol.<|MERGE_RESOLUTION|>--- conflicted
+++ resolved
@@ -20,11 +20,8 @@
 # Azure Active Directory FAQ
 Azure Active Directory is a comprehensive Identity as a Service (IDaaS) solution that spans all aspects of identity, access management, and security.
 
-<<<<<<< HEAD
 For more information, see [What is Azure Active Directory?](active-directory-whatis.md)
-=======
-For more details, see [What is Azure Active Directory?](active-directory-whatis.md)
->>>>>>> b6b4b2eb
+
 
 ## Access Azure and Azure Active Directory
 **Q: Why do I get “No subscriptions found” when I try to access Azure Active Directory (Azure AD) in the Azure classic portal (https://manage.windowsazure.com)?**
@@ -66,19 +63,14 @@
 **A:** No.  This is not currently available.
 
 - - -
-<<<<<<< HEAD
+
 ## Get started with Hybrid Azure AD
-=======
-
-- - -
+
+
 **Q: How do I leave a tenant when I am added as a collaborator?**
 
 **A:** When you are added to another organization's tenant as a collaborator, you can use the "tenant switcher" in the upper right to switch between tenants.  Currently, there is no way to leave the inviting organization and Microsoft is currently working on providing this functionality.  Until this feature is available, you can ask the inviting organization to remove you from their tenant.
-
-
-- - -
-## Getting started with Hybrid Azure AD
->>>>>>> b6b4b2eb
+- - -
 **Q: How can I connect my on-premises directory to Azure AD?**
 
 **A:** You can connect your on-premises directory to Azure AD by using Azure AD Connect.
