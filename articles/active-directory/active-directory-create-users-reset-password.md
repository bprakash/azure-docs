--- conflicted
+++ resolved
@@ -13,17 +13,13 @@
 	ms.tgt_pltfrm="na"
 	ms.devlang="na"
 	ms.topic="article"
-<<<<<<< HEAD
-	ms.date="08/10/2016"
-=======
 	ms.date="08/23/2016"
->>>>>>> a617a31e
 	ms.author="curtand"/>
 
 # Reset the password for a user
 
 > [AZURE.SELECTOR]
-- [Azure portal](active-directory-create-users-reset-password-azure-portal.md)
+- [Azure portal](active-directory-users-reset-password-azure-portal.md)
 - [Azure classic portal](active-directory-create-users-reset-password.md)
 
 Whether you're responding to a user requesting a password reset after a lockout, or just attending to routine security maintenance, sometimes you need to reset a user's password. Azure Active Directory (Azure AD) makes this easy.
