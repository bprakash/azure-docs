--- conflicted
+++ resolved
@@ -1,138 +1,77 @@
-<properties
-<<<<<<< HEAD
-	pageTitle="Azure Active Directory Role-based Access Control | Microsoft Azure"
-	description="Get started in access management with Azure role-based access control in the Azure Portal. Use role assignments to assign permissions in your directory."
-=======
-	pageTitle="Use Role-Based Access control in the Azure portal | Microsoft Azure"
-	description="Get started in access management with Role-Based Access Control in the Azure Portal. Use role assignments to assign permissions to your resources."
->>>>>>> c186bb0b
-	services="active-directory"
-	documentationCenter=""
-	authors="kgremban"
-	manager="femila"
-	editor=""/>
-
-<tags
-	ms.service="active-directory"
-	ms.devlang="na"
-	ms.topic="get-started-article"
-	ms.tgt_pltfrm="na"
-	ms.workload="identity"
-<<<<<<< HEAD
-	ms.date="03/30/2016"
-=======
-	ms.date="07/21/2016"
->>>>>>> c186bb0b
-	ms.author="kgremban"/>
-
-# Use role assignments to manage access to your Azure subscription resources
-
-Azure Role-Based Access Control (RBAC) enables fine-grained access management for Azure. Using RBAC, you can grant only the amount of access that users need to perform their jobs. This article helps you get up and running with RBAC in the Azure portal. If you want more details about how RBAC helps you manage access, see [What is Role-Based Access Control](role-based-access-control-what-is.md).
-
-<<<<<<< HEAD
-### Basics of access management in Azure
-Each Azure subscription is associated with one Azure Active Directory (AD) directory. Users, groups, and applications from that directory can manage resources in the Azure subscription. These access rights are granted using the Azure portal, Azure command-line tools, and Azure Management APIs.
-
-Access is granted by assigning the appropriate RBAC role to users, groups, and applications at a certain scope. The scope of a role assignment can be a subscription, a resource group, or a single resource. A role assigned at a parent scope also grants access to the children contained within it. For example, a user with access to a resource group can manage all the resources it contains, like websites, virtual machines, and subnets.
-
-![Relationship between Azure Active Directory elements - diagram](./media/role-based-access-control-configure/rbac_aad.png)
-
-The RBAC role that you assign dictates what resources the user, group, or application can manage within that scope.
-
-### Built-in roles
-Azure RBAC has three basic roles that apply to all resource types:
-
-- **Owner** has full access to all resources including the right to delegate access to others.
-- **Contributor** can create and manage all types of Azure resources but can’t grant access to others.
-- **Reader** can view existing Azure resources.
-
-The rest of the RBAC roles in Azure allow management of specific Azure resources. For example, the Virtual Machine Contributor role allows the user to create and manage virtual machines. It does not give them access to the virtual network or the subnet that the virtual machine connects to.
-
-[RBAC built-in roles](role-based-access-built-in-roles.md) lists the roles available in Azure. It specifies the operations and scope that each built-in role grants to users. If you're looking to define your own roles for even more control, see how to build [Custom roles in Azure RBAC](role-based-access-control-custom-roles.md).
-
-### Resource hierarchy and access inheritance
-- Each **subscription** in Azure belongs to only one directory.
-- Each **resource group** belongs to only one subscription.
-- Each **resource** belongs to only one resource group.
-
-Access that you grant at parent scopes is inherited at child scopes. For example:
-
-- You assign the Reader role to an Azure AD group at the subscription scope. The members of that group can view every resource group and resource in the subscription.  
-- You assign the Contributor role to an application at the resource group scope. It can manage resources of all types in that resource group, but not other resource groups in the subscription.
-
-### Azure RBAC vs. classic subscription administrators
-Classic subscription administrators and co-admins have full access to the Azure subscription. They can manage resources using the [Azure portal](https://portal.azure.com) with Azure Resource Manager APIs, or the [Azure classic portal](https://manage.windowsazure.com) and Azure Service Management APIs. In the RBAC model, classic administrators are assigned the Owner role at the subscription scope.
-
-Only the Azure portal and the new Azure Resource Manager APIs support Azure RBAC. Users and applications that are assigned RBAC roles cannot use the classic management portal and the Azure Service Management APIs.
-
-### Authorization for management vs. data operations
-Azure RBAC only supports management operations of the Azure resources in the Azure portal and Azure Resource Manager APIs. Not all data level operations for Azure resources can be authorized via RBAC. For example, Storage Accounts can be managed with RBAC, but the blobs or tables within a Storage Account cannot. Similarly, a SQL database can be managed, but not the tables within it.
-
-## Manage access using the Azure portal
-### View access
-=======
-## View access
->>>>>>> c186bb0b
-You can see who has access to a resource, resource group, or subscription from its main blade in the [Azure portal](https://portal.azure.com). For example, we want to see who has access to one of our resource groups:
-
-1. Select **Resource groups** in the navigation bar on the left.  
-	![Resource groups - icon](./media/role-based-access-control-configure/resourcegroups_icon.png)
-2. Select the name of the resource group from the **Resource groups** blade.
-3. Select **Users** on the top right of the resource group blade.  
-	![Users - icon](./media/role-based-access-control-configure/users_icon.png)
-4. The **Users** blade lists all users, groups, and applications that have been granted access to the resource group.  
-
-	![Users blade - inherited vs assigned access screenshot](./media/role-based-access-control-configure/view-access.png)
-
-Notice that some users were **Assigned** access while others **Inherited** it. Access is either assigned specifically to the resource group or inherited from an assignment to the parent subscription.
-
-> [AZURE.NOTE] Classic subscription admins and co-admins are considered owners of the subscription in the new RBAC model.
-
-
-<<<<<<< HEAD
-### Add Access
-You grant access from within the resource, resource group, or subscription that is the scope of the role assignment.
-=======
-## Add Access
-You grant access from within the resource, resource group, or subscription that is the scope of the role assignment.
-
-1. Select **Add** on the **Users** blade.  
-	![Add - icon](./media/role-based-access-control-configure/add_icon.png)  
-2. Select the role that you wish to assign from the **Select a role** blade.
-3. Select the user, group, or application in your directory that you wish to grant access to. You can search the directory with display names, email addresses, and object identifiers.  
-
-	![Add users blade - search screenshot](./media/role-based-access-control-configure/grant-access2.png)
->>>>>>> c186bb0b
-
-4. Select **OK** to create the assignment. The **Adding user** popup tracks the progress.  
-	![Adding user progress bar - screenshot](./media/role-based-access-control-configure/addinguser_popup.png)
-
-After successfully adding a role assignment, it will appear on the **Users** blade.
-
-## Remove Access
-
-1. Select the role assignment on the **Users** blade.
-2. Select **Remove** in the assignment details blade.  
-	![Remove - icon](./media/role-based-access-control-configure/remove_icon.png)
-3. Select **yes** to confirm removal.  
-	![Users blade - remove from role screenshot](./media/role-based-access-control-configure/remove-access1.png)
-
-<<<<<<< HEAD
-Inherited assignments cannot be removed from child scopes. Go to the parent scope to remove the role assignment.
-=======
-Inherited assignments cannot be removed. Notice in the image below that the remove button is grayed out. Instead, look at the **Assigned At** detail. Go to the resource listed there to remove the role assignment.
->>>>>>> c186bb0b
-
-![Users blade - inherited access disables remove button screenshot](./media/role-based-access-control-configure/remove-access2.png)
-
-## Other tools to manage access
-You can assign roles and manage access with Azure RBAC commands in tools other than the Azure portal.  Follow the links to learn more about the prerequisites and get started with the Azure RBAC commands.
-
-- [Azure PowerShell](role-based-access-control-manage-access-powershell.md)
-- [Azure Command-Line Interface](role-based-access-control-manage-access-azure-cli.md)
-- [REST API](role-based-access-control-manage-access-rest.md)
-
-## Next Steps
-- [Create an access change history report](role-based-access-control-access-change-history-report.md)
-- See the [RBAC built-in roles](role-based-access-built-in-roles.md)
-- Define your own [Custom roles in Azure RBAC](role-based-access-control-custom-roles.md)
+<properties
+	pageTitle="Use Role-Based Access control in the Azure portal | Microsoft Azure"
+	description="Get started in access management with Role-Based Access Control in the Azure Portal. Use role assignments to assign permissions to your resources."
+	services="active-directory"
+	documentationCenter=""
+	authors="kgremban"
+	manager="femila"
+	editor=""/>
+
+<tags
+	ms.service="active-directory"
+	ms.devlang="na"
+	ms.topic="get-started-article"
+	ms.tgt_pltfrm="na"
+	ms.workload="identity"
+	ms.date="07/21/2016"
+	ms.author="kgremban"/>
+
+# Use role assignments to manage access to your Azure subscription resources
+
+Azure Role-Based Access Control (RBAC) enables fine-grained access management for Azure. Using RBAC, you can grant only the amount of access that users need to perform their jobs. This article helps you get up and running with RBAC in the Azure portal. If you want more details about how RBAC helps you manage access, see [What is Role-Based Access Control](role-based-access-control-what-is.md).
+
+## View access
+You can see who has access to a resource, resource group, or subscription from its main blade in the [Azure portal](https://portal.azure.com). For example, we want to see who has access to one of our resource groups:
+
+1. Select **Resource groups** in the navigation bar on the left.  
+	![Resource groups - icon](./media/role-based-access-control-configure/resourcegroups_icon.png)
+2. Select the name of the resource group from the **Resource groups** blade.
+3. Select **Users** on the top right of the resource group blade.  
+	![Users - icon](./media/role-based-access-control-configure/users_icon.png)
+4. The **Users** blade lists all users, groups, and applications that have been granted access to the resource group.  
+
+	![Users blade - inherited vs assigned access screenshot](./media/role-based-access-control-configure/view-access.png)
+
+Notice that some users were **Assigned** access while others **Inherited** it. Access is either assigned specifically to the resource group or inherited from an assignment to the parent subscription.
+
+> [AZURE.NOTE] Classic subscription admins and co-admins are considered owners of the subscription in the new RBAC model.
+
+
+## Add Access
+You grant access from within the resource, resource group, or subscription that is the scope of the role assignment.
+
+1. Select **Add** on the **Users** blade.  
+	![Add - icon](./media/role-based-access-control-configure/add_icon.png)  
+2. Select the role that you wish to assign from the **Select a role** blade.
+3. Select the user, group, or application in your directory that you wish to grant access to. You can search the directory with display names, email addresses, and object identifiers.  
+
+	![Add users blade - search screenshot](./media/role-based-access-control-configure/grant-access2.png)
+
+4. Select **OK** to create the assignment. The **Adding user** popup tracks the progress.  
+	![Adding user progress bar - screenshot](./media/role-based-access-control-configure/addinguser_popup.png)
+
+After successfully adding a role assignment, it will appear on the **Users** blade.
+
+## Remove Access
+
+1. Select the role assignment on the **Users** blade.
+2. Select **Remove** in the assignment details blade.  
+	![Remove - icon](./media/role-based-access-control-configure/remove_icon.png)
+3. Select **yes** to confirm removal.  
+	![Users blade - remove from role screenshot](./media/role-based-access-control-configure/remove-access1.png)
+
+Inherited assignments cannot be removed. Notice in the image below that the remove button is grayed out. Instead, look at the **Assigned At** detail. Go to the resource listed there to remove the role assignment.
+
+![Users blade - inherited access disables remove button screenshot](./media/role-based-access-control-configure/remove-access2.png)
+
+## Other tools to manage access
+You can assign roles and manage access with Azure RBAC commands in tools other than the Azure portal.  Follow the links to learn more about the prerequisites and get started with the Azure RBAC commands.
+
+- [Azure PowerShell](role-based-access-control-manage-access-powershell.md)
+- [Azure Command-Line Interface](role-based-access-control-manage-access-azure-cli.md)
+- [REST API](role-based-access-control-manage-access-rest.md)
+
+## Next Steps
+- [Create an access change history report](role-based-access-control-access-change-history-report.md)
+- See the [RBAC built-in roles](role-based-access-built-in-roles.md)
+- Define your own [Custom roles in Azure RBAC](role-based-access-control-custom-roles.md)