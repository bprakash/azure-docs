---
<<<<<<< HEAD
title: Azure Active Directory v2.0 and the OpenID Connect protocol | Microsoft Docs
description: Build web applications by using the Azure AD v2.0 implementation of the OpenID Connect authentication protocol.
services: active-directory
documentationcenter: ''
author: dstrockis
manager: mbaldwin
editor: ''

ms.assetid: a4875997-3aac-4e4c-b7fe-2b4b829151ce
ms.service: active-directory
ms.workload: identity
ms.tgt_pltfrm: na
ms.devlang: na
ms.topic: article
ms.date: 09/30/2016
ms.author: dastrock

---
# Azure Active Directory v2.0 and the OpenID Connect protocol
OpenID Connect is an authentication protocol built on OAuth 2.0 that you can use to securely sign in a user to a web application. When you use the v2.0 endpoint's implementation of OpenID Connect, you can add sign-in and API access to your web-based apps. In this article, we show you how to do this independent of language. We describe how to send and receive HTTP messages without using any Microsoft open-source libraries.

> [!NOTE]
> The v2.0 endpoint does not support all Azure Active Directory scenarios and features. To determine whether you should use the v2.0 endpoint, read about [v2.0 limitations](active-directory-v2-limitations.md).
> 
> 

[OpenID Connect](http://openid.net/specs/openid-connect-core-1_0.html) extends the OAuth 2.0 *authorization* protocol to use as an *authentication* protocol, so that you can perform single sign-on using OAuth. OpenID Connect introduces the concept of an *ID token*, which is a security token that allows the client to verify the identity of the user. The ID token also gets basic profile information about the user. Because OpenID Connect extends OAuth 2.0, apps can securely acquire *access tokens*, which can be used to access resources that are secured by an [authorization server](active-directory-v2-protocols.md#the-basics). We recommend that you use OpenID Connect if you are building a [web application](active-directory-v2-flows.md#web-apps) that is hosted on a server and accessed via a browser.

## Protocol diagram: Sign-in
The most basic sign-in flow has the steps shown in the next diagram. We describe each step in detail in this article.

![OpenID Connect protocol: Sign-in](../media/active-directory-v2-flows/convergence_scenarios_webapp.png)

## Fetch the OpenID Connect metadata document
OpenID Connect describes a metadata document that contains most of the information required for an app to perform sign-in. This includes information such as the URLs to use and the location of the service's public signing keys. For the v2.0 endpoint, this is the OpenID Connect metadata document you should use:

```
https://login.microsoftonline.com/{tenant}/v2.0/.well-known/openid-configuration
```

The `{tenant}` can take one of four values:

| Value | Description |
| --- | --- |
| `common` |Users with both a personal Microsoft account and a work or school account from Azure Active Directory (Azure AD) can sign in to the application. |
| `organizations` |Only users with work or school accounts from Azure AD can sign in to the application. |
| `consumers` |Only users with a personal Microsoft account can sign in to the application. |
| `8eaef023-2b34-4da1-9baa-8bc8c9d6a490` or `contoso.onmicrosoft.com` |Only users with a work or school account from a specific Azure AD tenant can sign in to the application. Either the friendly domain name of the Azure AD tenant or the tenant's GUID identifier can be used. |

The metadata is a simple JavaScript Object Notation (JSON) document. See the following snippet for an example. The snippet's contents are fully described in the [OpenID Connect specification](https://openid.net).

```
{
  "authorization_endpoint": "https:\/\/login.microsoftonline.com\/common\/oauth2\/v2.0\/authorize",
  "token_endpoint": "https:\/\/login.microsoftonline.com\/common\/oauth2\/v2.0\/token",
  "token_endpoint_auth_methods_supported": [
    "client_secret_post",
    "private_key_jwt"
  ],
  "jwks_uri": "https:\/\/login.microsoftonline.com\/common\/discovery\/v2.0\/keys",

  ...

}
```

Typically, you would use this metadata document to configure an OpenID Connect library or SDK; the library would use the metadata to do its work. However, if you're not using a pre-build OpenID Connect library, you can follow the steps in the remainder of this article to perform sign-in in a web app by using the v2.0 endpoint.

## Send the sign-in request
When your web app needs to authenticate the user, it can direct the user to the `/authorize` endpoint. This request is similar to the first leg of the [OAuth 2.0 authorization code flow](active-directory-v2-protocols-oauth-code.md), with these important distinctions:

* The request must include the `openid` scope in the `scope` parameter.
* The `response_type` parameter must include `id_token`.
* The request must include the `nonce` parameter.

For example:

```
// Line breaks are for legibility only.

GET https://login.microsoftonline.com/{tenant}/oauth2/v2.0/authorize?
client_id=6731de76-14a6-49ae-97bc-6eba6914391e
&response_type=id_token
&redirect_uri=http%3A%2F%2Flocalhost%2Fmyapp%2F
&response_mode=form_post
&scope=openid
&state=12345
&nonce=678910
```

> [!TIP]
> Click the following link to execute this request. After you sign in, your browser will be redirected to https://localhost/myapp/, with an ID token in the address bar. Note that this request uses `response_mode=query` (for demonstration purposes only). We recommend that you use `response_mode=form_post`.
> <a href="https://login.microsoftonline.com/common/oauth2/v2.0/authorize?client_id=6731de76-14a6-49ae-97bc-6eba6914391e&response_type=id_token&redirect_uri=http%3A%2F%2Flocalhost%2Fmyapp%2F&scope=openid&response_mode=query&state=12345&nonce=678910" target="_blank">https://login.microsoftonline.com/common/oauth2/v2.0/authorize...</a>
> 
> 

| Parameter | Condition | Description |
| --- | --- | --- |
| tenant |Required |You can use the `{tenant}` value in the path of the request to control who can sign in to the application. The allowed values are `common`, `organizations`, `consumers`, and tenant identifiers. For more information, see [protocol basics](active-directory-v2-protocols.md#endpoints). |
| client_id |Required |The Application ID that the [Application Registration Portal](https://apps.dev.microsoft.com/?referrer=https://azure.microsoft.com/documentation/articles&deeplink=/appList) assigned to your app. |
| response_type |Required |Must include `id_token` for OpenID Connect sign-in. It might also include other `response_types` values, such as `code`. |
| redirect_uri |Recommended |The redirect URI of your app, where authentication responses can be sent and received by your app. It must exactly match one of the redirect URIs you registered in the portal, except that it must be URL encoded. |
| scope |Required |A space-separated list of scopes. For OpenID Connect, it must include the scope `openid`, which translates to the "Sign you in" permission in the consent UI. You might also include other scopes in this request for requesting consent. |
| nonce |Required |A value included in the request, generated by the app, that will be included in the resulting id_token value as a claim. The app can verify this value to mitigate token replay attacks. The value typically is a randomized, unique string that can be used to identify the origin of the request. |
| response_mode |Recommended |Specifies the method that should be used to send the resulting authorization code back to your app. Can be one of `query`, `form_post`, or `fragment`. For web applications, we recommend using `response_mode=form_post`, to ensure the most secure transfer of tokens to your application. |
| state |Recommended |A value included in the request that also will be returned in the token response. It can be a string of any content you want. A randomly generated unique value typically is used to [prevent cross-site request forgery attacks](http://tools.ietf.org/html/rfc6749#section-10.12). The state also is used to encode information about the user's state in the app before the authentication request occurred, such as the page or view the user was on. |
| prompt |Optional |Indicates the type of user interaction that is required. The only valid values at this time are `login`, `none`, and `consent`. The `prompt=login` claim forces the user to enter their credentials on that request, which negates single sign-on. The `prompt=none` claim is the opposite. This claim ensures that the user is not presented with any interactive prompt whatsoever. If the request cannot be completed silently via single sign-on, the v2.0 endpoint returns an error. The `prompt=consent` claim triggers the OAuth consent dialog after the user signs in. The dialog asks the user to grant permissions to the app. |
| login_hint |Optional |You can use this parameter to pre-fill the username and email address field of the sign-in page for the user, if you know the username ahead of time. Often, apps use this parameter during re-authentication, after already extracting the username from an earlier sign-in by using the `preferred_username` claim. |
| domain_hint |Optional |This value can be `consumers` or `organizations`. If included, it skips the email-based discovery process that the user goes through on the v2.0 sign-in page, for a slightly more streamlined user experience. Often, apps use this parameter during re-authentication by extracting the `tid` claim from the ID token. If the `tid` claim value is `9188040d-6c67-4c5b-b112-36a304b66dad`, use `domain_hint=consumers`. Otherwise, use `domain_hint=organizations`. |

At this point, the user is prompted to enter their credentials and complete the authentication. The v2.0 endpoint verifies that the user has consented to the permissions indicated in the `scope` query parameter. If the user has not consented to any of those permissions, the v2.0 endpoint prompts the user to consent to the required permissions. You can read more about [permissions, consent, and multitenant apps](active-directory-v2-scopes.md).

After the user authenticates and grants consent, the v2.0 endpoint returns a response to your app at the indicated redirect URI by using the method specified in the `response_mode` parameter.

### Successful response
A successful response when you use `response_mode=form_post` looks like this:

```
POST /myapp/ HTTP/1.1
Host: localhost
Content-Type: application/x-www-form-urlencoded

id_token=eyJ0eXAiOiJKV1QiLCJhbGciOiJSUzI1NiIsIng1dCI6Ik1uQ19WWmNB...&state=12345
```

| Parameter | Description |
| --- | --- |
| id_token |The ID token that the app requested. You can use the `id_token` parameter to verify the user's identity and begin a session with the user. For more details about ID tokens and their contents, see the [v2.0 endpoint tokens reference](active-directory-v2-tokens.md). |
| state |If a `state` parameter is included in the request, the same value should appear in the response. The app should verify that the state values in the request and response are identical. |

### Error response
Error responses might also be sent to the redirect URI so that the app can handle them. An error response looks like this:

```
POST /myapp/ HTTP/1.1
Host: localhost
Content-Type: application/x-www-form-urlencoded

error=access_denied&error_description=the+user+canceled+the+authentication
```

| Parameter | Description |
| --- | --- |
| error |An error code string that you can use to classify types of errors that occur, and to react to errors. |
| error_description |A specific error message that can help you identify the root cause of an authentication error. |

### Error codes for authorization endpoint errors
The following table describes error codes that can be returned in the `error` parameter of the error response:

| Error code | Description | Client action |
| --- | --- | --- |
| invalid_request |Protocol error, such as a missing, required parameter. |Fix and resubmit the request. This is a development error that typically is caught during initial testing. |
| unauthorized_client |The client application cannot request an authorization code. |This usually occurs when the client application is not registered in Azure AD or is not added to the user's Azure AD tenant. The application can prompt the user with instructions to install the application and add it to Azure AD. |
| access_denied |The resource owner denied consent. |The client application can notify the user that it cannot proceed unless the user consents. |
| unsupported_response_type |The authorization server does not support the response type in the request. |Fix and resubmit the request. This is a development error that typically is caught during initial testing. |
| server_error |The server encountered an unexpected error. |Retry the request. These errors can result from temporary conditions. The client application might explain to the user that its response is delayed due to a temporary error. |
| temporarily_unavailable |The server is temporarily too busy to handle the request. |Retry the request. The client application might explain to the user that its response is delayed due to a temporary condition. |
| invalid_resource |The target resource is invalid because either it does not exist, Azure AD cannot find it, or it is not correctly configured. |This indicates that the resource, if it exists, has not been configured in the tenant. The application can prompt the user with instructions for installing the application and adding it to Azure AD. |

## Validate the ID token
Receiving an ID token is not sufficient to authenticate the user. You must also validate the ID token's signature and verify the claims in the token per your app's requirements. The v2.0 endpoint uses [JSON Web Tokens (JWTs)](http://self-issued.info/docs/draft-ietf-oauth-json-web-token.html) and public key cryptography to sign tokens and verify that they are valid.

You can choose to validate the ID token in client code, but a common practice is to send the ID token to a back-end server and perform the validation there. After you've validated the signature of the ID token, you'll need to verify a few claims. For more information, including more about [validating tokens](active-directory-v2-tokens.md#validating-tokens) and [important information about signing key rollover](active-directory-v2-tokens.md#validating-tokens), see the [v2.0 tokens reference](active-directory-v2-tokens.md). We recommend using a library to parse and validate tokens. There's at least one of these libraries available for most languages and platforms.
<!--TODO: Improve the information on this-->

You also might want to validate additional claims, depending on your scenario. Some common validations include:

* Ensure that the user or organization has signed up for the app.
* Ensure that the user has required authorization or privileges.
* Ensure that a certain strength of authentication has occurred, such as multi-factor authentication.

For more information about the claims in an ID token, see the [v2.0 endpoint tokens reference](active-directory-v2-tokens.md).

After you have completely validated the ID token, you can begin a session with the user. Use the claims in the ID token to get information about the user in your app. You can use this information for display, records, authorizations, and so on.

## Send a sign-out request
Currently, the v2.0 endpoint doesn't support the OpenID Connect `end_session_endpoint`. This means that your app cannot send a request to the v2.0 endpoint to end a user's session and clear cookies that were set by the v2.0 endpoint.
To sign a user out, your app simply ends its own session with the user and leaves the user's session with the v2.0 endpoint intact. The next time the user tries to sign in, the user sees a "choose account" page and their actively signed-in accounts are listed. On that page, the user can choose to sign out of any account and end the session with the v2.0 endpoint.

<!--

When you want to sign out the user from your app, it isn't sufficient to clear your app's cookies or otherwise end the user's session. You must also redirect the user to the v2.0 endpoint to sign out. If you don't do this, the user re-authenticates to your app without entering their credentials again, because they will have a valid single sign-in session with the v2.0 endpoint.

You can redirect the user to the `end_session_endpoint` listed in the OpenID Connect metadata document:

```
GET https://login.microsoftonline.com/common/oauth2/v2.0/logout?
post_logout_redirect_uri=http%3A%2F%2Flocalhost%2Fmyapp%2F
```

| Parameter | Condition | Description |
| ----------------------- | ------------------------------- | ------------ |
| post_logout_redirect_uri | Recommended | The URL that the user is redirected to after successfully signing out. If the parameter is not included, the user is shown a generic message that's generated by the v2.0 endpoint. |

-->

## Single sign-out
The v2.0 endpoint uses cookies to identify a user's session. When a user first signs in to an application, the v2.0 endpoint sets a cookie in the user's browser. When the user signs in to another application subsequently, Azure AD first checks the cookie to determine if the user has a valid sign-on session with the Azure AD v2.0 endpoint, instead of re-authenticating the user.

Similarly, when the user first signs out of an application, the v2.0 endpoint clears the cookie from the browser. However, the user may still be signed in to other applications that use the Azure AD v2.0 endpoint for authentication. To ensure that the user gets signed out of all applications, the v2.0 endpoint sends an HTTP GET request to the `LogoutUrl` of all the applications that the user is currently signed in to. The applications must respond to this request by clearing any cookies that identify the user's session. You can set the `LogoutUrl` from the Azure portal. You can download the manifest using the following steps:

1. Navigate to the [Azure Portal](https://portal.azure.com).
2. Choose your Active Directory by clicking on your account in the top right corner of the page.
3. From the left hand navigation panel, choose **Azure Active Directory**, then choose **App registrations** and select your application.
4. Click on **Properties** and find the **Logout URL** text box. 

## Protocol diagram: Token acquisition
Many web apps need to not only sign the user in, but also to access a web service on behalf of the user by using OAuth. This scenario combines OpenID Connect for user authentication while simultaneously getting an authorization code that you can use to get access tokens if you are using the OAuth authorization code flow.

The full OpenID Connect sign-in and token acquisition flow looks similar to the next diagram. We describe each step in detail in the next sections of the article.

![OpenID Connect  protocol: Token acquisition](../media/active-directory-v2-flows/convergence_scenarios_webapp_webapi.png)

## Get access tokens
To acquire access tokens, modify the sign-in request:

```
// Line breaks are for legibility only.

GET https://login.microsoftonline.com/{tenant}/oauth2/v2.0/authorize?
client_id=6731de76-14a6-49ae-97bc-6eba6914391e        // Your registered Application ID
&response_type=id_token%20code
&redirect_uri=http%3A%2F%2Flocalhost%2Fmyapp%2F       // Your registered redirect URI, URL encoded
&response_mode=form_post                              // 'query', 'form_post', or 'fragment'
&scope=openid%20                                      // Include both 'openid' and scopes that your app needs  
offline_access%20                                         
https%3A%2F%2Fgraph.microsoft.com%2Fmail.read
&state=12345                                          // Any value, provided by your app
&nonce=678910                                         // Any value, provided by your app
```

> [!TIP]
> Click the following link to execute this request. After you sign in, your browser is redirected to https://localhost/myapp/, with an ID token and a code in the address bar. Note that this request uses `response_mode=query` (for demonstration purposes only). We recommend that you use `response_mode=form_post`.
> <a href="https://login.microsoftonline.com/common/oauth2/v2.0/authorize?client_id=6731de76-14a6-49ae-97bc-6eba6914391e&response_type=id_token%20code&redirect_uri=http%3A%2F%2Flocalhost%2Fmyapp%2F&response_mode=query&scope=openid%20offline_access%20https%3A%2F%2Fgraph.microsoft.com%2Fmail.read&state=12345&nonce=678910" target="_blank">https://login.microsoftonline.com/common/oauth2/v2.0/authorize...</a>
> 
> 

By including permission scopes in the request and by using `response_type=id_token code`, the v2.0 endpoint ensures that the user has consented to the permissions indicated in the `scope` query parameter. It returns an authorization code to your app to exchange for an access token.

### Successful response
A successful response from using `response_mode=form_post` looks like this:

```
POST /myapp/ HTTP/1.1
Host: localhost
Content-Type: application/x-www-form-urlencoded

id_token=eyJ0eXAiOiJKV1QiLCJhbGciOiJSUzI1NiIsIng1dCI6Ik1uQ19WWmNB...&code=AwABAAAAvPM1KaPlrEqdFSBzjqfTGBCmLdgfSTLEMPGYuNHSUYBrq...&state=12345
```

| Parameter | Description |
| --- | --- |
| id_token |The ID token that the app requested. You can use the ID token to verify the user's identity and begin a session with the user. You'll find more details about ID tokens and their contents in the [v2.0 endpoint tokens reference](active-directory-v2-tokens.md). |
| code |The authorization code that the app requested. The app can use the authorization code to request an access token for the target resource. An authorization code is very short-lived. Typically, an authorization code expires in about 10 minutes. |
| state |If a state parameter is included in the request, the same value should appear in the response. The app should verify that the state values in the request and response are identical. |

### Error response
Error responses might also be sent to the redirect URI so that the app can handle them appropriately. An error response looks like this:

```
POST /myapp/ HTTP/1.1
Host: localhost
Content-Type: application/x-www-form-urlencoded

error=access_denied&error_description=the+user+canceled+the+authentication
```

| Parameter | Description |
| --- | --- |
| error |An error code string that you can use to classify types of errors that occur, and to react to errors. |
| error_description |A specific error message that can help you identify the root cause of an authentication error. |

For a description of possible error codes and recommended client responses, see [Error codes for authorization endpoint errors](#error-codes-for-authorization-endpoint-errors).

When you have an authorization code and an ID token, you can sign the user in and get access tokens on their behalf. To sign the user in, you must validate the ID token [exactly as described](#validate-the-id-token). To get access tokens, follow the steps described in our [OAuth protocol documentation](active-directory-v2-protocols-oauth-code.md#request-an-access-token).
=======
redirect_url: /azure/active-directory/develop/active-directory-v2-protocols-oidc
---
>>>>>>> d37a82c4
<|MERGE_RESOLUTION|>--- conflicted
+++ resolved
@@ -1,281 +1,3 @@
 ---
-<<<<<<< HEAD
-title: Azure Active Directory v2.0 and the OpenID Connect protocol | Microsoft Docs
-description: Build web applications by using the Azure AD v2.0 implementation of the OpenID Connect authentication protocol.
-services: active-directory
-documentationcenter: ''
-author: dstrockis
-manager: mbaldwin
-editor: ''
-
-ms.assetid: a4875997-3aac-4e4c-b7fe-2b4b829151ce
-ms.service: active-directory
-ms.workload: identity
-ms.tgt_pltfrm: na
-ms.devlang: na
-ms.topic: article
-ms.date: 09/30/2016
-ms.author: dastrock
-
----
-# Azure Active Directory v2.0 and the OpenID Connect protocol
-OpenID Connect is an authentication protocol built on OAuth 2.0 that you can use to securely sign in a user to a web application. When you use the v2.0 endpoint's implementation of OpenID Connect, you can add sign-in and API access to your web-based apps. In this article, we show you how to do this independent of language. We describe how to send and receive HTTP messages without using any Microsoft open-source libraries.
-
-> [!NOTE]
-> The v2.0 endpoint does not support all Azure Active Directory scenarios and features. To determine whether you should use the v2.0 endpoint, read about [v2.0 limitations](active-directory-v2-limitations.md).
-> 
-> 
-
-[OpenID Connect](http://openid.net/specs/openid-connect-core-1_0.html) extends the OAuth 2.0 *authorization* protocol to use as an *authentication* protocol, so that you can perform single sign-on using OAuth. OpenID Connect introduces the concept of an *ID token*, which is a security token that allows the client to verify the identity of the user. The ID token also gets basic profile information about the user. Because OpenID Connect extends OAuth 2.0, apps can securely acquire *access tokens*, which can be used to access resources that are secured by an [authorization server](active-directory-v2-protocols.md#the-basics). We recommend that you use OpenID Connect if you are building a [web application](active-directory-v2-flows.md#web-apps) that is hosted on a server and accessed via a browser.
-
-## Protocol diagram: Sign-in
-The most basic sign-in flow has the steps shown in the next diagram. We describe each step in detail in this article.
-
-![OpenID Connect protocol: Sign-in](../media/active-directory-v2-flows/convergence_scenarios_webapp.png)
-
-## Fetch the OpenID Connect metadata document
-OpenID Connect describes a metadata document that contains most of the information required for an app to perform sign-in. This includes information such as the URLs to use and the location of the service's public signing keys. For the v2.0 endpoint, this is the OpenID Connect metadata document you should use:
-
-```
-https://login.microsoftonline.com/{tenant}/v2.0/.well-known/openid-configuration
-```
-
-The `{tenant}` can take one of four values:
-
-| Value | Description |
-| --- | --- |
-| `common` |Users with both a personal Microsoft account and a work or school account from Azure Active Directory (Azure AD) can sign in to the application. |
-| `organizations` |Only users with work or school accounts from Azure AD can sign in to the application. |
-| `consumers` |Only users with a personal Microsoft account can sign in to the application. |
-| `8eaef023-2b34-4da1-9baa-8bc8c9d6a490` or `contoso.onmicrosoft.com` |Only users with a work or school account from a specific Azure AD tenant can sign in to the application. Either the friendly domain name of the Azure AD tenant or the tenant's GUID identifier can be used. |
-
-The metadata is a simple JavaScript Object Notation (JSON) document. See the following snippet for an example. The snippet's contents are fully described in the [OpenID Connect specification](https://openid.net).
-
-```
-{
-  "authorization_endpoint": "https:\/\/login.microsoftonline.com\/common\/oauth2\/v2.0\/authorize",
-  "token_endpoint": "https:\/\/login.microsoftonline.com\/common\/oauth2\/v2.0\/token",
-  "token_endpoint_auth_methods_supported": [
-    "client_secret_post",
-    "private_key_jwt"
-  ],
-  "jwks_uri": "https:\/\/login.microsoftonline.com\/common\/discovery\/v2.0\/keys",
-
-  ...
-
-}
-```
-
-Typically, you would use this metadata document to configure an OpenID Connect library or SDK; the library would use the metadata to do its work. However, if you're not using a pre-build OpenID Connect library, you can follow the steps in the remainder of this article to perform sign-in in a web app by using the v2.0 endpoint.
-
-## Send the sign-in request
-When your web app needs to authenticate the user, it can direct the user to the `/authorize` endpoint. This request is similar to the first leg of the [OAuth 2.0 authorization code flow](active-directory-v2-protocols-oauth-code.md), with these important distinctions:
-
-* The request must include the `openid` scope in the `scope` parameter.
-* The `response_type` parameter must include `id_token`.
-* The request must include the `nonce` parameter.
-
-For example:
-
-```
-// Line breaks are for legibility only.
-
-GET https://login.microsoftonline.com/{tenant}/oauth2/v2.0/authorize?
-client_id=6731de76-14a6-49ae-97bc-6eba6914391e
-&response_type=id_token
-&redirect_uri=http%3A%2F%2Flocalhost%2Fmyapp%2F
-&response_mode=form_post
-&scope=openid
-&state=12345
-&nonce=678910
-```
-
-> [!TIP]
-> Click the following link to execute this request. After you sign in, your browser will be redirected to https://localhost/myapp/, with an ID token in the address bar. Note that this request uses `response_mode=query` (for demonstration purposes only). We recommend that you use `response_mode=form_post`.
-> <a href="https://login.microsoftonline.com/common/oauth2/v2.0/authorize?client_id=6731de76-14a6-49ae-97bc-6eba6914391e&response_type=id_token&redirect_uri=http%3A%2F%2Flocalhost%2Fmyapp%2F&scope=openid&response_mode=query&state=12345&nonce=678910" target="_blank">https://login.microsoftonline.com/common/oauth2/v2.0/authorize...</a>
-> 
-> 
-
-| Parameter | Condition | Description |
-| --- | --- | --- |
-| tenant |Required |You can use the `{tenant}` value in the path of the request to control who can sign in to the application. The allowed values are `common`, `organizations`, `consumers`, and tenant identifiers. For more information, see [protocol basics](active-directory-v2-protocols.md#endpoints). |
-| client_id |Required |The Application ID that the [Application Registration Portal](https://apps.dev.microsoft.com/?referrer=https://azure.microsoft.com/documentation/articles&deeplink=/appList) assigned to your app. |
-| response_type |Required |Must include `id_token` for OpenID Connect sign-in. It might also include other `response_types` values, such as `code`. |
-| redirect_uri |Recommended |The redirect URI of your app, where authentication responses can be sent and received by your app. It must exactly match one of the redirect URIs you registered in the portal, except that it must be URL encoded. |
-| scope |Required |A space-separated list of scopes. For OpenID Connect, it must include the scope `openid`, which translates to the "Sign you in" permission in the consent UI. You might also include other scopes in this request for requesting consent. |
-| nonce |Required |A value included in the request, generated by the app, that will be included in the resulting id_token value as a claim. The app can verify this value to mitigate token replay attacks. The value typically is a randomized, unique string that can be used to identify the origin of the request. |
-| response_mode |Recommended |Specifies the method that should be used to send the resulting authorization code back to your app. Can be one of `query`, `form_post`, or `fragment`. For web applications, we recommend using `response_mode=form_post`, to ensure the most secure transfer of tokens to your application. |
-| state |Recommended |A value included in the request that also will be returned in the token response. It can be a string of any content you want. A randomly generated unique value typically is used to [prevent cross-site request forgery attacks](http://tools.ietf.org/html/rfc6749#section-10.12). The state also is used to encode information about the user's state in the app before the authentication request occurred, such as the page or view the user was on. |
-| prompt |Optional |Indicates the type of user interaction that is required. The only valid values at this time are `login`, `none`, and `consent`. The `prompt=login` claim forces the user to enter their credentials on that request, which negates single sign-on. The `prompt=none` claim is the opposite. This claim ensures that the user is not presented with any interactive prompt whatsoever. If the request cannot be completed silently via single sign-on, the v2.0 endpoint returns an error. The `prompt=consent` claim triggers the OAuth consent dialog after the user signs in. The dialog asks the user to grant permissions to the app. |
-| login_hint |Optional |You can use this parameter to pre-fill the username and email address field of the sign-in page for the user, if you know the username ahead of time. Often, apps use this parameter during re-authentication, after already extracting the username from an earlier sign-in by using the `preferred_username` claim. |
-| domain_hint |Optional |This value can be `consumers` or `organizations`. If included, it skips the email-based discovery process that the user goes through on the v2.0 sign-in page, for a slightly more streamlined user experience. Often, apps use this parameter during re-authentication by extracting the `tid` claim from the ID token. If the `tid` claim value is `9188040d-6c67-4c5b-b112-36a304b66dad`, use `domain_hint=consumers`. Otherwise, use `domain_hint=organizations`. |
-
-At this point, the user is prompted to enter their credentials and complete the authentication. The v2.0 endpoint verifies that the user has consented to the permissions indicated in the `scope` query parameter. If the user has not consented to any of those permissions, the v2.0 endpoint prompts the user to consent to the required permissions. You can read more about [permissions, consent, and multitenant apps](active-directory-v2-scopes.md).
-
-After the user authenticates and grants consent, the v2.0 endpoint returns a response to your app at the indicated redirect URI by using the method specified in the `response_mode` parameter.
-
-### Successful response
-A successful response when you use `response_mode=form_post` looks like this:
-
-```
-POST /myapp/ HTTP/1.1
-Host: localhost
-Content-Type: application/x-www-form-urlencoded
-
-id_token=eyJ0eXAiOiJKV1QiLCJhbGciOiJSUzI1NiIsIng1dCI6Ik1uQ19WWmNB...&state=12345
-```
-
-| Parameter | Description |
-| --- | --- |
-| id_token |The ID token that the app requested. You can use the `id_token` parameter to verify the user's identity and begin a session with the user. For more details about ID tokens and their contents, see the [v2.0 endpoint tokens reference](active-directory-v2-tokens.md). |
-| state |If a `state` parameter is included in the request, the same value should appear in the response. The app should verify that the state values in the request and response are identical. |
-
-### Error response
-Error responses might also be sent to the redirect URI so that the app can handle them. An error response looks like this:
-
-```
-POST /myapp/ HTTP/1.1
-Host: localhost
-Content-Type: application/x-www-form-urlencoded
-
-error=access_denied&error_description=the+user+canceled+the+authentication
-```
-
-| Parameter | Description |
-| --- | --- |
-| error |An error code string that you can use to classify types of errors that occur, and to react to errors. |
-| error_description |A specific error message that can help you identify the root cause of an authentication error. |
-
-### Error codes for authorization endpoint errors
-The following table describes error codes that can be returned in the `error` parameter of the error response:
-
-| Error code | Description | Client action |
-| --- | --- | --- |
-| invalid_request |Protocol error, such as a missing, required parameter. |Fix and resubmit the request. This is a development error that typically is caught during initial testing. |
-| unauthorized_client |The client application cannot request an authorization code. |This usually occurs when the client application is not registered in Azure AD or is not added to the user's Azure AD tenant. The application can prompt the user with instructions to install the application and add it to Azure AD. |
-| access_denied |The resource owner denied consent. |The client application can notify the user that it cannot proceed unless the user consents. |
-| unsupported_response_type |The authorization server does not support the response type in the request. |Fix and resubmit the request. This is a development error that typically is caught during initial testing. |
-| server_error |The server encountered an unexpected error. |Retry the request. These errors can result from temporary conditions. The client application might explain to the user that its response is delayed due to a temporary error. |
-| temporarily_unavailable |The server is temporarily too busy to handle the request. |Retry the request. The client application might explain to the user that its response is delayed due to a temporary condition. |
-| invalid_resource |The target resource is invalid because either it does not exist, Azure AD cannot find it, or it is not correctly configured. |This indicates that the resource, if it exists, has not been configured in the tenant. The application can prompt the user with instructions for installing the application and adding it to Azure AD. |
-
-## Validate the ID token
-Receiving an ID token is not sufficient to authenticate the user. You must also validate the ID token's signature and verify the claims in the token per your app's requirements. The v2.0 endpoint uses [JSON Web Tokens (JWTs)](http://self-issued.info/docs/draft-ietf-oauth-json-web-token.html) and public key cryptography to sign tokens and verify that they are valid.
-
-You can choose to validate the ID token in client code, but a common practice is to send the ID token to a back-end server and perform the validation there. After you've validated the signature of the ID token, you'll need to verify a few claims. For more information, including more about [validating tokens](active-directory-v2-tokens.md#validating-tokens) and [important information about signing key rollover](active-directory-v2-tokens.md#validating-tokens), see the [v2.0 tokens reference](active-directory-v2-tokens.md). We recommend using a library to parse and validate tokens. There's at least one of these libraries available for most languages and platforms.
-<!--TODO: Improve the information on this-->
-
-You also might want to validate additional claims, depending on your scenario. Some common validations include:
-
-* Ensure that the user or organization has signed up for the app.
-* Ensure that the user has required authorization or privileges.
-* Ensure that a certain strength of authentication has occurred, such as multi-factor authentication.
-
-For more information about the claims in an ID token, see the [v2.0 endpoint tokens reference](active-directory-v2-tokens.md).
-
-After you have completely validated the ID token, you can begin a session with the user. Use the claims in the ID token to get information about the user in your app. You can use this information for display, records, authorizations, and so on.
-
-## Send a sign-out request
-Currently, the v2.0 endpoint doesn't support the OpenID Connect `end_session_endpoint`. This means that your app cannot send a request to the v2.0 endpoint to end a user's session and clear cookies that were set by the v2.0 endpoint.
-To sign a user out, your app simply ends its own session with the user and leaves the user's session with the v2.0 endpoint intact. The next time the user tries to sign in, the user sees a "choose account" page and their actively signed-in accounts are listed. On that page, the user can choose to sign out of any account and end the session with the v2.0 endpoint.
-
-<!--
-
-When you want to sign out the user from your app, it isn't sufficient to clear your app's cookies or otherwise end the user's session. You must also redirect the user to the v2.0 endpoint to sign out. If you don't do this, the user re-authenticates to your app without entering their credentials again, because they will have a valid single sign-in session with the v2.0 endpoint.
-
-You can redirect the user to the `end_session_endpoint` listed in the OpenID Connect metadata document:
-
-```
-GET https://login.microsoftonline.com/common/oauth2/v2.0/logout?
-post_logout_redirect_uri=http%3A%2F%2Flocalhost%2Fmyapp%2F
-```
-
-| Parameter | Condition | Description |
-| ----------------------- | ------------------------------- | ------------ |
-| post_logout_redirect_uri | Recommended | The URL that the user is redirected to after successfully signing out. If the parameter is not included, the user is shown a generic message that's generated by the v2.0 endpoint. |
-
--->
-
-## Single sign-out
-The v2.0 endpoint uses cookies to identify a user's session. When a user first signs in to an application, the v2.0 endpoint sets a cookie in the user's browser. When the user signs in to another application subsequently, Azure AD first checks the cookie to determine if the user has a valid sign-on session with the Azure AD v2.0 endpoint, instead of re-authenticating the user.
-
-Similarly, when the user first signs out of an application, the v2.0 endpoint clears the cookie from the browser. However, the user may still be signed in to other applications that use the Azure AD v2.0 endpoint for authentication. To ensure that the user gets signed out of all applications, the v2.0 endpoint sends an HTTP GET request to the `LogoutUrl` of all the applications that the user is currently signed in to. The applications must respond to this request by clearing any cookies that identify the user's session. You can set the `LogoutUrl` from the Azure portal. You can download the manifest using the following steps:
-
-1. Navigate to the [Azure Portal](https://portal.azure.com).
-2. Choose your Active Directory by clicking on your account in the top right corner of the page.
-3. From the left hand navigation panel, choose **Azure Active Directory**, then choose **App registrations** and select your application.
-4. Click on **Properties** and find the **Logout URL** text box. 
-
-## Protocol diagram: Token acquisition
-Many web apps need to not only sign the user in, but also to access a web service on behalf of the user by using OAuth. This scenario combines OpenID Connect for user authentication while simultaneously getting an authorization code that you can use to get access tokens if you are using the OAuth authorization code flow.
-
-The full OpenID Connect sign-in and token acquisition flow looks similar to the next diagram. We describe each step in detail in the next sections of the article.
-
-![OpenID Connect  protocol: Token acquisition](../media/active-directory-v2-flows/convergence_scenarios_webapp_webapi.png)
-
-## Get access tokens
-To acquire access tokens, modify the sign-in request:
-
-```
-// Line breaks are for legibility only.
-
-GET https://login.microsoftonline.com/{tenant}/oauth2/v2.0/authorize?
-client_id=6731de76-14a6-49ae-97bc-6eba6914391e        // Your registered Application ID
-&response_type=id_token%20code
-&redirect_uri=http%3A%2F%2Flocalhost%2Fmyapp%2F       // Your registered redirect URI, URL encoded
-&response_mode=form_post                              // 'query', 'form_post', or 'fragment'
-&scope=openid%20                                      // Include both 'openid' and scopes that your app needs  
-offline_access%20                                         
-https%3A%2F%2Fgraph.microsoft.com%2Fmail.read
-&state=12345                                          // Any value, provided by your app
-&nonce=678910                                         // Any value, provided by your app
-```
-
-> [!TIP]
-> Click the following link to execute this request. After you sign in, your browser is redirected to https://localhost/myapp/, with an ID token and a code in the address bar. Note that this request uses `response_mode=query` (for demonstration purposes only). We recommend that you use `response_mode=form_post`.
-> <a href="https://login.microsoftonline.com/common/oauth2/v2.0/authorize?client_id=6731de76-14a6-49ae-97bc-6eba6914391e&response_type=id_token%20code&redirect_uri=http%3A%2F%2Flocalhost%2Fmyapp%2F&response_mode=query&scope=openid%20offline_access%20https%3A%2F%2Fgraph.microsoft.com%2Fmail.read&state=12345&nonce=678910" target="_blank">https://login.microsoftonline.com/common/oauth2/v2.0/authorize...</a>
-> 
-> 
-
-By including permission scopes in the request and by using `response_type=id_token code`, the v2.0 endpoint ensures that the user has consented to the permissions indicated in the `scope` query parameter. It returns an authorization code to your app to exchange for an access token.
-
-### Successful response
-A successful response from using `response_mode=form_post` looks like this:
-
-```
-POST /myapp/ HTTP/1.1
-Host: localhost
-Content-Type: application/x-www-form-urlencoded
-
-id_token=eyJ0eXAiOiJKV1QiLCJhbGciOiJSUzI1NiIsIng1dCI6Ik1uQ19WWmNB...&code=AwABAAAAvPM1KaPlrEqdFSBzjqfTGBCmLdgfSTLEMPGYuNHSUYBrq...&state=12345
-```
-
-| Parameter | Description |
-| --- | --- |
-| id_token |The ID token that the app requested. You can use the ID token to verify the user's identity and begin a session with the user. You'll find more details about ID tokens and their contents in the [v2.0 endpoint tokens reference](active-directory-v2-tokens.md). |
-| code |The authorization code that the app requested. The app can use the authorization code to request an access token for the target resource. An authorization code is very short-lived. Typically, an authorization code expires in about 10 minutes. |
-| state |If a state parameter is included in the request, the same value should appear in the response. The app should verify that the state values in the request and response are identical. |
-
-### Error response
-Error responses might also be sent to the redirect URI so that the app can handle them appropriately. An error response looks like this:
-
-```
-POST /myapp/ HTTP/1.1
-Host: localhost
-Content-Type: application/x-www-form-urlencoded
-
-error=access_denied&error_description=the+user+canceled+the+authentication
-```
-
-| Parameter | Description |
-| --- | --- |
-| error |An error code string that you can use to classify types of errors that occur, and to react to errors. |
-| error_description |A specific error message that can help you identify the root cause of an authentication error. |
-
-For a description of possible error codes and recommended client responses, see [Error codes for authorization endpoint errors](#error-codes-for-authorization-endpoint-errors).
-
-When you have an authorization code and an ID token, you can sign the user in and get access tokens on their behalf. To sign the user in, you must validate the ID token [exactly as described](#validate-the-id-token). To get access tokens, follow the steps described in our [OAuth protocol documentation](active-directory-v2-protocols-oauth-code.md#request-an-access-token).
-=======
 redirect_url: /azure/active-directory/develop/active-directory-v2-protocols-oidc
----
->>>>>>> d37a82c4
+---