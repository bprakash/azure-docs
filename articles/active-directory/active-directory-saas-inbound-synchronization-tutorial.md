---
<<<<<<< HEAD
title: 'Tutorial: Configure Workday for Inbound Synchronization | Microsoft Docs'
description: Learn how to use Inbound Synchronization with Azure Active Directory to enable single sign-on, automated provisioning, and more!
services: active-directory
author: jeevansd
documentationcenter: na
manager: femila

ms.assetid: 8fe96f0a-f142-4d66-b53d-3ac3eb41a661
ms.service: active-directory
ms.devlang: na
ms.topic: article
ms.tgt_pltfrm: na
ms.workload: identity
ms.date: 03/23/2017
ms.author: jeedes

---
# Tutorial: Configure Workday for Inbound Synchronization

The objective of this tutorial is to show you the steps you need to perform in Workday and Microsoft Azure AD to import people from Workday to Microsoft Azure AD.    

>[!NOTE]
>Azure Active Directory (AD) Premium is available for customers in China using the worldwide instance of Azure AD. Azure AD Premium is not currently supported in the Microsoft Azure service operated by 21Vianet in China.    
> 
> 

The scenario outlined in this tutorial assumes that you already have the following items:  

* A valid Azure subscription  
* A tenant in Workday  

The scenario outlined in this tutorial consists of the following building blocks:  

1. Enabling the application integration for Workday  
2. Creating an integration system user  
3. Creating a security group  
4. Assigning the integration system user to the security group  
5. Configuring security group options  
6. Activating security policy changes  
7. Configuring user import in Microsoft Azure AD  

## Enable the application integration for Workday
The objective of this section is to outline how to enable the application integration for Salesforce.    

**To enable the application integration for Workday, perform the following steps:**

1. In the Azure Management Portal, on the left navigation pane, click **Active Directory**.    
   
   ![Active Directory](./media/active-directory-saas-inbound-synchronization-tutorial/IC700993.png "Active Directory")  
2. From the **Directory** list, select the directory for which you want to enable directory integration.    
3. To open the applications view, in the directory view, click **Applications** in the top menu.    
   
   ![Applications](./media/active-directory-saas-inbound-synchronization-tutorial/IC700994.png "Applications")  
4. To open the **Application Gallery**, click **Add An App**, and then click **Add an application for my organization to use**.    
   
   ![What do you want to do?](./media/active-directory-saas-inbound-synchronization-tutorial/IC700995.png "What do you want to do?")  
5. In the **search box**, type **Workday**.    
   
   ![Workday](./media/active-directory-saas-inbound-synchronization-tutorial/IC701021.png "Workday")  
6. In the results pane, select **Workday**, and then click **Complete** to add the application.    
   
   ![Workday](./media/active-directory-saas-inbound-synchronization-tutorial/IC701022.png "Workday")  

## Create an integration system user
1. In the **Workday Workbench**, enter **create user** in the search box, and then click on the link, **Create Integration System User**.     
   
   ![create user](./media/active-directory-saas-inbound-synchronization-tutorial/IC750979.png "create user")  
2. Complete the Create Integration System User task by supplying a user name and password for a new Integration System User.  
 * Leave the **Require New Password at Next Sign In** option unchecked, because this user will be logging on programmatically.    
 * Leave the **Session Timeout Minutes** with its default value of 0, which will prevent the user’s sessions from timing out prematurely.    
   
   ![Create Integration System User](./media/active-directory-saas-inbound-synchronization-tutorial/IC750980.png "Create Integration System User")  

## Create a security group
For the scenario outlined in this tutorial, you need to create an unconstrained integration system security group and assign the user to it.    

1. Enter create security group in the search box, and then click on the link, Create Security Group.     
   
   ![CreateSecurity Group](./media/active-directory-saas-inbound-synchronization-tutorial/IC750981.png "CreateSecurity Group")  
2. Complete the Create Security Group task.  Select Integration System Security Group—Unconstrained from the Type of Tenanted Security Group dropdown, to create a security group to which members will be explicitly added.     
   
   ![CreateSecurity Group](./media/active-directory-saas-inbound-synchronization-tutorial/IC750982.png "CreateSecurity Group")  

## Assign the integration system user to the security group
1. Enter edit security group in the search box, and then click on the link,  **Edit Security Group**.     
   
   ![Edit Security Group](./media/active-directory-saas-inbound-synchronization-tutorial/IC750983.png "Edit Security Group")  
2. Search for, and select the new integration security group by name.    
   
   ![Edit Security Group](./media/active-directory-saas-inbound-synchronization-tutorial/IC750984.png "Edit Security Group")  
3. Add the new integration system user to the new security group.       
   
   ![System Security Group](./media/active-directory-saas-inbound-synchronization-tutorial/IC750985.png "System Security Group")  

## Configure security group options
In this step, you grant to the new security group permissions for Get and Put operations on the objects secured by the following domain security policies:  

* External Account Provisioning  
* Worker Data: Public Worker Reports  
* Worker Data: All Positions  
* Worker Data: Current Staffing Information  
* Worker Data: Business Title on Worker Profile  

1. Enter domain security policies in the search box, and then click on the link, Domain Security Policies for Functional Area.     
   
   ![Domain Security Policies](./media/active-directory-saas-inbound-synchronization-tutorial/IC750986.png "Domain Security Policies")  
2. Search for system and select the System functional area.  Click on the button labelled, OK.     
   
   ![Domain Security Policies](./media/active-directory-saas-inbound-synchronization-tutorial/IC750987.png "Domain Security Policies")  
3. In the list of security policies for the System functional area, expand Security Administration and select the domain security policy, External Account Provisioning.     
   
   ![Domain Security Policies](./media/active-directory-saas-inbound-synchronization-tutorial/IC750988.png "Domain Security Policies")  
4. Click on the Edit Permissions button, and then, on the Edit Permissions screen, add the new security group to the list of security groups with Get and Put integration permissions.     
   
   ![Edit Permission](./media/active-directory-saas-inbound-synchronization-tutorial/IC750989.png "Edit Permission")  
5. Repeat step 1, above, to return to the screen for selecting functional areas, and this time, search for staffing, select the Staffing functional area, and click on the button labelled, OK.    
   
   ![Domain Security Policies](./media/active-directory-saas-inbound-synchronization-tutorial/IC750990.png "Domain Security Policies")  
6. In the list of security policies for the Staffing functional area, expand Worker Data: Staffing, and repeat step 4 above for each of these remaining security policies:    
   
   * Worker Data: Public Worker Reports  
   * Worker Data: All Positions  
   * Worker Data: Current Staffing Information  
   * Worker Data: Business Title on Worker Profile    
   
   ![Domain Security Policies](./media/active-directory-saas-inbound-synchronization-tutorial/IC750991.png "Domain Security Policies")  

## Activate security policy changes
1. Enter activate in the search box, and then click on the link,Activate Pending Security Policy Changes.    
   
   ![Activate](./media/active-directory-saas-inbound-synchronization-tutorial/IC750992.png "Activate")  
2. Begin the Activate Pending Security Policy Changes task by entering a comment for auditing purposes, and then clicking on the button labelled, OK.      
   
   ![Activate Pending Security](./media/active-directory-saas-inbound-synchronization-tutorial/IC750993.png "Activate Pending Security")  
3. Complete the task on the next screen by checking the checkbox labelled Confirm and clicking on the button labelled, OK.     
   
   ![Activate Pending Security](./media/active-directory-saas-inbound-synchronization-tutorial/IC750994.png "Activate Pending Security")  

## Configure user import in Microsoft Azure AD
The objective of this section is to outline how Microsoft Azure AD to import people from Workday.    

**To configure user import in Microsoft Azure AD, perform the following steps:**

1. On the **Workday** application integration page, click **Configure user import** to open the **Configure Provisioning** dialog.    
2. On the **Settings and admin credentials** page, perform the following steps, and then click Next:    
   
   ![Settings and admin credentials](./media/active-directory-saas-inbound-synchronization-tutorial/IC750995.png "Settings and admin credentials")    
   
 * In the **Workday admin user name** textbox, type the name of the user you have created in the [Creating an integration system user](https://msdn.microsoft.com/library/azure/Dn762434.aspx#BKMK_CreateUser) section.    
 * In the **Workday admin password** textbox, type the password of the user you have created in the [Creating an integration system user](https://msdn.microsoft.com/library/azure/Dn762434.aspx#BKMK_CreateUser) section.    
 * In the **Workday tenant URL** textbox, type the URL or your Workday tenant.    
3. On the **Test connection** page, click **Start test** to confirm connectivity, and then click **Next**.    
   
   ![Test connection](./media/active-directory-saas-inbound-synchronization-tutorial/IC750996.png "Test connection")  
4. On the **Provisioning options** page, click **Next**.    
   
   ![Provisioning options](./media/active-directory-saas-inbound-synchronization-tutorial/IC750997.png "Provisioning options")  
5. On the **Start provisioning** dialog, click **Complete**.    
   
   ![Start provisioning](./media/active-directory-saas-inbound-synchronization-tutorial/IC750998.png "Start provisioning")  

You can now go to the **Users** section and check whether your Workday user has been imported.    
=======
redirect_url: active-directory-saas-workday-inbound-tutorial
redirect_document_id: TRUE
---
>>>>>>> a42dbad0
<|MERGE_RESOLUTION|>--- conflicted
+++ resolved
@@ -1,169 +1,4 @@
 ---
-<<<<<<< HEAD
-title: 'Tutorial: Configure Workday for Inbound Synchronization | Microsoft Docs'
-description: Learn how to use Inbound Synchronization with Azure Active Directory to enable single sign-on, automated provisioning, and more!
-services: active-directory
-author: jeevansd
-documentationcenter: na
-manager: femila
-
-ms.assetid: 8fe96f0a-f142-4d66-b53d-3ac3eb41a661
-ms.service: active-directory
-ms.devlang: na
-ms.topic: article
-ms.tgt_pltfrm: na
-ms.workload: identity
-ms.date: 03/23/2017
-ms.author: jeedes
-
----
-# Tutorial: Configure Workday for Inbound Synchronization
-
-The objective of this tutorial is to show you the steps you need to perform in Workday and Microsoft Azure AD to import people from Workday to Microsoft Azure AD.    
-
->[!NOTE]
->Azure Active Directory (AD) Premium is available for customers in China using the worldwide instance of Azure AD. Azure AD Premium is not currently supported in the Microsoft Azure service operated by 21Vianet in China.    
-> 
-> 
-
-The scenario outlined in this tutorial assumes that you already have the following items:  
-
-* A valid Azure subscription  
-* A tenant in Workday  
-
-The scenario outlined in this tutorial consists of the following building blocks:  
-
-1. Enabling the application integration for Workday  
-2. Creating an integration system user  
-3. Creating a security group  
-4. Assigning the integration system user to the security group  
-5. Configuring security group options  
-6. Activating security policy changes  
-7. Configuring user import in Microsoft Azure AD  
-
-## Enable the application integration for Workday
-The objective of this section is to outline how to enable the application integration for Salesforce.    
-
-**To enable the application integration for Workday, perform the following steps:**
-
-1. In the Azure Management Portal, on the left navigation pane, click **Active Directory**.    
-   
-   ![Active Directory](./media/active-directory-saas-inbound-synchronization-tutorial/IC700993.png "Active Directory")  
-2. From the **Directory** list, select the directory for which you want to enable directory integration.    
-3. To open the applications view, in the directory view, click **Applications** in the top menu.    
-   
-   ![Applications](./media/active-directory-saas-inbound-synchronization-tutorial/IC700994.png "Applications")  
-4. To open the **Application Gallery**, click **Add An App**, and then click **Add an application for my organization to use**.    
-   
-   ![What do you want to do?](./media/active-directory-saas-inbound-synchronization-tutorial/IC700995.png "What do you want to do?")  
-5. In the **search box**, type **Workday**.    
-   
-   ![Workday](./media/active-directory-saas-inbound-synchronization-tutorial/IC701021.png "Workday")  
-6. In the results pane, select **Workday**, and then click **Complete** to add the application.    
-   
-   ![Workday](./media/active-directory-saas-inbound-synchronization-tutorial/IC701022.png "Workday")  
-
-## Create an integration system user
-1. In the **Workday Workbench**, enter **create user** in the search box, and then click on the link, **Create Integration System User**.     
-   
-   ![create user](./media/active-directory-saas-inbound-synchronization-tutorial/IC750979.png "create user")  
-2. Complete the Create Integration System User task by supplying a user name and password for a new Integration System User.  
- * Leave the **Require New Password at Next Sign In** option unchecked, because this user will be logging on programmatically.    
- * Leave the **Session Timeout Minutes** with its default value of 0, which will prevent the user’s sessions from timing out prematurely.    
-   
-   ![Create Integration System User](./media/active-directory-saas-inbound-synchronization-tutorial/IC750980.png "Create Integration System User")  
-
-## Create a security group
-For the scenario outlined in this tutorial, you need to create an unconstrained integration system security group and assign the user to it.    
-
-1. Enter create security group in the search box, and then click on the link, Create Security Group.     
-   
-   ![CreateSecurity Group](./media/active-directory-saas-inbound-synchronization-tutorial/IC750981.png "CreateSecurity Group")  
-2. Complete the Create Security Group task.  Select Integration System Security Group—Unconstrained from the Type of Tenanted Security Group dropdown, to create a security group to which members will be explicitly added.     
-   
-   ![CreateSecurity Group](./media/active-directory-saas-inbound-synchronization-tutorial/IC750982.png "CreateSecurity Group")  
-
-## Assign the integration system user to the security group
-1. Enter edit security group in the search box, and then click on the link,  **Edit Security Group**.     
-   
-   ![Edit Security Group](./media/active-directory-saas-inbound-synchronization-tutorial/IC750983.png "Edit Security Group")  
-2. Search for, and select the new integration security group by name.    
-   
-   ![Edit Security Group](./media/active-directory-saas-inbound-synchronization-tutorial/IC750984.png "Edit Security Group")  
-3. Add the new integration system user to the new security group.       
-   
-   ![System Security Group](./media/active-directory-saas-inbound-synchronization-tutorial/IC750985.png "System Security Group")  
-
-## Configure security group options
-In this step, you grant to the new security group permissions for Get and Put operations on the objects secured by the following domain security policies:  
-
-* External Account Provisioning  
-* Worker Data: Public Worker Reports  
-* Worker Data: All Positions  
-* Worker Data: Current Staffing Information  
-* Worker Data: Business Title on Worker Profile  
-
-1. Enter domain security policies in the search box, and then click on the link, Domain Security Policies for Functional Area.     
-   
-   ![Domain Security Policies](./media/active-directory-saas-inbound-synchronization-tutorial/IC750986.png "Domain Security Policies")  
-2. Search for system and select the System functional area.  Click on the button labelled, OK.     
-   
-   ![Domain Security Policies](./media/active-directory-saas-inbound-synchronization-tutorial/IC750987.png "Domain Security Policies")  
-3. In the list of security policies for the System functional area, expand Security Administration and select the domain security policy, External Account Provisioning.     
-   
-   ![Domain Security Policies](./media/active-directory-saas-inbound-synchronization-tutorial/IC750988.png "Domain Security Policies")  
-4. Click on the Edit Permissions button, and then, on the Edit Permissions screen, add the new security group to the list of security groups with Get and Put integration permissions.     
-   
-   ![Edit Permission](./media/active-directory-saas-inbound-synchronization-tutorial/IC750989.png "Edit Permission")  
-5. Repeat step 1, above, to return to the screen for selecting functional areas, and this time, search for staffing, select the Staffing functional area, and click on the button labelled, OK.    
-   
-   ![Domain Security Policies](./media/active-directory-saas-inbound-synchronization-tutorial/IC750990.png "Domain Security Policies")  
-6. In the list of security policies for the Staffing functional area, expand Worker Data: Staffing, and repeat step 4 above for each of these remaining security policies:    
-   
-   * Worker Data: Public Worker Reports  
-   * Worker Data: All Positions  
-   * Worker Data: Current Staffing Information  
-   * Worker Data: Business Title on Worker Profile    
-   
-   ![Domain Security Policies](./media/active-directory-saas-inbound-synchronization-tutorial/IC750991.png "Domain Security Policies")  
-
-## Activate security policy changes
-1. Enter activate in the search box, and then click on the link,Activate Pending Security Policy Changes.    
-   
-   ![Activate](./media/active-directory-saas-inbound-synchronization-tutorial/IC750992.png "Activate")  
-2. Begin the Activate Pending Security Policy Changes task by entering a comment for auditing purposes, and then clicking on the button labelled, OK.      
-   
-   ![Activate Pending Security](./media/active-directory-saas-inbound-synchronization-tutorial/IC750993.png "Activate Pending Security")  
-3. Complete the task on the next screen by checking the checkbox labelled Confirm and clicking on the button labelled, OK.     
-   
-   ![Activate Pending Security](./media/active-directory-saas-inbound-synchronization-tutorial/IC750994.png "Activate Pending Security")  
-
-## Configure user import in Microsoft Azure AD
-The objective of this section is to outline how Microsoft Azure AD to import people from Workday.    
-
-**To configure user import in Microsoft Azure AD, perform the following steps:**
-
-1. On the **Workday** application integration page, click **Configure user import** to open the **Configure Provisioning** dialog.    
-2. On the **Settings and admin credentials** page, perform the following steps, and then click Next:    
-   
-   ![Settings and admin credentials](./media/active-directory-saas-inbound-synchronization-tutorial/IC750995.png "Settings and admin credentials")    
-   
- * In the **Workday admin user name** textbox, type the name of the user you have created in the [Creating an integration system user](https://msdn.microsoft.com/library/azure/Dn762434.aspx#BKMK_CreateUser) section.    
- * In the **Workday admin password** textbox, type the password of the user you have created in the [Creating an integration system user](https://msdn.microsoft.com/library/azure/Dn762434.aspx#BKMK_CreateUser) section.    
- * In the **Workday tenant URL** textbox, type the URL or your Workday tenant.    
-3. On the **Test connection** page, click **Start test** to confirm connectivity, and then click **Next**.    
-   
-   ![Test connection](./media/active-directory-saas-inbound-synchronization-tutorial/IC750996.png "Test connection")  
-4. On the **Provisioning options** page, click **Next**.    
-   
-   ![Provisioning options](./media/active-directory-saas-inbound-synchronization-tutorial/IC750997.png "Provisioning options")  
-5. On the **Start provisioning** dialog, click **Complete**.    
-   
-   ![Start provisioning](./media/active-directory-saas-inbound-synchronization-tutorial/IC750998.png "Start provisioning")  
-
-You can now go to the **Users** section and check whether your Workday user has been imported.    
-=======
 redirect_url: active-directory-saas-workday-inbound-tutorial
 redirect_document_id: TRUE
----
->>>>>>> a42dbad0
+---