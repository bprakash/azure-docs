--- conflicted
+++ resolved
@@ -12,11 +12,7 @@
 ms.tgt_pltfrm: na
 ms.devlang: na
 ms.topic: article
-<<<<<<< HEAD
-ms.date: 03/22/2017
-=======
 ms.date: 04/02/2017
->>>>>>> a42dbad0
 ms.author: kgremban
 
 ---
@@ -32,47 +28,6 @@
 * A [Microsoft Azure AD basic or premium subscription](active-directory-editions.md) and an Azure AD directory for which you are a global administrator.
 * A server running Windows Server 2012 R2, or Windows 8.1 or higher, on which you can install the Application Proxy Connector. The server sends requests to the Application Proxy services in the cloud, and it needs an HTTP or HTTPS connection to the applications that you are publishing.
   * For single sign-on to your published applications, this machine should be domain-joined in the same AD domain as the applications that you are publishing. For information, see [Single sign-on with Application Proxy](active-directory-application-proxy-sso-using-kcd.md)
-<<<<<<< HEAD
-* If your organization uses proxy servers to connect to the internet, read [Work with existing on-premises proxy servers](application-proxy-working-with-proxy-servers.md) for details on how to configure them.
-
-## Open your ports
-
-If there is a firewall in the path, make sure that it's open so that the Connector can make HTTPS (TCP) requests to the Application Proxy. The Connector uses these ports together with subdomains that are part of the high-level domains msappproxy.net and servicebus.windows.net. Make sure to open the following ports to **outbound** traffic:
-
-| Port Number | Description |
-| --- | --- |
-| 80 |Enable outbound HTTP traffic for security validation. |
-| 443 |Enable user authentication against Azure AD (required only for the Connector registration process)<br>Enable the connector bootstrap sequence and automatic updates<br>Enable communication between the connector and the Azure service for incoming requests  |
-| 10100–10120 |Enable LOB HTTP responses sent back to the proxy |
-| 9350 |Optional, to enable better performance for incoming requests |
-| 8080 |Enable the connector bootstrap sequence and connector automatic update |
-| 9090 |Enable connector registration (required only for the connector registration process) |
-| 9091 |Enable connector trust certificate automatic renewal |
-
-> [!IMPORTANT]
-> The table reflects the port requirements for the most recent version of the connector. If you still have a connector that's older than version 1.5, you also need to enable 9350, 9352, and 5671. These ports enable communication between the older connectors and the Azure service for incoming requests. 
-
-If your firewall enforces traffic according to originating users, open these ports for traffic coming from Windows services running as a Network Service. Also, make sure to enable port 8080 for NT Authority\System.
-
-Use the [Azure AD Application Proxy Connector Ports Test Tool](https://aadap-portcheck.connectorporttest.msappproxy.net/) to verify that your connector can reach the Application Proxy service. At a minimum, make sure that the Central US region and the region closest to you have all green checkmarks. Beyond that, more green checkmarks means greater resiliency. 
-
-
-## Enable Application Proxy in Azure AD
-1. Sign in as an administrator in the [Azure classic portal](https://manage.windowsazure.com/).
-2. Go to Active Directory and select the directory in which you want to enable Application Proxy.
-   
-    ![Active Directory - icon](./media/active-directory-application-proxy-enable/ad_icon.png)
-3. Select **Configure** from the directory page, and scroll down to **Application Proxy**.
-4. Toggle **Enable Application Proxy Services for this Directory** to **Enabled**.
-   
-    ![Enable Application Proxy](./media/active-directory-application-proxy-enable/app_proxy_enable.png)
-5. Select **Download now**. The **Azure AD Application Proxy Connector Download** opens. Read and accept the license terms and click **Download** to save the Windows Installer file (.exe) for the connector.
-
-## Install and register the Connector
-1. Run **AADApplicationProxyConnectorInstaller.exe** on the server you prepared according to the prerequisites.
-2. Follow the instructions in the wizard to install.
-3. During installation, you are prompted to register the connector with the Application Proxy of your Azure AD tenant.
-=======
 
 If your organization uses proxy servers to connect to the internet, read [Work with existing on-premises proxy servers](application-proxy-working-with-proxy-servers.md) for details on how to configure them.
 
@@ -112,7 +67,6 @@
 4. Run **AADApplicationProxyConnectorInstaller.exe** on the server you prepared according to the prerequisites.
 5. Follow the instructions in the wizard to install.
 6. During installation, you are prompted to register the connector with the Application Proxy of your Azure AD tenant.
->>>>>>> a42dbad0
    
    * Provide your Azure AD global administrator credentials. Your global administrator tenant may be different from your Microsoft Azure credentials.
    * Make sure the admin who registers the connector is in the same directory where you enabled the Application Proxy service. For example, if the tenant domain is contoso.com, the admin should be admin@contoso.com or any other alias on that domain.
