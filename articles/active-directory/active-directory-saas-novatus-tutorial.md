--- conflicted
+++ resolved
@@ -13,11 +13,7 @@
 ms.tgt_pltfrm: na
 ms.devlang: na
 ms.topic: article
-<<<<<<< HEAD
-ms.date: 2/15/2017
-=======
 ms.date: 02/17/2017
->>>>>>> 0a2a7e57
 ms.author: jeedes
 
 ---
