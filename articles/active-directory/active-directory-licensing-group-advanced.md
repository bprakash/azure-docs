---

  title: Azure Active Directory group-based licensing additional scenarios | Microsoft Docs
  description: More scenarios for Azure Active Directory group-based licensing
  services: active-directory
  keywords: Azure AD licensing
  documentationcenter: ''
  author: curtand
  manager: femila
  editor: ''

  ms.assetid:
  ms.service: active-directory
  ms.devlang: na
  ms.topic: article
  ms.tgt_pltfrm: na
  ms.workload: identity
  ms.date: 03/03/2017
  ms.author: curtand

  ms.custom: H1Hack27Feb2017

---

# Scenarios, limitations, and known issues with using groups to manage licensing in Azure Active Directory

Use the following information and examples to gain a more advanced understanding of Azure Active Directory (Azure AD) group-based licensing.

## Use group-based licensing with dynamic groups

You can use group-based licensing with any security group, which means it can be combined with Azure AD dynamic groups. Dynamic groups run rules against user object attributes to automatically add and remove users from groups.

For example, you could create multiple dynamic groups, one per each set of products you want to assign to users. Each group contains a rule looking at a specific attribute on a user, describing which set of licenses they should receive. You can assign the attribute on-premises and sync it with Azure AD, or you can manage the attribute directly in the cloud.

When you specify the attribute, the user is added to one or more of these dynamic licensing groups. Licenses are assigned to the user shortly after that. When the attribute is removed, the user leaves the groups and the licenses are removed.

### Example

Consider an on-premises identity management solution that decides which users should have access to what Microsoft web services. It uses **extensionAttribute1** to store a string value representing the licenses the user should have. Azure AD Connect syncs it with Azure AD.

For this example, the goal is to distribute Office 365 Enterprise E5 and Enterprise Mobility + Security licenses to users. In Azure AD, create two dynamic groups, one for each product. This is because some users may need one of the products, but not the other. Then specify the dynamic membership rule and license settings on each group. Here's what they look like:

#### Office 365 Enterprise E5 – base services

![Screenshot of Office 365 Enterprise E5 base services](media/active-directory-licensing-group-advanced/o365-e5-base-services.png)

#### Enterprise Mobility + Security – licensed users

![Screenshot of Enterprise Mobility + Security licensed users](media/active-directory-licensing-group-advanced/o365-e5-licensed-users.png)

For this example, modify one user and set their extensionAttribute1 to the value of `EMS;E5_baseservices;`. This is because you want this user to have both licenses. Note that you can make this modification on-premises. After the change syncs with the cloud, the user is automatically added to both groups, and licenses are assigned.

![Screenshot showing how to set the user's extensionAttribute1](media/active-directory-licensing-group-advanced/user-set-extensionAttribute1.png)

### Modify a dynamic group membership rule

Use caution when modifying an existing group’s membership rule. When a rule is changed, all users are removed from the group. The rule is evaluated, and then users are added to the group based on the new conditions.

If the group has licenses assigned, all users have those licenses removed during the process. New licenses are applied only after the new rule is evaluated and users are added back. This means that users might experience loss of service, or in some cases, loss of data.

It's better not to change the membership rule on a group used for license assignment. Instead, create a new group with the new rule and specify the same license settings as on the original group. Wait until members have been added and licenses have been applied to all users. Only then can you delete the original group. This approach ensures a safe, staged transition to the new membership rule, without any loss of access or data for users.


## Multiple groups and multiple licenses

A user can be a member of multiple groups with licenses. Here are some things to consider:

- Multiple licenses for the same product can overlap, and result in all of the enabled services being applied to the user. The following example shows two licensing groups: *E3 – base services* contains the foundation services to deploy first, to all users. And *E3 – extended services* contains additional services (Sway and Planner) to deploy only to some users. Note that Yammer remains disabled for future deployment. In this example, the user was added to both groups:

  ![Screenshot of enabled services](media/active-directory-licensing-group-advanced/view-enabled-services.png)

  As a result, the user has 7 of the 12 services in the product enabled, while using only one license for this product.

- Selecting the *E3* license shows more details, including information about which groups caused what services to be enabled for the user.

  ![Screenshot of enabled services by group](media/active-directory-licensing-group-advanced/view-enabled-service-by-group.png)

## Direct licenses coexist with group licenses

When a user inherits a license from a group, it is not possible to remove or modify that license assignment directly on the user object. Instead, any changes must be made in the group and then propagated by the system to all users.

It is possible, however, to assign the same product license directly to the user, in addition to the inherited license. This may be used, for example, to enable additional services from the product just for one user, without affecting other users.

Directly assigned licenses can be removed, but that won’t affect the inherited license. For example, consider the following user, who inherits an Office 365 Enterprise E3 license from a group.

1. Initially, the user inherits the license only from the *E3 – basic services* group. This enables 4 service plans, as shown in the following image.

  ![Screenshot of E3 group enabled services](media/active-directory-licensing-group-advanced/e3-group-enabled-services.png)

2. By clicking **Assign**, you can directly assign an E3 license to the user. In this case, you are going to disable all service plans except Yammer Enterprise.

  ![Screenshot of how to assign a license directly to a user](media/active-directory-licensing-group-advanced/assign-license-to-user.png)

3. As a result, the user still uses only one license of the E3 product. But the direct assignment enables the Yammer Enterprise service for that user only. The following image shows which services are enabled by the group membership versus the direct assignment.

  ![Screenshot of inherited versus direct assignment](media/active-directory-licensing-group-advanced/direct-vs-inherited-assignment.png)

4. When you use direct assignment, the following operations are allowed:

  a. Yammer Enterprise can be turned off on the user object directly. Notice that the **On/Off** toggle is enabled for this service, as opposed to the other service toggles. This is because this service is enabled directly on the user, and thus can be modified.

  b. Additional services can be enabled as well, as part of the directly assigned license.

  c. The **Remove** button can be used to remove the direct license from the user. You can see that the user now only has the inherited group license and only the original services remain enabled.

    ![Screenshot showing how to remove direct assignment](media/active-directory-licensing-group-advanced/remove-direct-license.png)

## Usage location

Some Microsoft services are not available in all locations. Before a license can be assigned to a user, the administrator has to specify the **Usage location** property on the user. This can be done in [the Azure portal](https://portal.azure.com), under **User** &gt; **Profile** &gt; **Settings**.

For group license assignment, any users without a usage location specified inherit the location of the directory. If you have users in different locations, make sure to reflect that correctly in your user objects before adding users to groups with licenses.

## Use PowerShell to see who has inherited and direct licenses

During the preview period of an Azure AD release, PowerShell cannot be used to fully control group license assignments. However, it can be used to discover basic information about user state, and to determine if licenses are inherited from a group or assigned directly. The following code sample shows how an admin can produce a basic report about license assignments.

1. Run the `connect-msolservice` cmdlet to authenticate and connect to your tenant.

2. `Get-MsolAccountSku` can be used to discover all provisioned product licenses in the tenant.

  ![Screenshot of the Get-Msolaccountsku cmdlet](media/active-directory-licensing-group-advanced/get-msolaccountsku-cmdlet.png)

3. In this example, you want to find out which users have the Enterprise Mobility + Security license assigned directly, from a group, or both. You can use the following PowerShell script.
  ```
  # Returns TRUE if the user has the license assigned directly

  function UserHasLicenseAssignedDirectly
  {
      Param([Microsoft.Online.Administration.User]$user, [string]$skuId)

      foreach($license in $user.Licenses)
      {
          # we look for the specific license SKU in all licenses assigned to the user
          if ($license.AccountSkuId -ieq $skuId)
          {
              # GroupsAssigningLicense contains a collection of IDs of objects assigning the license
              # This could be a group object or a user object (contrary to what the name suggests)
              # If the collection is empty, this means the license is assigned directly - this is the case for users who have never been licensed via groups in the past

              if ($license.GroupsAssigningLicense.Count -eq 0)
              {
                  return $true
              }

              # If the collection contains the ID of the user object, this means the license is assigned directly
              # Note: the license may also be assigned through one or more groups in addition to being assigned directly
              foreach ($assignmentSource in $license.GroupsAssigningLicense)

              {
                  if ($assignmentSource -ieq $user.ObjectId)
                  {
                      return $true
                  }

              }
              return $false
          }
      }
      return $false
  }
  # Returns TRUE if the user is inheriting the license from a group
  function UserHasLicenseAssignedFromGroup
  {
      Param([Microsoft.Online.Administration.User]$user, [string]$skuId)
      foreach($license in $user.Licenses)
      {
          # we look for the specific license SKU in all licenses assigned to the user
          if ($license.AccountSkuId -ieq $skuId)
          {
              # GroupsAssigningLicense contains a collection of IDs of objects assigning the license
              # This could be a group object or a user object (contrary to what the name suggests)
              foreach ($assignmentSource in $license.GroupsAssigningLicense)
              {

                  # If the collection contains at least one ID not matching the user ID this means that the license is inherited from a group.
                  # Note: the license may also be assigned directly in addition to being inherited
                  if ($assignmentSource -ine $user.ObjectId)

                  {
                      return $true
                  }
              }
              return $false
          }
      }
      return $false
  }
  ```
4. The rest of the script gets all users, and runs these functions on each user. Then it formats the output into a table.

  ```
  # the license SKU we are interested in
  $skuId = "reseller-account:EMS"
  # find all users that have the SKU license assigned
  Get-MsolUser -All | where {$_.isLicensed -eq $true -and $_.Licenses.AccountSKUID -eq $skuId} | select `
      ObjectId, `
      @{Name="SkuId";Expression={$skuId}}, `
      @{Name="AssignedDirectly";Expression={(UserHasLicenseAssignedDirectly $_ $skuId)}}, `
      @{Name="AssignedFromGroup";Expression={(UserHasLicenseAssignedFromGroup $_ $skuId)}}
  ```

5. The output of the complete script appears as the following:

  ![Screenshot of PowerShell script output](media/active-directory-licensing-group-advanced/powershell-script-output.png)

## Limitations and known issues

If you use group-based licensing, it's a good idea to familiarize yourself with the following list of limitations and known issues.

- Group-based licensing currently does not support “nested groups” (groups that contain other groups). If you apply a license to a nested group, only the immediate first-level user members of the group have the licenses applied.

<<<<<<< HEAD
- Group-based licensing is currently only available through [the Azure portal](https://portal.azure.com). At this time, it is not possible to use PowerShell to set or modify licenses on groups.
=======
  `One or more of the licenses could not be modified because they are inherited from a group membership. To view or modify group based licenses visit the Azure admin portal.`
>>>>>>> 46936625

- The [Office 365 admin portal](https://portal.office.com ) does not currently support group-based licensing. If a user inherits a license from a group, this license appears in the Office admin portal as a regular user license. If you try to modify that license (for example, to disable a service in the license), or try to remove the license, the portal returns an error message. Inherited group licenses cannot be modified directly on a user.

- When a user is removed from a group and loses the license, the service plans from that license (for example, Exchange Online or SharePoint Online) are set to a “suspended” state. The service plans are not set to a final, disabled state. This is a precaution to avoid accidental removal of user data, if an admin makes a mistake in group membership management.

- When licenses are assigned or modified for an extremely large group (for example, 100,000 users), this could impact performance. Specifically, the volume of changes generated by Azure AD automation might negatively impact the performance of your directory synchronization between Azure AD and on-premises systems. This could cause delays in directory sync in your environment.

- License management automation does not automatically react to all types of changes in the environment. For example, you might have run out of licenses, causing some users to be in an error state. To free up the available seat count, you can remove some directly assigned licenses from other users. However, the system does not automatically react to this change and fix users in that error state.

  As a workaround to these types of limitations, you can go to the **Group** blade in Azure AD, and click **Reprocess**. This processes all users in that group and resolves the error states, if possible.

## Next steps

To learn more about other scenarios for license management through group-based licensing, see:

* [What is group-based licensing in Azure Active Directory?](active-directory-licensing-whatis-azure-portal.md)
* [Assigning licenses to a group in Azure Active Directory](active-directory-licensing-group-assignment-azure-portal.md)
* [Identifying and resolving license problems for a group in Azure Active Directory](active-directory-licensing-group-problem-resolution-azure-portal.md)
* [How to migrate individual licensed users to group-based licensing in Azure Active Directory](active-directory-licensing-group-migration-azure-portal.md)<|MERGE_RESOLUTION|>--- conflicted
+++ resolved
@@ -210,11 +210,7 @@
 
 - Group-based licensing currently does not support “nested groups” (groups that contain other groups). If you apply a license to a nested group, only the immediate first-level user members of the group have the licenses applied.
 
-<<<<<<< HEAD
-- Group-based licensing is currently only available through [the Azure portal](https://portal.azure.com). At this time, it is not possible to use PowerShell to set or modify licenses on groups.
-=======
-  `One or more of the licenses could not be modified because they are inherited from a group membership. To view or modify group based licenses visit the Azure admin portal.`
->>>>>>> 46936625
+- One or more of the licenses could not be modified because they are inherited from a group membership. To view or modify group based licenses visit the Azure admin portal.
 
 - The [Office 365 admin portal](https://portal.office.com ) does not currently support group-based licensing. If a user inherits a license from a group, this license appears in the Office admin portal as a regular user license. If you try to modify that license (for example, to disable a service in the license), or try to remove the license, the portal returns an error message. Inherited group licenses cannot be modified directly on a user.
 
