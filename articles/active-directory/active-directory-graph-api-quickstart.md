--- conflicted
+++ resolved
@@ -15,11 +15,7 @@
       ms.topic="article"
       ms.tgt_pltfrm="na"
       ms.workload="identity"
-<<<<<<< HEAD
-      ms.date="02/22/2016"
-=======
       ms.date="02/25/2016"
->>>>>>> 62d764ee
       ms.author="v-jibran@microsoft.com"/>
 
 # Quickstart for the Azure AD Graph API
