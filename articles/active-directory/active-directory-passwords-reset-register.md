---
title: 'Azure AD: SSPR registration | Microsoft Docs'
description: Register authentication data for Azure AD self-service password reset
services: active-directory
keywords:
documentationcenter: ''
author: barlanmsft
manager: femila
ms.reviewer: sahenry

ms.assetid:
ms.service: active-directory
ms.workload: identity
ms.tgt_pltfrm: na
ms.devlang: na
ms.topic: article
<<<<<<< HEAD
ms.date: 08/07/2017
ms.author: barlan
=======
ms.date: 08/28/2017
ms.author: joflore
>>>>>>> e9246597
ms.custom: end-user

---
# Register for self-service password reset

> [!IMPORTANT]
> **Are you here because you're having problems signing in?** If so, [here's how you can change and reset your own password](active-directory-passwords-update-your-own-password.md).

As an end user, you can reset your password or unlock your account without having to speak to a person using self-service password reset (SSPR). Before you can use this functionality, you have to register authentication methods or confirm the predefined authentication methods your administrator has populated.

## Register or confirm authentication data with SSPR

1. Open the web browser on your device and go to the [password reset registration page](http://aka.ms/ssprsetup)
2. Enter your username and password provided by your administrator
3. Depending on how your IT staff have configured things, one or more of the following options are available for you to configure and verify. Your administrator may populate some of this for you if they have your permission to use the information.
    * Office phone is only able to be set by your administrator
    * Authentication Phone should be set to another phone number you would have access to like a cell phone that can receive a text or call.
    * Authentication Email should be set to an alternate email address that you can access without the password you need to reset.
    * Security Questions gives you a list of questions your administrator has approved for you to answer. You may not use the same question or answer more than once.
4. Provide and verify the information required by your administrator. If more than one option is available, we suggest that you register multiple methods to provide flexibility when another method is unavailable (Example: Traveling and unable to access your office phone)

    ![Register authentication methods and click finish][Register]

5. When done with step 4 choose **finish** and you will now be able to use self-service password reset when you need to in the future.

If you enter data in the Authentication Phone or Authentication Email, it is not visible in the global directory. The only people who can see this data are you and your administrators. Only you can see the answers to your Security Questions.

Administrators may require you to confirm your authentication methods after a period of time to make sure you still have the appropriate methods registered.

## Common problems and their solutions

 Here are some common error cases and their solutions:

| Error Case| What error do you see?| Solution |
| --- | --- | --- |
| I get a "please contact your administrator" page after entering my user ID | Please contact your administrator <br> <br> We've detected that your user account password is not managed by Microsoft. As a result, we are unable to automatically reset your password. <br> <br> You need to contact your IT staff for any further assistance. | You are seeing this message because your IT staff manages your password in your on-premises environment and does not allow you to reset your password from the Can't access your account link. <br> <br> To reset your password,  contact your IT staff directly for help, and let them know you want to reset your password so they can enable this feature for you.|
| I get a "your account is not enabled for password reset" error after entering my user ID | Your account is not enabled for password reset <br> <br> We're sorry, but your IT staff has not set up your account for use with this service. <br> <br> If you'd like, we can contact an administrator in your organization to reset your password for you. | You are seeing this message because your IT staff has not enabled password reset for your organization from the Can't access your account link, or hasn't licensed you to use the feature. <br> <br> To reset your password, click the contact an administrator link to send an email to your company's IT staff, and let them know you want to reset your password so they can enable this feature for you. |
| I get a "we could not verify your account" error after entering my user ID | We could not verify your account <br> <br> If you'd like, we can contact an administrator in your organization to reset your password for you. | You are seeing this message because you are enabled for password reset, but you have not registered to use the service. To register for password reset, go to http://aka.ms/ssprsetup after you have regained access to your account. <br> <br> To reset your password, click the contact an administrator link to send an email to your company's IT staff. |

## Next Steps

* [How to change your password using self-service password reset](active-directory-passwords-update-your-own-password.md)
* [Password reset registration page](http://aka.ms/ssprsetup)
* [Password reset portal](https://passwordreset.microsoftonline.com/)
* [Can't sign in to your Microsoft account](https://support.microsoft.com/help/12429/microsoft-account-sign-in-cant)

[Register]: ./media/active-directory-passwords-reset-register/register-2-methods.png "Password reset registration page showing registered methods and finish button"<|MERGE_RESOLUTION|>--- conflicted
+++ resolved
@@ -14,13 +14,8 @@
 ms.tgt_pltfrm: na
 ms.devlang: na
 ms.topic: article
-<<<<<<< HEAD
-ms.date: 08/07/2017
+ms.date: 08/28/2017
 ms.author: barlan
-=======
-ms.date: 08/28/2017
-ms.author: joflore
->>>>>>> e9246597
 ms.custom: end-user
 
 ---
