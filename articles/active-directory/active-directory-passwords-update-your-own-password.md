---
title: 'Azure AD: Reset Your Password | Microsoft Docs'
description: Use self-service password reset to regain access to your Work or School user account
services: active-directory
keywords:
documentationcenter: ''
author: barlanmsft
manager: femila
ms.reviewer: gahug

ms.assetid: 7ba69b18-317a-4a62-afa3-924c4ea8fb49
ms.service: active-directory
ms.workload: identity
ms.tgt_pltfrm: na
ms.devlang: na
ms.topic: article
<<<<<<< HEAD
ms.date: 07/17/2017
=======
ms.date: 08/28/2017
>>>>>>> e9246597
ms.author: barlan
ms.custom: end-user

---
# Help, I forgot my Azure AD password

If you forgot your password, never received one from your IT staff, been locked out of your account, or want to change it, we can help. If you know your password and just need to change it continue down to the section [Change my password](#change-my-password) below.

   > [!NOTE]
   > If you are trying to get back into your personal account like Xbox, hotmail.com, or outlook.com try the [suggestions found in this article](https://support.microsoft.com/help/12429/microsoft-account-sign-in-cant)
   >

## Reset or unlock my password for a work or school account

If you unable to access your account because of one of the following:

* Your password is not working and you would like to reset it.
* You know your password but your account is locked out and you would like to unlock your account.

Follow the steps that follow to access Azure AD self-service password reset, SSPR as we like to call it, and get back into your account.

1. From any work or school sign-in page, click the **Can't access your account?** link then click **Work or school account** or go directly to the [password reset page](https://passwordreset.microsoftonline.com/).

    ![Can't access your account?][Login]

2. Enter your work or school **User ID**, prove you aren't a robot by entering the characters you see on the screen, then click **Next**.

   > [!NOTE]
   > If your IT staff has not enabled this functionality, a "contact your administrator" link appears so your IT staff can help, via email or a web portal of their own.
   >
   > If you need to unlock your account, at this point choose the option "I know my password, but still can't sign in".
   >

3. Depending on how your IT staff has configured SSPR you see one or more of the following. Either you or your IT staff have populated some of this information before using the article [Register for self-service password reset](active-directory-passwords-reset-register.md).

   * **Email my alternate email**
   * **Text my mobile phone**
   * **Call my mobile phone**
   * **Call my office phone**
   * **Answer my security questions**

   Choose an option, provide the correct responses, and click **Next**.

   ![Verify your authentication data][Verification]

4. Your IT staff may need more verification and you may have to repeat step 3 again with a different choice.
5. On the **Choose a new password** page, enter a new password, confirm your password, and then click **Finish**. We suggest your password be 8-16 characters with uppercase and lowercase characters, numbers, and special characters.
6. When you see, **Your password has been reset**, you can sign in with your new password.

    ![Your password has been reset][Complete]

You should now be able to access your account, if not you should contact your organization's IT staff for further help.

You may receive a confirmation email that comes from an account like "Microsoft on behalf of \<your organization>". If you get an email like this, and you did not use self-service password reset to regain access to your account, contact your organization's IT staff.

## Change my password

If you know your password already and want to change it, use the steps that follow to change your password.

### Change your password from the Office 365 portal

Use this method if you normally access your applications using the Office portal

1. Sign into your [Office 365 account](https://www.office.com) using your existing password
2. Click on your profile on the upper right side, and click **View account**
3. Click **Security & privacy** > **Password**
4. Enter your old password, set and confirm your new password, and then click **Submit**

### Change your password from the Azure Access Panel

Use this method if you normally access your applications from the Azure Access Portal

1. Sign in to the [Azure Access Portal](https://myapps.microsoft.com/) using your existing password
2. Click on your profile on the upper right side, then click **Profile**
3. Click **Change password**
4. Enter your old password, set and confirm your new password, and then click **Submit**

## Common problems and their solutions

 Here are some common error cases and their solutions:

| Error Case| What error do you see?| Solution |
| --- | --- | --- |
| I get a "please contact your administrator" page after entering my user ID | Please contact your administrator <br> <br> We've detected that your user account password is not managed by Microsoft. As a result, we are unable to automatically reset your password. <br> <br> You need to contact your IT staff for any further assistance. | You are seeing this message because your IT staff manages your password in your on-premises environment and does not allow you to reset your password from the Can't access your account link. <br> <br> To reset your password,  contact your IT staff directly for help, and let them know you want to reset your password so they can enable this feature for you.|
| I get a "your account is not enabled for password reset" error after entering my user ID | Your account is not enabled for password reset <br> <br> We're sorry, but your IT staff has not set up your account for use with this service. <br> <br> If you'd like, we can contact an administrator in your organization to reset your password for you. | You are seeing this message because your IT staff has not enabled password reset for your organization from the Can't access your account link, or hasn't licensed you to use the feature. <br> <br> To reset your password, click the contact an administrator link to send an email to your company's IT staff, and let them know you want to reset your password so they can enable this feature for you. |
| I get a "we could not verify your account" error after entering my user ID | We could not verify your account <br> <br> If you'd like, we can contact an administrator in your organization to reset your password for you. | You are seeing this message because you are enabled for password reset, but you have not registered to use the service. To register for password reset, go to http://aka.ms/ssprsetup after you have regained access to your account. <br> <br> To reset your password, click the contact an administrator link to send an email to your company's IT staff. |

## Next steps

* [How to register to use self-service password reset](active-directory-passwords-reset-register.md)
* [Password reset registration page](http://aka.ms/ssprsetup)
* [Password reset portal](https://passwordreset.microsoftonline.com/)
* [Can't sign in to your Microsoft account](https://support.microsoft.com/help/12429/microsoft-account-sign-in-cant)

[Login]: ./media/active-directory-passwords-update-your-own-password/reset-1-login.png "Login page Can't access your account?"
[Verification]: ./media/active-directory-passwords-update-your-own-password/reset-2-verification.png "Verify your authentication data"
[Change]: ./media/active-directory-passwords-update-your-own-password/reset-3-change.png "Change your password"
[Complete]: ./media/active-directory-passwords-update-your-own-password/reset-4-complete.png "Password has been reset"<|MERGE_RESOLUTION|>--- conflicted
+++ resolved
@@ -14,11 +14,7 @@
 ms.tgt_pltfrm: na
 ms.devlang: na
 ms.topic: article
-<<<<<<< HEAD
-ms.date: 07/17/2017
-=======
 ms.date: 08/28/2017
->>>>>>> e9246597
 ms.author: barlan
 ms.custom: end-user
 
