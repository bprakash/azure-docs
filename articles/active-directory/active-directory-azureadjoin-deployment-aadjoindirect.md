<properties
	pageTitle="Usage scenarios and deployment considerations for Azure AD Join| Microsoft Azure"
	description="Explains how administrators can set up Azure AD Join for their end users (employees, students, other users). It also discusses the different real-world scenarios for using Azure AD Join."
	services="active-directory"
	documentationCenter=""
	authors="femila"
	manager="stevenpo"
	editor=""
	tags="azure-classic-portal"/>

<<<<<<< HEAD
<tags
	ms.service="active-directory"
	ms.workload="identity"
	ms.tgt_pltfrm="na"
	ms.devlang="na"
	ms.topic="article"
	ms.date="11/19/2015"
=======
<tags 
	ms.service="active-directory" 
	ms.workload="identity" 
	ms.tgt_pltfrm="na" 
	ms.devlang="na" 
	ms.topic="article" 
	ms.date="02/10/2016" 
>>>>>>> ad35f3e7
	ms.author="femila"/>

# Usage scenarios and deployment considerations for Azure AD Join

## Usage scenarios for Azure AD Join
### Scenario 1: Businesses largely in the cloud

Azure Active Directory Join (Azure AD Join) can benefit you if you currently operate and manage identities for your business in the cloud or are moving to the cloud soon. You can use an account that you have created in Azure AD to sign in to Windows 10. Through [the first run experience (FRX) process](active-directory-azureadjoin-user-frx.md), or by joining Azure AD from [the settings menu](active-directory-azureadjoin-user-upgrade.md), your users can join their machines to Azure AD.  Your users can also enjoy single sign-on (SSO) access to  cloud resources like Office 365, either in their browsers or in Office applications.

### Scenario 2: Educational institutions

Educational institutions usually have two user types: faculty and students. Faculty members are considered longer-term members of the organization. Creating on-premises accounts for them is desirable. But students are shorter-term members of the organization and  their accounts can be managed in Azure AD. This means that directory scale can be pushed to the cloud instead of being stored on-premises. It also means that students  will be able to sign in to Windows with their Azure AD accounts and get access to Office 365 resources in Office applications.

### Scenario 3: Retail businesses

Retail businesses have seasonal workers and long-term employees. You typically create on-premises accounts and use domain-joined machines for longer-term full-time employees. But seasonal workers are shorter-term members of the organization, and it's desirable to manage their accounts where user licenses can be more easily moved around. When you create their user accounts in the cloud with Office 365 licenses, these users get the benefits of signing in to Windows and Office applications with an Azure AD account, while you maintain more flexibility with their licenses after they leave.

### Scenario 4: Additional scenarios

Along with the benefits discussed earlier, you  benefit from having your users join their devices to Azure AD because of a simplified joining experience, efficient device management, automatic mobile device management enrollment, and single sign-on to Azure AD and on-premises resources.  


## Deployment considerations for Azure AD Join

### Enable your users to join a company-owned device directly to Azure AD


Enterprises can provide cloud-only accounts to partner companies and organizations. These partners can then easily access company apps and resources with single sign-on. This scenario is applicable to users who access resources primarily in the cloud, such as Office 365 or SaaS apps that rely on Azure AD for authentication.

### Prerequisites
**At the enterprise level (administrator)**

*	Azure subscription with Azure Active Directory  

**At the user level**

*	Windows 10 (Professional and Enterprise editions)

### Administrator tasks
* [Set up device registration](active-directory-azureadjoin-setup.md)

### User tasks
* [Set up a new Windows 10 device with Azure AD during setup](active-directory-azureadjoin-user-frx.md)
* [Set up a Windows 10 device with Azure AD from the settings menu](active-directory-azureadjoin-user-upgrade.md)
* [Join a personal Windows 10 device to your organization](active-directory-azureadjoin-personal-device.md)



## Enable BYOD in your organization for Windows 10
You can set up your users and employees to use their personal Windows devices (BYOD) to access company apps and resources. Your users can add their Azure AD accounts (work or school accounts) to a personal Windows device to access resources in a secure and compliant fashion.

### Prerequisites
**At the enterprise level (administrator)**

*	Azure AD subscription

**At the user level**

*	Windows 10 (Professional and Enterprise editions)


### Administrator tasks

* [Set up device registration](active-directory-azureadjoin-setup.md)

### User tasks
* [Join a personal Windows 10 device to your organization](active-directory-azureadjoin-personal-device.md)


## Additional information
* [Windows 10 for the enterprise: Ways to use devices for work](active-directory-azureadjoin-windows10-devices-overview.md)
* [Extending cloud capabilities to Windows 10 devices through Azure Active Directory Join](active-directory-azureadjoin-user-upgrade.md)
* [Authenticating identities without passwords through Microsoft Passport](active-directory-azureadjoin-passport.md)
* [Learn about usage scenarios for Azure AD Join](active-directory-azureadjoin-deployment-aadjoindirect.md)
* [Connect domain-joined devices to Azure AD for Windows 10 experiences](active-directory-azureadjoin-devices-group-policy.md)
* [Set up Azure AD Join](active-directory-azureadjoin-setup.md)<|MERGE_RESOLUTION|>--- conflicted
+++ resolved
@@ -8,23 +8,14 @@
 	editor=""
 	tags="azure-classic-portal"/>
 
-<<<<<<< HEAD
 <tags
 	ms.service="active-directory"
 	ms.workload="identity"
 	ms.tgt_pltfrm="na"
 	ms.devlang="na"
 	ms.topic="article"
-	ms.date="11/19/2015"
-=======
-<tags 
-	ms.service="active-directory" 
-	ms.workload="identity" 
-	ms.tgt_pltfrm="na" 
-	ms.devlang="na" 
-	ms.topic="article" 
-	ms.date="02/10/2016" 
->>>>>>> ad35f3e7
+	ms.date="02/10/2016"
+
 	ms.author="femila"/>
 
 # Usage scenarios and deployment considerations for Azure AD Join
