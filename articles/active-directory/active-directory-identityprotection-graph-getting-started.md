---
title: Get started with Azure Active Directory Identity Protection and Microsoft Graph | Microsoft Docs
description: Provides an introduction to query Microsoft Graph for a list of risk events and associated information from Azure Active Directory.
services: active-directory
keywords: azure active directory identity protection, risk event, vulnerability, security policy, Microsoft Graph
documentationcenter: ''
author: MarkusVi
manager: femila

ms.assetid: fa109ba7-a914-437b-821d-2bd98e681386
ms.service: active-directory
ms.workload: identity
ms.tgt_pltfrm: na
ms.devlang: na
ms.topic: article
<<<<<<< HEAD
ms.date: 07/12/2017
=======
ms.date: 08/17/2017
>>>>>>> 7e950a10
ms.author: markvi
ms.reviewer: nigu

---
# Get started with Azure Active Directory Identity Protection and Microsoft Graph
Microsoft Graph is the Microsoft unified API endpoint and the home of [Azure Active Directory Identity Protection](active-directory-identityprotection.md) APIs. The first API, **identityRiskEvents**, allows you to query Microsoft Graph for a list of [risk events](active-directory-identityprotection-risk-events-types.md) and associated information. This article gets you started querying this API. For an in-depth introduction, full documentation, and access to the Graph Explorer, see the [Microsoft Graph site](https://graph.microsoft.io/).

> [!IMPORTANT]
> Microsoft recommends that you manage Azure AD using the [Azure AD admin center](https://aad.portal.azure.com) in the Azure portal instead of using the Azure classic portal referenced in this article.

There are three steps to accessing Identity Protection data through Microsoft Graph:

1. Add an application with a client secret. 
2. Use this secret and a few other pieces of information to authenticate to Microsoft Graph, where you receive an authentication token. 
3. Use this token to make requests to the API endpoint and get Identity Protection data back.

Before you get started, you’ll need:

* Administrator privileges to create the application in Azure AD
* The name of your tenant's domain (for example, contoso.onmicrosoft.com)

## Add an application with a client secret
1. [Sign in](https://manage.windowsazure.com) to your Azure classic portal as an administrator. 
2. On on the left navigation pane, click **Active Directory**. 
   
    ![Creating an application](./media/active-directory-identityprotection-graph-getting-started/tutorial_general_01.png)
3. From the **Directory** list, select the directory for which you want to enable directory integration.
4. In the menu on the top, click **Applications**.
   
    ![Creating an application](./media/active-directory-identityprotection-graph-getting-started/tutorial_general_02.png)
5. Click **Add** at the bottom of the page.
   
    ![Creating an application](./media/active-directory-identityprotection-graph-getting-started/tutorial_general_03.png)
6. On the **What do you want to do** dialog, click **Add an application my organization is developing**.
   
    ![Creating an application](./media/active-directory-identityprotection-graph-getting-started/tutorial_general_04.png)
7. On the **Tell us about your application** dialog, perform the following steps:
   
    ![Creating an application](./media/active-directory-identityprotection-graph-getting-started/tutorial_general_05.png)
   
    a. In the **Name** textbox, type a name for your application (e.g.: AADIP Risk Event API Application).
   
    b. As **Type**, select **Web Application And / Or Web API**.
   
    c. Click **Next**.
8. On the **App properties** dialog, perform the following steps:
   
    ![Creating an application](./media/active-directory-identityprotection-graph-getting-started/tutorial_general_06.png)
   
    a. In the **Sign-On URL** textbox, type `http://localhost`.
   
    b. In the **App ID URI** textbox, type `http://localhost`.
   
    c. Click **Complete**.

Your can now configure your application.

![Creating an application](./media/active-directory-identityprotection-graph-getting-started/tutorial_general_07.png)

## Grant your application permission to use the API
1. On your application's page, in the menu on the top, click **Configure**. 
   
    ![Creating an application](./media/active-directory-identityprotection-graph-getting-started/tutorial_general_08.png)
2. In the **permissions to other applications** section, click **Add application**.
   
    ![Creating an application](./media/active-directory-identityprotection-graph-getting-started/tutorial_general_09.png)
3. On the **permissions to other applications** dialog, perform the following steps:
   
    ![Creating an application](./media/active-directory-identityprotection-graph-getting-started/tutorial_general_10.png)
   
    a. Select **Microsoft Graph**.
   
    b. Click **Complete**.
4. Click **Application Permissions: 0**, and then select **Read all identity risk event information**.
   
    ![Creating an application](./media/active-directory-identityprotection-graph-getting-started/tutorial_general_11.png)
5. Click **Save** at the bottom of the page.
   
    ![Creating an application](./media/active-directory-identityprotection-graph-getting-started/tutorial_general_12.png)

## Get an access key
1. On your application's page, in the **keys** section, select 1 year as duration.
   
    ![Creating an application](./media/active-directory-identityprotection-graph-getting-started/tutorial_general_13.png)
2. Click **Save** at the bottom of the page.
   
    ![Creating an application](./media/active-directory-identityprotection-graph-getting-started/tutorial_general_12.png)
3. in the keys section, copy the value of your newly created key, and then paste it into a safe location.
   
    ![Creating an application](./media/active-directory-identityprotection-graph-getting-started/tutorial_general_14.png)
   
   > [!NOTE]
   > If you lose this key, you will have to return to this section and create a new key. Keep this key a secret: anyone who has it can access your data.
   > 
   > 
4. In the **properties** section, copy the **Client ID**, and then paste it into a safe location. 

## Authenticate to Microsoft Graph and query the Identity Risk Events API
At this point, you should have:

* The client ID you copied above
* The key you copied above
* The name of your tenant's domain

To authenticate, send a post request to `https://login.microsoft.com` with the following parameters in the body:

* grant_type: “**client_credentials**”
* resource: “**https://graph.microsoft.com**”
* client_id: <your client ID>
* client_secret: <your key>

> [!NOTE]
> You need to provide values for the **client_id** and the **client_secret** parameter.
> 
> 

If successful, this returns an authentication token.  
To call the API, create a header with the following parameter:

    `Authorization`=”<token_type> <access_token>"


When authenticating, you can find the token type and access token in the returned token.

Send this header as a request to the following API URL: `https://graph.microsoft.com/beta/identityRiskEvents`

The response, if successful, is a collection of identity risk events and associated data in the OData JSON format, which can be parsed and handled as see fit.

Here’s sample code for authenticating and calling the API using Powershell.  
Just add your client ID, key, and tenant domain.

    $ClientID       = "<your client ID here>"        # Should be a ~36 hex character string; insert your info here
    $ClientSecret   = "<your client secret here>"    # Should be a ~44 character string; insert your info here
    $tenantdomain   = "<your tenant domain here>"    # For example, contoso.onmicrosoft.com

    $loginURL       = "https://login.microsoft.com"
    $resource       = "https://graph.microsoft.com"

    $body       = @{grant_type="client_credentials";resource=$resource;client_id=$ClientID;client_secret=$ClientSecret}
    $oauth      = Invoke-RestMethod -Method Post -Uri $loginURL/$tenantdomain/oauth2/token?api-version=1.0 -Body $body

    Write-Output $oauth

    if ($oauth.access_token -ne $null) {
        $headerParams = @{'Authorization'="$($oauth.token_type) $($oauth.access_token)"}

        $url = "https://graph.microsoft.com/beta/identityRiskEvents"
        Write-Output $url

        $myReport = (Invoke-WebRequest -UseBasicParsing -Headers $headerParams -Uri $url)

        foreach ($event in ($myReport.Content | ConvertFrom-Json).value) {
            Write-Output $event
        }

    } else {
        Write-Host "ERROR: No Access Token"
    } 


## Next steps
Congratulations, you just made your first call to Microsoft Graph!  
Now you can query identity risk events and use the data however you see fit.

To learn more about Microsoft Graph and how to build applications using the Graph API, check out the [documentation](https://graph.microsoft.io/docs) and much more on the [Microsoft Graph site](https://graph.microsoft.io/). Also, make sure to bookmark the [Azure AD Identity Protection API](https://graph.microsoft.io/docs/api-reference/beta/resources/identityprotection_root) page that lists all of the Identity Protection APIs available in Graph. As we add new ways to work with Identity Protection via API, you’ll see them on that page.

## Additional resources
* [Azure Active Directory Identity Protection](active-directory-identityprotection.md)
* [Types of risk events detected by Azure Active Directory Identity Protection](active-directory-identityprotection-risk-events-types.md)
* [Microsoft Graph](https://graph.microsoft.io/)
* [Overview of Microsoft Graph](https://graph.microsoft.io/docs)
* [Azure AD Identity Protection Service Root](https://graph.microsoft.io/docs/api-reference/beta/resources/identityprotection_root)
<|MERGE_RESOLUTION|>--- conflicted
+++ resolved
@@ -13,11 +13,7 @@
 ms.tgt_pltfrm: na
 ms.devlang: na
 ms.topic: article
-<<<<<<< HEAD
-ms.date: 07/12/2017
-=======
 ms.date: 08/17/2017
->>>>>>> 7e950a10
 ms.author: markvi
 ms.reviewer: nigu
 
