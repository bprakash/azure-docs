--- conflicted
+++ resolved
@@ -13,10 +13,6 @@
 ms.tgt_pltfrm: na
 ms.devlang: na
 ms.topic: article
-<<<<<<< HEAD
-ms.date: 07/26/2017
-ms.author: rodejo
-=======
 ms.date: 08/09/2017
 ms.author: curtand
 ms.reviewer: kairaz.contractor
@@ -24,18 +20,12 @@
 
 
 
->>>>>>> 7e950a10
-
 
 ---
 # Azure Active Directory cmdlets for configuring group settings
 
 > [!IMPORTANT]
-<<<<<<< HEAD
-> This content applies only to Office 365 groups. 
-=======
 > This content applies only to Office 365 groups. For more information on how to allow users to create Security groups, set `Set-MSOLCompanySettings -UsersPermissionToCreateGroupsEnabled $True` as described in [Set-MSOLCompanySettings](https://docs.microsoft.com/en-us/powershell/module/msonline/set-msolcompanysettings?view=azureadps-1.0). 
->>>>>>> 7e950a10
 
 Office 365 Groups settings are configured using a Settings object and a SettingsTemplate object. Initially, you don't see any Settings objects in your directory, because your directory is configured with the default settings. To change the default settings, you must create a new settings object using a settings template. Settings templates are defined by Microsoft. There are several different settings templates. To configure Office 365 group settings for your directory, you use the template named "Group.Unified". To configure Office 365 group settings on a single group, use the template named "Group.Unified.Guest". This template is used to manage guest access to an Office 365 group. 
 
