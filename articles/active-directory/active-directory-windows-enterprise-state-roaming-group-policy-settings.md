--- conflicted
+++ resolved
@@ -5,11 +5,7 @@
 services: active-directory
 keywords: what are group Policy and MDM settings for Enterprise State Roaming, Enterprise State Roaming, windows cloud
 documentationcenter: ''
-<<<<<<< HEAD
-author: ningtan
-=======
 author: tanning
->>>>>>> 6b5482e7
 manager: femila
 editor: curtand
 
