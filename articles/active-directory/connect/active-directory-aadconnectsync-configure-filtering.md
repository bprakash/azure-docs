--- conflicted
+++ resolved
@@ -13,11 +13,7 @@
 ms.tgt_pltfrm: na
 ms.devlang: na
 ms.topic: article
-<<<<<<< HEAD
-ms.date: 02/07/2017
-=======
 ms.date: 02/08/2017
->>>>>>> 518000d5
 ms.author: billmath
 ---
 
@@ -74,16 +70,12 @@
 After you have completed all your filtering changes, don't forget to come back and **Enable** the task again.
 
 ## Filtering Options
-The following filtering configuration types can be applied to Azure AD Connect sync:
-
-<<<<<<< HEAD
-=======
+The following filtering configuration types can be applied to the Directory Synchronization tool:
+
 * [**Group based**](active-directory-aadconnect-get-started-custom.md#sync-filtering-based-on-groups): Filtering based on a single group can only be configured on initial install using the installation wizard. It is not further covered in this topic.
->>>>>>> 518000d5
 * [**Domain-based**](#domain-based-filtering): This option enables you to select which domains that synchronize to Azure AD. It also allows you to add and remove domains from the sync engine configuration when you make changes to your on-premises infrastructure after you installed Azure AD Connect sync.
 * [**Organizational-Unit–based**](#organizational-unitbased-filtering):  This filtering option enables you to select which OUs synchronize to Azure AD. This option is for all object types in selected OUs.
 * [**Attribute–based**](#attribute-based-filtering): This option allows you to filter objects based on attribute values on the objects. You can also have different filters for different object types.
-* [**Group-based**](#group-based-filtering): Filtering based on a single group can only be configured on initial install using the installation wizard. It is used for a small pilot deployment.
 
 You can use multiple filtering options at the same time. For example, you can use OU-based filtering to only include objects in one OU and at the same time attribute-based filtering to filter the objects further. When you use multiple filtering methods, the filters use a logical AND between the filters.
 
@@ -302,11 +294,7 @@
 2. Directly under **Task Scheduler Library**, find the task named **Azure AD Sync Scheduler**, right-click, and select **Enable**.
 
 ## Group-based filtering
-<<<<<<< HEAD
-Group-based filtering can be configured the first time you install Azure AD Connect using [custom installation](active-directory-aadconnect-get-started-custom.md#sync-filtering-based-on-groups). It is intended for a pilot deployment where only a small set of objects should be synchronized. When you have disabled group-based filtering, it cannot be enabled again. It is **not supported** to use group based filtering in a custom configuration with custom sync rules. It is only supported to configure this feature with the installation wizard. When you have completed your pilot, then you should use one of the other filtering options in this topic.
-=======
 Group-based filtering can be configured the first time you install Azure AD Connect using custom installation. It is intended for a pilot deployment where only a small set of objects should be synchronized. When you have disabled group-based filtering, it cannot be enabled again. It is **not supported** to use group based filtering in a custom configuration. It is only supported to configure this feature with the installation wizard. When you have completed your pilot, then you should use one of the other filtering options in this topic.
->>>>>>> 518000d5
 
 ## Next steps
 Learn more about the [Azure AD Connect sync](active-directory-aadconnectsync-whatis.md) configuration.
