--- conflicted
+++ resolved
@@ -36,11 +36,8 @@
 >Multi-forest environments can be supported if there are trusts between the forests and name suffix routing is correctly configured.
 
 ## Supported Clients in the preview
-<<<<<<< HEAD
-Pass-through authentication is supported via web browser based clients and Office clients that support [modern authentication](https://aka.ms/modernauthga).  For clients that are not supported, such as legacy Office clients and Exchange active sync (i.e. native email clients on mobile devices), customers are encouraged to use the modern authentication equivalent.  This not only allows pass-through authentication, but also allows for conditional access to be applied, such as multi-factor authentication.
-=======
+
 Pass-through authentication is supported via web browser-based clients and Office clients that support [modern authentication](https://aka.ms/modernauthga). For clients that are not supported, such as legacy Office clients and Exchange active sync (that is, native email clients on mobile devices), customers are encouraged to use the modern authentication equivalent. These clients not only allow pass-through authentication, but also allow conditional access to be applied, such as multi-factor authentication.
->>>>>>> c7ff757f
 
 For customers using Windows 10 joined to Azure AD, pass-through authentication is not currently supported. However, customers can utilize password sync as an automatic fallback for Windows 10 in addition for legacy clients.
 
