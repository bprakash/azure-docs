--- conflicted
+++ resolved
@@ -22,11 +22,7 @@
 
 Allowing your users to use the same credentials (passwords) to sign into both on-premises resources and cloud-based services benefits them and your organization. Users have one less password to remember, which provides a better user experience. It also reduces the chances that users will forget how to sign in. Your help-desk costs then decrease, since password-related issues typically consume the most support resources.
 
-<<<<<<< HEAD
-One way many organizations provide users with the same credentials across on-premises resources and cloud-based services is by using [Azure Active Directory (Azure AD) password synchronization](active-directory-aadconnectsync-implement-password-synchronization.md). This is a feature of [Azure AD Connect](active-directory-aadconnect.md) that synchronizes users' passwords from on-premises Active Directory to Azure AD. However, other organizations require that passwords, even in a hashed form, do not leave their internal organizational boundaries.
-=======
 Many organizations use [Azure AD password synchronization](active-directory-aadconnectsync-implement-password-synchronization.md), a feature of [Azure AD Connect](active-directory-aadconnect.md) that synchronizes users' password hashes from on-premises Active Directory to Azure AD, as a way to provide users with the same credentials across on-premises resources and cloud-based services. However, other organizations require that passwords, even in a hashed form, do not leave their internal organizational boundaries.
->>>>>>> 864e5792
 
 The Azure AD pass-through authentication feature provides a simple solution for these organizations. When users sign in to Azure AD, this feature ensures that users' passwords are directly validated against on-premises Active Directory. This feature also provides the following benefits:
 
@@ -49,7 +45,7 @@
 ## What's available during preview?
 
 >[!NOTE]
->Azure AD Pass-through Authentication is currently in preview. It is a free feature and you don't need any paid editions of Azure AD to use it.
+>Azure AD pass-through authentication is currently in preview. It is a free feature and you don't need any paid editions of Azure AD to use it.
 
 The following scenarios are fully supported during preview:
 
@@ -58,35 +54,16 @@
 
 The following scenarios are _not_ supported during preview:
 
-<<<<<<< HEAD
-- Legacy Office client applications and Exchange ActiveSync (that is, native email applications on mobile devices).  
-  Organizations are encouraged to switch to modern authentication, if possible. This allows for pass-through authentication support, but also helps you secure your identities by using [conditional access](../active-directory-conditional-access.md) features such as Multi-Factor Authentication.
+- Legacy Office client applications and Exchange ActiveSync (i.e., native email applications on mobile devices).
+  - Organizations are encouraged to switch to modern authentication, if possible. This allows for pass-through authentication support, but also helps you secure your identities using [conditional access](../active-directory-conditional-access.md) features such as Multi-Factor Authentication.
 - Azure AD Join for Windows 10 devices.
 
 >[!IMPORTANT]
->There is a workaround for scenarios that the pass-through authentication feature doesn't support today (legacy Office client applications, Exchange ActiveSync, and Azure AD Join for Window 10 devices). In these cases, password synchronization is also enabled by default when you enable pass-through authentication. 
-=======
-- Legacy Office client applications and Exchange ActiveSync (i.e., native email applications on mobile devices).
-  - Organizations are encouraged to switch to modern authentication, if possible. This allows for Pass-through Authentication support, but also helps you secure your identities using [conditional access](../active-directory-conditional-access.md) features such as multi-factor authentication.
-- Azure AD Join for Windows 10 devices.
-
->[!IMPORTANT]
->As a workaround for scenarios that the Pass-through Authentication feature doesn't support today (legacy Office client applications, Exchange ActiveSync and Azure AD Join for Window 10 devices), password synchronization is also enabled by default when you enable Pass-through Authentication. Password synchronization acts as a fallback in only these specific scenarios. If you don't need this, you can turn off password synchronization on the [Optional Features](active-directory-aadconnect-get-started-custom.md#optional-features) page on Azure AD Connect wizard.
->>>>>>> 864e5792
-
->Password synchronization acts as a fallback in these specific scenarios only. If you don't need it, you can turn off password synchronization on the [Optional Features](active-directory-aadconnect-get-started-custom.md#optional-features) page in the Azure AD Connect wizard.
-
-<<<<<<< HEAD
-## How do I enable Azure AD pass-through authentication?
+>As a workaround for scenarios that the pass-through authentication feature doesn't support today (legacy Office client applications, Exchange ActiveSync, and Azure AD Join for Window 10 devices), password synchronization is also enabled by default when you enable pass-through authentication. Password synchronization acts as a fallback in these specific scenarios only. If you don't need this, you can turn off password synchronization on the [Optional Features](active-directory-aadconnect-get-started-custom.md#optional-features) page in the Azure AD Connect wizard.
 
 ### Prerequisites
-=======
-### Prerequisites
 
-Before you can enable Azure AD Pass-through Authentication, you need to have the following prerequisites in place:
->>>>>>> 864e5792
-
-Before you can enable Azure AD pass-through authentication, you need to have a few things in place:
+Before you can enable Azure AD pass-through authentication, you need to have the following prerequisites in place:
 
 - An Azure AD tenant for which you are a global administrator.
 
@@ -96,11 +73,7 @@
 - Azure AD Connect version 1.1.486.0 or later. We recommend that you use the [latest version of Azure AD Connect](https://www.microsoft.com/download/details.aspx?id=47594).
 - A server running Windows Server 2012 R2 or later on which to run Azure AD Connect.
   - This server must be a member of the same AD forest as the users whose passwords need to be validated.
-<<<<<<< HEAD
-  - A pass-through authentication connector is installed on the same server as Azure AD Connect. Verify that the connector version is 1.5.58.0 or later.
-=======
-  - Note that a Pass-through Authentication connector is installed on the same server as Azure AD Connect. Verify that the connector version is 1.5.58.0 or higher.
->>>>>>> 864e5792
+  - Note that a pass-through authentication connector is installed on the same server as Azure AD Connect. Verify that the connector version is 1.5.58.0 or later.
 
     >[!NOTE]
     >Multi-forest environments are supported if there are forest trusts between the AD forests, and name suffix routing is correctly configured.
@@ -122,40 +95,20 @@
 
 ### Enable Azure AD pass-through authentication
 
-Azure AD Pass-through Authentication can be enabled via Azure AD Connect.
+Azure AD pass-through authentication can be enabled via Azure AD Connect.
 
-<<<<<<< HEAD
-If you are newly installing Azure AD Connect, choose [custom installation path](active-directory-aadconnect-get-started-custom.md). On the "User sign-in" page, select **Pass-through authentication**. This installs a pass-through authentication connector on the same server as Azure AD Connect. It also enables the pass-through authentication feature on your tenant.
-=======
-If you are performing a new installation of Azure AD Connect, choose the [custom installation path](active-directory-aadconnect-get-started-custom.md). At the "User sign-in" page, select "Pass-through authentication". On successful completion, this installs a Pass-through Authentication connector on the same server as Azure AD Connect. In addition, it enables the Pass-through Authentication feature on your tenant.
->>>>>>> 864e5792
+If you are performing a new installation of Azure AD Connect, choose the [custom installation path](active-directory-aadconnect-get-started-custom.md). At the "User sign-in" page, select **Pass-through authentication**. On successful completion, this installs a pass-through authentication connector on the same server as Azure AD Connect. In addition, it enables the pass-through authentication feature on your tenant.
 
 ![Azure AD Connect - user sign-in](./media/active-directory-aadconnect-sso/sso3.png)
 
-<<<<<<< HEAD
-If you have already installed Azure AD Connect, set up pass-through authentication by using the [express installation](active-directory-aadconnect-get-started-express.md) or the [custom installation](active-directory-aadconnect-get-started-custom.md) path. Select **Change user sign-in page** on Azure AD Connect, and click **Next**. Then select **Pass-through authentication** to install a pass-through authentication connector on the same server as Azure AD Connect and enable the feature on your tenant.
-=======
-If you already have an installation of Azure AD Connect, setup using the [express installation](active-directory-aadconnect-get-started-express.md) or the [custom installation](active-directory-aadconnect-get-started-custom.md) path, choose "Change user sign-in page" on Azure AD Connect and click "Next". Then select "Pass-through authentication" to install a Pass-through Authentication connector on the same server as Azure AD Connect and enable the feature on your tenant.
->>>>>>> 864e5792
+If you already have an installation of Azure AD Connect, set up using the [express installation](active-directory-aadconnect-get-started-express.md) or the [custom installation](active-directory-aadconnect-get-started-custom.md) path, select **Change user sign-in page** on Azure AD Connect, and click **Next**. Then select **Pass-through authentication** to install a pass-through authentication connector on the same server as Azure AD Connect and enable the feature on your tenant.
 
 ![Azure AD Connect - Change user sign-in](./media/active-directory-aadconnect-user-signin/changeusersignin.png)
 
 >[!IMPORTANT]
-<<<<<<< HEAD
->Azure AD pass-through authentication is a tenant-level feature. It affects user sign-in across all managed domains in your tenant. 
-=======
->Azure AD Pass-through Authentication is a tenant-level feature. It affects user sign-in across all managed domains in your tenant. However, users from federated domains will continue to sign in using Active Directory Federation Services (ADFS) or any other federation provider that you have previously configured. If you convert a domain from federated to managed, all users in that domain automatically start signing in using Pass-through Authentication. Cloud-only users are not affected by Pass-through Authentication.
->>>>>>> 864e5792
+>Azure AD pass-through authentication is a tenant-level feature. It affects user sign-in across all managed domains in your tenant. However, users from federated domains will continue to sign in using Active Directory Federation Services (AD FS) or any other federation provider that you have previously configured. If you convert a domain from federated to managed, all users in that domain automatically start signing in using pass-through authentication. Cloud-only users are not affected by pass-through authentication.
 
->However, users from federated domains will continue to sign in by using Active Directory Federation Services (AD FS) or any other federation provider that you have previously configured. If you convert a domain from federated to managed, all users in that domain automatically start signing in by using pass-through authentication. Cloud-only users are not affected by pass-through authentication.
-
-<<<<<<< HEAD
-### Ensure high availability
-=======
-If you are planning to use Pass-through Authentication in a production deployment, it is highly recommended that you install a second connector on a separate server (other than the one running Azure AD Connect and the first connector) to ensure that you have high availability of sign-in requests. You can install as many additional connectors as you need; this is based on the peak and average number of sign-in requests that your tenant handles.
->>>>>>> 864e5792
-
-If you are planning to use pass-through authentication in a production deployment, we highly recommend that you install a second connector on a server other than the one that is running Azure AD Connect and the first connector. This ensures that you have high availability of sign-in requests. You can install as many additional connectors as you need, based on the peak and average number of sign-in requests that your tenant handles.
+If you are planning to use pass-through authentication in a production deployment, we highly recommend that you install a second connector on a separate server (other than the one running Azure AD Connect and the first connector) to ensure that you have high availability of sign-in requests. You can install as many additional connectors as you need. This is based on the peak and average number of sign-in requests that your tenant handles.
 
 Follow these instructions to deploy a standalone connector.
 
@@ -173,7 +126,7 @@
 >[!NOTE]
 >You can install only a single connector per server.
 
-#### Step 2: Register the connector with Azure AD for Pass-through Authentication
+#### Step 2: Register the connector with Azure AD for pass-through authentication
 
 In this step, you register the installed connector on your server with our service and make it available to receive sign-in requests.
 
@@ -184,17 +137,12 @@
 
 ## How does Azure AD pass-through authentication work?
 
-When a user attempts to sign into Azure AD (and if Pass-through Authentication is enabled on the tenant), the following occurs:
+When a user attempts to sign into Azure AD (and if pass-through authentication is enabled on the tenant), the following occurs:
 
 1. The user enters their username and password into the Azure AD sign-in page. Our service places the username and password (encrypted by using a public key) on a queue for validation.
 2. One of the available on-premises connectors makes an outbound call to the queue and retrieves the username and password.
-<<<<<<< HEAD
-3. The connector then validates the username and password against Active Directory by using standard Windows APIs (a similar mechanism to what is used by AD FS). Note that the username can be either the on-premises default username (usually, "userPrincipalName") or another attribute (known as "Alternate ID") configured in Azure AD Connect.
+3. The connector then validates the username and password against Active Directory using standard Windows APIs (a similar mechanism to what is used by AD FS). Note that the username can be either the on-premises default username (usually, "userPrincipalName") or another attribute configured in Azure AD Connect (known as "Alternate ID").
 4. The on-premises domain controller then evaluates the request and returns a response (success or failure) to the connector.
-=======
-3. The connector then validates the username and password against your Active Directory using standard Windows APIs (a similar mechanism to what is used by ADFS). Note that the username can be either the on-premises default username (usually, "userPrincipalName") or another attribute configured in Azure AD Connect (known as "Alternate ID").
-4. The on-premises Domain Contoller then evaluates the request and returns a response (success or failure) to the connector.
->>>>>>> 864e5792
 5. The connector, in turn, returns this response back to Azure AD.
 6. Azure AD then evaluates the response and responds to the user as appropriate. For example, it issues a token back to the application or asks for Multi-Factor Authentication.
 
@@ -204,129 +152,13 @@
 
 ### Password writeback
 
-<<<<<<< HEAD
-There might be a case where you have configured [password writeback](../active-directory-passwords-update-your-own-password.md) on your tenant for a specific user. In such a case, if the user signs in by using pass-through authentication, they will be able to change or reset their passwords as before. The passwords are written back to on-premises Active Directory as expected.
-=======
-In case you have configured [password writeback](../active-directory-passwords-update-your-own-password.md) on your tenant and for a specific user, if the user signs in using Pass-through Authentication, they will be able to change or reset their passwords as before. The passwords will be written back to your on-premises Active Directory as expected.
->>>>>>> 864e5792
+In case you have configured [password writeback](../active-directory-passwords-update-your-own-password.md) on your tenant and for a specific user, if the user signs in using pass-through authentication, they will be able to change or reset their passwords as before. The passwords will be written back to on-premises Active Directory as expected.
 
 However, if password writeback is not configured on your tenant or the user doesn't have a valid Azure AD license assigned to them, then the user will not be allowed to update their password in the cloud. This is true even if their password has expired. The user will instead see this message: "Your organization doesn't allow you to update your password on this site. Please update it according to the method recommended by your organization, or ask your admin if you need help."
 
-<<<<<<< HEAD
-## How do I troubleshoot installation of pass-through authentication?
-
-This section describes some common issues encountered during the installation, registration, or uninstallation of pass-through authentication connectors (either via Azure AD Connect or standalone). It also describes issues you might encounter during the enabling and operating of pass-through authentication on your tenant.
-
-### Issues during installation of connectors (either via Azure AD Connect or standalone)
-
-#### An Azure AD Application Proxy connector already exists
-
-A pass-through authentication connector cannot be installed on the same server as an [Azure AD Application Proxy](../../active-directory/active-directory-application-proxy-get-started.md) connector. You need to install the pass-through authentication connector on a separate server.
-
-#### An unexpected error occurred
-
-[Collect connector logs](#collecting-pass-through-authentication-connector-logs) from the server and contact Microsoft Support with your issue.
-
-### Issues during registration of connectors
-
-#### Registration of the connecter failed due to blocked port(s)
-
-Ensure that the server on which the connector has been installed can communicate with our [service URLs and ports](#pre-requisites).
-
-#### Registration of the connector failed due to token or account authorization errors
-
-Ensure that you use a cloud-only Global Administrator account for all Azure AD Connect or standalone connector installation and registration operations. There is a known issue with Global Administrator accounts enabled for Multi-Factor Authentication. As a workaround, turn off Multi-Factor Authentication temporarily (only to complete the operations).
-
-#### An unexpected error occurred
-
-[Collect connector logs](#collecting-pass-through-authentication-connector-logs) from the server and contact Microsoft Support with your issue.
-
-### Issues during uninstallation of connectors
-
-#### Warning message when uninstalling Azure AD Connect
-
-If you have pass-through authentication enabled on your tenant and you try to uninstall Azure AD Connect, you get the following warning message: "Users will not be able to sign-in to Azure AD unless you have other pass-through authentication agents installed on other servers."
-
-You need to have a [high availability](#ensuring-high-availability) setup in place before you uninstall Azure AD Connect to avoid breaking user sign-in.
-
-### Issues with enabling the pass-through authentication feature
-
-#### The enabling of the feature failed because there were no connectors available
-
-You need to have at least one active connector to enable pass-through authentication on your tenant. You can install a connector by either installing Azure AD Connect or a standalone connector.
-
-#### The enabling of the feature failed due to blocked port(s)
-
-Ensure that the server on which Azure AD Connect is installed can communicate with our [service URLs and ports](#pre-requisites).
-
-#### The enabling of the feature failed due to token or account authorization errors
-
-Use a cloud-only Global Administrator account when enabling the feature. There is a known issue with Global Administrator accounts that have Multi-Factor Authentication turned on. Turn it off temporarily (only to complete the operation) as a workaround.
-
-### Issues while operating the pass-through authentication feature
-
-#### User-facing sign-in errors
-
-The pass-through authentication feature reports user-facing errors on the Azure AD sign-in screen. The following table describes these errors and how to resolve them.
-
-|Error|Description|Resolution
-| --- | --- | ---
-|AADSTS80001|Unable to connect to Active Directory.|Ensure that connector servers are members of the same AD forest as the users whose passwords need to be validated and that they are able to connect to Active Directory.  
-|AADSTS8002|A time-out occurred while connecting to Active Directory.|Ensure that Active Directory is available and is responding to requests from the connectors.
-|AADSTS80004|The username that was passed to the connector was not valid.|Ensure that the user is attempting to sign in with the right username.
-|AADSTS80005|Validation encountered an unpredictable WebException.|This is likely a transient error. Retry the request. If it continues to fail, contact Microsoft Support.
-|AADSTS80007|An error occurred while communicating with Active Directory.|Check the connector logs for more information, and verify that Active Directory is operating as expected.
-
-### Collect pass-through authentication connector logs
-
-The type of issue you encounter determines where you need to look for pass-through authentication connector logs.
-
-#### Connector event logs
-
-For errors related to the connector, open up the Event Viewer application on the server and check under **Application and Service Logs\Microsoft\AadApplicationProxy\Connector\Admin**.
-
-To view detailed analytics and debugging logs, enable the "Session" log. During normal operations, don't run the connector with this log enabled; use it only for troubleshooting. Note that log contents are visible only after the "Session" log is disabled again.
-
-#### Detailed trace logs
-
-To troubleshoot user sign-in failures, look for trace logs at **C:\Programdata\Microsoft\Microsoft AAD Application Proxy Connector\Trace**. These logs include the reasons that a specific user sign-in failed while using the pass-through authentication feature. Here is an example log entry:
-
-```
-	ApplicationProxyConnectorService.exe Error: 0 : Passthrough Authentication request failed. RequestId: 'df63f4a4-68b9-44ae-8d81-6ad2d844d84e'. Reason: '1328'.
-	    ThreadId=5
-	    DateTime=xxxx-xx-xxTxx:xx:xx.xxxxxxZ
-```
-
-You can get descriptive details of the error ('1328' in this example) by opening the command prompt and running the following command. Replace '1328' with the actual error number that you see in your logs:
-
-`Net helpmsg 1328`
-
-The result should look something like this:
-
-![Pass-through authentication](./media/active-directory-aadconnect-pass-through-authentication/pta3.png)
-
-#### Domain controller logs
-
-If audit logging is enabled, additional information can be found in the security logs of your domain controllers. A simple way to query sign-in requests sent by pass-through authentication connectors is as follows:
-
-```
-    <QueryList>
-    <Query Id="0" Path="Security">
-    <Select Path="Security">*[EventData[Data[@Name='ProcessName'] and (Data='C:\Program Files\Microsoft AAD App Proxy Connector\ApplicationProxyConnectorService.exe')]]</Select>
-    </Query>
-    </QueryList>
-```
+## Next steps
+- See how to enable the [Azure AD Seamless SSO](active-directory-aadconnect-sso.md) feature on your tenant.
+- Read our [troubleshooting guide](active-directory-aadconnect-troubleshoot-pass-through-authentication.md) to learn how to resolve common issues with Azure AD pass-through authentication.
 
 ## Feedback
-
-Your feedback is important to us. You can email us at [aadopauthfeedback@microsoft.com](mailto:aadopauthfeedback@microsoft.com). If you have requests for new features, use our [UserVoice forum](https://feedback.azure.com/forums/169401-azure-active-directory/category/160611-directory-synchronization-aad-connect)--we're listening.
-=======
-## Next steps
-
-- See how to enable the [Azure AD Seamless SSO](active-directory-aadconnect-sso.md) feature on your tenant.
-- Read our [troubleshooting guide](active-directory-aadconnect-troubleshoot-pass-through-authentication.md) to learn how to resolve common issues with Azure AD Pass-through Authentication.
-
-## Feedback
-
-Your feedback is important to us. Use the comments section below if you have questions. Use our [UserVoice forum](https://feedback.azure.com/forums/169401-azure-active-directory/category/160611-directory-synchronization-aad-connect) for new feature requests.
->>>>>>> 864e5792
+Your feedback is important to us. Use the comments section if you have questions. Use our [UserVoice forum](https://feedback.azure.com/forums/169401-azure-active-directory/category/160611-directory-synchronization-aad-connect) for new feature requests.
