--- conflicted
+++ resolved
@@ -93,12 +93,8 @@
 | UpgradeNotSupportedMultiForestSetup |You are connecting to more than one forest. Express setup only connects to one forest. |
 | UpgradeNotSupportedNonLocalDbInstall |You are not using a SQL Server Express LocalDB database. |
 | UpgradeNotSupportedNonMsolAccount |The [AD Connector account](active-directory-aadconnect-accounts-permissions.md#active-directory-account) is not the default MSOL_ account anymore. |
-<<<<<<< HEAD
-| UpgradeNotSupportedNotConfiguredSignInMethod | When setting up AAD Connect, you chose "Do not configure" when selecting the sign-on method. | 
-=======
-| UpgradeNotSupportedNotConfiguredSignInMethod | You have selected *Do Not Configure* as the sign-in method. | 
+| UpgradeNotSupportedNotConfiguredSignInMethod | When setting up AAD Connect, you chose *Do not configure* when selecting the sign-on method. | 
 | UpgradeNotSupportedPtaSignInMethod | You have selected Pass-through Authentication as the sign-in method. |
->>>>>>> 36dba919
 | UpgradeNotSupportedStagingModeEnabled |The server is set to be in [staging mode](active-directory-aadconnectsync-operations.md#staging-mode). |
 | UpgradeNotSupportedUserWritebackEnabled |You have enabled the [user writeback](active-directory-aadconnect-feature-preview.md#user-writeback) feature. |
 
