--- conflicted
+++ resolved
@@ -368,11 +368,6 @@
   * Selecting a new OU to include in sync does not require a full password sync.
   * When a disabled user is enabled the password does not sync.
   * The password retry queue is infinite and the previous limit of 5,000 objects to be retired has been removed.
-<<<<<<< HEAD
-  * [Improved troubleshooting](active-directory-aadconnectsync-implement-password-synchronization.md#troubleshoot-password-synchronization).
-=======
-  * [Improved troubleshooting](active-directory-aadconnectsync-troubleshoot-password-synchronization.md).
->>>>>>> 4a5f2d94
 * Not able to connect to Active Directory with Windows Server 2016 forest-functional level.
 * Not able to change the group that is used for group filtering after the initial installation.
 * No longer creates a new user profile on the Azure AD Connect server for every user doing a password change with password writeback enabled.
