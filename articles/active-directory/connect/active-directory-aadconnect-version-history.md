---
title: 'Azure AD Connect: Version release history | Microsoft Docs'
description: This article lists all releases of Azure AD Connect and Azure AD Sync
services: active-directory
documentationcenter: ''
author: billmath
manager: femila
editor: ''

ms.assetid: ef2797d7-d440-4a9a-a648-db32ad137494
ms.service: active-directory
ms.devlang: na
ms.topic: article
ms.tgt_pltfrm: na
ms.workload: identity
ms.date: 02/08/2017
ms.author: billmath

---
# Azure AD Connect: Version release history
The Azure Active Directory (Azure AD) team regularly updates Azure AD Connect with new features and functionality. Not all additions are applicable to all audiences.

This article is designed to help you keep track of the versions that have been released, and to understand whether you need to update to the newest version or not.

This is a list of related topics:


Topic |  Details
--------- | --------- |
Steps to upgrade from Azure AD Connect | Different methods to [upgrade from a previous version to the latest](active-directory-aadconnect-upgrade-previous-version.md) Azure AD Connect release.
Required permissions | For permissions required to apply an update, see [accounts and permissions](./active-directory-aadconnect-accounts-permissions.md#upgrade).
Download| [Download Azure AD Connect](http://go.microsoft.com/fwlink/?LinkId=615771).

## 1.1.484.0
Released: April 2017

Azure AD Connect sync
* Fixed an issue where the sync scheduler skips the entire sync step if one or more connectors are missing run profile for that sync step. For example, you manually added a connector using the Synchronization Service Manager without creating a Delta Import run profile for it. This fix ensures that the sync scheduler continues to run Delta Import for other connectors.
* Fixed an issue where the Synchronization Service immediately stops processing a run profile when it is encounters an issue with one of the run steps. This fix ensures that the Synchronization Service skips that run step and continues to process the rest. For example, you have a Delta Import run profile for your AD connector with multiple run steps (one for each on-premises AD domain). The Synchronization Service will run Delta Import with the other AD domains even if one of them has network connectivity issues.
* Fixed an issue that causes the Azure AD Connector update to be skipped during Automatic Upgrade.
* Fixed an issue that causes Azure AD Connect to incorrectly determine whether the server is a domain controller during setup, which in turn causes DirSync upgrade to fail.
* Fixed an issue that causes DirSync in-place upgrade to not create any run profile for the Azure AD Connector.
* Fixed an issue where the Synchronization Service Manager user interface becomes unresponsive when trying to configure Generic LDAP Connector.

AD FS management
* Fixed an issue where the Azure AD Connect wizard fails if the AD FS primary node has been moved to another server.

Desktop SSO
* Fixed an issue in the Azure AD Connect wizard where the Sign-In screen does not let you enable Desktop SSO feature if you chose Password Synchronization as your Sign-In option during new installation.

**New features/improvements:**

Azure AD Connect sync
* Azure AD Connect Sync now supports the use of Virtual Service Account, Managed Service Account and Group Managed Service Account as its service account. This applies to new installation of Azure AD Connect only. When installing Azure AD Connect:
    * By default, Azure AD Connect wizard will create a Virtual Service Account and uses it as its service account.
    * If you are installing on a domain controller, Azure AD Connect falls back to previous behavior where it will create a domain user account and uses it as its service account instead.
    * You can override the default behavior by providing one of the following:
      * A Group Managed Service Account
      * A Managed Service Account
      * A domain user account
      * A local user account
* Previously, if you upgrade to a new build of Azure AD Connect containing connectors update or sync rule changes, Azure AD Connect will trigger a full sync cycle. Now, Azure AD Connect selectively triggers Full Import step only for connectors with update, and Full Synchronization step only for connectors with sync rule changes.
* Previously, the Export Deletion Threshold only applies to exports which are triggered through the sync scheduler. Now, the feature is extended to include exports manually triggered by the customer using the Synchronization Service Manager.
* On your Azure AD tenant, there is a service configuration which indicates whether Password Synchronization feature is enabled for your tenant or not. Previously, it is easy for the service configuration to be incorrectly configured by Azure AD Connect when you have an active and a staging server. Now, Azure AD Connect will attempt to keep the service configuration consistent with your active Azure AD Connect server only.
* Azure AD Connect wizard now detects and returns a warning if on-premises AD does not have AD Recycle Bin enabled.
* Previously, Export to Azure AD times out and fails if the combined size of the objects in the batch exceeds certain threshold. Now, the Synchronization Service will reattempt to resend the objects in separate, smaller batches if the issue is encountered.
<<<<<<< HEAD
* The Synchronization Service Key Management application has been removed from Windows Start Menu. Management of encryption key will continue to be supported through command-line interface using miiskmu.exe. For information about managing encryption key, refer to article (TBD).
=======
* The Synchronization Service Key Management application has been removed from Windows Start Menu. Management of encryption key will continue to be supported through command-line interface using miiskmu.exe. For information about managing encryption key, refer to article [Abandoning the Azure AD Connect Sync encryption key](https://docs.microsoft.com/azure/active-directory/connect/active-directory-aadconnectsync-change-serviceacct-pass#abandoning-the-azure-ad-connect-sync-encryption-key).
>>>>>>> 3cf09cbd
* Previously, if you change the Azure AD Connect sync service account password, the Synchronization Service will not be able start correctly until you have abandoned the encryption key and reinitialized the Azure AD Connect sync service account password. Now, this is no longer required.

Desktop SSO

* Azure AD Connect wizard no longer requires port 9090 to be opened on the network when configuring Pass-through Authentication and Desktop SSO. Only port 443 is required. 

## 1.1.443.0
Released: March 2017

**Fixed issues:**

Azure AD Connect sync
* Fixed an issue which causes Azure AD Connect wizard to fail if the display name of the Azure AD Connector does not contain the initial onmicrosoft.com domain assigned to the Azure AD tenant.
* Fixed an issue which causes Azure AD Connect wizard to fail while making connection to SQL database when the password of the Sync Service Account contains special characters such as apostrophe, colon and space.
* Fixed an issue which causes the error “The dimage has an anchor that is different than the image” to occur on an Azure AD Connect server in staging mode, after you have temporarily excluded an on-premises AD object from syncing and then included it again for syncing.
* Fixed an issue which causes the error “The object located by DN is a phantom” to occur on an Azure AD Connect server in staging mode, after you have temporarily excluded an on-premises AD object from syncing and then included it again for syncing.

AD FS management
* Fixed an issue where Azure AD Connect wizard does not update AD FS configuration and set the right claims on the relying party trust after Alternate Login ID is configured.
* Fixed an issue where Azure AD Connect wizard is unable to correctly handle AD FS servers whose service accounts are configured using userPrincipalName format instead of sAMAccountName format.

Pass-through Authentication
* Fixed an issue which causes Azure AD Connect wizard to fail if Pass Through Authentication is selected but registration of its connector fails.
* Fixed an issue which causes Azure AD Connect wizard to bypass validation checks on sign-in method selected when Desktop SSO feature is enabled.

Password Reset
* Fixed an issue which may cause the Azure AAD Connect server to not attempt to re-connect if the connection was killed by a firewall or proxy.

**New features/improvements:**

Azure AD Connect sync
* Get-ADSyncScheduler cmdlet now returns a new Boolean property named SyncCycleInProgress. If the returned value is true, it means that there is a scheduled synchronization cycle in progress.
* Destination folder for storing Azure AD Connect installation and setup logs has been moved from %localappdata%\AADConnect to %programdata%\AADConnect to improve accessibility to the log files.

AD FS management
* Added support for updating AD FS Farm SSL Certificate.
* Added support for managing AD FS 2016.
* You can now specify existing gMSA (Group Managed Service Account) during AD FS installation.
* You can now configure SHA-256 as the signature hash algorithm for Azure AD relying party trust.

Password Reset
* Introduced improvements to allow the product to function in environments with more stringent firewall rules.
* Improved connection reliability to Azure Service Bus.

## 1.1.380.0
Released: December 2016

**Fixed issue:**

* Fixed the issue where the issuerid claim rule for Active Directory Federation Services (AD FS) is missing in this build.

>[!NOTE]
>This build is not available to customers through the Azure AD Connect Auto Upgrade feature.

## 1.1.371.0
Released: December 2016

**Known issue:**

* The issuerid claim rule for AD FS is missing in this build. The issuerid claim rule is required if you are federating multiple domains with Azure Active Directory (Azure AD). If you are using Azure AD Connect to manage your on-premises AD FS deployment, upgrading to this build removes the existing issuerid claim rule from your AD FS configuration. You can work around the issue by adding the issuerid claim rule after the installation/upgrade. For details on adding the issuerid claim rule, refer to this article on [Multiple domain support for federating with Azure AD](active-directory-aadconnect-multiple-domains.md).

**Fixed issue:**

* If Port 9090 is not opened for the outbound connection, the Azure AD Connect installation or upgrade fails.

>[!NOTE]
>This build is not available to customers through the Azure AD Connect Auto Upgrade feature.

## 1.1.370.0
Released: December 2016

**Known issues:**

* The issuerid claim rule for AD FS is missing in this build. The issuerid claim rule is required if you are federating multiple domains with Azure AD. If you are using Azure AD Connect to manage your on-premises AD FS deployment, upgrading to this build removes the existing issuerid claim rule from your AD FS configuration. You can work around the issue by adding the issuerid claim rule after installation/upgrade. For details on adding issuerid claim rule, refer to this article on [Multiple domain support for federating with Azure AD](active-directory-aadconnect-multiple-domains.md).
* Port 9090 must be open outbound to complete installation.

**New features:**

* Pass-through Authentication (Preview).

>[!NOTE]
>This build is not available to customers through the Azure AD Connect Auto Upgrade feature.

## 1.1.343.0
Released: November 2016

**Known issue:**

* The issuerid claim rule for AD FS is missing in this build. The issuerid claim rule is required if you are federating multiple domains with Azure AD. If you are using Azure AD Connect to manage your on-premises AD FS deployment, upgrading to this build removes the existing issuerid claim rule from your AD FS configuration. You can work around the issue by adding the issuerid claim rule after installation/upgrade. For details on adding issuerid claim rule, refer to this article on [Multiple domain support for federating with Azure AD](active-directory-aadconnect-multiple-domains.md).

**Fixed issues:**

* Sometimes, installing Azure AD Connect fails because it is unable to create a local service account whose password meets the level of complexity specified by the organization's password policy.
* Fixed an issue where join rules are not reevaluated when an object in the connector space simultaneously becomes out-of-scope for one join rule and become in-scope for another. This can happen if you have two or more join rules whose join conditions are mutually exclusive.
* Fixed an issue where inbound synchronization rules (from Azure AD), which do not contain join rules, are not processed if they have lower precedence values than those containing join rules.

**Improvements:**

* Added support for installing Azure AD Connect on Windows Server 2016 Standard or higher.
* Added support for using SQL Server 2016 as the remote database for Azure AD Connect.

## 1.1.281.0
Released: August 2016

**Fixed issues:**

* Changes to sync interval do not take place until after the next sync cycle is complete.
* Azure AD Connect wizard does not accept an Azure AD account whose username starts with an underscore (\_).
* Azure AD Connect wizard fails to authenticate the Azure AD account if the account password contains too many special characters. Error message "Unable to validate credentials. An unexpected error has occurred." is returned.
* Uninstalling staging server disables password synchronization in Azure AD tenant and causes password synchronization to fail with active server.
* Password synchronization fails in uncommon cases when there is no password hash stored on the user.
* When Azure AD Connect server is enabled for staging mode, password writeback is not temporarily disabled.
* Azure AD Connect wizard does not show the actual password synchronization and password writeback configuration when server is in staging mode. It always shows them as disabled.
* Configuration changes to password synchronization and password writeback are not persisted by Azure AD Connect wizard when server is in staging mode.

**Improvements:**

* Updated the Start-ADSyncSyncCycle cmdlet to indicate whether it is able to successfully start a new sync cycle or not.
* Added the Stop-ADSyncSyncCycle cmdlet to terminate sync cycle and operation, which are currently in progress.
* Updated the Stop-ADSyncScheduler cmdlet to terminate sync cycle and operation, which are currently in progress.
* When configuring [Directory extensions](active-directory-aadconnectsync-feature-directory-extensions.md) in Azure AD Connect wizard, the Azure AD attribute of type "Teletex string" can now be selected.

## 1.1.189.0
Released: June 2016

**Fixed issues and improvements:**

* Azure AD Connect can now be installed on a FIPS-compliant server.
  * For password synchronization, see [Password sync and FIPS](active-directory-aadconnectsync-implement-password-synchronization.md#password-synchronization-and-fips).
* Fixed an issue where a NetBIOS name could not be resolved to the FQDN in the Active Directory Connector.

## 1.1.180.0
Released: May 2016

**New features:**

* Warns and helps you verify domains if you didn’t do it before running Azure AD Connect.
* Added support for [Microsoft Cloud Germany](active-directory-aadconnect-instances.md#microsoft-cloud-germany).
* Added support for the latest [Microsoft Azure Government cloud](active-directory-aadconnect-instances.md#microsoft-azure-government-cloud) infrastructure with new URL requirements.

**Fixed issues and improvements:**

* Added filtering to the Sync Rule Editor to make it easy to find sync rules.
* Improved performance when deleting a connector space.
* Fixed an issue when the same object was both deleted and added in the same run (called delete/add).
* A disabled sync rule no longer re-enables included objects and attributes on upgrade or directory schema refresh.

## 1.1.130.0
Released: April 2016

**New features:**

* Added support for multi-valued attributes to [Directory extensions](active-directory-aadconnectsync-feature-directory-extensions.md).
* Added support for more configuration variations for [automatic upgrade](active-directory-aadconnect-feature-automatic-upgrade.md) to be considered eligible for upgrade.
* Added some cmdlets for [custom scheduler](active-directory-aadconnectsync-feature-scheduler.md#custom-scheduler).

## 1.1.119.0
Released: March 2016

**Fixed issues:**

* Made sure Express installation cannot be used on Windows Server 2008 (pre-R2) because password sync is not supported on this operating system.
* Upgrade from DirSync with a custom filter configuration did not work as expected.
* When upgrading to a newer release and there are no changes to the configuration, a full import/synchronization should not be scheduled.

## 1.1.110.0
Released: February 2016

**Fixed issues:**

* Upgrade from earlier releases does not work if the installation is not in the default C:\Program Files folder.
* If you install and clear **Start the synchronization process** at the end of the installation wizard, running the installation wizard a second time will not enable the scheduler.
* The scheduler doesn't work as expected on servers where the US-en date/time format is not used. It will also block `Get-ADSyncScheduler` to return correct times.
* If you installed an earlier release of Azure AD Connect with AD FS as the sign-in option and upgrade, you cannot run the installation wizard again.

## 1.1.105.0
Released: February 2016

**New features:**

* [Automatic upgrade](active-directory-aadconnect-feature-automatic-upgrade.md) feature for Express settings customers.
* Support for the global admin by using Azure Multi-Factor Authentication and Privileged Identity Management in the installation wizard.
  * You need to allow your proxy to also allow traffic to https://secure.aadcdn.microsoftonline-p.com if you use Multi-Factor Authentication.
  * You need to add https://secure.aadcdn.microsoftonline-p.com to your trusted sites list for Multi-Factor Authentication to properly work.
* Allow changing the user's sign-in method after initial installation.
* Allow [Domain and OU filtering](active-directory-aadconnect-get-started-custom.md#domain-and-ou-filtering) in the installation wizard. This also allows connecting to forests where not all domains are available.
* [Scheduler](active-directory-aadconnectsync-feature-scheduler.md) is built in to the sync engine.

**Features promoted from preview to GA:**

* [Device writeback](active-directory-aadconnect-feature-device-writeback.md).
* [Directory extensions](active-directory-aadconnectsync-feature-directory-extensions.md).

**New preview features:**

* The new default sync cycle interval is 30 minutes. Used to be three hours for all earlier releases. Adds support to change the [scheduler](active-directory-aadconnectsync-feature-scheduler.md) behavior.

**Fixed issues:**

* The verify DNS domains page didn't always recognize the domains.
* Prompts for domain admin credentials when configuring AD FS.
* The on-premises AD accounts are not recognized by the installation wizard if located in a domain with a different DNS tree than the root domain.

## 1.0.9131.0
Released: December 2015

**Fixed issues:**

* Password sync might not work when you change passwords in Active Directory Domain Services (AD DS), but works when you do set a password.
* When you have a proxy server, authentication to Azure AD might fail during installation, or if an upgrade is canceled on the configuration page.
* Updating from a previous release of Azure AD Connect with a full SQL Server instance fails if you are not a SQL Server system administrator (SA).
* Updating from a previous release of Azure AD Connect with a remote SQL Server shows the “Unable to access the ADSync SQL database” error.

## 1.0.9125.0
Released: November 2015

**New features:**

* Can reconfigure AD FS to Azure AD trust.
* Can refresh the Active Directory schema and regenerate sync rules.
* Can disable a sync rule.
* Can define "AuthoritativeNull" as a new literal in a sync rule.

**New preview features:**

* [Azure AD Connect Health for sync](../connect-health/active-directory-aadconnect-health-sync.md).
* Support for [Azure AD Domain Services](../active-directory-passwords-getting-started.md#enable-users-to-reset-or-change-their-ad-passwords) password synchronization.

**New supported scenario:**

* Supports multiple on-premises Exchange organizations. For more information, see [Hybrid deployments with multiple Active Directory forests](https://technet.microsoft.com/library/jj873754.aspx).

**Fixed issues:**

* Password synchronization issues:
  * An object moved from out-of-scope to in-scope will not have its password synchronized. This includes both OU and attribute filtering.
  * Selecting a new OU to include in sync does not require a full password sync.
  * When a disabled user is enabled the password does not sync.
  * The password retry queue is infinite and the previous limit of 5,000 objects to be retired has been removed.
  * [Improved troubleshooting](active-directory-aadconnectsync-implement-password-synchronization.md#troubleshooting-password-synchronization).
* Not able to connect to Active Directory with Windows Server 2016 forest-functional level.
* Not able to change the group that is used for group filtering after the initial installation.
* No longer creates a new user profile on the Azure AD Connect server for every user doing a password change with password writeback enabled.
* Not able to use Long Integer values in sync rules scopes.
* The check box "device writeback" remains disabled if there are unreachable domain controllers.

## 1.0.8667.0
Released: August 2015

**New features:**

* The Azure AD Connect installation wizard is now localized to all Windows Server languages.
* Added support for account unlock when using Azure AD password management.

**Fixed issues:**

* Azure AD Connect installation wizard crashes if another user continues installation rather than the person who first started the installation.
* If a previous uninstallation of Azure AD Connect fails to uninstall Azure AD Connect sync cleanly, it is not possible to reinstall.
* Cannot install Azure AD Connect using Express installation if the user is not in the root domain of the forest or if a non-English version of Active Directory is used.
* If the FQDN of the Active Directory user account cannot be resolved, a misleading error message “Failed to commit the schema” is shown.
* If the account used on the Active Directory Connector is changed outside the wizard, the wizard fails on subsequent runs.
* Azure AD Connect sometimes fails to install on a domain controller.
* Cannot enable and disable “Staging mode” if extension attributes have been added.
* Password writeback fails in some configurations because of a bad password on the Active Directory Connector.
* DirSync cannot be upgraded if a distinguished name (DN) is used in attribute filtering.
* Excessive CPU usage when using password reset.

**Removed preview features:**

* The preview feature [User writeback](active-directory-aadconnect-feature-preview.md#user-writeback) was temporarily removed based on feedback from our preview customers. It will be added again later after we have addressed the provided feedback.

## 1.0.8641.0
Released: June 2015

**Initial release of Azure AD Connect.**

Changed name from Azure AD Sync to Azure AD Connect.

**New features:**

* [Express settings](active-directory-aadconnect-get-started-express.md) installation
* Can [configure AD FS](active-directory-aadconnect-get-started-custom.md#configuring-federation-with-ad-fs)
* Can [upgrade from DirSync](active-directory-aadconnect-dirsync-upgrade-get-started.md)
* [Prevent accidental deletes](active-directory-aadconnectsync-feature-prevent-accidental-deletes.md)
* Introduced [staging mode](active-directory-aadconnectsync-operations.md#staging-mode)

**New preview features:**

* [User writeback](active-directory-aadconnect-feature-preview.md#user-writeback)
* [Group writeback](active-directory-aadconnect-feature-preview.md#group-writeback)
* [Device writeback](active-directory-aadconnect-feature-device-writeback.md)
* [Directory extensions](active-directory-aadconnect-feature-preview.md)

## 1.0.494.0501
Released: May 2015

**New Requirement:**

* Azure AD Sync now requires the .NET Framework version 4.5.1 to be installed.

**Fixed issues:**

* Password writeback from Azure AD is failing with an Azure Service Bus connectivity error.

## 1.0.491.0413
Released: April 2015

**Fixed issues and improvements:**

* The Active Directory Connector does not process deletes correctly if the recycle bin is enabled and there are multiple domains in the forest.
* The performance of import operations has been improved for the Azure Active Directory Connector.
* When a group has exceeded the membership limit (by default, the limit is set to 50,000 objects), the group was deleted in Azure Active Directory. With the new behavior, the group is not deleted, an error is thrown, and new membership changes are not exported.
* A new object cannot be provisioned if a staged delete with the same DN is already present in the connector space.
* Some objects are marked for synchronization during a delta sync even though there's no change staged on the object.
* Forcing a password sync also removes the preferred DC list.
* CSExportAnalyzer has problems with some objects states.

**New features:**

* A join can now connect to “ANY” object type in the MV.

## 1.0.485.0222
Released: February 2015

**Improvements:**

* Improved import performance.

**Fixed issues:**

* Password Sync honors the cloudFiltered attribute that is used by attribute filtering. Filtered objects are no longer in scope for password synchronization.
* In rare situations where the topology had many domain controllers, password sync doesn’t work.
* “Stopped-server” when importing from the Azure AD Connector after device management has been enabled in Azure AD/Intune.
* Joining Foreign Security Principals (FSPs) from multiple domains in same forest causes an ambiguous-join error.

## 1.0.475.1202
Released: December 2014

**New features:**

* Password synchronization with attribute-based filtering is now supported. For more information, see [Password synchronization with filtering](active-directory-aadconnectsync-configure-filtering.md).
* The msDS-ExternalDirectoryObjectID attribute is written back to Active Directory. This feature adds support for Office 365 applications. It uses OAuth2 to access Online and On-Premises mailboxes in a Hybrid Exchange Deployment.

**Fixed upgrade issues:**

* A newer version of the sign-in assistant is available on the server.
* A custom installation path was used to install Azure AD Sync.
* An invalid custom join criterion blocks the upgrade.

**Other fixes:**

* Fixed the templates for Office Pro Plus.
* Fixed installation issues caused by user names that start with a dash.
* Fixed losing the sourceAnchor setting when running the installation wizard a second time.
* Fixed ETW tracing for password synchronization.

## 1.0.470.1023
Released: October 2014

**New features:**

* Password synchronization from multiple on-premises Active Directory to Azure AD.
* Localized installation UI to all Windows Server languages.

**Upgrading from AADSync 1.0 GA**

If you already have Azure AD Sync installed, there is one additional step you have to take in case you have changed any of the out-of-box synchronization rules. After you have upgraded to the 1.0.470.1023 release, the synchronization rules you have modified are duplicated. For each modified sync rule, do the following:

1.  Locate the sync rule you have modified and take a note of the changes.
* Delete the sync rule.
* Locate the new sync rule that is created by Azure AD Sync and then reapply the changes.

**Permissions for the Active Directory account**

The Active Directory account must be granted additional permissions to be able to read the password hashes from Active Directory. The permissions to grant are named “Replicating Directory Changes” and “Replicating Directory Changes All.” Both permissions are required to be able to read the password hashes.

## 1.0.419.0911
Released: September 2014

**Initial release of Azure AD Sync.**

## Next steps
Learn more about [Integrating your on-premises identities with Azure Active Directory](active-directory-aadconnect.md).<|MERGE_RESOLUTION|>--- conflicted
+++ resolved
@@ -64,11 +64,7 @@
 * On your Azure AD tenant, there is a service configuration which indicates whether Password Synchronization feature is enabled for your tenant or not. Previously, it is easy for the service configuration to be incorrectly configured by Azure AD Connect when you have an active and a staging server. Now, Azure AD Connect will attempt to keep the service configuration consistent with your active Azure AD Connect server only.
 * Azure AD Connect wizard now detects and returns a warning if on-premises AD does not have AD Recycle Bin enabled.
 * Previously, Export to Azure AD times out and fails if the combined size of the objects in the batch exceeds certain threshold. Now, the Synchronization Service will reattempt to resend the objects in separate, smaller batches if the issue is encountered.
-<<<<<<< HEAD
-* The Synchronization Service Key Management application has been removed from Windows Start Menu. Management of encryption key will continue to be supported through command-line interface using miiskmu.exe. For information about managing encryption key, refer to article (TBD).
-=======
 * The Synchronization Service Key Management application has been removed from Windows Start Menu. Management of encryption key will continue to be supported through command-line interface using miiskmu.exe. For information about managing encryption key, refer to article [Abandoning the Azure AD Connect Sync encryption key](https://docs.microsoft.com/azure/active-directory/connect/active-directory-aadconnectsync-change-serviceacct-pass#abandoning-the-azure-ad-connect-sync-encryption-key).
->>>>>>> 3cf09cbd
 * Previously, if you change the Azure AD Connect sync service account password, the Synchronization Service will not be able start correctly until you have abandoned the encryption key and reinitialized the Azure AD Connect sync service account password. Now, this is no longer required.
 
 Desktop SSO
