---
title: Connector Version Release History | Microsoft Docs
description: This topic lists all releases of the Connectors for Forefront Identity Manager (FIM) and Microsoft Identity Manager (MIM)
services: active-directory
documentationcenter: ''
author: fimguy
manager: femila
editor: ''

ms.assetid: 6a0c66ab-55df-4669-a0c7-1fe1a091a7f9
ms.service: active-directory
ms.devlang: na
ms.topic: article
ms.tgt_pltfrm: na
ms.workload: identity
<<<<<<< HEAD
ms.date: 08/24/2017
=======
ms.date: 09/06/2017
>>>>>>> 701dfc34
ms.author: fimguy

---
# Connector Version Release History
The Connectors for Forefront Identity Manager (FIM) and Microsoft Identity Manager (MIM) are updated frequently.

> [!NOTE]
> This topic is on FIM and MIM only. These Connectors are not supported for install on Azure AD Connect. Released Connectors are preinstalled on AADConnect when upgrading to specified Build.

This topic list all versions of the Connectors that have been released.

Related links:

* [Download Latest Connectors](http://go.microsoft.com/fwlink/?LinkId=717495)
* [Generic LDAP Connector](active-directory-aadconnectsync-connector-genericldap.md) reference documentation
* [Generic SQL Connector](active-directory-aadconnectsync-connector-genericsql.md) reference documentation
* [Web Services Connector](http://go.microsoft.com/fwlink/?LinkID=226245) reference documentation
* [PowerShell Connector](active-directory-aadconnectsync-connector-powershell.md) reference documentation
* [Lotus Domino Connector](active-directory-aadconnectsync-connector-domino.md) reference documentation


<<<<<<< HEAD
## 1.1.604.0 (AADConnect Pending Release)
=======
## 1.1.604.0 (AADConnect 1.1.614.0)
>>>>>>> 701dfc34


### Fixed issues:

* Generic Web Services:
  * Fixed an issue preventing a SOAP project from being created when there were two or more endpoints.
* Generic SQL:
  * In the operation of import the GSQL was not converting time correctly, when saved to connector space. The default date and time format for connector space of the GSQL was changed from 'yyyy-MM-dd hh:mm:ssZ' to 'yyyy-MM-dd HH:mm:ssZ'.

## 1.1.551.0 (AADConnect 1.1.553.0)

### Fixed issues:

* Generic Web Services:
  * The Wsconfig tool did not convert correctly the Json array from "sample request" for the REST service method. This caused problems with serialization this Json array for the REST request.
  * Web Service Connector Configuration Tool does not support usage of space symbols in JSON attribute names 
    * A Substitution pattern can be added manually to the WSConfigTool.exe.config file, e.g. ```<appSettings> <add key=”JSONSpaceNamePattern” value="__" /> </appSettings>```

* Lotus Notes:
  * When the option **Allow custom certifiers for Organization/Organizational Units** is disabled then the connector fails during export (Update) After the export flow all attributes are exported to Domino but at the time of export a KeyNotFoundException is returned to Sync. 
    * This happens because the rename operation fails when it tries to change DN (UserName attribute) by changing one of the attributes below:  
      - LastName
      - FirstName
      - MiddleInitial
      - AltFullName
      - AltFullNameLanguage
      - ou
      - altcommonname

  * When **Allow custom certifiers for Organization/Organizational Units** option is enabled, but required certifiers are still empty, then KeyNotFoundException occurs.

### Enhancements:

* Generic SQL:
  * **Scenario: redesigned Implemented:** "*" feature
  * **Solution description:** Changed approach for [multi-valued reference attributes handling](active-directory-aadconnectsync-connector-genericsql.md).


### Fixed issues:

* Generic Web Services:
  * Can’t import Server configuration if WebService Connector is present
  * WebService Connector is not working with multiple  Web Services

* Generic SQL:
  * No object types are listed for single value referenced attribute
  * Delta import on Change Tracking strategy deletes object when value is removed from multi-value table
  * OverflowException in GSQL connector with DB2 on AS/400

Lotus:
  * Added option to enable\disable searching OUs before opening GlobalParameters page

## 1.1.443.0

Released: 2017 March

### Enhancements

* Generic SQL:</br>
  **Scenario Symptoms:**  It is a well-known limitation with the SQL Connector where we only allow a reference to one object type and require cross reference with members. </br>
  **Solution description:** In the processing step for references were "*" option is chosen, ALL combinations of object types will be returned back to the sync engine.

>[!Important]
- This will create many placeholders
- It is required to make sure the naming is unique cross object types.


* Generic LDAP:</br>
 **Scenario:**
When only few containers are selected in specific partition, then the search still will be done in whole partition. Specific will be filtered by Synchronization
Service, but not by MA which might cause performance degradation. </br>

 **Solution description:** Changed GLDAP connector's code to make it possible go through all containers and search objects in each of them, instead of searching in the whole partition.


* Lotus Domino:

  **Scenario:** Domino mail deletion support for a person removal during an export. </br>
  **Solution:** Configurable mail deletion support for a person removal during an export.

### Fixed issues:
* Generic Web Services:
 * When changing the service URL in Default SAP wsconfig projects through WebService Configuration Tool then the following error happens:
Could not find a part of the path

      ``'C:\Users\cstpopovaz\AppData\Local\Temp\2\e2c9d9b0-0d8a-4409-b059-dceeb900a2b3\b9bedcc0-88ac-454c-8c69-7d6ea1c41d17\cfg.config\cloneconfig.xml'. ``

* Generic LDAP:
 * GLDAP Connector does not see all attributes in AD LDS
 * Wizard breaks when no UPN attributes are detected from the LDAP directory schema
 * Delta Imports Failing with discovery errors not present during full import, when "objectclass" attribute is not selected
 * A "Configure Partitions and Hierarchies” configuration page, doesn’t show any objects which type is equal to the partition for Novel servers in the Generic  
LDAP MA. They showed only objects from RootDSE partition.


* Generic SQL:
 * Fix for Generic SQL watermark Delta Import multivalued attribute not imported bug
 * When exporting deleted\added values of multivalued attribute, they are not deleted\added in data source.  


* Lotus Notes:
 * A specific field "Full Name" is shown in the metaverse correctly however when exporting to Notes the value for the attribute is Null or Empty.
 * Fix for duplicate Certifier error
 * When the Object without any data is selected on the Lotus Domino Connector with other objects then we receive the Discovery error while performing Full-Import.
 * When Delta Import is being running on the Lotus Domino Connector, at the end of that run, the Microsoft.IdentityManagement.MA.LotusDomino.Service.exe service sometimes returns an Application Error.
 * Group membership overall works fine and is maintained, except when running the export to try to remove a user from membership it shows as successful with an update, but the user doesn’t actually get removed from membership in Lotus Notes.
 * An opportunity to choose mode of export as “Append Item at bottom” was added in configuration GUI of Lotus MA to append new items at bottom during the export for multi-valued attributes.
 * Connector will add the needed logic to delete the file from the Mail Folder and ID Vault.
 * Delete membership not working for cross NAB member.
 * Values should be successfully deleted from multi-valued attribute

## 1.1.117.0
Released: 2016 March

**New Connector**  
Initial release of the [Generic SQL Connector](active-directory-aadconnectsync-connector-genericsql.md).

**New features:**

* Generic LDAP Connector:
  * Added support for delta import with Isode.
* Web Services Connector:
  * Updated the csEntryChangeResult activity and setImportErrorCode activity to allow object level errors to be returned back to the sync engine.
  * Updated the SAP6 and SAP6User templates to use the new object level error functionality.
* Lotus Domino Connector:
  * For export, you need one certifier per address book. You can now use the same password for all certifiers to make the management easier.

**Fixed issues:**

* Generic LDAP Connector:
  * For IBM Tivoli DS, some reference attributes were not detected correctly.
  * For Open LDAP during a delta import, whitespaces at the beginning and end of strings were truncated.
  * For Novell and NetIQ, an export that moved an object between OUs/containers and at the same time renamed the object failed.
* Web Services Connector:
  * If the web service had multiple end-points for same binding, then the Connector did not correctly discover these end-points.
* Lotus Domino Connector:
  * An export of the fullName attribute to a mail-in database did not work.
  * An export which both added and removed member from a group only exported the added members.
  * If a Notes Document is invalid (the attribute isValid set to false), then the Connector fails.

## Older releases
Before March 2016, the Connectors were released as support topics.

**Generic LDAP**

* [KB3078617](https://support.microsoft.com/kb/3078617) - 1.0.0597, 2015 September
* [KB3044896](https://support.microsoft.com/kb/3044896) - 1.0.0549, 2015 March
* [KB3031009](https://support.microsoft.com/kb/3031009) - 1.0.0534, 2015 January
* [KB3008177](https://support.microsoft.com/kb/3008177) - 1.0.0419, 2014 September
* [KB2936070](https://support.microsoft.com/kb/2936070) - 4.3.1082, 2014 March

**WebServices**

* [KB3008178](https://support.microsoft.com/kb/3008178) - 1.0.0419, 2014 September

**PowerShell**

* [KB3008179](https://support.microsoft.com/kb/3008179) - 1.0.0419, 2014 September

**Lotus Domino**

* [KB3096533](https://support.microsoft.com/kb/3096533) - 1.0.0597, 2015 September
* [KB3044895](https://support.microsoft.com/kb/3044895) - 1.0.0549, 2015 March
* [KB2977286](https://support.microsoft.com/kb/2977286) - 5.3.0712, 2014 August
* [KB2932635](https://support.microsoft.com/kb/2932635) - 5.3.1003, 2014 February  
* [KB2899874](https://support.microsoft.com/kb/2899874) - 5.3.0721, 2013 October
* [KB2875551](https://support.microsoft.com/kb/2875551) - 5.3.0534, 2013 August

## Next steps
Learn more about the [Azure AD Connect sync](active-directory-aadconnectsync-whatis.md) configuration.

Learn more about [Integrating your on-premises identities with Azure Active Directory](active-directory-aadconnect.md).<|MERGE_RESOLUTION|>--- conflicted
+++ resolved
@@ -13,11 +13,7 @@
 ms.topic: article
 ms.tgt_pltfrm: na
 ms.workload: identity
-<<<<<<< HEAD
-ms.date: 08/24/2017
-=======
 ms.date: 09/06/2017
->>>>>>> 701dfc34
 ms.author: fimguy
 
 ---
@@ -39,11 +35,7 @@
 * [Lotus Domino Connector](active-directory-aadconnectsync-connector-domino.md) reference documentation
 
 
-<<<<<<< HEAD
-## 1.1.604.0 (AADConnect Pending Release)
-=======
 ## 1.1.604.0 (AADConnect 1.1.614.0)
->>>>>>> 701dfc34
 
 
 ### Fixed issues:
