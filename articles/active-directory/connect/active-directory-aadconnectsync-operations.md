---
title: 'Azure AD Connect sync: Operational tasks and considerations | Microsoft Docs'
description: This topic describes operational tasks for Azure AD Connect sync and how to prepare for operating this component.
services: active-directory
documentationcenter: ''
author: AndKjell
manager: femila
editor: ''

ms.assetid: b29c1790-37a3-470f-ab69-3cee824d220d
ms.service: active-directory
ms.devlang: na
ms.topic: article
ms.tgt_pltfrm: na
ms.workload: identity
ms.date: 02/08/2017
ms.author: billmath

---
# Azure AD Connect sync: Operational tasks and consideration
The objective of this topic is to describe operational tasks for Azure AD Connect sync.

## Staging mode
Staging mode can be used for several scenarios, including:

* High availability.
* Test and deploy new configuration changes.
* Introduce a new server and decommission the old.

With a server in staging mode, you can make changes to the configuration and preview the changes before you make the server active. It also allows you to run full import and full synchronization to verify that all changes are expected before you make these changes into your production environment.

During installation, you can select the server to be in **staging mode**. This action makes the server active for import and synchronization, but it does not run any exports. A server in staging mode is not running password sync or password writeback, even if you selected these features during installation. When you disable staging mode, the server starts exporting, enables password sync, and enables password writeback.

You can still force an export by using the synchronization service manager.

A server in staging mode continues to receive changes from Active Directory and Azure AD. It always has a copy of the latest changes and can very fast take over the responsibilities of another server. If you make configuration changes to your primary server, it is your responsibility to make the same changes to the server in staging mode.

For those of you with knowledge of older sync technologies, the staging mode is different since the server has its own SQL database. This architecture allows the staging mode server to be located in a different datacenter.

### Verify the configuration of a server
To apply this method, follow these steps:

1. [Prepare](#prepare)
2. [Import and Synchronize](#import-and-synchronize)
3. [Verify](#verify)
4. [Switch active server](#switch-active-server)

#### Prepare
1. Install Azure AD Connect, select **staging mode**, and unselect **start synchronization** on the last page in the installation wizard. This mode allows you to run the sync engine manually.
   ![ReadyToConfigure](./media/active-directory-aadconnectsync-operations/readytoconfigure.png)
2. Sign off/sign in and from the start menu select **Synchronization Service**.

#### Import and Synchronize
1. Select **Connectors**, and select the first Connector with the type **Active Directory Domain Services**. Click **Run**, select **Full import**, and **OK**. Do these steps for all Connectors of this type.
2. Select the Connector with type **Azure Active Directory (Microsoft)**. Click **Run**, select **Full import**, and **OK**.
3. Make sure the tab Connectors is still selected. For each Connector with type **Active Directory Domain Services**, click **Run**, select **Delta Synchronization**, and **OK**.
4. Select the Connector with type **Azure Active Directory (Microsoft)**. Click **Run**, select **Delta Synchronization**, and **OK**.

You have now staged export changes to Azure AD and on-premises AD (if you are using Exchange hybrid deployment). The next steps allow you to inspect what is about to change before you actually start the export to the directories.

#### Verify
1. Start a cmd prompt and go to `%ProgramFiles%\Microsoft Azure AD Sync\bin`
<<<<<<< HEAD
2. Run: `csexport "Name of Connector" %temp%\export.xml /f:x`
   The name of the Connector can be found in Synchronization Service. It has a name similar to "contoso.com – AAD" for Azure AD.
3. Copy the PowerShell script from the section [CSAnalyzer](#Appendix-CSExportAnalyzer) to a file named `csanalyzer.ps1`.
4. Open a PowerShell window and browse to the folder where you created the PowerShell script.
5. Run: `.\csanalyzer.ps1 -xmltoimport %temp%\export.xml`.
6. You now have a file named **processedusers1.csv** that can be examined in Microsoft Excel. This file contains all changes that are staged to be exported to Azure AD.
7. Make necessary changes to the data or configuration and run these steps again (Import and Synchronize and Verify) until the changes that are about to be exported are expected.
=======
2. Run: `csexport "Name of Connector" export.xml /f:x`   
   The name of the Connector can be found in Synchronization Service. It has a name similar to "contoso.com – AAD" for Azure AD.  
3. Download the [ZIP](https://github.com/EvanBasalik/csanalyzer/archive/master.zip) file from GitHub that contains the CSAnalyzer script and extract it. 
4. Find the csanalyzer.ps1 PowerShell script in the extracted files and unblock it (right-click -> Properties -> Check 'Unblock'). 
5. Open a PowerShell window and browse to the folder where you extracted the PowerShell script  
6. Run: `.\csanalyzer.ps1 -xmltoimport export.xml` (Be sure to fully qualify export.xml if not running the script from the same folder as where you created the export.xml in Step 2) 
7. You now have a file in named processedusers1.csv that can be examined in Microsoft Excel. This file contains all changes that will be exported to Azure AD on the next sync. 
8. Make necessary changes to the data or configuration and run these steps again (Import and Synchronize and Verify) until the changes that are about to be exported are expected. 
>>>>>>> 48053cfd

#### Switch active server
1. On the currently active server, either turn off the server (DirSync/FIM/Azure AD Sync) so it is not exporting to Azure AD or set it in staging mode (Azure AD Connect).
2. Run the installation wizard on the server in **staging mode** and disable **staging mode**.
   ![ReadyToConfigure](./media/active-directory-aadconnectsync-operations/additionaltasks.png)

## Disaster recovery
Part of the implementation design is to plan for what to do if there is a disaster where you lose the sync server. There are different models to use and which one to use depends on several factors including:

* What is your tolerance for not being able make changes to objects in Azure AD during the downtime?
* If you use password synchronization, do the users accept that they have to use the old password in Azure AD in case they change it on-premises?
* Do you have a dependency on real-time operations, such as password writeback?

Depending on the answers to these questions and your organization’s policy, one of the following strategies can be implemented:

* Rebuild when needed.
* Have a spare standby server, known as **staging mode**.
* Use virtual machines.

If you do not use the built-in SQL Express database, then you should also review the [SQL High Availability](#sql-high-availability) section.

### Rebuild when needed
A viable strategy is to plan for a server rebuild when needed. Usually, installing the sync engine and do the initial import and sync can be completed within a few hours. If there isn’t a spare server available, it is possible to temporarily use a domain controller to host the sync engine.

The sync engine server does not store any state about the objects so the database can be rebuilt from the data in Active Directory and Azure AD. The **sourceAnchor** attribute is used to join the objects from on-premises and the cloud. If you rebuild the server with existing objects on-premises and the cloud, then the sync engine matches those objects together again on reinstallation. The things you need to document and save are the configuration changes made to the server, such as filtering and synchronization rules. These custom configurations must be reapplied before you start synchronizing.

### Have a spare standby server - staging mode
If you have a more complex environment, then having one or more standby servers is recommended. During installation, you can enable a server to be in **staging mode**.

For more details, see [staging mode](#staging-mode).

### Use virtual machines
A common and supported method is to run the sync engine in a virtual machine. In case the host has an issue, the image with the sync engine server can be migrated to another server.

### SQL High Availability
If you are not using the SQL Server Express that comes with Azure AD Connect, then high availability for SQL Server should also be considered. The only high availability solution supported is SQL clustering. Unsupported solutions include mirroring and Always On.

## Appendix - CSExportAnalyzer

```
<#
The sample scripts are not supported under any Microsoft standard support program or
service. The sample scripts are provided AS IS without warranty of any kind. Microsoft
further disclaims all implied warranties including, without limitation, any implied
warranties of merchantability #or of fitness for a particular purpose. The entire risk
arising out of the use or performance of #the sample scripts and documentation remains
with you. In no event shall Microsoft, its authors, or anyone else involved in the
creation, production, or delivery of the scripts be liable for any damages whatsoever
(including, without limitation, damages for loss of business profits, business interruption,
loss of business information, or other pecuniary loss) arising out of the use of or inability
to use the sample scripts or documentation, even if Microsoft has been advised of the
possibility of such damages.
#>

Param(
	[Parameter(Mandatory=$true, HelpMessage="Must be a file generated using csexport 'Name of Connector' export.xml /f:x)")]
	[string]$xmltoimport,
	[Parameter(Mandatory=$false, HelpMessage="Maximum number of users per output file")][int]$batchsize=1000,
	[Parameter(Mandatory=$false, HelpMessage="Show console output")][bool]$showOutput=$false
)


#LINQ isn't loaded automatically for some reason, so force it
[Reflection.Assembly]::Load("System.Xml.Linq, Version=3.5.0.0, Culture=neutral, PublicKeyToken=b77a5c561934e089") | Out-Null

#internal variables
[int]$count=1
[int]$outputfilecount=1
[array]$objOutputUsers=@()
[string]$resolvedXMLtoimport
[int]$countadds=0
[int]$countdeletes=0
[int]$countupdates=0

#XML must be generated using "csexport "Name of Connector" export.xml /f:x"
write-host "Importing XML" -ForegroundColor Yellow

#for some reason XmlReader.Create won't properly resolve the file location, so resolve it
$resolvedXMLtoimport=Resolve-Path -Path $xmltoimport

#use an XmlReader to deal with even large files
$result=$reader = [System.Xml.XmlReader]::Create($resolvedXMLtoimport)
$result=$reader.ReadToDescendant('cs-object')

#start processing the XML
do
{
	#create the object placeholder
	#adding them up here means we can enforce consistency
	$objOutputUser=New-Object psobject
	Add-Member -InputObject $objOutputUser -MemberType NoteProperty -Name ID -Value ""
	Add-Member -InputObject $objOutputUser -MemberType NoteProperty -Name Type -Value ""
	Add-Member -inputobject $objOutputUser -MemberType NoteProperty -Name DN -Value ""
	Add-Member -inputobject $objOutputUser -MemberType NoteProperty -Name operation -Value ""
	Add-Member -inputobject $objOutputUser -MemberType NoteProperty -Name UPN -Value ""
	Add-Member -inputobject $objOutputUser -MemberType NoteProperty -Name displayName -Value ""
	Add-Member -inputobject $objOutputUser -MemberType NoteProperty -Name sourceAnchor -Value ""
	Add-Member -inputobject $objOutputUser -MemberType NoteProperty -Name alias -Value ""
	Add-Member -inputobject $objOutputUser -MemberType NoteProperty -Name primarySMTP -Value ""
	Add-Member -inputobject $objOutputUser -MemberType NoteProperty -Name onPremisesSamAccountName -Value ""
	Add-Member -inputobject $objOutputUser -MemberType NoteProperty -Name mail -Value ""

	$user = [System.Xml.Linq.XElement]::ReadFrom($reader)
	if ($showOutput) {Write-Host "Found an exported object..." -ForegroundColor Green}

	#object id
	$outID=$user.Attribute('id').Value
	if ($showOutput) {Write-Host "ID: ${outID}"}
	$objOutputUser.ID=$outID

	#object type
	$outType=$user.Attribute('object-type').Value
	if ($showOutput) {Write-Host "Type: ${outType}"}
	$objOutputUser.Type=$outType

	#dn
	$outDN= $user.Element('unapplied-export').Element('delta').Attribute('dn').Value
	if ($showOutput) {Write-Host "DN: ${outDN}"}
	$objOutputUser.DN=$outDN

	#operation
	$outOperation= $user.Element('unapplied-export').Element('delta').Attribute('operation').Value
	if ($showOutput) {Write-Host "Operation: ${outOperation}"}
	$objOutputUser.operation=$outOperation

	#track the operation count
	switch ($outOperation)
	{
		"update"
		{
			$countupdates++
		}
		"delete"
		{
			$countdeletes++
		}
		"add"
		{
			$countadds++
		}
	}

	#now that we have the basics, go get the details

	foreach ($attr in $user.Element('unapplied-export-hologram').Element('entry').Elements("attr"))
	{
		$attrvalue=$attr.Attribute('name').Value
		$internalvalue= $attr.Element('value').Value

		switch ($attrvalue)
		{
			"userPrincipalName"
			{
				if ($showOutput) {Write-Host "UPN: ${internalvalue}"}
				$objOutputUser.UPN=$internalvalue
			}
			"displayName"
			{
				if ($showOutput) {Write-Host "displayName: ${internalvalue}"}
				$objOutputUser.displayName=$internalvalue
			}
			"sourceAnchor"
			{
				if ($showOutput) {Write-Host "sourceAnchor: ${internalvalue}"}
				$objOutputUser.sourceAnchor=$internalvalue
			}
			"alias"
			{
				if ($showOutput) {Write-Host "alias: ${internalvalue}"}
				$objOutputUser.alias=$internalvalue
			}
			"proxyAddresses"
			{
				if ($showOutput) {Write-Host "primarySMTP: (${internalvalue} -replace "SMTP:","")"}
				$objOutputUser.primarySMTP=$internalvalue -replace "SMTP:",""
			}
		}
	}

	$objOutputUsers += $objOutputUser

	Write-Progress -activity "Processing ${xmltoimport} in batches of ${batchsize}" -status "Batch ${outputfilecount}: " -percentComplete (($objOutputUsers.Count / $batchsize) * 100)


	#every so often, dump the processed users in case we blow up somewhere
	if ($count % $batchsize -eq 0)
	{
		Write-Host "Hit the maximum users processed in a batch..." -ForegroundColor Yellow

		#export the collection of users as as CSV
		Write-Host "Writing processedusers${outputfilecount}.csv" -ForegroundColor Yellow
		$objOutputUsers | Export-Csv -path .\processedusers${outputfilecount}.csv -NoTypeInformation

		#increment the output file counter
		$outputfilecount++

		#reset the collection and the user counter
		$objOutputUsers = $null
		$count=0
	}

	$count++

	#need to bail out of the loop if no more users to process
	if ($reader.NodeType -eq [System.Xml.XmlNodeType]::EndElement)
	{
		break
	}



} while ($reader.Read)

#need to write out any users that didn't get picked up in a batch of 1000
#export the collection of users as as CSV
Write-Host Writing processedusers${outputfilecount}.csv -ForegroundColor Yellow
$objOutputUsers | Export-Csv -path processedusers${outputfilecount}.csv -NoTypeInformation

#report the summary data
Write-Host "Summary:"
Write-Host "`tFound ${countadds} add operations"
Write-Host "`tFound ${countdeletes} delete operations"
Write-Host "`tFound ${countupdates} update operations"

```

## Next steps
**Overview topics**  

* [Azure AD Connect sync: Understand and customize synchronization](active-directory-aadconnectsync-whatis.md)  
* [Integrating your on-premises identities with Azure Active Directory](active-directory-aadconnect.md)  <|MERGE_RESOLUTION|>--- conflicted
+++ resolved
@@ -60,24 +60,13 @@
 
 #### Verify
 1. Start a cmd prompt and go to `%ProgramFiles%\Microsoft Azure AD Sync\bin`
-<<<<<<< HEAD
 2. Run: `csexport "Name of Connector" %temp%\export.xml /f:x`
    The name of the Connector can be found in Synchronization Service. It has a name similar to "contoso.com – AAD" for Azure AD.
-3. Copy the PowerShell script from the section [CSAnalyzer](#Appendix-CSExportAnalyzer) to a file named `csanalyzer.ps1`.
+3. Copy the PowerShell script from the section [CSAnalyzer](#Appendix-CSAnalyzer) to a file named `csanalyzer.ps1`.
 4. Open a PowerShell window and browse to the folder where you created the PowerShell script.
 5. Run: `.\csanalyzer.ps1 -xmltoimport %temp%\export.xml`.
 6. You now have a file named **processedusers1.csv** that can be examined in Microsoft Excel. This file contains all changes that are staged to be exported to Azure AD.
 7. Make necessary changes to the data or configuration and run these steps again (Import and Synchronize and Verify) until the changes that are about to be exported are expected.
-=======
-2. Run: `csexport "Name of Connector" export.xml /f:x`   
-   The name of the Connector can be found in Synchronization Service. It has a name similar to "contoso.com – AAD" for Azure AD.  
-3. Download the [ZIP](https://github.com/EvanBasalik/csanalyzer/archive/master.zip) file from GitHub that contains the CSAnalyzer script and extract it. 
-4. Find the csanalyzer.ps1 PowerShell script in the extracted files and unblock it (right-click -> Properties -> Check 'Unblock'). 
-5. Open a PowerShell window and browse to the folder where you extracted the PowerShell script  
-6. Run: `.\csanalyzer.ps1 -xmltoimport export.xml` (Be sure to fully qualify export.xml if not running the script from the same folder as where you created the export.xml in Step 2) 
-7. You now have a file in named processedusers1.csv that can be examined in Microsoft Excel. This file contains all changes that will be exported to Azure AD on the next sync. 
-8. Make necessary changes to the data or configuration and run these steps again (Import and Synchronize and Verify) until the changes that are about to be exported are expected. 
->>>>>>> 48053cfd
 
 #### Switch active server
 1. On the currently active server, either turn off the server (DirSync/FIM/Azure AD Sync) so it is not exporting to Azure AD or set it in staging mode (Azure AD Connect).
@@ -115,7 +104,7 @@
 ### SQL High Availability
 If you are not using the SQL Server Express that comes with Azure AD Connect, then high availability for SQL Server should also be considered. The only high availability solution supported is SQL clustering. Unsupported solutions include mirroring and Always On.
 
-## Appendix - CSExportAnalyzer
+## Appendix CSAnalyzer
 
 ```
 <#
