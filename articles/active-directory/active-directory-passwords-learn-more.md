--- conflicted
+++ resolved
@@ -1,21 +1,12 @@
-<properties
-	pageTitle="Learn More: Azure AD Password Management | Microsoft Azure"
-	description="Advanced topics on Azure AD Password Management, including how password writeback works, password writeback security, how the password reset portal works, and what data is used by password reset."
-	services="active-directory"
-	documentationCenter=""
-	authors="asteen"
-	manager="kbrint"
+<properties 
+	pageTitle="Learn More: Azure AD Password Management | Microsoft Azure" 
+	description="Advanced topics on Azure AD Password Management, including how password writeback works, password writeback security, how the password reset portal works, and what data is used by password reset." 
+	services="active-directory" 
+	documentationCenter="" 
+	authors="asteen" 
+	manager="kbrint" 
 	editor="billmath"/>
 
-<<<<<<< HEAD
-<tags
-	ms.service="active-directory"
-	ms.workload="identity"
-	ms.tgt_pltfrm="na"
-	ms.devlang="na"
-	ms.topic="article"
-	ms.date="09/18/2015" 
-=======
 <tags 
 	ms.service="active-directory" 
 	ms.workload="identity" 
@@ -23,7 +14,6 @@
 	ms.devlang="na" 
 	ms.topic="article" 
 	ms.date="11/16/2015" 
->>>>>>> 08be3281
 	ms.author="asteen"/>
 
 # Learn more about Password Management
@@ -38,7 +28,7 @@
   - [How to access password reset data for your users](#how-to-access-password-reset-data-for-your-users)
 
 ## Password writeback overview
-Password writeback is an [Azure Active Directory Connect](active-directory-aadconnect) component that can be enabled and used by the current subscribers of Azure Active Directory Premium. For more information, see [Azure Active Directory Editions](active-directory-editions.md).
+Password writeback is an [Azure Active Directory Connect](active-directory-aadconnect) component that can be enabled and used by the current subscribers of Azure Active Directory Premium. For more information, see [Azure Active Directory Editions](active-directory-editions.md). 
 
 Password writeback allows you to configure your cloud tenant to write passwords back to you on-premises Active Directory.  It obviates you from having to set up and manage a complicated on-premises self-service password reset solution, and it provides a convenient cloud-based way for your users to reset their on-premises passwords wherever they are.  Read on for some of the key features of password writeback:
 
