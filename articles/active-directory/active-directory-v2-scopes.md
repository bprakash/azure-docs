--- conflicted
+++ resolved
@@ -1,233 +1,213 @@
-<properties
-	pageTitle="Azure AD v2.0 Scopes, permissions, & consent | Microsoft Azure"
-	description="A description of authorization in the Azure AD v2.0 app model, including scopes, permissions, and consent."
-	services="active-directory"
-	documentationCenter=""
-	authors="dstrockis"
-	manager="mbaldwin"
-	editor=""/>
-
-<tags
-	ms.service="active-directory"
-	ms.workload="identity"
-	ms.tgt_pltfrm="na"
-	ms.devlang="na"
-	ms.topic="article"
-	ms.date="11/1/2016"
-	ms.author="dastrock"/>
-
-# Scopes, permissions, & consent in v2.0 apps
-
-Apps that integrate with Azure AD follow a particular authorization model that allows users to control how an app can access their data.  The v2.0 implementation of this authorization model has been updated, changing how an app must interact with Azure AD.  This topic covers the basic concepts of this authorization model, including scopes, permissions, and consent.
-
-> [AZURE.NOTE]
-	Not all Azure Active Directory scenarios & features are supported by v2.0 apps.  To determine if you should create a v2.0 app, read about [v2.0 limitations](active-directory-v2-limitations.md).
-
-## Scopes & permissions
-
-Azure AD implements the [OAuth 2.0](active-directory-v2-protocols.md) authorization protocol, which is a method for allowing a 3rd party app to access web-hosted resources on behalf of a user.  Any web-hosted resource that integrates with Azure AD will have a resource identifier, or **App ID URI**.  For example, some of Microsoft's web-hosted resources include:
-
-- The Office 365 Unified Mail API: `https://outlook.office.com`
-- The Azure AD Graph API: `https://graph.windows.net`
-- The Microsoft Graph: `https://graph.microsoft.com`
-
-The same is true for any 3rd party resources that has integrated with Azure AD.  Any of these resources can also define a set of permissions that can be used to divide up the functionality of that resource into smaller chunks.  As an example, the Microsoft Graph has defined a few permissions:
-
-- Read a user's calendar
-- Write to a user's calendar
-- Send mail as a user
-- [+ more](https://graph.microsoft.io)
-
-By defining these permissions, the resource can have fine-grained control over its data and how it is exposed to the outside world.  A 3rd party app can then request these permissions from an end-user - and the end-user must approve the permissions before the app can act on their behalf.  By chunking the resource's functionality into smaller permission sets, 3rd party apps can be built to request only the specific permissions that they need in order to perform their duty.  It also enables end users to know exactly how an app will use their data, so that they are more confident that the app is not behaving with malicious intent.
-
-In Azure AD and OAuth, these permissions are known as **scopes**.  You may also see them referred to as **oAuth2Permissions**.  A scope is represented in Azure AD as a string value.  Sticking with the Microsoft Graph example, the scope value for each permission is:
-
-- Read a user's calendar: `Calendar.Read`
-- Write to a user's calendar: `Mail.ReadWrite`
-- Send mail as a user: `Mail.Send`
-
-An app can request these permissions by specifying the scopes in requests to the v2.0 endpoint, as described below.
-
-
-## Consent
-
-In an [OpenID Connect or OAuth 2.0](active-directory-v2-protocols.md) authorization request, an app can request the permissions it needs using the `scope` query parameter.  For example, when a user signs into an app, the app would send a request like the following (with line breaks for readability):
-
-```
-GET https://login.microsoftonline.com/common/oauth2/v2.0/authorize?
-client_id=6731de76-14a6-49ae-97bc-6eba6914391e
-&response_type=code
-&redirect_uri=http%3A%2F%2Flocalhost%2Fmyapp%2F
-&response_mode=query
-&scope=
-https%3A%2F%2Fgraph.microsoft.com%2Fcalendar.read%20
-https%3A%2F%2Fgraph.microsoft.com%2Fmail.send
-&state=12345
-```
-
-The `scope` parameter is a space-separated list of scopes that the app is requesting.  Each individual scope is indicated by appending the scope value to the resource's identifier (App ID URI).  The above request indicates that the app needs permission to read the user's calendar and send mail as the user.
-
-After the user enters their credentials, the v2.0 endpoint will check for a matching record of **user consent**.  If the user has not consented to any of the requested permissions in the past, the v2.0 endpoint will ask the user to grant the requested permissions.  
-
-![Work Account Consent Screenshot](../media/active-directory-v2-flows/work_account_consent.png)
-
-When the user approves the permission, the consent will be recorded so that the user does not have to re-consent on subsequent sign-ins.
-
-## Consenting for an entire tenant
-
-Often when an organization purchases a license or subscription to an application, they wish to fully provision it for their employees.  As part of this process, a company administrator can pre-grant consent for that application to act on behalf of any employee.  By granting consent for an entire tenant, employees of that organization will not experience the consent screen for that application.
-
-In order to consent for all users in a tenant, you can use the **app provisioning endpoint**, described below.
-
-## Admin-Restricted scopes
-
-Certain high-priviledge permissions in Azure AD can be marked as **admin-restricted**.  Examples of such scopes include:
-
-- Reading an organizaion's directory data: `Directory.Read`
-- Writing data to an organization's directory: `Directory.ReadWrite`
-
-While a consumer user may grant an application access to such data, organizational users are restricted from granting access to the same set of sensitive company data.  If your application requests access to one of these permissions from an organizational user, the user will receive an error message indicating that they are unauthorized to consent to your app's permissions.
-
-If your app requires access to these admin-restricted scopes for organizations, you should request them directly from a company administrator also using the **app provisioning endpoint**, described below.
-
-When an adminstrator grants these permissions via the app provisioning endpoint, consent will be granted for all users in the tenant, as described above.
-
-## Using the app provisioning endpoint
-
-By following these steps, your app will be able to gather permissions for all users in a given tenant, including admin-restricted scopes.
-
-#### Request the permissions in the app registration portal
-
-- Navigate to your application in [apps.dev.microsoft.com](https://apps.dev.microsoft.com), or [create an app](active-directory-v2-app-registration.md) if you haven't already.
-- Locate the **Delegated User Permissions** section and add the permissions that your app requires.
-- Make sure to **Save** the app registration
-
-#### Recommended: sign the user into your app
-
-Typically when building an application that uses admin-restricted scopes, the app will need to have a page/view that allows the admin to approve the app's permissions.  This page can be part of the app's sign-up flow, part of the app's settings, or a dedicated "connect" flow.  In many cases, it makes sense for the app to show this "connect" view only after a user has signed in with a work or school Microsoft account.
-
-Signing the user into the app allows you to identify the organziation to which the user belongs before asking them to approve the direct application permissions.  While not strictly necessary, it can help you create a more intuitive experience for your organizational users.  To sign the user in, follow our [v2.0 protocol tutorials](active-directory-v2-protocols.md).
-
-#### Request the permissions from a directory admin
-
-When you're ready to request permissions from the company's admin, you can redirect the user to the v2.0 **app provisioning endpoint**.
-
-```
-// Line breaks for legibility only
-
-GET https://login.microsoftonline.com/{tenant}/adminconsent?
-client_id=6731de76-14a6-49ae-97bc-6eba6914391e
-&state=12345
-&redirect_uri=http://localhost/myapp/permissons
-```
-
-```
-// Pro Tip: Try pasting the below request in a browser!
-```
-
-```
-https://login.microsoftonline.com/common/adminconsent?client_id=6731de76-14a6-49ae-97bc-6eba6914391e&state=12345&redirect_uri=http://localhost/myapp/permissions
-```
-
-| Parameter | | Description |
-| ----------------------- | ------------------------------- | --------------- |
-| tenant | required | The directory tenant that you want to request permission from.  Can be provided in guid or friendly name format.  If you do not know which tenant the user belongs to and want to let them sign in with any tenant, use `common`. |
-| client_id | required | The Application Id that the registration portal ([apps.dev.microsoft.com](https://apps.dev.microsoft.com)) assigned your app. |
-| redirect_uri | required | The redirect_uri where you want the response to be sent for your app to handle.  It must exactly match one of the redirect_uris you registered in the portal, except it must be url encoded and can have additional path segments. |
-| state | recommended | A value included in the request that will also be returned in the token response.  It can be a string of any content that you wish.  The state is used to encode information about the user's state in the app before the authentication request occurred, such as the page or view they were on. |
-
-At this point, Azure AD will enforce that only a tenant administrator can sign in to complete the request.  The administrator will be asked to approve all of the permissions that you have requested for your app in the registration portal. 
-
-##### Successful response
-If the admin approves the permissions for your application, the successful response will be:
-
-```
-GET http://localhost/myapp/permissions?tenantId=a8990e1f-ff32-408a-9f8e-78d3b9139b95&state=state=12345
-```
-
-| Parameter | Description |
-| ----------------------- | ------------------------------- | --------------- |
-| tenantId | The directory tenant that granted your application the permissions it requested, in guid format. |
-| state | A value included in the request that will also be returned in the token response.  It can be a string of any content that you wish.  The state is used to encode information about the user's state in the app before the authentication request occurred, such as the page or view they were on. |
-
-
-##### Error response
-If the admin does not approve the permissions for your application, the failed response will be:
-
-```
-GET http://localhost/myapp/permissions?error=permission_denied&error_description=The+admin+canceled+the+request
-```
-
-| Parameter | Description |
-| ----------------------- | ------------------------------- | --------------- |
-| error | An error code string that can be used to classify types of errors that occur, and can be used to react to errors. |
-| error_description | A specific error message that can help a developer identify the root cause of an error.  |
-
-Once you've received a successful response from the app provisioning endpoint, your app has gained the permissions it requested.  You can now move onto requesting a token for the desired resource as described below.
-
-## Using permissions
-
-After the user consents to permissions for your app, your app can acquire access tokens that represent your app's permission to access a resource in some capacity.  A given access token can only be used for a single resorce, but encoded inside it will be every permission that your app has been granted for that resource.  To acquire an access token, your app can make a request to the v2.0 token endpoint:
-
-```
-POST common/oauth2/v2.0/token HTTP/1.1
-Host: https://login.microsoftonline.com
-Content-Type: application/json
-
-{
-	"grant_type": "authorization_code",
-	"client_id": "6731de76-14a6-49ae-97bc-6eba6914391e",
-	"scope": "https://outlook.office.com/mail.read https://outlook.office.com/mail.send",
-	"code": "AwABAAAAvPM1KaPlrEqdFSBzjqfTGBCmLdgfSTLEMPGYuNHSUYBrq..."
-	"redirect_uri": "https://localhost/myapp",
-	"client_secret": "zc53fwe80980293klaj9823"  // NOTE: Only required for web apps
-}
-```
-
-The resulting access token can then be used in HTTP requests to the resource - it will reliably indicate to the resource that your app has the proper permission to perform a given task.  
-
-For more detail on the OAuth 2.0 protocol and how to acquire access tokens, see the [app model v2.0 protocol reference](active-directory-v2-protocols.md).
-
-<<<<<<< HEAD
-## OpenId Connect scopes
-
-=======
-
-## OpenId Connect scopes
-
->>>>>>> 4486e964
-The v2.0 implementation of OpenID Connect has a few well-defined scopes that do not apply to any particular resource - `openid`, `email`, `profile`, and `offline_access`.
-
-#### OpenId
-
-If an app performs sign-in using [OpenID Connect](active-directory-v2-protocols.md#openid-connect-sign-in-flow), it must request the `openid` scope.  The `openid` scope will show up in the work account consent screen as the "Sign you in" permission, and in the personal Microsoft account consent screen as the "View your profile and connect to apps and services using your Microsoft account" permission.  This permission enables an app to receive a unique identifier for the user in the form of the `sub` claim.  It also affords the app access to the user info endpoint.  The `openid` scope can also be used at the v2.0 token endpoint to acquire id_tokens, which can be used to secure HTTP calls between different components of an app.
-
-#### Email
-
-The `email` scope can be included along with the `openid` scope and any others.  It affords the app access to the user's primary email address in the form of the `email` claim.  The `email` claim will only be included in tokens if an email address is associated with the user account, which is not always the case.  If using the `email` scope, your app should be prepared to handle the case in which the `email` claim does not exist in the token.
-
-#### Profile
-
-The `profile` scope can be included along with the `openid` scope and any others.  It affords the app access to a wealth of information about the user.  This includes, but is not limited to, the user's given name, surname, preferred username, object ID, and so on.  For a complete list of the profile claims available in id_tokens for a given user, refer to the [v2.0 token reference](active-directory-v2-tokens.md).
-
-#### Offline_access
-
-The [`offline_access` scope](http://openid.net/specs/openid-connect-core-1_0.html#OfflineAccess) allows your app to access resources on behalf of the user for an extended period of time.  In the work account consent screen, this scope will appear as the "Access your data anytime" permission.  In the personal Microsoft account consent screen, it will appear as the "Access your info anytime" permission.  When a user approves the `offline_access` scope, your app will be enabled to receive refresh tokens from the v2.0 token endpoint.  Refresh tokens are long-lived and allow your app to acquire new access tokens as older ones expire.
-
-If your app does not request the `offline_access` scope, it will not receive refresh_tokens.  This means that when you redeem an authorization_code in the [OAuth 2.0 authorization code flow](active-directory-v2-protocols.md#oauth2-authorization-code-flow), you will only receive back an access_token from the `/token` endpoint.  That access_token will remain valid for a short period of time (typically one hour), but will eventually expire.  At that point in time, your app will need to redirect the user back to the `/authorize` endpoint to retrieve a new authorization_code.  During this redirect, the user may or may not need to enter their credentials again or re-consent to permissions, depending on the the type of app.
-
-<<<<<<< HEAD
-For more information on how to get and use refresh tokens, refer to the [v2.0 protocol reference](active-directory-v2-protocols.md).
-
-## Incremental consent
-
-Your app does not have to ask for every permission it needs upon initial user sign-in or sign-up. Because you can specify scopes on a per-request basis, your app can perform "incremental consent", and choose when the best time to ask the user for consent will be.  There are a few common reasons that an app might not ask for all permissions at once:
-
-- Apps that need many permissions.  If your app accesses many different resources and performs rich functionality at each one, the list of permissions your app needs can become long very quickly.  Historically, long lists of permissions have discouraged users from signing up for an app and decreased user adoption.  Instead of asking for these permissions all at once, your app can ask for a subset upon initial sign-in, and then incrementally ask for additional permissions as the user attempts to use advanced features.
-- Apps that grow over time.  Almost every app begins with a smaller set of functionality and grow over time to incorporate new features.  With incremental consent, you can easily make changes to your app and smoothly request new permissions from the user.  You simply update your code to send additional scopes in authorization requests.
-- Admin-Only permissions.  Some resources will define permissions that **only** an organization's administrator can consent to, or approve.  For example, the Azure AD Graph API defines the `Directory.Write` permission, which allows an app to create, update, and delete users & groups, amognst other things.  You can imagine why that permission might require approval from a highly privileged admin.  By using incremental consent, your app can expose a basic set of functionality that any user can sign up for without an admin's approval.  However, once they attempt to perform a highly-privileged action, you can request the admin-only permission and require that an admin signs up before accessing that portion of your app.
-
-=======
-For more information on how to get and use refresh tokens, refer to the [v2.0 protocol reference](active-directory-v2-protocols.md).
-
->>>>>>> 4486e964
+<properties
+	pageTitle="Azure AD v2.0 Scopes, permissions, & consent | Microsoft Azure"
+	description="A description of authorization in the Azure AD v2.0 app model, including scopes, permissions, and consent."
+	services="active-directory"
+	documentationCenter=""
+	authors="dstrockis"
+	manager="mbaldwin"
+	editor=""/>
+
+<tags
+	ms.service="active-directory"
+	ms.workload="identity"
+	ms.tgt_pltfrm="na"
+	ms.devlang="na"
+	ms.topic="article"
+	ms.date="11/1/2016"
+	ms.author="dastrock"/>
+
+# Scopes, permissions, & consent in v2.0 apps
+
+Apps that integrate with Azure AD follow a particular authorization model that allows users to control how an app can access their data.  The v2.0 implementation of this authorization model has been updated, changing how an app must interact with Azure AD.  This topic covers the basic concepts of this authorization model, including scopes, permissions, and consent.
+
+> [AZURE.NOTE]
+	Not all Azure Active Directory scenarios & features are supported by v2.0 apps.  To determine if you should create a v2.0 app, read about [v2.0 limitations](active-directory-v2-limitations.md).
+
+## Scopes & permissions
+
+Azure AD implements the [OAuth 2.0](active-directory-v2-protocols.md) authorization protocol, which is a method for allowing a 3rd party app to access web-hosted resources on behalf of a user.  Any web-hosted resource that integrates with Azure AD will have a resource identifier, or **App ID URI**.  For example, some of Microsoft's web-hosted resources include:
+
+- The Office 365 Unified Mail API: `https://outlook.office.com`
+- The Azure AD Graph API: `https://graph.windows.net`
+- The Microsoft Graph: `https://graph.microsoft.com`
+
+The same is true for any 3rd party resources that has integrated with Azure AD.  Any of these resources can also define a set of permissions that can be used to divide up the functionality of that resource into smaller chunks.  As an example, the Microsoft Graph has defined a few permissions:
+
+- Read a user's calendar
+- Write to a user's calendar
+- Send mail as a user
+- [+ more](https://graph.microsoft.io)
+
+By defining these permissions, the resource can have fine-grained control over its data and how it is exposed to the outside world.  A 3rd party app can then request these permissions from an end-user - and the end-user must approve the permissions before the app can act on their behalf.  By chunking the resource's functionality into smaller permission sets, 3rd party apps can be built to request only the specific permissions that they need in order to perform their duty.  It also enables end users to know exactly how an app will use their data, so that they are more confident that the app is not behaving with malicious intent.
+
+In Azure AD and OAuth, these permissions are known as **scopes**.  You may also see them referred to as **oAuth2Permissions**.  A scope is represented in Azure AD as a string value.  Sticking with the Microsoft Graph example, the scope value for each permission is:
+
+- Read a user's calendar: `Calendar.Read`
+- Write to a user's calendar: `Mail.ReadWrite`
+- Send mail as a user: `Mail.Send`
+
+An app can request these permissions by specifying the scopes in requests to the v2.0 endpoint, as described below.
+
+
+## Consent
+
+In an [OpenID Connect or OAuth 2.0](active-directory-v2-protocols.md) authorization request, an app can request the permissions it needs using the `scope` query parameter.  For example, when a user signs into an app, the app would send a request like the following (with line breaks for readability):
+
+```
+GET https://login.microsoftonline.com/common/oauth2/v2.0/authorize?
+client_id=6731de76-14a6-49ae-97bc-6eba6914391e
+&response_type=code
+&redirect_uri=http%3A%2F%2Flocalhost%2Fmyapp%2F
+&response_mode=query
+&scope=
+https%3A%2F%2Fgraph.microsoft.com%2Fcalendar.read%20
+https%3A%2F%2Fgraph.microsoft.com%2Fmail.send
+&state=12345
+```
+
+The `scope` parameter is a space-separated list of scopes that the app is requesting.  Each individual scope is indicated by appending the scope value to the resource's identifier (App ID URI).  The above request indicates that the app needs permission to read the user's calendar and send mail as the user.
+
+After the user enters their credentials, the v2.0 endpoint will check for a matching record of **user consent**.  If the user has not consented to any of the requested permissions in the past, the v2.0 endpoint will ask the user to grant the requested permissions.  
+
+![Work Account Consent Screenshot](../media/active-directory-v2-flows/work_account_consent.png)
+
+When the user approves the permission, the consent will be recorded so that the user does not have to re-consent on subsequent sign-ins.
+
+## Consenting for an entire tenant
+
+Often when an organization purchases a license or subscription to an application, they wish to fully provision it for their employees.  As part of this process, a company administrator can pre-grant consent for that application to act on behalf of any employee.  By granting consent for an entire tenant, employees of that organization will not experience the consent screen for that application.
+
+In order to consent for all users in a tenant, you can use the **app provisioning endpoint**, described below.
+
+## Admin-Restricted scopes
+
+Certain high-priviledge permissions in Azure AD can be marked as **admin-restricted**.  Examples of such scopes include:
+
+- Reading an organizaion's directory data: `Directory.Read`
+- Writing data to an organization's directory: `Directory.ReadWrite`
+
+While a consumer user may grant an application access to such data, organizational users are restricted from granting access to the same set of sensitive company data.  If your application requests access to one of these permissions from an organizational user, the user will receive an error message indicating that they are unauthorized to consent to your app's permissions.
+
+If your app requires access to these admin-restricted scopes for organizations, you should request them directly from a company administrator also using the **app provisioning endpoint**, described below.
+
+When an adminstrator grants these permissions via the app provisioning endpoint, consent will be granted for all users in the tenant, as described above.
+
+## Using the app provisioning endpoint
+
+By following these steps, your app will be able to gather permissions for all users in a given tenant, including admin-restricted scopes.
+
+#### Request the permissions in the app registration portal
+
+- Navigate to your application in [apps.dev.microsoft.com](https://apps.dev.microsoft.com), or [create an app](active-directory-v2-app-registration.md) if you haven't already.
+- Locate the **Delegated User Permissions** section and add the permissions that your app requires.
+- Make sure to **Save** the app registration
+
+#### Recommended: sign the user into your app
+
+Typically when building an application that uses admin-restricted scopes, the app will need to have a page/view that allows the admin to approve the app's permissions.  This page can be part of the app's sign-up flow, part of the app's settings, or a dedicated "connect" flow.  In many cases, it makes sense for the app to show this "connect" view only after a user has signed in with a work or school Microsoft account.
+
+Signing the user into the app allows you to identify the organziation to which the user belongs before asking them to approve the direct application permissions.  While not strictly necessary, it can help you create a more intuitive experience for your organizational users.  To sign the user in, follow our [v2.0 protocol tutorials](active-directory-v2-protocols.md).
+
+#### Request the permissions from a directory admin
+
+When you're ready to request permissions from the company's admin, you can redirect the user to the v2.0 **app provisioning endpoint**.
+
+```
+// Line breaks for legibility only
+
+GET https://login.microsoftonline.com/{tenant}/adminconsent?
+client_id=6731de76-14a6-49ae-97bc-6eba6914391e
+&state=12345
+&redirect_uri=http://localhost/myapp/permissons
+```
+
+```
+// Pro Tip: Try pasting the below request in a browser!
+```
+
+```
+https://login.microsoftonline.com/common/adminconsent?client_id=6731de76-14a6-49ae-97bc-6eba6914391e&state=12345&redirect_uri=http://localhost/myapp/permissions
+```
+
+| Parameter | | Description |
+| ----------------------- | ------------------------------- | --------------- |
+| tenant | required | The directory tenant that you want to request permission from.  Can be provided in guid or friendly name format.  If you do not know which tenant the user belongs to and want to let them sign in with any tenant, use `common`. |
+| client_id | required | The Application Id that the registration portal ([apps.dev.microsoft.com](https://apps.dev.microsoft.com)) assigned your app. |
+| redirect_uri | required | The redirect_uri where you want the response to be sent for your app to handle.  It must exactly match one of the redirect_uris you registered in the portal, except it must be url encoded and can have additional path segments. |
+| state | recommended | A value included in the request that will also be returned in the token response.  It can be a string of any content that you wish.  The state is used to encode information about the user's state in the app before the authentication request occurred, such as the page or view they were on. |
+
+At this point, Azure AD will enforce that only a tenant administrator can sign in to complete the request.  The administrator will be asked to approve all of the permissions that you have requested for your app in the registration portal. 
+
+##### Successful response
+If the admin approves the permissions for your application, the successful response will be:
+
+```
+GET http://localhost/myapp/permissions?tenantId=a8990e1f-ff32-408a-9f8e-78d3b9139b95&state=state=12345
+```
+
+| Parameter | Description |
+| ----------------------- | ------------------------------- | --------------- |
+| tenantId | The directory tenant that granted your application the permissions it requested, in guid format. |
+| state | A value included in the request that will also be returned in the token response.  It can be a string of any content that you wish.  The state is used to encode information about the user's state in the app before the authentication request occurred, such as the page or view they were on. |
+
+
+##### Error response
+If the admin does not approve the permissions for your application, the failed response will be:
+
+```
+GET http://localhost/myapp/permissions?error=permission_denied&error_description=The+admin+canceled+the+request
+```
+
+| Parameter | Description |
+| ----------------------- | ------------------------------- | --------------- |
+| error | An error code string that can be used to classify types of errors that occur, and can be used to react to errors. |
+| error_description | A specific error message that can help a developer identify the root cause of an error.  |
+
+Once you've received a successful response from the app provisioning endpoint, your app has gained the permissions it requested.  You can now move onto requesting a token for the desired resource as described below.
+
+## Using permissions
+
+After the user consents to permissions for your app, your app can acquire access tokens that represent your app's permission to access a resource in some capacity.  A given access token can only be used for a single resorce, but encoded inside it will be every permission that your app has been granted for that resource.  To acquire an access token, your app can make a request to the v2.0 token endpoint:
+
+```
+POST common/oauth2/v2.0/token HTTP/1.1
+Host: https://login.microsoftonline.com
+Content-Type: application/json
+
+{
+	"grant_type": "authorization_code",
+	"client_id": "6731de76-14a6-49ae-97bc-6eba6914391e",
+	"scope": "https://outlook.office.com/mail.read https://outlook.office.com/mail.send",
+	"code": "AwABAAAAvPM1KaPlrEqdFSBzjqfTGBCmLdgfSTLEMPGYuNHSUYBrq..."
+	"redirect_uri": "https://localhost/myapp",
+	"client_secret": "zc53fwe80980293klaj9823"  // NOTE: Only required for web apps
+}
+```
+
+The resulting access token can then be used in HTTP requests to the resource - it will reliably indicate to the resource that your app has the proper permission to perform a given task.  
+
+For more detail on the OAuth 2.0 protocol and how to acquire access tokens, see the [app model v2.0 protocol reference](active-directory-v2-protocols.md).
+
+## OpenId Connect scopes
+
+The v2.0 implementation of OpenID Connect has a few well-defined scopes that do not apply to any particular resource - `openid`, `email`, `profile`, and `offline_access`.
+
+#### OpenId
+
+If an app performs sign-in using [OpenID Connect](active-directory-v2-protocols.md#openid-connect-sign-in-flow), it must request the `openid` scope.  The `openid` scope will show up in the work account consent screen as the "Sign you in" permission, and in the personal Microsoft account consent screen as the "View your profile and connect to apps and services using your Microsoft account" permission.  This permission enables an app to receive a unique identifier for the user in the form of the `sub` claim.  It also affords the app access to the user info endpoint.  The `openid` scope can also be used at the v2.0 token endpoint to acquire id_tokens, which can be used to secure HTTP calls between different components of an app.
+
+#### Email
+
+The `email` scope can be included along with the `openid` scope and any others.  It affords the app access to the user's primary email address in the form of the `email` claim.  The `email` claim will only be included in tokens if an email address is associated with the user account, which is not always the case.  If using the `email` scope, your app should be prepared to handle the case in which the `email` claim does not exist in the token.
+
+#### Profile
+
+The `profile` scope can be included along with the `openid` scope and any others.  It affords the app access to a wealth of information about the user.  This includes, but is not limited to, the user's given name, surname, preferred username, object ID, and so on.  For a complete list of the profile claims available in id_tokens for a given user, refer to the [v2.0 token reference](active-directory-v2-tokens.md).
+
+#### Offline_access
+
+The [`offline_access` scope](http://openid.net/specs/openid-connect-core-1_0.html#OfflineAccess) allows your app to access resources on behalf of the user for an extended period of time.  In the work account consent screen, this scope will appear as the "Access your data anytime" permission.  In the personal Microsoft account consent screen, it will appear as the "Access your info anytime" permission.  When a user approves the `offline_access` scope, your app will be enabled to receive refresh tokens from the v2.0 token endpoint.  Refresh tokens are long-lived and allow your app to acquire new access tokens as older ones expire.
+
+If your app does not request the `offline_access` scope, it will not receive refresh_tokens.  This means that when you redeem an authorization_code in the [OAuth 2.0 authorization code flow](active-directory-v2-protocols.md#oauth2-authorization-code-flow), you will only receive back an access_token from the `/token` endpoint.  That access_token will remain valid for a short period of time (typically one hour), but will eventually expire.  At that point in time, your app will need to redirect the user back to the `/authorize` endpoint to retrieve a new authorization_code.  During this redirect, the user may or may not need to enter their credentials again or re-consent to permissions, depending on the the type of app.
+
+For more information on how to get and use refresh tokens, refer to the [v2.0 protocol reference](active-directory-v2-protocols.md).