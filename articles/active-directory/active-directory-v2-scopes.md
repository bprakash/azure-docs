--- conflicted
+++ resolved
@@ -1,239 +1,118 @@
-<<<<<<< HEAD
-<properties
-	pageTitle="App Model v2.0 Scopes, permissions, & consent | Microsoft Azure"
-	description="A description of authorization in the Azure AD v2.0 app model, including scopes, permissions, and consent."
-	services="active-directory"
-	documentationCenter=""
-	authors="dstrockis"
-	manager="mbaldwin"
-	editor=""/>
-
-<tags
-	ms.service="active-directory"
-	ms.workload="identity"
-	ms.tgt_pltfrm="na"
-	ms.devlang="na"
-	ms.topic="article"
-	ms.date="08/12/2015"
-	ms.author="dastrock"/>
-
-# App model v2.0 preview: Scopes, permissions, & consent
-
-Apps that integrate with Azure AD follow a particular authorization model that allows users to control how an app can access their data.  In app model v2.0, the implementation of this authorization model has been updated, changing how an app must interact with Azure AD.  This topic covers the basic concepts of this authorization model, including scopes, permissions, and consent.
-
-> [AZURE.NOTE]
-	This information applies to the v2.0 app model public preview.  For instructions on how to integrate with the generally available Azure AD service, please refer to the [Azure Active Directory Developer Guide](active-directory-developers-guide.md).
-
-## Scopes & Permissions
-
-App model v2.0 implements the [OAuth 2.0](active-directory-v2-protocols.md) authorization protocol, which is a method for allowing a 3rd party app to access web-hosted resources on behalf of a user.  Any web-hosted resource that integrates with Azure AD will have a resource identifier, or **App ID URI**.  For example, some of Microsoft's web-hosted resources include:
-
-- The Office 365 Unified Mail API: `https://outlook.office.com`
-- The Azure Resource Manager API: `https://management.azure.com`
-- The Azure AD Graph API: `https://graph.windows.net`
-
-The same is true for any 3rd party resources that has integrated with Azure AD.  Any of these resources can also define a set of permissions that can be used to divide up the functionality of that resource into smaller chunks.  As an example, the Office 365 Unified Mail API has defined these basic permissions:
-
-- Read a user's mailbox
-- Write to a user's mailbox
-- Send mail as a user
-
-By defining these permissions, the resource can have fine-grained control over its data and how it is exposed to the outside world.  A 3rd party app can then request these permissions from an end user - and the end-user must approve the permissions before the app can act on their behalf.  By chunking the resource's functionality into smaller permission sets, 3rd party apps can be built to request only the specific permissions that they need in order to perform their duty.  It also enables end users to know exactly how an app will use their data, so that they are more confident that the app is not behaving with malicious intent.
-
-In Azure AD and OAuth, these permissions are known as **scopes**.  You may also see them referred to as **oAuth2Permissions**.  A scope is represented in Azure AD as a string value.  Sticking with the Office 365 Unified Mail API example, the scope value for each permission is:
-
-- Read a user's mailbox: `Mail.Read`
-- Write to a user's mailbox: `Mail.ReadWrite`
-- Send mail as a user: `Mail.Send`
-
-An app can request these permissions by specifying the scopes in requests to the v2.0 endpoint, as described below.
-
-## Consent
-
-In an [OpenID Connect or OAuth 2.0](active-directory-v2-protocols.md) authorization request, an app can request the permissions it needs using the `scope` query parameter.  For example, when a user signs into an app, the app would send a request like the following (with line breaks for readability):
-
-```
-GET https://login.microsoftonline.com/common/oauth2/v2.0/authorize?
-client_id=2d4d11a2-f814-46a7-890a-274a72a7309e
-&response_type=code
-&redirect_uri=http%3A%2F%2Flocalhost%2Fmyapp%2F
-&response_mode=query
-&scope=
-https%3A%2F%2Foutlook.office.com%2Fmail.read%20
-https%3A%2F%2Fgraph.windows.net%2Fmail.send
-&state=12345
-```
-
-The `scope` parameter is a space-separated list of scopes that the app is requesting.  Each individual scope is indicated by appending the scope value to the resource's identifier (App ID URI).  The above request indicates that the app needs permission to read the user's mailbox and send mail as the user.
-
-After the user enters their credentials, the v2.0 endpoint will check for a matching record of **user consent**.  If the user has not consented to any of the requested permissions in the past, the v2.0 endpoint will ask the user to grant the requested permissions.  
-
-![Work Account Consent Screenshot](../media/active-directory-v2-flows/work_account_consent.png)
-
-When the user approves the permission, the consent will be recorded so that the user does not have to re-consent on subsequent sign-ins.
-
-## Incremental Consent
-
-Your app does not have to ask for every permission it needs upon initial user sign-in or sign-up. Because you can specify scopes on a per-request basis, your app can perform "incremental consent", and choose when the best time to ask the user for consent will be.  There are a few common reasons that an app might not ask for all permissions at once:
-
-- Apps that need many permissions.  If your app accesses many different resources and performs rich functionality at each one, the list of permissions your app needs can become long very quickly.  Historically, long lists of permissions have discouraged users from signing up for an app and decreased user adoption.  Instead of asking for these permissions all at once, your app can ask for a subset upon initial sign-in, and then incrementally ask for additional permissions as the user attempts to use advanced features.
-- Apps that grow over time.  Almost every app begins with a smaller set of functionality and grow over time to incorporate new features.  With incremental consent, you can easily make changes to your app and smoothly request new permissions from the user.  You simply update your code to send additional scopes in authorization requests.
-- Admin-Only permissions.  Some resources will define permissions that **only** an organization's administrator can consent to, or approve.  For example, the Azure AD Graph API defines the `Directory.Write` permission, which allows an app to create, update, and delete users & groups, amognst other things.  You can imagine why that permission might require approval from a highly privileged admin.  By using incremental consent, your app can expose a basic set of functionality that any user can sign up for without an admin's approval.  However, once they attempt to perform a highly-privileged action, you can request the admin-only permission and require that an admin signs up before accessing that portion of your app.
-
-## Using Permissions
-
-After the user consents to permissions for your app, your app can acquire access tokens that represent your app's permission to access a resource in some capacity.  A given access token can only be used for a single resorce, but encoded inside it will be every permission that your app has been granted for that resource.  To acquire an access token, your app can make a request to the v2.0 token endpoint:
-
-```
-POST common/v2.0/oauth2/token HTTP/1.1
-Host: https://login.microsoftonline.com
-Content-Type: application/json
-
-{
-	"grant_type": "authorization_code",
-	"client_id": "2d4d11a2-f814-46a7-890a-274a72a7309e",
-	"scope": "https://outlook.office.com/mail.read https://outlook.office.com/mail.send",
-	"code": "AwABAAAAvPM1KaPlrEqdFSBzjqfTGBCmLdgfSTLEMPGYuNHSUYBrq..."
-	"client_secret": "zc53fwe80980293klaj9823"  // NOTE: Only required for web apps
-}
-```
-
-The resulting access token can then be used in HTTP requests to the resource - it will reliably indicate to the resource that your app has the proper permission to perform a given task.  
-
-For more detail on the OAuth 2.0 protocol and how to acquire access tokens, see the [app model v2.0 protocol reference](active-directory-v2-protocols.md).
-
-## OpenId & Offline_Access
-
-The app model v2.0 has two well defined scopes that do not apply to a particular resource - `openid` and `offline_access`.
-
-#### OpenId
-
-If an app performs sign-in using [OpenID Connect](active-directory-v2-protocols.md#openid-connect-sign-in-flow), it must request the `openid` scope.  The `openid` scope will show up in the work account consent screen as the "Sign you in" permission, and in the personal Microsoft account consent screen as the "View your profile and connect to apps and services using your Microsoft account" permission.  This permission enables an app to access the OpenID Connect user info endpoint, and thus requires user approval.  The `openid` scope can also be used at the v2.0 token endpoint to acquire id_tokens, which can be used to secure HTTP calls between different components of an app.
-
-#### Offline_Access
-
-The `offline_access` scope allows your app to access resources on behalf of the user for an extended period of time.  In the work account consent screen, this scope will appear as the "Access your data anytime" permission.  In the personal Microsoft account consent screen, it will appear as the "Access your info anytime" permission.  When a user approves the `offline_access` scope, your app will be enabled to receive refresh tokens from the v2.0 token endpoint.  Refresh tokens are long-lived and allow your app to acquire new access tokens as older ones expire.
-
-If your app does not request the `offline_access` scope, it will not receive refresh_tokens.  This means that when you redeem an authorization_code in the [OAuth 2.0 authorization code flow](active-directory-v2-protocols.md#oauth2-authorization-code-flow), you will only receive back an access_token from the `/token` endpoint.  That access_token will remain valid for a short period of time (typically one hour), but will eventually expire.  At that point in time, your app will need to redirect the user back to the `/authorize` endpoint to retrieve a new authorization_code.  During this redirect, the user may or may not need to enter their credentials again or re-consent to permissions, depending on the the type of app.
-
-For more information on how to get and use refresh tokens, refer to the [app model v2.0 protocol reference](active-directory-v2-protocols.md).
-=======
-<properties
-	pageTitle="App Model v2.0 Scopes, permissions, & consent | Microsoft Azure"
-	description="A description of authorization in the Azure AD v2.0 app model, including scopes, permissions, and consent."
-	services="active-directory"
-	documentationCenter=""
-	authors="dstrockis"
-	manager="mbaldwin"
-	editor=""/>
-
-<tags
-	ms.service="active-directory"
-	ms.workload="identity"
-	ms.tgt_pltfrm="na"
-	ms.devlang="na"
-	ms.topic="article"
-	ms.date="12/09/2015"
-	ms.author="dastrock"/>
-
-# App model v2.0 preview: Scopes, permissions, & consent
-
-Apps that integrate with Azure AD follow a particular authorization model that allows users to control how an app can access their data.  In app model v2.0, the implementation of this authorization model has been updated, changing how an app must interact with Azure AD.  This topic covers the basic concepts of this authorization model, including scopes, permissions, and consent.
-
-> [AZURE.NOTE]
-	This information applies to the v2.0 app model public preview.  For instructions on how to integrate with the generally available Azure AD service, please refer to the [Azure Active Directory Developer Guide](active-directory-developers-guide.md).
-
-## Scopes & Permissions
-
-App model v2.0 implements the [OAuth 2.0](active-directory-v2-protocols.md) authorization protocol, which is a method for allowing a 3rd party app to access web-hosted resources on behalf of a user.  Any web-hosted resource that integrates with Azure AD will have a resource identifier, or **App ID URI**.  For example, some of Microsoft's web-hosted resources include:
-
-- The Office 365 Unified Mail API: `https://outlook.office.com`
-- The Azure Resource Manager API: `https://management.azure.com`
-- The Azure AD Graph API: `https://graph.windows.net`
-
-The same is true for any 3rd party resources that has integrated with Azure AD.  Any of these resources can also define a set of permissions that can be used to divide up the functionality of that resource into smaller chunks.  As an example, the Office 365 Unified Mail API has defined these basic permissions:
-
-- Read a user's mailbox
-- Write to a user's mailbox
-- Send mail as a user
-
-By defining these permissions, the resource can have fine-grained control over its data and how it is exposed to the outside world.  A 3rd party app can then request these permissions from an end user - and the end-user must approve the permissions before the app can act on their behalf.  By chunking the resource's functionality into smaller permission sets, 3rd party apps can be built to request only the specific permissions that they need in order to perform their duty.  It also enables end users to know exactly how an app will use their data, so that they are more confident that the app is not behaving with malicious intent.
-
-In Azure AD and OAuth, these permissions are known as **scopes**.  You may also see them referred to as **oAuth2Permissions**.  A scope is represented in Azure AD as a string value.  Sticking with the Office 365 Unified Mail API example, the scope value for each permission is:
-
-- Read a user's mailbox: `Mail.Read`
-- Write to a user's mailbox: `Mail.ReadWrite`
-- Send mail as a user: `Mail.Send`
-
-An app can request these permissions by specifying the scopes in requests to the v2.0 endpoint, as described below.
-
-## Consent
-
-In an [OpenID Connect or OAuth 2.0](active-directory-v2-protocols.md) authorization request, an app can request the permissions it needs using the `scope` query parameter.  For example, when a user signs into an app, the app would send a request like the following (with line breaks for readability):
-
-```
-GET https://login.microsoftonline.com/common/oauth2/v2.0/authorize?
-client_id=2d4d11a2-f814-46a7-890a-274a72a7309e
-&response_type=code
-&redirect_uri=http%3A%2F%2Flocalhost%2Fmyapp%2F
-&response_mode=query
-&scope=
-https%3A%2F%2Foutlook.office.com%2Fmail.read%20
-https%3A%2F%2Foutlook.office.com%2Fmail.send
-&state=12345
-```
-
-The `scope` parameter is a space-separated list of scopes that the app is requesting.  Each individual scope is indicated by appending the scope value to the resource's identifier (App ID URI).  The above request indicates that the app needs permission to read the user's mailbox and send mail as the user.
-
-After the user enters their credentials, the v2.0 endpoint will check for a matching record of **user consent**.  If the user has not consented to any of the requested permissions in the past, the v2.0 endpoint will ask the user to grant the requested permissions.  
-
-![Work Account Consent Screenshot](../media/active-directory-v2-flows/work_account_consent.png)
-
-When the user approves the permission, the consent will be recorded so that the user does not have to re-consent on subsequent sign-ins.
-
-## Incremental Consent
-
-Your app does not have to ask for every permission it needs upon initial user sign-in or sign-up. Because you can specify scopes on a per-request basis, your app can perform "incremental consent", and choose when the best time to ask the user for consent will be.  There are a few common reasons that an app might not ask for all permissions at once:
-
-- Apps that need many permissions.  If your app accesses many different resources and performs rich functionality at each one, the list of permissions your app needs can become long very quickly.  Historically, long lists of permissions have discouraged users from signing up for an app and decreased user adoption.  Instead of asking for these permissions all at once, your app can ask for a subset upon initial sign-in, and then incrementally ask for additional permissions as the user attempts to use advanced features.
-- Apps that grow over time.  Almost every app begins with a smaller set of functionality and grow over time to incorporate new features.  With incremental consent, you can easily make changes to your app and smoothly request new permissions from the user.  You simply update your code to send additional scopes in authorization requests.
-- Admin-Only permissions.  Some resources will define permissions that **only** an organization's administrator can consent to, or approve.  For example, the Azure AD Graph API defines the `Directory.Write` permission, which allows an app to create, update, and delete users & groups, amognst other things.  You can imagine why that permission might require approval from a highly privileged admin.  By using incremental consent, your app can expose a basic set of functionality that any user can sign up for without an admin's approval.  However, once they attempt to perform a highly-privileged action, you can request the admin-only permission and require that an admin signs up before accessing that portion of your app.
-
-## Using Permissions
-
-After the user consents to permissions for your app, your app can acquire access tokens that represent your app's permission to access a resource in some capacity.  A given access token can only be used for a single resorce, but encoded inside it will be every permission that your app has been granted for that resource.  To acquire an access token, your app can make a request to the v2.0 token endpoint:
-
-```
-POST common/v2.0/oauth2/token HTTP/1.1
-Host: https://login.microsoftonline.com
-Content-Type: application/json
-
-{
-	"grant_type": "authorization_code",
-	"client_id": "2d4d11a2-f814-46a7-890a-274a72a7309e",
-	"scope": "https://outlook.office.com/mail.read https://outlook.office.com/mail.send",
-	"code": "AwABAAAAvPM1KaPlrEqdFSBzjqfTGBCmLdgfSTLEMPGYuNHSUYBrq..."
-	"client_secret": "zc53fwe80980293klaj9823"  // NOTE: Only required for web apps
-}
-```
-
-The resulting access token can then be used in HTTP requests to the resource - it will reliably indicate to the resource that your app has the proper permission to perform a given task.  
-
-For more detail on the OAuth 2.0 protocol and how to acquire access tokens, see the [app model v2.0 protocol reference](active-directory-v2-protocols.md).
-
-## OpenId & Offline_Access
-
-The app model v2.0 has two well defined scopes that do not apply to a particular resource - `openid` and `offline_access`.
-
-#### OpenId
-
-If an app performs sign-in using [OpenID Connect](active-directory-v2-protocols.md#openid-connect-sign-in-flow), it must request the `openid` scope.  The `openid` scope will show up in the work account consent screen as the "Sign you in" permission, and in the personal Microsoft account consent screen as the "View your profile and connect to apps and services using your Microsoft account" permission.  This permission enables an app to access the OpenID Connect user info endpoint, and thus requires user approval.  The `openid` scope can also be used at the v2.0 token endpoint to acquire id_tokens, which can be used to secure HTTP calls between different components of an app.
-
-#### Offline_Access
-
-The `offline_access` scope allows your app to access resources on behalf of the user for an extended period of time.  In the work account consent screen, this scope will appear as the "Access your data anytime" permission.  In the personal Microsoft account consent screen, it will appear as the "Access your info anytime" permission.  When a user approves the `offline_access` scope, your app will be enabled to receive refresh tokens from the v2.0 token endpoint.  Refresh tokens are long-lived and allow your app to acquire new access tokens as older ones expire.
-
-If your app does not request the `offline_access` scope, it will not receive refresh_tokens.  This means that when you redeem an authorization_code in the [OAuth 2.0 authorization code flow](active-directory-v2-protocols.md#oauth2-authorization-code-flow), you will only receive back an access_token from the `/token` endpoint.  That access_token will remain valid for a short period of time (typically one hour), but will eventually expire.  At that point in time, your app will need to redirect the user back to the `/authorize` endpoint to retrieve a new authorization_code.  During this redirect, the user may or may not need to enter their credentials again or re-consent to permissions, depending on the the type of app.
-
-For more information on how to get and use refresh tokens, refer to the [app model v2.0 protocol reference](active-directory-v2-protocols.md).
->>>>>>> 08be3281
+<properties
+	pageTitle="App Model v2.0 Scopes, permissions, & consent | Microsoft Azure"
+	description="A description of authorization in the Azure AD v2.0 app model, including scopes, permissions, and consent."
+	services="active-directory"
+	documentationCenter=""
+	authors="dstrockis"
+	manager="mbaldwin"
+	editor=""/>
+
+<tags
+	ms.service="active-directory"
+	ms.workload="identity"
+	ms.tgt_pltfrm="na"
+	ms.devlang="na"
+	ms.topic="article"
+	ms.date="12/09/2015"
+	ms.author="dastrock"/>
+
+# App model v2.0 preview: Scopes, permissions, & consent
+
+Apps that integrate with Azure AD follow a particular authorization model that allows users to control how an app can access their data.  In app model v2.0, the implementation of this authorization model has been updated, changing how an app must interact with Azure AD.  This topic covers the basic concepts of this authorization model, including scopes, permissions, and consent.
+
+> [AZURE.NOTE]
+	This information applies to the v2.0 app model public preview.  For instructions on how to integrate with the generally available Azure AD service, please refer to the [Azure Active Directory Developer Guide](active-directory-developers-guide.md).
+
+## Scopes & Permissions
+
+App model v2.0 implements the [OAuth 2.0](active-directory-v2-protocols.md) authorization protocol, which is a method for allowing a 3rd party app to access web-hosted resources on behalf of a user.  Any web-hosted resource that integrates with Azure AD will have a resource identifier, or **App ID URI**.  For example, some of Microsoft's web-hosted resources include:
+
+- The Office 365 Unified Mail API: `https://outlook.office.com`
+- The Azure Resource Manager API: `https://management.azure.com`
+- The Azure AD Graph API: `https://graph.windows.net`
+
+The same is true for any 3rd party resources that has integrated with Azure AD.  Any of these resources can also define a set of permissions that can be used to divide up the functionality of that resource into smaller chunks.  As an example, the Office 365 Unified Mail API has defined these basic permissions:
+
+- Read a user's mailbox
+- Write to a user's mailbox
+- Send mail as a user
+
+By defining these permissions, the resource can have fine-grained control over its data and how it is exposed to the outside world.  A 3rd party app can then request these permissions from an end user - and the end-user must approve the permissions before the app can act on their behalf.  By chunking the resource's functionality into smaller permission sets, 3rd party apps can be built to request only the specific permissions that they need in order to perform their duty.  It also enables end users to know exactly how an app will use their data, so that they are more confident that the app is not behaving with malicious intent.
+
+In Azure AD and OAuth, these permissions are known as **scopes**.  You may also see them referred to as **oAuth2Permissions**.  A scope is represented in Azure AD as a string value.  Sticking with the Office 365 Unified Mail API example, the scope value for each permission is:
+
+- Read a user's mailbox: `Mail.Read`
+- Write to a user's mailbox: `Mail.ReadWrite`
+- Send mail as a user: `Mail.Send`
+
+An app can request these permissions by specifying the scopes in requests to the v2.0 endpoint, as described below.
+
+## Consent
+
+In an [OpenID Connect or OAuth 2.0](active-directory-v2-protocols.md) authorization request, an app can request the permissions it needs using the `scope` query parameter.  For example, when a user signs into an app, the app would send a request like the following (with line breaks for readability):
+
+```
+GET https://login.microsoftonline.com/common/oauth2/v2.0/authorize?
+client_id=2d4d11a2-f814-46a7-890a-274a72a7309e
+&response_type=code
+&redirect_uri=http%3A%2F%2Flocalhost%2Fmyapp%2F
+&response_mode=query
+&scope=
+https%3A%2F%2Foutlook.office.com%2Fmail.read%20
+https%3A%2F%2Foutlook.office.com%2Fmail.send
+&state=12345
+```
+
+The `scope` parameter is a space-separated list of scopes that the app is requesting.  Each individual scope is indicated by appending the scope value to the resource's identifier (App ID URI).  The above request indicates that the app needs permission to read the user's mailbox and send mail as the user.
+
+After the user enters their credentials, the v2.0 endpoint will check for a matching record of **user consent**.  If the user has not consented to any of the requested permissions in the past, the v2.0 endpoint will ask the user to grant the requested permissions.  
+
+![Work Account Consent Screenshot](../media/active-directory-v2-flows/work_account_consent.png)
+
+When the user approves the permission, the consent will be recorded so that the user does not have to re-consent on subsequent sign-ins.
+
+## Incremental Consent
+
+Your app does not have to ask for every permission it needs upon initial user sign-in or sign-up. Because you can specify scopes on a per-request basis, your app can perform "incremental consent", and choose when the best time to ask the user for consent will be.  There are a few common reasons that an app might not ask for all permissions at once:
+
+- Apps that need many permissions.  If your app accesses many different resources and performs rich functionality at each one, the list of permissions your app needs can become long very quickly.  Historically, long lists of permissions have discouraged users from signing up for an app and decreased user adoption.  Instead of asking for these permissions all at once, your app can ask for a subset upon initial sign-in, and then incrementally ask for additional permissions as the user attempts to use advanced features.
+- Apps that grow over time.  Almost every app begins with a smaller set of functionality and grow over time to incorporate new features.  With incremental consent, you can easily make changes to your app and smoothly request new permissions from the user.  You simply update your code to send additional scopes in authorization requests.
+- Admin-Only permissions.  Some resources will define permissions that **only** an organization's administrator can consent to, or approve.  For example, the Azure AD Graph API defines the `Directory.Write` permission, which allows an app to create, update, and delete users & groups, amognst other things.  You can imagine why that permission might require approval from a highly privileged admin.  By using incremental consent, your app can expose a basic set of functionality that any user can sign up for without an admin's approval.  However, once they attempt to perform a highly-privileged action, you can request the admin-only permission and require that an admin signs up before accessing that portion of your app.
+
+## Using Permissions
+
+After the user consents to permissions for your app, your app can acquire access tokens that represent your app's permission to access a resource in some capacity.  A given access token can only be used for a single resorce, but encoded inside it will be every permission that your app has been granted for that resource.  To acquire an access token, your app can make a request to the v2.0 token endpoint:
+
+```
+POST common/v2.0/oauth2/token HTTP/1.1
+Host: https://login.microsoftonline.com
+Content-Type: application/json
+
+{
+	"grant_type": "authorization_code",
+	"client_id": "2d4d11a2-f814-46a7-890a-274a72a7309e",
+	"scope": "https://outlook.office.com/mail.read https://outlook.office.com/mail.send",
+	"code": "AwABAAAAvPM1KaPlrEqdFSBzjqfTGBCmLdgfSTLEMPGYuNHSUYBrq..."
+	"client_secret": "zc53fwe80980293klaj9823"  // NOTE: Only required for web apps
+}
+```
+
+The resulting access token can then be used in HTTP requests to the resource - it will reliably indicate to the resource that your app has the proper permission to perform a given task.  
+
+For more detail on the OAuth 2.0 protocol and how to acquire access tokens, see the [app model v2.0 protocol reference](active-directory-v2-protocols.md).
+
+## OpenId & Offline_Access
+
+The app model v2.0 has two well defined scopes that do not apply to a particular resource - `openid` and `offline_access`.
+
+#### OpenId
+
+If an app performs sign-in using [OpenID Connect](active-directory-v2-protocols.md#openid-connect-sign-in-flow), it must request the `openid` scope.  The `openid` scope will show up in the work account consent screen as the "Sign you in" permission, and in the personal Microsoft account consent screen as the "View your profile and connect to apps and services using your Microsoft account" permission.  This permission enables an app to access the OpenID Connect user info endpoint, and thus requires user approval.  The `openid` scope can also be used at the v2.0 token endpoint to acquire id_tokens, which can be used to secure HTTP calls between different components of an app.
+
+#### Offline_Access
+
+The `offline_access` scope allows your app to access resources on behalf of the user for an extended period of time.  In the work account consent screen, this scope will appear as the "Access your data anytime" permission.  In the personal Microsoft account consent screen, it will appear as the "Access your info anytime" permission.  When a user approves the `offline_access` scope, your app will be enabled to receive refresh tokens from the v2.0 token endpoint.  Refresh tokens are long-lived and allow your app to acquire new access tokens as older ones expire.
+
+If your app does not request the `offline_access` scope, it will not receive refresh_tokens.  This means that when you redeem an authorization_code in the [OAuth 2.0 authorization code flow](active-directory-v2-protocols.md#oauth2-authorization-code-flow), you will only receive back an access_token from the `/token` endpoint.  That access_token will remain valid for a short period of time (typically one hour), but will eventually expire.  At that point in time, your app will need to redirect the user back to the `/authorize` endpoint to retrieve a new authorization_code.  During this redirect, the user may or may not need to enter their credentials again or re-consent to permissions, depending on the the type of app.
+
+For more information on how to get and use refresh tokens, refer to the [app model v2.0 protocol reference](active-directory-v2-protocols.md).