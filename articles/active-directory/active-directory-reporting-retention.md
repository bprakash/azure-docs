--- conflicted
+++ resolved
@@ -27,13 +27,8 @@
 
 | Azure AD Edition | Collection Start |
 | :--              | :--   |
-<<<<<<< HEAD
-|Premium and Premium 2 | When you sign-up for a license |
-| Free | The first time you open the [Azure Active Directory blade](https://ms.portal.azure.com/#blade/Microsoft_AAD_IAM/ActiveDirectoryMenuBlade/Overview) or use the [reporting APIs](https://aka.ms/aadreports)  |
-=======
 | Azure AD Premium P1 <br /> Azure AD Premium P2 | When you sign-up for a subscription |
 | Azure AD Free | The first time you open the [Azure Active Directory blade](https://ms.portal.azure.com/#blade/Microsoft_AAD_IAM/ActiveDirectoryMenuBlade/Overview) or use the [reporting APIs](https://aka.ms/aadreports)  |
->>>>>>> e8cfaf0d
 
 
 When is your activity data available in the Azure portal?
