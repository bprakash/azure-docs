--- conflicted
+++ resolved
@@ -1,97 +1,3 @@
 ---
-<<<<<<< HEAD
-title: Error During Authentication Detection
-description: The active directory connection wizard detected an incompatible authentication type
-services: active-directory
-documentationcenter: ''
-author: TomArcher
-manager: douge
-editor: ''
-
-ms.assetid: dd89ea63-4e45-4da1-9642-645b9309670a
-ms.service: active-directory
-ms.workload: web
-ms.tgt_pltfrm: vs-getting-started
-ms.devlang: na
-ms.topic: article
-ms.date: 11/18/2016
-ms.author: tarcher
-
----
-# Error During Authentication Detection
-While detecting previous authentication code, the wizard detected an incompatible authentication type.   
-
-## What is being checked?
-**Note:** In order to correctly detect previous authentication code in a project, the project must be built.  If you encountered this error and you don't have a previous authentication code in your project, rebuild and try again.
-
-### Project Types
-The wizard checks which type of project you’re developing so it can inject the right authentication logic into the project.  If there is any controller that derives from `ApiController` in the project, the project will be considered a WebAPI project.  If there are only controllers that derive from `MVC.Controller` in the project, the project will be considered an MVC project.  Anything else is not supported by the wizard.  WebForms projects are not currently supported.
-
-### Compatible Authentication Code
-The wizard also checks for authentication settings that have been previously configured with the wizard or are compatible with the wizard.  If all of the settings are present, it is considered a re-entrant case and the wizard will open and display the settings.  If only some of the settings are present, it is considered an error case.
-
-In an MVC project, the wizard checks for any of the following settings, which result from previous use of the wizard:
-
-    <add key="ida:ClientId" value="" />
-    <add key="ida:Tenant" value="" />
-    <add key="ida:AADInstance" value="" />
-    <add key="ida:PostLogoutRedirectUri" value="" />
-
-In addition, the wizard checks for any of the following settings in a Web API project, which result from previous use of the wizard:
-
-    <add key="ida:ClientId" value="" />
-    <add key="ida:Tenant" value="" />
-    <add key="ida:Audience" value="" />
-
-### Incompatible Authentication Code
-Finally, the wizard attempts to detect versions of authentication code that have been configured with previous versions of Visual Studio. If you received this error, it means your project contains an incompatible authentication type. The wizard detects the following types of authentication from previous versions of Visual Studio:
-
-* Windows Authentication 
-* Individual User Accounts 
-* Organizational Accounts 
-
-To detect Windows Authentication in an MVC project, the wizard looks for the `authentication` element from your **web.config** file.
-
-<pre>
-    &lt;configuration&gt;
-        &lt;system.web&gt;
-            <span style="background-color: yellow">&lt;authentication mode="Windows" /&gt;</span>
-        &lt;/system.web&gt;
-    &lt;/configuration&gt;
-</pre>
-
-To detect Windows Authentication in a Web API project, the wizard looks for the `IISExpressWindowsAuthentication` element from your project's **.csproj** file:
-
-<pre>
-    &lt;Project&gt;
-        &lt;PropertyGroup&gt;
-            <span style="background-color: yellow">&lt;IISExpressWindowsAuthentication&gt;enabled&lt;/IISExpressWindowsAuthentication&gt;</span>
-        &lt;/PropertyGroup>
-    &lt;/Project&gt;
-</pre>
-
-To detect Individual User Accounts authentication, the wizard looks for the package element from your **Packages.config** file.
-
-<pre>
-    &lt;packages&gt;
-        <span style="background-color: yellow">&lt;package id="Microsoft.AspNet.Identity.EntityFramework" version="2.1.0" targetFramework="net45" /&gt;</span>
-    &lt;/packages&gt;
-</pre>
-
-To detect an old form of Organizational Account authentication, the wizard looks for the following element from **web.config**:
-
-<pre>
-    &lt;configuration&gt;
-        &lt;appSettings&gt;
-            <span style="background-color: yellow">&lt;add key="ida:Realm" value="***" /&gt;</span>
-        &lt;/appSettings&gt;
-    &lt;/configuration&gt;
-</pre>
-
-To change the authentication type, remove the incompatible authentication type and run the wizard again.
-
-For more information, see [Authentication Scenarios for Azure AD](active-directory-authentication-scenarios.md).
-=======
 redirect_url: /azure/active-directory/develop/vs-active-directory-error
----
->>>>>>> e8cfaf0d
+---