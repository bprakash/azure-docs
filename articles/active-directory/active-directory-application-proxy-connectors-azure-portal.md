---
<<<<<<< HEAD
title: Publishing applications on separate networks and locations using connector groups | Microsoft Docs
=======
title: Install and manage connectors - Azure AD App Proxy | Microsoft Docs
>>>>>>> b7a61759
description: Covers how to create and manage groups of connectors in Azure AD Application Proxy.
services: active-directory
documentationcenter: ''
author: kgremban
manager: femila
editor: harshja

ms.assetid: 5404372d-3092-4054-aeee-26afb1399f33
ms.service: active-directoryms.workload: identity
ms.tgt_pltfrm: na
ms.devlang: na
ms.topic: article
<<<<<<< HEAD
ms.date: 01/20/2017
ms.author: kgremban

---
# Publish applications on separate networks and locations using connector groups
> [!div class="op_single_selector"]
> * [Azure portal](active-directory-application-proxy-connectors-azure-portal.md)
> * [Azure classic portal](active-directory-application-proxy-connectors.md)
> 
> 
Azure AD Application Proxy and connector groups

Customers utilize Azure AD's Application Proxy for more and more scenarios and applications. So we've made App Proxy even more flexible by enabling more topologies. You can create Application Proxy connector groups – a new capability to assign specific connectors to serve specific applications. This capability generates many use cases for Application Proxy that were not possible before. During the private preview phase, we witnessed large customers enabling connector groups to boost their live Application Proxy deployments. 

The basic concept is that each Application Proxy connector is assigned to a connector group. All the connectors that belong to the same connector group act as a separate group for high-availability and load balancing. By default, all connectors belong to a default group. The admin can create new groups and change these assignments in the Azure portal. 
=======
ms.date: 01/23/2017
ms.author: kgremban

---
# Publish applications on separate networks and locations using connectors - Public Preview
> [!div class="op_single_selector"]
> * [Azure portal](active-directory-application-proxy-connectors-azure-portal.md)
> * [Azure classic portal](active-directory-application-proxy-connectors.md)
>
>

Connectors and connector groups are useful for various scenarios, including:
>>>>>>> b7a61759

By default, all applications are assigned to a default connector group. If your admin doesn’t change anything, the system continues to behave like it did before. If you change nothing, all the applications assigned to the default connector group include all the connectors. But if you organize your connectors into groups, you can set each application to work with a specific connector group. In this case, only the connectors in that group will serve the application upon request.

>
>[!NOTE]
>Because new connectors are automatically assigned to a default connector group, for large deployments we recommend that you do not have applications assigned to the default group. Therefore once installed, new connectors will not receive any live traffic. Only after you assign the connector to one of the active groups, it can start serving live traffic. This also enables you to put connectors in an idle mode in order to enable maintenance. 
>

## Prerequisite: Create your connector groups
To group your connectors, you have to make sure you [installed multiple connectors](active-directory-application-proxy-enable.md). When you install a new connector, it automatically joins the **Default** connector group.

## Step 1: Create connector groups
You can create as many connector groups as you want. Connector group creation is accomplished in the [Azure portal](https://portal.azure.com).

1. Select **Azure Active Directory** to go to the management dashboard for your directory. From there, select **Enterprise applications** > **Application proxy**.
2. Select the **Connector Groups** button. The New Connector Group blade appears.
3. Give your new connector group a name, then use the dropdown menu to select which connectors belong in this group.
4. Select **Save** when your connector Group is complete.

## Step 2: Assign applications to your connector groups
The last step is to set each application to the connector group that will serve it.

1. From the management dashboard for your directory, select **Enterprise applications** > **All applications** > the application you want to assign to a connector group > **Application Proxy**.
2. Under **Connector group**, use the dropdown menu to select the group you want the application to use.
3. Select **Save** to apply the change.

## Use cases for connector groups 

Connector groups are useful for various scenarios, including:

###Sites with multiple interconnected datacenters

Many organizations have a number of interconnected datacenters. In this case, you want to keep as much traffic within the datacenter as possible because cross-datacenter links are expensive and slow. You can deploy connectors in each datacenter to serve only the applications that reside within the datacenter. This approach minimizes cross-datacenter links and provides an entirely transparent experience to your users.

### Applications installed on isolated networks

Applications can be hosted in networks that are not part of the main corporate network. You can use connector groups to install dedicated connectors on isolated networks to also isolate applications to the network. This usually happens when a third party vendor maintains a specific application for your organization. 

Connector groups allow you to install dedicated connectors for those networks that publish only specific applications, making it easier and more secure to outsource application management to third party vendors.

### Applications installed on IaaS 

For applications installed on IaaS for cloud access, connector groups provide a common service to secure the access to all the apps. Connector groups don't create additional dependency on your corporate network, or fragment the app experience. Connectors can be installed on every cloud datacenter and serve only applications that reside in this network. You can install several connectors to achieve high availability.

In this case, the organization has number of virtual machines connected to their own IaaS hosted virtual network. To allow employees to use these applications, these private networks are connected to the corporate network using site-to-site VPN. This provides a good experience for employees that are located on-premise. But, it may not be ideal for remote employees, because it requires additional on-premises infrastructure, as you can see in the diagram below:

![AzureAD Iaas Network](./media/application-proxy-publish-apps-separate-networks/application-proxy-iaas-network.png)
  
The can become an issue as many organizations use multiple cloud vendors, as their applications reside in numerous datacenters. With Azure AD Application Proxy connector groups, you can enable a common service to secure the access to all applications without creating additional dependency on your corporate network:

![AzureAD Iaas Multiple Cloud Vendors](./media/application-proxy-publish-apps-separate-networks/application-proxy-multiple-cloud-vendors.png)

### Multi-forest – different connector groups for each forest

Most customers who have deployed Application Proxy are using its single-sign-on (SSO) capabilities by performing Kerberos Constrained Delegation (KCD). To acheive this, the connector’s machines need to be joined to a domain that can delegate the users toward the application. KCD supports cross-forest capabilities. But for companies who have distinct multi-forest environments with no trust between them, a single connector cannot be used for all forests. 

In this case, specific connectors can be deployed per forest, and set to serve applications that were published to serve only the users of that specific forest. Each connector group represents a different forest. While the tenant and most of the experience will be unified for all forests, users can be assigned to their forest applications using Azure AD groups.
 
### Disaster Recovery sites

There are two different approaches you can take with a disaster recovery (DR) site, depending on how your sites are implemented:

* If your DR site is built in active-active mode where it is exactly like the main site and has the same networking and AD settings, you can create the connectors on the DR site in the same connector group as the main site. This enables Azure AD to detect failovers for you.
* If your DR site is separate from the main site, you can create a different connector group in the DR site, and have either 1) additional applications or 2) manually divert the existing application to the DR connector group as needed.
 
### Serve multiple companies from a single tenant

There are many different ways to implement a model in which a single service provider deploys and maintains Azure AD related services for multiple companies. Connector groups help the admin segregate the connectors and applications into different groups. One way, which is suitable for small companies, is to have a single Azure AD tenant while the different companies have their own domain name and networks. This is also true for M&A scenarios and situations where a single IT division serves several companies for regulatory or business reasons. 

## Sample configurations

Some examples that you can implement, include the followiong connector groups.
 
### Default configuration – no use for connector groups

If you don’t use connector groups, your configuration would look like this:

![AzureAD No Connector Groups](./media/application-proxy-publish-apps-separate-networks/application-proxy-sample-config-1.png)
 
This configuration is sufficient for small deployments and tests. It will also work well if your organization has a flat network topology.
 
### Default configuration and an isolated network

This configuration is an evolution of the default one, in which there is a specific app that runs in an isolated network such as IaaS virtual network: 

![AzureAD No Connector Groups](./media/application-proxy-publish-apps-separate-networks/application-proxy-sample-config-2.png)
 
### Recommended configuration – several specific groups and a default group for idle

The recommended configuration for large and complex organizations is to have the default connector group as a group that doesn’t serve any applications and is used for idle or newly installed connectors. All applications are served using customized connector groups. This enables all the complexity of the scenarios described above.

In the example below, the company has two datacenters, A and B, with two connectors that serve each site. Each site has different applications that run on it. 

![AzureAD No Connector Groups](./media/application-proxy-publish-apps-separate-networks/application-proxy-sample-config-3.png)
 
## Next steps
* [Enable Application Proxy](active-directory-application-proxy-enable.md)
* [Enable single-sign on](active-directory-application-proxy-sso-using-kcd.md)
* [Enable conditional access](active-directory-application-proxy-conditional-access.md)
* [Troubleshoot issues you're having with Application Proxy](active-directory-application-proxy-troubleshoot.md)
<<<<<<< HEAD
=======

For the latest news and updates, check out the [Application Proxy blog](http://blogs.technet.com/b/applicationproxyblog/)
>>>>>>> b7a61759
<|MERGE_RESOLUTION|>--- conflicted
+++ resolved
@@ -1,9 +1,5 @@
 ---
-<<<<<<< HEAD
 title: Publishing applications on separate networks and locations using connector groups | Microsoft Docs
-=======
-title: Install and manage connectors - Azure AD App Proxy | Microsoft Docs
->>>>>>> b7a61759
 description: Covers how to create and manage groups of connectors in Azure AD Application Proxy.
 services: active-directory
 documentationcenter: ''
@@ -16,7 +12,6 @@
 ms.tgt_pltfrm: na
 ms.devlang: na
 ms.topic: article
-<<<<<<< HEAD
 ms.date: 01/20/2017
 ms.author: kgremban
 
@@ -25,33 +20,17 @@
 > [!div class="op_single_selector"]
 > * [Azure portal](active-directory-application-proxy-connectors-azure-portal.md)
 > * [Azure classic portal](active-directory-application-proxy-connectors.md)
-> 
-> 
-Azure AD Application Proxy and connector groups
+>
+
+## Azure AD Application Proxy and connector groups
 
 Customers utilize Azure AD's Application Proxy for more and more scenarios and applications. So we've made App Proxy even more flexible by enabling more topologies. You can create Application Proxy connector groups – a new capability to assign specific connectors to serve specific applications. This capability generates many use cases for Application Proxy that were not possible before. During the private preview phase, we witnessed large customers enabling connector groups to boost their live Application Proxy deployments. 
 
 The basic concept is that each Application Proxy connector is assigned to a connector group. All the connectors that belong to the same connector group act as a separate group for high-availability and load balancing. By default, all connectors belong to a default group. The admin can create new groups and change these assignments in the Azure portal. 
-=======
-ms.date: 01/23/2017
-ms.author: kgremban
-
----
-# Publish applications on separate networks and locations using connectors - Public Preview
-> [!div class="op_single_selector"]
-> * [Azure portal](active-directory-application-proxy-connectors-azure-portal.md)
-> * [Azure classic portal](active-directory-application-proxy-connectors.md)
->
->
-
-Connectors and connector groups are useful for various scenarios, including:
->>>>>>> b7a61759
 
 By default, all applications are assigned to a default connector group. If your admin doesn’t change anything, the system continues to behave like it did before. If you change nothing, all the applications assigned to the default connector group include all the connectors. But if you organize your connectors into groups, you can set each application to work with a specific connector group. In this case, only the connectors in that group will serve the application upon request.
 
->
->[!NOTE]
->Because new connectors are automatically assigned to a default connector group, for large deployments we recommend that you do not have applications assigned to the default group. Therefore once installed, new connectors will not receive any live traffic. Only after you assign the connector to one of the active groups, it can start serving live traffic. This also enables you to put connectors in an idle mode in order to enable maintenance. 
+>[!NOTE] Because new connectors are automatically assigned to a default connector group, for large deployments we recommend that you do not have applications assigned to the default group. Therefore once installed, new connectors will not receive any live traffic. Only after you assign the connector to one of the active groups, it can start serving live traffic. This also enables you to put connectors in an idle mode in order to enable maintenance. 
 >
 
 ## Prerequisite: Create your connector groups
@@ -146,8 +125,3 @@
 * [Enable single-sign on](active-directory-application-proxy-sso-using-kcd.md)
 * [Enable conditional access](active-directory-application-proxy-conditional-access.md)
 * [Troubleshoot issues you're having with Application Proxy](active-directory-application-proxy-troubleshoot.md)
-<<<<<<< HEAD
-=======
-
-For the latest news and updates, check out the [Application Proxy blog](http://blogs.technet.com/b/applicationproxyblog/)
->>>>>>> b7a61759
