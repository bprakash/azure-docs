--- conflicted
+++ resolved
@@ -47,17 +47,10 @@
 In addition, you should see a table of all claims that are in the authentication request. For more information, see the [list of claims that are in an Azure AD ID Token](https://docs.microsoft.com/azure/active-directory/develop/active-directory-token-and-claims).
 
 
-<<<<<<< HEAD
-### Test accessing a method that has an *[Authorize]* attribute (Optional)
-In this step, you will test accessing the Claims controller as an anonymous user:<br/>
-Select the link to sign-out the user and complete the sign-out process.<br/>
-Now in your browser, type http://localhost:{port}/claims to access your controller that is protected with the `[Authorize]` attribute
-=======
 ### Test access to a method that has an Authorize attribute (optional)
 To test access to the **Authorize** controller for the user's claims as an anonymous user, follow these steps:
 1. Select the link to sign out the user and complete the sign-out process.
 2. In your browser, type http://<span></span>localhost:{port}/authenticated to access your controller that is protected with the **Authorize** attribute.
->>>>>>> 2a52b05f
 
 #### Expected results after access to a protected controller
 You're prompted to authenticate to use the protected controller view.
