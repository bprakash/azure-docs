---
title: Azure AD SAML Protocol Reference | Microsoft Docs
description: This article provides an overview of the Single Sign-On and Single Sign-Out SAML profiles in Azure Active Directory.
services: active-directory
documentationcenter: .net
author: priyamohanram
manager: mbaldwin
editor: ''

ms.assetid: 88125cfc-45c1-448b-9903-a629d8f31b01
ms.service: active-directory
ms.workload: identity
ms.tgt_pltfrm: na
ms.devlang: na
ms.topic: article
<<<<<<< HEAD
ms.date: 07/19/2017
=======
ms.date: 07/21/2017
>>>>>>> 1546a9e2
ms.author: priyamo
ms.custom: aaddev
ms.reviewer: dastrock

---
# How Azure Active Directory uses the SAML protocol
Azure Active Directory (Azure AD) uses the SAML 2.0 protocol to enable applications to provide a single sign-on experience to their users. The [Single Sign-On](active-directory-single-sign-on-protocol-reference.md) and [Single Sign-Out](active-directory-single-sign-out-protocol-reference.md) SAML profiles of Azure AD explain how SAML assertions, protocols and bindings are used in the identity provider service.

SAML Protocol requires the identity provider (Azure AD) and the service provider (the application) to exchange information about themselves.

When an application is registered with Azure AD, the app developer registers federation-related information with Azure AD. This includes the **Redirect URI** and **Metadata URI** of the application.

Azure AD uses the **Metadata URI** of the cloud service to retrieve the signing key and the logout URI of the cloud service. If the application does not support a metadata URI, the developer must contact Microsoft support to provide the logout URI and signing key.

Azure Active Directory exposes tenant-specific and common (tenant-independent) single sign-on and single sign-out endpoints. These URLs represent addressable locations -- they are not just an identifiers -- so you can go to the endpoint to read the metadata.

* The Tenant-specific endpoint is located at `https://login.microsoftonline.com/<TenantDomainName>/FederationMetadata/2007-06/FederationMetadata.xml`.  The <TenantDomainName> placeholder represents a registered domain name or TenantID GUID of an Azure AD tenant. For example, the federation metadata of the contoso.com tenant is at: https://login.microsoftonline.com/contoso.com/FederationMetadata/2007-06/FederationMetadata.xml

* The Tenant-independent endpoint is located at
  `https://login.microsoftonline.com/common/FederationMetadata/2007-06/FederationMetadata.xml`.In this endpoint address, **common** appears, instead of a tenant domain name or ID.

For information about the Federation Metadata documents that Azure AD publishes, see [Federation Metadata](active-directory-federation-metadata.md).<|MERGE_RESOLUTION|>--- conflicted
+++ resolved
@@ -13,11 +13,7 @@
 ms.tgt_pltfrm: na
 ms.devlang: na
 ms.topic: article
-<<<<<<< HEAD
-ms.date: 07/19/2017
-=======
 ms.date: 07/21/2017
->>>>>>> 1546a9e2
 ms.author: priyamo
 ms.custom: aaddev
 ms.reviewer: dastrock
