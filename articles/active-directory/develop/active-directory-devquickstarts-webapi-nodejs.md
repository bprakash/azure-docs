---
title: Azure AD Node.js Getting Started | Microsoft Docs
description: How to build a Node.js REST web API that integrates with Azure AD for authentication.
services: active-directory
documentationcenter: nodejs
author: brandwe
manager: mbaldwin
editor: ''

ms.assetid: 7654ab4c-4489-4ea5-aba9-d7cdc256e42a
ms.service: active-directory
ms.workload: identity
ms.tgt_pltfrm: na
ms.devlang: javascript
ms.topic: article
ms.date: 01/07/2017
ms.author: xerners
ms.custom: aaddev

---
# Get started with web APIs for Node.js
[!INCLUDE [active-directory-devguide](../../../includes/active-directory-devguide.md)]

*Passport* is authentication middleware for Node.js. Flexible and modular, Passport can be unobtrusively dropped in to any Express-based or Restify web application. A comprehensive set of strategies support authentication with a username and password, Facebook, Twitter, and more. We have developed a strategy for Microsoft Azure Active Directory (Azure AD). We install this module and then add the Microsoft Azure Active Directory `passport-azure-ad` plug-in.

To do this, you need to:

1. Register an application with Azure AD.
2. Set up your app to use Passport's `passport-azure-ad` plug-in.
3. Configure a client application to call the To Do List web API.

The code for this tutorial is maintained [on GitHub](https://github.com/Azure-Samples/active-directory-node-webapi).

> [!NOTE]
> This article doesn't cover how to implement sign-in, sign-up, or profile management with Azure AD B2C. It focuses on calling web APIs after the user is already authenticated.  We recommend that you start with [How to integrate with Azure Active Directory document](active-directory-how-to-integrate.md) to learn about the basics of Azure Active Directory.
>
>

We've released all the source code for this running example in GitHub under an MIT license, so feel free to clone (or even better, fork), and provide feedback and pull requests.

## About Node.js modules
We use Node.js modules in this walkthrough. Modules are loadable JavaScript packages that provide specific functionality for your application. You usually install modules by using the Node.js an NPM command-line tool in the NPM installation directory. However, some modules, such as the HTTP module, are included in the core Node.js package.

Installed modules are saved in the **node_modules** directory at the root of your Node.js installation directory. Each module in the **node_modules** directory maintains its own **node_modules** directory that contains any modules that it depends on. Also, each required module has a **node_modules** directory. This recursive directory structure represents the dependency chain.

This dependency chain structure results in a larger application footprint. But it also guarantees that all dependencies are met and that the version of the modules that's used in development is also used in production. This makes the production app behavior more predictable and prevents versioning problems that might affect users.

## Step 1: Register an Azure AD tenant
To use this sample, you need an Azure Active Directory tenant. If you're not sure what a tenant is or how to get one, see [How to get an Azure AD tenant](active-directory-howto-tenant.md).

## Step 2: Create an application
Next you create an app in your directory that gives Azure AD information that it needs to securely communicate with your app.  Both the client app and web API are represented by a single **Application ID** in this case, because they comprise one logical app.  To create an app,
follow [these instructions](active-directory-how-applications-are-added.md). If you are building a line-of-business app, [these additional instructions might be useful](../active-directory-applications-guiding-developers-for-lob-applications.md).

To create an application:

1. Sign in to the [Azure portal](https://portal.azure.com).

2. On the top menu, select your account. Then, under the **Directory** list, choose the Active Directory tenant where you want to register your application.

3. In the menu on the left, select **More Services**, and then select **Azure Active Directory**.

4. Select **App registrations**, and then select **Add**.

5. Follow the prompts to create a **Web Application and/or WebAPI**.

      * The **name** of the application describes your application to end users.

      * The **Sign-On URL** is the base URL of your app.  The default URL of the sample code is `https://localhost:8080`.

6. After you register, Azure AD assigns your app a unique Application ID. You need this value in the next sections, so copy it from the application page.

7. From the **Settings** -> **Properties** page for your application, update the App ID URI. The **App ID URI** is a unique identifier for your application. The convention is to use `https://<tenant-domain>/<app-name>`, for example: `https://contoso.onmicrosoft.com/my-first-aad-app`.

8. Create a **Key** for your application from the **Settings** page, and then copy it somewhere. You'll need it shortly.

## Step 3: Download Node.js for your platform
To successfully use this sample, you must have a working installation of Node.js.

Install Node.js from [http://nodejs.org](http://nodejs.org).

## Step 4: Install MongoDB on your platform
To successfully use this sample, you must have a working installation of MongoDB. You use MongoDB to make the REST API persistent across server instances.

Install MongoDB from [http://mongodb.org](http://www.mongodb.org).

> [!NOTE]
> This walkthrough assumes that you use the default installation and server endpoints for MongoDB, which at the time of this writing is mongodb://localhost.
>
>

## Step 5: Install the Restify modules in your web API
We are using Restify to build our REST API. Restify is a minimal and flexible Node.js application framework that's derived from Express. It has a robust set of features for building REST APIs on top of Connect.

### Install Restify
1. From the command line, change directories to the **azuread** directory. If the **azuread** directory does not exist, create it.

        `cd azuread - or- mkdir azuread; cd azuread`

2. Type the following command:

    `npm install restify`

    This command installs Restify.

#### Did you get an error?
When you use NPM on some operating systems, you might receive an error that says **Error: EPERM, chmod '/usr/local/bin/..'** and a suggestion that you try running the account as an administrator. If this occurs, use the sudo command to run NPM at a higher privilege level.

#### Did you get an error regarding DTRACE?
You might see an error like this when installing Restify:

```Shell
clang: error: no such file or directory: 'HD/azuread/node_modules/restify/node_modules/dtrace-provider/libusdt'
make: *** [Release/DTraceProviderBindings.node] Error 1
gyp ERR! build error
gyp ERR! stack Error: `make` failed with exit code: 2
gyp ERR! stack     at ChildProcess.onExit (/usr/local/lib/node_modules/npm/node_modules/node-gyp/lib/build.js:267:23)
gyp ERR! stack     at ChildProcess.EventEmitter.emit (events.js:98:17)
gyp ERR! stack     at Process.ChildProcess._handle.onexit (child_process.js:789:12)
gyp ERR! System Darwin 13.1.0
gyp ERR! command "node" "/usr/local/lib/node_modules/npm/node_modules/node-gyp/bin/node-gyp.js" "rebuild"
gyp ERR! cwd /Volumes/Development HD/azuread/node_modules/restify/node_modules/dtrace-provider
gyp ERR! node -v v0.10.11
gyp ERR! node-gyp -v v0.10.0
gyp ERR! not ok
npm WARN optional dep failed, continuing dtrace-provider@0.2.8
```
Restify provides a powerful mechanism for tracing REST calls by using DTrace. However, many operating systems do not have DTrace. You can safely ignore these errors.

The output of this command should look similar to the following output:

    restify@2.6.1 node_modules/restify
    ├── assert-plus@0.1.4
    ├── once@1.3.0
    ├── deep-equal@0.0.0
    ├── escape-regexp-component@1.0.2
    ├── qs@0.6.5
    ├── tunnel-agent@0.3.0
    ├── keep-alive-agent@0.0.1
    ├── lru-cache@2.3.1
    ├── node-uuid@1.4.0
    ├── negotiator@0.3.0
    ├── mime@1.2.11
    ├── semver@2.2.1
    ├── spdy@1.14.12
    ├── backoff@2.3.0
    ├── formidable@1.0.14
    ├── verror@1.3.6 (extsprintf@1.0.2)
    ├── csv@0.3.6
    ├── http-signature@0.10.0 (assert-plus@0.1.2, asn1@0.1.11, ctype@0.5.2)
    └── bunyan@0.22.0 (mv@0.0.5)


## Step 6: Install Passport.js in your web API
[Passport](http://passportjs.org/) is authentication middleware for Node.js. Flexible and modular, Passport can be unobtrusively dropped in to any Express-based or Restify web application. A comprehensive set of strategies support authentication with a username and password, Facebook, Twitter, and more.

We have developed a strategy for Azure Active Directory. We install this module and then add the Azure Active Directory strategy plug-in.

1. From the command line, change directories to the **azuread** directory.

2. To install passport.js, enter the following command :

    `npm install passport`

    The output of the command should look similar to the following:

``
        passport@0.1.17 node_modules\passport
        ├── pause@0.0.1
        └── pkginfo@0.2.3
``

## Step 7: Add Passport-Azure-AD to your web API
Next we add the OAuth strategy by using `passport-azure-ad`, a suite of strategies that connect Azure Active Directory to Passport. We use this strategy for bearer tokens in this REST API sample.

> [!NOTE]
> Although OAuth2 provides a framework in which any known token type can be issued, only certain token types are commonly used. Bearer tokens are the most commonly used tokens for protecting endpoints. They are the most widely issued type of token in OAuth2. Many implementations assume that bearer tokens are the only type of tokens that are issued.
>
>

From the command line, change directories to the **azuread** directory.

Type the following command to install the Passport.js `passport-azure-ad module`:

`npm install passport-azure-ad`

The output of the command should look similar to the following output:


    passport-azure-ad@1.0.0 node_modules/passport-azure-ad
    ├── xtend@4.0.0
    ├── xmldom@0.1.19
    ├── passport-http-bearer@1.0.1 (passport-strategy@1.0.0)
    ├── underscore@1.8.3
    ├── async@1.3.0
    ├── jsonwebtoken@5.0.2
    ├── xml-crypto@0.5.27 (xpath.js@1.0.6)
    ├── ursa@0.8.5 (bindings@1.2.1, nan@1.8.4)
    ├── jws@3.0.0 (jwa@1.0.1, base64url@1.0.4)
    ├── request@2.58.0 (caseless@0.10.0, aws-sign2@0.5.0, forever-agent@0.6.1, stringstream@0.0.4, tunnel-agent@0.4.1, oauth-sign@0.8.0, isstream@0.1.2, extend@2.0.1, json-stringify-safe@5.0.1, node-uuid@1.4.3, qs@3.1.0, combined-stream@1.0.5, mime-types@2.0.14, form-data@1.0.0-rc1, http-signature@0.11.0, bl@0.9.4, tough-cookie@2.0.0, hawk@2.3.1, har-validator@1.8.0)
    └── xml2js@0.4.9 (sax@0.6.1, xmlbuilder@2.6.4)



## Step 8: Add MongoDB modules to your web API
We use MongoDB as our datastore. For that reason, we need to install the widely used plug-in called Mongoose to manage models and schemas. We also need to install the database driver for MongoDB (which is also called MongoDB).

 `npm install mongoose`

## Step 9: Install additional modules
Next we install the remaining required modules.

1. From the command line, change directories to the **azuread** folder if you're not already there.

    `cd azuread`

2. Enter the following commands to install these modules in your **node_modules** directory:

    * `npm install assert-plus`
    * `npm install bunyan`
    * `npm update`

## Step 10: Create a server.js with your dependencies
The server.js file provides most of the functionality for our web API server. We add most of our code to this file. For production purposes, we recommend that you refactor the functionality into smaller files, such as separate routes and controllers. In this demo, we use server.js for this functionality.

1. From the command line, change directories to the **azuread** folder if you're not already there.

    `cd azuread`

2. Create a `server.js` file in your favorite editor, and then add the following information:

    ```Javascript
        'use strict';

        /**
         * Module dependencies.
         */

        var fs = require('fs');
        var path = require('path');
        var util = require('util');
        var assert = require('assert-plus');
        var bunyan = require('bunyan');
        var getopt = require('posix-getopt');
        var mongoose = require('mongoose/');
        var restify = require('restify');
        var passport = require('passport');
      var BearerStrategy = require('passport-azure-ad').BearerStrategy;
    ```

3. Save the file. We'll return to it shortly.

## Step 11: Create a config file to store your Azure AD settings
This code file passes the configuration parameters from your Azure Active Directory portal to Passport.js. You created these configuration values when you added the web API to the portal in the first part of the walkthrough. We explain what to put in the values of these parameters after you copy the code.

1. From the command line, change directories to the **azuread** folder if you're not already there.

    `cd azuread`

<<<<<<< HEAD
```Javascript
 exports.creds = {
     mongoose_auth_local: 'mongodb://localhost/tasklist', // Your mongo auth uri goes here
     clientID: 'your client ID',
     audience: 'your application URL',
    // you cannot have users from multiple tenants sign in to your server unless you use the common endpoint
  // example: https://login.microsoftonline.com/common/.well-known/openid-configuration
     identityMetadata: 'https://login.microsoftonline.com/<your tenant id>/.well-known/openid-configuration',
     validateIssuer: false, // if you have validation on, you cannot have users from multiple tenants sign in to your server
     passReqToCallback: false,
     loggingLevel: 'info' // valid are 'info', 'warn', 'error'. Error always goes to stderr in Unix.
=======
2. Create a `config.js` file in your favorite editor, and then add the following information:
>>>>>>> 4b934872

    ```Javascript
         exports.creds = {
             mongoose_auth_local: 'mongodb://localhost/tasklist', // Your mongo auth uri goes here
             clientID: 'your client ID',
             audience: 'your application URL',
            // you cannot have users from multiple tenants sign in to your server unless you use the common endpoint
          // example: https://login.microsoftonline.com/common/.well-known/openid-configuration
             identityMetadata: 'https://login.microsoftonline.com/<your tenant id>/.well-known/openid-configuration',
             validateIssuer: true, // if you have validation on, you cannot have users from multiple tenants sign in to your server
             passReqToCallback: false,
             loggingLevel: 'info' // valid are 'info', 'warn', 'error'. Error always goes to stderr in Unix.

         };
    ```
3. Save the file.

## Step 12: Add configuration values to your server.js file
We need to read these values from the .config file that you created across our application. To do this, we add the .config file as a required resource in our application. Then we set the global variables to match the variables in the config.js document.

1. From the command line, change directories to the **azuread** folder if you're not already there.

    `cd azuread`

2. Open your `server.js` file in your favorite editor, and then add the following information:

    ```Javascript
    var config = require('./config');
    ```
3. Then add a new section to `server.js` with the following code:

    ```Javascript
    var options = {
        // The URL of the metadata document for your app. We will put the keys for token validation from the URL found in the jwks_uri tag of the in the metadata.
        identityMetadata: config.creds.identityMetadata,
        clientID: config.creds.clientID,
        validateIssuer: config.creds.validateIssuer,
        audience: config.creds.audience,
        passReqToCallback: config.creds.passReqToCallback,
        loggingLevel: config.creds.loggingLevel

    };

    // Array to hold logged in users and the current logged in user (owner).
    var users = [];
    var owner = null;

    // Our logger.
    var log = bunyan.createLogger({
        name: 'Azure Active Directory Bearer Sample',
             streams: [
            {
                stream: process.stderr,
                level: "error",
                name: "error"
            },
            {
                stream: process.stdout,
                level: "warn",
                name: "console"
            }, ]
    });

      // If the logging level is specified, switch to it.
      if (config.creds.loggingLevel) { log.levels("console", config.creds.loggingLevel); }

    // MongoDB setup.
    // Set up some configuration.
    var serverPort = process.env.PORT || 8080;
    var serverURI = (process.env.PORT) ? config.creds.mongoose_auth_mongohq : config.creds.mongoose_auth_local;
    ```

4. Save the file.

## Step 13: Add The MongoDB Model and schema information by using Mongoose
Now all this preparation is going to start paying off as we combine these three files into a REST API service.

For this walkthrough, we use MongoDB to store our tasks as discussed in Step 4.

In the `config.js` file that we created in Step 11, we called our database `tasklist`, because that was what we put at the end of our **mogoose_auth_local** connection URL. You don't need to create this database beforehand in MongoDB. Instead, MongoDB creates this for us on the first run of our server application (assuming that the database doesn't already exist).

Now that we've told the server which MongoDB database we'd like to use, we need to write some additional code to create the model and schema for our server's tasks.

### Discussion of the model
Our schema model is simple. You expand it as required.

NAME: The name of the person who is assigned to the task. A **String**.

TASK: The task itself. A **String**.

DATE: The date that the task is due. A **DATETIME**.

COMPLETED: If the task has been completed or not. A **BOOLEAN**.

### Creating the schema in the code
1. From the command line, change directories to the **azuread** folder if you're not already there.

    `cd azuread`

2. Open your `server.js` file in your favorite editor, and then add the following information below the configuration entry:

    ```Javascript
    // Connect to MongoDB.
    global.db = mongoose.connect(serverURI);
    var Schema = mongoose.Schema;
    log.info('MongoDB Schema loaded');

    // Here we create a schema to store our tasks and users. It's a fairly simple schema for now.
    var TaskSchema = new Schema({
        owner: String,
        task: String,
        completed: Boolean,
        date: Date
    });

    // Use the schema to register a model.
    mongoose.model('Task', TaskSchema);
    var Task = mongoose.model('Task');
    ```
As you can tell from the code, we create our schema first. Then we create a model object that we use to store our data throughout the code when we define our **Routes**.

## Step 14: Add our routes for our task REST API server
Now that we have a database model to work with, let's add the routes we are going use for our REST API server.

### About routes in Restify
Routes work in Restify the same way they do in the Express stack. You define routes by using the URI that you expect the client applications to call. Usually, you define your routes in a separate file. For our purposes, we put our routes in the server.js file. We recommend that you factor these routes into their own file for production use.

A typical pattern for a Restify route is as follows:

```Javascript
function createObject(req, res, next) {

// Do work on object.

 _object.name = req.params.object; // passed value is in req.params under object

 ///...

return next(); // Keep the server going.
}

....

server.post('/service/:add/:object', createObject); // Calls createObject on routes that match this.

```


This is the pattern at its most basic level. Restify (and Express) provide much deeper functionality, such as defining application types and providing complex routing across different endpoints. For our purposes, we are keeping these routes simple.

### Add default routes to our server
We now add the basic CRUD routes of Create, Retrieve, Update, and Delete.

1. From the command line, change directories to the **azuread** folder if you're not already there:

    `cd azuread`

2. Open the `server.js` file in your favorite editor, and then add the following information below the previous database entries that you made:

```Javascript

/**
 *
 * APIs for our REST Task server.
 */

// Create a task.

function createTask(req, res, next) {

    // Restify currently has a bug which doesn't allow you to set default headers.
    // These headers comply with CORS and allow us to mongodbServer our response to any origin.

    res.header("Access-Control-Allow-Origin", "*");
    res.header("Access-Control-Allow-Headers", "X-Requested-With");

    // Create a new task model, fill it, and save it to Mongodb.
    var _task = new Task();

    if (!req.params.task) {
        req.log.warn('createTodo: missing task');
        next(new MissingTaskError());
        return;
    }

    _task.owner = owner;
    _task.task = req.params.task;
    _task.date = new Date();

    _task.save(function(err) {
        if (err) {
            req.log.warn(err, 'createTask: unable to save');
            next(err);
        } else {
            res.send(201, _task);

        }
    });

    return next();

}


// Delete a task by name.

function removeTask(req, res, next) {

    Task.remove({
        task: req.params.task,
        owner: owner
    }, function(err) {
        if (err) {
            req.log.warn(err,
                'removeTask: unable to delete %s',
                req.params.task);
            next(err);
        } else {
            log.info('Deleted task:', req.params.task);
            res.send(204);
            next();
        }
    });
}

// Delete all tasks.

function removeAll(req, res, next) {
    Task.remove();
    res.send(204);
    return next();
}


// Get a specific task based on name.

function getTask(req, res, next) {

    log.info('getTask was called for: ', owner);
    Task.find({
        owner: owner
    }, function(err, data) {
        if (err) {
            req.log.warn(err, 'get: unable to read %s', owner);
            next(err);
            return;
        }

        res.json(data);
    });

    return next();
}

/// Simple returns the list of TODOs that were loaded.

function listTasks(req, res, next) {
    // Restify currently has a bug which doesn't allow you to set default headers.
    // These headers comply with CORS and allow us to mongodbServer our response to any origin.

    res.header("Access-Control-Allow-Origin", "*");
    res.header("Access-Control-Allow-Headers", "X-Requested-With");

    log.info("listTasks was called for: ", owner);

    Task.find({
        owner: owner
    }).limit(20).sort('date').exec(function(err, data) {

        if (err) {
            return next(err);
        }

        if (data.length > 0) {
            log.info(data);
        }

        if (!data.length) {
            log.warn(err, "There is no tasks in the database. Did you initialize the database as stated in the README?");
        }

        if (!owner) {
            log.warn(err, "You did not pass an owner when listing tasks.");
        } else {

            res.json(data);

        }
    });

    return next();
}

```

### Add error handling in our APIs
```

///--- Errors for communicating something interesting back to the client.

function MissingTaskError() {
    restify.RestError.call(this, {
        statusCode: 409,
        restCode: 'MissingTask',
        message: '"task" is a required parameter',
        constructorOpt: MissingTaskError
    });

    this.name = 'MissingTaskError';
}
util.inherits(MissingTaskError, restify.RestError);


function TaskExistsError(owner) {
    assert.string(owner, 'owner');

    restify.RestError.call(this, {
        statusCode: 409,
        restCode: 'TaskExists',
        message: owner + ' already exists',
        constructorOpt: TaskExistsError
    });

    this.name = 'TaskExistsError';
}
util.inherits(TaskExistsError, restify.RestError);


function TaskNotFoundError(owner) {
    assert.string(owner, 'owner');

    restify.RestError.call(this, {
        statusCode: 404,
        restCode: 'TaskNotFound',
        message: owner + ' was not found',
        constructorOpt: TaskNotFoundError
    });

    this.name = 'TaskNotFoundError';
}

util.inherits(TaskNotFoundError, restify.RestError);
```


## Step 15: Create your server
We have defined our database and our routes are in place. The last thing to do is add the server instance that manages our calls.

In Restify (and Express) you can do a lot of customization for a REST API server, but again we are going to use the most basic setup for our purposes.

```Javascript
/**
 * Our server.
 */


var server = restify.createServer({
    name: "Azure Active Directroy TODO Server",
    version: "2.0.1"
});

// Ensure we don't drop data on uploads.
server.pre(restify.pre.pause());

// Clean up sloppy paths like //todo//////1//.
server.pre(restify.pre.sanitizePath());

// Handle annoying user agents (curl).
server.pre(restify.pre.userAgentConnection());

// Set a per request bunyan logger (with requestid filled in).
server.use(restify.requestLogger());

// Allow five requests per second by IP, and burst to 10.
server.use(restify.throttle({
    burst: 10,
    rate: 5,
    ip: true,
}));

// Use the common stuff you probably want.
server.use(restify.acceptParser(server.acceptable));
server.use(restify.dateParser());
server.use(restify.queryParser());
server.use(restify.gzipResponse());
server.use(restify.bodyParser({
    mapParams: true
})); // Allow for JSON mapping to REST.
```

## Step 16: Add the routes to the server (without authentication for now)
```Javascript
/// Now the real handlers. Here we just CRUD.
/**
/*
/* Each of these handlers is protected by our OIDCBearerStrategy by invoking 'oidc-bearer'.
/* In the pasport.authenticate() method. We set 'session: false' because REST is stateless and
/* we don't need to maintain session state. You can experiment with removing API protection
/* by removing the passport.authenticate() method as follows:
/*
/* server.get('/tasks', listTasks);
/*
**/
server.get('/tasks', listTasks);
server.get('/tasks', listTasks);
server.get('/tasks/:owner', getTask);
server.head('/tasks/:owner', getTask);
server.post('/tasks/:owner/:task', createTask);
server.post('/tasks', createTask);
server.del('/tasks/:owner/:task', removeTask);
server.del('/tasks/:owner', removeTask);
server.del('/tasks', removeTask);
server.del('/tasks', removeAll, function respond(req, res, next) {
res.send(204);
next();
});
// Register a default '/' handler.
server.get('/', function root(req, res, next) {
var routes = [
'GET /',
'POST /tasks/:owner/:task',
'POST /tasks (for JSON body)',
'GET /tasks',
'PUT /tasks/:owner',
'GET /tasks/:owner',
'DELETE /tasks/:owner/:task'
];
res.send(200, routes);
next();
});
server.listen(serverPort, function() {
var consoleMessage = '\n Microsoft Azure Active Directory Tutorial';
consoleMessage += '\n +++++++++++++++++++++++++++++++++++++++++++++++++++++';
consoleMessage += '\n %s server is listening at %s';
consoleMessage += '\n Open your browser to %s/tasks\n';
consoleMessage += '+++++++++++++++++++++++++++++++++++++++++++++++++++++ \n';
consoleMessage += '\n !!! why not try a $curl -isS %s | json to get some ideas? \n';
consoleMessage += '+++++++++++++++++++++++++++++++++++++++++++++++++++++ \n\n';
});
```

## Step 17: Run the server (before adding OAuth support)
Test out your server before we add authentication.

The easiest way to test your server is by using curl in a command line. Before we do that, we need a utility that allows us to parse output as JSON.

1. Install the following JSON tool (all the following examples use this tool):

    `$npm install -g jsontool`

    This installs the JSON tool globally. Now that we’ve accomplished that, let’s play with the server:

2. First, make sure that your mongoDB instance is running:

    `$sudo mongod`

3. Then, change to the directory and start curling:

    `$ cd azuread`
    `$ node server.js`

    `$ curl -isS http://127.0.0.1:8080 | json`

    ```Shell
    HTTP/1.1 200 OK
    Connection: close
    Content-Type: application/json
    Content-Length: 171
    Date: Tue, 14 Jul 2015 05:43:38 GMT
    [
    "GET /",
    "POST /tasks/:owner/:task",
    "POST /tasks (for JSON body)",
    "GET /tasks",
    "PUT /tasks/:owner",
    "GET /tasks/:owner",
    "DELETE /tasks/:owner/:task"
    ]
    ```

4. Then, we can add a task this way:

    `$ curl -isS -X POST http://127.0.0.1:8080/tasks/brandon/Hello`

    The response should be:

        ```Shell
        HTTP/1.1 201 Created
        Connection: close
        Access-Control-Allow-Origin: *
        Access-Control-Allow-Headers: X-Requested-With
        Content-Type: application/x-www-form-urlencoded
        Content-Length: 5
        Date: Tue, 04 Feb 2014 01:02:26 GMT
        Hello
        ```
    And we can list tasks for Brandon this way:

        `$ curl -isS http://127.0.0.1:8080/tasks/brandon/`

If all this works, we're ready to add OAuth to the REST API server.

You have a REST API server with MongoDB!

## Step 18: Add authentication to our REST API server
Now that we have a running REST API, let's start making it useful with Azure AD.

From the command line, change directories to the **azuread** folder if you're not already there.

`cd azuread`

### Use the OIDCBearerStrategy that is included with passport-azure-ad
So far we have built a typical REST TODO server without any kind of authorization. This is where we start putting that together.

1. First, we need to indicate that we want to use Passport. Put this right after your other server configuration:

    ```Javascript
            // Let's start using Passport.js.

            server.use(passport.initialize()); // Starts passport.
            server.use(passport.session()); // Provides session support.
    ```
    > [!TIP]
    > When you write APIs, we recommend that you always link the data to something unique from the token that the user can’t spoof. When this server stores TODO items, it stores them based on the object ID of the user in the token (called through token.oid), which we put in the “owner” field. This ensures that only that user can access their TODOs. There is no exposure in the API of “owner,” so an external user can request the TODOs of others even if they are authenticated.                    

2. Next let’s use the bearer strategy that comes with `passport-azure-ad`. Look at the code for now and we'll explain the rest shortly. Put this after what you pasted above:

```Javascript
    /**
    /*
    /* Calling the OIDCBearerStrategy and managing users.
    /*
    /* Passport pattern provides the need to manage users and info tokens
    /* with a FindorCreate() method that must be provided by the implementor.
    /* Here we just auto-register any user and implement a FindById().
    /* You'll want to do something smarter.
    **/

    var findById = function(id, fn) {
        for (var i = 0, len = users.length; i < len; i++) {
            var user = users[i];
            if (user.sub === id) {
                log.info('Found user: ', user);
                return fn(null, user);
            }
        }
        return fn(null, null);
    };


    var bearerStrategy = new BearerStrategy(options,
        function(token, done) {
            log.info('verifying the user');
            log.info(token, 'was the token retreived');
            findById(token.sub, function(err, user) {
                if (err) {
                    return done(err);
                }
                if (!user) {
                    // "Auto-registration"
                    log.info('User was added automatically as they were new. Their sub is: ', token.sub);
                    users.push(token);
                    owner = token.sub;
                    return done(null, token);
                }
                owner = token.sub;
                return done(null, user, token);
            });
        }
    );

    passport.use(bearerStrategy);
```

Passport uses a similar pattern for all its strategies (Twitter, Facebook, and so on) that all strategy writers adhere to. Looking at the strategy, you see we pass it a function that has a token and a done as the parameters. The strategy comes back to us after it does its work. After it does, we store the user and stash the token so we won’t need to ask for it again.

> [!IMPORTANT]
> The previous code takes any user that happens to authenticate to our server. This is known as auto-registration. In production servers, you we recommend that you don't let anyone in without first having them go through a registration process that you decide on. This is usually the pattern you see in consumer apps, which allow you to register with Facebook but then ask you to fill out additional information. If this wasn’t a command-line program, we could have extracted the email from the token object that is returned and then asked the user to fill out additional information. Because this is a test server, we simply add them to the in-memory database.
>
>

### Protect some endpoints
You protect endpoints by specifying the `passport.authenticate()` call with the protocol that you want to use.

To make our server code do something more interesting, let’s edit the route.

```Javascript
server.get('/tasks', passport.authenticate('oauth-bearer', {
session: false
}), listTasks);
server.get('/tasks', passport.authenticate('oauth-bearer', {
session: false
}), listTasks);
server.get('/tasks/:owner', passport.authenticate('oauth-bearer', {
session: false
}), getTask);
server.head('/tasks/:owner', passport.authenticate('oauth-bearer', {
session: false
}), getTask);
server.post('/tasks/:owner/:task', passport.authenticate('oauth-bearer', {
session: false
}), createTask);
server.post('/tasks', passport.authenticate('oauth-bearer', {
session: false
}), createTask);
server.del('/tasks/:owner/:task', passport.authenticate('oauth-bearer', {
session: false
}), removeTask);
server.del('/tasks/:owner', passport.authenticate('oauth-bearer', {
session: false
}), removeTask);
server.del('/tasks', passport.authenticate('oauth-bearer', {
session: false
}), removeTask);
server.del('/tasks', passport.authenticate('oauth-bearer', {
session: false
}), removeAll, function respond(req, res, next) {
res.send(204);
next();
});
```

## Step 19: Run your server application again and ensure it rejects you
Let's use `curl` again to see if we now have OAuth2 protection against our endpoints. We do this test before running any of our client SDKs against this endpoint. The headers that are returned should be enough to tell us if we're going down the right path.

1. First, make sure that your mongoDB instance is running:

    `$sudo mongod`

2. Then, change to the directory and start curling.

      `$ cd azuread`
      `$ node server.js`

3. Try a basic POST.

    `$ curl -isS -X POST http://127.0.0.1:8080/tasks/brandon/Hello`

    ```Shell
    HTTP/1.1 401 Unauthorized
    Connection: close
    WWW-Authenticate: Bearer realm="Users"
    Date: Tue, 14 Jul 2015 05:45:03 GMT
    Transfer-Encoding: chunked
    ```

A 401 is the response you are looking for here. This response indicates that the Passport layer is trying to redirect to the authorized endpoint, which is exactly what you want.

## Next steps
You've gone as far as you can with this server without using an OAuth2 compatible client. You will need to go through an additional walkthrough.

You've now learned how to implement a REST API by using Restify and OAuth2. You also have more than enough code to keep developing your service and learning how to build on this example.

If you are interested in the next steps in your ADAL journey, here are some supported ADAL clients we recommend that you  keep working with.

Clone down to your developer machine and configure as described in the walkthrough.

[ADAL for iOS](https://github.com/MSOpenTech/azure-activedirectory-library-for-ios)

[ADAL for Android](https://github.com/MSOpenTech/azure-activedirectory-library-for-android)

[!INCLUDE [active-directory-devquickstarts-additional-resources](../../../includes/active-directory-devquickstarts-additional-resources.md)]<|MERGE_RESOLUTION|>--- conflicted
+++ resolved
@@ -257,21 +257,7 @@
 
     `cd azuread`
 
-<<<<<<< HEAD
-```Javascript
- exports.creds = {
-     mongoose_auth_local: 'mongodb://localhost/tasklist', // Your mongo auth uri goes here
-     clientID: 'your client ID',
-     audience: 'your application URL',
-    // you cannot have users from multiple tenants sign in to your server unless you use the common endpoint
-  // example: https://login.microsoftonline.com/common/.well-known/openid-configuration
-     identityMetadata: 'https://login.microsoftonline.com/<your tenant id>/.well-known/openid-configuration',
-     validateIssuer: false, // if you have validation on, you cannot have users from multiple tenants sign in to your server
-     passReqToCallback: false,
-     loggingLevel: 'info' // valid are 'info', 'warn', 'error'. Error always goes to stderr in Unix.
-=======
 2. Create a `config.js` file in your favorite editor, and then add the following information:
->>>>>>> 4b934872
 
     ```Javascript
          exports.creds = {
