<properties
	pageTitle="Azure AD v2.0 apps | Microsoft Azure"
	description="An comparison between the original Azure AD and the v2.0 app models."
	services="active-directory"
	documentationCenter=""
	authors="dstrockis"
	manager="mbaldwin"
	editor=""/>

<tags
	ms.service="active-directory"
	ms.workload="identity"
	ms.tgt_pltfrm="na"
	ms.devlang="na"
	ms.topic="article"
	ms.date="1/11/2016"
	ms.author="dastrock"/>

# What's different about v2.0 apps?

If you're familiar with Azure Active Directory or have integrated apps with Azure AD in the past, there may be some differences in the v2.0 app model that you would not expect.  This document calls out those differences for your understanding.

> [AZURE.NOTE]
	Not all Azure Active Directory scenarios & features are supported by v2.0 apps.  To determine if you should create a v2.0 app, read about [v2.0 limitations](active-directory-v2-limitations.md).


## Microsoft accounts and Azure AD accounts
V2.0 apps allow developers to write apps that accept sign-in from both Microsoft Accounts and Azure AD accounts, using a single auth endpoint.  This gives you the ability to write your app completely account-agnostic; it can be ignorant of the type of account that the user signs in with.  Of course, you *can* make your app aware of the type of account being used in a particular session, but you don't have to.

For instance, if your app calls the [Microsoft Graph](https://graph.microsoft.io), some additional functionality and data will be available to enterprise users, such as their SharePoint sites or Directory data.  But for many actions, such as [Reading a user's mail](https://graph.microsoft.io/docs/api-reference/v1.0/resources/message), the code can be written exactly the same for both Microsoft Accounts and Azure AD accounts.  

Integrating your app with Microsoft Accounts and Azure AD accounts is now one simple process.  You can use a single set of endpoints, a single library, and a single app registration to gain access to both the consumer and enterprise worlds.  To learn more about v2.0 apps, check out [the overview](active-directory-appmodel-v2-overview.md).


## New app registration portal
V2.0 apps can only be registered in a new location: [apps.dev.microsoft.com](https://apps.dev.microsoft.com).  This is the portal where you can obtain an Application Id, customize the appearance of your app's sign-in page, and more.  All you need to access the portal is a Microsoft powered account - either personal or work/school account.  

We will continue to add more and more functionality to this App Registration Portal over time.  The intent is that this portal will be the new location where you can go to manage anything and everything having to do with your Microsoft apps.


## One app Id for all platforms
In the original Azure Active Directory service, you may have registered several different apps for a single project.  You were forced to use separate app registrations for your native clients and web apps:

![Old Application Registration UI](../media/active-directory-v2-flows/old_app_registration.PNG)

For example, if you built both a website and an iOS app, you had to register them separately, using two different Application Ids.  If you had a website and a backend web api, you might have registered each as a separate app in Azure AD.  If you had an iOS app and an Android app, you also might have registered two different apps.  

<!-- You may have even registered different apps for each of your build environments - one for dev, one for test, and one for production. -->

Now, all you need is a single app registration and a single Application Id for each of your projects.  You can add several "platforms" to a each project, and provide the appropriate data for each platform you add.  Of course, you can create as many apps as you like depending on your requirements, but for the majority of cases only one Application Id should be necessary.

<!-- You can also label a particular platform as "production-ready" when it is ready to be published to the outside world, and use that same Application Id safely in your development environments. -->

Our aim is that this will lead to a more simplified app management and development experience, and create a more consolidated view of a single project that you might be working on.


## Scopes, not resources
In the original Azure AD service, an app can behave as a **resource**, or a recipient of tokens.  A resource can define a number of **scopes** or **oAuth2Permissions** that it understands, allowing client apps to request tokens to that resource for a certain set of scopes.  Consider the Azure AD Graph API as an example of a resource:

- Resource Identifier, or `AppID URI`: `https://graph.windows.net/`
- Scopes, or `OAuth2Permissions`: `Directory.Read`, `Directory.Write`, etc.  

All of this holds true for the v2.0 apps.  An app can still behave as resource, define scopes, and be identified by a URI.  Client apps can still request access to those scopes.  However, the way in which a client requests those permissions has changed.  In the past, an OAuth 2.0 authorize request to Azure AD might have looked like:

```
GET https://login.microsoftonline.com/common/oauth2/authorize?
client_id=2d4d11a2-f814-46a7-890a-274a72a7309e
&resource=https%3A%2F%2Fgraph.windows.net%2F
...
```

where the **resource** parameter indicated which resource the client app is requesting authorization for.  Azure AD computed the permissions required by the app based on static configuration in the Azure Portal, and issued tokens accordingly.  Now, the same OAuth 2.0 authorize request looks like:

```
GET https://login.microsoftonline.com/common/v2.0/oauth2/authorize?
client_id=2d4d11a2-f814-46a7-890a-274a72a7309e
&scope=https%3A%2F%2Fgraph.windows.net%2Fdirectory.read%20https%3A%2F%2Fgraph.windows.net%2Fdirectory.write
...
```

where the **scope** parameter indicates which resource and permissions the app is requesting authorization for. The desired resource is still very present in the request - it is simply encompassed in each of the values of the scope parameter.  Using the scope parameter in this manner allows the v2.0 app model to be more compliant with the OAuth 2.0 specification, and aligns more closely with common industry practices.  It also enables apps to perform [incremental consent](#incremental-and-dynamic-consent), which is described in the next section.

## Incremental and dynamic consent
Apps registered in the generally available Azure AD service needed to specify their required OAuth 2.0 permissions in the Azure Portal, at app creation time:

![Permissions Registration UI](../media/active-directory-v2-flows/app_reg_permissions.PNG)

The permissions an app required were configured **statically**.  While this allowed configuration of the app to exist in the Azure Portal and kept the code nice and simple, it presents a few issues for developers:

- An app had to know all of the permissions it would ever need at app creation time.  Adding permissions over time was a difficult process.
- An app had to know all of the resources it would ever access ahead of time.  It was difficult to create apps that could access an arbitrary number of resources.
- An app had to request all the permissions it would ever need upon the user's first sign-in.  In some cases this led to a very long list of permissions, which discouraged end-users from approving the app's access on initial sign-in.

With v2.0 apps, you can specify the permissions your app needs **dynamically**, at runtime, during regular usage of your app.  To do so, you can specify the scopes your app needs at any given point in time by including them in the `scope` parameter of an authorization request:

```
GET https://login.microsoftonline.com/common/v2.0/oauth2/authorize?
client_id=2d4d11a2-f814-46a7-890a-274a72a7309e
&scope=https%3A%2F%2Fgraph.windows.net%2Fdirectory.read%20https%3A%2F%2Fgraph.windows.net%2Fdirectory.write
...
```

The above requests permission for the app to read an Azure AD user's directory data, as well as write data to their directory.  If the user has consented to those permissions in the past for this particular app, they will simply enter their credentials and be signed into the app.  If the user has not consented to any of these permissions, the v2.0 endpoint will ask the user for consent to those permissions.  To learn more, you can read up on [permissions, consent, and scopes](active-directory-v2-scopes.md).

Allowing an app to request permissions dynamically via the `scope` parameter gives you full control over your user's experience.  If you wish, you can choose to frontload your consent experience and ask for all permissions in one initial authorization request.  Or if your app requires a large number of permissions, you can choose to gather those permissions from the user incrementally, as they attempt to use certain features of your app over time.

## Well-known scopes

<<<<<<< HEAD
#### Offline access
V2.0 apps may require the use of a new well-known permission for apps - the `offline_access` scope.  All apps will need to request this permission if they need to access resources on the behalf of a user for a prolonged period of time, even when the user may not be actively using the app.  The `offline_access` scope will appear to the user in consent dialogs as "Access your data offline", which the user must agree to.  Requesting the `offline_access` permission will enable your web app to receive OAuth 2.0 refresh_tokens from the v2.0 endpoint.  Refresh_tokens are long-lived, and can be exchanged for new OAuth 2.0 access_tokens for extended periods of access.  
=======
#### Offline Access
The v2.0 app model introduces a new well-known permission for apps - the `offline_access` scope.  All apps will need to request this permission if they need to access resources on the behalf of a user for a prolonged period of time, even when the user may not be actively using the app.  The `offline_access` scope will appear to the user in consent dialogs as "Access your data offline", which the user must agree to.  Requesting the `offline_access` permission will enable your web app to receive OAuth 2.0 refresh_tokens from the v2.0 endpoint.  Refresh_tokens are long-lived, and can be exchanged for new OAuth 2.0 access_tokens for extended periods of access.  
>>>>>>> 4486e964

If your app does not request the `offline_access` scope, it will not receive refresh_tokens.  This means that when you redeem an authorization_code in the [OAuth 2.0 authorization code flow](active-directory-v2-protocols.md#oauth2-authorization-code-flow), you will only receive back an access_token from the `/token` endpoint.  That access_token will remain valid for a short period of time (typically one hour), but will eventually expire.  At that point in time, your app will need to redirect the user back to the `/authorize` endpoint to retrieve a new authorization_code.  During this redirect, the user may or may not need to enter their credentials again or re-consent to permissions, depending on the the type of app.

To learn more about OAuth 2.0, refresh_tokens, and access_tokens, check out the [v2.0 protocol reference](active-directory-v2-protocols.md).

#### OpenID, profile, & email

In the original Azure Active Directory service, the most basic OpenID Connect sign-in flow would provide a wealth of information about the user in the resulting id_token.  The claims in an id_token can include the user's name, preferred username, email address, object ID, and more.

We are now restricting the information that the `openid` scope affords your v2.0 app access to.  The ‘openid’ scope will only allow your app to sign the user in, and receive an app-specific identifier for the user.  If you want to obtain personally identifiable information (PII) about the user in your app, your app will need to request additional permissions from the user.  We are introducing two new scopes – the `email` and `profile` scopes – which allow you to do so.

The `email` scope is very straightforward – it allows your app access to the user’s primary email address via the `email` claim in the id_token.  The `profile` scope affords your app access to all other basic information about the user – their name, preferred username, object ID, and so on.

This allows you to code your app in a minimal-disclosure  fashion – you can only ask the user for the set of information that your app requires to do its job.  For more information on these scopes, refer to [the v2.0 scope reference](active-directory-v2-scopes.md). 
 
## Admin consent

In the original Azure Active Directory service, there is a dedicated query parameter `prompt=admin_consent` that can be used to invoke tenant adminstrative functionality.  `prompt=admin_consent` has been primarily used for two purposes:

- Acquiring highly privileged permissions in an application.  This includes all **application permissions** and certain **delegated permissions** that have been marked as highly-privileged.
- Pre-provisioning authorization to an app for all employees in an organization.

In v2.0 apps, this functionality has been removed as a query parameter in a sign-in request.  Instead, it is provided at a dedicated endpoint.  To learn more about the **app provisioning endpoint**, refer to [the v2.0 scope reference](active-directory-v2-scopes.md).

<<<<<<< HEAD
## Token claims
The claims in tokens issued to v2.0 apps will not be identical to tokens issued by the original Azure AD endpoints - apps migrating to the new service should not assume a particular claim will exist in id_tokens or access_tokens.   Tokens issued by the v2.0 endpoint are compliant with the OAuth 2.0 and OpenID Connect specifications, but may follow different semantics than the original available Azure AD service.
=======
#### OpenID, profile, & email

In the original Azure Active Directory service, the most basic OpenID Connect sign-in flow would provide a wealth of information about the user in the resulting id_token.  The claims in an id_token can include the user's name, preferred username, email address, object ID, and more.

We are now restricting the information that the `openid` scope affords your app access to.  The `openid` scope will only allow your app to sign the user in, and receive an app-specific identifier for the user.  If you want to obtain personally identifiable information (PII) about the user in your app, your app will need to request additional permissions from the user.  We are introducing two new scopes – the `email` and `profile` scopes – which allow you to do so.

The `email` scope is very straightforward – it allows your app access to the user’s primary email address via the `email` claim in the id_token.  The `profile` scope affords your app access to all other basic information about the user – their name, preferred username, object ID, and so on.

This allows you to code your app in a minimal-disclosure  fashion – you can only ask the user for the set of information that your app requires to do its job.  For more information on these scopes, refer to [the v2.0 scope reference](active-directory-v2-scopes.md). 


## Token Claims
The claims in tokens issued by the v2.0 endpoint will not be identical to tokens issued by the generally available Azure AD endpoints - apps migrating to the new service should not assume a particular claim will exist in id_tokens or access_tokens.   Tokens issued by the v2.0 endpoint are compliant with the OAuth 2.0 and OpenID Connect specifications, but may follow different semantics than the generally available Azure AD service.
>>>>>>> 4486e964

To learn about the specific claims emitted in v2.0 tokens, see the [v2.0 token reference](active-directory-v2-tokens.md).


## Limitations
There are a few restrictions to be aware of when building a v2.0 app.  Please refer to the [v2.0 limitations doc](active-directory-v2-limitations.md) to see if any of these restrictions apply to your particular scenario.<|MERGE_RESOLUTION|>--- conflicted
+++ resolved
@@ -106,13 +106,8 @@
 
 ## Well-known scopes
 
-<<<<<<< HEAD
 #### Offline access
 V2.0 apps may require the use of a new well-known permission for apps - the `offline_access` scope.  All apps will need to request this permission if they need to access resources on the behalf of a user for a prolonged period of time, even when the user may not be actively using the app.  The `offline_access` scope will appear to the user in consent dialogs as "Access your data offline", which the user must agree to.  Requesting the `offline_access` permission will enable your web app to receive OAuth 2.0 refresh_tokens from the v2.0 endpoint.  Refresh_tokens are long-lived, and can be exchanged for new OAuth 2.0 access_tokens for extended periods of access.  
-=======
-#### Offline Access
-The v2.0 app model introduces a new well-known permission for apps - the `offline_access` scope.  All apps will need to request this permission if they need to access resources on the behalf of a user for a prolonged period of time, even when the user may not be actively using the app.  The `offline_access` scope will appear to the user in consent dialogs as "Access your data offline", which the user must agree to.  Requesting the `offline_access` permission will enable your web app to receive OAuth 2.0 refresh_tokens from the v2.0 endpoint.  Refresh_tokens are long-lived, and can be exchanged for new OAuth 2.0 access_tokens for extended periods of access.  
->>>>>>> 4486e964
 
 If your app does not request the `offline_access` scope, it will not receive refresh_tokens.  This means that when you redeem an authorization_code in the [OAuth 2.0 authorization code flow](active-directory-v2-protocols.md#oauth2-authorization-code-flow), you will only receive back an access_token from the `/token` endpoint.  That access_token will remain valid for a short period of time (typically one hour), but will eventually expire.  At that point in time, your app will need to redirect the user back to the `/authorize` endpoint to retrieve a new authorization_code.  During this redirect, the user may or may not need to enter their credentials again or re-consent to permissions, depending on the the type of app.
 
@@ -137,27 +132,11 @@
 
 In v2.0 apps, this functionality has been removed as a query parameter in a sign-in request.  Instead, it is provided at a dedicated endpoint.  To learn more about the **app provisioning endpoint**, refer to [the v2.0 scope reference](active-directory-v2-scopes.md).
 
-<<<<<<< HEAD
-## Token claims
-The claims in tokens issued to v2.0 apps will not be identical to tokens issued by the original Azure AD endpoints - apps migrating to the new service should not assume a particular claim will exist in id_tokens or access_tokens.   Tokens issued by the v2.0 endpoint are compliant with the OAuth 2.0 and OpenID Connect specifications, but may follow different semantics than the original available Azure AD service.
-=======
-#### OpenID, profile, & email
+## Token Claims
 
-In the original Azure Active Directory service, the most basic OpenID Connect sign-in flow would provide a wealth of information about the user in the resulting id_token.  The claims in an id_token can include the user's name, preferred username, email address, object ID, and more.
-
-We are now restricting the information that the `openid` scope affords your app access to.  The `openid` scope will only allow your app to sign the user in, and receive an app-specific identifier for the user.  If you want to obtain personally identifiable information (PII) about the user in your app, your app will need to request additional permissions from the user.  We are introducing two new scopes – the `email` and `profile` scopes – which allow you to do so.
-
-The `email` scope is very straightforward – it allows your app access to the user’s primary email address via the `email` claim in the id_token.  The `profile` scope affords your app access to all other basic information about the user – their name, preferred username, object ID, and so on.
-
-This allows you to code your app in a minimal-disclosure  fashion – you can only ask the user for the set of information that your app requires to do its job.  For more information on these scopes, refer to [the v2.0 scope reference](active-directory-v2-scopes.md). 
-
-
-## Token Claims
 The claims in tokens issued by the v2.0 endpoint will not be identical to tokens issued by the generally available Azure AD endpoints - apps migrating to the new service should not assume a particular claim will exist in id_tokens or access_tokens.   Tokens issued by the v2.0 endpoint are compliant with the OAuth 2.0 and OpenID Connect specifications, but may follow different semantics than the generally available Azure AD service.
->>>>>>> 4486e964
 
 To learn about the specific claims emitted in v2.0 tokens, see the [v2.0 token reference](active-directory-v2-tokens.md).
 
-
 ## Limitations
 There are a few restrictions to be aware of when building a v2.0 app.  Please refer to the [v2.0 limitations doc](active-directory-v2-limitations.md) to see if any of these restrictions apply to your particular scenario.