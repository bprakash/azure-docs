<properties
   pageTitle="Microsoft Azure AD Connect - Upgrade from Windows Azure AD sync tool (DirSync)"
   description="Learn how to upgrade from DirSync to Azure AD Connect.  This articles describes the steps for upgrading your current Windows Azure AD sync tool (DirSync) to Azure AD Connect."
   services="active-directory"
   documentationCenter=""
   authors="shoatman"
   manager="terrylanfear"
   editor="billmath"/>

<tags
   ms.service="active-directory"
   ms.workload="identity"
   ms.tgt_pltfrm="na"
   ms.devlang="na"
   ms.topic="article"
   ms.date="09/02/2015" 
   ms.author="shoatman"/>

# Upgrading Windows Azure Active Directory sync (DirSync) to Azure Active Directory Connect

The following documentation will help you upgrade your existing DirSync installation to Azure AD Connect

## Download Azure AD Connect

To get started using Azure AD Connect you can download the latest version using the following: [Download Azure AD Connect](http://go.microsoft.com/fwlink/?LinkId=615771)


## Before you install Azure AD Connect
Before you install Azure AD Connect and upgrade from DirSync, here are a few things you will need:  

- The password of the existing global administrator account for your Azure AD instance (The install will remind you which account this is)
- An Enterprise Administrator account for your local Active Directory
- Optional: If you configured DirSync to use a full version of SQL Server - The information for that database instance

### Parallel deployment

If you are currently synchronizing more than 50K objects then you will be given an option to perform a parallel deployment.  Parallel deployment requires a separate server or set of servers (if you require a separate server for SQL Server).  The benefit of parallel deployment is the opportunity to avoid synchronization downtime.  The Azure AD Connect installation will attempt to estimate the downtime that we expect, but if you've upgraded DirSync in the past, your own experience is likely to be the best guide.

## Installing Azure AD Connect

Download Azure AD Connect and copy to your existing DirSync server.  

1. Navigate to and double-click on AzureADConnect.msi
2. Begin stepping through the wizard

For an in-place upgrade, the following high level steps occur:

1. Welcome to Azure AD Connect
2. Analysis of current DirSync Configuration
3. Collect Azure AD global admin password
4. Collect credentials for an enterprise admin account (only used during the installation of Azure AD Connect)
5. Installation of AAD Connect
    * Uninstall DirSync
	* Install AAD Connect
	* Optionally begin synchronization

Additional steps/information are required when:

* You're currently using Full SQL Server - Local or Remote
* You have more than 50K objects in scope for synchronization

## In-place upgrade - less than 50K objects - SQL Express (Walkthrough)

0. Launch the Azure AD Connect Installer (MSI).

1. Review and agree to license terms and privacy notice.

![Welcome to Azure AD](./media/active-directory-aadconnect-dirsync-upgrade-get-started/Welcome.png)

2. Click next to be analysis of your existing DirSync installation

![Analyzing existing Directory Sync installation](./media/active-directory-aadconnect-dirsync-upgrade-get-started/Analyze.png)

3. When the analysis completes, we will make recommendations on how to proceed.  In this scenario (less than 50K objects using SQL Express) the following screen is displayed:

![Analysis completed ready to upgrade from DirSync](./media/active-directory-aadconnect-dirsync-upgrade-get-started/AnalysisReady.png)

4. Provide the password for the account you currently use to connect to Azure AD.

![Enter your Azure AD credentials](./media/active-directory-aadconnect-dirsync-upgrade-get-started/ConnectToAzureAD.png)

5. Provide an enterprise admin account for Active Directory.

![Enter your Azure AD credentials](./media/active-directory-aadconnect-dirsync-upgrade-get-started/ConnectToADDS.png)

6. You're now ready to configure.  When you click "Next," DirSync will be uninstalled and Azure AD Connect will be configured and begin synchronizing.  

![Enter your Azure AD credentials](./media/active-directory-aadconnect-dirsync-upgrade-get-started/ReadyToConfigure.png)


## In-place upgrade - more than 50K objects
At step #3 you will see a different message if you have more than 50K objects in scope for synchronization.  A screen similar to the following will be displayed:

![Enter your Azure AD credentials](./media/active-directory-aadconnect-dirsync-upgrade-get-started/AnalysisRecommendParallel.png)

In this case we recommend you consider a parallel upgrade on a separate server.  Our reason for this recommendation is that depending on the size of your organization an in-place upgrade may impact your service level agreements with your business regarding how quickly changes in local Active Directory are reflected in Azure AD/Office 365.  We attempt to estimate how long it may take for the first synchronization using Azure AD Connect.  As mentioned above, your own experience with the original installation of DirSync or upgrades to DirSync are likely to be the best indicator.  

Parallel deployment requires a separate server or servers (if you are required to run SQL Server on a separate server from Azure AD Connect).  For that reason, it's completely reasonable to consider an in-place upgrade if it can be scheduled in a way to avoid impacts within your organization.  

To proceed with an in-place upgrade, click the checkbox next to this message: "Continue upgrading DirSync on this computer."

## In-place upgrade - Full SQL Server

At step #3 you will see a different message if your DirSync installation is using a local or remote full version of SQL Server.  A screen similar to the following will be displayed:

![Enter your Azure AD credentials](./media/active-directory-aadconnect-dirsync-upgrade-get-started/AnalysisReadyFullSQL.png)

The information regarding the existing SQL Server database server being used by DirSync is displayed to you.  Make the appropriate adjustments if needed.  Clicking "Next" will continue the installation.

## Parallel deployment - more than 50K objects

At step #3, if you have more than 50K objects the Azure AD Connect installation will recommend a parallel deployment.  See "In-place upgrade - more than 50K objects" above for information on whether to choose in-place or pallell deployment of Azure AD Connect.   A screen similar to the following will be displayed:

![Enter your Azure AD credentials](./media/active-directory-aadconnect-dirsync-upgrade-get-started/AnalysisRecommendParallel.png)

If you want to proceed with parallel deployment you will need to perform the following steps:

- Click the "Export settings" button.  When you install Azure AD Connect on a separate server these settings will be imported to migrate any settings from your current DirSync to your new AAD Connect installation.

Once your settings have been successfully exported, you can exit the Azure AD Connect wizard on the DirSync server.

### Installation of Azure AD Connect on separate server

When you install Azure AD Connect on a new server it won't find DirSync and will assume that you want to perform a clean install of Azure AD Connect.  There are a couple of special steps here:

1. Run the Azure AD Connect installer (MSI).
2. When you see the "Welcome to Azure AD Connect" screen, exit the wizard by clicking the "X" in the top right corner of the window.
3. Open a command prompt.
4. From the install location of Azure AD Connect (Default: C:\Program Files\Microsoft Azure Active Directory Connect) execute the following command:
    * `AzureADConnect.exe /migrate`

Azure AD Connect connects and presents you with the following UI:

![Enter your Azure AD credentials](./media/active-directory-aadconnect-dirsync-upgrade-get-started/ImportSettings.png)

5. Select the settings file that exported from your DirSync installation.
6. Configure any advanced options including:
    * A custom installation location for Azure AD Connect
	* An existing instance of SQL Server (Default: Azure AD Connect installs SQL Server 2012 Express)
	* A service account used to connect to SQL Server (If your SQL Server database is remote then this account must be a domain service account)

See those options in the following UI:

![Enter your Azure AD credentials](./media/active-directory-aadconnect-dirsync-upgrade-get-started/advancedsettings.png)

<<<<<<< HEAD
7. Click Next.
8. On the "Ready to configure" page leave the "Start the synchronization process as soon as the configuration completes" checked.
[AZURE.NOTE] Synchronization between Windows Server Active Directory and Azure Active Directory will begin, but no changes will be exported to Azure AD.  Only one synchronization tool can be actively exporting changes at a time.
9. Click "Install".

[AZURE.NOTE] We uncheck the start synchronization checkbox in order to ensure that DirSync, which is still installed and running and Azure AD Connect do not attempt to write to AAD at the same time.
=======
7. Click "Next." 
8. On the "Ready to configure" page, leave the "Start the synchronization process as soon as the configuration completes" checked.
[AZURE.NOTE] Synchronization between Windows Server Active Directory and Azure Active Directory will begin, but no changes will be exported to Azure AD.  Only one synchronization tool can be actively exporting changes at a time.
9. Click "Install".

[AZURE.NOTE] We uncheck the start synchronization checkbox in order to ensure that DirSync, which is still installed and running, and Azure AD Connect do not attempt to write to AAD at the same time.
>>>>>>> a3835ed1

### Check that Azure AD Connect is ready to begin sychronization

In order to determine whether or not Azure AD Connect is ready to take over from DirSync you'll need to open the Azure AD Connect Synchronization Service Manager.  Searching for "Synchronization" in the Start Menu will reveal this application.

Within the application you will need to view the "Operations" tab.  On this tab you are looking to confirm that the following operations have been completed:

- Import on the AD Management Agent
- Import on the Azure AD Management Agent
- Full Sync on the AD Management Agent
- Full Sync on the Azure AD Management Agent

Once these 4 operations have been completed you're ready to uninstall DirSync and enable Azure AD Connect Synchronization.

### Uninstall DirSync (old Server)

- From within "Add or remove programs" locate "Windows Azure Active Directory sync tool"
- Uninstall "Windows Azure Active Directory sync tool"

### Open Azure AD Connect (new Server)
After installation, re-opening Azure AD connect will provide you with a configuration experience.  Open Azure AD Connect.

You should see the following:

![Enter your Azure AD credentials](./media/active-directory-aadconnect-dirsync-upgrade-get-started/AdditionalTasks.png)

* Select "Configure staging mode"
    * Upgrading from DirSync using exported settings automatically puts Azure AD Connect in staging mode.  Staging mode basically means that Synchronization will occur within Azure AD connect, but changes will not be exported to Azure AD or AD.
* Turn off staging by unchecking the "Enabled staging mode" checkbox.

![Enter your Azure AD credentials](./media/active-directory-aadconnect-dirsync-upgrade-get-started/configurestaging.png)

* Click the install button

Congratulations! You've successfully migrated to Azure AD Connect using parallel deployment.

## Azure AD Connect supporting components

<<<<<<< HEAD
The following is a list of per-requisites and supporting components that Azure AD Connect will install on the server that you set Azure AD Connect up on.  This list is for a basic Express installation.  If you choose to use a different SQL Server on the Install synchronization services page then, the SQL Server 2012 components listed below are not installed.
=======
The following is a list of prerequisites and supporting components that Azure AD Connect will install on the server that you set it up on.  This list is for a basic Express installation.  If you choose to use a different SQL Server on the Install Synchronization Services page, then the SQL Server 2012 components listed below are not installed: 
>>>>>>> a3835ed1

- Forefront Identity Manager Azure Active Directory Connector
- Microsoft SQL Server 2012 Command Line Utilities
- Microsoft SQL Server 2012 Native Client
- Microsoft SQL Server 2012 Express LocalDB
- Azure Active Directory Module for Windows PowerShell
- Microsoft Online Services Sign-In Assistant for IT Professionals
- Microsoft Visual C++ 2013 Redistribution Package


**Additional Resources**

* [Use your on-premises identity infrastructure in the cloud](active-directory-aadconnect.md)
* [How Azure AD Connect works](active-directory-aadconnect-how-it-works.md)
* [Whats Next with Azure AD Connect](active-directory-aadconnect-whats-next.md)
* [Learn More](active-directory-aadconnect-learn-more.md)
* [Azure AD Connect on MSDN](active-directory-aadconnect.md)<|MERGE_RESOLUTION|>--- conflicted
+++ resolved
@@ -143,21 +143,12 @@
 
 ![Enter your Azure AD credentials](./media/active-directory-aadconnect-dirsync-upgrade-get-started/advancedsettings.png)
 
-<<<<<<< HEAD
-7. Click Next.
-8. On the "Ready to configure" page leave the "Start the synchronization process as soon as the configuration completes" checked.
-[AZURE.NOTE] Synchronization between Windows Server Active Directory and Azure Active Directory will begin, but no changes will be exported to Azure AD.  Only one synchronization tool can be actively exporting changes at a time.
-9. Click "Install".
-
-[AZURE.NOTE] We uncheck the start synchronization checkbox in order to ensure that DirSync, which is still installed and running and Azure AD Connect do not attempt to write to AAD at the same time.
-=======
 7. Click "Next." 
 8. On the "Ready to configure" page, leave the "Start the synchronization process as soon as the configuration completes" checked.
 [AZURE.NOTE] Synchronization between Windows Server Active Directory and Azure Active Directory will begin, but no changes will be exported to Azure AD.  Only one synchronization tool can be actively exporting changes at a time.
 9. Click "Install".
 
 [AZURE.NOTE] We uncheck the start synchronization checkbox in order to ensure that DirSync, which is still installed and running, and Azure AD Connect do not attempt to write to AAD at the same time.
->>>>>>> a3835ed1
 
 ### Check that Azure AD Connect is ready to begin sychronization
 
@@ -196,11 +187,7 @@
 
 ## Azure AD Connect supporting components
 
-<<<<<<< HEAD
-The following is a list of per-requisites and supporting components that Azure AD Connect will install on the server that you set Azure AD Connect up on.  This list is for a basic Express installation.  If you choose to use a different SQL Server on the Install synchronization services page then, the SQL Server 2012 components listed below are not installed.
-=======
 The following is a list of prerequisites and supporting components that Azure AD Connect will install on the server that you set it up on.  This list is for a basic Express installation.  If you choose to use a different SQL Server on the Install Synchronization Services page, then the SQL Server 2012 components listed below are not installed: 
->>>>>>> a3835ed1
 
 - Forefront Identity Manager Azure Active Directory Connector
 - Microsoft SQL Server 2012 Command Line Utilities
