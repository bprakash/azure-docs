<<<<<<< HEAD

=======
>>>>>>> f1ea3417
---
title: Authentication Scenarios for Azure AD | Microsoft Docs
description: An overview of the five most common authentication scenarios for Azure Active Directory (AAD)
services: active-directory
documentationcenter: dev-center-name
author: bryanla
manager: mbaldwin
editor: ''

ms.assetid: 0c84e7d0-16aa-4897-82f2-f53c6c990fd9
ms.service: active-directory
ms.devlang: na
ms.topic: article
ms.tgt_pltfrm: na
ms.workload: identity
ms.date: 09/16/2016
ms.author: mbaldwin

---
# Authentication Scenarios for Azure AD
Azure Active Directory (Azure AD) simplifies authentication for developers by providing identity as a service, with support for industry-standard protocols such as OAuth 2.0 and OpenID Connect, as well as open source libraries for different platforms to help you start coding quickly. This document will help you understand the various scenarios Azure AD supports and will show you how to get started. It’s divided into the following sections:

* [Basics of Authentication in Azure AD](#basics-of-authentication-in-azure-ad)
* [Claims in Azure AD Security Tokens](#claims-in-azure-ad-security-tokens)
* [Basics of Registering an Application in Azure AD](#basics-of-registering-an-application-in-azure-ad)
* [Application Types and Scenarios](#application-types-and-scenarios)
  
  * [Web Browser to Web Application](#web-browser-to-web-application)
  * [Single Page Application (SPA)](#single-page-application-spa)
  * [Native Application to Web API](#native-application-to-web-api)
  * [Web Application to Web API](#web-application-to-web-api)
  * [Daemon or Server Application to Web API](#daemon-or-server-application-to-web-api)

## Basics of Authentication in Azure AD
If you are unfamiliar with basic concepts of authentication in Azure AD, read this section. Otherwise, you may want to skip down to [Application Types and Scenarios](#application-types-and-scenarios).

Let’s consider the most basic scenario where identity is required: a user in a web browser needs to authenticate to a web application. This scenario is described in greater detail in the [Web Browser to Web Application](#web-browser-to-web-application) section, but it’s a useful starting point to illustrate the capabilities of Azure AD and conceptualize how the scenario works. Consider the following diagram for this scenario:

![Overview of sign-on to web application](./media/active-directory-authentication-scenarios/basics_of_auth_in_aad.png)

With the diagram above in mind, here’s what you need to know about its various components:

* Azure AD is the identity provider, responsible for verifying the identity of users and applications that exist in an organization’s directory, and ultimately issuing security tokens upon successful authentication of those users and applications.
* An application that wants to outsource authentication to Azure AD must be registered in Azure AD, which registers and uniquely identifies the app in the directory.
* Developers can use the open source Azure AD authentication libraries to make authentication easy by handling the protocol details for you. See [Azure Active Directory Authentication Libraries](active-directory-authentication-libraries.md) for more information.

• Once a user has been authenticated, the application must validate the user’s security token to ensure that authentication was successful for the intended parties. Developers can use the provided authentication libraries to handle validation of any token from Azure AD, including JSON Web Tokens (JWT) or SAML 2.0. If you want to perform validation manually, see the [JWT Token Handler](https://msdn.microsoft.com/library/dn205065.aspx) documentation.

> [!IMPORTANT]
> Azure AD uses public key cryptography to sign tokens and verify that they are valid. See [Important Information About Signing Key Rollover in Azure AD](active-directory-signing-key-rollover.md) for more information on the necessary logic you must have in your application to ensure it’s always updated with the latest keys.
> 
> 

• The flow of requests and responses for the authentication process is determined by the authentication protocol that was used, such as OAuth 2.0, OpenID Connect, WS-Federation, or SAML 2.0. These protocols are discussed in more detail in the [Azure Active Directory Authentication Protocols](active-directory-authentication-protocols.md) topic and in the sections below.

> [!NOTE]
> Azure AD supports the OAuth 2.0 and OpenID Connect standards that make extensive use of bearer tokens, including bearer tokens represented as JWTs. A bearer token is a lightweight security token that grants the “bearer” access to a protected resource. In this sense, the “bearer” is any party that can present the token. Though a party must first authenticate with Azure AD to receive the bearer token, if the required steps are not taken to secure the token in transmission and storage, it can be intercepted and used by an unintended party. While some security tokens have a built-in mechanism for preventing unauthorized parties from using them, bearer tokens do not have this mechanism and must be transported in a secure channel such as transport layer security (HTTPS). If a bearer token is transmitted in the clear, a man-in the middle attack can be used by a malicious party to acquire the token and use it for an unauthorized access to a protected resource. The same security principles apply when storing or caching bearer tokens for later use. Always ensure that your application transmits and stores bearer tokens in a secure manner. For more security considerations on bearer tokens, see [RFC 6750 Section 5](http://tools.ietf.org/html/rfc6750).
> 
> 

Now that you have an overview of the basics, read the sections below to understand how provisioning works in Azure AD and the common scenarios Azure AD supports.

## Claims in Azure AD Security Tokens
Security tokens issued by Azure AD contain claims, or assertions of information about the subject that has been authenticated. These claims can be used by the application for various tasks. For example, they can be used to validate the token, identify the subject's directory tenant, display user information, determine the subject's authorization, and so on. The claims present in any given security token are dependent upon the type of token, the type of credential used to authenticate the user, and the application configuration. A brief description of each type of claim emitted by Azure AD is provided in the table below. For more information, refer to [Supported Token and Claim Types](active-directory-token-and-claims.md).

| Claim | Description |
| --- | --- |
| Application ID |Identifies the application that is using the token. |
| Audience |Identifies the recipient resource the token is intended for. |
| Application Authentication Context Class Reference |Indicates how the client was authenticated (public client vs. confidential client). |
| Authentication Instant |Records the date and time when the authentication occurred. |
| Authentication Method |Indicates how the subject of the token was authenticated (password, certificate, etc.). |
| First Name |Provides the given name of the user as set in Azure AD. |
| Groups |Contains object Ids of Azure AD groups the user is a member of. |
| Identity Provider |Records the identity provider that authenticated the subject of the token. |
| Issued At |Records the time at which the token was issued, often used for token freshness. |
| Issuer |Identifies the STS that emitted the token as well as the Azure AD tenant. |
| Last Name |Provides the surname of the user as set in Azure AD. |
| Name |Provides a human readable value that identifies the subject of the token. |
| Object Id |Contains an immutable, unique identifier of the subject in Azure AD. |
| Roles |Contains friendly names of Azure AD Application Roles that the user has been granted. |
| Scope |Indicates the permissions granted to the client application. |
| Subject |Indicates the principal about which the token asserts information. |
| Tenant Id |Contains an immutable, unique identifier of the directory tenant that issued the token. |
| Token Lifetime |Defines the time interval within which a token is valid. |
| User Principal Name |Contains the user principal name of the subject. |
| Version |Contains the version number of the token. |

## Basics of Registering an Application in Azure AD
Any application that outsources authentication to Azure AD must be registered in a directory. This step involves telling Azure AD about your application, including the URL where it’s located, the URL to send replies after authentication, the URI to identify your application, and more. This information is required for a few key reasons:

* Azure AD needs coordinates to communicate with the application when handling sign-on or exchanging tokens. These include the following:
  
  * Application ID URI: The identifier for an application. This value is sent to Azure AD during authentication to indicate which application the caller wants a token for. Additionally, this value is included in the token so that the application knows it was the intended target.
  * Reply URL and Redirect URI: In the case of a web API or web application, the Reply URL is the location to which Azure AD will send the authentication response, including a token if authentication was successful. In the case of a native application, the Redirect URI is a unique identifier to which Azure AD will redirect the user-agent in an OAuth 2.0 request.
  * Client ID: The ID for an application, which is generated by Azure AD when the application is registered. When requesting an authorization code or token, the client ID and key are sent to Azure AD during authentication.
  * Key: The key that is sent along with a client ID when authenticating to Azure AD to call a web API.
* Azure AD needs to ensure the application has the required permissions to access your directory data, other applications in your organization, and so on

Provisioning becomes clearer when you understand that there are two categories of applications that can be developed and integrated with Azure AD:

* Single tenant application: A single tenant application is intended for use in one organization. These are typically line-of-business (LoB) applications written by an enterprise developer. A single tenant application only needs to be accessed by users in one directory, and as a result, it only needs to be provisioned in one directory. These applications are typically registered by a developer in the organization.
* Multi-tenant application: A multi-tenant application is intended for use in many organizations, not just one organization. These are typically software-as-a-service (SaaS) applications written by an independent software vendor (ISV). Multi-tenant applications need to be provisioned in each directory where they will be used, which requires user or administrator consent to register them. This consent process starts when an application has been registered in the directory and is given access to the Graph API or perhaps another web API. When a user or administrator from a different organization signs up to use the application, they are presented with a dialog that displays the permissions the application requires. The user or administrator can then consent to the application, which gives the application access to the stated data, and finally registers the application in their directory. For more information, see [Overview of the Consent Framework](active-directory-integrating-applications.md#overview-of-the-consent-framework).

Some additional considerations arise when developing a multi-tenant application instead of a single tenant application. For example, if you are making your application available to users in multiple directories, you need a mechanism to determine which tenant they’re in. A single tenant application only needs to look in its own directory for a user, while a multi-tenant application needs to identify a specific user from all the directories in Azure AD. To accomplish this task, Azure AD provides a common authentication endpoint where any multi-tenant application can direct sign-in requests, instead of a tenant-specific endpoint. This endpoint is https://login.microsoftonline.com/common for all directories in Azure AD, whereas a tenant-specific endpoint might be https://login.microsoftonline.com/contoso.onmicrosoft.com. The common endpoint is especially important to consider when developing your application because you’ll need the necessary logic to handle multiple tenants during sign-in, sign-out, and token validation.

If you are currently developing a single tenant application but want to make it available to many organizations, you can easily make changes to the application and its configuration in Azure AD to make it multi-tenant capable. In addition, Azure AD uses the same signing key for all tokens in all directories, whether you are providing authentication in a single tenant or multi-tenant application.

Each scenario listed in this document includes a sub-section that describes its provisioning requirements. For more in-depth information about provisioning an application in Azure AD and the differences between single and multi-tenant applications, see [Integrating Applications with Azure Active Directory](active-directory-integrating-applications.md) for more information. Continue reading to understand the common application scenarios in Azure AD.

## Application Types and Scenarios
Each of the scenarios described in this document can be developed using various languages and platforms. They are all backed by complete code samples which are available in our [Code Samples guide](active-directory-code-samples.md), or directly from the corresponding [Github sample repositories](https://github.com/Azure-Samples?utf8=%E2%9C%93&query=active-directory). In addition, if your application needs a specific piece or segment of an end-to-end scenario, in most cases that functionality can be added independently. For example, if you have a native application that calls a web API, you can easily add a web application that also calls the web API. The following diagram illustrates these scenarios and application types, and how different components can be added:

![Application Types and scenarios](./media/active-directory-authentication-scenarios/application_types_and_scenarios.png)

These are the five primary application scenarios supported by Azure AD:

* [Web Browser to Web Application](#web-browser-to-web-application): A user needs to sign in to a web application that is secured by Azure AD.
* [Single Page Application (SPA)](#single-page-application-spa): A user needs to sign in to a single page application that is secured by Azure AD.
* [Native Application to Web API](#native-application-to-web-api): A native application that runs on a phone, tablet, or PC needs to authenticate a user to get resources from a web API that is secured by Azure AD.
* [Web Application to Web API](#web-application-to-web-api): A web application needs to get resources from a web API secured by Azure AD.
* [Daemon or Server Application to Web API](#daemon-or-server-application-to-web-api): A daemon application or a server application with no web user interface needs to get resources from a web API secured by Azure AD.

### Web Browser to Web Application
This section describes an application that authenticates a user in a web browser to a web application. In this scenario, the web application directs the user’s browser to sign them in to Azure AD. Azure AD returns a sign-in response through the user’s browser, which contains claims about the user in a security token. This scenario supports sign-on using the WS-Federation, SAML 2.0, and OpenID Connect protocols.

#### Diagram
![Authentication flow for browser to web application](./media/active-directory-authentication-scenarios/web_browser_to_web_api.png)

#### Description of Protocol Flow
1. When a user visits the application and needs to sign in, they are redirected via a sign-in request to the authentication endpoint in Azure AD.
2. The user signs in on the sign-in page.
3. If authentication is successful, Azure AD creates an authentication token and returns a sign-in response to the application’s Reply URL that was configured in the Azure Management Portal. For a production application, this Reply URL should be HTTPS. The returned token includes claims about the user and Azure AD that are required by the application to validate the token.
4. The application validates the token by using a public signing key and issuer information available at the federation metadata document for Azure AD. After the application validates the token, Azure AD starts a new session with the user. This session allows the user to access the application until it expires.

#### Code Samples
See the code samples for Web Browser to Web Application scenarios. And, check back frequently -- we add new samples all the time. [Web Browser to Web Application](active-directory-code-samples.md#web-browser-to-web-application).

#### Registering
* Single Tenant: If you are building an application just for your organization, it must be registered in your company’s directory by using the Azure Management Portal.
* Multi-Tenant: If you are building an application that can be used by users outside your organization, it must be registered in your company’s directory, but also must be registered in each organization’s directory that will be using the application. To make your application available in their directory, you can include a sign-up process for your customers that enables them to consent to your application. When they sign up for your application, they will be presented with a dialog that shows the permissions the application requires, and then the option to consent. Depending on the required permissions, an administrator in the other organization may be required to give consent. When the user or administrator consents, the application is registered in their directory. For more information, see [Integrating Applications with Azure Active Directory](active-directory-integrating-applications.md).

#### Token Expiration
The user’s session expires when the lifetime of the token issued by Azure AD expires. Your application can shorten this time period if desired, such as signing out users based on a period of inactivity. When the session expires, the user will be prompted to sign in again.

### Single Page Application (SPA)
This section describes authentication for a Single Page Application, that uses Azure AD and the OAuth 2.0 implicit authorization grant to secure its web API back end. Single Page Applications are typically structured as a JavaScript presentation layer (front end) that runs in the browser and a Web API back end that runs on a server and implements the application’s business logic. To learn more about the implicit authorization grant, and help you decide whether it's right for your application scenario, see [Understanding the OAuth2 implicit grant flow in Azure Active Directory](active-directory-dev-understanding-oauth2-implicit-grant.md).

In this scenario, when the user signs in, the JavaScript front end uses [Active Directory Authentication Library for JavaScript (ADAL.JS)](https://github.com/AzureAD/azure-activedirectory-library-for-js/tree/dev) and the implicit authorization grant to obtain an ID token (id_token) from Azure AD. The token is cached and the client attaches it to the request as the bearer token when making calls to its Web API back end, which is secured using the OWIN middleware. 

#### Diagram
![Single Page Application diagram](./media/active-directory-authentication-scenarios/single_page_app.png)

#### Description of Protocol Flow
1. The user navigates to the web application.
2. The application returns the JavaScript front end (presentation layer) to the browser.
3. The user initiates sign in, for example by clicking a sign in link. The browser sends a GET to the Azure AD authorization endpoint to request an ID token. This request includes the client ID and reply URL in the query parameters.
4. Azure AD validates the Reply URL against the registered Reply URL that was configured in the Azure Management Portal.
5. The user signs in on the sign-in page.
6. If authentication is successful, Azure AD creates an ID token and returns it as a URL fragment (#) to the application’s Reply URL. For a production application, this Reply URL should be HTTPS. The returned token includes claims about the user and Azure AD that are required by the application to validate the token.
7. The JavaScript client code running in the browser extracts the token from the response to use in securing calls to the application’s web API back end.
8. The browser calls the application’s web API back end with the access token in the authorization header.

#### Code Samples
See the code samples for Single Page Application (SPA) scenarios. Be sure to check back frequently -- we add new samples all the time. [Single Page Application (SPA)](active-directory-code-samples.md#single-page-application-spa).

#### Registering
* Single Tenant: If you are building an application just for your organization, it must be registered in your company’s directory by using the Azure Management Portal.
* Multi-Tenant: If you are building an application that can be used by users outside your organization, it must be registered in your company’s directory, but also must be registered in each organization’s directory that will be using the application. To make your application available in their directory, you can include a sign-up process for your customers that enables them to consent to your application. When they sign up for your application, they will be presented with a dialog that shows the permissions the application requires, and then the option to consent. Depending on the required permissions, an administrator in the other organization may be required to give consent. When the user or administrator consents, the application is registered in their directory. For more information, see [Integrating Applications with Azure Active Directory](active-directory-integrating-applications.md).

After registering the application, it must be configured to use OAuth 2.0 Implicit Grant protocol. By default, this protocol is disabled for applications. To enable the OAuth2 Implicit Grant protocol for your application, download its application manifest from the Azure Management Portal, set the “oauth2AllowImplicitFlow” value to true, and then upload the manifest back to the portal. For detailed instructions, see [Enabling OAuth 2.0 Implicit Grant for Single Page Applications](active-directory-integrating-applications.md).

#### Token Expiration
When you use ADAL.js to manage authentication with Azure AD, you benefit from several features that facilitate refreshing an expired token as well as getting tokens for additional web API resources that may be called by the application. When the user successfully authenticates with Azure AD, a session secured by a cookie is established for the user between the browser and Azure AD. It’s important to note that the session exists between the user and Azure AD and not between the user and the web application running on the server. When a token expires, ADAL.js uses this session to silently obtain another token. It does this by using a hidden iFrame to send and receive the request using the OAuth Implicit Grant protocol. ADAL.js can also use this same mechanism to silently obtain access tokens from Azure AD for other web API resources that the application calls as long as these resources support cross-origin resource sharing (CORS), are registered in the user’s directory, and any required consent was given by the user during sign-in.

### Native Application to Web API
This section describes a native application that calls a web API on behalf of a user. This scenario is built on the OAuth 2.0 authorization code grant type with a public client, as described in section 4.1 of the [OAuth 2.0 specification](http://tools.ietf.org/html/rfc6749). The native application obtains an access token for the user by using the OAuth 2.0 protocol. This access token is then sent in the request to the web API, which authorizes the user and returns the desired resource.

#### Diagram
![Native Application to Web API Diagram](./media/active-directory-authentication-scenarios/native_app_to_web_api.png)

#### Authentication flow for native application to API
#### Description of Protocol Flow
If you are using the AD Authentication Libraries, most of the protocol details described below are handled for you, such as the browser pop-up, token caching, and handling of refresh tokens.

1. Using a browser pop-up, the native application makes a request to the authorization endpoint in Azure AD. This request includes the client ID and the redirect URI of the native application as shown in the Management Portal, and the application ID URI for the web API. If the user hasn’t already signed in, they are prompted to sign in again
2. Azure AD authenticates the user. If it is a multi-tenant application and consent is required to use the application, the user will be required to consent if they haven’t already done so. After granting consent and upon successful authentication, Azure AD issues an authorization code response back to the client application’s redirect URI.
3. When Azure AD issues an authorization code response back to the redirect URI, the client application stops browser interaction and extracts the authorization code from the response. Using this authorization code, the client application sends a request to Azure AD’s token endpoint that includes the authorization code, details about the client application (client ID and redirect URI), and the desired resource (application ID URI for the web API).
4. The authorization code and information about the client application and web API are validated by Azure AD. Upon successful validation, Azure AD returns two tokens: a JWT access token and a JWT refresh token. In addition, Azure AD returns basic information about the user, such as their display name and tenant ID.
5. Over HTTPS, the client application uses the returned JWT access token to add the JWT string with a “Bearer” designation in the Authorization header of the request to the web API. The web API then validates the JWT token, and if validation is successful, returns the desired resource.
6. When the access token expires, the client application will receive an error that indicates the user needs to authenticate again. If the application has a valid refresh token, it can be used to acquire a new access token without prompting the user to sign in again. If the refresh token expires, the application will need to interactively authenticate the user once again.

> [!NOTE]
> The refresh token issued by Azure AD can be used to access multiple resources. For example, if you have a client application that has permission to call two web APIs, the refresh token can be used to get an access token to the other web API as well.
> 
> 

#### Code Samples
See the code samples for Native Application to Web API scenarios. And, check back frequently -- we add new samples all the time. [Native Application to Web API](active-directory-code-samples.md#native-application-to-web-api).

#### Registering
* Single Tenant: Both the native application and the web API must be registered in the same directory in Azure AD. The web API can be configured to expose a set of permissions, which are used to limit the native application’s access to its resources. The client application then selects the desired permissions from the “Permissions to Other Applications” drop-down menu in the Azure Management Portal.
* Multi-Tenant: First, the native application only ever registered in the developer or publisher’s directory. Second, the native application is configured to indicate the permissions it requires to be functional. This list of required permissions is shown in a dialog when a user or administrator in the destination directory gives consent to the application, which makes it available to their organization. Some applications require just user-level permissions, which any user in the organization can consent to. Other applications require administrator-level permissions, which a user in the organization cannot consent to. Only a directory administrator can give consent to applications that require this level of permissions. When the user or administrator consents, only the web API is registered in their directory. For more information, see [Integrating Applications with Azure Active Directory](active-directory-integrating-applications.md).

#### Token Expiration
When the native application uses its authorization code to get a JWT access token, it also receives a JWT refresh token. When the access token expires, the refresh token can be used to re-authenticate the user without requiring them to sign in again. This refresh token is then used to authenticate the user, which results in a new access token and refresh token.

### Web Application to Web API
This section describes a web application that needs to get resources from a web API. In this scenario, there are two identity types that the web application can use to authenticate and call the web API: an application identity, or a delegated user identity.

*Application identity:* This scenario uses OAuth 2.0 client credentials grant to authenticate as the application and access the web API. When using an application identity, the web API can only detect that the web application is calling it, as the web API does not receive any information about the user. If the application receives information about the user, it will be sent via the application protocol, and it is not signed by Azure AD. The web API trusts that the web application authenticated the user. For this reason, this pattern is called a trusted subsystem.

*Delegated user identity:* This scenario can be accomplished in two ways: OpenID Connect, and OAuth 2.0 authorization code grant with a confidential client. The web application obtains an access token for the user, which proves to the web API that the user successfully authenticated to the web application and that the web application was able to obtain a delegated user identity to call the web API. This access token is sent in the request to the web API, which authorizes the user and returns the desired resource.

#### Diagram
![Web Application to Web API diagram](./media/active-directory-authentication-scenarios/web_app_to_web_api.png)

#### Description of Protocol Flow
Both the application identity and delegated user identity types are discussed in the flow below. The key difference between them is that the delegated user identity must first acquire an authorization code before the user can sign-in and gain access to the web API.

##### Application Identity with OAuth 2.0 Client Credentials Grant
1. A user is signed in to Azure AD in the web application (see the [Web Browser to Web Application](#web-browser-to-web-application) above).
2. The web application needs to acquire an access token so that it can authenticate to the web API and retrieve the desired resource. It makes a request to Azure AD’s token endpoint, providing the credential, client ID, and web API’s application ID URI.
3. Azure AD authenticates the application and returns a JWT access token that is used to call the web API.
4. Over HTTPS, the web application uses the returned JWT access token to add the JWT string with a “Bearer” designation in the Authorization header of the request to the web API. The web API then validates the JWT token, and if validation is successful, returns the desired resource.

##### Delegated User Identity with OpenID Connect
1. A user is signed in to a web application using Azure AD (see the [Web Browser to Web Application](#web-browser-to-web-application) section above). If the user of the web application has not yet consented to allowing the web application to call the web API on its behalf, the user will need to consent. The application will display the permissions it requires, and if any of these are administrator-level permissions, a normal user in the directory will not be able to consent. This consent process only applies to multi-tenant applications, not single tenant applications, as the application will already have the necessary permissions. When the user signed in, the web application received an ID token with information about the user, as well as an authorization code.
2. Using the authorization code issued by Azure AD, the web application sends a request to Azure AD’s token endpoint that includes the authorization code, details about the client application (client ID and redirect URI), and the desired resource (application ID URI for the web API).
3. The authorization code and information about the web application and web API are validated by Azure AD. Upon successful validation, Azure AD returns two tokens: a JWT access token and a JWT refresh token.
4. Over HTTPS, the web application uses the returned JWT access token to add the JWT string with a “Bearer” designation in the Authorization header of the request to the web API. The web API then validates the JWT token, and if validation is successful, returns the desired resource.

##### Delegated User Identity with OAuth 2.0 Authorization Code Grant
1. A user is already signed in to a web application, whose authentication mechanism is independent of Azure AD.
2. The web application requires an authorization code to acquire an access token, so it issues a request through the browser to Azure AD’s authorization endpoint, providing the client ID and redirect URI for the web application after successful authentication. The user signs in to Azure AD.
3. If the user of the web application has not yet consented to allowing the web application to call the web API on its behalf, the user will need to consent. The application will display the permissions it requires, and if any of these are administrator-level permissions, a normal user in the directory will not be able to consent. This consent process only applies to multi-tenant applications, not single tenant applications, as the application will already have the necessary permissions.
4. After the user has consented, the web application receives the authorization code that it needs to acquire an access token.
5. Using the authorization code issued by Azure AD, the web application sends a request to Azure AD’s token endpoint that includes the authorization code, details about the client application (client ID and redirect URI), and the desired resource (application ID URI for the web API).
6. The authorization code and information about the web application and web API are validated by Azure AD. Upon successful validation, Azure AD returns two tokens: a JWT access token and a JWT refresh token.
7. Over HTTPS, the web application uses the returned JWT access token to add the JWT string with a “Bearer” designation in the Authorization header of the request to the web API. The web API then validates the JWT token, and if validation is successful, returns the desired resource.

#### Code Samples
See the code samples for Web Application to Web API scenarios. And, check back frequently -- we add new samples all the time. Web [Application to Web API](active-directory-code-samples.md#web-application-to-web-api).

#### Registering
* Single Tenant: For both the application identity and delegated user identity cases, the web application and the web API must be registered in the same directory in Azure AD. The web API can be configured to expose a set of permissions, which are used to limit the web application’s access to its resources. If a delegated user identity type is being used, the web application needs to select the desired permissions from the “Permissions to Other Applications” drop-down menu in the Azure Management Portal. This step is not required if the application identity type is being used.
* Multi-Tenant: First, the web application is configured to indicate the permissions it requires to be functional. This list of required permissions is shown in a dialog when a user or administrator in the destination directory gives consent to the application, which makes it available to their organization. Some applications require just user-level permissions, which any user in the organization can consent to. Other applications require administrator-level permissions, which a user in the organization cannot consent to. Only a directory administrator can give consent to applications that require this level of permissions. When the user or administrator consents, the web application and the web API are both registered in their directory.

#### Token Expiration
When the web application uses its authorization code to get a JWT access token, it also receives a JWT refresh token. When the access token expires, the refresh token can be used to re-authenticate the user without requiring them to sign in again. This refresh token is then used to authenticate the user, which results in a new access token and refresh token.

### Daemon or Server Application to Web API
This section describes a daemon or server application that needs to get resources from a web API. There are two sub-scenarios that apply to this section: A daemon that needs to call a web API, built on OAuth 2.0 client credentials grant type; and a server application (such as a web API) that needs to call a web API, built on OAuth 2.0 On-Behalf-Of draft specification.

For the scenario when a daemon application needs to call a web API, it’s important to understand a few things. First, user interaction is not possible with a daemon application, which requires the application to have its own identity. An example of a daemon application is a batch job, or an operating system service running in the background. This type of application requests an access token by using its application identity and presenting its client ID, credential (password or certificate), and application ID URI to Azure AD. After successful authentication, the daemon receives an access token from Azure AD, which is then used to call the web API.

For the scenario when a server application needs to call a web API, it’s helpful to use an example. Imagine that a user has authenticated on a native application, and this native application needs to call a web API. Azure AD issues a JWT access token to call the web API. If the web API needs to call another downstream web API, it can use the on-behalf-of flow to delegate the user’s identity and authenticate to the second-tier web API.

#### Diagram
![Daemon or Server Application to Web API diagram](./media/active-directory-authentication-scenarios/daemon_server_app_to_web_api.png)

#### Description of Protocol Flow
##### Application Identity with OAuth 2.0 Client Credentials Grant
1. First, the server application needs to authenticate with Azure AD as itself, without any human interaction such as an interactive sign-on dialog. It makes a request to Azure AD’s token endpoint, providing the credential, client ID, and application ID URI.
2. Azure AD authenticates the application and returns a JWT access token that is used to call the web API.
3. Over HTTPS, the web application uses the returned JWT access token to add the JWT string with a “Bearer” designation in the Authorization header of the request to the web API. The web API then validates the JWT token, and if validation is successful, returns the desired resource.

##### Delegated User Identity with OAuth 2.0 On-Behalf-Of Draft Specification
The flow discussed below assumes that a user has been authenticated on another application (such as a native application), and their user identity has been used to acquire an access token to the first-tier web API.

1. The native application sends the access token to the first-tier web API.
2. The first-tier web API sends a request to Azure AD’s token endpoint, providing its client ID and credentials, as well as the user’s access token. In addition, the request is sent with an on_behalf_of parameter that indicates the web API is requesting new tokens to call a downstream web API on behalf of the original user.
3. Azure AD verifies that the first-tier web API has permissions to access the second-tier web API and validates the request, returning a JWT access token and a JWT refresh token to the first-tier web API.
4. Over HTTPS, the first-tier web API then calls the second-tier web API by appending the token string in the Authorization header in the request. The first-tier web API can continue to call the second-tier web API as long as the access token and refresh tokens are valid.

#### Code Samples
See the code samples for Daemon or Server Application to Web API scenarios. And, check back frequently -- we add new samples all the time. [Server or Daemon Application to Web API](active-directory-code-samples.md#server-or-daemon-application-to-web-api)

#### Registering
* Single Tenant: For both the application identity and delegated user identity cases, the daemon or server application must be registered in the same directory in Azure AD. The web API can be configured to expose a set of permissions, which are used to limit the daemon or server’s access to its resources. If a delegated user identity type is being used, the server application needs to select the desired permissions from the “Permissions to Other Applications” drop-down menu in the Azure Management Portal. This step is not required if the application identity type is being used.
* Multi-Tenant: First, the daemon or server application is configured to indicate the permissions it requires to be functional. This list of required permissions is shown in a dialog when a user or administrator in the destination directory gives consent to the application, which makes it available to their organization. Some applications require just user-level permissions, which any user in the organization can consent to. Other applications require administrator-level permissions, which a user in the organization cannot consent to. Only a directory administrator can give consent to applications that require this level of permissions. When the user or administrator consents, both of the web APIs registered in their directory.

#### Token Expiration
When the first application uses its authorization code to get a JWT access token, it also receives a JWT refresh token. When the access token expires, the refresh token can be used to re-authenticate the user without prompting for credentials. This refresh token is then used to authenticate the user, which results in a new access token and refresh token.

## See Also
[Azure Active Directory Developer's Guide](active-directory-developers-guide.md)

[Azure Active Directory Code Samples](active-directory-code-samples.md)

[Important Information About Signing Key Rollover in Azure AD](active-directory-signing-key-rollover.md)

[OAuth 2.0 in Azure AD](https://msdn.microsoft.com/library/azure/dn645545.aspx)
<|MERGE_RESOLUTION|>--- conflicted
+++ resolved
@@ -1,7 +1,3 @@
-<<<<<<< HEAD
-
-=======
->>>>>>> f1ea3417
 ---
 title: Authentication Scenarios for Azure AD | Microsoft Docs
 description: An overview of the five most common authentication scenarios for Azure Active Directory (AAD)
