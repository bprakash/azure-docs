---
title: Use a Windows VM MSI to access Azure storage
description: A tutorial that walks you through the process of using a Windows VM Managed Service Identity (MSI) to access Azure storage.
services: active-directory
documentationcenter: ''
author: elizakuzmenko
manager: mbaldwin
editor: bryanla

ms.service: active-directory
ms.devlang: na
ms.topic: article
ms.tgt_pltfrm: na
ms.workload: identity
ms.date: 09/14/2017
ms.author: elkuzmen
---

# Use a Windows VM Managed Service Identity (MSI) to access Azure storage
<<<<<<< HEAD

[!INCLUDE[preview-notice](../../includes/active-directory-msi-preview-notice.md)]

This tutorial shows you how to enable Managed Service Identity (MSI) for a Linux Virtual Machine and then use that identity to access Storage Keys. You can use Storage Keys as usual when doing storage operations, for example when using Storage SDK. For this tutorial we will upload and download blobs using Azure CLI. You will learn how to:
=======
This tutorial shows you how to enable Managed Service Identity (MSI) for a Windows Virtual Machine and then use that identity to access Azure Storage Keys. You can use Storage Keys as usual when doing storage operations, for example when using Storage SDK. For this tutorial we will upload and download blobs using Azure CLI. You will learn how to:
>>>>>>> 9b4a1535


> [!div class="checklist"]
> * Enable MSI on a Windows Virtual Machine 
> * Create a new Storage Account
> * Grant your VM access to Storage 
> * Get an access token for your Storage Account using the VM identity 


If you don't have an Azure subscription, create a [free account](https://azure.microsoft.com/free/?WT.mc_id=A261C142F) before you begin.

## Log in to Azure
Log in to the Azure portal at [https://portal.azure.com](https://portal.azure.com)

## Create a Windows virtual machine in a new resource group
For this tutorial, we create a new Windows VM. You can also enable MSI on an existing VM.

1.	Click the **New** button found on the upper left-hand corner of the Azure portal.
2.	Select **Compute**, and then select **Windows Server 2016 Datacenter**. 
3.	Enter the virtual machine information. The **Username** and **Password** created here is the credentials you use to login to the virtual machine.
4.  Choose the proper **Subscription** for the virtual machine in the dropdown.
5.	To select a new **Resource Group** you would like to virtual machine to be created in, choose **Create New**. When complete, click **OK**.
6.	Select the size for the VM. To see more sizes, select **View all** or change the **Supported disk type** filter. On the settings blade, keep the defaults and click **OK**.

![Alt image text](media/msi-tutorial-windows-vm-access-arm/msi-windows-vm.png)

## Enable MSI on your VM
A Virtual Machine MSI enables you to get access tokens from Azure AD without you needing to put credentials into your code. Under the covers, enabling MSI does two things: it installs the MSI VM extension on your VM and it enables MSI for the Virtual Machine.  

1. Select the **Virtual Machine** that you wnat to enable MSI on.
2. On the left navigation bar click **Configuration**.
3. You will see **Managed Service Identity**. To register and enable the MSI, select **Yes**, if you wish to disable it, choose No.
4. Ensure you click **Save** to save the configuration.

![Alt image text](media/msi-tutorial-linux-vm-access-arm/msi-linux-extension.png)

5. If you wish to check which extensions are on this **Windows VM**, click **Extensions**. If MSI is enabled, the **ManagedIdentityExtensionforWindows** will appear on the list.

![Alt image text](media/msi-tutorial-linux-vm-access-arm/msi-extension-value.png)


## Create a new Storage Account 
You can use Storage keys as usual when doing Storage operations, in this example we will focus on uploading and downloading blobs using the Azure CLI. 

1. Navigate to the side-bar and select **Storage**.  
2. Create a new **Storage Account**.  
3. In **Deployment model**, enter in **Resource Manager** and **Account kind** with **General Purpose**.  
4. Ensure the **Subscription** and **Resource Group** are the one that you used when you created your **Linux Virtual Machine** in the step above.


![Alt image text](media/msi-tutorial-linux-vm-access-storage/msi-storage-create.png)

## Grant your VM identity access to use Storage Keys 
Using MSI your code can get access tokens to authenticate to resources that support Azure AD authentication.   

1. Navigate to tab for **Storage**.  
2. Select the specific **Storage Account** you created earlier.   
3. Go to **Access control (IAM)** in the left panel.  
4. Then **Add** a new role assignment for your VM, pick **Role** as **Storage Account Key Operator Service Role**.  
5. In the next dropdown, **Assign access** to the resource **Virtual Machine**.  
6. Next, ensure the proper subscription is listed in **Subscription** dropdown. And for **Resource Group**, select **All resource groups**.  
7. Finally, in **Select** choose your Windows Virtual Machine in the dropdown and click **Save**. 

![Alt image text](media/msi-tutorial-linux-vm-access-storage/msi-storage-role.png)

## Get an access token using the VM Identity and use it to call Azure Resource Manager 
You will need to use **PowerShell** in this portion.  If you don’t have installed, download it [here](https://docs.microsoft.com/en-us.powershell/azure/overview?view=azurermps-4.3.1). 

1. In the portal, navigate to **Virtual Machines** and go to your Windows virtual machine and in the **Overview**, click **Connect**. 
2. Enter in your **Username** and **Password** for which you added when you created the Windows VM. 
3. Now that you have created a **Remote Desktop Connection** with the virtual machine, open **PowerShell** in the remote session. 
4. Using Powershell’s Invoke-WebRequest, make a request to the local MSI endpoint to get an access token for Azure Resource Manager.

```powershell
   $response = Invoke-WebRequest -Uri http://localhost/50342/oauth2/token -Method GET -Body @resource="https://management.azure.com/"} -Headers @{Metadata="true"}
```

**Note:** The value of the "resource" parameter must be an exact match for what is expected by Azure AD. When using the Azure Resource Manager resource ID, you must include the trailing slash on the URI.

Next, extract the full response, which is stored as a JavaScript Object Notation (JSON) formatted string in the $response object. 

```powershell
$content = $repsonse.Content | ConvertFrom-Json
```
Next, extract the access token from the response.

```powershell
$ArmToken = $content.access_token
```

Finally, call Azure Resource Manager using the access token. In this example, we're also using PowerShell's Invoke-WebRequest to make the call to Azure Resource Manager, and include the access token in the Authorization header.

```powershell
(Invoke-WebRequest -Uri https://management.azure.com/subscriptions/<SUBSCRIPTION ID>/resourceGroups/<RESOURCE GROUP>?api-version=2016-06-01 -Method GET -ContentType "application/json" -Headers @{ Authorization ="Bearer $ArmToken"}).content
```
**Note:** The URL is case-sensitive, so ensure if you are using the exact same case as you used earlier when you named the Resource Group, and the uppercase "G" in "resourceGroup."

## Access credentials for the Storage Account  
<|MERGE_RESOLUTION|>--- conflicted
+++ resolved
@@ -17,14 +17,10 @@
 ---
 
 # Use a Windows VM Managed Service Identity (MSI) to access Azure storage
-<<<<<<< HEAD
 
 [!INCLUDE[preview-notice](../../includes/active-directory-msi-preview-notice.md)]
 
 This tutorial shows you how to enable Managed Service Identity (MSI) for a Linux Virtual Machine and then use that identity to access Storage Keys. You can use Storage Keys as usual when doing storage operations, for example when using Storage SDK. For this tutorial we will upload and download blobs using Azure CLI. You will learn how to:
-=======
-This tutorial shows you how to enable Managed Service Identity (MSI) for a Windows Virtual Machine and then use that identity to access Azure Storage Keys. You can use Storage Keys as usual when doing storage operations, for example when using Storage SDK. For this tutorial we will upload and download blobs using Azure CLI. You will learn how to:
->>>>>>> 9b4a1535
 
 
 > [!div class="checklist"]
