---
title: Azure Active Directory hybrid identity design considerations - define data protection strategy | Microsoft Docs
description: You’ll define the data protection strategy for your hybrid identity solution to meet the business requirements that you defined.
documentationcenter: ''
services: active-directory
author: billmath
manager: femila
editor: ''

ms.assetid: e76fd1f4-340a-492a-84d9-e05f3b7cc396
ms.service: active-directory
ms.devlang: na
ms.topic: article
ms.tgt_pltfrm: na
ms.workload: identity
ms.date: 05/04/2017
ms.author: billmath

---
# Define data protection strategy for your hybrid identity solution
In this task, you’ll define the data protection strategy for your hybrid identity solution to meet the business requirements that you defined in:

* [Determine data protection requirements](active-directory-hybrid-identity-design-considerations-dataprotection-requirements.md)
* [Determine content management requirements](active-directory-hybrid-identity-design-considerations-contentmgt-requirements.md)
* [Determine access control requirements](active-directory-hybrid-identity-design-considerations-accesscontrol-requirements.md)
* [Determine incident response requirements](active-directory-hybrid-identity-design-considerations-incident-response-requirements.md)

## Define data protection options
As it was explained in [Determine directory synchronization requirements](active-directory-hybrid-identity-design-considerations-directory-sync-requirements.md), Microsoft Azure AD can synchronize with your Active Directory Domain Services (AD DS) located on-premises. This integration enables organizations to leverage Azure AD to verify user’s credentials when they are trying to access corporate resources. This can be done for both scenarios: data at rest on-premises and in the cloud.  Access to data in Azure AD requires user authentication via a security token service (STS).

Once authenticated, the user principal name (UPN) is read from the authentication token and the replicated partition and container corresponding to the user’s domain is determined. Information on the user’s existence, enabled state, and role is used by the authorization system to determine whether the requested access to the target tenant is authorized for this user in this session. Certain authorized actions (specifically, create user, password reset) create an audit trail that can be used by a tenant administrator to manage compliance efforts or investigations.

Moving data from your on-premises datacenter into Azure Storage over an Internet connection may not always be feasible due to data volume, bandwidth availability, or other considerations. The [Azure Storage Import/Export Service](../storage/storage-import-export-service.md) provides a hardware-based option for placing/retrieving large volumes of data in blob storage. It allows you to send [BitLocker-encrypted](https://technet.microsoft.com/library/dn306081#BKMK_BL2012R2) hard disk drives directly to an Azure datacenter where cloud operators will upload the contents to your storage account, or they can download your Azure data to your drives to return to you. Only encrypted disks are accepted for this process (using a BitLocker key generated by the service itself during the job setup). The BitLocker key is provided to Azure separately, thus providing out of band key sharing.

Since data in transit can take place in different scenarios, is also relevant to know that Microsoft Azure uses [virtual networking](https://azure.microsoft.com/documentation/services/virtual-network/) to isolate tenants’ traffic from one another, employing measures such as host- and guest-level firewalls, IP packet filtering, port blocking, and HTTPS endpoints. However, most of Azure’s internal communications, including infrastructure-to-infrastructure and infrastructure-to-customer (on-premises), are also encrypted. Another important scenario is the communications within Azure datacenters; Microsoft manages networks to assure that no VM can impersonate or eavesdrop on the IP address of another. TLS/SSL is used when accessing Azure Storage or SQL Databases, or when connecting to Cloud Services. In this case, the customer administrator is responsible for obtaining a TLS/SSL certificate and deploying it to their tenant infrastructure. Data traffic moving between Virtual Machines in the same deployment or between tenants in a single deployment via Microsoft Azure Virtual Network can be protected through encrypted communication protocols such as HTTPS, SSL/TLS, or others.

Depending on how you answered the questions in [Determine data protection requirements](active-directory-hybrid-identity-design-considerations-dataprotection-requirements.md), you should be able to determine how you want to protect your data and how the hybrid identity solution will assist you on that. The table shows the options supported by Azure that are available for each data protection scenario.

| Data protection options | At rest in the cloud | At rest on-premises | In transit |
| --- | --- | --- | --- |
| BitLocker Drive Encryption |X |X | |
| SQL Server to encrypt databases |X |X | |
| VM-to-VM Encryption | | |X |
| SSL/TLS | | |X |
| VPN | | |X |

> [!NOTE]
> Read [Compliance by Feature](https://azure.microsoft.com/support/trust-center/services/) at [Microsoft Azure Trust Center](https://azure.microsoft.com/support/trust-center/) to know more about the certifications that each Azure service is compliant with.
> Since the options for data protection use a multilayer approach, comparison between those options are not applicable for this task. Ensure that you are leveraging all options available for each state that the data will be.
>
>

## Define content management options
One advantage of using Azure AD to manage a hybrid identity infrastructure is that the process is fully transparent from the end user’s perspective. The user will try to access a shared resource, the resource requires authentication, the user will have to send an authentication request to Azure AD in order to obtain the token and access the resource. This entire process happens in background, without user interaction. It is also possible to grant permission to a [group](active-directory-manage-groups.md#getting-started-with-access-management) of users in order to allow them to perform certain common actions.

Organizations that are concern about data privacy usually require data classification for their solution. If their current on-premises infrastructure is already using data classification, it is possible to leverage Azure AD as the main repository for user’s identity. A common tool that it is used on-premises for data classification is called [Data Classification Toolkit](https://msdn.microsoft.com/library/Hh204743.aspx) for Windows Server 2012 R2. This tool can help to identify, classify, and protect data on file servers in your private cloud. It is also possible to leverage the [Automatic File Classification](https://technet.microsoft.com/library/hh831672.aspx) in Windows Server 2012 to accomplish this.

If your organization doesn’t have data classification in place but needs to protect sensitive files without adding new Servers on-premises, they can use Microsoft [Azure Rights Management Service](https://technet.microsoft.com/library/JJ585026.aspx).  Azure RMS uses encryption, identity, and authorization policies to help secure your files and email, and it works across multiple devices—phones, tablets, and PCs. Because Azure RMS is a cloud service, there’s no need to explicitly configure trusts with other organizations before you can share protected content with them. If they already have an Office 365 or an Azure AD directory, collaboration across organizations is automatically supported. You can also synchronize just the directory attributes that Azure RMS needs to support a common identity for your on-premises Active Directory accounts, by using Azure Active Directory Synchronization Services (AAD Sync) or Azure AD Connect.

A vital part of content management is to understand who is accessing which resource, therefore a rich logging capability is important for the identity management solution. Azure AD provides log over 30 days including:

* Changes in role membership (ex: user added to Global Admin role)
* Credential updates (ex: password changes)
* Domain management (ex: verifying a custom domain, removing a domain)
* Adding or removing applications
* User management (ex: adding, removing, updating a user)
* Adding or removing licenses

> [!NOTE]
> Read [Microsoft Azure Security and Audit Log Management](http://download.microsoft.com/download/B/6/C/B6C0A98B-D34A-417C-826E-3EA28CDFC9DD/AzureSecurityandAuditLogManagement_11132014.pdf) to know more about logging capabilities in Azure.
> Depending on how you answered the questions in [Determine content management requirements](active-directory-hybrid-identity-design-considerations-contentmgt-requirements.md), you should be able to determine how you want the content to be managed in your hybrid identity solution. While all options exposed in Table 6 are capable of integrating with Azure AD, it is important to define which is more appropriate for your business needs.
>
>

| Content management options | Advantages | Disadvantages |
| --- | --- | --- |
| Centralized on-premises (Active Directory Rights Management Server) |Full control over the server infrastructure responsible for classifying the data <br> Built-in capability in Windows Server, no need for extra license or subscription <br> Can be integrated with Azure AD in a hybrid scenario <br> Supports information rights management (IRM) capabilities in Microsoft Online services such as Exchange Online and SharePoint Online, as well as Office 365 <br> Supports on-premises Microsoft server products, such as Exchange Server, SharePoint Server, and file servers that run Windows Server and File Classification Infrastructure (FCI). |Higher,maintenance (keep up with updates, configuration and potential upgrades),since IT owns the Server <br> Require a server infrastructure on-premises<br> Doesn’tleverage Azure capabilities natively |
| Centralized in the cloud (Azure RMS) |Easier to manage compared to the on-premises solution <br> Can be integrated with AD DS in a hybrid scenario <br>  Fully integrated with Azure AD <br> Doesn’t require a server on-premises in order to deploy the service <br> Supports on-premises Microsoft server products such as Exchange Server, SharePoint,Server, and file servers that run Windows Server and File Classification,Infrastructure (FCI) <br> IT,can have complete control over their tenant’s key with BYOK capability. |Your organization must have a cloud subscription that supports RMS <br> Your organization must have an Azure AD directory to support user authentication for RMS |
| Hybrid (Azure RMS integrated with,On-Premises Active Directory Rights Management Server) |This scenario accumulates the advantages of both, centralized on-premises and in the cloud. |Your organization must have a cloud subscription that supports RMS <br> Your organization must have an Azure AD directory to support user authentication for RMS, <br> Requires a connection between Azure cloud service and on-premises infrastructure |

## Define access control options
By leveraging the authentication, authorization and access control capabilities available in Azure AD you will be able to enable your company to use a central identity repository while allowing users and partners to use single sign-on (SSO) as shown in the figure below:

![](./media/hybrid-id-design-considerations/centralized-management.png)

Centralized management and fully integration with other directories

Azure Active Directory provides single sign-on to thousands of SaaS applications and on-premises web applications. Please read the [Azure Active Directory federation compatibility list: third-party identity providers that can be used to implement single sign-on](https://msdn.microsoft.com/library/azure/jj679342.aspx) article for more details about the SSO third-party that were tested by Microsoft. This capability enables organization to implement a variety of B2B scenarios while keeping control of the identity and access management. However, during the B2B designing process is important to understand the authentication method that will be used by the partner and validate if this method is supported by Azure. Currently these are methods supported by Azure AD:

* Security Assertion Markup Language (SAML)
* OAuth
* Kerberos
* Tokens
* Certificates

> [!NOTE]
> read [Azure Active Directory Authentication Protocols](https://msdn.microsoft.com/library/azure/dn151124.aspx) to know more details about each protocol and its capabilities in Azure.
>
>

Using the Azure AD support, mobile business applications can use the same easy Mobile Services authentication experience to allow employees to sign into their mobile applications with their corporate Active Directory credentials. With this feature, Azure AD is supported as an identity provider in Mobile Services alongside with the other identity providers we already support (which include Microsoft Accounts, Facebook ID, Google ID, and Twitter ID). If the on-premises apps uses the user’s credential located at the company’s AD DS, the access from partners and users coming from the cloud should be transparent. You can manage user’s conditional access control to (cloud-based) web applications, web API, Microsoft cloud services, 3rd party SaaS applications, and native (mobile) client applications, and have the benefits of security, auditing, reporting all in one place. However, it is recommended to validate this in a non-production environment or with a limited amount of users.

> [!TIP]
> it is important to mention that Azure AD does not have Group Policy as AD DS has. In order to enforce policy for devices you will need a mobile device management solution such as [Microsoft Intune](https://technet.microsoft.com/library/jj676587.aspx).
>
>

Once the user is authenticated using Azure AD, it is important to evaluate the level of access that the user will have it. The level of access that the user will have over a resource can vary, while Azure AD can add an additional security layer by controlling access to some resources, you must also keep in mind that the resource itself can also have its own access control list separately, such as the access control for files located in a File Server. The figure below summarizes the levels of access control that you can have in a hybrid scenario:

![](./media/hybrid-id-design-considerations/accesscontrol.png)

Each interaction in the diagram showed in Figure X represents one access control scenario that can be covered by Azure AD. Below you have a description of each scenario:

<<<<<<< HEAD
1.Conditional Access to applications that are hosted on-premises: You can use registered devices with access policies for applications that are configured to use AD FS with Windows Server 2012 R2. For more information about setting up conditional access for on-premises, see [Setting up On-premises Conditional Access using Azure Active Directory Device Registration](active-directory-conditional-access.md).

2.Access Control to Azure Management Portal:  Azure also has the capability to control access to the Management Portal by using RBAC (Role Based Access Control). This method enables the company to restrict the amount of operations that an individual can do once he has access to Azure Management Portal. By using RBAC to control access to the portal, IT Admins ca delegate access by using the following access management approaches:
=======
1. Conditional Access to applications that are hosted on-premises: You can use registered devices with access policies for applications that are configured to use AD FS with Windows Server 2012 R2. For more information about setting up conditional access for on-premises, see [Setting up On-premises Conditional Access using Azure Active Directory Device Registration](active-directory-conditional-access.md).

2. Access Control to the Azure portal:  Azure also lets you control access to the portal by using role-based access control (RBAC)). This method enables the company to restrict the amount of operations that an individual can do in the Azure portal. By using RBAC to control access to the portal, IT Admins can delegate access by using the following access management approaches:
>>>>>>> a42dbad0

* Group-based role assignment: You can assign access to Azure AD groups that can be synced from your local Active Directory. This enables you to leverage the existing investments that your organization has made in tooling and processes for managing groups. You can also use the delegated group management feature of Azure AD Premium.
* Leverage built in roles in Azure: You can use three roles — Owner, Contributor, and Reader, to ensure that users and groups have permission to do only the tasks they need to do their jobs.
* Granular access to resources: You can assign roles to users and groups for a particular subscription, resource  group, or an individual Azure resource such as a website or database. In this way, you can ensure that users have access to all the resources they need and no access to resources that they do not need to manage.

> [!NOTE]
> If you are building applications and want to customize the access control for them, it is also possible to use Azure AD Application Roles for authorization. Review this [WebApp-RoleClaims-DotNet example](https://github.com/AzureADSamples/WebApp-RoleClaims-DotNet) on how to build your app to use this capability.
>
>

3. Conditional Access for Office 365 applications with Microsoft Intune:  IT admins can provision conditional access device policies to secure corporate resources, while at the same time allowing information workers on compliant devices to access the services. For more information, see [Conditional Access Device Policies for Office 365 services](active-directory-conditional-access-device-policies.md).

4. Conditional Access for Saas apps: [This feature](http://blogs.technet.com/b/ad/archive/2015/06/25/azure-ad-conditional-access-preview-update-more-apps-and-blocking-access-for-users-not-at-work.aspx) allows you to configure per-application multi-factor authentication access rules and the ability to block access for users not on a trusted network. You can apply the multi-factor authentication rules to all users that are assigned to the application, or only for users within specified security groups. Users may be excluded from the multi-factor authentication requirement if they are accessing the application from an IP address that in inside the organization’s network.

Since the options for access control use a multilayer approach, comparison between those options are not applicable for this task. Ensure that you are leveraging all options available for each scenario that requires you to control access to your resources.

## Define incident response options
Azure AD can assist IT to identity potential security risks in the environment by monitoring user’s activity, IT can leverage Azure AD Access and Usage reports capability to gain visibility into the integrity and security of your organization’s directory. With this information, an IT admin can better determine where possible security risks may lie so that they can adequately plan to mitigate those risks.  [Azure AD Premium subscription](active-directory-get-started-premium.md) has a set of security reports that can enable IT to obtain this information. [Azure AD reports](active-directory-view-access-usage-reports.md) are categorized as shown below:

* **Anomaly reports**: Contain sign in events that we found to be anomalous. Our goal is to make you aware of such activity and enable you to be able to make a determination about whether an event is suspicious.
* **Integrated Application report**: Provides insights into how cloud applications are being used in your organization. Azure Active Directory offers integration with thousands of cloud applications.
* **Error reports**: Indicate errors that may occur when provisioning accounts to external applications.
* **User-specific reports**: Display device/sign in activity data for a specific user.
* **Activity logs**: Contain a record of all audited events within the last 24 hours, last 7 days, or last 30 days, as well as group activity changes, and password reset and registration activity.

> [!TIP]
> Another report that can also help the Incident Response team working on a case is the [user with leaked credentials](http://blogs.technet.com/b/ad/archive/2015/06/15/azure-active-directory-premium-reporting-now-detects-leaked-credentials.aspx) report.  This report surfaces any matches between these leaked credentials list and your tenant.
>
>

Other important built in reports in Azure AD that can be used during an incident response investigation and are:

* **Password reset activity**: provide the admin with insights into how actively password reset is being used in the organization.
* **Password reset registration activity**: provides insights into which users have registered their methods for password reset, and which methods they have selected.
* **Group activity**: provides a history of changes to the group (ex: users added or removed) that were initiated in the Access Panel.

In addition to the core reporting capability available in Azure AD Premium that can be leveraged during an Incident Response investigation process, IT can also leverage Audit Report to obtain information such as:

* Changes in role membership (ex: user added to Global Admin role)
* Credential updates (ex: password changes)
* Domain management (ex: verifying a custom domain, removing a domain)
* Adding or removing applications
* User management (ex: adding, removing, updating a user)
* Adding or removing licenses

Since the options for incident response use a multilayer approach, comparison between those options are not applicable for this task. Ensure that you are leveraging all options available for each scenario that requires you to use Azure AD reporting capability as part of your company’s incident response process.

## Next steps
[Determine hybrid identity management tasks](active-directory-hybrid-identity-design-considerations-hybrid-id-management-tasks.md)

## See Also
[Design considerations overview](active-directory-hybrid-identity-design-considerations-overview.md)<|MERGE_RESOLUTION|>--- conflicted
+++ resolved
@@ -111,15 +111,9 @@
 
 Each interaction in the diagram showed in Figure X represents one access control scenario that can be covered by Azure AD. Below you have a description of each scenario:
 
-<<<<<<< HEAD
-1.Conditional Access to applications that are hosted on-premises: You can use registered devices with access policies for applications that are configured to use AD FS with Windows Server 2012 R2. For more information about setting up conditional access for on-premises, see [Setting up On-premises Conditional Access using Azure Active Directory Device Registration](active-directory-conditional-access.md).
-
-2.Access Control to Azure Management Portal:  Azure also has the capability to control access to the Management Portal by using RBAC (Role Based Access Control). This method enables the company to restrict the amount of operations that an individual can do once he has access to Azure Management Portal. By using RBAC to control access to the portal, IT Admins ca delegate access by using the following access management approaches:
-=======
 1. Conditional Access to applications that are hosted on-premises: You can use registered devices with access policies for applications that are configured to use AD FS with Windows Server 2012 R2. For more information about setting up conditional access for on-premises, see [Setting up On-premises Conditional Access using Azure Active Directory Device Registration](active-directory-conditional-access.md).
 
 2. Access Control to the Azure portal:  Azure also lets you control access to the portal by using role-based access control (RBAC)). This method enables the company to restrict the amount of operations that an individual can do in the Azure portal. By using RBAC to control access to the portal, IT Admins can delegate access by using the following access management approaches:
->>>>>>> a42dbad0
 
 * Group-based role assignment: You can assign access to Azure AD groups that can be synced from your local Active Directory. This enables you to leverage the existing investments that your organization has made in tooling and processes for managing groups. You can also use the delegated group management feature of Azure AD Premium.
 * Leverage built in roles in Azure: You can use three roles — Owner, Contributor, and Reader, to ensure that users and groups have permission to do only the tasks they need to do their jobs.
