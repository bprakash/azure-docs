
<properties
	pageTitle="Azure Active Directory v2.0 and the OAuth client credentials flow | Microsoft Azure"
	description="Build web applications by using the Azure AD implementation of the OAuth 2.0 authentication protocol."
	services="active-directory"
	documentationCenter=""
	authors="dstrockis"
	manager="mbaldwin"
	editor=""/>

<tags
	ms.service="active-directory"
	ms.workload="identity"
	ms.tgt_pltfrm="na"
	ms.devlang="na"
	ms.topic="article"
	ms.date="09/26/2016"
	ms.author="dastrock"/>

# Azure Active Directory v2.0 and the OAuth 2.0 client credentials flow

You can use the [OAuth 2.0 client credentials grant](http://tools.ietf.org/html/rfc6749#section-4.4), sometimes called *two-legged OAuth*, to access web-hosted resources by using the identity of an application. This type of grant commonly is used for server-to-server interactions that must run in the background, without immediate interaction with a user. These types of applications often are referred to as *daemons* or *service accounts*.

> [AZURE.NOTE]
	The v2.0 endpoint doesn't support all Azure Active Directory scenarios and features. To determine whether you should use the v2.0 endpoint, read about [v2.0 limitations](active-directory-v2-limitations.md).

In the more typical *three-legged OAuth*, a client application is granted permission to access a resource on behalf of a specific user. The permission is delegated from the user to the application, usually during the [consent](active-directory-v2-scopes.md) process. However, in the client credentials flow, permissions are granted directly to the application itself. When the app presents a token to a resource, the resource enforces that the app itself has authorization to perform an action, and not that the user has authorization.

## Protocol diagram
The entire client credentials flow looks similar to the next diagram. We describe each of the steps later in this article.

![Client credentials flow](../media/active-directory-v2-flows/convergence_scenarios_client_creds.png)

## Get direct authorization
An app typically receives direct authorization to access a resource in one of two ways: through an access control list (ACL) at the resource, or through application permission assignment in Azure Active Directory (Azure AD). These two methods are the most common in Azure AD, and we recommend them for clients and resources that perform the client credentials flow. A resource can choose to authorize its clients in other ways, however. Each resource server can choose the method that makes the most sense for its application.

### Access control lists
A resource provider might enforce an authorization check based on a list of Application IDs that it knows and grants a specific level of access to. When the resource receives a token from the v2.0 endpoint, it can decode the token and extract the client's Application ID from the `appid` and `iss` claims. Then it compares the application against an ACL that it maintains. The ACL's granularity and method might vary substantially between resources.

A common use case is to use an ACL to run tests for a web application or for a Web API. The Web API might grant only a subset of full permissions to a specific client. To run end-to-end tests on the API, create a test client that acquires tokens from the v2.0 endpoint and then sends them to the API. The API then checks the ACL for the test client's Application ID for full access to the API's entire functionality. If you use this kind of ACL, be sure to validate not only the caller's `appid` value. Also validate that the `iss` value of the token is trusted.

This type of authorization is common for daemons and service accounts that need to access data owned by consumer users who have personal Microsoft accounts. For data owned by organizations, we recommend that you get the necessary authorization through application permissions.

### Application permissions
Instead of using ACLs, you can use APIs to expose a set of application permissions. An application permission is granted to an application by an organization's administrator, and can be used only to access data owned by that organization and its employees. For example, Microsoft Graph exposes several application permissions to do the following:

- Read mail in all mailboxes.
- Read and write mail in all mailboxes.
- Send mail as any user.
- Read directory data.


For more application permissions, go to [Microsoft Graph](https://graph.microsoft.io).

To use application permissions in your app, do the steps we discuss in the next sections.

#### Request the permissions in the app registration portal

1. Go to your application in the [Application Registration Portal](https://apps.dev.microsoft.com/?referrer=https://azure.microsoft.com/documentation/articles&deeplink=/appList), or [create an app](active-directory-v2-app-registration.md), if you haven't already. You'll need to use at least one Application Secret when you create your app.
2. Locate the **Direct Application Permissions** section, and then add the permissions that your app requires.
3. **Save** the app registration.

#### Recommended: Sign the user in to your app

Typically, when you build an application that uses application permissions, the app requires a page or view on which the admin approves the app's permissions. This page can be part of the app's sign-in flow, part of the app's settings, or it can be a dedicated "connect" flow. In many cases, it makes sense for the app to show this "connect" view only after a user has signed in with a work or school Microsoft account.

If you sign the user in to the app, you can identify the organization to which the user belongs before you ask the user to approve the application permissions. Although not strictly necessary, it can help you create a more intuitive experience for your users. To sign the user in, follow our [v2.0 protocol tutorials](active-directory-v2-protocols.md).

#### Request the permissions from a directory admin

When you're ready to request permissions from the organization's admin, you can redirect the user to the v2.0 *admin consent endpoint*.

```
// Line breaks are for legibility only.

GET https://login.microsoftonline.com/{tenant}/adminconsent?
client_id=6731de76-14a6-49ae-97bc-6eba6914391e
&state=12345
&redirect_uri=http://localhost/myapp/permissions
```

```
// Pro tip: Try pasting the following request in a browser!
```

```
https://login.microsoftonline.com/common/adminconsent?client_id=6731de76-14a6-49ae-97bc-6eba6914391e&state=12345&redirect_uri=http://localhost/myapp/permissions
```

| Parameter | Condition | Description |
| ----------------------- | ------------------------------- | --------------- |
| tenant | Required | The directory tenant that you want to request permission from. This can be in GUID or friendly name format. If you don't know which tenant the user belongs to and you want to let them sign in with any tenant, use `common`. |
| client_id | Required | The Application ID that the ([Application Registration Portal](https://apps.dev.microsoft.com/?referrer=https://azure.microsoft.com/documentation/articles&deeplink=/appList)) assigned to your app. |
| redirect_uri | Required | The redirect URI where you want the response to be sent for your app to handle. It must exactly match one of the redirect URIs that you registered in the portal, except that it must be URL encoded, and it can have additional path segments. |
| state | Recommended | A value that is included in the request that also is returned in the token response. It can be a string of any content that you want. The state is used to encode information about the user's state in the app before the authentication request occurred, such as the page or view they were on. |

At this point, Azure AD enforces that only a tenant administrator can sign in to complete the request. The administrator will be asked to approve all the direct application permissions that you have requested for your app in the app registration portal.

##### Successful response
If the admin approves the permissions for your application, the successful response looks like this:

```
GET http://localhost/myapp/permissions?tenant=a8990e1f-ff32-408a-9f8e-78d3b9139b95&state=state=12345&admin_consent=True
```

| Parameter | Description |
| ----------------------- | ------------------------------- | --------------- |
| tenant | The directory tenant that granted your application the permissions that it requested, in GUID format. |
| state | A value that is included in the request that also is returned in the token response. It can be a string of any content that you want. The state is used to encode information about the user's state in the app before the authentication request occurred, such as the page or view they were on. |
| admin_consent | Set to **true**. |


##### Error response
If the admin does not approve the permissions for your application, the failed response looks like this:

```
GET http://localhost/myapp/permissions?error=permission_denied&error_description=The+admin+canceled+the+request
```

| Parameter | Description |
| ----------------------- | ------------------------------- | --------------- |
| error | An error code string that you can use to classify types of errors, and which you can use to react to errors. |
| error_description | A specific error message that can help you identify the root cause of an error. |

After you've received a successful response from the app provisioning endpoint, your app has gained the direct application permissions that it requested. Now you can request a token for the resource that you want.

## Get a token
<<<<<<< HEAD
After you've acquired the necessary authorization for your application, proceed with acquiring access tokens for APIs. To get a token by using the client credentials grant, send a POST request to the `/token` v2.0 endpoint:
=======
Once you've acquired the necessary authorization for your application, you can proceed with acquiring access tokens for APIs.  To get a token using the client credentials grant, send a POST request to the `/token` v2.0 endpoint:
>>>>>>> fd4aade4

```
POST /common/oauth2/v2.0/token HTTP/1.1
Host: login.microsoftonline.com
Content-Type: application/x-www-form-urlencoded

client_id=535fb089-9ff3-47b6-9bfb-4f1264799865&scope=https%3A%2F%2Fgraph.microsoft.com%2F.default&client_secret=qWgdYAmab0YSkuL1qKv5bPX&grant_type=client_credentials
```

```
curl -X POST -H "Content-Type: application/x-www-form-urlencoded" -d 'client_id=535fb089-9ff3-47b6-9bfb-4f1264799865&scope=https%3A%2F%2Fgraph.microsoft.com%2F.default&client_secret=qWgdYAmab0YSkuL1qKv5bPX&grant_type=client_credentials' 'https://login.microsoftonline.com/common/oauth2/v2.0/token'
```

| Parameter | Condition | Description |
| ----------------------- | ------------------------------- | --------------- |
| client_id | Required | The Application ID that the [Application Registration Portal](https://apps.dev.microsoft.com/?referrer=https://azure.microsoft.com/documentation/articles&deeplink=/appList) assigned to your app. |
| scope | Required | The value passed for the `scope` parameter in this request should be the resource identifier (Application ID URI) of the resource you want, affixed with the `.default` suffix. For the Microsoft Graph example, the value is `https://graph.microsoft.com/.default`. This value informs the v2.0 endpoint that of all the direct application permissions you have configured for your app, it should issue a token for the ones associated with the resource you want to use. |
| client_secret | Required | The Application Secret that you generated for your app in the app registration portal. |
| grant_type | Required | Must be `client_credentials`. |

##### Successful response
A successful response looks like this:

```
{
  "token_type": "Bearer",
  "expires_in": 3599,
  "access_token": "eyJ0eXAiOiJKV1QiLCJhbGciOiJSUzI1NiIsIng1dCI6Ik1uQ19WWmNBVGZNNXBP..."
}
```

| Parameter | Description |
| ----------------------- | ------------------------------- |
| access_token | The requested access token. The app can use this token to authenticate to the secured resource, such as to a Web API. |
| token_type | Indicates the token type value. The only type that Azure AD supports is `bearer`. |
| expires_in | How long the access token is valid (in seconds). |

##### Error response
An error response looks like this:

```
{
  "error": "invalid_scope",
  "error_description": "AADSTS70011: The provided value for the input parameter 'scope' is not valid. The scope https://foo.microsoft.com/.default is not valid.\r\nTrace ID: 255d1aef-8c98-452f-ac51-23d051240864\r\nCorrelation ID: fb3d2015-bc17-4bb9-bb85-30c5cf1aaaa7\r\nTimestamp: 2016-01-09 02:02:12Z",
  "error_codes": [
    70011
  ],
  "timestamp": "2016-01-09 02:02:12Z",
  "trace_id": "255d1aef-8c98-452f-ac51-23d051240864",
  "correlation_id": "fb3d2015-bc17-4bb9-bb85-30c5cf1aaaa7"
}
```

| Parameter | Description |
| ----------------------- | ------------------------------- |
| error | An error code string that you can use to classify types of errors that occur, and to react to errors. |
| error_description | A specific error message that might help you identify the root cause of an authentication error. |
| error_codes | A list of STS-specific error codes that might help with diagnostics. |
| timestamp | The time at which the error occurred. |
| trace_id | A unique identifier for the request that might help with diagnostics. |
| correlation_id | A unique identifier for the request that might help with diagnostics across components. |

## Use a token
Now that you've acquired a token, use the token to make requests to the resource. When the token expires, repeat the request to the `/token` endpoint to acquire a fresh access token.

```
GET /v1.0/me/messages
Host: https://graph.microsoft.com
Authorization: Bearer eyJ0eXAiOiJKV1QiLCJhbGciOiJSUzI1NiIsIng1dCI6Ik5HVEZ2ZEstZnl0aEV1Q...
```

```
// Pro tip: Try the following command! (Replace the token with your own.)
```

```
curl -X GET -H "Authorization: Bearer eyJ0eXAiOiJKV1QiLCJhbGciOiJSUzI1NiIsIng1dCI6Ik5HVEZ2ZEstZnl0aEV1Q" 'https://graph.microsoft.com/v1.0/me/messages'
```

## Code sample
To see an example of an application that implements the client credentials grant by using the admin consent endpoint, see our [v2.0 daemon code sample](https://github.com/Azure-Samples/active-directory-dotnet-daemon-v2).<|MERGE_RESOLUTION|>--- conflicted
+++ resolved
@@ -125,11 +125,8 @@
 After you've received a successful response from the app provisioning endpoint, your app has gained the direct application permissions that it requested. Now you can request a token for the resource that you want.
 
 ## Get a token
-<<<<<<< HEAD
+
 After you've acquired the necessary authorization for your application, proceed with acquiring access tokens for APIs. To get a token by using the client credentials grant, send a POST request to the `/token` v2.0 endpoint:
-=======
-Once you've acquired the necessary authorization for your application, you can proceed with acquiring access tokens for APIs.  To get a token using the client credentials grant, send a POST request to the `/token` v2.0 endpoint:
->>>>>>> fd4aade4
 
 ```
 POST /common/oauth2/v2.0/token HTTP/1.1
@@ -210,4 +207,5 @@
 ```
 
 ## Code sample
+
 To see an example of an application that implements the client credentials grant by using the admin consent endpoint, see our [v2.0 daemon code sample](https://github.com/Azure-Samples/active-directory-dotnet-daemon-v2).