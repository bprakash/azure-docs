--- conflicted
+++ resolved
@@ -68,15 +68,11 @@
         href: msi-tutorial-windows-vm-access-arm.md
       - name: From a Linux VM
         href: msi-tutorial-linux-vm-access-arm.md
-<<<<<<< HEAD
-    - name: Use a VM MSI to access Azure storage
-=======
-    - name: Use MSI to access Azure SQL
+    - name: Use a VM MSI to access Azure SQL
       items:
       - name: From a Windows VM
         href: msi-tutorial-windows-vm-access-sql.md    
-    - name: Use MSI to access Azure storage
->>>>>>> b1c1936c
+    - name: Use a VM MSI to access Azure storage
       items:
       - name: From a Windows VM using access key
         href: msi-tutorial-windows-vm-access-storage.md
