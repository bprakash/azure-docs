---
title: 'Tutorial: Azure Active Directory integration with Intacct | Microsoft Docs'
description: Learn how to use Intacct with Azure Active Directory to enable single sign-on, automated provisioning, and more!
services: active-directory
author: jeevansd
documentationcenter: na
manager: femila

ms.assetid: 92518e02-a62c-4b1b-a8e9-2803eb2b49ac
ms.service: active-directory
ms.devlang: na
ms.topic: article
ms.tgt_pltfrm: na
ms.workload: identity
ms.date: 02/02/2017
ms.author: jeedes

---
<<<<<<< HEAD
# Tutorial: Azure Active Directory integration with Intacct

In this tutorial, you learn how to integrate Intacct with Azure Active Directory (Azure AD).

Integrating Intacct with Azure AD provides you with the following benefits:

- You can control in Azure AD who has access to Intacct.
- You can set up your users to automatically get signed in to Intacct (single sign-on) with their Azure AD accounts.
- You can manage your accounts in one central location: the Azure portal.

If you want more details about software as a service (SaaS) app integration with Azure AD, see [What is application access and single sign-on with Azure Active Directory](active-directory-appssoaccess-whatis.md).

## Prerequisites

To configure Azure AD integration with Intacct, you need the following items:

- An Azure AD subscription.
- An Intacct subscription with single sign-on turned on.


> [!NOTE]
> To test the steps in this tutorial, we don't recommend that you use a production environment.


To test the steps in this tutorial, follow these recommendations:

- Don't use your production environment unless it's necessary.
- If you don't have an Azure AD trial environment, you can get a [one-month free trial](https://azure.microsoft.com/pricing/free-trial/).


## Scenario description
In this tutorial, you test Azure AD single sign-on in a test environment.
The scenario outlined in this tutorial consists of two main building blocks:

1. Add Intacct from the gallery.
2. Configure and test Azure AD single sign-on.


## Add Intacct from the gallery
To configure the integration of Intacct into Azure AD, you need to add Intacct from the gallery to your list of managed SaaS apps.

**To add Intacct from the gallery, perform the following steps:**

1. In the [Azure portal](https://portal.azure.com), on the left navigation panel, click the Azure AD icon.

	![Active Directory][1]

2. Go to **Enterprise applications**, and then go to **All applications**.

	![Applications][2]

3. Click the **Add** button at the top of the dialog box.

	![Applications][3]

4. In the search box, enter **Intacct**.

	![Creating an Azure AD test user](./media/active-directory-saas-intacct-tutorial/tutorial_intacct_000.png)

5. In the results panel, select **Intacct**, and then click the **Add** button to add the application.

	![Creating an Azure AD test user](./media/active-directory-saas-intacct-tutorial/tutorial_intacct_0001.png)


##  Configure and test Azure AD single sign-on
In this section, you configure and test Azure AD single sign-on with Intacct that is based on a test user called "Britta Simon."

For single sign-on to work, Azure AD needs to know what the counterpart user in Intacct is to a user in Azure AD. In other words, a link relationship between an Azure AD user and the related user in Intacct needs to be established.

This link relationship is established by assigning the value of the **user name** in Azure AD as the value of the **Username** in Intacct.

To configure and test Azure AD single sign-on with Intacct, you need to complete the following building blocks:

1. **[Configure Azure AD single sign-on](#configure-azure-ad-single-sign-on):** To enable your users to use this feature.
2. **[Create an Azure AD test user](#create-an-azure-ad-test-user):** To test Azure AD single sign-on with Britta Simon.
3. **[Create an Intacct test user](#create-an-intacct-test-user):** To have a counterpart of Britta Simon in Intacct that is linked to Britta's Azure AD representation.
4. **[Assign the Azure AD test user](#assign-the-azure-ad-test-user):** To enable Britta Simon to use Azure AD single sign-on.
5. **[Test single sign-on](#test-single-sign-on):** To verify whether the configuration works.

### Configure Azure AD single sign-on

In this section, you enable Azure AD single sign-on in the Azure portal and configure single sign-on in your Intacct application.

**To configure Azure AD single sign-on with Intacct, perform the following steps:**

1. In the Azure portal, on the **Intacct** application integration page, click **Single sign-on**.

	![Configure single sign-on][4]

2. In the **Single sign-on** dialog box, for the **Mode**, select **SAML-based Sign-on** to turn on single sign-on.

	![Configure single sign-on](./media/active-directory-saas-intacct-tutorial/tutorial_intacct_01.png)

3. In the **Intacct Domain and URLs** section, perform the following steps:

	![Configure single sign-on](./media/active-directory-saas-intacct-tutorial/tutorial_intacct_02.png)

    a. For the **Identifier**, enter this URL: `https://saml.intacct.com`

	b. For the **Reply URL**, enter a URL by using the following pattern: `https://<company name>.intacct.com/ia/acct/sso_response.phtml`

	> [!NOTE]
	> Update the previous values with the actual **Identifier** and **Reply URL** value. We suggest that you use the unique value of the URL as the **Identifier**. Contact the [Intacct support team](mailto:info@intacct.com) to get these values.

4. In the **SAML Signing Certificate** section, click **Create new certificate**.

	![Configure single sign-on](./media/active-directory-saas-intacct-tutorial/tutorial_intacct_03.png) 	

5. In the **Create New Certificate** dialog box, click the calendar icon and select an **expiry date**. Then click the **Save** button.

	![Configure single sign-on](./media/active-directory-saas-intacct-tutorial/tutorial_general_300.png)

6. In the **SAML Signing Certificate** section, select **Make new certificate active** and then click the **Save** button.

	![Configure single sign-on](./media/active-directory-saas-intacct-tutorial/tutorial_intacct_04.png)

7. In the pop-up **Rollover certificate** window, click **OK**.

	![Configure single sign-on](./media/active-directory-saas-intacct-tutorial/tutorial_general_400.png)

8. In the **SAML Signing Certificate** section, click **Certificate (Base64)** and then save the certificate file on your computer.

	![Configure single sign-on](./media/active-directory-saas-intacct-tutorial/tutorial_intacct_05.png)

9. In the **Intacct Configuration** section, click **Configure Intacct** to open the **Configure sign-on** window.

	![Configure single sign-on](./media/active-directory-saas-intacct-tutorial/tutorial_intacct_06.png)

	![Configure single sign-on](./media/active-directory-saas-intacct-tutorial/tutorial_intacct_07.png)

10. In a different web browser window, sign in to your Intacct company site as an administrator.

11. Click the **Company** tab, and then click **Company Info**.

	![Configure single sign-on on app side](./media/active-directory-saas-intacct-tutorial/tutorial_intacct_001.png)

12. Click the **Security** tab, and then click **Edit**.

	![Configure single sign-on on app side](./media/active-directory-saas-intacct-tutorial/tutorial_intacct_002.png)

13. In the **Single sign on (SSO)** section, perform the following steps:

	![Configure single sign-on on app side](./media/active-directory-saas-intacct-tutorial/tutorial_intacct_003.png)

	a. Select **Enable single sign on**.

	b. For the **Identity provider type**, select **SAML 2.0**.

	c. For the **Issuer URL**, use the **SAML Entity ID** value that is listed in the Azure AD application configuration window.

	d. For the **Login URL**, use the **SAML single sign-on Service URL** value that is listed in the Azure AD application configuration window.

	e. Open your downloaded certificate in Notepad, copy the content of the certificate to your clipboard, and then paste it to the **Certificate** box.

	f. Click **Save**.



### Create an Azure AD test user
The objective of this section is to create a test user in the Azure portal called Britta Simon.

![Create Azure AD user][100]

**To create a test user in Azure AD, perform the following steps:**

1. In the **Azure portal**, on the left navigation panel, click the Azure AD icon.

	![Creating an Azure AD test user](./media/active-directory-saas-intacct-tutorial/create_aaduser_01.png)

2. Go to **Users and groups**, and then click **All users** to display the list of users.

	![Creating an Azure AD test user](./media/active-directory-saas-intacct-tutorial/create_aaduser_02.png)

3. At the top of the dialog box, click **Add** to open the **User** dialog box.

	![Creating an Azure AD test user](./media/active-directory-saas-intacct-tutorial/create_aaduser_03.png)

4. In the **User** dialog box, perform the following steps:

	![Creating an Azure AD test user](./media/active-directory-saas-intacct-tutorial/create_aaduser_04.png)

    a. For the **Name**, enter **BrittaSimon**.

    b. For the **User name**, enter the **email address** for BrittaSimon.

	c. Select **Show Password** and write down the value of the **Password**.

    d. Click **Create**.



### Create an Intacct test user

To enable Azure AD users to sign in to Intacct, they must be provisioned into Intacct.  
In the case of Intacct, provisioning is a manual task.

### To provision a user account, perform the following steps:

1. Sign in to your Intacct company site as an administrator.
=======
>>>>>>> aff0561f

# Tutorial: Azure Active Directory integration with Intacct
The objective of this tutorial is to show the integration of Azure and Intacct.  
The scenario outlined in this tutorial assumes that you already have the following items:

* A valid Azure subscription
* A Intacct tenant

After completing this tutorial, the Azure AD users you have assigned to Intacct will be able to single sign into the application at your Intacct company site (service provider initiated sign on), or using the [Introduction to the Access Panel](active-directory-saas-access-panel-introduction.md).

The scenario outlined in this tutorial consists of the following building blocks:

* Enabling the application integration for Intacct
* Configuring single sign-on
* Configuring user provisioning
* Assigning users

![Scenario](./media/active-directory-saas-intacct-tutorial/IC790030.png "Scenario")

## Enable the application integration for Intacct
The objective of this section is to outline how to enable the application integration for Intacct.

**To enable the application integration for Intacct, perform the following steps:**

1. In the Azure classic portal, on the left navigation pane, click **Active Directory**.
   
   ![Active Directory](./media/active-directory-saas-intacct-tutorial/IC700993.png "Active Directory")
2. From the **Directory** list, select the directory for which you want to enable directory integration.
3. To open the applications view, in the directory view, click **Applications** in the top menu.
   
   ![Applications](./media/active-directory-saas-intacct-tutorial/IC700994.png "Applications")
4. Click **Add** at the bottom of the page.
   
   ![Add application](./media/active-directory-saas-intacct-tutorial/IC749321.png "Add application")
5. On the **What do you want to do** dialog, click **Add an application from the gallery**.
   
   ![Add an application from gallerry](./media/active-directory-saas-intacct-tutorial/IC749322.png "Add an application from gallerry")
6. In the **search box**, type **Intacct**.
   
   ![Application Gallery](./media/active-directory-saas-intacct-tutorial/IC790031.png "Application Gallery")
7. In the results pane, select **Intacct**, and then click **Complete** to add the application.
   
   ![Intacct](./media/active-directory-saas-intacct-tutorial/IC790032.png "Intacct")
   
## Configure single sign-on

The objective of this section is to outline how to enable users to authenticate to Intacct with their account in Azure AD using federation based on the SAML protocol.  

As part of this procedure, you are required to create a base-64 encoded certificate file. If you are not familiar with this procedure, see [How to convert a binary certificate into a text file](http://youtu.be/PlgrzUZ-Y1o).

**To configure single sign-on, perform the following steps:**

1. In the Azure classic portal, on the **Intacct** application integration page, click **Configure single sign-on** to open the **Configure Single Sign On ** dialog.
   
   ![Configure Single Sign-On](./media/active-directory-saas-intacct-tutorial/IC790033.png "Configure Single Sign-On")
2. On the **How would you like users to sign on to Intacct** page, select **Microsoft Azure AD Single Sign-On**, and then click **Next**.
   
   ![Configure Single Sign-On](./media/active-directory-saas-intacct-tutorial/IC790034.png "Configure Single Sign-On")
3. On the **Configure App URL** page, in the **Intacct Sign On URL** textbox, type your URL using the following pattern "*https://Intacct.com/company*", and then click **Next**.
   
   ![Configure App URL](./media/active-directory-saas-intacct-tutorial/IC790035.png "Configure App URL")
4. On the **Configure single sign-on at Intacct** page, click **Download certificate**, and then save the certificate file on your computer.
   
   ![Configure Single Sign-On](./media/active-directory-saas-intacct-tutorial/IC790036.png "Configure Single Sign-On")
5. In a different web browser window, log into your Intacct company site as an administrator.
6. Click the **Company** tab, and then click **Company Info**.
   
   ![Company](./media/active-directory-saas-intacct-tutorial/IC790037.png "Company")
7. Click the **Security** tab, and then click **Edit**.
   
   ![Security](./media/active-directory-saas-intacct-tutorial/IC790038.png "Security")
8. In the **Single sign on (SSO)** section, perform the following steps:
   
   ![Single Sign On](./media/active-directory-saas-intacct-tutorial/IC790039.png "Single Sign On")
   
   1. Select **Enable single sign on**.
   2. As **Identity provider type**, select **SAML 2.0**.
   3. In the Azure classic portal, on the **Configure single sign-on at Intacct** dialog page, copy the **Issuer URL** value, and then paste it into the **Issuer URL** textbox.
   4. In the Azure classic portal, on the **Configure single sign-on at Intacct** dialog page, copy the **Remote Login URL** value, and then paste it into the **Login URL** textbox.
   5. Create a **base-64 encoded** file from your downloaded certificate.      
      >[!TIP]
      >For more details, see [How to convert a binary certificate into a text file](http://youtu.be/PlgrzUZ-Y1o)
      >  
   6. Open your base-64 encoded certificate in notepad, copy the content of it into your clipboard, and then paste it to the **Certificate** textbox.
   7. Click **Save**.
9. On the Azure classic portal, select the single sign-on configuration confirmation, and then click **Complete** to close the **Configure Single Sign On** dialog.
   
   ![Configure Single Sign-On](./media/active-directory-saas-intacct-tutorial/IC790040.png "Configure Single Sign-On")
   
## Configure user provisioning

In order to enable Azure AD users to log into Intacct, they must be provisioned into Intacct. In the case of Intacct, provisioning is a manual task.

**To provision a user accounts, perform the following steps:**

1. Log in to your **Intacct** tenant.
2. Click the **Company** tab, and then click **Users**.
   
   ![Users](./media/active-directory-saas-intacct-tutorial/IC790041.png "Users")
3. Click the **Add** tab
   
   ![Add](./media/active-directory-saas-intacct-tutorial/IC790042.png "Add")
4. In the **User Information** section, perform the following steps:
<<<<<<< HEAD

	![User provisioning](./media/active-directory-saas-intacct-tutorial/create_aaduser_003.png)

	a. For the **User ID**, enter the user ID for the Britta Simon account.

	b. For the **Last Name**, enter **Simon**.

	c. For the **First Name**, enter **Britta**.  

	d. For the **Email address**, enter the email address for the Britta Simon account.

	e. Select the **Admin privileges** of the Britta Simon account that you want to provision.

	f. For the **Title**, enter the title of the Britta Simon account.

	g. For the **Phone**, enter the phone number for the Britta Simon account.

	h. Click **Save**.

	> [!NOTE]
    > The Azure AD account holder receives an email and follows a link to confirm their account before it's active. To provision Azure AD user accounts, you can use other Intacct user account creation tools or APIs that are provided by Intacct.


### Assign the Azure AD test user

In this section, you enable Britta Simon to use Azure single sign-on by granting Britta access to Intacct.

![Assign user][200]

**To assign Britta Simon to Intacct, perform the following steps:**

1. In the Azure portal, open the applications view, go to the directory view, go to **Enterprise applications**, and then click **All applications**.

	![Assign user][201]

2. In the applications list, select **Intacct**.

	![Configure single sign-on](./media/active-directory-saas-intacct-tutorial/tutorial_intacct_50.png)

3. In the **Manage** menu, click **Users and groups**.

	![Assign user][202]

4. Click the **Add** button, and then in the **Add Assignment** dialog box, select **Users and groups**.

	![Assign user][203]

5. In the **Users and groups** dialog box, select **Britta Simon** from the Users list.

6. In the **Users and groups** dialog box, click the **Select** button.

7. In the **Add Assignment** dialog box, click the **Assign** button.



### Test single sign-on

In this section, you test your Azure AD single sign-on configuration by using the Access Panel.

When you click the Intacct tile in the Access Panel, you should be automatically signed in to your Intacct application.


## Additional resources

* [List of tutorials on how to integrate SaaS apps with Azure Active Directory](active-directory-saas-tutorial-list.md)
* [What is application access and single sign-on with Azure Active Directory?](active-directory-appssoaccess-whatis.md)



<!--Image references-->

[1]: ./media/active-directory-saas-intacct-tutorial/tutorial_general_01.png
[2]: ./media/active-directory-saas-intacct-tutorial/tutorial_general_02.png
[3]: ./media/active-directory-saas-intacct-tutorial/tutorial_general_03.png
[4]: ./media/active-directory-saas-intacct-tutorial/tutorial_general_04.png

[100]: ./media/active-directory-saas-intacct-tutorial/tutorial_general_100.png

[200]: ./media/active-directory-saas-intacct-tutorial/tutorial_general_200.png
[201]: ./media/active-directory-saas-intacct-tutorial/tutorial_general_201.png
[202]: ./media/active-directory-saas-intacct-tutorial/tutorial_general_202.png
[203]: ./media/active-directory-saas-intacct-tutorial/tutorial_general_203.png
=======
   
   ![User Information](./media/active-directory-saas-intacct-tutorial/IC790043.png "User Information")
   
   1. Type the **User ID**, the **Last name**, **First name**, the **Email address**, the **Title** and the **Phone** of an Azure AD account you want to provision into the related textboxes.
   2. Select the **Admin privileges** of an Azure AD account you want to provision.
   3. Click **Save**.      
      >[!NOTE]
      >The AAD account holder will receive an email and follow a link to confirm their account before it becomes active.
      >  

>[!NOTE]
>You can use any other Intacct user account creation tools or APIs provided by Intacct to provision AAD user accounts.
> 

## Assigning users
To test your configuration, you need to grant the Azure AD users you want to allow using your application access to it by assigning them.

**To assign users to Intacct, perform the following steps:**

1. In the Azure classic portal, create a test account.
2. On the **Intacct** application integration page, click **Assign users**.
   
   ![Assign Users](./media/active-directory-saas-intacct-tutorial/IC790044.png "Assign Users")
3. Select your test user, click **Assign**, and then click **Yes** to confirm your assignment.
   
   ![Yes](./media/active-directory-saas-intacct-tutorial/IC767830.png "Yes")

If you want to test your single sign-on settings, open the Access Panel. For more details about the Access Panel, see [Introduction to the Access Panel](active-directory-saas-access-panel-introduction.md).
>>>>>>> aff0561f
<|MERGE_RESOLUTION|>--- conflicted
+++ resolved
@@ -14,210 +14,7 @@
 ms.workload: identity
 ms.date: 02/02/2017
 ms.author: jeedes
-
 ---
-<<<<<<< HEAD
-# Tutorial: Azure Active Directory integration with Intacct
-
-In this tutorial, you learn how to integrate Intacct with Azure Active Directory (Azure AD).
-
-Integrating Intacct with Azure AD provides you with the following benefits:
-
-- You can control in Azure AD who has access to Intacct.
-- You can set up your users to automatically get signed in to Intacct (single sign-on) with their Azure AD accounts.
-- You can manage your accounts in one central location: the Azure portal.
-
-If you want more details about software as a service (SaaS) app integration with Azure AD, see [What is application access and single sign-on with Azure Active Directory](active-directory-appssoaccess-whatis.md).
-
-## Prerequisites
-
-To configure Azure AD integration with Intacct, you need the following items:
-
-- An Azure AD subscription.
-- An Intacct subscription with single sign-on turned on.
-
-
-> [!NOTE]
-> To test the steps in this tutorial, we don't recommend that you use a production environment.
-
-
-To test the steps in this tutorial, follow these recommendations:
-
-- Don't use your production environment unless it's necessary.
-- If you don't have an Azure AD trial environment, you can get a [one-month free trial](https://azure.microsoft.com/pricing/free-trial/).
-
-
-## Scenario description
-In this tutorial, you test Azure AD single sign-on in a test environment.
-The scenario outlined in this tutorial consists of two main building blocks:
-
-1. Add Intacct from the gallery.
-2. Configure and test Azure AD single sign-on.
-
-
-## Add Intacct from the gallery
-To configure the integration of Intacct into Azure AD, you need to add Intacct from the gallery to your list of managed SaaS apps.
-
-**To add Intacct from the gallery, perform the following steps:**
-
-1. In the [Azure portal](https://portal.azure.com), on the left navigation panel, click the Azure AD icon.
-
-	![Active Directory][1]
-
-2. Go to **Enterprise applications**, and then go to **All applications**.
-
-	![Applications][2]
-
-3. Click the **Add** button at the top of the dialog box.
-
-	![Applications][3]
-
-4. In the search box, enter **Intacct**.
-
-	![Creating an Azure AD test user](./media/active-directory-saas-intacct-tutorial/tutorial_intacct_000.png)
-
-5. In the results panel, select **Intacct**, and then click the **Add** button to add the application.
-
-	![Creating an Azure AD test user](./media/active-directory-saas-intacct-tutorial/tutorial_intacct_0001.png)
-
-
-##  Configure and test Azure AD single sign-on
-In this section, you configure and test Azure AD single sign-on with Intacct that is based on a test user called "Britta Simon."
-
-For single sign-on to work, Azure AD needs to know what the counterpart user in Intacct is to a user in Azure AD. In other words, a link relationship between an Azure AD user and the related user in Intacct needs to be established.
-
-This link relationship is established by assigning the value of the **user name** in Azure AD as the value of the **Username** in Intacct.
-
-To configure and test Azure AD single sign-on with Intacct, you need to complete the following building blocks:
-
-1. **[Configure Azure AD single sign-on](#configure-azure-ad-single-sign-on):** To enable your users to use this feature.
-2. **[Create an Azure AD test user](#create-an-azure-ad-test-user):** To test Azure AD single sign-on with Britta Simon.
-3. **[Create an Intacct test user](#create-an-intacct-test-user):** To have a counterpart of Britta Simon in Intacct that is linked to Britta's Azure AD representation.
-4. **[Assign the Azure AD test user](#assign-the-azure-ad-test-user):** To enable Britta Simon to use Azure AD single sign-on.
-5. **[Test single sign-on](#test-single-sign-on):** To verify whether the configuration works.
-
-### Configure Azure AD single sign-on
-
-In this section, you enable Azure AD single sign-on in the Azure portal and configure single sign-on in your Intacct application.
-
-**To configure Azure AD single sign-on with Intacct, perform the following steps:**
-
-1. In the Azure portal, on the **Intacct** application integration page, click **Single sign-on**.
-
-	![Configure single sign-on][4]
-
-2. In the **Single sign-on** dialog box, for the **Mode**, select **SAML-based Sign-on** to turn on single sign-on.
-
-	![Configure single sign-on](./media/active-directory-saas-intacct-tutorial/tutorial_intacct_01.png)
-
-3. In the **Intacct Domain and URLs** section, perform the following steps:
-
-	![Configure single sign-on](./media/active-directory-saas-intacct-tutorial/tutorial_intacct_02.png)
-
-    a. For the **Identifier**, enter this URL: `https://saml.intacct.com`
-
-	b. For the **Reply URL**, enter a URL by using the following pattern: `https://<company name>.intacct.com/ia/acct/sso_response.phtml`
-
-	> [!NOTE]
-	> Update the previous values with the actual **Identifier** and **Reply URL** value. We suggest that you use the unique value of the URL as the **Identifier**. Contact the [Intacct support team](mailto:info@intacct.com) to get these values.
-
-4. In the **SAML Signing Certificate** section, click **Create new certificate**.
-
-	![Configure single sign-on](./media/active-directory-saas-intacct-tutorial/tutorial_intacct_03.png) 	
-
-5. In the **Create New Certificate** dialog box, click the calendar icon and select an **expiry date**. Then click the **Save** button.
-
-	![Configure single sign-on](./media/active-directory-saas-intacct-tutorial/tutorial_general_300.png)
-
-6. In the **SAML Signing Certificate** section, select **Make new certificate active** and then click the **Save** button.
-
-	![Configure single sign-on](./media/active-directory-saas-intacct-tutorial/tutorial_intacct_04.png)
-
-7. In the pop-up **Rollover certificate** window, click **OK**.
-
-	![Configure single sign-on](./media/active-directory-saas-intacct-tutorial/tutorial_general_400.png)
-
-8. In the **SAML Signing Certificate** section, click **Certificate (Base64)** and then save the certificate file on your computer.
-
-	![Configure single sign-on](./media/active-directory-saas-intacct-tutorial/tutorial_intacct_05.png)
-
-9. In the **Intacct Configuration** section, click **Configure Intacct** to open the **Configure sign-on** window.
-
-	![Configure single sign-on](./media/active-directory-saas-intacct-tutorial/tutorial_intacct_06.png)
-
-	![Configure single sign-on](./media/active-directory-saas-intacct-tutorial/tutorial_intacct_07.png)
-
-10. In a different web browser window, sign in to your Intacct company site as an administrator.
-
-11. Click the **Company** tab, and then click **Company Info**.
-
-	![Configure single sign-on on app side](./media/active-directory-saas-intacct-tutorial/tutorial_intacct_001.png)
-
-12. Click the **Security** tab, and then click **Edit**.
-
-	![Configure single sign-on on app side](./media/active-directory-saas-intacct-tutorial/tutorial_intacct_002.png)
-
-13. In the **Single sign on (SSO)** section, perform the following steps:
-
-	![Configure single sign-on on app side](./media/active-directory-saas-intacct-tutorial/tutorial_intacct_003.png)
-
-	a. Select **Enable single sign on**.
-
-	b. For the **Identity provider type**, select **SAML 2.0**.
-
-	c. For the **Issuer URL**, use the **SAML Entity ID** value that is listed in the Azure AD application configuration window.
-
-	d. For the **Login URL**, use the **SAML single sign-on Service URL** value that is listed in the Azure AD application configuration window.
-
-	e. Open your downloaded certificate in Notepad, copy the content of the certificate to your clipboard, and then paste it to the **Certificate** box.
-
-	f. Click **Save**.
-
-
-
-### Create an Azure AD test user
-The objective of this section is to create a test user in the Azure portal called Britta Simon.
-
-![Create Azure AD user][100]
-
-**To create a test user in Azure AD, perform the following steps:**
-
-1. In the **Azure portal**, on the left navigation panel, click the Azure AD icon.
-
-	![Creating an Azure AD test user](./media/active-directory-saas-intacct-tutorial/create_aaduser_01.png)
-
-2. Go to **Users and groups**, and then click **All users** to display the list of users.
-
-	![Creating an Azure AD test user](./media/active-directory-saas-intacct-tutorial/create_aaduser_02.png)
-
-3. At the top of the dialog box, click **Add** to open the **User** dialog box.
-
-	![Creating an Azure AD test user](./media/active-directory-saas-intacct-tutorial/create_aaduser_03.png)
-
-4. In the **User** dialog box, perform the following steps:
-
-	![Creating an Azure AD test user](./media/active-directory-saas-intacct-tutorial/create_aaduser_04.png)
-
-    a. For the **Name**, enter **BrittaSimon**.
-
-    b. For the **User name**, enter the **email address** for BrittaSimon.
-
-	c. Select **Show Password** and write down the value of the **Password**.
-
-    d. Click **Create**.
-
-
-
-### Create an Intacct test user
-
-To enable Azure AD users to sign in to Intacct, they must be provisioned into Intacct.  
-In the case of Intacct, provisioning is a manual task.
-
-### To provision a user account, perform the following steps:
-
-1. Sign in to your Intacct company site as an administrator.
-=======
->>>>>>> aff0561f
 
 # Tutorial: Azure Active Directory integration with Intacct
 The objective of this tutorial is to show the integration of Azure and Intacct.  
@@ -243,25 +40,25 @@
 **To enable the application integration for Intacct, perform the following steps:**
 
 1. In the Azure classic portal, on the left navigation pane, click **Active Directory**.
-   
+
    ![Active Directory](./media/active-directory-saas-intacct-tutorial/IC700993.png "Active Directory")
 2. From the **Directory** list, select the directory for which you want to enable directory integration.
 3. To open the applications view, in the directory view, click **Applications** in the top menu.
-   
+
    ![Applications](./media/active-directory-saas-intacct-tutorial/IC700994.png "Applications")
 4. Click **Add** at the bottom of the page.
-   
+
    ![Add application](./media/active-directory-saas-intacct-tutorial/IC749321.png "Add application")
 5. On the **What do you want to do** dialog, click **Add an application from the gallery**.
-   
+
    ![Add an application from gallerry](./media/active-directory-saas-intacct-tutorial/IC749322.png "Add an application from gallerry")
 6. In the **search box**, type **Intacct**.
-   
+
    ![Application Gallery](./media/active-directory-saas-intacct-tutorial/IC790031.png "Application Gallery")
 7. In the results pane, select **Intacct**, and then click **Complete** to add the application.
-   
+
    ![Intacct](./media/active-directory-saas-intacct-tutorial/IC790032.png "Intacct")
-   
+
 ## Configure single sign-on
 
 The objective of this section is to outline how to enable users to authenticate to Intacct with their account in Azure AD using federation based on the SAML protocol.  
@@ -271,28 +68,28 @@
 **To configure single sign-on, perform the following steps:**
 
 1. In the Azure classic portal, on the **Intacct** application integration page, click **Configure single sign-on** to open the **Configure Single Sign On ** dialog.
-   
+
    ![Configure Single Sign-On](./media/active-directory-saas-intacct-tutorial/IC790033.png "Configure Single Sign-On")
 2. On the **How would you like users to sign on to Intacct** page, select **Microsoft Azure AD Single Sign-On**, and then click **Next**.
-   
+
    ![Configure Single Sign-On](./media/active-directory-saas-intacct-tutorial/IC790034.png "Configure Single Sign-On")
 3. On the **Configure App URL** page, in the **Intacct Sign On URL** textbox, type your URL using the following pattern "*https://Intacct.com/company*", and then click **Next**.
-   
+
    ![Configure App URL](./media/active-directory-saas-intacct-tutorial/IC790035.png "Configure App URL")
 4. On the **Configure single sign-on at Intacct** page, click **Download certificate**, and then save the certificate file on your computer.
-   
+
    ![Configure Single Sign-On](./media/active-directory-saas-intacct-tutorial/IC790036.png "Configure Single Sign-On")
 5. In a different web browser window, log into your Intacct company site as an administrator.
 6. Click the **Company** tab, and then click **Company Info**.
-   
+
    ![Company](./media/active-directory-saas-intacct-tutorial/IC790037.png "Company")
 7. Click the **Security** tab, and then click **Edit**.
-   
+
    ![Security](./media/active-directory-saas-intacct-tutorial/IC790038.png "Security")
 8. In the **Single sign on (SSO)** section, perform the following steps:
-   
+
    ![Single Sign On](./media/active-directory-saas-intacct-tutorial/IC790039.png "Single Sign On")
-   
+
    1. Select **Enable single sign on**.
    2. As **Identity provider type**, select **SAML 2.0**.
    3. In the Azure classic portal, on the **Configure single sign-on at Intacct** dialog page, copy the **Issuer URL** value, and then paste it into the **Issuer URL** textbox.
@@ -304,9 +101,9 @@
    6. Open your base-64 encoded certificate in notepad, copy the content of it into your clipboard, and then paste it to the **Certificate** textbox.
    7. Click **Save**.
 9. On the Azure classic portal, select the single sign-on configuration confirmation, and then click **Complete** to close the **Configure Single Sign On** dialog.
-   
+
    ![Configure Single Sign-On](./media/active-directory-saas-intacct-tutorial/IC790040.png "Configure Single Sign-On")
-   
+
 ## Configure user provisioning
 
 In order to enable Azure AD users to log into Intacct, they must be provisioned into Intacct. In the case of Intacct, provisioning is a manual task.
@@ -315,99 +112,15 @@
 
 1. Log in to your **Intacct** tenant.
 2. Click the **Company** tab, and then click **Users**.
-   
+
    ![Users](./media/active-directory-saas-intacct-tutorial/IC790041.png "Users")
 3. Click the **Add** tab
-   
+
    ![Add](./media/active-directory-saas-intacct-tutorial/IC790042.png "Add")
 4. In the **User Information** section, perform the following steps:
-<<<<<<< HEAD
-
-	![User provisioning](./media/active-directory-saas-intacct-tutorial/create_aaduser_003.png)
-
-	a. For the **User ID**, enter the user ID for the Britta Simon account.
-
-	b. For the **Last Name**, enter **Simon**.
-
-	c. For the **First Name**, enter **Britta**.  
-
-	d. For the **Email address**, enter the email address for the Britta Simon account.
-
-	e. Select the **Admin privileges** of the Britta Simon account that you want to provision.
-
-	f. For the **Title**, enter the title of the Britta Simon account.
-
-	g. For the **Phone**, enter the phone number for the Britta Simon account.
-
-	h. Click **Save**.
-
-	> [!NOTE]
-    > The Azure AD account holder receives an email and follows a link to confirm their account before it's active. To provision Azure AD user accounts, you can use other Intacct user account creation tools or APIs that are provided by Intacct.
-
-
-### Assign the Azure AD test user
-
-In this section, you enable Britta Simon to use Azure single sign-on by granting Britta access to Intacct.
-
-![Assign user][200]
-
-**To assign Britta Simon to Intacct, perform the following steps:**
-
-1. In the Azure portal, open the applications view, go to the directory view, go to **Enterprise applications**, and then click **All applications**.
-
-	![Assign user][201]
-
-2. In the applications list, select **Intacct**.
-
-	![Configure single sign-on](./media/active-directory-saas-intacct-tutorial/tutorial_intacct_50.png)
-
-3. In the **Manage** menu, click **Users and groups**.
-
-	![Assign user][202]
-
-4. Click the **Add** button, and then in the **Add Assignment** dialog box, select **Users and groups**.
-
-	![Assign user][203]
-
-5. In the **Users and groups** dialog box, select **Britta Simon** from the Users list.
-
-6. In the **Users and groups** dialog box, click the **Select** button.
-
-7. In the **Add Assignment** dialog box, click the **Assign** button.
-
-
-
-### Test single sign-on
-
-In this section, you test your Azure AD single sign-on configuration by using the Access Panel.
-
-When you click the Intacct tile in the Access Panel, you should be automatically signed in to your Intacct application.
-
-
-## Additional resources
-
-* [List of tutorials on how to integrate SaaS apps with Azure Active Directory](active-directory-saas-tutorial-list.md)
-* [What is application access and single sign-on with Azure Active Directory?](active-directory-appssoaccess-whatis.md)
-
-
-
-<!--Image references-->
-
-[1]: ./media/active-directory-saas-intacct-tutorial/tutorial_general_01.png
-[2]: ./media/active-directory-saas-intacct-tutorial/tutorial_general_02.png
-[3]: ./media/active-directory-saas-intacct-tutorial/tutorial_general_03.png
-[4]: ./media/active-directory-saas-intacct-tutorial/tutorial_general_04.png
-
-[100]: ./media/active-directory-saas-intacct-tutorial/tutorial_general_100.png
-
-[200]: ./media/active-directory-saas-intacct-tutorial/tutorial_general_200.png
-[201]: ./media/active-directory-saas-intacct-tutorial/tutorial_general_201.png
-[202]: ./media/active-directory-saas-intacct-tutorial/tutorial_general_202.png
-[203]: ./media/active-directory-saas-intacct-tutorial/tutorial_general_203.png
-=======
-   
+
    ![User Information](./media/active-directory-saas-intacct-tutorial/IC790043.png "User Information")
-   
+
    1. Type the **User ID**, the **Last name**, **First name**, the **Email address**, the **Title** and the **Phone** of an Azure AD account you want to provision into the related textboxes.
    2. Select the **Admin privileges** of an Azure AD account you want to provision.
    3. Click **Save**.      
@@ -417,7 +130,7 @@
 
 >[!NOTE]
 >You can use any other Intacct user account creation tools or APIs provided by Intacct to provision AAD user accounts.
-> 
+>
 
 ## Assigning users
 To test your configuration, you need to grant the Azure AD users you want to allow using your application access to it by assigning them.
@@ -426,11 +139,71 @@
 
 1. In the Azure classic portal, create a test account.
 2. On the **Intacct** application integration page, click **Assign users**.
-   
+
    ![Assign Users](./media/active-directory-saas-intacct-tutorial/IC790044.png "Assign Users")
 3. Select your test user, click **Assign**, and then click **Yes** to confirm your assignment.
-   
+
    ![Yes](./media/active-directory-saas-intacct-tutorial/IC767830.png "Yes")
 
 If you want to test your single sign-on settings, open the Access Panel. For more details about the Access Panel, see [Introduction to the Access Panel](active-directory-saas-access-panel-introduction.md).
->>>>>>> aff0561f
+
+
+### Assign the Azure AD test user
+
+In this section, you enable Britta Simon to use Azure single sign-on by granting Britta access to Intacct.
+
+![Assign user][200]
+
+**To assign Britta Simon to Intacct, perform the following steps:**
+
+1. In the Azure portal, open the applications view, go to the directory view, go to **Enterprise applications**, and then click **All applications**.
+
+	![Assign user][201]
+
+2. In the applications list, select **Intacct**.
+
+	![Configure single sign-on](./media/active-directory-saas-intacct-tutorial/tutorial_intacct_50.png)
+
+3. In the **Manage** menu, click **Users and groups**.
+
+	![Assign user][202]
+
+4. Click the **Add** button, and then in the **Add Assignment** dialog box, select **Users and groups**.
+
+	![Assign user][203]
+
+5. In the **Users and groups** dialog box, select **Britta Simon** from the Users list.
+
+6. In the **Users and groups** dialog box, click the **Select** button.
+
+7. In the **Add Assignment** dialog box, click the **Assign** button.
+
+
+
+### Test single sign-on
+
+In this section, you test your Azure AD single sign-on configuration by using the Access Panel.
+
+When you click the Intacct tile in the Access Panel, you should be automatically signed in to your Intacct application.
+
+
+## Additional resources
+
+* [List of tutorials on how to integrate SaaS apps with Azure Active Directory](active-directory-saas-tutorial-list.md)
+* [What is application access and single sign-on with Azure Active Directory?](active-directory-appssoaccess-whatis.md)
+
+
+
+<!--Image references-->
+
+[1]: ./media/active-directory-saas-intacct-tutorial/tutorial_general_01.png
+[2]: ./media/active-directory-saas-intacct-tutorial/tutorial_general_02.png
+[3]: ./media/active-directory-saas-intacct-tutorial/tutorial_general_03.png
+[4]: ./media/active-directory-saas-intacct-tutorial/tutorial_general_04.png
+
+[100]: ./media/active-directory-saas-intacct-tutorial/tutorial_general_100.png
+
+[200]: ./media/active-directory-saas-intacct-tutorial/tutorial_general_200.png
+[201]: ./media/active-directory-saas-intacct-tutorial/tutorial_general_201.png
+[202]: ./media/active-directory-saas-intacct-tutorial/tutorial_general_202.png
+[203]: ./media/active-directory-saas-intacct-tutorial/tutorial_general_203.png