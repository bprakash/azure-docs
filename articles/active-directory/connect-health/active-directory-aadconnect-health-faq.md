--- conflicted
+++ resolved
@@ -18,35 +18,28 @@
 # Azure AD Connect Health frequently asked questions
 This article includes answers to frequently asked questions (FAQs) about Azure Active Directory (Azure AD) Connect Health. These FAQs cover questions about how to use the service, which includes the billing model, capabilities, limitations, and support.
 
-<<<<<<< HEAD
 ## General questions
 **Q: I manage multiple Azure AD directories. How do I switch to the one that has Azure Active Directory Premium?**
 
 To switch between different Azure AD tenants, select the currently signed-in **User Name** on the upper-right corner, and then choose the appropriate account. If the account is not listed here, select **Sign out**, and then use the global admin credentials of the directory that has Azure Active Directory Premium enabled to sign in.
-=======
-## General Questions
-**Q: I manage multiple Azure AD directories. How do I switch between different directories in the Azure Portal?**
-
-You can switch between different Azure AD tenants by selecting the currently signed in User Name on the top right corner and choosing the appropriate account. If the account is not listed here, select Sign out and then use the appropriate credentials of the Directory to sign in.
 
 **Q: What version of identity roles are supported by Azure AD Connect Health?**
 
-The following table lists the roles and supported Operating System versions.
+The following table lists the roles and supported operating system versions.
 
-|Role| Operating System / Version|
+|Role| Operating system / Version|
 |--|--|
-|AD FS| <ul> <li> Windows Server 2008R2 </li><li> Windows Server 2012  </li> <li>Windows Server 2012 R2 </li> <li> Windows Server 2016  </li> </ul>|
+|Active Directory Federation Services (AD FS)| <ul> <li> Windows Server 2008R2 </li><li> Windows Server 2012  </li> <li>Windows Server 2012 R2 </li> <li> Windows Server 2016  </li> </ul>|
 |Azure AD Connect | Version 1.0.9125 or higher.|
-|AD DS| <ul> <li> Windows Server 2008R2 </li><li> Windows Server 2012  </li> <li>Windows Server 2012 R2 </li> <li> Windows Server 2016  </li> </ul>|
+|Active Directory Domain Services (AD DS)| <ul> <li> Windows Server 2008R2 </li><li> Windows Server 2012  </li> <li>Windows Server 2012 R2 </li> <li> Windows Server 2016  </li> </ul>|
 
-Note that the features provided by the service may differ based on the Role and the Operating System. In other words, all the features may not be available for all OS versions. See the feature descriptions for details.
->>>>>>> 5eefc956
+Note that the features provided by the service may differ based on the role and the operating system. In other words, all the features may not be available for all operating system versions. See the feature descriptions for details.
 
 **Q: How many licenses do I need to monitor my infrastructure?**
 
 * The first Connect Health Agent requires at least one Azure AD Premium license.
 * Each additional registered agent requires 25 additional Azure AD Premium licenses.
-* Agent count is equivalent to the total number of agents that are registered across all monitored roles (Active Directory Federation Services, Azure AD Connect, and/or Active Directory Domain Services).
+* Agent count is equivalent to the total number of agents that are registered across all monitored roles (AD FS, Azure AD Connect, and/or AD DS).
 
 Licensing information is also found on the [Azure AD Pricing page](https://aka.ms/aadpricing).
 
@@ -54,7 +47,6 @@
 
 | Registered agents | Licenses needed | Example monitoring configuration |
 | ------ | --------------- | --- |
-<<<<<<< HEAD
 | 1 | 1 | 1 Azure AD Connect server |
 | 2 | 26| 1 Azure AD Connect server and 1 domain controller |
 | 3 | 51 | 1 Active Directory Federation Services (AD FS) server, 1 AD FS proxy, and 1 domain controller |
@@ -63,14 +55,7 @@
 
 
 ## Installation questions
-=======
-| 1 | 1 | 1 AAD Connect Server |
-| 2 | 26| 1 AAD Connect Server and 1 Domain Controller |
-| 3 | 51 | 1 AD FS Server, 1 AD FS Proxy and 1 Domain Controller |
-| 4 | 76 | 1 AD FS Server, 1 AD FS Proxy and 2 Domain Controller |
-| 5 | 101 | 1 AAD Connect Server, 1 AD FS Server, 1 AD FS Proxy and 2 Domain Controllers |
-## Installation Questions
->>>>>>> 5eefc956
+
 **Q: What is the impact of installing the Azure AD Connect Health Agent on individual servers?**
 
 The impact of installing the Microsoft Azure AD Connect Health Agent, AD FS, web application proxy servers, Azure AD Connect (sync) servers, domain controllers is minimal with respect to the CPU, memory consumption, network bandwidth, and storage.
@@ -81,11 +66,7 @@
     * Memory consumption: Up to 10 % of the total system memory
 
 > [!NOTE]
-<<<<<<< HEAD
 > If the agent cannot communicate with Azure, the agent stores the data locally for a defined maximum limit. The agent overwrites the “cached” data on a “least recently serviced” basis.
-=======
-> If the health agent loses connectivity to the Connect Health service, it stores the data locally, up to a defined maximum limit. The agent overwrites the “cached” data on a “least recently serviced” basis.
->>>>>>> 5eefc956
 >
 >
 
@@ -94,23 +75,14 @@
 
 **Q: Will I have to reboot my servers during the installation of the Azure AD Connect Health Agents?**
 
-<<<<<<< HEAD
 No. The installation of the agents will not require you to reboot the server. However, installation of some prerequisite steps might require a reboot of the server.
 
 For example, on Windows Server 2008 R2, installation of .NET 4.5 Framework requires a server reboot.
-=======
-No. The installation of the agents will not require you to reboot the server.
-
-Installation of some of the prerequisite steps may require a reboot of the server. For example, on Windows Server 2008 R2 the installation of .Net 4.5 Framework requires a server reboot.
->>>>>>> 5eefc956
 
 **Q: Does Azure AD Connect Health Services work through a pass-through HTTP proxy?**
 
-<<<<<<< HEAD
 Yes. For ongoing operations, you can configure the Health Agent to use an HTTP proxy to forward outbound HTTP requests.
-=======
-Yes.  For on going operations, you can configure the Health Agent to forward outbound http requests using an HTTP Proxy. Read more about [configuring HTTP Proxy for Health Agents](active-directory-aadconnect-health-agent-install.md#configure-azure-ad-connect-health-agents-to-use-http-proxy)
->>>>>>> 5eefc956
+ Read more about [configuring HTTP Proxy for Health Agents](active-directory-aadconnect-health-agent-install.md#configure-azure-ad-connect-health-agents-to-use-http-proxy).
 
 If you need to configure a proxy during agent registration, you might need to modify your Internet Explorer Proxy settings beforehand.
 
@@ -118,44 +90,13 @@
 2. Select **Use a Proxy Server for your LAN**.
 3. Select **Advanced** if you have different proxy ports for HTTP and HTTPS/Secure.
 
-**Q: Does Azure AD Connect Health Services support basic authentication when connecting to HTTP proxies?**
+**Q: Does Azure AD Connect Health Services support Basic authentication when connecting to HTTP proxies?**
 
 No. A mechanism to specify an arbitrary user name and password for Basic authentication is not currently supported.
-nect Health for Active Directory Domain Services (AD DS)?**
 
-<<<<<<< HEAD
-Monitoring of AD DS is supported while installed on the following operating system versions:
-=======
 **Q: What firewall ports do I need to open for the Azure AD Connect Health Agent to work?**
 
-See the [Requirements section](active-directory-aadconnect-health-agent-install.md#requirements) for the list of firewall ports and other connectivity requirements.
->>>>>>> 5eefc956
-
-
-<<<<<<< HEAD
-## Operations questions
-**Q: Do I need to enable auditing on my AD FS application proxy servers or my web application proxy servers?**
-
-No, auditing does not need to be enabled on the web application proxy servers. Enable it on the AD FS servers.
-
-**Q: How do Azure AD Connect Health alerts get resolved?**
-
-Azure AD Connect Health alerts get resolved on a success condition. Azure AD Connect Health Agents detect and report the success conditions to the service periodically. For a few alerts, the suppression is time-based. In other words, if the same error condition is not observed within 72 hours from alert generation, the alert is automatically resolved.
-=======
-**Q: Why do I see two servers with the same name in the Azure AD Connect Health Portal?**
-
-When you remove an agent from a server, the server is not automatically removed from the Azure AD Connect Portal.  If you manually removed an agent from a server or removed the server itself, you need to manually delete the server entry from the Azure AD Connect Health portal.
-
-If you reimaged a server or created a new server with the same details(such as machine name) and  did not remove the already registered server from the Azure AD Connect Health portal, installed the agent on the new server, you may see two entries with the same name.  
-In this case, you should delete the entry belonging to the older server manually. The data for this server should be out-of-date.
-
-## Health Agent Registration and Data Freshness
->>>>>>> 5eefc956
-
-**Q: What are the common reasons for the Health Agent registration failures and how to troubleshoot?**
-
-<<<<<<< HEAD
-You need to have TCP/UDP ports 443 and 5671 open so that the Azure AD Connect Health Agent can communicate with the Azure AD Health service endpoints.
+See the [requirements section](active-directory-aadconnect-health-agent-install.md#requirements) for the list of firewall ports and other connectivity requirements.
 
 **Q: Why do I see two servers with the same name in the Azure AD Connect Health portal?**
 
@@ -164,31 +105,34 @@
 You might reimage a server or create a new server with the same details (such as machine name). If you did not remove the already registered server from the Azure AD Connect Health portal, and you installed the agent on the new server, you might see two entries with the same name.
 
 In this case, manually delete the entry that belongs to the older server. The data for this server should be out of date.
-=======
-The health agent can fail to register due to the following possible reasons
-    * Agent is unable to communicate with the required endpoints due to firewall blocking the traffic. This is particularly common on the Web Application Proxy Servers. Ensure that you have allowed outbound communication to the required end points and ports. See the [Requirements Section](active-directory-aadconnect-health-agent-install.md#requirements) for details.
-    * The outbound communication is subjected to an SSL inspection by the network layer. This causes the certificate used by the agent to be replaced by the inspection server/entity  and it fails to perform the required steps to complete the agent registration.
-    * The user does not have access to perform the registration of the agent. Global admins have access by default. You can use [Role Based Access Control](active-directory-aadconnect-health-operations.md#manage-access-with-role-based-access-control) to delegate access to other users.
 
-**Q: I am getting alerted about "Health Service data is not up to date". How to troubleshoot?**
+## Health Agent registration and data freshness
 
-This alert is generated by the Health Service when it does not receive all the data points from the server in the last 2 hours. There can be multiple reasons for this alert to fire.
-    * Agent is unable to communicate with the required endpoints due to firewall blocking the traffic. This is particularly common on the Web Application Proxy Servers. Ensure that you have allowed outbound communication to the required end points and ports. See the [Requirements Section](active-directory-aadconnect-health-agent-install.md#requirements) for details.
-    * The outbound communication is subjected to an SSL inspection by the network layer. This causes the certificate used by the agent to be replaced by the inspection server/entity and it fails to upload data to the Connect Health service.
-    * You can use the connectivity command built into the agent. [Read more](active-directory-aadconnect-health-agent-install.md#test-connectivity-to-azure-ad-connect-health-service).
-    * The agents also support outbound connectivity via an unauthenticated HTTP Proxy. [Read more](active-directory-aadconnect-health-agent-install.md##configure-azure-ad-connect-health-agents-to-use-http-proxy).
+**Q: What are common reasons for the Health Agent registration failures and how do I troubleshoot issues?**
 
+The health agent can fail to register due to the following possible reasons:
 
-## Operations Questions
-**Q: Do I need to enable auditing on the Web Application Proxy Servers?**
+* The agent cannot communicate with the required endpoints because a firewall is blocking traffic. This is particularly common on web application proxy servers. Make sure that you have allowed outbound communication to the required endpoints and ports. See the [Requirements Section](active-directory-aadconnect-health-agent-install.md#requirements) for details.
+* Outbound communication is subjected to an SSL inspection by the network layer. This causes the certificate that the agent uses to be replaced by the inspection server/entity, and the steps to complete the agent registration fail.
+* The user does not have access to perform the registration of the agent. Global admins have access by default. You can use [Role Based Access Control](active-directory-aadconnect-health-operations.md#manage-access-with-role-based-access-control) to delegate access to other users.
 
-No, auditing does not need to be enabled on the Web Application Proxy (WAP) Servers.
+**Q: I am getting alerted about "Health Service data is not up to date". How to troubleshoot the issue?**
+
+Health Services generate the alert when it does not receive all the data points from the server in the last two hours. There can be multiple reasons for this alert.
+
+* The agent cannot communicate with the required endpoints because a firewall is blocking traffic. This is particularly common on web application proxy servers. Make sure that you have allowed outbound communication to the required end points and ports. See the [Requirements Section](active-directory-aadconnect-health-agent-install.md#requirements) for details.
+* Outbound communication is subjected to an SSL inspection by the network layer. This causes the certificate that the agent uses to be replaced by the inspection server/entity, and the process fails to upload data to the Connect Health Service.
+* You can use the connectivity command built into the agent. [Read more](active-directory-aadconnect-health-agent-install.md#test-connectivity-to-azure-ad-connect-health-service).
+* The agents also support outbound connectivity via an unauthenticated HTTP Proxy. [Read more](active-directory-aadconnect-health-agent-install.md##configure-azure-ad-connect-health-agents-to-use-http-proxy).
+
+## Operations questions
+**Q: Do I need to enable auditing on the web application proxy servers?**
+
+No, auditing does not need to be enabled on the web application proxy servers.
 
 **Q: How do Azure AD Connect Health Alerts get resolved?**
 
-Azure AD Connect Health Alerts get resolved on a success condition. Azure AD Connect Health Agents detect and report the success conditions to the service on a periodic basis. For a few alerts, the suppression is time-based. In other words, if the same error condition is not observed within 72 hours from alert generation, the alert is automatically resolved.
-
->>>>>>> 5eefc956
+Azure AD Connect Health alerts get resolved on a success condition. Azure AD Connect Health Agents detect and report the success conditions to the service periodically. For a few alerts, the suppression is time-based. In other words, if the same error condition is not observed within 72 hours from alert generation, the alert is automatically resolved.
 
 ## Migration questions
 
@@ -196,24 +140,15 @@
 
 **Q: Will I have to register my agents or configure my notification settings again after the migration happens?**
 
-<<<<<<< HEAD
 No, agent registration information and notification settings are moved as part of the migration.
-=======
-No, agent registration information and notification settings will be moved as part of the migration.
->>>>>>> 5eefc956
 
 **Q: How long after the migration will I start seeing data in the portal?**
 
-<<<<<<< HEAD
 Data will start to appear in the portal within one hour after the migration.
-=======
-Data will start appearing in the portal, within one hour after the migration.
->>>>>>> 5eefc956
 
 **Q: What happens to my existing active alerts?**
 
 Any applicable alerts will be reactivated within one hour after the migration.
-
 
 ## Related links
 * [Azure AD Connect Health](active-directory-aadconnect-health.md)
@@ -222,8 +157,4 @@
 * [Using Azure AD Connect Health with AD FS](active-directory-aadconnect-health-adfs.md)
 * [Using Azure AD Connect Health for sync](active-directory-aadconnect-health-sync.md)
 * [Using Azure AD Connect Health with AD DS](active-directory-aadconnect-health-adds.md)
-<<<<<<< HEAD
-* [Azure AD Connect Health version history](active-directory-aadconnect-health-version-history.md)
-=======
-* [Azure AD Connect Health Version History](active-directory-aadconnect-health-version-history.md)
->>>>>>> 5eefc956
+* [Azure AD Connect Health version history](active-directory-aadconnect-health-version-history.md)