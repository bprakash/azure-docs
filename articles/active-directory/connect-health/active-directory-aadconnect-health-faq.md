---
title: Azure Active Directory Connect Health FAQ - Azure | Microsoft Docs
description: This FAQ answers questions about Azure AD Connect Health. This FAQ covers questions about using the service, including the billing model, capabilities, limitations, and support.
services: active-directory
documentationcenter: ''
author: billmath
manager: samueld
editor: curtand
ms.assetid: f1b851aa-54d7-4cb4-8f5c-60680e2ce866
ms.service: active-directory
ms.workload: identity
ms.tgt_pltfrm: na
ms.devlang: na
ms.topic: article
ms.date: 02/12/2017
ms.author: billmath
---
# Azure AD Connect Health frequently asked questions
This article includes answers to frequently asked questions (FAQs) about Azure Active Directory (Azure AD) Connect Health. These FAQs cover questions about how to use the service, which includes the billing model, capabilities, limitations, and support.

## General questions
**Q: I manage multiple Azure AD directories. How do I switch to the one that has Azure Active Directory Premium?**

To switch between different Azure AD tenants, select the currently signed-in **User Name** on the upper-right corner, and then choose the appropriate account. If the account is not listed here, select **Sign out**, and then use the global admin credentials of the directory that has Azure Active Directory Premium enabled to sign in.

**Q: What version of identity roles are supported by Azure AD Connect Health?**

The following table lists the roles and supported operating system versions.

|Role| Operating system / Version|
|--|--|
|Active Directory Federation Services (AD FS)| <ul> <li> Windows Server 2008 R2 </li><li> Windows Server 2012  </li> <li>Windows Server 2012 R2 </li> <li> Windows Server 2016  </li> </ul>|
|Azure AD Connect | Version 1.0.9125 or higher|
|Active Directory Domain Services (AD DS)| <ul> <li> Windows Server 2008 R2 </li><li> Windows Server 2012  </li> <li>Windows Server 2012 R2 </li> <li> Windows Server 2016  </li> </ul>|

Note that the features provided by the service may differ based on the role and the operating system. In other words, all the features may not be available for all operating system versions. See the feature descriptions for details.

**Q: How many licenses do I need to monitor my infrastructure?**

* The first Connect Health Agent requires at least one Azure AD Premium license.
* Each additional registered agent requires 25 additional Azure AD Premium licenses.
* Agent count is equivalent to the total number of agents that are registered across all monitored roles (AD FS, Azure AD Connect, and/or AD DS).

Licensing information is also found on the [Azure AD Pricing page](https://aka.ms/aadpricing).

Example:

| Registered agents | Licenses needed | Example monitoring configuration |
| ------ | --------------- | --- |
| 1 | 1 | 1 Azure AD Connect server |
| 2 | 26| 1 Azure AD Connect server and 1 domain controller |
| 3 | 51 | 1 Active Directory Federation Services (AD FS) server, 1 AD FS proxy, and 1 domain controller |
| 4 | 76 | 1 AD FS server, 1 AD FS proxy, and 2 domain controllers |
| 5 | 101 | 1 Azure AD Connect server, 1 AD FS server, 1 AD FS proxy, and 2 domain controllers |


## Installation questions

<<<<<<< HEAD
**Q: How many licenses do I need to monitor my infrastructure?**

* First Connect Health agent requires at least one Azure AD Premium license.
* Each additional registered agent requires 25 additional AADP licenses. 
* Agent count is equivalent to the total number of agents registered across all monitored roles (AD FS, Azure AD Connect, and/or AD DS.)

Licensing information is also found on the [Azure AD Pricing page](https://aka.ms/aadpricing).

Example:

| Registered Agents | Licenses Needed | Example Monitoring Configuration |
| ------ | --------------- | --- |
| 1 | 1 | 1 AAD Connect Server |
| 2 | 26| 1 AAD Connect Server and 1 Domain Controller |
| 3 | 51 | 1 AD FS Server, 1 AD FS Proxy and 1 Domain Controller |
| 4 | 76 | 1 AD FS Server, 1 AD FS Proxy and 2 Domain Controller |
| 5 | 101 | 1 AAD Connect Server, 1 AD FS Server, 1 AD FS Proxy and 2 Domain Controllers |


## Installation Questions
=======
>>>>>>> b458a4cb
**Q: What is the impact of installing the Azure AD Connect Health Agent on individual servers?**

The impact of installing the Microsoft Azure AD Connect Health Agent, AD FS, web application proxy servers, Azure AD Connect (sync) servers, domain controllers is minimal with respect to the CPU, memory consumption, network bandwidth, and storage.

The following numbers are an approximation:

* CPU consumption: ~1-5% increase.
* Memory consumption: Up to 10 % of the total system memory.

> [!NOTE]
> If the agent cannot communicate with Azure, the agent stores the data locally for a defined maximum limit. The agent overwrites the “cached” data on a “least recently serviced” basis.
>
>

* Local buffer storage for Azure AD Connect Health Agents: ~20 MB.
* For AD FS servers, we recommend that you provision a disk space of 1,024 MB (1 GB) for the AD FS audit channel for Azure AD Connect Health Agents to process all the audit data before it is overwritten.

**Q: Will I have to reboot my servers during the installation of the Azure AD Connect Health Agents?**

No. The installation of the agents will not require you to reboot the server. However, installation of some prerequisite steps might require a reboot of the server.

For example, on Windows Server 2008 R2, installation of .NET 4.5 Framework requires a server reboot.

**Q: Does Azure AD Connect Health work through a pass-through HTTP proxy?**

Yes. For ongoing operations, you can configure the Health Agent to use an HTTP proxy to forward outbound HTTP requests.
 Read more about [configuring HTTP Proxy for Health Agents](active-directory-aadconnect-health-agent-install.md#configure-azure-ad-connect-health-agents-to-use-http-proxy).

If you need to configure a proxy during agent registration, you might need to modify your Internet Explorer Proxy settings beforehand.

1. Open Internet Explorer > **Settings** > **Internet Options** > **Connections** > **LAN Settings**.
2. Select **Use a Proxy Server for your LAN**.
3. Select **Advanced** if you have different proxy ports for HTTP and HTTPS/Secure.

**Q: Does Azure AD Connect Health support Basic authentication when connecting to HTTP proxies?**

No. A mechanism to specify an arbitrary user name and password for Basic authentication is not currently supported.

**Q: What firewall ports do I need to open for the Azure AD Connect Health Agent to work?**

See the [requirements section](active-directory-aadconnect-health-agent-install.md#requirements) for the list of firewall ports and other connectivity requirements.

**Q: Why do I see two servers with the same name in the Azure AD Connect Health portal?**

When you remove an agent from a server, the server is not automatically removed from the Azure AD Connect Health portal. If you manually remove an agent from a server or remove the server itself, you need to manually delete the server entry from the Azure AD Connect Health portal.

You might reimage a server or create a new server with the same details (such as machine name). If you did not remove the already registered server from the Azure AD Connect Health portal, and you installed the agent on the new server, you might see two entries with the same name.

In this case, manually delete the entry that belongs to the older server. The data for this server should be out of date.

## Health Agent registration and data freshness

**Q: What are common reasons for the Health Agent registration failures and how do I troubleshoot issues?**

The health agent can fail to register due to the following possible reasons:

* The agent cannot communicate with the required endpoints because a firewall is blocking traffic. This is particularly common on web application proxy servers. Make sure that you have allowed outbound communication to the required endpoints and ports. See the [requirements section](active-directory-aadconnect-health-agent-install.md#requirements) for details.
* Outbound communication is subjected to an SSL inspection by the network layer. This causes the certificate that the agent uses to be replaced by the inspection server/entity, and the steps to complete the agent registration fail.
* The user does not have access to perform the registration of the agent. Global admins have access by default. You can use [Role Based Access Control](active-directory-aadconnect-health-operations.md#manage-access-with-role-based-access-control) to delegate access to other users.

**Q: I am getting alerted that "Health Service data is not up to date." How do I troubleshoot the issue?**

Azure AD Connect Health generates the alert when it does not receive all the data points from the server in the last two hours. There can be multiple reasons for this alert.

* The agent cannot communicate with the required endpoints because a firewall is blocking traffic. This is particularly common on web application proxy servers. Make sure that you have allowed outbound communication to the required end points and ports. See the [requirements section](active-directory-aadconnect-health-agent-install.md#requirements) for details.
* Outbound communication is subjected to an SSL inspection by the network layer. This causes the certificate that the agent uses to be replaced by the inspection server/entity, and the process fails to upload data to the Azure AD Connect Health service.
* You can use the connectivity command built into the agent. [Read more](active-directory-aadconnect-health-agent-install.md#test-connectivity-to-azure-ad-connect-health-service).
* The agents also support outbound connectivity via an unauthenticated HTTP Proxy. [Read more](active-directory-aadconnect-health-agent-install.md##configure-azure-ad-connect-health-agents-to-use-http-proxy).

## Operations questions
**Q: Do I need to enable auditing on the web application proxy servers?**

No, auditing does not need to be enabled on the web application proxy servers.

**Q: How do Azure AD Connect Health Alerts get resolved?**

Azure AD Connect Health alerts get resolved on a success condition. Azure AD Connect Health Agents detect and report the success conditions to the service periodically. For a few alerts, the suppression is time-based. In other words, if the same error condition is not observed within 72 hours from alert generation, the alert is automatically resolved.

## Migration questions

This section applies only to customers who were notified about an upcoming migration of their Azure AD Connect Health data.

**Q: Will I have to register my agents or configure my notification settings again after the migration happens?**

No, agent registration information and notification settings are moved as part of the migration.

**Q: How long after the migration will I start seeing data in the portal?**

Data will start to appear in the portal within one hour after the migration.

**Q: What happens to my existing active alerts?**

Any applicable alerts will be reactivated within one hour after the migration.

## Related links
* [Azure AD Connect Health](active-directory-aadconnect-health.md)
* [Azure AD Connect Health Agent installation](active-directory-aadconnect-health-agent-install.md)
* [Azure AD Connect Health operations](active-directory-aadconnect-health-operations.md)
* [Using Azure AD Connect Health with AD FS](active-directory-aadconnect-health-adfs.md)
* [Using Azure AD Connect Health for sync](active-directory-aadconnect-health-sync.md)
* [Using Azure AD Connect Health with AD DS](active-directory-aadconnect-health-adds.md)
* [Azure AD Connect Health version history](active-directory-aadconnect-health-version-history.md)<|MERGE_RESOLUTION|>--- conflicted
+++ resolved
@@ -56,29 +56,6 @@
 
 ## Installation questions
 
-<<<<<<< HEAD
-**Q: How many licenses do I need to monitor my infrastructure?**
-
-* First Connect Health agent requires at least one Azure AD Premium license.
-* Each additional registered agent requires 25 additional AADP licenses. 
-* Agent count is equivalent to the total number of agents registered across all monitored roles (AD FS, Azure AD Connect, and/or AD DS.)
-
-Licensing information is also found on the [Azure AD Pricing page](https://aka.ms/aadpricing).
-
-Example:
-
-| Registered Agents | Licenses Needed | Example Monitoring Configuration |
-| ------ | --------------- | --- |
-| 1 | 1 | 1 AAD Connect Server |
-| 2 | 26| 1 AAD Connect Server and 1 Domain Controller |
-| 3 | 51 | 1 AD FS Server, 1 AD FS Proxy and 1 Domain Controller |
-| 4 | 76 | 1 AD FS Server, 1 AD FS Proxy and 2 Domain Controller |
-| 5 | 101 | 1 AAD Connect Server, 1 AD FS Server, 1 AD FS Proxy and 2 Domain Controllers |
-
-
-## Installation Questions
-=======
->>>>>>> b458a4cb
 **Q: What is the impact of installing the Azure AD Connect Health Agent on individual servers?**
 
 The impact of installing the Microsoft Azure AD Connect Health Agent, AD FS, web application proxy servers, Azure AD Connect (sync) servers, domain controllers is minimal with respect to the CPU, memory consumption, network bandwidth, and storage.
