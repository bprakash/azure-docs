--- conflicted
+++ resolved
@@ -27,15 +27,11 @@
 
 3. Next, select a condition (Not Equals, Equals, Not Starts With, Starts With, Not Contains, Contains, Not Match, Match), and finally specify a value for the selected user property. For example, if a group is assigned to a SaaS application and you enable dynamic memberships for this group by setting a rule whereby **Add users where** is set to the jobTitle that Equals(-eq)Sales Rep, all users within your Azure AD directory whose job titles are set to Sales Rep will have access to this SaaS application.
 
-<<<<<<< HEAD
-4. Note that you can set up a rule for dynamic membership on security groups or Office groups.  Dynamic Memberships for Groups require an Azure AD Premium license.
-=======
 4. Note that you can set up a rule for dynamic membership on security groups or Office groups.  Dynamic Memberships for Groups require an Azure AD Premium license to be assigned to the administrator who manages the rule on a group and to all users who are selected by the rule to be a member of the group.
 
 Here you can learn more about complex rules for dynamic group membership:
 
 * [Using attributes to create advanced rules](active-directory-accessmanagement-groups-with-advanced-rules.md)
->>>>>>> 62d764ee
 
 These articles provide additional information on Azure Active Directory.
 
