--- conflicted
+++ resolved
@@ -14,11 +14,7 @@
 ms.tgt_pltfrm: na
 ms.devlang: na
 ms.topic: get-started-article
-<<<<<<< HEAD
-ms.date: 2/23/2017
-=======
-ms.date: 02/22/2017
->>>>>>> e2bad538
+ms.date: 02/23/2017
 ms.author: asteen
 
 ---
@@ -79,17 +75,12 @@
 4. Click the **Configure** tab.
 
    ![][003]
-<<<<<<< HEAD
+
 5. Under the **Configure** tab, scroll down to the **user password reset policy** section.  This is where you configure every aspect of user password reset policy for a given directory. *If you do not see the Configure tab, make sure that you have signed up for Azure Active Directory Premium or Basic and **assigned a license** to the administrator account that is configuring this feature.*  
 
    > [!NOTE]
    > **The policy you set only applies to end users in your organization, not administrators**. For security reasons, Microsoft controls the password reset policy for administrators. The current policy for administrators requires two challenges -  Mobile Phone and Email Address.
-=======
-5. Under the **Configure** tab, scroll down to the **user password reset policy** section.  This is where you configure every aspect of user password reset policy for a given directory.  
-
-   > [!NOTE]
-   > This **policy applies only to end users in your organization, not administrators**. For security reasons, Microsoft controls the password reset policy for administrators. If you do not see this section, make sure that you have signed up for the Azure Active Directory Premium or Basic and **assigned a license** to the administrator account that is configuring this feature.
->>>>>>> e2bad538
+
    >
    >
 
