<properties
	pageTitle="Working with Claims Aware Apps in Application Proxy"
	description="Covers how to get up and running with Azure AD Application Proxy."
	services="active-directory"
	documentationCenter=""
<<<<<<< HEAD
	authors="rkarlin"
	manager="msStevenPo"
=======
	authors="kgremban"
	manager="stevenpo"
>>>>>>> 08be3281
	editor=""/>

<tags
	ms.service="active-directory"
	ms.workload="identity"
	ms.tgt_pltfrm="na"
	ms.devlang="na"
	ms.topic="article"
<<<<<<< HEAD
	ms.date="09/09/2015"
	ms.author="rkarlin"/>
=======
	ms.date="12/08/2015"
	ms.author="kgremban"/>
>>>>>>> 08be3281



# Working with claims aware apps in Application Proxy

Claims aware apps perform a redirection to the Security Token Service (STS), which in turn requests credentials from the user in exchange for a token before redirecting the user to the application. To enable Application Proxy to work with these redirects, the following steps need to be taken.

> [AZURE.IMPORTANT] Application Proxy is a feature that is available only if you upgraded to the Premium or Basic edition of Azure Active Directory. For more information, see [Azure Active Directory editions](active-directory-editions.md).


## Prerequisite

Before performing this procedure, make sure that the STS the claims aware app redirects to is available outside of your on-premises network.


### Azure classic portal configuration

1. Publish your application according to the instructions described in [Publish applications with Application Proxy](active-directory-application-proxy-publish.md).
2. In the list of applications, select the claims aware app and click **Configure**.
3. If you chose **Passthrough** as your **Preauthentication Method**, make sure to select **HTTPS** as your **External URL** scheme.
4. If you chose **Azure Active Directory** as your **Preauthentication Method**, select **None** as your **Internal Authentication Method**.


### ADFS configuration

1. Open ADFS Management.
2. Go to **Relying Party Trusts**, right click on the app you are publishing with Application Proxy, and choose **Properties**.

![Relying Party Trusts right click on app name - screentshot](./media/active-directory-application-proxy-claims-aware-apps/appproxyrelyingpartytrust.png)

3. On the **Endpoints** tab, under **Endpoint type** select **WS-Federation**.
4. Under **Trusted URL**, enter the URL you entered in the Application Proxy under **External URL** and click **OK**.

<<<<<<< HEAD
![Add an Endpoint - set Trusted URL value - screenshot](./media/active-directory-application-proxy-claims-aware-apps/appproxyendpointtrustedurl.png)

=======
![Add an Endpoint - set Trusted URL value - screenshot](./media/active-directory-application-proxy-claims-aware-apps/appproxyendpointtrustedurl.png)
>>>>>>> 08be3281
<|MERGE_RESOLUTION|>--- conflicted
+++ resolved
@@ -3,13 +3,8 @@
 	description="Covers how to get up and running with Azure AD Application Proxy."
 	services="active-directory"
 	documentationCenter=""
-<<<<<<< HEAD
-	authors="rkarlin"
-	manager="msStevenPo"
-=======
 	authors="kgremban"
 	manager="stevenpo"
->>>>>>> 08be3281
 	editor=""/>
 
 <tags
@@ -18,13 +13,8 @@
 	ms.tgt_pltfrm="na"
 	ms.devlang="na"
 	ms.topic="article"
-<<<<<<< HEAD
-	ms.date="09/09/2015"
-	ms.author="rkarlin"/>
-=======
 	ms.date="12/08/2015"
 	ms.author="kgremban"/>
->>>>>>> 08be3281
 
 
 
@@ -58,9 +48,4 @@
 3. On the **Endpoints** tab, under **Endpoint type** select **WS-Federation**.
 4. Under **Trusted URL**, enter the URL you entered in the Application Proxy under **External URL** and click **OK**.
 
-<<<<<<< HEAD
-![Add an Endpoint - set Trusted URL value - screenshot](./media/active-directory-application-proxy-claims-aware-apps/appproxyendpointtrustedurl.png)
-
-=======
-![Add an Endpoint - set Trusted URL value - screenshot](./media/active-directory-application-proxy-claims-aware-apps/appproxyendpointtrustedurl.png)
->>>>>>> 08be3281
+![Add an Endpoint - set Trusted URL value - screenshot](./media/active-directory-application-proxy-claims-aware-apps/appproxyendpointtrustedurl.png)