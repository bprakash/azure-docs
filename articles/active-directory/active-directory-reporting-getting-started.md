<properties
   pageTitle="Azure Active Directory Reporting: Getting started | Microsoft Azure"
   description="Lists the various available reports in Azure Active Directory reporting"
   services="active-directory"
   documentationCenter=""
   authors="curtand"
   manager="stevenpo"
   editor=""/>

<tags
   ms.service="active-directory"
   ms.devlang="na"
   ms.topic="get-started-article"
   ms.tgt_pltfrm="na"
   ms.workload="identity"
<<<<<<< HEAD
   ms.date="02/01/2016"
=======
   ms.date="02/10/2016"
>>>>>>> abb96edc
   ms.author="curtand;kenhoff"/>

# Getting started with Azure Active Directory Reporting

## What it is

Azure Active Directory (Azure AD) includes security, activity, and audit reports for your directory. Here's a list of the reports included:

### Security reports

- Sign ins from unknown sources
- Sign ins after multiple failures
- Sign ins from multiple geographies
- Sign ins from IP addresses with suspicious activity
- Irregular sign in activity
- Sign ins from possibly infected devices
- Users with anomalous sign in activity

### Activity reports

- Application usage: summary
- Application usage: detailed
- Application dashboard
- Account provisioning errors
- Individual user devices
- Individual user Activity
- Groups activity report
- Password Reset Registration Activity Report
- Password reset activity

### Audit reports

- Directory audit report

> [AZURE.TIP] For more documentation on Azure AD Reporting, check out [View your access and usage reports](active-directory-view-access-usage-reports.md).



## How it works


### Reporting pipeline

The reporting pipeline consists of three main steps. Every time a user signs in, or an authentication is made, the following happens:

- First, the user is authenticated (successfully or unsuccessfully), and the result is stored in the Azure Active Directory service databases.
- At regular intervals, all recent sign ins are processed. At this point, our security and anomalous activity algorithms are searching all recent sign ins for suspicious activity.
- After processing, the reports are written, cached, and served in the Azure classic portal.

### Report generation times

Due to the large volume of authentications and sign ins processed by the Azure AD platform, the most recent sign ins processed are, on average, one hour old. In rare cases, it may take up to 8 hours to process the most recent sign ins.

You can find the most recent processed sign in by examining the help text at the top of each report.

![Help text at the top of each report](./media/active-directory-reporting-getting-started/reportingWatermark.PNG)

> [AZURE.TIP] For more documentation on Azure AD Reporting, check out [View your access and usage reports](active-directory-view-access-usage-reports.md).



## Getting started


### Sign into the Azure classic portal

First, you'll need to sign into the [Azure classic portal](https://manage.windowsazure.com)  as a global or compliance administrator. You must also be an Azure subscription service administrator or co-administrator, or be using the "Access to Azure AD" Azure subscription.

### Navigate to Reports

To view Reports, navigate to the Reports tab at the top of your directory.

If this is your first time viewing the reports, you'll need to agree to a dialog box before you can view the reports. This is to ensure that it's acceptable for admins in your organization to view this data, which may be considered private information in some countries.

![Dialog box](./media/active-directory-reporting-getting-started/dialogBox.png)

### Explore each report

Navigate into each report to see the data being collected and the sign ins processed. You can find a [list of all the reports here](active-directory-reporting-guide.md).

![All reports](./media/active-directory-reporting-getting-started/reportsMain.png)

### Download the reports as CSV

Each report can be downloaded as a CSV (comma separated value) file. You can use these files in Excel, PowerBI or third-party analysis programs to further analyze your data.

To download any report as a CSV, navigate to the report and click "Download" at the bottom.

![Download button](./media/active-directory-reporting-getting-started/downloadButton.png)

> [AZURE.TIP] For more documentation on Azure AD Reporting, check out [View your access and usage reports](active-directory-view-access-usage-reports.md).





## Next steps

### Customize alerts for anomalous sign in activity

Navigate to the "Configure" tab of your directory.

Scroll to the "Notifications" section.

Enable or disable the "Email Notifications of Anomalous sign ins" section.

![The Notifications section](./media/active-directory-reporting-getting-started/notificationsSection.png)

### Integrate with the Azure AD Reporting API

See [Getting started with the Reporting API](active-directory-reporting-api-getting-started.md).

### Engage Multi-Factor Authentication on users

Select a user in a report.

Click the "Enable MFA" button at the bottom of the screen.

![The Multi-Factor Authentication button at the bottom of the screen](./media/active-directory-reporting-getting-started/mfaButton.png)

> [AZURE.TIP] For more documentation on Azure AD Reporting, check out [View your access and usage reports](active-directory-view-access-usage-reports.md).




## Learn more


### Audit events

Learn about what events are audited in the directory in [Azure Active Directory Reporting Audit Events](active-directory-reporting-audit-events.md).

### API Integration

See [Getting started with the Reporting API](active-directory-reporting-api-getting-started.md) and the [API reference documentation](https://msdn.microsoft.com/library/azure/mt126081.aspx).

### Get in touch

Email [aadreportinghelp@microsoft.com](mailto:aadreportinghelp@microsoft.com) for feedback, help, or any questions you might have!

> [AZURE.TIP] For more documentation on Azure AD Reporting, check out [View your access and usage reports](active-directory-view-access-usage-reports.md).<|MERGE_RESOLUTION|>--- conflicted
+++ resolved
@@ -13,11 +13,7 @@
    ms.topic="get-started-article"
    ms.tgt_pltfrm="na"
    ms.workload="identity"
-<<<<<<< HEAD
-   ms.date="02/01/2016"
-=======
    ms.date="02/10/2016"
->>>>>>> abb96edc
    ms.author="curtand;kenhoff"/>
 
 # Getting started with Azure Active Directory Reporting
