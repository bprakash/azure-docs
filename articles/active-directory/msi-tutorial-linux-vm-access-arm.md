--- conflicted
+++ resolved
@@ -32,10 +32,6 @@
 If you don't have an Azure subscription, create a [free account](https://azure.microsoft.com/free/?WT.mc_id=A261C142F) before you begin.
 
 ## Sign in to Azure
-<<<<<<< HEAD
-Sign in to the Azure portal at [https://portal.azure.com](https://portal.azure.com). 
-=======
->>>>>>> 9556aed7
 
 Sign in to the Azure portal at [https://portal.azure.com](https://portal.azure.com).
 
@@ -67,15 +63,9 @@
 5. If you wish to check which extensions are on this **Linux VM**, click **Extensions**. If MSI is enabled, the **ManagedIdentityExtensionforLinux** will appear on the list.
 
     ![Alt image text](media/msi-tutorial-linux-vm-access-arm/msi-extension-value.png)
-<<<<<<< HEAD
-
-
-## Grant your VM access to a resource group in Resource Manager 
-=======
 
 ## Grant your VM access to a Resource Group in Azure Resource Manager 
 
->>>>>>> 9556aed7
 Using MSI your code can get access tokens to authenticate to resources that support Azure AD authentication. The Azure Resource Manager API supports Azure AD authentication. First, we need to grant this VM's identity access to a resource in Azure Resource Manager, in this case the Resource Group in which the VM is contained.  
 
 1. Navigate to the tab for **Resource Groups**.
@@ -88,60 +78,14 @@
 
     ![Alt image text](media/msi-tutorial-linux-vm-access-arm/msi-permission-linux.png)
 
-<<<<<<< HEAD
 ## Get an access token using the VM Identity and use it to call Resource Manager 
 
 To complete these steps, you will need an SSH client. If you are using Windows, you can use the SSH client in the [Windows Subsystem for Linux](https://msdn.microsoft.com/commandline/wsl/about). 
-=======
-## Get an access token using the VM Identity and use it to call Azure Resource Manager 
-  
-To complete these steps, you will need an SSH client. If you are using Windows, you can use the SSH client in the Windows Subsystem for Linux.  
->>>>>>> 9556aed7
 
 1. In the portal, navigate to your Linux VM and in the **Overview**, click **Connect**.  
 2. **Connect** to the VM with the SSH client of your choice. 
 3. In the terminal window, using CURL, make a request to the local MSI endpoint to get an access token for Azure Resource Manager.  
  
-<<<<<<< HEAD
-
-The CURL request for the access token is below.  
-
-```bash
-curl http://localhost:50432/oauth2/token --data "resource=https://management.azure.com/" -H Metadata:true   
-```
-
-
->[!Note]
->The value of the “resource” parameter must be an exact match for what is expected by Azure AD. In the case of the ARM resource ID, you must include the trailing slash on the URI. 
-
-The response includes the access token you need to access Azure Resource Manager. 
-
-Response:  
-```bash
-{"access_token":"eyJ0eXAiOiJKV1QiLCJhbGciOiJSUzI1NiIsIng1dCI6IkhIQnlLVS0wRHFBcU1aaDZaRlBkMlZXYU90ZyIsImtpZCI6IkhIQnlLVS0wRHFBcU1aaDZaRlBkMlZXYU90ZyJ9.eyJhdWQiOiJodHRwczovL21hbmFnZW1lbnQuYXp1cmUuY29tIiwiaXNzIjoiaHR0cHM6Ly9zdHMud2luZG93cy5uZXQvNzJmOTg4YmYtODZmMS00MWFmLTkxYWItMmQ3Y2QwMTFkYjQ3LyIsImlhdCI6MTUwNDEyNjYyNywibmJmIjoxNTA0MTI2NjI3LCJleHAiOjE1MDQxMzA1MjcsImFpbyI6IlkyRmdZTGg2dENWSzRkSDlGWGtuZzgyQ21ZNVdBZ0E9IiwiYXBwaWQiOiI2ZjJmNmU2OS04MGExLTQ3NmEtOGRjZi1mOTgzZDZkMjUxYjgiLCJhcHBpZGFjciI6IjIiLCJpZHAiOiJodHRwczovL3N0cy53aW5kb3dzLm5ldC83MmY5ODhiZi04NmYxLTQxYWYtOTFhYi0yZDdjZDAxMWRiNDcvIiwib2lkIjoiMTEyODJiZDgtMDNlMi00NGVhLTlmYjctZTQ1YjVmM2JmNzJlIiwic3ViIjoiMTEyODJiZDgtMDNlMi00NGVhLTlmYjctZTQ1YjVmM2JmNzJlIiwidGlkIjoiNzJmOTg4YmYtODZmMS00MWFmLTkxYWItMmQ3Y2QwMTFkYjQ3IiwidXRpIjoib0U5T3JVZFJMMHVKSEw4UFdvOEJBQSIsInZlciI6IjEuMCJ9.J6KS7b9kFgDkegJ-Vfff19LMnu3Cfps4dL2uNGucb5M76rgDM5f73VO-19wZSRhQPxWmZLETzN3SljnIMQMkYWncp79MVdBud_xqXYyLdQpGkNinpKVJhTo1j1dY27U_Cjl4yvvpBTrtH3OX9gG0GtQs7PBFTTLznqcH3JR9f-bTSEN4wUhalaIPHPciVDtJI9I24_vvMfVqxkXOo6gkL0mEPfpXZRLwrBNd607AzX0KVmLFrwA1vYJnCV-sSV8bwTh2t6CVEj240t0iyeVWVc2usJ0NY2rxPzKd_UckQ_zzrECG3kS4vuYePKz6GqNJFVzm2w2c61lX0-O1CwvQ9w","refresh_token":"","expires_in":"3599","expires_on":"1504130527","not_before":"1504126627","resource":"https://management.azure.com","token_type":"Bearer"} 
-```
-
-You can use this access token to access Azure Resource Manager, for example to read the details of the Resource Group to which you previously granted this VM access. Replace the values of \<SUBSCRIPTION ID>, \<RESOURCE GROUP>, and \<ACCESS TOKEN> with the ones you created earlier. 
-
-
->[!Note]
->The URL is case sensitive, so ensure if you are using the exact same case as you used earlier when you named the Resource Group, and the uppercase “G” in “resourceGroup”.  
-
-```bash 
-curl https://management.azure.com/subscriptions/<SUBSCRIPTION ID>/resourceGroups/<RESOURCE GROUP>?api-version=2016-09-01 -H "Authorization: Bearer <ACCESS TOKEN>" 
-```
-
-The response back with the specific Resource Group information: 
- 
-```bash
-{"id":"/subscriptions/98f51385-2edc-4b79-bed9-7718de4cb861/resourceGroups/DevTest","name":"DevTest","location":"westus","properties":{"provisioningState":"Succeeded"}} 
-```
- 
- 
- 
-
-
-=======
     The CURL request for the access token is below.  
     
     ```bash
@@ -174,7 +118,6 @@
     {"id":"/subscriptions/98f51385-2edc-4b79-bed9-7718de4cb861/resourceGroups/DevTest","name":"DevTest","location":"westus","properties":{"provisioningState":"Succeeded"}} 
     ```
      
->>>>>>> 9556aed7
 ## Related content
 
 - For an overview of MSI, see [Managed Service Identity overview](../active-directory/msi-overview.md).
