---
title: How to configure MSI on an Azure VM using PowerShell
description: Step by step instructions for configuring a Managed Service Identity (MSI) on an Azure VM, using PowerShell.
services: active-directory
documentationcenter: 
author: bryanla
manager: mbaldwin
editor: 

ms.service: active-directory
ms.devlang: na
ms.topic: article
ms.tgt_pltfrm: na
ms.workload: identity
ms.date: 09/14/2017
ms.author: bryanla
---

# Configure a VM Managed Service Identity (MSI) using PowerShell

[!INCLUDE[preview-notice](../../includes/active-directory-msi-preview-notice.md)]

Managed Service Identity provides Azure services with an automatically managed identity in Azure Active Directory. You can use this identity to authenticate to any service that supports Azure AD authentication, without having credentials in your code. 

In this article, you learn how to enable and remove MSI for an Azure VM, using PowerShell.

## Prerequisites

[!INCLUDE [msi-qs-configure-prereqs](../../includes/msi-qs-configure-prereqs.md)]

Also, install [Azure PowerShell version 4.3.1](https://www.powershellgallery.com/packages/AzureRM/4.3.1) if you haven't already.

## Enable MSI during creation of an Azure VM

To create an MSI-enabled VM:
1. Refer to one of the following Azure VM Quickstarts, completing only the necessary sections ("Log in to Azure", "Create resource group", "Create networking group", "Create the VM"). 

   > [!IMPORTANT] 
   > When you get to the "Create the VM" section, make a slight modification to the [New-AzureRmVMConfig](/powershell/module/azurerm.compute/new-azurermvm) cmdlet syntax. Be sure to add a `-IdentityType "SystemAssigned"` parameter to provision the VM with an MSI, such as:
   >  
   > `$vmConfig = New-AzureRmVMConfig -VMName myVM -IdentityType "SystemAssigned" ...`

   - [Create a Windows virtual machine using PowerShell](../virtual-machines/windows/quick-create-powershell.md)
   - [Create a Linux virtual machine using PowerShell](../virtual-machines/linux/quick-create-powershell.md)



<<<<<<< HEAD
2. Add the MSI VM extension using the `-Type` parameter on the [Set-AzureRmVMExtension](/powershell/module/azurerm.compute/set-azurermvmextension) cmdlet. You can pass either "ManagedIdentityExtensionForWindows" or "ManagedIdentityExtensionForLinux", and name it using the `-Name` parameter. The `-Settings` parameter specifies the port used by the OAuth token endpoint for token acquisition:
=======
2. Add the MSI VM extension using the `-Type` parameter on the [Set-AzureRmVMExtension](/powershell/module/azurerm.compute/set-azurermvmextension) cmdlet. You can pass either "ManagedIdentityExtensionForWindows" or "ManagedIdentityExtensionForLinux", depending on the type of VM, and name it using the `-Name` parameter. The `-Settings` parameter specifies the port used by the OAuth token endpoint for token acquisition:
>>>>>>> c5c552c1

   ```powershell
   $settings = @{ "port" = 50342 }
   Set-AzureRmVMExtension -ResourceGroupName myResourceGroup -Location WestUS -VMName myVM -Name "ManagedIdentityExtensionForWindows" -Type "ManagedIdentityExtensionForWindows" -Publisher "Microsoft.ManagedIdentity" -TypeHandlerVersion "1.0" -Settings $settings 
   ```

## Enable MSI on an existing Azure VM

If you need to enable MSI on an existing Virtual Machine:

1. Sign in to Azure using `Login-AzureRmAccount`. Use an account that is associated with the Azure subscription under which you would like to deploy the VM:

   ```powershell
   Login-AzureRmAccount
   ```

2. First retrieve the VM properties using the `Get-AzureRmVM` cmdlet. Then to enable MSI, use the `-IdentityType` switch on the [Update-AzureRmVM](/powershell/module/azurerm.compute/update-azurermvm) cmdlet:

   ```powershell
   $vm = Get-AzureRmVM -ResourceGroupName myResourceGroup -Name myVM
   Update-AzureRmVM -ResourceGroupName myResourceGroup -VM $vm -IdentityType "SystemAssigned"
   ```

<<<<<<< HEAD
3. Add the MSI VM extension using the `-Type` parameter on the [Set-AzureRmVMExtension](/powershell/module/azurerm.compute/set-azurermvmextension) cmdlet. You can pass either "ManagedIdentityExtensionForWindows" or "ManagedIdentityExtensionForLinux", and name it using the `-Name` parameter. The `-Settings` parameter specifies the port used by the OAuth token endpoint for token acquisition. Be sure to specify the correct `-Location` parameter, matching the location of the existing VM:
=======
3. Add the MSI VM extension using the `-Type` parameter on the [Set-AzureRmVMExtension](/powershell/module/azurerm.compute/set-azurermvmextension) cmdlet. You can pass either "ManagedIdentityExtensionForWindows" or "ManagedIdentityExtensionForLinux", depending on the type of VM, and name it using the `-Name` parameter. The `-Settings` parameter specifies the port used by the OAuth token endpoint for token acquisition. Be sure to specify the correct `-Location` parameter, matching the location of the existing VM:
>>>>>>> c5c552c1

   ```powershell
   $settings = @{ "port" = 50342 }
   Set-AzureRmVMExtension -ResourceGroupName myResourceGroup -Location WestUS -VMName myVM -Name "ManagedIdentityExtensionForWindows" -Type "ManagedIdentityExtensionForWindows" -Publisher "Microsoft.ManagedIdentity" -TypeHandlerVersion "1.0" -Settings $settings 
   ```

## Remove MSI from an Azure VM

If you have a Virtual Machine that no longer needs an MSI, you can use the `RemoveAzureRmVMExtension` cmdlet to remove MSI from the VM:

1. Use the `-Name` switch with the [Remove-AzureRmVMExtension](/powershell/module/azurerm.compute/remove-azurermvmextension) cmdlet, specifying the same name you used when you added the extension:

   ```powershell
   Remove-AzureRmVMExtension -ResourceGroupName myResourceGroup -Name "ManagedIdentityExtensionForWindows" -VMName myVM
   ```

## Related content

- [Managed Service Identity overview](msi-overview.md)
- This article is adapted from the following articles, modified to include MSI-specific instructions:
  
  - [Create a Windows virtual machine with PowerShell](../virtual-machines/windows/quick-create-powershell.md) 
  - [Create a Linux virtual machine with PowerShell](../virtual-machines/linux/quick-create-powershell.md) 

Use the following comments section to provide feedback and help us refine and shape our content.















<|MERGE_RESOLUTION|>--- conflicted
+++ resolved
@@ -45,11 +45,7 @@
 
 
 
-<<<<<<< HEAD
-2. Add the MSI VM extension using the `-Type` parameter on the [Set-AzureRmVMExtension](/powershell/module/azurerm.compute/set-azurermvmextension) cmdlet. You can pass either "ManagedIdentityExtensionForWindows" or "ManagedIdentityExtensionForLinux", and name it using the `-Name` parameter. The `-Settings` parameter specifies the port used by the OAuth token endpoint for token acquisition:
-=======
 2. Add the MSI VM extension using the `-Type` parameter on the [Set-AzureRmVMExtension](/powershell/module/azurerm.compute/set-azurermvmextension) cmdlet. You can pass either "ManagedIdentityExtensionForWindows" or "ManagedIdentityExtensionForLinux", depending on the type of VM, and name it using the `-Name` parameter. The `-Settings` parameter specifies the port used by the OAuth token endpoint for token acquisition:
->>>>>>> c5c552c1
 
    ```powershell
    $settings = @{ "port" = 50342 }
@@ -73,11 +69,7 @@
    Update-AzureRmVM -ResourceGroupName myResourceGroup -VM $vm -IdentityType "SystemAssigned"
    ```
 
-<<<<<<< HEAD
-3. Add the MSI VM extension using the `-Type` parameter on the [Set-AzureRmVMExtension](/powershell/module/azurerm.compute/set-azurermvmextension) cmdlet. You can pass either "ManagedIdentityExtensionForWindows" or "ManagedIdentityExtensionForLinux", and name it using the `-Name` parameter. The `-Settings` parameter specifies the port used by the OAuth token endpoint for token acquisition. Be sure to specify the correct `-Location` parameter, matching the location of the existing VM:
-=======
 3. Add the MSI VM extension using the `-Type` parameter on the [Set-AzureRmVMExtension](/powershell/module/azurerm.compute/set-azurermvmextension) cmdlet. You can pass either "ManagedIdentityExtensionForWindows" or "ManagedIdentityExtensionForLinux", depending on the type of VM, and name it using the `-Name` parameter. The `-Settings` parameter specifies the port used by the OAuth token endpoint for token acquisition. Be sure to specify the correct `-Location` parameter, matching the location of the existing VM:
->>>>>>> c5c552c1
 
    ```powershell
    $settings = @{ "port" = 50342 }
