--- conflicted
+++ resolved
@@ -34,10 +34,6 @@
 If you don't have an Azure subscription, create a [free account](https://azure.microsoft.com/free/?WT.mc_id=A261C142F) before you begin.
 
 ## Sign in to Azure
-<<<<<<< HEAD
-=======
-
->>>>>>> 9556aed7
 Sign in to the Azure portal at [https://portal.azure.com](https://portal.azure.com).
 
 
@@ -67,12 +63,8 @@
     ![Alt image text](media/msi-tutorial-linux-vm-access-arm/msi-linux-extension.png)
 
 5. If you wish to check which extensions are on this **Linux VM**, click **Extensions**. If MSI is enabled, the **ManagedIdentityExtensionforLinux** will appear on the list.
-<<<<<<< HEAD
-  ![Alt image text](media/msi-tutorial-linux-vm-access-arm/msi-extension-value.png)
-=======
 
     ![Alt image text](media/msi-tutorial-linux-vm-access-arm/msi-extension-value.png)
->>>>>>> 9556aed7
 
 
 ## Create a new Storage Account 
@@ -99,11 +91,6 @@
 7. Finally, in **Select** choose your Linux Virtual Machine in the dropdown and click **Save**. 
     ![Alt image text](media/msi-tutorial-linux-vm-access-storage/msi-storage-role.png)
 
-<<<<<<< HEAD
-=======
-    ![Alt image text](media/msi-tutorial-linux-vm-access-storage/msi-storage-role.png)
-
->>>>>>> 9556aed7
 ## Get an access token using the VM Identity and use it to call Azure Resource Manager
 
 You will need to use the Bash terminal, pick and then download your Linux distribution [here](https://msdn.microsoft.com/commandline/wsl/install_guide).
@@ -115,25 +102,6 @@
 4. Next, you will be prompted to enter in your **Password** you added when creating the **Linux VM**. You should then be successfully signed in.  
 5. Then, you can make a request using CURL to get the authorization token for the Linux VM you are logged into. The **Azure Resource Manager** endpoint is https://management.azure.com.  
 
-<<<<<<< HEAD
-
-**The CURL request for the access token is below**
-
-```bash
-curl --data "authority= https://login.microsoftonline.com/<TENANT ID>&&resource=https://management.azure.com/"  -H Metadata:true http://localhost:50432/oauth2/token   
-```
-
->[!Note]
->Ensure that the URL for the resource you are trying to request access for contains the proper formatting with a slash at the end such as  'https:\<RESOURCE>/'.
-
-```powershell
-{"access_token":"eyJ0eXAiOiJKV1QiLCJhbGciOiJSUzI1NiIsIng1dCI6IkhIQnlLVS0wRHFBcU1aaDZaRlBkMlZXYU90ZyIsImtpZCI6IkhIQnlLVS0wRHFBcU1aaDZaRlBkMlZXYU90ZyJ9.eyJhdWQiOiJodHRwczovL21hbmFnZW1lbnQuYXp1cmUuY29tIiwiaXNzIjoiaHR0cHM6Ly9zdHMud2luZG93cy5uZXQvNzJmOTg4YmYtODZmMS00MWFmLTkxYWItMmQ3Y2QwMTFkYjQ3LyIsImlhdCI6MTUwNDEyNjYyNywibmJmIjoxNTA0MTI2NjI3LCJleHAiOjE1MDQxMzA1MjcsImFpbyI6IlkyRmdZTGg2dENWSzRkSDlGWGtuZzgyQ21ZNVdBZ0E9IiwiYXBwaWQiOiI2ZjJmNmU2OS04MGExLTQ3NmEtOGRjZi1mOTgzZDZkMjUxYjgiLCJhcHBpZGFjciI6IjIiLCJpZHAiOiJodHRwczovL3N0cy53aW5kb3dzLm5ldC83MmY5ODhiZi04NmYxLTQxYWYtOTFhYi0yZDdjZDAxMWRiNDcvIiwib2lkIjoiMTEyODJiZDgtMDNlMi00NGVhLTlmYjctZTQ1YjVmM2JmNzJlIiwic3ViIjoiMTEyODJiZDgtMDNlMi00NGVhLTlmYjctZTQ1YjVmM2JmNzJlIiwidGlkIjoiNzJmOTg4YmYtODZmMS00MWFmLTkxYWItMmQ3Y2QwMTFkYjQ3IiwidXRpIjoib0U5T3JVZFJMMHVKSEw4UFdvOEJBQSIsInZlciI6IjEuMCJ9.J6KS7b9kFgDkegJ-Vfff19LMnu3Cfps4dL2uNGucb5M76rgDM5f73VO-19wZSRhQPxWmZLETzN3SljnIMQMkYWncp79MVdBud_xqXYyLdQpGkNinpKVJhTo1j1dY27U_Cjl4yvvpBTrtH3OX9gG0GtQs7PBFTTLznqcH3JR9f-bTSEN4wUhalaIPHPciVDtJI9I24_vvMfVqxkXOo6gkL0mEP"}
- ```
-
-## The CURL request to get Storage Keys from Azure Resource Manager  
-
->[!Note]
-=======
     The CURL request for the access token is below:
     
     ```bash
@@ -150,7 +118,6 @@
 ## The CURL request to get Storage Keys from Azure Resource Manager  
 
 > [!NOTE]
->>>>>>> 9556aed7
 > The text in the URL is case sensitive, so ensure if you are using upper-lowercase for your Resource Groups to reflect it accordingly. Additionally, it’s important to know that this is a POST request not a GET request and ensure you pass a value to capture a length limit with -d that can be NULL.  
 
 ```bash 
