--- conflicted
+++ resolved
@@ -19,12 +19,6 @@
 ---
 # Password policies and restrictions in Azure Active Directory
 
-<<<<<<< HEAD
-> [!IMPORTANT]
-> **Are you here because you're having problems signing in?** If so, [here's how you can change and reset your own password](active-directory-passwords-update-your-own-password.md#reset-your-password).
->
->
-=======
 This article describes the password policies and complexity requirements associated with user accounts stored in your Azure AD tenant.
 
 ## Administrator password policy differences
@@ -66,7 +60,6 @@
 * First 30 days of a trial **OR**
 * Vanity domain is not present (*.onmicrosoft.com) **AND** Azure AD Connect is not synchronizing identities
 
->>>>>>> a42dbad0
 
 ## UserPrincipalName policies that apply to all user accounts
 
@@ -131,18 +124,6 @@
    * To set the passwords of all the users in an organization to never expire, run the following cmdlet: `Get-MSOLUser | Set-MsolUser -PasswordNeverExpires $true`
 
 ## Next steps
-<<<<<<< HEAD
-* **Are you here because you're having problems signing in?** If so, [here's how you can change and reset your own password](active-directory-passwords-update-your-own-password.md#reset-your-password).
-* [Manage your passwords from anywhere](active-directory-passwords.md)
-* [How Password Management works](active-directory-passwords-how-it-works.md)
-* [Getting started with Password Mangement](active-directory-passwords-getting-started.md)
-* [Customize Password Management](active-directory-passwords-customize.md)
-* [Password Management Best Practices](active-directory-passwords-best-practices.md)
-* [How to get Operational Insights with Password Management Reports](active-directory-passwords-get-insights.md)
-* [Password Management FAQ](active-directory-passwords-faq.md)
-* [Troubleshoot Password Management](active-directory-passwords-troubleshoot.md)
-* [Learn More](active-directory-passwords-learn-more.md)
-=======
 
 The following links provide additional information regarding password reset using Azure AD
 
@@ -154,5 +135,4 @@
 * [**Reporting**](active-directory-passwords-reporting.md) - Discover if, when, and where your users are accessing SSPR functionality
 * [**Technical Deep Dive**](active-directory-passwords-how-it-works.md) - Go behind the curtain to understand how it works
 * [**Frequently Asked Questions**](active-directory-passwords-faq.md) - How? Why? What? Where? Who? When? - Answers to questions you always wanted to ask
-* [**Troubleshoot**](active-directory-passwords-troubleshoot.md) - Learn how to resolve common issues that we see with SSPR
->>>>>>> a42dbad0
+* [**Troubleshoot**](active-directory-passwords-troubleshoot.md) - Learn how to resolve common issues that we see with SSPR