
<properties
	pageTitle="Azure Active Directory Conditional Access technical reference | Microsoft Azure"
	description="With Conditional access control, Azure Active Directory checks the specific conditions you pick when authenticating the user and before allowing access to the application. Once those conditions are met, the user is authenticated and allowed access to the application."
    services="active-directory"
	documentationCenter=""
	authors="markusvi"
	manager="femila"
	editor=""/>

<tags
	ms.service="active-directory"
	ms.devlang="na"
	ms.topic="article"
    ms.tgt_pltfrm="na"
    ms.workload="identity" 
<<<<<<< HEAD
	ms.date="03/30/2016"
	ms.author="femila"/>
=======
	ms.date="07/26/2016"
	ms.author="markvi"/>
>>>>>>> c186bb0b

# Azure Active Directory Conditional Access technical reference

## Services enabled with conditional access
Conditional Access rules are supported across various Azure AD application types. This list includes:

- Federated applications from the Azure AD application gallery
- Password SSO applications from the Azure AD application gallery
- Applications registered with the Azure Application Proxy
- Developed line of business and multi-tenant applications registered with Azure AD
- Visual Studio Online
- Azure Remote App
- 	Dynamics CRM
- Microsoft Office 365 Yammer
- Microsoft Office 365 Exchange Online
- Microsoft Office 365 SharePoint Online (includes OneDrive for Business)


## Enable access rules

Each rule can be enabled or disabled on a per application bases. When rules are **ON** they will be enabled and enforced for users accessing the application. When they are **OFF** they will not be used and will not impact the users sign in experience.

## Applying rules to specific users
Rules can be applied to specific sets of users based on security group by setting **Apply To**. **Apply To** can be set to **All Users** or **Groups**. When set to **All Users** the rules will apply to any user with access to the application. The **Groups** option allows specific security and distribution groups to be selected, rules will only be enforced for these groups.

<<<<<<< HEAD
  When deploying a rule it is common to first apply it a limited set of users, that are members of a piloting groups. Once complete the rule can be applied to **All Users**. This will cause the rule to be enforced for all users in the organization.
=======
When deploying a rule,  it is common to first apply it a limited set of users, that are members of a piloting groups. Once complete the rule can be applied to **All Users**. This will cause the rule to be enforced for all users in the organization.
>>>>>>> c186bb0b

Select groups may also be exempted from policy using the **Except** option. Any members of these groups will be exempted even if they appear in an included group.

## “At work” networks


<<<<<<< HEAD
Conditional access rules that use an “At work” network, rely on trusted IP ranges that have been configured in Azure AD. These rules include:
=======
Conditional access rules that use an “At work” network, rely on trusted IP address ranges that have been configured in Azure AD, or use of the "inside corpnet" claim from AD FS. These rules include:
>>>>>>> c186bb0b

- Require multi-factor authentication when not at work
- Block access when not at work

Options for specifiying “at work” networks

<<<<<<< HEAD
## Per-application rules
Rules are configured per application allowing the high value services to be secured without impacting access to other services. Conditional access rules can be configured on the **Configure** tab of the application. 

Rules currently offered:

- **Require multi-factor authentication**
 - All users that this policy is applied to will be required to authenticate via multi-factor authentication at least once.
 
- **Require multi-factor authentication when not at work**
 - If this policy is applied, all users will be required to have performed multi-factor authentication at least once if they access the service from a non-work remote location. If they move from a work to remote location, they will be required to perform multifactor authentication when accessing the service.
 
- **Block access when not at work** 
 - When users move from work to a remote location, they will be blocked if the "Block access when not at work" policy is applied to them.  They will be re-allowed access when at a work location.


## Related topics

=======
1. Configure trusted IP address ranges in the [multi-factor authentication configuration page](../multi-factor-authentication/multi-factor-authentication-whats-next.md). Conditional Access policy will use the configured ranges on each authentication request and token issuance to evaluate rules. 
2. Configure use of the inside corpnet claim, this option can be used with federated directories, using AD FS. [Learn more about the inside coronet claims](../multi-factor-authentication/multi-factor-authentication-whats-next.md#trusted-ips).
3. Configure public IP address ranges. On the configure tab, for your directory, you can set public IP addresses. Conditional Access will use these as ‘at work’ IP addresses, this allows additional ranges to be configure, above the 50 IP address limit that is enforced by the MFA setting page.



## Rules based on application sensitivity

Rules are configured per application allowing the high value services to be secured without impacting access to other services. Conditional access rules can be configured on the  **Configure** tab of the application. 

Rules currently offered:

- **Require multi-factor authentication**
 - All users that this policy is applied to will be required to authenticate via multi-factor authentication at least once.
 
- **Require multi-factor authentication when not at work**
 - If this policy is applied, all users will be required to have performed multi-factor authentication at least once if they access the service from a non-work remote location. If they move from a work to remote location, they will be required to perform multifactor authentication when accessing the service.
 
- **Block access when not at work** 
 - When users move from work to a remote location, they will be blocked if the "Block access when not at work" policy is applied to them.  They will be re-allowed access when at a work location.


## Related topics

>>>>>>> c186bb0b
- [Securing access to Office 365 and other apps connected to Azure Active Directory](active-directory-conditional-access.md)
- [Article Index for Application Management in Azure Active Directory](active-directory-apps-index.md)<|MERGE_RESOLUTION|>--- conflicted
+++ resolved
@@ -14,13 +14,8 @@
 	ms.topic="article"
     ms.tgt_pltfrm="na"
     ms.workload="identity" 
-<<<<<<< HEAD
-	ms.date="03/30/2016"
-	ms.author="femila"/>
-=======
 	ms.date="07/26/2016"
 	ms.author="markvi"/>
->>>>>>> c186bb0b
 
 # Azure Active Directory Conditional Access technical reference
 
@@ -46,47 +41,20 @@
 ## Applying rules to specific users
 Rules can be applied to specific sets of users based on security group by setting **Apply To**. **Apply To** can be set to **All Users** or **Groups**. When set to **All Users** the rules will apply to any user with access to the application. The **Groups** option allows specific security and distribution groups to be selected, rules will only be enforced for these groups.
 
-<<<<<<< HEAD
-  When deploying a rule it is common to first apply it a limited set of users, that are members of a piloting groups. Once complete the rule can be applied to **All Users**. This will cause the rule to be enforced for all users in the organization.
-=======
 When deploying a rule,  it is common to first apply it a limited set of users, that are members of a piloting groups. Once complete the rule can be applied to **All Users**. This will cause the rule to be enforced for all users in the organization.
->>>>>>> c186bb0b
 
 Select groups may also be exempted from policy using the **Except** option. Any members of these groups will be exempted even if they appear in an included group.
 
 ## “At work” networks
 
 
-<<<<<<< HEAD
-Conditional access rules that use an “At work” network, rely on trusted IP ranges that have been configured in Azure AD. These rules include:
-=======
 Conditional access rules that use an “At work” network, rely on trusted IP address ranges that have been configured in Azure AD, or use of the "inside corpnet" claim from AD FS. These rules include:
->>>>>>> c186bb0b
 
 - Require multi-factor authentication when not at work
 - Block access when not at work
 
 Options for specifiying “at work” networks
 
-<<<<<<< HEAD
-## Per-application rules
-Rules are configured per application allowing the high value services to be secured without impacting access to other services. Conditional access rules can be configured on the **Configure** tab of the application. 
-
-Rules currently offered:
-
-- **Require multi-factor authentication**
- - All users that this policy is applied to will be required to authenticate via multi-factor authentication at least once.
- 
-- **Require multi-factor authentication when not at work**
- - If this policy is applied, all users will be required to have performed multi-factor authentication at least once if they access the service from a non-work remote location. If they move from a work to remote location, they will be required to perform multifactor authentication when accessing the service.
- 
-- **Block access when not at work** 
- - When users move from work to a remote location, they will be blocked if the "Block access when not at work" policy is applied to them.  They will be re-allowed access when at a work location.
-
-
-## Related topics
-
-=======
 1. Configure trusted IP address ranges in the [multi-factor authentication configuration page](../multi-factor-authentication/multi-factor-authentication-whats-next.md). Conditional Access policy will use the configured ranges on each authentication request and token issuance to evaluate rules. 
 2. Configure use of the inside corpnet claim, this option can be used with federated directories, using AD FS. [Learn more about the inside coronet claims](../multi-factor-authentication/multi-factor-authentication-whats-next.md#trusted-ips).
 3. Configure public IP address ranges. On the configure tab, for your directory, you can set public IP addresses. Conditional Access will use these as ‘at work’ IP addresses, this allows additional ranges to be configure, above the 50 IP address limit that is enforced by the MFA setting page.
@@ -111,6 +79,5 @@
 
 ## Related topics
 
->>>>>>> c186bb0b
 - [Securing access to Office 365 and other apps connected to Azure Active Directory](active-directory-conditional-access.md)
 - [Article Index for Application Management in Azure Active Directory](active-directory-apps-index.md)