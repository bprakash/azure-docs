<properties
   pageTitle="Azure Active Directory developer's guide | Microsoft Azure"
   description="This article provides a comprehensive guide to developer-oriented resources for Azure Active Directory."
   services="active-directory"
   documentationCenter="dev-center-name"
   authors="msmbaldwin"
   manager="mbaldwin"
   editor=""/>

<tags
   ms.service="active-directory"
   ms.devlang="na"
   ms.topic="article"
   ms.tgt_pltfrm="na"
   ms.workload="identity"
   ms.date="09/02/2015"
   ms.author="mbaldwin"/>


# Azure Active Directory developer's guide

## Overview
As an identity management as a service (IDMaaS) platform, Azure Active Directory provides developers an effective way to integrate identity management into their applications. The following articles provide overviews on implementation and key features of Azure Active Directory. We suggest that you read them in order, or jump to [Getting started](#getting-started) if you're ready to dig in.


1. [The benefits of Azure Active Directory integration](active-directory-how-to-integrate.md): Discover why integration with Azure Active Directory offers the best solution for secure sign-in and authorization.

1. [Active Directory authentication scenarios](active-directory-authentication-scenarios.md): Take advantage of simplified authentication in Azure Active Directory to provide sign-on to your application.

1. [Integrating applications with Azure Active Directory](active-directory-integrating-applications.md): Learn how to add, update, and remove applications from Azure Active Directory, and about the branding guidelines for integrated apps.

1. [Azure Active Directory Graph API](active-directory-graph-api.md): Use the Azure Active Directory Graph API to programmatically access Azure Active Directory through REST API endpoints.

1. [Azure Active Directory authentication libraries](active-directory-authentication-libraries.md): Easily authenticate users to obtain access tokens by using the Azure authentication libraries.


## Getting started

These tutorials are tailored for multiple platforms and can help you quickly start developing with Azure Active Directory. As a prerequisite, you must [get an Azure Active Directory tenant](active-directory-howto-tenant.md).

### Mobile and PC application quick-start guides

|[![iOS](./media/active-directory-developers-guide/ios.png)](active-directory-devquickstarts-ios.md)|[![Android](./media/active-directory-developers-guide/android.png)](active-directory-devquickstarts-android.md)|[![.NET](./media/active-directory-developers-guide/net.png)](active-directory-devquickstarts-dotnet.md)| [![Windows Phone](./media/active-directory-developers-guide/windows.png)](active-directory-devquickstarts-windowsphone.md)|[![Windows Store](./media/active-directory-developers-guide/windows.png)](active-directory-devquickstarts-windowsstore.md)|[![Xamarin](./media/active-directory-developers-guide/xamarin.png)](active-directory-devquickstarts-xamarin.md)|[![Cordova](./media/active-directory-developers-guide/cordova.png)](active-directory-devquickstarts-cordova.md)
|:--:|:--:|:--:|:--:|:--:|:--:|:--:
|[iOS](active-directory-devquickstarts-ios.md)|[Android](active-directory-devquickstarts-android.md)|[.NET](active-directory-devquickstarts-dotnet.md)|[Windows Phone](active-directory-devquickstarts-windowsphone.md)|[Windows Store](active-directory-devquickstarts-windowsstore.md)|[Xamarin](active-directory-devquickstarts-xamarin.md)|[Cordova](active-directory-devquickstarts-cordova.md)

### Web application quick-start guides

|[![.NET](./media/active-directory-developers-guide/net.png)](active-directory-devquickstarts-webapp-dotnet.md)|[![Javascript](./media/active-directory-developers-guide/javascript.png)](active-directory-devquickstarts-angular.md)|[![Node.js](./media/active-directory-developers-guide/nodejs.png)](active-directory-devquickstarts-openidconnect-nodejs)
|:--:|:--:|:--:|
|[.NET](active-directory-devquickstarts-webapp-dotnet.md)|[Javascript](active-directory-devquickstarts-angular.md)|[Node.js](active-directory-devquickstarts-openidconnect-nodejs)

### Web API quick-start guides

|[![.NET](./media/active-directory-developers-guide/net.png)](active-directory-devquickstarts-webapi-dotnet.md)|[![Node.js](./media/active-directory-developers-guide/nodejs.png)](active-directory-devquickstarts-webapi-nodejs.md)
|:--:|:--:|
|[.NET](active-directory-devquickstarts-webapi-dotnet.md)|[Node.js](active-directory-devquickstarts-webapi-nodejs.md)

### Querying the directory quickstart guide

| [![.NET](./media/active-directory-developers-guide/graph.png)](active-directory-graph-api-quickstart.md)|
|:--:|
|[Graph API](active-directory-graph-api-quickstart.md)|

## How-tos

These articles describe how to perform specific tasks by using Azure Active Directory:

- [Get an Azure Active Directory tenant](active-directory-howto-tenant.md)
- [List your application in the Azure Active Directory application gallery](active-directory-app-gallery-listing.md)
- [Understand the Azure Active Directory application manifest](active-directory-application-manifest.md)
- [Create an app with Office 365 APIs](https://msdn.microsoft.com/office/office365/howto/getting-started-Office-365-APIs)
- [Submit web apps for Office 365 to the Seller Dashboard](https://msdn.microsoft.com/office/office365/howto/submit-web-apps-seller-dashboard)
<<<<<<< HEAD
- [Preview: How to build apps that sign users in with both personal & work or school accounts](active-directory-appmodel-v2-overview.md)
- [Preview: How to build apps that sign up & sign in consumers](active-directory-b2c-overview.md)
=======
- [Preview: Build apps that sign users in with both personal & work or school accounts](active-directory-appmodel-v2-overview.md)
>>>>>>> 00ad1c27


## Reference

These articles provide a foundation reference for REST and authentication library APIs, protocols, errors, code samples, and endpoints.  

###  Support
- [Tagged questions](http://stackoverflow.com/questions/tagged/azure-active-directory): Find Azure Active Directory solutions on Stack Overflow by searching for the tags [azure-active-directory](http://stackoverflow.com/questions/tagged/azure-active-directory) and [adal](http://stackoverflow.com/questions/tagged/adal).

### Code

- [Azure Active Directory open-source libraries](http://github.com/AzureAD): The easiest way to find a library’s source is by using our [library list](active-directory-authentication-libraries.md).

- [Azure Active Directory samples](http://github.com/AzureADSamples): The easiest way to navigate the list of samples is by using the [index of code samples](active-directory-code-samples.md).


### Graph API

- [Graph API reference](https://msdn.microsoft.com/library/azure/hh974476.aspx): REST reference for the Azure Active Directory Graph API. [View the interactive Graph API reference experience](https://msdn.microsoft.com/Library/Azure/Ad/Graph/api/api-catalog).

- [Graph API permission scopes](https://msdn.microsoft.com/Library/Azure/Ad/Graph/api/graph-api-permission-scopes): OAuth 2.0 permission scopes that are used to control the access that an app has to directory data in a tenant.


### Authentication protocols

- [SAML 2.0 protocol reference](https://msdn.microsoft.com/library/azure/dn195591.aspx): The SAML 2.0 protocol enables applications to provide a single sign-on experience to their users.


- [OAuth 2.0 protocol reference](https://msdn.microsoft.com/library/azure/dn645545.aspx): You can use the OAuth 2.0 protocol to authorize access to web applications and web APIs in your Azure Active Directory tenant.


- [OpenID Connect 1.0 protocol reference](https://msdn.microsoft.com/library/azure/dn645541.aspx): The OpenID Connect 1.0 protocol extends OAuth 2.0 for use as an authentication protocol.


- [WS-Federation 1.2 protocol reference](https://msdn.microsoft.com/library/azure/dn903702.aspx): The WS-Federation 1.2 protocol is specified in the Web Services Federation Version 1.2 Specification.

- [Supported token and claim types](active-directory-token-and-claims.md): You can use this guide to understand and evaluate the claims in the SAML 2.0 and JSON Web Tokens (JWT) tokens.

## Videos

### Build 2015

These overview presentations on developing apps by using Azure Active Directory feature speakers who work directly in the engineering team. The presentations cover fundamental topics, including IDMaaS, authentication, identity federation, and single sign-on.

- [Azure Active Directory: Identity management as a service for modern applications](http://azure.microsoft.com/documentation/videos/build-2015-azure-active-directory-identity-management-as-a-service-for-modern-applications)
- [Develop modern web applications with Azure Active Directory](http://azure.microsoft.com/documentation/videos/build-2015-develop-modern-web-applications-with-azure-active-directory)
- [Develop modern native applications with Azure Active Directory](http://azure.microsoft.com/documentation/videos/build-2015-develop-modern-native-applications-with-azure-active-directory)

### Azure Friday
[Azure Friday](http://azure.microsoft.com/documentation/videos/azure-friday/) is a recurring Friday 1:1 video series that's dedicated to bringing you short (10–15 minutes) interviews with experts on a variety of Azure topics.  Use the Services Filter feature on the page to see all Azure Active Directory videos.

- [Azure Identity 101](http://azure.microsoft.com/documentation/videos/azure-identity-basics/)
- [Azure Identity 102](http://azure.microsoft.com/documentation/videos/azure-identity-creating-active-directory/)
- [Azure Identity 103](http://azure.microsoft.com/documentation/videos/azure-identity-application-to-authenticate/)

## Social

- [Active Directory Team blog](http://blogs.technet.com/b/ad/): The latest developments in the world of Azure Active Directory.

- [Azure Active Directory Graph Team blog](http://blogs.msdn.com/b/aadgraphteam): Azure Active Directory information that's specific to the Graph API.

- [Cloud Identity](http://www.cloudidentity.net): Thoughts on identity management as a service, from a principal Azure Active Directory PM.  

- [Azure Active Directory on Twitter](https://twitter.com/azuread): Azure Active Directory announcements in 140 characters or fewer.<|MERGE_RESOLUTION|>--- conflicted
+++ resolved
@@ -1,4 +1,4 @@
-<properties
+﻿<properties
    pageTitle="Azure Active Directory developer's guide | Microsoft Azure"
    description="This article provides a comprehensive guide to developer-oriented resources for Azure Active Directory."
    services="active-directory"
@@ -71,13 +71,8 @@
 - [Understand the Azure Active Directory application manifest](active-directory-application-manifest.md)
 - [Create an app with Office 365 APIs](https://msdn.microsoft.com/office/office365/howto/getting-started-Office-365-APIs)
 - [Submit web apps for Office 365 to the Seller Dashboard](https://msdn.microsoft.com/office/office365/howto/submit-web-apps-seller-dashboard)
-<<<<<<< HEAD
 - [Preview: How to build apps that sign users in with both personal & work or school accounts](active-directory-appmodel-v2-overview.md)
 - [Preview: How to build apps that sign up & sign in consumers](active-directory-b2c-overview.md)
-=======
-- [Preview: Build apps that sign users in with both personal & work or school accounts](active-directory-appmodel-v2-overview.md)
->>>>>>> 00ad1c27
-
 
 ## Reference
 
