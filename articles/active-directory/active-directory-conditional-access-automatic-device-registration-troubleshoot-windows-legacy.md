--- conflicted
+++ resolved
@@ -1,102 +1,3 @@
 ---
-<<<<<<< HEAD
-title: Troubleshooting the auto-registration of Azure AD domain joined computers for Windows down-level clients | Microsoft Docs
-description: Troubleshooting the auto-registration of Azure AD domain joined computers for Windows down-level clients. 
-services: active-directory
-documentationcenter: ''
-author: MarkusVi
-manager: femila
-
-ms.assetid: cdc25576-37f2-4afb-a786-f59ba4c284c2
-ms.service: active-directory
-ms.workload: identity
-ms.tgt_pltfrm: na
-ms.devlang: na
-ms.topic: article
-ms.date: 01/31/2017
-ms.author: markvi
-
----
-# Troubleshooting the auto-registration of Azure AD domain joined computers for Windows down-level clients 
-
-This topic is applicable only to the following clients: 
-
-- Windows 7 
-- Windows 8.1 
-- Windows Server 2008 R2 
-- Windows Server 2012 
-- Windows Server 2012 R2 
- 
-
-For Windows 10 or Windows Server 2016, see [Troubleshooting the auto-registration of Azure AD domain joined computers for Windows 10 and Windows Server 2016](active-directory-conditional-access-automatic-device-registration-troubleshoot-windows.md).
-
-This topic assumes that you have configured auto-registration of domain-joined devices as outlined in described in [How to configure automatic registration of Windows domain-joined devices with Azure Active Directory](active-directory-conditional-access-automatic-device-registration-get-started.md).
- 
-This topic provides you with troubleshooting guidance on how to resolve potential issues.  
-Some things to note for successful outcomes: 
-
-- Registration of these clients on Azure AD is per user/device. As an example: If jdoe and jharnett log in to this device, a separate registration (DeviceID) is created for each of these users in the USER info tab.  
-
-- Registration of these clients out of the box is configured to try at either logon or lock/unlock and there could be 5-minute delay that this is triggered using a Task Scheduler task. 
-
-- A re-install of the operating system or a manual un-register and re-register may create a new registration on Azure AD and will result in multiple entries under the USER info tab in the Azure portal. 
-
-
-## Step 1: Retrieve the registration status 
-
-**To verify the registration status:**  
-
-1. Open the command prompt as an administrator 
-
-2. Type `"%programFiles%\Microsoft Workplace Join\autoworkplace.exe /i"`
-
-This command displays a dialog box that provides you with more details about the join status.
-
-![Workplace Join for Windows](./media/active-directory-conditional-access-automatic-device-registration-troubleshoot-windows-legacy/01.png)
-
-
-## Step 2: Evaluate the registration status 
-
-If the join was not successful, the dialog box provides you with details about the issue that has occured.
-
-**The most common issues are:**
-
-- A misconfigured AD FS or Azure AD
-
-    ![Workplace Join for Windows](./media/active-directory-conditional-access-automatic-device-registration-troubleshoot-windows-legacy/02.png)
-
-- You are not signed on as a domain user
-
-    ![Workplace Join for Windows](./media/active-directory-conditional-access-automatic-device-registration-troubleshoot-windows-legacy/03.png)
-
-- A quota has been reached
-
-    ![Workplace Join for Windows](./media/active-directory-conditional-access-automatic-device-registration-troubleshoot-windows-legacy/04.png)
-
-- The service is not responding 
-
-    ![Workplace Join for Windows](./media/active-directory-conditional-access-automatic-device-registration-troubleshoot-windows-legacy/05.png)
-
-You can also find the status information in the event log under **Applications and Services Log\Microsoft-Workplace Join**.
-  
-**The most common causes for a failed registration are:** 
-
-- Your computer is not on the organization’s internal network or a VPN without connection to an on-premises AD domain controller.
-
-- You are logged on to your computer with a local computer account. 
-
-- Service configuration issues: 
-
-  - The federation server has been configured to support **WIAORMULTIAUTHN**. 
-
-  - There is no Service Connection Point object that points to your verified domain name in Azure AD in the AD forest where the computer belongs to.
-
-  - A user has reached the limit of devices. Please see Get Started with Azure Active Directory Device Registration.
-
-## Next steps
-
-For more information, see the [Automatic device registration FAQ](active-directory-conditional-access-automatic-device-registration-faq.md) 
-=======
 redirect_url: /azure/active-directory/active-directory-device-registration-troubleshoot-windows-legacy
----
->>>>>>> 8c8c56b4
+---