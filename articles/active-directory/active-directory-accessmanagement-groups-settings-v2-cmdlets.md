﻿---
title: PowerShell examples for managing groups in Azure Active Directory  | Microsoft Docs
description: This page provides PowerShell examples to help you manage your groups in Azure Active Directory
keywords: Azure AD, Azure Active Directory, PowerShell, Groups, Group management
services: active-directory
documentationcenter: ''
author: curtand
manager: femila
editor: ''

ms.assetid: 7a5023dc-2727-4c25-8254-b531fc3244ac
ms.service: active-directory
ms.workload: identity
ms.tgt_pltfrm: na
ms.devlang: na
ms.topic: article
<<<<<<< HEAD
ms.date: 08/04/2017
=======
ms.date: 08/09/2017
>>>>>>> 7e950a10
ms.author: curtand

ms.reviewer: rodejo

---
# Azure Active Directory version 2 cmdlets for group management
> [!div class="op_single_selector"]
> * [Azure portal](active-directory-groups-create-azure-portal.md)
> * [Azure classic portal](active-directory-accessmanagement-manage-groups.md)
> * [PowerShell](active-directory-accessmanagement-groups-settings-v2-cmdlets.md)
>
>

This article contains examples of how to use PowerShell to manage your groups in Azure Active Directory (Azure AD).  It also tells you how to get set up with the Azure AD PowerShell module. First, you must [download the Azure AD PowerShell module](https://www.powershellgallery.com/packages/AzureAD/).

## Installing the Azure AD PowerShell module
To install the Azure AD PowerShell module, use the following commands:

    PS C:\Windows\system32> install-module azuread

To verify that the module was installed, use the following command:

    PS C:\Windows\system32> get-module azuread

    ModuleType Version      Name                                ExportedCommands
    ---------- ---------    ----                                ----------------
    Binary     2.0.0.115    azuread                      {Add-AzureADAdministrati...}

Now you can start using the cmdlets in the module. For a full description of the cmdlets in the Azure AD module, please refer to the online reference documentation for [Azure Active Directory PowerShell Version 2](/powershell/azure/install-adv2?view=azureadps-2.0).

## Connecting to the directory
Before you can start managing groups using Azure AD PowerShell cmdlets, you must connect your PowerShell session to the directory you want to manage. Use the following command:

    PS C:\Windows\system32> Connect-AzureAD

The cmdlet prompts you for the credentials you want to use to access your directory. In this example, we are using karen@drumkit.onmicrosoft.com to access the demonstration directory. The cmdlet returns a confirmation to show the session was connected successfully to your directory:

    Account                       Environment Tenant
    -------                       ----------- ------
    Karen@drumkit.onmicrosoft.com AzureCloud  85b5ff1e-0402-400c-9e3c-0f…

Now you can start using the AzureAD cmdlets to manage groups in your directory.

## Retrieving groups
To retrieve existing groups from your directory you can use the Get-AzureADGroups cmdlet. To retrieve all groups in the directory, use the cmdlet without parameters:

    PS C:\Windows\system32> get-azureadgroup

The cmdlet returns all groups in the connected directory.

You can use the -objectID parameter to retrieve a specific group for which you specify the group’s objectID:

    PS C:\Windows\system32> get-azureadgroup -ObjectId e29bae11-4ac0-450c-bc37-6dae8f3da61b

The cmdlet now returns the group whose objectID matches the value of the parameter you entered:

    DeletionTimeStamp            :
    ObjectId                     : e29bae11-4ac0-450c-bc37-6dae8f3da61b
    ObjectType                   : Group
    Description                  :
    DirSyncEnabled               :
    DisplayName                  : Pacific NW Support
    LastDirSyncTime              :
    Mail                         :
    MailEnabled                  : False
    MailNickName                 : 9bb4139b-60a1-434a-8c0d-7c1f8eee2df9
    OnPremisesSecurityIdentifier :
    ProvisioningErrors           : {}
    ProxyAddresses               : {}
    SecurityEnabled              : True

You can search for a specific group using the -filter parameter. This parameter takes an ODATA filter clause and returns all groups that match the filter, as in the following example:

    PS C:\Windows\system32> Get-AzureADGroup -Filter "DisplayName eq 'Intune Administrators'"


    DeletionTimeStamp            :
    ObjectId                     : 31f1ff6c-d48c-4f8a-b2e1-abca7fd399df
    ObjectType                   : Group
    Description                  : Intune Administrators
    DirSyncEnabled               :
    DisplayName                  : Intune Administrators
    LastDirSyncTime              :
    Mail                         :
    MailEnabled                  : False
    MailNickName                 : 4dd067a0-6515-4f23-968a-cc2ffc2eff5c
    OnPremisesSecurityIdentifier :
    ProvisioningErrors           : {}
    ProxyAddresses               : {}
    SecurityEnabled              : True

> [!NOTE] 
> The AzureAD PowerShell cmdlets implement the OData query standard. For more information, see **$filter** in [OData system query options using the OData endpoint](https://msdn.microsoft.com/library/gg309461.aspx#BKMK_filter).

## Creating groups
To create a new group in your directory, use the New-AzureADGroup cmdlet. This cmdlet creates a new security group called “Marketing":

    PS C:\Windows\system32> New-AzureADGroup -Description "Marketing" -DisplayName "Marketing" -MailEnabled $false -SecurityEnabled $true -MailNickName "Marketing"

## Updating groups
To update an existing group, use the Set-AzureADGroup cmdlet. In this example, we’re changing the DisplayName property of the group “Intune Administrators.” First, we’re finding the group using the Get-AzureADGroup cmdlet and filter using the DisplayName attribute:

    PS C:\Windows\system32> Get-AzureADGroup -Filter "DisplayName eq 'Intune Administrators'"


    DeletionTimeStamp            :
    ObjectId                     : 31f1ff6c-d48c-4f8a-b2e1-abca7fd399df
    ObjectType                   : Group
    Description                  : Intune Administrators
    DirSyncEnabled               :
    DisplayName                  : Intune Administrators
    LastDirSyncTime              :
    Mail                         :
    MailEnabled                  : False
    MailNickName                 : 4dd067a0-6515-4f23-968a-cc2ffc2eff5c
    OnPremisesSecurityIdentifier :
    ProvisioningErrors           : {}
    ProxyAddresses               : {}
    SecurityEnabled              : True

Next, we’re changing the Description property to the new value “Intune Device Administrators”:

    PS C:\Windows\system32> Set-AzureADGroup -ObjectId 31f1ff6c-d48c-4f8a-b2e1-abca7fd399df -Description "Intune Device Administrators"

Now if we find the group again, we see the Description property is updated to reflect the new value:

    PS C:\Windows\system32> Get-AzureADGroup -Filter "DisplayName eq 'Intune Administrators'"


    DeletionTimeStamp            :
    ObjectId                     : 31f1ff6c-d48c-4f8a-b2e1-abca7fd399df
    ObjectType                   : Group
    Description                  : Intune Device Administrators
    DirSyncEnabled               :
    DisplayName                  : Intune Administrators
    LastDirSyncTime              :
    Mail                         :
    MailEnabled                  : False
    MailNickName                 : 4dd067a0-6515-4f23-968a-cc2ffc2eff5c
    OnPremisesSecurityIdentifier :
    ProvisioningErrors           : {}
    ProxyAddresses               : {}
    SecurityEnabled              : True

## Deleting groups
To delete groups from your directory, use the Remove-AzureADGroup cmdlet as follows:

    PS C:\Windows\system32> Remove-AzureADGroup -ObjectId b11ca53e-07cc-455d-9a89-1fe3ab24566b

## Managing members of groups
If you need to add new members to a group, use the Add-AzureADGroupMember cmdlet. This command adds a member to the Intune Administrators group we used in the previous example:

    PS C:\Windows\system32> Add-AzureADGroupMember -ObjectId 31f1ff6c-d48c-4f8a-b2e1-abca7fd399df -RefObjectId 72cd4bbd-2594-40a2-935c-016f3cfeeeea

The -ObjectId parameter is the ObjectID of the group to which we want to add a member, and the -RefObjectId is the ObjectID of the user we want to add as a member to the group.

To get the existing members of a group, use the Get-AzureADGroupMember cmdlet, as in this example:

    PS C:\Windows\system32> Get-AzureADGroupMember -ObjectId 31f1ff6c-d48c-4f8a-b2e1-abca7fd399df

    DeletionTimeStamp ObjectId                             ObjectType
    ----------------- --------                             ----------
                          72cd4bbd-2594-40a2-935c-016f3cfeeeea User
                          8120cc36-64b4-4080-a9e8-23aa98e8b34f User

To remove the member we previously added to the group, use the Remove-AzureADGroupMember cmdlet, as is shown here:

    PS C:\Windows\system32> Remove-AzureADGroupMember -ObjectId 31f1ff6c-d48c-4f8a-b2e1-abca7fd399df -MemberId 72cd4bbd-2594-40a2-935c-016f3cfeeeea

To verify the group membership(s) of a user, use the Select-AzureADGroupIdsUserIsMemberOf cmdlet. This cmdlet takes as its parameters the ObjectId of the user for which to check the group memberships, and a list of groups for which to check the memberships. The list of groups must be provided in the form of a complex variable of type “Microsoft.Open.AzureAD.Model.GroupIdsForMembershipCheck”, so we first must create a variable with that type:

    PS C:\Windows\system32> $g = new-object Microsoft.Open.AzureAD.Model.GroupIdsForMembershipCheck

Next, we provide values for the groupIds to check in the attribute “GroupIds” of this complex variable:

    PS C:\Windows\system32> $g.GroupIds = "b11ca53e-07cc-455d-9a89-1fe3ab24566b", "31f1ff6c-d48c-4f8a-b2e1-abca7fd399df"

Now, if we want to check the group memberships of a user with ObjectID 72cd4bbd-2594-40a2-935c-016f3cfeeeea against the groups in $g, we should use:

    PS C:\Windows\system32> Select-AzureADGroupIdsUserIsMemberOf -ObjectId 72cd4bbd-2594-40a2-935c-016f3cfeeeea -GroupIdsForMembershipCheck $g

    OdataMetadata                                                                                                 Value
    -------------                                                                                                  -----
    https://graph.windows.net/85b5ff1e-0402-400c-9e3c-0f9e965325d1/$metadata#Collection(Edm.String)             {31f1ff6c-d48c-4f8a-b2e1-abca7fd399df}


The value returned is a list of groups of which this user is a member. You can also apply this method to check Contacts, Groups or Service Principals membership for a given list of groups, using Select-AzureADGroupIdsContactIsMemberOf, Select-AzureADGroupIdsGroupIsMemberOf or Select-AzureADGroupIdsServicePrincipalIsMemberOf

## Managing owners of groups
To add owners to a group, use the Add-AzureADGroupOwner cmdlet:

    PS C:\Windows\system32> Add-AzureADGroupOwner -ObjectId 31f1ff6c-d48c-4f8a-b2e1-abca7fd399df -RefObjectId 72cd4bbd-2594-40a2-935c-016f3cfeeeea

The -ObjectId parameter is the ObjectID of the group to which we want to add an owner, and the -RefObjectId is the ObjectID of the user we want to add as an owner of the group.

To retrieve the owners of a group, use the Get-AzureADGroupOwner cmdlet:

    PS C:\Windows\system32> Get-AzureADGroupOwner -ObjectId 31f1ff6c-d48c-4f8a-b2e1-abca7fd399df

The cmdlet returns the list of owners for the specified group:

    DeletionTimeStamp ObjectId                             ObjectType
    ----------------- --------                             ----------
                          e831b3fd-77c9-49c7-9fca-de43e109ef67 User

If you want to remove an owner from a group, use the Remove-AzureADGroupOwner cmdlet:

    PS C:\Windows\system32> remove-AzureADGroupOwner -ObjectId 31f1ff6c-d48c-4f8a-b2e1-abca7fd399df -OwnerId e831b3fd-77c9-49c7-9fca-de43e109ef67

<<<<<<< HEAD
## Reserved Aliases 
When a group is created, certain endpoints allow the end user to specify a mailNickname or alias to be used as part of the email address of the group.   
Groups with the following highly privileged email aliases can only be created by an Azure AD global administrator. 
=======
## Reserved aliases 
When a group is created, certain endpoints allow the end user to specify a mailNickname or alias to be used as part of the email address of the group. Groups with the following highly privileged email aliases can only be created by an Azure AD global administrator. 
>>>>>>> 7e950a10
  
* abuse 
* admin 
* administrator 
* hostmaster 
* majordomo 
* postmaster 
* root 
* secure 
* security 
* ssl-admin 
* webmaster 

## Next steps
You can find more Azure Active Directory PowerShell documentation at [Azure Active Directory Cmdlets](/powershell/azure/install-adv2?view=azureadps-2.0).

* [Managing access to resources with Azure Active Directory groups](active-directory-manage-groups.md)
* [Integrating your on-premises identities with Azure Active Directory](active-directory-aadconnect.md)<|MERGE_RESOLUTION|>--- conflicted
+++ resolved
@@ -14,11 +14,7 @@
 ms.tgt_pltfrm: na
 ms.devlang: na
 ms.topic: article
-<<<<<<< HEAD
-ms.date: 08/04/2017
-=======
 ms.date: 08/09/2017
->>>>>>> 7e950a10
 ms.author: curtand
 
 ms.reviewer: rodejo
@@ -228,14 +224,8 @@
 
     PS C:\Windows\system32> remove-AzureADGroupOwner -ObjectId 31f1ff6c-d48c-4f8a-b2e1-abca7fd399df -OwnerId e831b3fd-77c9-49c7-9fca-de43e109ef67
 
-<<<<<<< HEAD
-## Reserved Aliases 
-When a group is created, certain endpoints allow the end user to specify a mailNickname or alias to be used as part of the email address of the group.   
-Groups with the following highly privileged email aliases can only be created by an Azure AD global administrator. 
-=======
 ## Reserved aliases 
 When a group is created, certain endpoints allow the end user to specify a mailNickname or alias to be used as part of the email address of the group. Groups with the following highly privileged email aliases can only be created by an Azure AD global administrator. 
->>>>>>> 7e950a10
   
 * abuse 
 * admin 
