<properties
	pageTitle="Add your custom domain name to simplify sign-in using Azure Active Directory | Microsoft Azure"
	description="How to add your company's domain names to Azure Active Directory, and how to verify the domain name."
	services="active-directory"
	documentationCenter=""
	authors="jeffsta"
	manager="stevenpo"
	editor=""/>

<tags
	ms.service="active-directory"
	ms.workload="identity"
	ms.tgt_pltfrm="na"
	ms.devlang="na"
	ms.topic="get-started-article"
	ms.date="04/20/2016"
	ms.author="curtand;jeffsta"/>

# Add your custom domain name to simplify sign-in using Azure Active Directory

<<<<<<< HEAD
When you first get your directory in Azure Active Directory (Azure AD), one of the important first tasks is to verify a custom domain name that your organization uses, such as ‘contoso.com’. Completing this task lets you assign user names that are familiar to your users, such as ‘alice@contoso.com.’ Until you verify your custom domain name, your users must sign in with user names like ‘alice@contoso.onmicrosoft.com’ which use the initial domain name for your directory.
=======
When you first get your directory in Azure Active Directory (Azure AD), one of the important first tasks is to verify a custom domain name that your organization uses, such as 'contoso.com'. This lets you assign user names that are familiar to your users, such as 'alice@contoso.com.' Until you verify your custom domain name, your users will sign in with user names like 'alice@contoso.onmicrosoft.com' which use the initial domain name for your directory.
>>>>>>> 24acf3db

## Add a custom domain name to your directory

To add a custom domain name to your directory:

1. Sign in to the [Azure classic portal](https://manage.windowsazure.com/) with a user account that is a global administrator of your Azure AD directory.

2. Select **Active Directory** on the left navigation bar, and open your directory.

4. Select the **Domains** tab.

5. On the command bar, select **Add.**

6. Enter the name of your custom domain, such as 'contoso.com'. Be sure to include the .com, .net, or other top-level extension.

7. If you plan to configure this domain for [federated sign-in](https://channel9.msdn.com/Series/Azure-Active-Directory-Videos-Demos/Configuring-AD-FS-for-user-sign-in-with-Azure-AD-Connect) with your on-premises Active Directory, select the check box.

8. Select **Add**.

Before you can assign user names that include your custom domain name, Azure AD must verify that your organization owns the domain name. To do perform this verification, you must add a DNS entry in the DNS zone file for the domain name. This task can be completed at the website for domain name registrar for the domain name.

## Get the DNS entries for the domain name

If you opted to configure the domain for federation, you'll be directed to download the Azure AD Connect tool. Run the Azure AD Connect tool to [get the DNS entries you need to add at your domain name registrar](active-directory-aadconnect-get-started-custom.md#verify-the-azure-ad-domain-selected-for-federation).

If you didn't opt to configure the domain for federation, the DNS entries are on the second page of the **Add domain** wizard.

## Add the DNS entry to the DNS zone file

To add the DNS entry required by Azure AD:

1.  Sign in to the domain name registrar for the domain. If you don't have sufficient permissions to update the DNS entry, ask the person or team who has this access to add the DNS entry.

2.  Update the DNS zone file for the domain by adding the DNS entry provided to you by Azure AD. This DNS entry enables Azure AD to verify your ownership of the domain. The DNS entry doesn't change any behaviors such as mail routing or web hosting.

[Instructions for adding a DNS entry at popular DNS registrars](https://support.office.com/article/Create-DNS-records-for-Office-365-when-you-manage-your-DNS-records-b0f3fdca-8a80-4e8e-9ef3-61e8a2a9ab23/)

## Verify the domain name with Azure AD

Once you have added the DNS entry, you can verify the domain name with Azure AD.

If you opted to federate your custom domain name, the Azure AD Connect tool performs verification automatically. Run the tool once you have completed the prerequisites. Otherwise, verify the domain in the Azure classic portal. If you still have the **Add domain** wizard open, you can click **Verify** on the third page of the wizard. It can take up to an hour for the DNS records to propagate.

If the **Add domain** wizard isn't still open, you can verify the domain in the [Azure classic portal](https://manage.windowsazure.com/):

1.  Sign in with a user account that is a global administrator of your Azure AD directory.

2.  Select **Active Directory** on the left navigation bar.

3.  Open your directory.

4.  Select the **Domains** tab.

5.  In the list of domains, select the domain you want to verify.

6.  Select **Verify** on the command bar.

7.  Select **Verify** in the dialog box.

Now you can [assign user names that include your custom domain name](active-directory-add-domain-add-users.md).

## Add more custom domain names

<<<<<<< HEAD
If your organization uses multiple custom domain names, such as ‘contoso.com’ and ‘contosobank.com’, you can add them to your Azure AD directory. The maximum is 900 domain names. Use the same steps to add each subsequent domain name.
=======
If your organization uses more than one custom domain name, such as 'contoso.com' and 'contosobank.com', you can add each of them to your Azure AD directory, up to a maximum of 900 domains. Use the same steps listed above to add each subsequent domain name.
>>>>>>> 24acf3db

## Troubleshooting
If you can't verify a custom domain name, there are a few potential causes. We'll start with the most common and work down to the least common.

- You tried to verify the domain name before the DNS entry could propagate. Wait for a while and try again.

- The DNS record wasn't entered at all. Verify the DNS entry and wait for it to propagate, and then try again.

- The domain name was already verified in another directory. Locate the domain name and delete it from the other directory, and try again.

- The DNS record contains an error. Correct the error and try again.

- You don't have sufficient permission to update DNS records. Share the DNS entries with the person or team at your organization who has this access and ask them to add the DNS entry.


## Next steps

-   [Assign user names that include your custom domain name](active-directory-add-domain-add-users.md)

-   [Manage custom domain names](active-directory-add-manage-domain-names.md)

-   [Show your company's branding when your users sign in](active-directory-add-company-branding.md)

-   [Use PowerShell to manage domain names in Azure AD](https://msdn.microsoft.com/library/azure/e1ef403f-3347-4409-8f46-d72dafa116e0#BKMK_ManageDomains)

-   [Learn about domain management concepts in Azure AD](active-directory-add-domain-concepts.md)<|MERGE_RESOLUTION|>--- conflicted
+++ resolved
@@ -18,11 +18,7 @@
 
 # Add your custom domain name to simplify sign-in using Azure Active Directory
 
-<<<<<<< HEAD
 When you first get your directory in Azure Active Directory (Azure AD), one of the important first tasks is to verify a custom domain name that your organization uses, such as ‘contoso.com’. Completing this task lets you assign user names that are familiar to your users, such as ‘alice@contoso.com.’ Until you verify your custom domain name, your users must sign in with user names like ‘alice@contoso.onmicrosoft.com’ which use the initial domain name for your directory.
-=======
-When you first get your directory in Azure Active Directory (Azure AD), one of the important first tasks is to verify a custom domain name that your organization uses, such as 'contoso.com'. This lets you assign user names that are familiar to your users, such as 'alice@contoso.com.' Until you verify your custom domain name, your users will sign in with user names like 'alice@contoso.onmicrosoft.com' which use the initial domain name for your directory.
->>>>>>> 24acf3db
 
 ## Add a custom domain name to your directory
 
@@ -86,11 +82,7 @@
 
 ## Add more custom domain names
 
-<<<<<<< HEAD
 If your organization uses multiple custom domain names, such as ‘contoso.com’ and ‘contosobank.com’, you can add them to your Azure AD directory. The maximum is 900 domain names. Use the same steps to add each subsequent domain name.
-=======
-If your organization uses more than one custom domain name, such as 'contoso.com' and 'contosobank.com', you can add each of them to your Azure AD directory, up to a maximum of 900 domains. Use the same steps listed above to add each subsequent domain name.
->>>>>>> 24acf3db
 
 ## Troubleshooting
 If you can't verify a custom domain name, there are a few potential causes. We'll start with the most common and work down to the least common.
