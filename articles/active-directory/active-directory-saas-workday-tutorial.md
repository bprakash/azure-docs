<properties 
    pageTitle="Tutorial: Azure Active Directory integration with Workday | Microsoft Azure" 
    description="Learn how to use Workday with Azure Active Directory to enable single sign-on, automated provisioning, and more!." 
    services="active-directory" 
    authors="markusvi"  
    documentationCenter="na" 
    manager="stevenpo"/>
<tags 
    ms.service="active-directory" 
    ms.devlang="na" 
    ms.topic="article" 
    ms.tgt_pltfrm="na" 
    ms.workload="identity" 
    ms.date="10/22/2015" 
    ms.author="markvi" />

#Tutorial: Azure Active Directory integration with Workday
  
The objective of this tutorial is to show the integration of Azure and Workday. The scenario outlined in this tutorial assumes that you already have the following items:

-   A valid Azure subscription
-   A tenant in Workday
  
The scenario outlined in this tutorial consists of the following building blocks:

1.  Enabling the application integration for Workday
2.  Configuring single sign-on
3.  Configuring user provisioning
4.  Configuring user provisioning

![Scenario](./media/active-directory-saas-workday-tutorial/IC782919.png "Scenario")

##Enabling the application integration for Workday
  
The objective of this section is to outline how to enable the application integration for Salesforce.

###To enable the application integration for Workday, perform the following steps:

1.  In the Azure Management Portal, on the left navigation pane, click **Active Directory**.

    ![Active Directory](./media/active-directory-saas-workday-tutorial/IC700993.png "Active Directory")

2.  From the **Directory** list, select the directory for which you want to enable directory integration.

3.  To open the applications view, in the directory view, click **Applications** in the top menu.

    ![Applications](./media/active-directory-saas-workday-tutorial/IC700994.png "Applications")

4.  To open the **Application Gallery**, click **Add An App**, and then click **Add an application for my organization to use**.

    ![What do you want to do?](./media/active-directory-saas-workday-tutorial/IC700995.png "What do you want to do?")

5.  In the **search box**, type **Workday**.

    ![Workday](./media/active-directory-saas-workday-tutorial/IC701021.png "Workday")

6.  In the results pane, select **Workday**, and then click **Complete** to add the application.

    ![Workday](./media/active-directory-saas-workday-tutorial/IC701022.png "Workday")

##Configuring single sign-on
  
The objective of this section is to outline how to enable users to authenticate to Workday with their account in Azure AD using federation based on the SAML protocol.  
As part of this procedure, you are required to create a base-64 encoded certificate.  
If you are not familiar with this procedure, see [How to convert a binary certificate into a text file](http://youtu.be/PlgrzUZ-Y1o).

###To configure single sign-on, perform the following steps:

1.  On the **Workday** application integration page, click **Configure single sign-on** to open the **Configure Single Sign On ** dialog.

    ![Configure single sign-on](./media/active-directory-saas-workday-tutorial/IC782920.png "Configure single sign-on")

2.  On the **How would you like users to sign on to Workday** page, select **Microsoft Azure AD Single Sign-On**, and then click **Next**.

    ![Configure single sign-on](./media/active-directory-saas-workday-tutorial/IC782921.png "Configure single sign-on")

3.  On the **Configure App URL** page, perform the following steps, and then click **Next**.

    ![Configure App URL](./media/active-directory-saas-workday-tutorial/IC782957.png "Configure App URL")

    1.  In the **Sign On URL** textbox, type the URL used by your users to sign in to Workday (e.g.: *https://impl.workday.com/\<tenant\>/login-saml2.htmld*)
    2.  In the **Workday Reply URL** textbox, type the Workday reply URL (e.g.: *https://impl.workday.com/\<tenant\>/login-saml.htmld*).

        >[AZURE.NOTE] Your reply URL must have a sub-domain (e.g.: www, wd2, wd3, wd3-impl, wd5, wd5-impl). 
		>Using something like "*http://www.myworkday.com*" works but "*http://myworkday.com*" does not. 
 
4.  On the **Configure single sign-on at Workday** page, to download your certificate, click **Download certificate**, and then save the certificate file on your computer.

    ![Configure single sign-on](./media/active-directory-saas-workday-tutorial/IC782922.png "Configure single sign-on")

5.  In a different web browser window, log into your Workday company site as an administrator.

6.  Go to **Menu \> Workbench**.

    ![Workbench](./media/active-directory-saas-workday-tutorial/IC782923.png "Workbench")

7.  Go to **Account Administration**.

    ![Account Administration](./media/active-directory-saas-workday-tutorial/IC782924.png "Account Administration")

8.  Go to **Edit Tenant Setup – Security**.

    ![Edit Tenant Security](./media/active-directory-saas-workday-tutorial/IC782925.png "Edit Tenant Security")

9.  In the **Redirection URLs** section, perform the following steps:

    ![Redirection URLs](./media/active-directory-saas-workday-tutorial/IC7829581.png "Redirection URLs")
<<<<<<< HEAD

     9.1. Click **Add Row**.

     9.2. In the **Login Redirect URL** textbox and the **Mobile Redirect URL** textbox, type the **Workday Tenant URL** you have entered on the **Configure App URL** page of the Azure portal.
    
     9.3. In the Azure portal, on the **Configure single sign-on at Workday** dialog page, copy the **Single Sign-Out Service URL**, and then paste it into the **Logout Redirect URL** textbox.

     9.4.  In **Environment** textbox, type the environment name.  

=======

     9.1. Click **Add Row**.

     9.2. In the **Login Redirect URL** textbox and the **Mobile Redirect URL** textbox, type the **Workday Tenant URL** you have entered on the **Configure App URL** page of the Azure portal.
    
     9.3. In the Azure portal, on the **Configure single sign-on at Workday** dialog page, copy the **Single Sign-Out Service URL**, and then paste it into the **Logout Redirect URL** textbox.

     9.4.  In **Environment** textbox, type the environment name.  

>>>>>>> 08be3281

       >[AZURE.NOTE] The value of the Environment attribute is tied to the value of the tenant URL:
		>
        >-   If the domain name of the Workday tenant URL starts with impl (e.g.: *https://impl.workday.com/\<tenant\>/login-saml2.htmld*), the **Environment** attribute must be set to Implementation.
        >-   If the domain name starts with something else, you need to contact Workday to get the matching **Environment** value.

10. In the **SAML Setup** section, perform the following steps:

    ![SAML Setup](./media/active-directory-saas-workday-tutorial/IC782926.png "SAML Setup")

     10.1.  Select **Enable SAML Authentication**.

     10.2.  Click **Add Row**.

11. In the SAML Identity Providers section, perform the following steps:

    ![SAML Identity Providers](./media/active-directory-saas-workday-tutorial/IC7829271.png "SAML Identity Providers")

     11.1.  In the Identity Provider Name textbox, type a provider name (e.g.: *SPInitiatedSSO*).
<<<<<<< HEAD

     11.2.  In the Azure portal, on the **Configure single sign-on at Workday** dialog page, copy the **Identity Provider ID** value, and then paste it into the **Issuer** textbox.

     11.3.  Select **Enable Workday Initialted Logout**.

     11.4. In the Azure portal, on the **Configure single sign-on at Workday** dialog page, copy the **Single Sign-Out Service URL** value, and then paste it into the **Logout Request URL** textbox.


=======

     11.2.  In the Azure portal, on the **Configure single sign-on at Workday** dialog page, copy the **Identity Provider ID** value, and then paste it into the **Issuer** textbox.

     11.3.  Select **Enable Workday Initialted Logout**.

     11.4. In the Azure portal, on the **Configure single sign-on at Workday** dialog page, copy the **Single Sign-Out Service URL** value, and then paste it into the **Logout Request URL** textbox.


>>>>>>> 08be3281
     11.3.  Click **Identity Provider Public Key Certificate**, and then click **Create**. <br><br>
        ![Create](./media/active-directory-saas-workday-tutorial/IC782928.png "Create")

     11.4.  Click **Create x509 Public Key**. <br><br>
        ![Create](./media/active-directory-saas-workday-tutorial/IC782929.png "Create")

     11.5.  In the **View x509 Public Key** section, perform the following steps: <br><br>
        ![View x509 Public Key](./media/active-directory-saas-workday-tutorial/IC782930.png "View x509 Public Key") <br>

      1.  In the **Name** textbox, type a name for your certificate (e.g.: *PPE\_SP*).
      2.  In the **Valid From** textbox, type the valid from attribute value of your certificate.
      3.  In the **Valid To** textbox, type the valid to attribute value of your certificate.
		
           >[AZURE.NOTE] You can get the valid from date and the valid to date from the downloaded certificate by double-clicking it. The dates are listed under the **Details** tab.

      4.  Create a **Base-64 encoded** file from your downloaded certificate.  

		>[AZURE.TIP] For more details, see [How to convert a binary certificate into a text file](http://youtu.be/PlgrzUZ-Y1o)
<<<<<<< HEAD

      5.  Open your base-64 encoded certificate in notepad, and then copy the content of it.
      6.  In the **Certificate** textbox, paste the content of your clipboard.
      7.  Click **OK**.

12.  Perform the following steps: <br><br>
        ![SSO configuration](./media/active-directory-saas-workday-tutorial/IC7829351111.png "SSO configuration")

     12.1.  Enable the **x509 Private Key Pair**.

     12.2.  In the **Service Provider ID** textbox, type **http://www.workday.com**.

     12.3.  Select **Enable SP Initiated SAML Authentication**.

     12.4.  In the Azure portal, on the **Configure single sign-on at Workday** dialog page, copy the **Single Sign-On Service URL** value, and then paste it into the **IdP SSO Service URL** textbox.
     
     12.5 Select **Do Not Deflate SP-initiated Authentication Request**.

=======

      5.  Open your base-64 encoded certificate in notepad, and then copy the content of it.
      6.  In the **Certificate** textbox, paste the content of your clipboard.
      7.  Click **OK**.

12.  Perform the following steps: <br><br>
        ![SSO configuration](./media/active-directory-saas-workday-tutorial/IC7829351111.png "SSO configuration")

     12.1.  Enable the **x509 Private Key Pair**.

     12.2.  In the **Service Provider ID** textbox, type **http://www.workday.com**.

     12.3.  Select **Enable SP Initiated SAML Authentication**.

     12.4.  In the Azure portal, on the **Configure single sign-on at Workday** dialog page, copy the **Single Sign-On Service URL** value, and then paste it into the **IdP SSO Service URL** textbox.
     
     12.5 Select **Do Not Deflate SP-initiated Authentication Request**.

>>>>>>> 08be3281
     12.6. As **Authentication Request Signature Method**, select **SHA256**. <br><br>
        ![Authentication Request Signature Method](./media/active-directory-saas-workday-tutorial/IC782932.png "Authentication Request Signature Method") <br><br>
 
     12.7 Click **OK**. <br><br>
        ![OK](./media/active-directory-saas-workday-tutorial/IC782933.png "OK")

12. In the Azure AD portal, on the **Configure single sign-on at Workday** page, click **Next**. <br><br>

    ![Configure single sign-on](./media/active-directory-saas-workday-tutorial/IC782934.png "Configure single sign-on")

13. On the **Single sign-on confirmation** page, click **Complete**. <br><br>

    ![Configure single sign-on](./media/active-directory-saas-workday-tutorial/IC782935111.png "Configure single sign-on")



##Configuring user provisioning
  
To get a test user provisioned into Workday, you need to contact the Workday support team.  
The Workday support team will create the user for you.

##Assigning users
  
To test your configuration, you need to grant the Azure AD users you want to allow using your application access to it by assigning them.

###To assign users to Workday, perform the following steps:

1.  In the Azure AD portal, create a test account.

2.  On the **Workday **application integration page, click **Assign users**.

    ![Assign Users](./media/active-directory-saas-workday-tutorial/IC782935.png "Assign Users")

3.  Select your test user, click **Assign**, and then click **Yes** to confirm your assignment.

    ![Yes](./media/active-directory-saas-workday-tutorial/IC767830.png "Yes")
  
If you want to test your single sign-on settings, open the Access Panel. For more details about the Access Panel, see [Introduction to the Access Panel](active-directory-saas-access-panel-introduction.md).<|MERGE_RESOLUTION|>--- conflicted
+++ resolved
@@ -105,7 +105,6 @@
 9.  In the **Redirection URLs** section, perform the following steps:
 
     ![Redirection URLs](./media/active-directory-saas-workday-tutorial/IC7829581.png "Redirection URLs")
-<<<<<<< HEAD
 
      9.1. Click **Add Row**.
 
@@ -115,17 +114,6 @@
 
      9.4.  In **Environment** textbox, type the environment name.  
 
-=======
-
-     9.1. Click **Add Row**.
-
-     9.2. In the **Login Redirect URL** textbox and the **Mobile Redirect URL** textbox, type the **Workday Tenant URL** you have entered on the **Configure App URL** page of the Azure portal.
-    
-     9.3. In the Azure portal, on the **Configure single sign-on at Workday** dialog page, copy the **Single Sign-Out Service URL**, and then paste it into the **Logout Redirect URL** textbox.
-
-     9.4.  In **Environment** textbox, type the environment name.  
-
->>>>>>> 08be3281
 
        >[AZURE.NOTE] The value of the Environment attribute is tied to the value of the tenant URL:
 		>
@@ -145,7 +133,6 @@
     ![SAML Identity Providers](./media/active-directory-saas-workday-tutorial/IC7829271.png "SAML Identity Providers")
 
      11.1.  In the Identity Provider Name textbox, type a provider name (e.g.: *SPInitiatedSSO*).
-<<<<<<< HEAD
 
      11.2.  In the Azure portal, on the **Configure single sign-on at Workday** dialog page, copy the **Identity Provider ID** value, and then paste it into the **Issuer** textbox.
 
@@ -154,16 +141,6 @@
      11.4. In the Azure portal, on the **Configure single sign-on at Workday** dialog page, copy the **Single Sign-Out Service URL** value, and then paste it into the **Logout Request URL** textbox.
 
 
-=======
-
-     11.2.  In the Azure portal, on the **Configure single sign-on at Workday** dialog page, copy the **Identity Provider ID** value, and then paste it into the **Issuer** textbox.
-
-     11.3.  Select **Enable Workday Initialted Logout**.
-
-     11.4. In the Azure portal, on the **Configure single sign-on at Workday** dialog page, copy the **Single Sign-Out Service URL** value, and then paste it into the **Logout Request URL** textbox.
-
-
->>>>>>> 08be3281
      11.3.  Click **Identity Provider Public Key Certificate**, and then click **Create**. <br><br>
         ![Create](./media/active-directory-saas-workday-tutorial/IC782928.png "Create")
 
@@ -182,7 +159,6 @@
       4.  Create a **Base-64 encoded** file from your downloaded certificate.  
 
 		>[AZURE.TIP] For more details, see [How to convert a binary certificate into a text file](http://youtu.be/PlgrzUZ-Y1o)
-<<<<<<< HEAD
 
       5.  Open your base-64 encoded certificate in notepad, and then copy the content of it.
       6.  In the **Certificate** textbox, paste the content of your clipboard.
@@ -201,26 +177,6 @@
      
      12.5 Select **Do Not Deflate SP-initiated Authentication Request**.
 
-=======
-
-      5.  Open your base-64 encoded certificate in notepad, and then copy the content of it.
-      6.  In the **Certificate** textbox, paste the content of your clipboard.
-      7.  Click **OK**.
-
-12.  Perform the following steps: <br><br>
-        ![SSO configuration](./media/active-directory-saas-workday-tutorial/IC7829351111.png "SSO configuration")
-
-     12.1.  Enable the **x509 Private Key Pair**.
-
-     12.2.  In the **Service Provider ID** textbox, type **http://www.workday.com**.
-
-     12.3.  Select **Enable SP Initiated SAML Authentication**.
-
-     12.4.  In the Azure portal, on the **Configure single sign-on at Workday** dialog page, copy the **Single Sign-On Service URL** value, and then paste it into the **IdP SSO Service URL** textbox.
-     
-     12.5 Select **Do Not Deflate SP-initiated Authentication Request**.
-
->>>>>>> 08be3281
      12.6. As **Authentication Request Signature Method**, select **SHA256**. <br><br>
         ![Authentication Request Signature Method](./media/active-directory-saas-workday-tutorial/IC782932.png "Authentication Request Signature Method") <br><br>
  
