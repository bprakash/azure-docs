--- conflicted
+++ resolved
@@ -1,7 +1,3 @@
-<<<<<<< HEAD
-
-=======
->>>>>>> f1ea3417
 ---
 title: Azure Active Directory hybrid identity design considerations - determine hybrid identity lifecycle adoption strategy | Microsoft Docs
 description: Helps define the hybrid identity management tasks according to the options available for each lifecycle phase.
