--- conflicted
+++ resolved
@@ -13,11 +13,7 @@
 ms.topic: article
 ms.tgt_pltfrm: na
 ms.workload: identity
-<<<<<<< HEAD
-ms.date: 03/28/2017
-=======
 ms.date: 04/11/2017
->>>>>>> a42dbad0
 ms.author: markvi
 
 ---
@@ -49,11 +45,7 @@
 | Office 365 SharePoint Online |Mac OS X |Office 2016 apps for multi-factor authentication and location only; device-based policy support planned for the future |
 | Office 365 Yammer |Windows 10, iOS; Android support planned for the future |Office Yammer app |
 | Dynamics CRM |Windows 10, Windows 8.1, Windows 7, iOS, and Android |Dynamics CRM app |
-<<<<<<< HEAD
-| PowerBI service |Windows 10, Windows 8.1, Windows 7, iOS, and Android |PowerBI app |
-=======
 | PowerBI service |Windows 10, Windows 8.1, Windows 7, and iOS | PowerBI app. The Power BI app for Android does not currently support device-based conditional access. |
->>>>>>> a42dbad0
 | Azure Remote App service |Windows 10, Windows 8.1, Windows 7, iOS, Android, and Mac OS X |Azure Remote app |
 | Any My Apps app service |Android and iOS |Any My Apps app service |
 
@@ -119,21 +111,6 @@
 
 ## Supported browsers
 
-<<<<<<< HEAD
-
-| OS                     | Browsers                 | Support |
-| :--                    | :--                      | :-:     |
-| Win 10                 | IE, Edge                 | ![Check][1] |
-| Win 10                 | Chrome                   | Coming soon |
-| Win 8 / 8.1            | IE                       | ![Check][1] |
-| Win 7                  | IE                       | ![Check][1] |
-| iOS	                 | Safari                   | ![Check][1] |
-| Android                | Chrome                   | ![Check][1] |
-| WinPhone               | IE, Edge                 | ![Check][1] |
-| Windows Server 2016    | IE, Edge                 | ![Check][1] |
-| Windows Server 2012 R2 | IE                       | ![Check][1] |
-| Windows Server2008 R2	 | IE                       | ![Check][1] |
-=======
 | OS                     | Browsers                 | Support     |
 | :--                    | :--                      | :-:         |
 | Win 10                 | IE, Edge                 | ![Check][1] |
@@ -147,7 +124,6 @@
 | Windows Server 2016    | Chrome                   | Coming soon |
 | Windows Server 2012 R2 | IE, Chrome               | ![Check][1] |
 | Windows Server 2008 R2 | IE, Chrome               | ![Check][1] |
->>>>>>> a42dbad0
 | Mac OS                 | Safari                   | ![Check][1] |
 | Mac OS                 | Chrome                   | Coming soon |
 
