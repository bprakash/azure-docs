--- conflicted
+++ resolved
@@ -35,7 +35,6 @@
 
 | Target Service| Platform| Application |
 | --- | --- | --- |
-<<<<<<< HEAD
 | Office 365 Exchange Online |Windows 10 |Mail/Calendar/People app, Outlook 2016, Outlook 2013 (with modern authentication), Skype for Business (with modern authentication) |
 | Office 365 Exchange Online |Windows 8.1, Windows 7 |Outlook 2016, Outlook 2013 (with modern authentication), Skype for Business (with modern authentication) |
 | Office 365 Exchange Online |iOS, 
@@ -50,25 +49,6 @@
 | PowerBI service |Windows 10, Windows 8.1, Windows 7, and iOS | PowerBI app. The Power BI app for Android does not currently support device-based conditional access. |
 | Azure Remote App service |Windows 10, Windows 8.1, Windows 7, iOS, Android, and Mac OS X |Azure Remote app |
 | Any My Apps app service |Android and iOS |Any My Apps app service |
-=======
-| Office 365 Exchange Online| Windows 10| Mail/Calendar/People app, Outlook 2016, Outlook 2013 (with modern authentication), Skype for Business (with modern authentication), Microsoft Teams Windows App|
-| Office 365 Exchange Online| Windows 8.1, Windows 7| Outlook 2016, Outlook 2013 (with modern authentication), Skype for Business (with modern authentication), Microsoft Teams Windows App|
-| Office 365 Exchange Online| iOS, Android| Outlook mobile app, Microsoft Teams mobile apps|
-| Office 365 Exchange Online| Mac OS X| Outlook 2016 for multi-factor authentication and location only; device-based policy support planned for the future; Microsoft Teams OS X app is supported and Skype for Business support planned for the future|
-| Office 365 SharePoint Online| Windows 10| Office 2016 apps, Universal Office apps, Office 2013 (with modern authentication), OneDrive sync client (see [notes](https://support.office.com/en-US/article/Azure-Active-Directory-conditional-access-with-the-OneDrive-sync-client-on-Windows-028d73d7-4b86-4ee0-8fb7-9a209434b04e)), Microsoft Teams Windows app. Office Groups support planned for the future, SharePoint app support planned for the future|
-| Office 365 SharePoint Online| Windows 8.1, Windows 7| Office 2016 apps, Office 2013 (with modern authentication), OneDrive sync client (see [notes](https://support.office.com/en-US/article/Azure-Active-Directory-conditional-access-with-the-OneDrive-sync-client-on-Windows-028d73d7-4b86-4ee0-8fb7-9a209434b04e)), Microsoft Teams Windows app|
-| Office 365 SharePoint Online| iOS, Android| Office mobile apps, Microsoft Teams mobile apps|
-| Office 365 SharePoint Online| Mac OS X| Office 2016 apps and Microsoft Teams OS X app for multi-factor authentication and location only; device-based policy support planned for the future.|
-| Office 365 Yammer| Windows 10, iOS; Android support planned| Office Yammer app|
-| Dynamics CRM| Windows 10, Windows 8.1, Windows 7, iOS, and Android| Dynamics CRM app|
-| PowerBI service| Windows 10, Windows 8.1, Windows 7, iOS, and Android| PowerBI app|
-| Azure Remote App service| Windows 10, Windows 8.1, Windows 7, iOS, Android, and Mac OS X| Azure Remote app|
-| Microsoft Teams| Windows 10, Windows 8.1, Windows 7,| Microsoft Teams Services - this controls all services that support Microsoft Teams and all its Client Apps - Windows Desktop, MAC OS X, iOS, Android, WP, and web client|
-|  | iOS/Android and MAC OSX|  |
-| Any My Apps app service| Android and iOS| Any My Apps app service|
-
-
->>>>>>> dbb33c97
 
 ## Applications that do not use modern authentication
 Currently, you must use other methods to block access to apps that do not use modern authentication. Access rules for apps that don't use modern authentication are not enforced by conditional access. This primarily is a consideration for Exchange and SharePoint access. Most earlier versions of apps use older access control protocols.
