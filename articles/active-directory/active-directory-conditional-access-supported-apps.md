
<properties
	pageTitle="Applications that use conditional access rules in Azure Active Directory | Microsoft Azure"
	description="With conditional access control, Azure Active Directory checks for specific conditions when it authenticates the user, and to allow application access."
    services="active-directory"
	documentationCenter=""
	authors="markusvi"
	manager="femila"
	editor=""/>

<tags
	ms.service="active-directory"
	ms.devlang="na"
	ms.topic="article"
    ms.tgt_pltfrm="na"
<<<<<<< HEAD
    ms.workload="identity"
	ms.date="09/26/2016"
=======
    ms.workload="identity" 
	ms.date="10/26/2016"
>>>>>>> dfa79dbd
	ms.author="markvi"/>


# Applications that use conditional access rules in Azure Active Directory

Conditional access rules are supported in Azure Active Directory (Azure AD)-connected applications, pre-integrated federated software as a service (SaaS) applications, applications that use password single sign-on (SSO), line-of-business applications, and applications that use Azure AD Application Proxy. For a detailed list of applications for which you can use conditional access, see [Services enabled with conditional access](active-directory-conditional-access-technical-reference.md#Services-enabled-with-conditional-access). Conditional access works both with mobile and desktop applications that use modern authentication. In this article, we cover how conditional access works in mobile and desktop apps.

You can use Azure AD sign-in pages in applications that use modern authentication. With a sign-in page, a user is prompted for multi-factor authentication. A message is shown if the user's access is blocked. Modern authentication is required for the device to authenticate with Azure AD, so that device-based conditional access policies are evaluated.

It's important to know which applications can use conditional access rules, and the steps that you might need to take to secure other application entry points.

<<<<<<< HEAD
## Applications that use modern authentication
The following applications support conditional access to Office 365 and other Azure AD-connected service applications.
=======
## Applications using modern authentication


> [AZURE.NOTE] If you have a conditional access policy in Azure AD that has an equivalent in Office 365, you should configure both conditional access policies to ensure that you get the desired results.
This is, for example, true in the case of conditional access policies for Exchange Online and SharePoint Online. 



The following applications support conditional access when accessing Office 365 and other Azure AD connected service applications:
>>>>>>> dfa79dbd

| Target service  | Platform  | Application                                                  |
|--------------|-----------------|----------------------------------------------------------------|
|Office 365 Exchange Online | Windows 10|Mail/Calendar/People app, Outlook 2016, Outlook 2013 (with modern authentication), Skype for Business (with modern authentication)|
|Office 365 Exchange Online| Windows 8.1, Windows 7 |Outlook 2016, Outlook 2013 (with modern authentication), Skype for Business (with modern authentication)|
|Office 365 Exchange Online|iOS, Android|  Outlook mobile app|
|Office 365 Exchange Online|Mac OS X| Outlook 2016 for multi-factor authentication and location only; device-based policy support planned for the future, Skype for Business support planned for the future|
|Office 365 SharePoint Online|Windows 10| Office 2016 apps, Universal Office apps, Office 2013 (with modern authentication), OneDrive for Business app (Next Generation Sync Client, or NGSC) support planned for the future, Office Groups support planned for the future, SharePoint app support planned for the future|
|Office 365 SharePoint Online|Windows 8.1, Windows 7|Office 2016 apps, Office 2013 (with modern authentication), OneDrive for Business app (Groove sync client)|
|Office 365 SharePoint Online|iOS, Android|  Office mobile apps |
|Office 365 SharePoint Online|Mac OS X| Office 2016 apps for multi-factor authentication and location only; device-based policy support planned for the future|
|Office 365 Yammer|Windows 10, iOS, and Android | Office Yammer app|
|Dynamics CRM|Windows 10, Windows 8.1, Windows 7, iOS, and Android | Dynamics CRM app|
|PowerBI service|Windows 10, Windows 8.1, Windows 7, iOS, and Android | PowerBI app|
|Azure Remote App service|Windows 10, Windows 8.1, Windows 7, iOS, Android, and Mac OS X |Azure Remote app|
|Any My Apps app service|Android and iOS|Any My Apps app service |


## Applications that do not use modern authentication

Currently, you must use other methods to block access to apps that do not use modern authentication. Access rules for apps that don't use modern authentication are not enforced by conditional access. This primarily is a consideration for Exchange and SharePoint access. Most earlier versions of apps use older access control protocols.

## Office 365 SharePoint Online

You can disable legacy protocols for SharePoint access by using the Set-SPOTenant cmdlet. Use this cmdlet to prevent Office clients that use non-modern authentication protocols from accessing SharePoint Online resources.

**Example command**:
    `Set-SPOTenant -LegacyAuthProtocolsEnabled $false`

## Office 365 Exchange Online

Exchange offers two main categories of protocols. Review the following options, and then select the policy that is right for your organization.

-	**Exchange ActiveSync**. By default, conditional access policies for multi-factor authentication and location are not enforced for Exchange ActiveSync. You need to protect access to these services either by configuring Exchange ActiveSync policy directly, or by blocking Exchange ActiveSync by using Active Directory Federation Services (AD FS) rules.
-	**Legacy protocols**. You can block legacy protocols with AD FS. This blocks access to older Office clients, such as Office 2013 without modern authentication enabled, and earlier versions of Office.


### Example AD FS rules

You can use the following rules to block legacy protocol access at the AD FS level. Choose from two common configurations.

### Option 1: Allow Exchange ActiveSync, and allow legacy apps, but only on the intranet

By applying the following three rules to the AD FS relying party trust for Microsoft Office 365 Identity Platform, Exchange ActiveSync traffic, and browser and modern authentication traffic, have access. Legacy apps are blocked from the extranet.

Rule 1

    `@RuleName = “Allow all intranet traffic”
	c1:[Type == "http://schemas.microsoft.com/ws/2012/01/insidecorporatenetwork", Value == "true"]
	=> issue(Type = "http://schemas.microsoft.com/authorization/claims/permit", Value = "true");`

Rule 2

    @RuleName = “Allow Exchange ActiveSync ”
	c1:[Type == "http://schemas.microsoft.com/2012/01/requestcontext/claims/x-ms-client-application", Value == "Microsoft.Exchange.ActiveSync"]
	=> issue(Type = "http://schemas.microsoft.com/authorization/claims/permit", Value = "true");

Rule 3

	@RuleName = “Allow extranet browser and browser dialog traffic”
	c1:[Type == " http://schemas.microsoft.com/ws/2012/01/insidecorporatenetwork", Value == "false"] &&
	c2:[Type == "http://schemas.microsoft.com/2012/01/requestcontext/claims/x-ms-endpoint-absolute-path", Value =~ "(/adfs/ls)|(/adfs/oauth2)"]
	=> issue(Type = "http://schemas.microsoft.com/authorization/claims/permit", Value = "true");

### Option 2: Allow Exchange ActiveSync, and block legacy apps

By applying the following three rules to the AD FS relying party trust for Microsoft Office 365 Identity Platform, Exchange ActiveSync traffic, and browser and modern authentication traffic, have access. Legacy apps are blocked from any location.

Rule 1

    @RuleName = “Allow all intranet traffic only for browser and modern authentication clients”
	c1:[Type == "http://schemas.microsoft.com/ws/2012/01/insidecorporatenetwork", Value == "true"] &&
	c2:[Type == "http://schemas.microsoft.com/2012/01/requestcontext/claims/x-ms-endpoint-absolute-path", Value =~ "(/adfs/ls)|(/adfs/oauth2)"]
	=> issue(Type = "http://schemas.microsoft.com/authorization/claims/permit", Value = "true");


Rule 2

    @RuleName = “Allow Exchange ActiveSync”
	c1:[Type == "http://schemas.microsoft.com/2012/01/requestcontext/claims/x-ms-client-application", Value == "Microsoft.Exchange.ActiveSync"]
	=> issue(Type = "http://schemas.microsoft.com/authorization/claims/permit", Value = "true");


Rule 3

    @RuleName = “Allow extranet browser and browser dialog traffic”
	c1:[Type == " http://schemas.microsoft.com/ws/2012/01/insidecorporatenetwork", Value == "false"] &&
	c2:[Type == "http://schemas.microsoft.com/2012/01/requestcontext/claims/x-ms-endpoint-absolute-path", Value =~ "(/adfs/ls)|(/adfs/oauth2)"]
	=> issue(Type = "http://schemas.microsoft.com/authorization/claims/permit", Value = "true");<|MERGE_RESOLUTION|>--- conflicted
+++ resolved
@@ -13,13 +13,8 @@
 	ms.devlang="na"
 	ms.topic="article"
     ms.tgt_pltfrm="na"
-<<<<<<< HEAD
     ms.workload="identity"
-	ms.date="09/26/2016"
-=======
-    ms.workload="identity" 
 	ms.date="10/26/2016"
->>>>>>> dfa79dbd
 	ms.author="markvi"/>
 
 
@@ -31,20 +26,11 @@
 
 It's important to know which applications can use conditional access rules, and the steps that you might need to take to secure other application entry points.
 
-<<<<<<< HEAD
 ## Applications that use modern authentication
-The following applications support conditional access to Office 365 and other Azure AD-connected service applications.
-=======
-## Applications using modern authentication
 
+> [AZURE.NOTE] If you have a conditional access policy in Azure AD that has an equivalent in Office 365, configure both conditional access policies. This would apply, for example, to conditional access policies for Exchange Online or SharePoint Online.
 
-> [AZURE.NOTE] If you have a conditional access policy in Azure AD that has an equivalent in Office 365, you should configure both conditional access policies to ensure that you get the desired results.
-This is, for example, true in the case of conditional access policies for Exchange Online and SharePoint Online. 
-
-
-
-The following applications support conditional access when accessing Office 365 and other Azure AD connected service applications:
->>>>>>> dfa79dbd
+The following applications support conditional access for Office 365 and other Azure AD-connected service applications:
 
 | Target service  | Platform  | Application                                                  |
 |--------------|-----------------|----------------------------------------------------------------|
