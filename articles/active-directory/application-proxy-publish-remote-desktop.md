--- conflicted
+++ resolved
@@ -13,7 +13,7 @@
 ms.tgt_pltfrm: na
 ms.devlang: na
 ms.topic: article
-ms.date: 06/01/2017
+ms.date: 06/11/2017
 ms.author: kgremban
 ms.custom: it-pro
 ---
@@ -84,26 +84,21 @@
 
 8. For each collection, run the following command. Replace *\<yourcollectionname\>* and *\<proxyfrontendurl\>* with your own information. This command enables single sign-on between RD Web and RD Gateway, and optimizes performance:
 
-<<<<<<< HEAD
    ```
    Set-RDSessionCollectionConfiguration -CollectionName "<yourcollectionname>" -CustomRdpProperty "pre-authentication server address:s:<proxyfrontendurl>`nrequire pre-authentication:i:1"
    ```
 
-Now that you've configured Remote Desktop, Azure AD Application Proxy has taken over as the internet-facing component of RDS. You can remove the other public internet-facing endpoints on your RD Web and RD Gateway machines.
-=======
-    ```
-    Set-RDSessionCollectionConfiguration -CollectionName "<yourcollectionname>" -CustomRdpProperty "pre-authentication server address:s:<proxyfrontendurl>`nrequire pre-authentication:i:1"
-    ```
-    **Example:**
-    Set-RDSessionCollectionConfiguration -CollectionName "QuickSessionCollection" -CustomRdpProperty "pre-authentication server address:s:https://gateway.contoso.msappproxy.net/`nrequire pre-authentication:i:1"
+   **For example:**
+   ```
+   Set-RDSessionCollectionConfiguration -CollectionName "QuickSessionCollection" -CustomRdpProperty "pre-authentication server address:s:https://gateway.contoso.msappproxy.net/`nrequire pre-authentication:i:1"
+   ```
 
 9. To verify the modification of the custom RDP properties as well as view the RDP file contents that will be downloaded from RDWeb for this collection, run the following command:
     ```
     (get-wmiobject -Namespace root\cimv2\terminalservices -Class Win32_RDCentralPublishedRemoteDesktop).RDPFileContents
     ```
-  
-Now that you've configured Remote Desktop, Azure AD Application Proxy has taken over as the internet-facing component of RDS. You can remove the other public internet-facing endpoints on your RD Web and RD Gateway machines. 
->>>>>>> e90753b1
+
+Now that you've configured Remote Desktop, Azure AD Application Proxy has taken over as the internet-facing component of RDS. You can remove the other public internet-facing endpoints on your RD Web and RD Gateway machines.
 
 ## Test the scenario
 
