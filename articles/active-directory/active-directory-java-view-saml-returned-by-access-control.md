---
<<<<<<< HEAD
title: View SAML Returned by the Access Control Service (Java)
description: Learn how to view SAML returned by the Access Control Service in Java applications hosted on Azure.
services: active-directory
documentationcenter: java
author: rmcmurray
manager: erikre
editor: ''

ms.assetid: 6cd216f9-eb43-46b4-b30d-f194d0ae2d48
ms.service: active-directory
ms.workload: identity
ms.tgt_pltfrm: na
ms.devlang: Java
ms.topic: article
ms.date: 12/22/2016
ms.author: robmcm

---
# How to view SAML returned by the Azure Access Control Service
This guide will show you how to view the underlying Security Assertion Markup Language (SAML) returned to your application by the Azure Access Control Service (ACS). The guide builds on the [How to Authenticate Web Users with Azure Access Control Service Using Eclipse](active-directory-java-authenticate-users-access-control-eclipse.md) topic, by providing code that displays the SAML information. The completed application will look similar to the following.

![Example SAML output][saml_output]

For more information on ACS, see the [Next steps](#next_steps) section.

> [!NOTE]
> The Azure Access Services Control Filter is a community technology preview. As pre-release software, it is not formally supported by Microsoft.
> 
> 

## Prerequisites
To complete the tasks in this guide, complete the sample at [How to Authenticate Web Users with Azure Access Control Service Using Eclipse](active-directory-java-authenticate-users-access-control-eclipse.md) and use it as the starting point for this tutorial.

## Add the JspWriter library to your build path and deployment assembly
Add the library that contains the **javax.servlet.jsp.JspWriter** class to your build path and deployment assembly. If you are using Tomcat, the library is **jsp-api.jar**, which is located in the Apache **lib** folder.

1. In Eclipse's Project Explorer, right-click **MyACSHelloWorld**, click **Build Path**, click **Configure Build Path**, click the **Libraries** tab, and then click **Add External JARs**.
2. In the **JAR Selection** dialog, navigate to the necessary JAR, select it, and then click **Open**.
3. With the **Properties for MyACSHelloWorld** dialog still open, click **Deployment Assembly**.
4. In the **Web Deployment Assembly** dialog, click **Add**.
5. In the **New Assembly Directive** dialog, click **Java Build Path Entries** and then click **Next**.
6. Select the appropriate library and click **Finish**.
7. Click **OK** to close the **Properties for MyACSHelloWorld** dialog.

## Modify the JSP file to display SAML
Modify **index.jsp** to use the following code.

    <%@ page language="java" contentType="text/html; charset=UTF-8"
        pageEncoding="UTF-8"%>
        <%@ page import="javax.xml.parsers.*"
                 import="javax.xml.transform.*"
                 import="org.w3c.dom.*"
                 import="java.io.*"
                 import="javax.xml.transform.stream.*"
                 import="javax.xml.transform.dom.*"
                 import="javax.xml.xpath.*"
                 import="javax.servlet.jsp.JspWriter" %>
    <!DOCTYPE html PUBLIC "-//W3C//DTD HTML 4.01 Transitional//EN" "http://www.w3.org/TR/html4/loose.dtd">
    <html>
    <head>
    <meta http-equiv="Content-Type" content="text/html; charset=ISO-8859-1">
    <title>Sample ACS Filter</title>
    </head>
    <body>
        <h3>SAML information from sample ACS program</h3>
        <%!
        void displaySAMLInfo(Node node, String parent, JspWriter out)
        {

            try
            {
                String nodeName;
                int nChild, i;

                nodeName = node.getNodeName();
                out.println("<br>");
                out.println("<u>Examining <b>" + parent + nodeName + "</b></u><br>");

                   // Attributes.
                   NamedNodeMap attribsMap = node.getAttributes();
                   if (null != attribsMap)
                   {
                         for (i=0; i < attribsMap.getLength(); i++)
                         {
                                Node attrib = attribsMap.item(i);
                                out.println("Attribute: <b>" + attrib.getNodeName() + "</b>: " + attrib.getNodeValue()  + "<br>");
                         }
                   }

                   // Child nodes.
                   NodeList list = node.getChildNodes();
                   if (null != list)
                    {
                          nChild = list.getLength();
                          if (nChild > 0)
                          {                    

                                 // If it is a text node, just print the text.
                                 if (list.item(0).getNodeName() == "#text")
                                 {
                                     out.println("Text value: <b>" + list.item(0).getTextContent() + "</b><br>");
                                 }
                                 else
                                 {
                                     // Print out the child node names.
                                     out.print("Contains " + nChild + " child node(s): ");   
                                        for (i=0; i < nChild; i++)
                                     {
                                        Node temp = list.item(i);

                                        out.print("<b>" + temp.getNodeName() + "</b>");
                                        if (i < nChild - 1)
                                        {
                                            // Separate the names.
                                            out.print(", ");
                                        }
                                        else
                                        {
                                            // Finish the sentence.
                                            out.print(".");
                                        }

                                     }
                                     out.println("<br>");

                                     // Process the child nodes.
                                     for (i=0; i < nChild; i++)
                                     {
                                        Node temp = list.item(i);
                                        displaySAMLInfo(temp, parent + nodeName + "\\", out);
                                     }
                               }
                          }
                      }
                  }
                catch (Exception e)
                {
                    System.out.println("Exception encountered.");
                    e.printStackTrace();            
                }
            }
        %>

        <%
        try
        {
            String data  = (String) request.getAttribute("ACSSAML");

            DocumentBuilder docBuilder;
            Document doc = null;
            DocumentBuilderFactory docBuilderFactory = DocumentBuilderFactory.newInstance();
            docBuilderFactory.setIgnoringElementContentWhitespace(true);
            docBuilder = docBuilderFactory.newDocumentBuilder();
            byte[] xmlDATA = data.getBytes();

            ByteArrayInputStream in = new ByteArrayInputStream(xmlDATA);
            doc = docBuilder.parse(in);
            doc.getDocumentElement().normalize();

            // Iterate the child nodes of the doc.
            NodeList list = doc.getChildNodes();

            for (int i=0; i < list.getLength(); i++)
            {
                displaySAMLInfo(list.item(i), "", out);
            }
        }
        catch (Exception e)
        {
            out.println("Exception encountered.");
            e.printStackTrace();
        }

        %>
    </body>
    </html>

## Run the application
1. Run your application in the computer emulator or deploy to Azure, using the steps documented at [How to Authenticate Web Users with Azure Access Control Service Using Eclipse](active-directory-java-authenticate-users-access-control-eclipse.md).
2. Launch a browser and open your web application. After you log on to your application, you'll see SAML information, including the security assertion provided by the identity provider.

## Next steps
To further explore ACS's functionality and to experiment with more sophisticated scenarios, see [Access Control Service 2.0][Access Control Service 2.0].

[Prerequisites]: #pre
[Modify the JSP file to display SAML]: #modify_jsp
[Add the JspWriter library to your build path and deployment assembly]: #add_library
[Run the application]: #run_application
[Next steps]: #next_steps
[Access Control Service 2.0]: http://go.microsoft.com/fwlink/?LinkID=212360
[How to Authenticate Web Users with Azure Access Control Service Using Eclipse]: ../active-directory-java-authenticate-users-access-control-eclipse
[saml_output]: ./media/active-directory-java-view-saml-returned-by-access-control/SAML_Output.png
=======
redirect_url: /azure/active-directory/develop/active-directory-java-view-saml-returned-by-access-control
---
>>>>>>> e8cfaf0d
<|MERGE_RESOLUTION|>--- conflicted
+++ resolved
@@ -1,198 +1,3 @@
 ---
-<<<<<<< HEAD
-title: View SAML Returned by the Access Control Service (Java)
-description: Learn how to view SAML returned by the Access Control Service in Java applications hosted on Azure.
-services: active-directory
-documentationcenter: java
-author: rmcmurray
-manager: erikre
-editor: ''
-
-ms.assetid: 6cd216f9-eb43-46b4-b30d-f194d0ae2d48
-ms.service: active-directory
-ms.workload: identity
-ms.tgt_pltfrm: na
-ms.devlang: Java
-ms.topic: article
-ms.date: 12/22/2016
-ms.author: robmcm
-
----
-# How to view SAML returned by the Azure Access Control Service
-This guide will show you how to view the underlying Security Assertion Markup Language (SAML) returned to your application by the Azure Access Control Service (ACS). The guide builds on the [How to Authenticate Web Users with Azure Access Control Service Using Eclipse](active-directory-java-authenticate-users-access-control-eclipse.md) topic, by providing code that displays the SAML information. The completed application will look similar to the following.
-
-![Example SAML output][saml_output]
-
-For more information on ACS, see the [Next steps](#next_steps) section.
-
-> [!NOTE]
-> The Azure Access Services Control Filter is a community technology preview. As pre-release software, it is not formally supported by Microsoft.
-> 
-> 
-
-## Prerequisites
-To complete the tasks in this guide, complete the sample at [How to Authenticate Web Users with Azure Access Control Service Using Eclipse](active-directory-java-authenticate-users-access-control-eclipse.md) and use it as the starting point for this tutorial.
-
-## Add the JspWriter library to your build path and deployment assembly
-Add the library that contains the **javax.servlet.jsp.JspWriter** class to your build path and deployment assembly. If you are using Tomcat, the library is **jsp-api.jar**, which is located in the Apache **lib** folder.
-
-1. In Eclipse's Project Explorer, right-click **MyACSHelloWorld**, click **Build Path**, click **Configure Build Path**, click the **Libraries** tab, and then click **Add External JARs**.
-2. In the **JAR Selection** dialog, navigate to the necessary JAR, select it, and then click **Open**.
-3. With the **Properties for MyACSHelloWorld** dialog still open, click **Deployment Assembly**.
-4. In the **Web Deployment Assembly** dialog, click **Add**.
-5. In the **New Assembly Directive** dialog, click **Java Build Path Entries** and then click **Next**.
-6. Select the appropriate library and click **Finish**.
-7. Click **OK** to close the **Properties for MyACSHelloWorld** dialog.
-
-## Modify the JSP file to display SAML
-Modify **index.jsp** to use the following code.
-
-    <%@ page language="java" contentType="text/html; charset=UTF-8"
-        pageEncoding="UTF-8"%>
-        <%@ page import="javax.xml.parsers.*"
-                 import="javax.xml.transform.*"
-                 import="org.w3c.dom.*"
-                 import="java.io.*"
-                 import="javax.xml.transform.stream.*"
-                 import="javax.xml.transform.dom.*"
-                 import="javax.xml.xpath.*"
-                 import="javax.servlet.jsp.JspWriter" %>
-    <!DOCTYPE html PUBLIC "-//W3C//DTD HTML 4.01 Transitional//EN" "http://www.w3.org/TR/html4/loose.dtd">
-    <html>
-    <head>
-    <meta http-equiv="Content-Type" content="text/html; charset=ISO-8859-1">
-    <title>Sample ACS Filter</title>
-    </head>
-    <body>
-        <h3>SAML information from sample ACS program</h3>
-        <%!
-        void displaySAMLInfo(Node node, String parent, JspWriter out)
-        {
-
-            try
-            {
-                String nodeName;
-                int nChild, i;
-
-                nodeName = node.getNodeName();
-                out.println("<br>");
-                out.println("<u>Examining <b>" + parent + nodeName + "</b></u><br>");
-
-                   // Attributes.
-                   NamedNodeMap attribsMap = node.getAttributes();
-                   if (null != attribsMap)
-                   {
-                         for (i=0; i < attribsMap.getLength(); i++)
-                         {
-                                Node attrib = attribsMap.item(i);
-                                out.println("Attribute: <b>" + attrib.getNodeName() + "</b>: " + attrib.getNodeValue()  + "<br>");
-                         }
-                   }
-
-                   // Child nodes.
-                   NodeList list = node.getChildNodes();
-                   if (null != list)
-                    {
-                          nChild = list.getLength();
-                          if (nChild > 0)
-                          {                    
-
-                                 // If it is a text node, just print the text.
-                                 if (list.item(0).getNodeName() == "#text")
-                                 {
-                                     out.println("Text value: <b>" + list.item(0).getTextContent() + "</b><br>");
-                                 }
-                                 else
-                                 {
-                                     // Print out the child node names.
-                                     out.print("Contains " + nChild + " child node(s): ");   
-                                        for (i=0; i < nChild; i++)
-                                     {
-                                        Node temp = list.item(i);
-
-                                        out.print("<b>" + temp.getNodeName() + "</b>");
-                                        if (i < nChild - 1)
-                                        {
-                                            // Separate the names.
-                                            out.print(", ");
-                                        }
-                                        else
-                                        {
-                                            // Finish the sentence.
-                                            out.print(".");
-                                        }
-
-                                     }
-                                     out.println("<br>");
-
-                                     // Process the child nodes.
-                                     for (i=0; i < nChild; i++)
-                                     {
-                                        Node temp = list.item(i);
-                                        displaySAMLInfo(temp, parent + nodeName + "\\", out);
-                                     }
-                               }
-                          }
-                      }
-                  }
-                catch (Exception e)
-                {
-                    System.out.println("Exception encountered.");
-                    e.printStackTrace();            
-                }
-            }
-        %>
-
-        <%
-        try
-        {
-            String data  = (String) request.getAttribute("ACSSAML");
-
-            DocumentBuilder docBuilder;
-            Document doc = null;
-            DocumentBuilderFactory docBuilderFactory = DocumentBuilderFactory.newInstance();
-            docBuilderFactory.setIgnoringElementContentWhitespace(true);
-            docBuilder = docBuilderFactory.newDocumentBuilder();
-            byte[] xmlDATA = data.getBytes();
-
-            ByteArrayInputStream in = new ByteArrayInputStream(xmlDATA);
-            doc = docBuilder.parse(in);
-            doc.getDocumentElement().normalize();
-
-            // Iterate the child nodes of the doc.
-            NodeList list = doc.getChildNodes();
-
-            for (int i=0; i < list.getLength(); i++)
-            {
-                displaySAMLInfo(list.item(i), "", out);
-            }
-        }
-        catch (Exception e)
-        {
-            out.println("Exception encountered.");
-            e.printStackTrace();
-        }
-
-        %>
-    </body>
-    </html>
-
-## Run the application
-1. Run your application in the computer emulator or deploy to Azure, using the steps documented at [How to Authenticate Web Users with Azure Access Control Service Using Eclipse](active-directory-java-authenticate-users-access-control-eclipse.md).
-2. Launch a browser and open your web application. After you log on to your application, you'll see SAML information, including the security assertion provided by the identity provider.
-
-## Next steps
-To further explore ACS's functionality and to experiment with more sophisticated scenarios, see [Access Control Service 2.0][Access Control Service 2.0].
-
-[Prerequisites]: #pre
-[Modify the JSP file to display SAML]: #modify_jsp
-[Add the JspWriter library to your build path and deployment assembly]: #add_library
-[Run the application]: #run_application
-[Next steps]: #next_steps
-[Access Control Service 2.0]: http://go.microsoft.com/fwlink/?LinkID=212360
-[How to Authenticate Web Users with Azure Access Control Service Using Eclipse]: ../active-directory-java-authenticate-users-access-control-eclipse
-[saml_output]: ./media/active-directory-java-view-saml-returned-by-access-control/SAML_Output.png
-=======
 redirect_url: /azure/active-directory/develop/active-directory-java-view-saml-returned-by-access-control
----
->>>>>>> e8cfaf0d
+---