--- conflicted
+++ resolved
@@ -24,13 +24,7 @@
 - You can enable your users to be automatically signed in to Clarizen (single sign-on) with their Azure AD accounts.
 - You can manage your accounts in one central location, the Azure portal.
 
-<<<<<<< HEAD
 The scenario in this tutorial consists of two main tasks:
-=======
-- You can control in Azure AD who has access to Clarizen
-- You can enable your users to automatically get signed-on to Clarizen single sign-on (SSO) with their Azure AD accounts
-- You can manage your accounts in one central location - the Azure Management portal
->>>>>>> 1737e70c
 
 1. Add Clarizen from the gallery.
 2. Configure and test Azure AD single sign-on.
@@ -38,11 +32,9 @@
 If you want more details about software as a service (SaaS) app integration with Azure AD, see [What is application access and single sign-on with Azure Active Directory?](active-directory-appssoaccess-whatis.md).
 
 ## Prerequisites
-
 To configure Azure AD integration with Clarizen, you need the following items:
 
 - An Azure AD subscription
-<<<<<<< HEAD
 - A Clarizen subscription that's enabled for single sign-on
 
 To test the steps in this tutorial, follow these recommendations:
@@ -52,29 +44,6 @@
 
 ## Add Clarizen from the gallery
 To configure the integration of Clarizen into Azure AD, add Clarizen from the gallery to your list of managed SaaS apps.
-=======
-- A Clarizen single-sign on enabled subscription
-
->[!NOTE]
->To test the steps in this tutorial, we do not recommend using a production environment.
->
-
-To test the steps in this tutorial, you should follow these recommendations:
-
-- You should not use your production environment, unless this is necessary.
-- If you don't have an Azure AD trial environment, you can get an one-month trial [here](https://azure.microsoft.com/pricing/free-trial/).
-
-
-## Scenario description
-In this tutorial, you test Azure AD single sign-on in a test environment. 
-The scenario outlined in this tutorial consists of two main building blocks:
-
-* Adding Clarizen from the gallery
-* Configuring and testing Azure AD single sign-on
-
-## Add Clarizen from the gallery
-To configure the integration of Clarizen into Azure AD, you need to add Clarizen from the gallery to your list of managed SaaS apps.
->>>>>>> 1737e70c
 
 1. In the [Azure portal](https://portal.azure.com), in the left pane, click the **Azure Active Directory** icon.
 
@@ -96,14 +65,8 @@
 
 	![Selecting Clarizen in the results pane](./media/active-directory-saas-clarizen-tutorial/tutorial_clarizen_0001.png)
 
-<<<<<<< HEAD
-
-##  Configure and test Azure AD single sign-on
+## Configure and test Azure AD single sign-on
 In the following sections, you configure and test Azure AD single sign-on with Clarizen based on the test user Britta Simon.
-=======
-##  Configure and test Azure AD single sign-on
-In this section, you configure and test Azure AD single sign-on with Clarizen based on a test user called "Britta Simon".
->>>>>>> 1737e70c
 
 For single sign-on to work, Azure AD needs to know what the counterpart user in Clarizen is to a user in Azure AD. In other words, a link relationship between an Azure AD user and the related user in Clarizen needs to be established. You establish this link relationship by assigning the value of **user name** in Azure AD as the value of **Username** in Clarizen.
 
@@ -115,19 +78,8 @@
 4. **[Assign the Azure AD test user](#assigning-the-azure-ad-test-user)** to enable Britta Simon to use Azure AD single sign-on.
 5. **[Test single sign-on](#testing-single-sign-on)** to verify whether the configuration works.
 
-<<<<<<< HEAD
 ### Configure Azure AD single sign-on
-
 Enable Azure AD single sign-on in the Azure portal and configure single sign-on in your Clarizen application.
-=======
-1. **[Configuring Azure AD single sign-on](#configuring-azure-ad-single-sign-on)** - to enable your users to use this feature.
-2. **[Creating an Azure AD test user](#creating-an-azure-ad-test-user)** - to test Azure AD single sign-on with Britta Simon.
-3. **[Creating a Clarizen test user](#creating-a-clarizen-test-user)** - to have a counterpart of Britta Simon in Clarizen that is linked to the Azure AD representation of her.
-4. **[Assigning the Azure AD test user](#assigning-the-azure-ad-test-user)** - to enable Britta Simon to use Azure AD single sign-on.
-5. **[Testing Single Sign-On](#testing-single-sign-on)** - to verify whether the configuration works.
-
-### Configure Azure AD single sign-on
->>>>>>> 1737e70c
 
 1. In the Azure portal, on the **Clarizen** application integration page, click **Single sign-on**.
 
@@ -141,7 +93,6 @@
 
 	![Boxes for identifier and reply URL](./media/active-directory-saas-clarizen-tutorial/tutorial_clarizen_02.png)
 
-<<<<<<< HEAD
     a. In the **Identifier** box, type the value as: **Clarizen**
 
 	b. In the **Reply URL** box, type a URL by using the following pattern: **https://<company name>.clarizen.com/Clarizen/Pages/Integrations/SAML/SamlResponse.aspx**
@@ -149,15 +100,6 @@
 	> [!NOTE]
 	> These are not the real values. You have to use the actual identifier and reply URL. Here we suggest that you use the unique value of a string as the identifier. To get the actual values, contact the [Clarizen support team](https://success.clarizen.com/hc/en-us/requests/new).
 
-=======
-	![Configure Single Sign-On](./media/active-directory-saas-clarizen-tutorial/tutorial_clarizen_02.png)
-    1. In the **Identifier** textbox, type the value as: `Clarizen`
-    2. In the **Reply URL** textbox, type a URL using the following pattern: `https://<company name>.clarizen.com/Clarizen/Pages/Integrations/SAML/SamlResponse.aspx`
-	
-	>[!NOTE] 
-	>These are not the real values. You have to update these values with the actual Identifier and Reply URL. Here we suggest you to use the unique value of string in the Identifier. Contact [Clarizen support team](https://success.clarizen.com/hc/en-us/requests/new) to get these values.
-	>
->>>>>>> 1737e70c
 4. On the **SAML Signing Certificate** section, click **Create new certificate**.
 
 	![Clicking "Create new certificate"](./media/active-directory-saas-clarizen-tutorial/tutorial_clarizen_03.png) 	
@@ -196,7 +138,6 @@
 
 13. In the **Federated Authentication** dialog box, perform the following steps:
 
-<<<<<<< HEAD
 	!["Federated Authentication" dialog box](./media/active-directory-saas-clarizen-tutorial/tutorial_clarizen_003.png "Federated Authentication")
 
 	a. Select **Enable Federated Authentication**.
@@ -210,20 +151,6 @@
 	e. Select **Use POST**.
 
 	f. Click **Save**.
-
-
-=======
-	![Federated Authentication](./media/active-directory-saas-clarizen-tutorial/tutorial_clarizen_003.png "Federated Authentication")
-	1. Select **Enable Federated Authentication**.
-	2. Click **Upload** to upload your downloaded certificate.
-	3. In the **Sign-in URL** textbox, put the value of **SAML Single Sign-On Service URL** from Azure AD application configuration window.
-	4. In the **Sign-out URL** textbox, put the value of **Sign-Out URL** from Azure AD application configuration window.
-	5. Select **Use POST**.
-	6. Click **Save**.
-
-### Create an Azure AD test user
-The objective of this section is to create a test user in the Azure Management portal called Britta Simon.
->>>>>>> 1737e70c
 
 ### Create an Azure AD test user
 In the Azure portal, create a test user called Britta Simon.
@@ -242,7 +169,6 @@
 
 	![The "Add" button](./media/active-directory-saas-clarizen-tutorial/create_aaduser_03.png)
 
-<<<<<<< HEAD
 4. In the **User** dialog box, perform the following steps:
 
 	!["User" dialog box with name, email address, and password filled in](./media/active-directory-saas-clarizen-tutorial/create_aaduser_04.png)
@@ -255,28 +181,8 @@
 
     d. Click **Create**.
 
-
-
 ### Create a Clarizen test user
-
 To enable Azure AD users to sign in to Clarizen, you must provision user accounts. In the case of Clarizen, provisioning is a manual task.
-=======
-4. On the **User** dialog page, perform the following steps:
- 
-	![Creating an Azure AD test user](./media/active-directory-saas-clarizen-tutorial/create_aaduser_04.png) 
-    1. In the **Name** textbox, type **BrittaSimon**.
-    2. In the **User name** textbox, type the **email address** of BrittaSimon.
-	3. Select **Show Password** and write down the value of the **Password**.
-    4. Click **Create**. 
-
-### Create a Clarizen test user
-
-In order to enable Azure AD users to log into Clarizen, they must be provisioned into Clarizen.  
-
-* In the case of Clarizen, provisioning is a manual task.
-
-**To provision a user accounts, perform the following steps:**
->>>>>>> 1737e70c
 
 1. Sign in to your Clarizen company site as an administrator.
 
@@ -290,7 +196,6 @@
 
 4. In the **Invite People** dialog box, perform the following steps:
 
-<<<<<<< HEAD
 	!["Invite People" dialog box](./media/active-directory-saas-clarizen-tutorial/create_aaduser_003.png "Invite People")
 
 	a. In the **Email** box, type the email address of the Britta Simon account.
@@ -300,20 +205,7 @@
 	> [!NOTE]
     > The Azure Active Directory account holder will receive an email and follow a link to confirm their account before it becomes active.
 
-
 ### Assign the Azure AD test user
-=======
-	![Invite People](./media/active-directory-saas-clarizen-tutorial/create_aaduser_003.png "Invite People")
-	1. In the **Email** textbox, type the email address of Britta Simon account.
-    2. Click **Invite**.
-	>[!NOTE]
-    >The Azure Active Directory account holder will receive an email and follow a link to confirm their account before it becomes active.
-
-### Assign the Azure AD test user
-
-In this section, you enable Britta Simon to use Azure single sign-on by granting her access to Clarizen.
->>>>>>> 1737e70c
-
 Enable Britta Simon to use Azure single sign-on by granting her access to Clarizen.
 
 ![Assigned test user][200]
@@ -340,15 +232,7 @@
 
 7. In the **Add Assignment** dialog box, click the **Assign** button.
 
-<<<<<<< HEAD
-
-
-=======
-7. Click **Assign** button on **Add Assignment** dialog.
-	
->>>>>>> 1737e70c
 ### Test single sign-on
-
 Test your Azure AD single sign-on configuration by using the Access Panel.
 
 When you click the Clarizen tile in the Access Panel, you should be automatically signed in to your Clarizen application.
