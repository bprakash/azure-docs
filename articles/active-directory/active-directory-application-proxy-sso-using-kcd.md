--- conflicted
+++ resolved
@@ -85,17 +85,10 @@
 
 For more information about Kerberos, see [All you want to know about Kerberos Constrained Delegation (KCD)](https://blogs.technet.microsoft.com/applicationproxyblog/2015/09/21/all-you-want-to-know-about-kerberos-constrained-delegation-kcd).
 
-<<<<<<< HEAD
-Non-Windows apps typically user usernames or SAM account names instead of domain email addresses. If that situation applies to your applications, you need to configure the designated login identity field to connect your cloud identities to your application identities. 
-
-## Working with different on-premises and cloud identities
-Application Proxy assumes that users have exactly the same identity in the cloud and on-premises. If that's not the case, you can can still use KCD for single sign-on. Configure a **Designated login identity** for each application to specify which identity should be used when performing single sign-on.  
-=======
 Non-Windows apps typically user usernames or SAM account names instead of domain email addresses. If that situation applies to your applications, you need to configure the delegated login identity field to connect your cloud identities to your application identities. 
 
 ## Working with different on-premises and cloud identities
 Application Proxy assumes that users have exactly the same identity in the cloud and on-premises. If that's not the case, you can can still use KCD for single sign-on. Configure a **Delegated login identity** for each application to specify which identity should be used when performing single sign-on.  
->>>>>>> 7e950a10
 
 This capability allows many organizations that have different on-premises and cloud identities to have SSO from the cloud to on-premises apps without requiring the users to enter different usernames and passwords. This includes organizations that:
 
