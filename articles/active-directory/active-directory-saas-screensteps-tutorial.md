---
title: 'Tutorial: Azure Active Directory integration with ScreenSteps | Microsoft Docs'
description: Learn how to use ScreenSteps with Azure Active Directory to enable single sign-on, automated provisioning, and more!
services: active-directory
author: jeevansd
documentationcenter: na
manager: femila

ms.assetid: 4563fe94-a88f-4895-a07f-79df44889cf9
ms.service: active-directory
ms.devlang: na
ms.topic: article
ms.tgt_pltfrm: na
ms.workload: identity
ms.date: 03/23/2017
ms.author: jeedes

---
# Tutorial: Azure Active Directory integration with ScreenSteps
<<<<<<< HEAD
The objective of this tutorial is to show the integration of Azure and ScreenSteps.  

=======
The objective of this tutorial is to show the integration of Azure and ScreenSteps.
>>>>>>> a42dbad0
The scenario outlined in this tutorial assumes that you already have the following items:

* A valid Azure subscription
* A ScreenSteps tenant

After completing this tutorial, the Azure AD users you have assigned to ScreenSteps will be able to sign into the application using single sign-on (SSO) at your ScreenSteps company site (service provider initiated sign on), or using the [Introduction to the Access Panel](active-directory-saas-access-panel-introduction.md).

The scenario outlined in this tutorial consists of the following building blocks:

1. Enabling the application integration for ScreenSteps
2. Configuring single sign-on (SSO) 
3. Configuring user provisioning
4. Assigning users

![Scenario](./media/active-directory-saas-screensteps-tutorial/IC778516.png "Scenario")

## Enable the application integration for ScreenSteps
The objective of this section is to outline how to enable the application integration for ScreenSteps.

**To enable the application integration for ScreenSteps, perform the following steps:**

1. In the Azure classic portal, on the left navigation pane, click **Active Directory**.
<<<<<<< HEAD
   
=======

>>>>>>> a42dbad0
    ![Active Directory](./media/active-directory-saas-screensteps-tutorial/IC700993.png "Active Directory")
2. From the **Directory** list, select the directory for which you want to enable directory integration.

3. To open the applications view, in the directory view, click **Applications** in the top menu.
<<<<<<< HEAD
   
    ![Applications](./media/active-directory-saas-screensteps-tutorial/IC700994.png "Applications")
4. Click **Add** at the bottom of the page.
   
    ![Add application](./media/active-directory-saas-screensteps-tutorial/IC749321.png "Add application")
5. On the **What do you want to do** dialog, click **Add an application from the gallery**.
   
    ![Add an application from gallerry](./media/active-directory-saas-screensteps-tutorial/IC749322.png "Add an application from gallerry")
6. In the **search box**, type **ScreenSteps**.
   
=======

    ![Applications](./media/active-directory-saas-screensteps-tutorial/IC700994.png "Applications")
4. Click **Add** at the bottom of the page.

    ![Add application](./media/active-directory-saas-screensteps-tutorial/IC749321.png "Add application")
5. On the **What do you want to do** dialog, click **Add an application from the gallery**.

    ![Add an application from gallerry](./media/active-directory-saas-screensteps-tutorial/IC749322.png "Add an application from gallerry")
6. In the **search box**, type **ScreenSteps**.

>>>>>>> a42dbad0
    ![Application gallery](./media/active-directory-saas-screensteps-tutorial/IC778517.png "Application gallery")
7. In the results pane, select **ScreenSteps**, and then click **Complete** to add the application.

    ![ScreenSteps](./media/active-directory-saas-screensteps-tutorial/IC778518.png "ScreenSteps")
   
## Configure single sign-on
The objective of this section is to outline how to enable users to authenticate to ScreenSteps with their account in Azure AD using federation based on the SAML protocol.

**To configure single sign-on, perform the following steps:**

1. In the Azure classic portal, on the **ScreenSteps** application integration page, click **Configure single sign-on** to open the **Configure Single Sign On** dialog.
<<<<<<< HEAD
   
    ![Configure single sign-on](./media/active-directory-saas-screensteps-tutorial/IC778519.png "Configure single sign-on")
2. On the **How would you like users to sign on to ScreenSteps** page, select **Microsoft Azure AD Single Sign-On**, and then click **Next**.
   
    ![Configure single sign-on](./media/active-directory-saas-screensteps-tutorial/IC778520.png "Configure single sign-on")
3. On the **Configure App URL** page, in the **ScreenSteps Sign In URL** textbox, type your URL using the following pattern "*https://\<tenant-name\>.ScreenSteps.com*", and then click **Next**.
   
    ![Configure app URL](./media/active-directory-saas-screensteps-tutorial/IC778521.png "Configure app URL")
4. On the **Configure single sign-on at ScreenSteps** page, to download your certificate, click **Download certificate**, and then save the certificate file on your computer.
   
    ![Configure single sign-on](./media/active-directory-saas-screensteps-tutorial/IC778522.png "Configure single sign-on")
5. In a different web browser window, log into your ScreenSteps company site as an administrator.
6. Click **Account Management**.
   
    ![Account management](./media/active-directory-saas-screensteps-tutorial/IC778523.png "Account management")
7. Click **Remote Authentication**.
   
    ![Remote authentication](./media/active-directory-saas-screensteps-tutorial/IC778524.png "Remote authentication")
8. Click **Create authentication endpoint**.
   
    ![Remote authentication](./media/active-directory-saas-screensteps-tutorial/IC778525.png "Remote authentication")
9. In the **Create an Authentication Endpoint** section, perform the following steps:
   
    ![Create an authentication endpoint](./media/active-directory-saas-screensteps-tutorial/IC778526.png "Create an authentication endpoint")
  
   1. In the **Title** textbox, type a title.
   2. From the **Mode** list, select **SAML**.
   3. Click **Create**.
=======

    ![Configure single sign-on](./media/active-directory-saas-screensteps-tutorial/IC778519.png "Configure single sign-on")
2. On the **How would you like users to sign on to ScreenSteps** page, select **Microsoft Azure AD Single Sign-On**, and then click **Next**.

    ![Configure single sign-on](./media/active-directory-saas-screensteps-tutorial/IC778520.png "Configure single sign-on")

3. In a different web browser window, log into your ScreenSteps company site as an administrator.

4. Click **Account Management**.

    ![Account management](./media/active-directory-saas-screensteps-tutorial/IC778523.png "Account management")

5. Click **Single Sign-on**.

    ![Remote authentication](./media/active-directory-saas-screensteps-tutorial/IC778524.png "Remote authentication")

6. Click **Create Single Sign-on Endpoint**.

    ![Remote authentication](./media/active-directory-saas-screensteps-tutorial/IC778525.png "Remote authentication")

7. In the **Create Single Sign-on Endpoint** section, perform the following steps:

    ![Create an authentication endpoint](./media/active-directory-saas-screensteps-tutorial/IC778526.png "Create an authentication endpoint")

    1. In the **Title** textbox, type a title.
    2. From the **Mode** list, select **SAML**.
    3. Click **Create**.
>>>>>>> a42dbad0

8. Edit the new endpoint.

    ![Edit endpoint](./media/active-directory-saas-screensteps-tutorial/IC778528.png "Edit endpoint")

9. In the **Edit Single Sign-on Endpoint** section, perform the following steps:

    ![Remote authentication endpoint](./media/active-directory-saas-screensteps-tutorial/IC778527.png "Remote authentication endpoint")
<<<<<<< HEAD
    
   1. In the Azure classic portal, on the **Configure single sign-on at ScreenSteps** page, copy the **Remote Login URL** value, and then paste it into the **Remote Login URL** textbox.
   2. In the Azure classic portal, on the **Configure single sign-on at ScreenSteps** page, copy the **Remote Logout URL** value, and then paste it into the **Log out URL** textbox.
   3. Click **Choose a file**, and then upload the downloaded certificate.
   4. Click **Update**.

11. On the Azure classic portal, select the single sign-on configuration confirmation, and then click **Complete** to close the **Configure Single Sign On** dialog.
    
    ![Configure single sign-on](./media/active-directory-saas-screensteps-tutorial/IC778542.png "Configure single sign-on")
    
## Configure user provisioning

In order to enable Azure AD users to log into **ScreenSteps**, they must be provisioned into **ScreenSteps**.  

In the case of **ScreenSteps**, provisioning is a manual task.

**To provision a user account to ScreenSteps, perform the following steps:**

1. Log in to your **ScreenSteps** tenant.

2. Click **Account Management**.
   
    ![Account management](./media/active-directory-saas-screensteps-tutorial/IC778523.png "Account management")
3. Click **Users**.
   
    ![Users](./media/active-directory-saas-screensteps-tutorial/IC778544.png "Users")
4. Click **Create a user**.
   
    ![All Users](./media/active-directory-saas-screensteps-tutorial/IC778545.png "All Users")
5. From the **User Role** list, select a role for your user.
6. In the User Role section, Type the “**First name**, **Last name**, **Email**, **Login**, **Password** and **Password Confirmation**” of a valid AAD account you want to provision into the related textboxes.
   
    ![New user](./media/active-directory-saas-screensteps-tutorial/IC778546.png "New user")
7. In the Groups section, select **Authentication Group (SAML)**, and then click **Create User**.
   
    ![Groups](./media/active-directory-saas-screensteps-tutorial/IC778547.png "Groups")

>[!NOTE]
>You can use any other ScreenSteps user account creation tools or APIs provided by ScreenSteps to provision AAD user accounts.
> 
> 

=======

    1. Copy the **SAML Consumer URL** to the clipboard.

10. On the **Configure App URL** page of the Azure classic portal, in the **ScreenSteps Sign In URL** textbox, paste the **SAML Consumer URL**, and then click **Next**.

    ![Configure app URL](./media/active-directory-saas-screensteps-tutorial/IC778521.png "Configure app URL")

11. On the **Configure single sign-on at ScreenSteps** page, to download your certificate, click **Download certificate**, and then save the certificate file on your computer.

    ![Configure single sign-on](./media/active-directory-saas-screensteps-tutorial/IC778522.png "Configure single sign-on")


12. Return to the **Edit Single Sign-on Endpoint** section and perform the following steps:

    ![Remote authentication endpoint](./media/active-directory-saas-screensteps-tutorial/IC778527.png "Remote authentication endpoint")

    1. Click **Upload new SAML Certificate file**, and then upload the downloaded certificate.
    2. In the Azure classic portal, on the **Configure single sign-on at ScreenSteps** page, copy the **Remote Login URL** value, and then paste it into the **Remote Login URL** textbox.
    3. In the Azure classic portal, on the **Configure single sign-on at ScreenSteps** page, copy the **Remote Logout URL** value, and then paste it into the **Log out URL** textbox.
    4. Select a **Group** to assign users to when they are provisioned.
    5. Click **Update**.
    6. Return to the **Edit Single Sign-on Endpoint**.
    7. Click the **Make default for account** button to use this endpoint for all users who log into ScreenSteps. Alternatively you can click the **Add to Site** button to use this endpoint for specific sites in **ScreenSteps**.


12. On the Azure classic portal, select the single sign-on configuration confirmation, and then click **Complete** to close the **Configure Single Sign On** dialog.

    ![Configure single sign-on](./media/active-directory-saas-screensteps-tutorial/IC778542.png "Configure single sign-on")

## Configuring user provisioning



>>>>>>> a42dbad0
## Assign users
To test your configuration, you need to grant the Azure AD users you want to allow using your application access to it by assigning them.

**To assign users to ScreenSteps, perform the following steps:**

1. In the Azure classic portal, create a test account.
2. On the **ScreenSteps** application integration page, click **Assign users**.
<<<<<<< HEAD
   
=======

>>>>>>> a42dbad0
    ![Assign users](./media/active-directory-saas-screensteps-tutorial/IC778548.png "Assign users")
3. Select your test user, click **Assign**, and then click **Yes** to confirm your assignment.

<<<<<<< HEAD
=======

>>>>>>> a42dbad0
If you want to test your SSO settings, open the Access Panel. For more details about the Access Panel, see [Introduction to the Access Panel](active-directory-saas-access-panel-introduction.md).
<|MERGE_RESOLUTION|>--- conflicted
+++ resolved
@@ -17,12 +17,7 @@
 
 ---
 # Tutorial: Azure Active Directory integration with ScreenSteps
-<<<<<<< HEAD
-The objective of this tutorial is to show the integration of Azure and ScreenSteps.  
-
-=======
 The objective of this tutorial is to show the integration of Azure and ScreenSteps.
->>>>>>> a42dbad0
 The scenario outlined in this tutorial assumes that you already have the following items:
 
 * A valid Azure subscription
@@ -45,27 +40,11 @@
 **To enable the application integration for ScreenSteps, perform the following steps:**
 
 1. In the Azure classic portal, on the left navigation pane, click **Active Directory**.
-<<<<<<< HEAD
-   
-=======
 
->>>>>>> a42dbad0
     ![Active Directory](./media/active-directory-saas-screensteps-tutorial/IC700993.png "Active Directory")
 2. From the **Directory** list, select the directory for which you want to enable directory integration.
 
 3. To open the applications view, in the directory view, click **Applications** in the top menu.
-<<<<<<< HEAD
-   
-    ![Applications](./media/active-directory-saas-screensteps-tutorial/IC700994.png "Applications")
-4. Click **Add** at the bottom of the page.
-   
-    ![Add application](./media/active-directory-saas-screensteps-tutorial/IC749321.png "Add application")
-5. On the **What do you want to do** dialog, click **Add an application from the gallery**.
-   
-    ![Add an application from gallerry](./media/active-directory-saas-screensteps-tutorial/IC749322.png "Add an application from gallerry")
-6. In the **search box**, type **ScreenSteps**.
-   
-=======
 
     ![Applications](./media/active-directory-saas-screensteps-tutorial/IC700994.png "Applications")
 4. Click **Add** at the bottom of the page.
@@ -76,7 +55,6 @@
     ![Add an application from gallerry](./media/active-directory-saas-screensteps-tutorial/IC749322.png "Add an application from gallerry")
 6. In the **search box**, type **ScreenSteps**.
 
->>>>>>> a42dbad0
     ![Application gallery](./media/active-directory-saas-screensteps-tutorial/IC778517.png "Application gallery")
 7. In the results pane, select **ScreenSteps**, and then click **Complete** to add the application.
 
@@ -88,36 +66,6 @@
 **To configure single sign-on, perform the following steps:**
 
 1. In the Azure classic portal, on the **ScreenSteps** application integration page, click **Configure single sign-on** to open the **Configure Single Sign On** dialog.
-<<<<<<< HEAD
-   
-    ![Configure single sign-on](./media/active-directory-saas-screensteps-tutorial/IC778519.png "Configure single sign-on")
-2. On the **How would you like users to sign on to ScreenSteps** page, select **Microsoft Azure AD Single Sign-On**, and then click **Next**.
-   
-    ![Configure single sign-on](./media/active-directory-saas-screensteps-tutorial/IC778520.png "Configure single sign-on")
-3. On the **Configure App URL** page, in the **ScreenSteps Sign In URL** textbox, type your URL using the following pattern "*https://\<tenant-name\>.ScreenSteps.com*", and then click **Next**.
-   
-    ![Configure app URL](./media/active-directory-saas-screensteps-tutorial/IC778521.png "Configure app URL")
-4. On the **Configure single sign-on at ScreenSteps** page, to download your certificate, click **Download certificate**, and then save the certificate file on your computer.
-   
-    ![Configure single sign-on](./media/active-directory-saas-screensteps-tutorial/IC778522.png "Configure single sign-on")
-5. In a different web browser window, log into your ScreenSteps company site as an administrator.
-6. Click **Account Management**.
-   
-    ![Account management](./media/active-directory-saas-screensteps-tutorial/IC778523.png "Account management")
-7. Click **Remote Authentication**.
-   
-    ![Remote authentication](./media/active-directory-saas-screensteps-tutorial/IC778524.png "Remote authentication")
-8. Click **Create authentication endpoint**.
-   
-    ![Remote authentication](./media/active-directory-saas-screensteps-tutorial/IC778525.png "Remote authentication")
-9. In the **Create an Authentication Endpoint** section, perform the following steps:
-   
-    ![Create an authentication endpoint](./media/active-directory-saas-screensteps-tutorial/IC778526.png "Create an authentication endpoint")
-  
-   1. In the **Title** textbox, type a title.
-   2. From the **Mode** list, select **SAML**.
-   3. Click **Create**.
-=======
 
     ![Configure single sign-on](./media/active-directory-saas-screensteps-tutorial/IC778519.png "Configure single sign-on")
 2. On the **How would you like users to sign on to ScreenSteps** page, select **Microsoft Azure AD Single Sign-On**, and then click **Next**.
@@ -145,7 +93,6 @@
     1. In the **Title** textbox, type a title.
     2. From the **Mode** list, select **SAML**.
     3. Click **Create**.
->>>>>>> a42dbad0
 
 8. Edit the new endpoint.
 
@@ -154,50 +101,6 @@
 9. In the **Edit Single Sign-on Endpoint** section, perform the following steps:
 
     ![Remote authentication endpoint](./media/active-directory-saas-screensteps-tutorial/IC778527.png "Remote authentication endpoint")
-<<<<<<< HEAD
-    
-   1. In the Azure classic portal, on the **Configure single sign-on at ScreenSteps** page, copy the **Remote Login URL** value, and then paste it into the **Remote Login URL** textbox.
-   2. In the Azure classic portal, on the **Configure single sign-on at ScreenSteps** page, copy the **Remote Logout URL** value, and then paste it into the **Log out URL** textbox.
-   3. Click **Choose a file**, and then upload the downloaded certificate.
-   4. Click **Update**.
-
-11. On the Azure classic portal, select the single sign-on configuration confirmation, and then click **Complete** to close the **Configure Single Sign On** dialog.
-    
-    ![Configure single sign-on](./media/active-directory-saas-screensteps-tutorial/IC778542.png "Configure single sign-on")
-    
-## Configure user provisioning
-
-In order to enable Azure AD users to log into **ScreenSteps**, they must be provisioned into **ScreenSteps**.  
-
-In the case of **ScreenSteps**, provisioning is a manual task.
-
-**To provision a user account to ScreenSteps, perform the following steps:**
-
-1. Log in to your **ScreenSteps** tenant.
-
-2. Click **Account Management**.
-   
-    ![Account management](./media/active-directory-saas-screensteps-tutorial/IC778523.png "Account management")
-3. Click **Users**.
-   
-    ![Users](./media/active-directory-saas-screensteps-tutorial/IC778544.png "Users")
-4. Click **Create a user**.
-   
-    ![All Users](./media/active-directory-saas-screensteps-tutorial/IC778545.png "All Users")
-5. From the **User Role** list, select a role for your user.
-6. In the User Role section, Type the “**First name**, **Last name**, **Email**, **Login**, **Password** and **Password Confirmation**” of a valid AAD account you want to provision into the related textboxes.
-   
-    ![New user](./media/active-directory-saas-screensteps-tutorial/IC778546.png "New user")
-7. In the Groups section, select **Authentication Group (SAML)**, and then click **Create User**.
-   
-    ![Groups](./media/active-directory-saas-screensteps-tutorial/IC778547.png "Groups")
-
->[!NOTE]
->You can use any other ScreenSteps user account creation tools or APIs provided by ScreenSteps to provision AAD user accounts.
-> 
-> 
-
-=======
 
     1. Copy the **SAML Consumer URL** to the clipboard.
 
@@ -231,7 +134,6 @@
 
 
 
->>>>>>> a42dbad0
 ## Assign users
 To test your configuration, you need to grant the Azure AD users you want to allow using your application access to it by assigning them.
 
@@ -239,16 +141,9 @@
 
 1. In the Azure classic portal, create a test account.
 2. On the **ScreenSteps** application integration page, click **Assign users**.
-<<<<<<< HEAD
-   
-=======
 
->>>>>>> a42dbad0
     ![Assign users](./media/active-directory-saas-screensteps-tutorial/IC778548.png "Assign users")
 3. Select your test user, click **Assign**, and then click **Yes** to confirm your assignment.
 
-<<<<<<< HEAD
-=======
 
->>>>>>> a42dbad0
 If you want to test your SSO settings, open the Access Panel. For more details about the Access Panel, see [Introduction to the Access Panel](active-directory-saas-access-panel-introduction.md).
