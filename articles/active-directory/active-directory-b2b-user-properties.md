--- conflicted
+++ resolved
@@ -47,7 +47,6 @@
 ![After offer redemption](media/active-directory-b2b-user-properties/after-redemption.png)
 
 ## Key properties of the Azure AD B2B collaboration user
-
 ### UserType
 This property indicates the relationship of the user to the host tenancy. This can have two values:
 - Member: This value indicates an employee of the host organization and a user in the organization's payroll. For example, this user expects to have access to internal-only sites. This user would not be considered an external collaborator.
@@ -57,8 +56,7 @@
   > [!NOTE]
   > The UserType has no relation to how the user signs in, the directory role of the user, and so on. This property simply indicates the user's relationship to the host organization and allows the organization to enforce policies that depend on this property.
 
-### Source
-This property indicates how the user signs in.
+### SourceThis property indicates how the user signs in.
 
 - Invited User: This user has been invited but has not yet redeemed an invitation.
 
@@ -69,7 +67,6 @@
 - Windows Server Active Directory: This user is signed in from on-premises Active Directory that belongs to this organization. This type of sign-in corresponds to State 3.
 
 - Azure Active Directory: This user authenticates by using an Azure AD account that belongs to this organization. This type of sign-in corresponds to State 4.
-
   > [!NOTE]
   > Source and UserType are independent properties. A value of Source does not imply a particular value for UserType.
 
@@ -96,12 +93,8 @@
 
 * [What is Azure AD B2B collaboration?](active-directory-b2b-what-is-azure-ad-b2b.md)
 * [Adding a B2B collaboration user to a role](active-directory-b2b-add-guest-to-role.md)
-<<<<<<< HEAD
 * [Delegate B2B collaboration invitations](active-directory-b2b-delegate-invitations.md)
-=======
 * [B2B collaboration user auditing and reporting](active-directory-b2b-auditing-and-reporting.md)
-* [Delegate B2bB collaboration invitations](active-directory-b2b-delegate-invitations.md)
->>>>>>> 0f867f41
 * [Dynamic groups and B2B collaboration](active-directory-b2b-dynamic-groups.md)
 * [B2B collaboration code and PowerShell samples](active-directory-b2b-code-samples.md)
 * [Configure SaaS apps for B2B collaboration](active-directory-b2b-configure-saas-apps.md)
