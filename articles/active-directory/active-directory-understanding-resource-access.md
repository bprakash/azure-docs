--- conflicted
+++ resolved
@@ -12,26 +12,13 @@
 ms.tgt_pltfrm: na
 ms.devlang: na
 ms.topic: article
-<<<<<<< HEAD
-ms.date: 07/24/2017
-=======
 ms.date: 09/07/2017
->>>>>>> 701dfc34
 ms.author: curtand
 
 ms.custom: oldportal;it-pro;
 
 ---
 # Understanding resource access in Azure
-<<<<<<< HEAD
-> [!IMPORTANT]
-> Microsoft recommends that you manage Azure AD using the [Azure AD admin center](https://aad.portal.azure.com) in the Azure portal instead of using the Azure classic portal referenced in this article. The Azure portal provides [role-based access control](role-based-access-control-configure.md) so Azure resources can be managed more precisely.
-> 
-> 
-
-In October 2013, the Azure classic portal and Service Management APIs were integrated with Azure Active Directory in order to lay the groundwork for improving the user experience for managing access to Azure resources. Azure Active Directory already provides great capabilities such as user management, on-premises directory sync, multi-factor authentication, and application access control. Naturally, these should also be made available for managing Azure resources across-the-board.
-=======
->>>>>>> 701dfc34
 
 Access control in Azure starts from a billing perspective. The owner of an Azure account, accessed by visiting the  [Azure Accounts Center](https://account.windowsazure.com/subscriptions), is the Account Administrator (AA). Subscriptions are a container for billing, but they also act as a security boundary: each subscription has a Service Administrator (SA) who can add, remove, and modify Azure resources in that subscription by using the [Azure portal](https://portal.azure.com/). The default SA of a new subscription is the AA, but the AA can change the SA in the Azure Accounts Center.
 
