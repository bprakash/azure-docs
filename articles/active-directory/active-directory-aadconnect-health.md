--- conflicted
+++ resolved
@@ -13,11 +13,7 @@
 	ms.tgt_pltfrm="na"
 	ms.devlang="na"
 	ms.topic="get-started-article"
-<<<<<<< HEAD
-	ms.date="02/09/2016"
-=======
 	ms.date="02/17/2016"
->>>>>>> abb96edc
 	ms.author="billmath"/>
 
 # Monitor your on-premises identity infrastructure and synchronization services in the cloud
