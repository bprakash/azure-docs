---
title: Setting up self-service application access management in Azure Active Directory | Microsoft Docs
description: Create and manage security groups or Office 365 groups in Azure Active Directory and request security group or Office 365 group memberships
services: active-directory
documentationcenter: ''
author: curtand
manager: femila
editor: ''

ms.assetid: 904d5c70-c34a-46c4-a9a7-d1efecf4821c
ms.service: active-directory
ms.workload: identity
ms.tgt_pltfrm: na
ms.devlang: na
ms.topic: get-started-article
<<<<<<< HEAD
ms.date: 07/27/2017
=======
ms.date: 09/07/2017
>>>>>>> 701dfc34
ms.author: curtand

ms.reviewer: kairaz.contractor
ms.custom: oldportal;it-pro;

---
# Set up Azure Active Directory for self-service group management
Your users can create and manage their own security groups or Office 365 groups in Azure Active Directory (Azure AD). Users can also request security group or Office 365 group memberships, and then the owner of the group can approve or deny membership. Day-to-day control of group membership can be delegated to the people who understand the business context for that membership. Self-service group management features are available only for security groups and Office 365 groups, but not for mail-enabled security groups or distribution lists.

<<<<<<< HEAD
> [!IMPORTANT]
> Microsoft recommends that you manage Azure AD using the [Azure AD admin center](https://aad.portal.azure.com) in the Azure portal instead of using the Azure classic portal referenced in this article.

Self-service group management currently comprises two essential scenarios: delegated group management and self-service group management.
=======
Self-service group management currently services two essential scenarios: delegated group management and self-service group management.
>>>>>>> 701dfc34

* **Delegated group management**
    An example is an administrator who is managing access to a SaaS application that the company is using. Managing these access rights is becoming cumbersome, so this administrator asks the business owner to create a new group. The administrator assigns access for the application to the new group, and adds to the group all people already accessing to the application. The business owner then can add more users, and those users are automatically provisioned to the application. The business owner doesn't need to wait for the administrator to manage access for users. If the administrator grants the same permission to a manager in a different business group, then that person can also manage access for their own users. Neither the business owner nor the manager can view or manage each other’s users. The administrator can still see all users who have access to the application and block access rights if needed.
* **Self-service group management**
    An example of this scenario is two users who both have SharePoint Online sites that they set up independently. They want to give each other’s teams access to their sites. To accomplish this, they can create one group in Azure AD, and in SharePoint Online each of them selects that group to provide access to their sites. When someone wants access, they request it from the Access Panel, and after approval they get access to both SharePoint Online sites automatically. Later, one of them decides that all people accessing the site should also get access to a particular SaaS application. The administrator of the SaaS application can add access rights for the  application to the SharePoint Online site. From then on, any requests that get approved gives access to the two SharePoint Online sites and also to this SaaS application.

## Make a group available for user self-service
1. Sign in to the [Azure AD admin center](https://aad.portal.azure.com) with an account that's a global admin for the directory.
2. Select **Users and groups**, and then select **Group settings**.
3. Set **Self-service group management enabled** to **Yes**.
4. Set **Users can create security groups** or **Users can create Office 365 groups** to **Yes**.
  * When these settings are enabled, all users in your directory are allowed to create new security groups and add members to these groups. These new groups would also show up in the Access Panel for all other users. If the policy setting on the group allows it, other users can create requests to join these groups. 
  * When these settings are disabled, users can't create groups and can't change existing groups for which they are an owner. However, they can still manage the memberships of those groups and approve requests from other users to join their groups.

You can also use **Users who can manage security groups** and **Users who can manage Office 365 groups** to achieve more granular access control over self-service group management for your users. When **Users can create groups** is enabled, all users in your tenant are allowed to create new groups and add members to these groups. By setting them to **Some**, you are restricting group management to only a limited group of users. When this switch is set to **Some**, you must add users to the group SSGMSecurityGroupsUsers before they can create new groups and add members to them. By setting **Users who can use self-service for security groups** and **Users who can manage Office 365 groups** to **All**, you enable all users in your tenant to create new groups.

You can also use **Group that can manage security groups** or **Group that can manage Office 365 groups** to specify a single group whose members can use self-service.

## Next steps
These articles provide additional information on Azure Active Directory.

* [Manage access to resources with Azure Active Directory groups](active-directory-manage-groups.md)
* [Azure Active Directory cmdlets for configuring group settings](active-directory-accessmanagement-groups-settings-cmdlets.md)
* [Article Index for Application Management in Azure Active Directory](active-directory-apps-index.md)
* [What is Azure Active Directory?](active-directory-whatis.md)
* [Integrate your on-premises identities with Azure Active Directory](active-directory-aadconnect.md)<|MERGE_RESOLUTION|>--- conflicted
+++ resolved
@@ -13,11 +13,7 @@
 ms.tgt_pltfrm: na
 ms.devlang: na
 ms.topic: get-started-article
-<<<<<<< HEAD
-ms.date: 07/27/2017
-=======
 ms.date: 09/07/2017
->>>>>>> 701dfc34
 ms.author: curtand
 
 ms.reviewer: kairaz.contractor
@@ -27,14 +23,7 @@
 # Set up Azure Active Directory for self-service group management
 Your users can create and manage their own security groups or Office 365 groups in Azure Active Directory (Azure AD). Users can also request security group or Office 365 group memberships, and then the owner of the group can approve or deny membership. Day-to-day control of group membership can be delegated to the people who understand the business context for that membership. Self-service group management features are available only for security groups and Office 365 groups, but not for mail-enabled security groups or distribution lists.
 
-<<<<<<< HEAD
-> [!IMPORTANT]
-> Microsoft recommends that you manage Azure AD using the [Azure AD admin center](https://aad.portal.azure.com) in the Azure portal instead of using the Azure classic portal referenced in this article.
-
-Self-service group management currently comprises two essential scenarios: delegated group management and self-service group management.
-=======
 Self-service group management currently services two essential scenarios: delegated group management and self-service group management.
->>>>>>> 701dfc34
 
 * **Delegated group management**
     An example is an administrator who is managing access to a SaaS application that the company is using. Managing these access rights is becoming cumbersome, so this administrator asks the business owner to create a new group. The administrator assigns access for the application to the new group, and adds to the group all people already accessing to the application. The business owner then can add more users, and those users are automatically provisioned to the application. The business owner doesn't need to wait for the administrator to manage access for users. If the administrator grants the same permission to a manager in a different business group, then that person can also manage access for their own users. Neither the business owner nor the manager can view or manage each other’s users. The administrator can still see all users who have access to the application and block access rights if needed.
