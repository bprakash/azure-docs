---
title: Azure Active Directory Reporting FAQ | Microsoft Docs
description: Azure Active Directory reporting FAQ.
services: active-directory
documentationcenter: ''
author: MarkusVi
manager: femila

ms.assetid: 534da0b1-7858-4167-9986-7a62fbd10439
ms.service: active-directory
ms.workload: identity
ms.tgt_pltfrm: na
ms.devlang: na
ms.topic: article
<<<<<<< HEAD
ms.date: 07/15/2017
=======
ms.date: 08/15/2017
>>>>>>> 7e950a10
ms.author: markvi
ms.reviewer: dhanyahk

---
# Azure Active Directory reporting FAQ

This article includes answers to frequently asked questions (FAQs) about Azure Active Directory reporting.  
For more details, see [Azure Active Directory reporting](active-directory-reporting-azure-portal.md). 

**Q: What is the data retention for activity logs (Audit and Sign-ins) in the Azure portal?** 

**A:** We provide 7 days of data for our free customers and by switching to an Azure AD Premium 1 or Premium 2 license, you can access data for up to 30 days. For more details on retention, see [Azure Active Directory report retention policies](active-directory-reporting-retention.md)

--- 

**Q: How long does it take until I can see the Activity data after I have completed my task?**

**A:** Audit activity logs have a latency ranging from 15 mins to an hour. Sign-in activity logs have a latency ranging from 15 mins for most records and up to 2 hours for a few records.

---

**Q: Do I need to be a global admin to see the activity logs in the Azure Portal or to get data through the API?**

**A:** No. You can either be a **Security Reader**, a **Security Admin** or a **Global Admin** to see reporting data in Azure Portal or by accessing it through the API.

---

**Q: Can I get Office 365 activity log information through the Azure portal?**

**A:** Even though Office 365 activity and Azure AD activity logs share a lot of the directory resources, if you want a full view of the Office 365 activity logs, you should go to the Office 365 Admin Center to get Office 365 Activity log information.

---


**Q: Which APIs do I use to get information about Office 365 Activity logs?**

**A:** Use the Office 365 Management APIs to access the [Office 365 Activity logs through an API](https://msdn.microsoft.com/office-365/office-365-managment-apis-overview).

---

**Q: How many records I can download from Azure portal?**

**A:** You can download up to 120K records from the Azure portal. The records are sorted by *most recent* and by default, you get the most recent 120K records. 

---

**Q: How many records can I query through the activities API?**

**A:** You can query up to 1 million records (if you don’t use the top operator, which sorts the record by most recent). If you do use the “top” operator, you can query up to 500K records. You can find sample queries on how to use the API here [here](active-directory-reporting-api-getting-started.md).

---

**Q: How do I get a premium license?**

**A:** See [Getting started with Azure Active Directory Premium](active-directory-get-started-premium.md) for an answer to this question.

---

**Q: How soon should I see activities data after getting a premium license?**

**A:** If you already have activities data as a free license, then you can see the same data. If you don’t have any data, then it will take one or two days.

---

**Q: Do I see last month's data after getting an Azure AD premium license?**

**A:** If you have recently switched to a Premium version (including a trial version), you can see data up to 7 days initially. When data accumulates, you will see up to 30 days.

---

**Q: There is a risk event in Identity Protection but I’m not seeing corresponding sign-in in the all sign-ins. Is this expected?**

**A:** Yes, Identity Protection evaluates risk for all authentication flows whether if be interactive or non-interactive. However, all sign-ins only report shows only the interactive sign-ins.

---

**Q: How can I download the “Users flagged for risk” report in Azure portal?**

**A:** The option to download *Users flagged for risk* report will be added soon.

---

**Q: How do I know why a sign-in or a user was flagged risky in the Azure portal?**

**A:** Premium edition customers can learn more about the underlying risk events by clicking on the user in “Users flagged for risk” or by clicking on the “Risky sign-ins”. Free and Basic edition customers get to see the at-risk users and sign-ins without the underlying risk event information.

<<<<<<< HEAD
---

**Q: There is a risk event in Identity Protection but I’m not seeing corresponding sign-in in the all sign-ins. Is this expected?**
**A:**: Yes, Identity Protection evaluates risk for all authentication flows whether if be interactive or non-interactive. However, all sign-ins only report shows only the interactive sign-ins.

---

**Q: How can I download the “Users flagged for risk” report in Azure portal?**

**A:**:The option to download “Users flagged for risk” report will be added soon.

---

**Q: How can I know the reason why a sign-in or a user was flagged risky in the Azure portal?**

**A:**:Premium edition customers can learn more about the underlying risk events by clicking on the user in “Users flagged for risk” or by clicking on the “Risky sign-ins”. Free and Basic edition customers get to see the at-risk users and sign-ins without the underlying risk event information.

=======
>>>>>>> 7e950a10
---
<|MERGE_RESOLUTION|>--- conflicted
+++ resolved
@@ -12,11 +12,7 @@
 ms.tgt_pltfrm: na
 ms.devlang: na
 ms.topic: article
-<<<<<<< HEAD
-ms.date: 07/15/2017
-=======
 ms.date: 08/15/2017
->>>>>>> 7e950a10
 ms.author: markvi
 ms.reviewer: dhanyahk
 
@@ -103,24 +99,4 @@
 
 **A:** Premium edition customers can learn more about the underlying risk events by clicking on the user in “Users flagged for risk” or by clicking on the “Risky sign-ins”. Free and Basic edition customers get to see the at-risk users and sign-ins without the underlying risk event information.
 
-<<<<<<< HEAD
 ---
-
-**Q: There is a risk event in Identity Protection but I’m not seeing corresponding sign-in in the all sign-ins. Is this expected?**
-**A:**: Yes, Identity Protection evaluates risk for all authentication flows whether if be interactive or non-interactive. However, all sign-ins only report shows only the interactive sign-ins.
-
----
-
-**Q: How can I download the “Users flagged for risk” report in Azure portal?**
-
-**A:**:The option to download “Users flagged for risk” report will be added soon.
-
----
-
-**Q: How can I know the reason why a sign-in or a user was flagged risky in the Azure portal?**
-
-**A:**:Premium edition customers can learn more about the underlying risk events by clicking on the user in “Users flagged for risk” or by clicking on the “Risky sign-ins”. Free and Basic edition customers get to see the at-risk users and sign-ins without the underlying risk event information.
-
-=======
->>>>>>> 7e950a10
----
