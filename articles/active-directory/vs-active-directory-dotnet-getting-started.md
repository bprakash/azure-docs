--- conflicted
+++ resolved
@@ -1,83 +1,3 @@
 ---
-<<<<<<< HEAD
-title: Get Started with Azure Active Directory and Visual Studio connected services (MVC projects) | Microsoft Docs
-description: How to get started using Azure Active Directory in MVC projects after connecting to or creating an Azure AD using Visual Studio connected services
-services: active-directory
-documentationcenter: ''
-author: TomArcher
-manager: douge
-editor: ''
-
-ms.assetid: 1c8b6a58-5144-4965-a905-625b9ee7b22b
-ms.service: active-directory
-ms.workload: web
-ms.tgt_pltfrm: vs-getting-started
-ms.devlang: na
-ms.topic: article
-ms.date: 11/18/2016
-ms.author: tarcher
-
----
-# Getting Started with Azure Active Directory and Visual Studio connected services (MVC Projects)
-> [!div class="op_single_selector"]
-> * [Getting Started](vs-active-directory-dotnet-getting-started.md)
-> * [What Happened](vs-active-directory-dotnet-what-happened.md)
-> 
-> 
-
-## Requiring authentication to access controllers
-All controllers in your project were adorned with the **Authorize** attribute. This attribute will require the user to be authenticated before accessing these controllers. To allow the controller to be accessed anonymously, remove this attribute from the controller. If you want to set the permissions at a more granular level, apply the attribute to each method that requires authorization instead of applying it to the controller class.
-
-## Adding SignIn / SignOut Controls
-To add a the SignIn/SignOut controls to your view, you can use the **_LoginPartial.cshtml** partial view to add the functionality to one of your views. Here is an example of the functionality added to the standard **_Layout.cshtml** view. (Note the last element in the div with class navbar-collapse):
-
-<pre>
-    &lt;!DOCTYPE html&gt; 
-     &lt;html&gt; 
-     &lt;head&gt; 
-         &lt;meta charset="utf-8" /&gt; 
-        &lt;meta name="viewport" content="width=device-width, initial-scale=1.0"&gt; 
-        &lt;title&gt;@ViewBag.Title - My ASP.NET Application&lt;/title&gt; 
-        @Styles.Render("~/Content/css") 
-        @Scripts.Render("~/bundles/modernizr") 
-    &lt;/head&gt; 
-    &lt;body&gt; 
-        &lt;div class="navbar navbar-inverse navbar-fixed-top"&gt; 
-            &lt;div class="container"&gt; 
-                &lt;div class="navbar-header"&gt; 
-                    &lt;button type="button" class="navbar-toggle" data-toggle="collapse" data-target=".navbar-collapse"&gt; 
-                        &lt;span class="icon-bar"&gt;&lt;/span&gt; 
-                        &lt;span class="icon-bar"&gt;&lt;/span&gt; 
-                        &lt;span class="icon-bar"&gt;&lt;/span&gt; 
-                    &lt;/button&gt; 
-                    @Html.ActionLink("Application name", "Index", "Home", new { area = "" }, new { @class = "navbar-brand" }) 
-                &lt;/div&gt; 
-                &lt;div class="navbar-collapse collapse"&gt; 
-                    &lt;ul class="nav navbar-nav"&gt; 
-                        &lt;li&gt;@Html.ActionLink("Home", "Index", "Home")&lt;/li&gt; 
-                        &lt;li&gt;@Html.ActionLink("About", "About", "Home")&lt;/li&gt; 
-                        &lt;li&gt;@Html.ActionLink("Contact", "Contact", "Home")&lt;/li&gt; 
-                    &lt;/ul&gt; 
-                    <span style="background-color:yellow">@Html.Partial("_LoginPartial")</span> 
-                &lt;/div&gt; 
-            &lt;/div&gt; 
-        &lt;/div&gt; 
-        &lt;div class="container body-content"&gt; 
-            @RenderBody() 
-            &lt;hr /&gt; 
-            &lt;footer&gt; 
-                &lt;p&gt;&amp;copy; @DateTime.Now.Year - My ASP.NET Application&lt;/p&gt; 
-            &lt;/footer&gt; 
-        &lt;/div&gt; 
-        @Scripts.Render("~/bundles/jquery") 
-        @Scripts.Render("~/bundles/bootstrap") 
-        @RenderSection("scripts", required: false) 
-    &lt;/body&gt; 
-    &lt;/html&gt;
-</pre>
-
-[Learn more about Azure Active Directory](https://azure.microsoft.com/services/active-directory/) 
-=======
 redirect_url: /azure/active-directory/develop/vs-active-directory-dotnet-getting-started
----
->>>>>>> e8cfaf0d
+---