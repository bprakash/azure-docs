--- conflicted
+++ resolved
@@ -1,76 +1,3 @@
 ---
-<<<<<<< HEAD
-title: Azure Single Sign Out SAML Protocol | Microsoft Docs
-description: This article describes the Single Sign-Out SAML Protocol in Azure Active Directory
-services: active-directory
-documentationcenter: .net
-author: priyamohanram
-manager: mbaldwin
-editor: ''
-
-ms.assetid: 0e4aa75d-d1ad-4bde-a94c-d8a41fb0abe6
-ms.service: active-directory
-ms.workload: identity
-ms.tgt_pltfrm: na
-ms.devlang: na
-ms.topic: article
-ms.date: 10/03/2016
-ms.author: priyamo
-
----
-# Single Sign-Out SAML Protocol
-Azure Active Directory (Azure AD) supports the SAML 2.0 web browser single sign-out profile. For single sign-out to work correctly, the **LogoutURL** for the application must be explicitly registered with Azure AD during application registration. Azure AD uses the LogoutURL to redirect users after they are signed out.
-
-This diagram shows the workflow of the Azure AD single sign-out process.
-
-![Single Sign Out Workflow](media/active-directory-single-sign-out-protocol-reference/active-directory-saml-single-sign-out-workflow.png)
-
-## LogoutRequest
-The cloud service sends a `LogoutRequest` message to Azure AD to indicate that a session has been terminated. The following excerpt shows a sample `LogoutRequest` element.
-
-```
-<samlp:LogoutRequest xmlns="urn:oasis:names:tc:SAML:2.0:metadata" ID="idaa6ebe6839094fe4abc4ebd5281ec780" Version="2.0" IssueInstant="2013-03-28T07:10:49.6004822Z" xmlns:samlp="urn:oasis:names:tc:SAML:2.0:protocol">
-  <Issuer xmlns="urn:oasis:names:tc:SAML:2.0:assertion">https://www.workaad.com</Issuer>
-  <NameID xmlns="urn:oasis:names:tc:SAML:2.0:assertion"> Uz2Pqz1X7pxe4XLWxV9KJQ+n59d573SepSAkuYKSde8=</NameID>
-</samlp:LogoutRequest>
-```
-
-### LogoutRequest
-The `LogoutRequest` element sent to Azure AD requires the following attributes:
-
-* `ID` : This identifies the sign-out request. The value of `ID` should not begin with a number. The typical practice is to append **id** to the string representation of a GUID.
-* `Version` : Set the value of this element to **2.0**. This value is required.
-* `IssueInstant` : This is a `DateTime` string with a Coordinate Universal Time (UTC) value and [round-trip format ("o")](https://msdn.microsoft.com/library/az4se3k1.aspx). Azure AD expects a value of this type, but does not enforce it.
-
-### Issuer
-The `Issuer` element in a `LogoutRequest` must exactly match one of the **ServicePrincipalNames** in the cloud service in Azure AD. Typically, this is set to the **App ID URI** that is specified during application registration.
-
-### NameID
-The value of the `NameID` element must exactly match the `NameID` of the user that is being signed out.
-
-## LogoutResponse
-Azure AD sends a `LogoutResponse` in response to a `LogoutRequest` element. The following excerpt shows a sample `LogoutResponse`.
-
-```
-<samlp:LogoutResponse ID="_f0961a83-d071-4be5-a18c-9ae7b22987a4" Version="2.0" IssueInstant="2013-03-18T08:49:24.405Z" InResponseTo="iddce91f96e56747b5ace6d2e2aa9d4f8c" xmlns:samlp="urn:oasis:names:tc:SAML:2.0:protocol">
-  <Issuer xmlns="urn:oasis:names:tc:SAML:2.0:assertion">https://sts.windows.net/82869000-6ad1-48f0-8171-272ed18796e9/</Issuer>
-  <samlp:Status>
-    <samlp:StatusCode Value="urn:oasis:names:tc:SAML:2.0:status:Success" />
-  </samlp:Status>
-</samlp:LogoutResponse>
-```
-
-### LogoutResponse
-Azure AD sets the `ID`, `Version` and `IssueInstant` values in the `LogoutResponse` element. It also sets the `InResponseTo` element to the value of the `ID` attribute of the `LogoutRequest` that elicited the response.
-
-### Issuer
-Azure AD sets this value to `https://login.microsoftonline.com/<TenantIdGUID>/` where <TenantIdGUID> is the tenant ID of the Azure AD tenant.
-
-To evaluate the value of the `Issuer` element, use the value of the **App ID URI** provided during application registration.
-
-### Status
-Azure AD uses the `StatusCode` element in the `Status` element to indicate the success or failure of sign-out. When the sign-out attempt fails, the `StatusCode` element can also contain custom error messages.
-=======
 redirect_url: /azure/active-directory/develop/active-directory-single-sign-out-protocol-reference
----
->>>>>>> aba595f3
+---