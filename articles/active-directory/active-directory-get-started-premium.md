---
<<<<<<< HEAD
title: Getting started with Azure Active Directory Premium
description: Explains how to sign up for Azure Active Directory Premium edition through the Volume Licensing web site.
=======
title: Sign up for Azure Active Directory Premium
description: Explains how to sign up for Azure Active Directory Premium edition.
>>>>>>> 7e950a10
services: active-directory
documentationcenter: ''
author: curtand
manager: femila

ms.assetid: 391764e5-c4eb-4ae6-b8a9-3d09f0de04a6
ms.service: active-directory
ms.workload: identity
ms.tgt_pltfrm: na
ms.devlang: na
ms.topic: get-started-article
<<<<<<< HEAD
ms.date: 07/24/2017
ms.author: curtand

ms.custom: oldportal;it-pro;

---
# Getting started with Azure Active Directory Premium
This article shows you how to get started with an Azure Active Directory Premium you have purchased through the Volume Licensing program. If you are not yet familiar with the different editions of Azure Active Directory, see [Azure Active Directory editions](active-directory-editions.md).  

> [!IMPORTANT]
> Microsoft recommends that you manage Azure AD using the [Azure AD admin center](https://aad.portal.azure.com) in the Azure portal instead of using the Azure classic portal referenced in this article. 

=======
ms.date: 08/09/2017
ms.author: curtand

ms.custom: it-pro;

---
# Quickstart: Sign up for Azure Active Directory Premium
To get started with Azure Active Directory (Azure AD) Premium, you need to purchase licenses and associate them with your Azure subscription. If you create a new Azure subscription, you also need to activate your licensing plan and Azure AD service access as described in the following sections. 

## Sign up for Active Directory Premium
>>>>>>> 7e950a10
To sign up for Active Directory Premium, you have several options: 

### Azure or Office 365 
As an Azure or Office 365 subscriber, you can buy Azure Active Directory Premium online. 

For detailed steps, see [How to Purchase Azure Active Directory Premium - Existing Customers](https://channel9.msdn.com/Series/Azure-Active-Directory-Videos-Demos/How-to-Purchase-Azure-Active-Directory-Premium-Existing-Customer) or [How to Purchase Azure Active Directory Premium - New Customers](https://channel9.msdn.com/Series/Azure-Active-Directory-Videos-Demos/How-to-Purchase-Azure-Active-Directory-Premium-New-Customers).  

### Enterprise Mobility + Security
Enterprise Mobility + Security (EMS) is a cost effective way for organizations to use the following services together under one licensing plan: Azure Active Directory Premium, Azure Information Protection, and Microsoft Intune. You can learn more about EMS at the [Enterprise Mobility + Security web site](https://www.microsoft.com/cloud-platform/enterprise-mobility-security) and more about the EMS license types available for purchase on the [Enterprise Mobility + Security Pricing Options](https://www.microsoft.com/cloud-platform/enterprise-mobility-security-pricing) page.  

You can get started with Azure AD via EMS licenses using one of the following licensing options:

<<<<<<< HEAD
=======
- Try out EMS with a free [Enterprise Mobility + Security E5 trial subscription](https://signup.microsoft.com/Signup?OfferId=87dd2714-d452-48a0-a809-d2f58c4f68b7&ali=1)
- Purchase [Enterprise Mobility + Security E5 licenses](https://signup.microsoft.com/Signup?OfferId=e6de2192-536a-4dc3-afdc-9e2602b6c790&ali=1)
- Purchase [Enterprise Mobility + Security E3 licenses](https://signup.microsoft.com/Signup?OfferId=4BBA281F-95E8-4136-8B0F-037D6062F54C&ali=1)

### Microsoft Volume Licensing
Azure Active Directory Premium is available through a [Microsoft Enterprise Agreement](https://www.microsoft.com/en-us/licensing/licensing-programs/enterprise.aspx) (250 or more licenses) or the [Open Volume License](https://www.microsoft.com/en-us/licensing/licensing-programs/open-license.aspx) (5–250 licenses) program.

You can learn more about volume licensing purchase options on the [How to purchase through Volume Licensing](https://www.microsoft.com/licensing/how-to-buy/how-to-buy.aspx) page.

>>>>>>> 7e950a10
> [!NOTE]
> Azure Active Directory Premium and Basic editions are available for customers in China using the worldwide instance of Azure Active Directory. Azure Active Directory Premium and Basic editions are not currently supported in the Microsoft Azure service operated by 21Vianet in China. For more information, contact us at the [Azure Active Directory Forum](https://feedback.azure.com/forums/169401-azure-active-directory/).
> 
> 

If you have previously purchased and activated Azure AD licenses for the same Azure subscription that you used in the preceding steps, then the licenses are automatically activated in the same directory. And you do not need to continue with the steps described in the rest of this article.

## Activate your license plan
Is this your first Azure AD license plan you've purchase from Microsoft? If so, a confirmation email is generated and sent to you when your purchase has been completed. You need this email to activate your first license plan.

**To activate your license plan, perform one of the following steps:**

1. To start the activation, click either **Sign In** or **Sign Up**.
   
    ![Sign in][1]

    - If you have an existing tenant, click **Sign In** to sign in with your existing administrator account. Sign in with the global administrator credentials from the directory where the licenses must be activated.

    - If you want to create a new Azure AD tenant to use with your licensing plan, click **Sign Up** to open the **Create Account Profile** dialog.

        ![Create account profile][2]

When you are done, the following dialog shows up as confirmation for the activation of the license plan for your tenant:

![Confirmation][3]

## Activate your Azure Active Directory access
If you are adding new Azure AD Premium licenses to an existing subscription, your Azure AD access should already be activated. Otherwise, you need to activate Azure AD access after you receive the **Welcome email**.  

When the licenses you purchased have been provisioned in your directory, a **Welcome email** is sent to you. The email confirms that you can start managing your Azure Active Directory Premium or Enterprise Mobility + Security licenses and features. 

> [!TIP]
> You cannot access Azure AD for your new tenant until you activate Azure AD directory access using the welcome email sent automatically when the license provisioning process has completed. 

**To activate your Azure AD access, perform the following steps:**

1. In your **Welcome email**, click **Sign In**. 
   
    ![Welcome email][4]
2. After signing in successfully, you also need to complete a second factor authentication using a mobile device:
   
    ![Mobile verification][5]

The activation should only take a few minutes and then you will have access to manage your Azure AD. 

## Next steps
In this quickstart, you’ve learned how to sign up for Azure AD Premium and activate your Azure Active Directory access. 

If you already have an Azure subscription, you can use the following link to start a trial or purchase Azure AD Premium licenses from the Azure portal.

> [!div class="nextstepaction"]
> [Activate Azure AD Premium licenses](https://aad.portal.azure.com/#blade/Microsoft_AAD_IAM/TryBuyProductBlade) 

<!--Image references-->
[1]: ./media/active-directory-get-started-premium/MOLSEmail.png
[2]: ./media/active-directory-get-started-premium/MOLSAccountProfile.png
[3]: ./media/active-directory-get-started-premium/MOLSThankYou.png
[4]: ./media/active-directory-get-started-premium/AADEmail.png
[5]: ./media/active-directory-get-started-premium/SignUppage.png
[6]: ./media/active-directory-get-started-premium/Subscriptionspage.png
[7]: ./media/active-directory-get-started-premium/Premiuminportal.png
[8]: ./media/active-directory-get-started-premium/Premiuminportal_large.png
[9]: ./media/active-directory-get-started-premium/Signuppage_oops.png
[10]: ./media/active-directory-get-started-premium/contosolicenseplan.png
[11]: ./media/active-directory-get-started-premium/Assignlicensespicker.png
[12]: ./media/active-directory-get-started-premium/Usagelocation.png<|MERGE_RESOLUTION|>--- conflicted
+++ resolved
@@ -1,11 +1,6 @@
 ---
-<<<<<<< HEAD
-title: Getting started with Azure Active Directory Premium
-description: Explains how to sign up for Azure Active Directory Premium edition through the Volume Licensing web site.
-=======
 title: Sign up for Azure Active Directory Premium
 description: Explains how to sign up for Azure Active Directory Premium edition.
->>>>>>> 7e950a10
 services: active-directory
 documentationcenter: ''
 author: curtand
@@ -17,20 +12,6 @@
 ms.tgt_pltfrm: na
 ms.devlang: na
 ms.topic: get-started-article
-<<<<<<< HEAD
-ms.date: 07/24/2017
-ms.author: curtand
-
-ms.custom: oldportal;it-pro;
-
----
-# Getting started with Azure Active Directory Premium
-This article shows you how to get started with an Azure Active Directory Premium you have purchased through the Volume Licensing program. If you are not yet familiar with the different editions of Azure Active Directory, see [Azure Active Directory editions](active-directory-editions.md).  
-
-> [!IMPORTANT]
-> Microsoft recommends that you manage Azure AD using the [Azure AD admin center](https://aad.portal.azure.com) in the Azure portal instead of using the Azure classic portal referenced in this article. 
-
-=======
 ms.date: 08/09/2017
 ms.author: curtand
 
@@ -41,7 +22,6 @@
 To get started with Azure Active Directory (Azure AD) Premium, you need to purchase licenses and associate them with your Azure subscription. If you create a new Azure subscription, you also need to activate your licensing plan and Azure AD service access as described in the following sections. 
 
 ## Sign up for Active Directory Premium
->>>>>>> 7e950a10
 To sign up for Active Directory Premium, you have several options: 
 
 ### Azure or Office 365 
@@ -54,8 +34,6 @@
 
 You can get started with Azure AD via EMS licenses using one of the following licensing options:
 
-<<<<<<< HEAD
-=======
 - Try out EMS with a free [Enterprise Mobility + Security E5 trial subscription](https://signup.microsoft.com/Signup?OfferId=87dd2714-d452-48a0-a809-d2f58c4f68b7&ali=1)
 - Purchase [Enterprise Mobility + Security E5 licenses](https://signup.microsoft.com/Signup?OfferId=e6de2192-536a-4dc3-afdc-9e2602b6c790&ali=1)
 - Purchase [Enterprise Mobility + Security E3 licenses](https://signup.microsoft.com/Signup?OfferId=4BBA281F-95E8-4136-8B0F-037D6062F54C&ali=1)
@@ -65,7 +43,6 @@
 
 You can learn more about volume licensing purchase options on the [How to purchase through Volume Licensing](https://www.microsoft.com/licensing/how-to-buy/how-to-buy.aspx) page.
 
->>>>>>> 7e950a10
 > [!NOTE]
 > Azure Active Directory Premium and Basic editions are available for customers in China using the worldwide instance of Azure Active Directory. Azure Active Directory Premium and Basic editions are not currently supported in the Microsoft Azure service operated by 21Vianet in China. For more information, contact us at the [Azure Active Directory Forum](https://feedback.azure.com/forums/169401-azure-active-directory/).
 > 
