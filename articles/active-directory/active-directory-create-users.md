--- conflicted
+++ resolved
@@ -12,13 +12,8 @@
 	ms.workload="identity"
 	ms.tgt_pltfrm="na"
 	ms.devlang="na"
-<<<<<<< HEAD
-	ms.topic="article"
-	ms.date="02/08/2016"
-=======
 	ms.topic="get-started-article"
 	ms.date="02/10/2016"
->>>>>>> abb96edc
 	ms.author="curtand;viviali"/>
 
 # Create or edit users in Azure AD
