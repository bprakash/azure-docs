--- conflicted
+++ resolved
@@ -13,11 +13,7 @@
 	ms.tgt_pltfrm="na"
 	ms.devlang="na"
 	ms.topic="article"
-<<<<<<< HEAD
-	ms.date="02/02/2016"
-=======
 	ms.date="02/16/2016"
->>>>>>> abb96edc
 	ms.author="markvi"/>
 
 # Azure Active Directory editions
@@ -121,8 +117,6 @@
 
 
 
-##Comparing generally available features of the Free, Basic, and Premium editions
-
 <br>
 <hr>
 ## Common Features
@@ -456,33 +450,9 @@
 
 **Availability:**
 
-<<<<<<< HEAD
-| Feature Type| Features| Free Edition| Basic Edition| Premium Edition| Office 365 Apps Only |
-| --- | --- | --- | --- | --- | --- |
-| **Common features**| Directory objects [1]| Up to 500,000 objects| No object limit| No object limit| No object limit for Office 365 user accounts|
-|  | [User and group management (add / update / delete), user-based provisioning](active-directory-administer.md), [device registration](active-directory-conditional-access-device-registration-overview.md)| ![Check][12]| ![Check][12]| ![Check][12]| ![Check][12]|
-|  | [Single Sign-On (SSO)](active-directory-enable-sso-scenario.md)| 10 apps per user [2] <br>(pre-integrated SaaS and developer-integrated apps)| 10 apps per user [2] <br>(free tier + Application proxy apps) | No Limit [4] <br> (free, Basic tiers +Self-Service App Integration templates)| 10 apps per user [2] <br> (pre-integrated SaaS and developer-integrated apps)|
-|  | [Self-service password change for cloud users](active-directory-passwords-update-your-own-password.md)| ![Check][12]| ![Check][12]| ![Check][12]| ![Check][12]|
-|  | [Connect - For syncing between on-premises directories and Azure Active Directory](active-directory-aadconnect.md)| ![Check][12]| ![Check][12]| ![Check][12]| ![Check][12]|
-|  | [Security / usage reports](active-directory-view-access-usage-reports.md)| 3 Basic reports| 3 Basic reports| Advanced reports| 3 Basic reports|
-| **Premium and Basic features**| [Group-based application access management and provisioning](active-directory-accessmanagement-group-saasapps.md)|  | ![Check][12]| ![Check][12]|  |
-|  | [Self-service password reset for cloud users](active-directory-passwords.md)|  | ![Check][12]| ![Check][12]| ![Check][12]|
-|  | [Company branding (Log-on pages and Access Panel customization)](active-directory-add-company-branding.md)|  | ![Check][12]| ![Check][12]| ![Check][12]|
-|  | [Application Proxy](active-directory-application-proxy-get-started.md)|  | ![Check][12]| ![Check][12]|  |
-|  | [High availability SLA uptime (99.9%)](https://azure.microsoft.com/support/legal/sla/)|  | ![Check][12]| ![Check][12]| ![Check][12]|
-| **Premium only features**| [Self-service group management](active-directory-accessmanagement-self-service-group-management.md) / self-service application addition / [dynamic group membership](https://channel9.msdn.com/Series/Azure-Active-Directory-Videos-Demos/Azure-AD--Introduction-to-Dynamic-Memberships-for-Groups)|  |  | ![Check][12]|  |
-|  | [Multi-Factor Authentication (cloud and on-premises)](multi-factor-authentication.md)|  |  | ![Check][12]| Limited cloud-only for Office 365 Apps|
-|  | [Microsoft Identity Manager (MIM) user licenses and MIM server [3]](http://www.microsoft.com/server-cloud/products/microsoft-identity-manager/default.aspx)|  |  | ![Check][12]|  |
-|  | [Cloud App Discovery](active-directory-cloudappdiscovery-whatis.md)|  |  | ![Check][12]|  |
-|  | [Azure Active Directory Connect Health](active-directory-aadconnect-health.md)|  |  | ![Check][12]|  |
-|  | Automatic password rollover for group accounts|  |  | ![Check][12]|  |
-| **Windows 10 and Azure AD Join related features**| Join a Windows 10 device to Azure AD, Desktop SSO, Microsoft Passport for Azure AD, Administrator Bitlocker recovery| ![Check][12]| ![Check][12]| ![Check][12]| ![Check][12]|
-|  | MDM auto-enrolment,  Self-Service Bitlocker recovery, Additional  local administrators to Windows 10 devices via Azure AD Join|  |  | ![Check][12]|  |
-=======
-| Free Edition| Basic Edition| Premium Edition| Office 365 Apps Only |
-| :-: | :-: | :-: | :-: |
-|  |  | ![Check][12]|  |
->>>>>>> abb96edc
+| Free Edition| Basic Edition| Premium Edition| Office 365 Apps Only |
+| :-: | :-: | :-: | :-: |
+|  |  | ![Check][12]|  |
 
 <hr>
 
@@ -500,24 +470,6 @@
 
 
 
-[4] Self-service integration of any application supporting SAML, SCIM, or forms-based authentication by using templates provided in the application gallery menu. For more details, please read this article. [https://azure.microsoft.com/en-us/documentation/articles/active-directory-saas-custom-apps
-
-
-##Azure AD preview features
-
-In addition to the generally available features of the Free, Basic, and Premium editions, Azure AD also provides you with a collection of preview features. You can use the preview features to get an impression of what is coming in the near future and to determine whether these features can help improving your environment. 
-
-
-**Available preview features:**
-
-- [B2B collaboration](active-directory-b2b-collaboration-overview.md)
-- Conditional Access
-- [Administrative Units](active-directory-administrative-units-management.md)
-- Privileged Identity Management
-- [HR application Integration](active-directory-saas-workday-inbound-tutorial.md)
-
-
-
 
 
 ## What's next
