--- conflicted
+++ resolved
@@ -1,255 +1,250 @@
-<properties
-	pageTitle="Azure AD Connect: Custom installation | Microsoft Azure"
-	description="This document details the custom installation options for Azure AD Connect. Use these instructions to install Active Directory through Azure AD Connect."
-	services="active-directory"
-    keywords="what is Azure AD Connect, install Active Directory, required components for Azure AD"
-	documentationCenter=""
-	authors="billmath"
-	manager="stevenpo"
-	editor="curtand"/>
-
-<tags
-	ms.service="active-directory"  
-	ms.workload="identity"
-	ms.tgt_pltfrm="na"
-	ms.devlang="na"
-	ms.topic="get-started-article"
-	ms.date="04/27/2016"
-	ms.author="billmath;andkjell"/>
-
-# Custom installation of Azure AD Connect
-The following documentation provides information on using the custom installation option for Azure AD Connect. You can use this option to get more configuration options or if you need optional features that are not covered in the express installation.
-
-## Related documentation
-If you did not read the documentation on [Integrating your on-premises identities with Azure Active Directory](active-directory-aadconnect.md), the following table provides links to related topics. The first three topics in bold are required before you start the installation.
-
-Topic |  |
---------- | --------- |
-**Download Azure AD Connect** | [Download Azure AD Connect](http://go.microsoft.com/fwlink/?LinkId=615771) |
-**Hardware and prerequisites** | [Azure AD Connect: Hardware and prerequisites](active-directory-aadconnect-prerequisites.md#hardware-requirements-for-azure-ad-connect) |
-**Accounts used for installation** | [Azure AD Connect accounts and permissions](active-directory-aadconnect-accounts-permissions.md) |
-Install using Express settings | [Express installation of Azure AD Connect](active-directory-aadconnect-get-started-express.md) |
-Upgrade from DirSync | [Upgrade from Azure AD sync tool (DirSync)](active-directory-aadconnect-dirsync-upgrade-get-started.md) |
-After installation | [Verify the installation and assign licenses ](active-directory-aadconnect-whats-next.md) |
-
-## Install required components
-When you install the synchronization services, you can leave the optional configuration section unchecked and Azure AD Connect sets everything up automatically. It sets up a SQL Server 2012 Express LocalDB instance, create the appropriate groups, and assign permissions. If you wish to change the defaults, you can use the following table to understand the optional configuration options that are available.
-
-![Required Components](./media/active-directory-aadconnect-get-started-custom/requiredcomponents.png)
-
-Optional Configuration  | Description |
-------------- | ------------- |
-Use an existing SQL Server | Allows you to specify the SQL Server name and the instance name. Choose this option if you already have a database server that you would like to use. Enter the instance name followed by a comma and port number in **Instance Name** if your SQL Server does not have browsing enabled. |
-Use an existing service account | By default Azure AD Connect creates a local service account for the synchronization services to use. The password is generated automatically and unknown to the person installing Azure AD Connect. If you use a remote SQL server or use a proxy which requires authentication, you need a service account in the domain and know the password. In those cases, enter the service account to use. Make sure the user running the installation is an SA in SQL so a login for the service account can be created. See [Azure AD Connect accounts and permissions](active-directory-aadconnect-accounts-permissions.md#custom-settings-installation) |
-Specify custom sync groups | By default Azure AD Connect creates four groups local to the server when the synchronization services are installed. These groups are: Administrators group, Operators group, Browse group, and the Password Reset Group. You can specify your own groups here. The groups must be local on the server and cannot be located in the domain. |
-
-## User sign-in
-After installing the required components, you are asked to select your users single sign-on method. The following table provides a brief description of the available options. For a full description of the sign-in methods, see [User sign-in](active-directory-aadconnect-user-signin.md).
-
-![User Signin](./media/active-directory-aadconnect-get-started-custom/usersignin.png)
-
-Single Sign On option | Description |
-------------- | ------------- |
-Password Sync | Users are able to sign in to Microsoft cloud services, such as Office 365, using the same password they use in their on-premises network. The users passwords are synchronized to Azure AD as a password hash and authentication occurs in the cloud. See [Password synchronization](active-directory-aadconnectsync-implement-password-synchronization.md) for more information. |
-Federation with AD FS | Users are able to sign in to Microsoft cloud services, such as Office 365, using the same password they use in their on-premises network.  The users are redirected to their on-premises AD FS instance to sign in and authentication occurs on-premises. |
-Do not configure | Neither feature is installed and configured. Choose this option if you already have a 3rd party federation server or another existing solution in place. |
-
-## Connect to Azure AD
-On the Connect to Azure AD screen, enter a global admin account and password. If you selected **Federation with AD FS** on the previous page, do not sign in with an account in a domain you will enable for federation. A recommendation is to use an account in the default **onmicrosoft.com** domain, which comes with your Azure AD directory.
-
-This account is only used to create a service account in Azure AD and is not used after the wizard has completed.  
-![User Signin](./media/active-directory-aadconnect-get-started-custom/connectaad.png)
-
-If your global admin account has MFA enabled, then you need to provide the password again in the sign-in popup and complete the MFA challenge. The challenge could be a providing a verification code or a phone call.  
-![User Signin MFA](./media/active-directory-aadconnect-get-started-custom/connectaadmfa.png)
-
-The global admin account can also have [Privileged Identity Management](active-directory-privileged-identity-management-getting-started.md) enabled.
-
-If you receive an error and have problems with connectivity, please see [Troubleshoot connectivity problems](active-directory-aadconnect-troubleshoot-connectivity.md).
-
-## Pages under the section Sync
-
-### Connect your directories
-To connect to your Active Directory Domain Service, Azure AD Connect needs the credentials of an account with sufficient permissions. You can enter the domain part in either NetBios or FQDN format, i.e. FABRIKAM\syncuser or fabrikam.com\syncuser. This account can be a regular user account because it only needs the default read permissions. However, depending on your scenario, you may need more permissions. For more information, see [Azure AD Connect Accounts and permissions](active-directory-aadconnect-accounts-permissions.md#create-the-ad-ds-account)
-
-![Connect Directory](./media/active-directory-aadconnect-get-started-custom/connectdir.png)
-
-### Domain and OU filtering
-By default all domains and OUs are synchronized. If there are some domains or OUs you do not want to synchronize to Azure AD, you can unselect these domains and OUs.  
-![DomainOU filtering](./media/active-directory-aadconnect-get-started-custom/domainoufiltering.png)
-This page in the wizard is configuring domain-based filtering. For more information, see [domain-based filtering](active-directory-aadconnectsync-configure-filtering.md#domain-based-filtering).
-
-It is also possible that some domains are not reachable due to firewall restrictions. These domains are unselected by default and have a warning.  
-![Unreachable domains](./media/active-directory-aadconnect-get-started-custom/unreachable.png)  
-If you see this warning, make sure that these domains are indeed unreachable and the warning is expected.
-
-### Uniquely identifying your users
-The Matching across forests feature allows you to define how users from your AD DS forests are represented in Azure AD. A user might either be represented only once across all forests or have a combination of enabled and disabled accounts. The user might also be represented as a contact in some forests.
-
-![Unique](./media/active-directory-aadconnect-get-started-custom/unique.png)
-
-Setting | Description |
-------------- | ------------- |
-[Users are only represented once across all forests](active-directory-aadconnect-topologies.md#multiple-forests-separate-topologies) | All users are created as individual objects in Azure AD. The objects are not joined in the metaverse. |
-[Mail attribute](active-directory-aadconnect-topologies.md#multiple-forests-full-mesh-with-optional-galsync) | This option joins users and contacts if the mail attribute has the same value in different forests. Use this option when your contacts have been created using GALSync. |
-[ObjectSID and msExchangeMasterAccountSID/ msRTCSIP-OriginatorSid](active-directory-aadconnect-topologies.md#multiple-forests-account-resource-forest) | This option joins an enabled user in an account forest with a disabled user in a resource forest. In Exchange this configuration is known as a linked mailbox. This option can also be used if you only use Lync and Exchange is not present in the resource forest. |
-sAMAccountName and MailNickName | This option joins on attributes where it is expected the sign-in ID for the user can be found. |
-A specific attribute | This option allows you to select your own attribute. **Limitation:** Make sure to pick an attribute that already can be found in the metaverse. If you pick a custom attribute (not in the metaverse), the wizard cannot complete. |
-
-- **Source Anchor** - The attribute sourceAnchor is an attribute that is immutable during the lifetime of a user object. It is the primary key linking the on-premises user with the user in Azure AD. Since the attribute cannot be changed, you must plan for a good attribute to use. A good candidate is objectGUID. This attribute is not changed, unless the user account is moved between forests/domains. In a multi-forest environment where you move accounts between forests, another attribute must be used, such as an attribute with the employeeID. Avoid attributes which would change when a person marries or change assignments. You cannot use attributes with an @-sign, so email and userPrincipalName cannot be used. The attribute is also case-sensitive so when you move an object between forests, make sure to preserve the upper/lower case. Binary attributes are base64-encoded, but other attribute types remain in its unencoded state. In federation scenarios and some Azure AD interfaces, this attribute is also known as immutableID. More information about the source anchor can be found in the [design concepts](active-directory-aadconnect-design-concepts.md#sourceAnchor).
-
-- **UserPrincipalName** - The attribute userPrincipalName is the attribute users use when they sign in to Azure AD and Office 365. The domains used, also known as the UPN-suffix, should be verified in Azure AD before the users are synchronized. It is recommended to keep the default attribute userPrincipalName. If this attribute is non-routable and cannot be verified then it is possible to select another attribute. You can for example select email as the attribute holding the sign-in ID. Using another attribute than userPrincipalName is known as **Alternate ID**. The Alternate ID attribute value must follow the RFC822 standard. An Alternate ID can be used with both password sync and federation.
-
->[AZURE.WARNING]
-Using an Alternate ID is not compatible with all Office 365 workloads. For more information, please refer to [Configuring Alternate Login ID](https://technet.microsoft.com/library/dn659436.aspx).
-
-### Sync filtering based on groups
-The filtering on groups feature allows you to sync only a small subset of objects for a pilot. To use this feature, create a group for this purpose in your on-premises Active Directory. Then add users and groups that should be synchronized to Azure AD as direct members. You can later add and remove users to this group to maintain the list of objects which should be present in Azure AD. All objects you want to synchronize must be a direct member of the group. Users, groups, contacts, and computers/devices must all be direct members. Nested group membership is not resolved. When you add a group as a member, only the group itself is added and not its members.
-
-![Sync Filtering](./media/active-directory-aadconnect-get-started-custom/filter2.png)
-
->[AZURE.WARNING]
-This feature is only intended to support a pilot deployment. Do not use it in a full-blown production deployment.
-
-In a full-blown production deployment, it is going to be hard to maintain a single group with all objects to synchronize. Instead you should use one of the methods in [Configure filtering](active-directory-aadconnectsync-configure-filtering.md).
-
-### Optional Features
-This screen allows you to select the optional features for your specific scenarios.
-
-![Optional features](./media/active-directory-aadconnect-get-started-custom/optional.png)
-
->[AZURE.WARNING]
-If you currently have DirSync or Azure AD Sync active, do not activate any of the writeback features in Azure AD Connect.
-
-Optional Features | Description |
-------------------- | ------------- |
-Exchange Hybrid Deployment | The Exchange Hybrid Deployment feature allows for the co-existence of Exchange mailboxes both on-premises and in Office 365. Azure AD Connect is synchronizing a specific set of [attributes](active-directory-aadconnectsync-attributes-synchronized.md#exchange-hybrid-writeback) from Azure AD back into your on-premises directory. |
-Azure AD app and attribute filtering | By enabling Azure AD app and attribute filtering, the set of synchronized attributes can be tailored. This option adds two more configuration pages to the wizard. For more information, see [Azure AD app and attribute filtering](#azure-ad-app-and-attribute-filtering). |
-Password synchronization | If you selected federation as the sign-in solution, then you can enable this option. Password synchronization can then be used as a backup option. For additional information, see [Password synchronization](active-directory-aadconnectsync-implement-password-synchronization.md). |
-Password writeback | By enabling password writeback, password changes that originate in Azure AD is written back to your on-premises directory. For more information, see [Getting started with password management](active-directory-passwords-getting-started.md). |
-Group writeback | If you use the **Office 365 Groups** feature, then you can have these groups represented in your on-premises Active Directory. This option is only available if you have Exchange present in your on-premises Active Directory. For more information, see [Group writeback](active-directory-aadconnect-feature-preview.md#group-writeback). |
-Device writeback | Allows you to writeback device objects in Azure AD to your on-premises Active Directory for conditional access scenarios. For more information, see [Enabling device writeback in Azure AD Connect](active-directory-aadconnect-feature-device-writeback.md). |
-Directory extension attribute sync | By enabling directory extensions attribute sync, attributes specified are synced to Azure AD. For more information, see [Directory extensions](active-directory-aadconnectsync-feature-directory-extensions.md). |
-
-### Azure AD app and attribute filtering
-If you want to limit which attributes to synchronize to Azure AD, then start by selecting which services you are using. If you make configuration changes on this page, a new service has to be selected explicitly by rerunning the installation wizard.
-
-![Optional features Apps](./media/active-directory-aadconnect-get-started-custom/azureadapps2.png)
-
-Based on the services selected in the previous step, this page shows all attributes that are synchronized. This list is a combination of all object types being synchronized. If there are some particular attributes you need to not synchronize, you can unselect those attributes.
-
-![Optional features Attributes](./media/active-directory-aadconnect-get-started-custom/azureadattributes2.png)
-
->[AZURE.WARNING]
-Removing attributes can impact impact functionality. For best practices and recommendations, see [attributes synchronized](active-directory-aadconnectsync-attributes-synchronized.md#attributes-to-synchronize).
-
-### Directory Extension attribute sync
-You can extend the schema in Azure AD with custom attributes added by your organization or other attributes in Active Directory. Select **Directory Extension attribute sync** on the **Optional Features** page to use this feature. You can select more attributes to sync on this page.
-
-![Directory extensions](./media/active-directory-aadconnect-get-started-custom/extension2.png)
-
-For more information, see [Directory extensions](active-directory-aadconnectsync-feature-directory-extensions.md).
-
-## Configuring federation with AD FS
-Configuring AD FS with Azure AD Connect is simple with just a few clicks. The following is required before the configuration.
-
-- A Windows Server 2012 R2 server for the federation server with remote management enabled
-- A Windows Server 2012 R2 server for the Web Application Proxy server with remote management enabled
-- An SSL certificate for the federation service name you intend to use (e.g. sts.contoso.com)
-
-### AD FS configuration pre-requisites
-<<<<<<< HEAD
-
-In order to successfully configure your AD FS farm using Azure AD Connect, please ensure WinRM is enabled on the remote servers. In addition, please go through the ports requirement listed in [Table 3 - Azure AD Connect and Federation Servers/WAP](active-directory-aadconnect-ports.md#table-3---azure-ad-connect-and-federation-serverswap)
-=======
-In order to successfully configure your AD FS farm using Azure AD Connect, please ensure WinRM is enabled on the remote servers. In addition, please go through the ports requirement listed in [Table 3 - Azure AD Connect and Federation Servers/WAP](active-directory-aadconnect-ports.md#table-3---azure-ad-connect-and-federation-serverswap).
->>>>>>> e75a547e
-
-### Create a new AD FS farm or use an existing AD FS farm
-You can use an existing AD FS farm or you can choose to create a new AD FS farm. If you choose to create a new one, you are required to provide the SSL certificate. If the SSL certificate is protected by a password, you are prompted for the password.
-
-![AD FS Farm](./media/active-directory-aadconnect-get-started-custom/adfs1.png)
-
-If you choose to use an existing AD FS farm, you skip a few pages and be taken directly to the configuring the trust relationship between AD FS and Azure AD screen.
-
-### Specify the AD FS servers
-Enter the servers that you want to install AD FS on. You can add one or more servers based on your capacity planning needs. Join all servers to Active Directory before you perform this configuration. It is recommended to install a single AD FS server for test and pilot deployments. Then add and deploy more servers to meet your scaling needs by running Azure AD Connect again after initial configuration.
-
->[AZURE.NOTE]
-Ensure that all your servers are joined to an AD domain before you do this configuration.
-
-![AD FS Servers](./media/active-directory-aadconnect-get-started-custom/adfs2.png)
-
-### Specify the Web Application Proxy servers
-Enter the servers that you want as your Web Application proxy servers. The web application proxy server is deployed in your DMZ (extranet facing) and supports authentication requests from the extranet. You can add one or more servers based on your capacity planning needs. It is recommended to install a single Web application proxy server for test and pilot deployments. Then add and deploy more servers to meet your scaling needs by running Azure AD Connect again after initial configuration. We recommend having an equivalent number of proxy servers to satisfy authentication from the intranet.
-
->[AZURE.NOTE]
-<li> If the account you use to install Azure AD Connect is not a local admin on the AD FS server(s), then you will be prompted for admin credentials.</li>
-<li> Ensure that there is HTTP/HTTPS connectivity between the Azure AD Connect server and the Web Application Proxy server before you run this step.</li>
-<li> Ensure that there is HTTP/HTTPS connectivity between the Web Application Server and the AD FS server to allow authentication requests to flow through.</li>
-
-![Web App](./media/active-directory-aadconnect-get-started-custom/adfs3.png)
-
-You are prompted to enter credentials so that the web application server can establish a secure connection to the AD FS server. These credentials need to be a local administrator on the AD FS server.
-
-![Proxy](./media/active-directory-aadconnect-get-started-custom/adfs4.png)
-
-### Specify the service account for the AD FS service
-The AD FS service requires a domain service account to authenticate users and lookup user information in Active Directory. It can support two types of service accounts:
-
-- **Group Managed Service Account** - Introduced in Active Directory Domain Services with Windows Server 2012. This type of account provides services, such as AD FS, a single account without needing to update the account password regularly. Use this option if you already have Windows Server 2012 domain controllers in the domain that your AD FS servers belong to.
-- **Domain User Account** - This type of account requires you to provide a password and regularly update the password when the password changes or expires. Use this option only when you do not have Windows Server 2012 domain controllers in the domain that your AD FS servers belong to.
-
-If you selected Group Managed Service Account and this feature has never been used in Active Directory, you are be prompted for Enterprise Admin credentials. These credentials are used to initiate the key store and enable the feature in Active Directory.
-
-![AD FS Service Account](./media/active-directory-aadconnect-get-started-custom/adfs5.png)
-
-### Select the Azure AD domain that you wish to federate
-This configuration is used to setup the federation relationship between AD FS and Azure AD. It configures AD FS to issue security tokens to Azure AD and configures Azure AD to trust the tokens from this specific AD FS instance. This page only allows you to configure a single domain in the initial installation. You can configure additional domains later by running Azure AD Connect again.
-
-![Azure AD Domain](./media/active-directory-aadconnect-get-started-custom/adfs6.png)
-
-### Verify the Azure AD domain selected for federation
-When you select the domain to be federated, Azure AD Connect provides you with necessary information to verify an unverified domain. See [Add and verify the domain](active-directory-add-domain.md) for how to use this information.
-
-![Azure AD Domain](./media/active-directory-aadconnect-get-started-custom/verifyfeddomain.png)
-
->[AZURE.NOTE]
-AD Connect tries to verify the domain during the configure stage. If you continue to configure without adding the necessary DNS records where your domain DNS is hosted, the wizard will not be able to complete the configuration.
-
-## Configure and verify pages
-The configuration will actually happen on this page.
-
->[AZURE.NOTE]
-Before you continue installation and if you configured federation, make sure that you have configured [Name resolution for federation servers](active-directory-aadconnect-prerequisites.md#name-resolution-for-federation-servers).
-
-![Ready to configure](./media/active-directory-aadconnect-get-started-custom/readytoconfigure2.png)
-
-### Staging mode
-It is possible to setup a new sync server in parallel with staging mode. It is only supported to have one sync server exporting to one directory in the cloud. But if you want to move from another server, for example one running DirSync, then you can enable Azure AD Connect in staging mode. When enabled, the sync engine import and synchronize data as normal, but it does not export anything to Azure AD or AD. The features password sync and password writeback are disabled while in staging mode.
-
-![Staging mode](./media/active-directory-aadconnect-get-started-custom/stagingmode.png)
-
-While in staging mode, it is possible to make required changes to the sync engine and review what is about to be exported. When the configuration looks good, run the installation wizard again and disable staging mode. Data is now exported to Azure AD from this server. Make sure to disable the other server at the same time so only one server is actively exporting.
-
-For more information, see [Staging mode](active-directory-aadconnectsync-operations.md#staging-mode).
-
-### Verify your federation configuration
-Azure AD Connect verifies the DNS settings for you when you click on the Verify button.
-
-![Complete](./media/active-directory-aadconnect-get-started-custom/completed.png)
-
-![Verify](./media/active-directory-aadconnect-get-started-custom/adfs7.png)
-
-In addition, perform the following verification steps:
-
-- Validate that you can sign in from a browser from a domain joined machine on the intranet: Connect to https://myapps.microsoft.com and verify the sign in with your logged in account. The built-in AD DS administrator account is not synchronized and cannot be used for verification.
-- Validate that you can sign in from a device from the extranet. On a home machine or a mobile device, connect to https://myapps.microsoft.com and supply your credentials.
-- Validate rich client sign-in. Connect to https://testconnectivity.microsoft.com, choose the **Office 365** tab and chose the **Office 365 Single Sign-On Test**.
-
-## Next steps
-After the installation has completed, sign out and sign in again to Windows before you use Synchronization Service Manager or Synchronization Rule Editor.
-
-Now that you have Azure AD Connect installed you can [verify the installation and assign licenses](active-directory-aadconnect-whats-next.md).
-
-Learn more about [Integrating your on-premises identities with Azure Active Directory](active-directory-aadconnect.md).
+<properties
+	pageTitle="Azure AD Connect: Custom installation | Microsoft Azure"
+	description="This document details the custom installation options for Azure AD Connect. Use these instructions to install Active Directory through Azure AD Connect."
+	services="active-directory"
+    keywords="what is Azure AD Connect, install Active Directory, required components for Azure AD"
+	documentationCenter=""
+	authors="billmath"
+	manager="stevenpo"
+	editor="curtand"/>
+
+<tags
+	ms.service="active-directory"  
+	ms.workload="identity"
+	ms.tgt_pltfrm="na"
+	ms.devlang="na"
+	ms.topic="get-started-article"
+	ms.date="04/27/2016"
+	ms.author="billmath;andkjell"/>
+
+# Custom installation of Azure AD Connect
+The following documentation provides information on using the custom installation option for Azure AD Connect. You can use this option to get more configuration options or if you need optional features that are not covered in the express installation.
+
+## Related documentation
+If you did not read the documentation on [Integrating your on-premises identities with Azure Active Directory](active-directory-aadconnect.md), the following table provides links to related topics. The first three topics in bold are required before you start the installation.
+
+Topic |  |
+--------- | --------- |
+**Download Azure AD Connect** | [Download Azure AD Connect](http://go.microsoft.com/fwlink/?LinkId=615771) |
+**Hardware and prerequisites** | [Azure AD Connect: Hardware and prerequisites](active-directory-aadconnect-prerequisites.md#hardware-requirements-for-azure-ad-connect) |
+**Accounts used for installation** | [Azure AD Connect accounts and permissions](active-directory-aadconnect-accounts-permissions.md) |
+Install using Express settings | [Express installation of Azure AD Connect](active-directory-aadconnect-get-started-express.md) |
+Upgrade from DirSync | [Upgrade from Azure AD sync tool (DirSync)](active-directory-aadconnect-dirsync-upgrade-get-started.md) |
+After installation | [Verify the installation and assign licenses ](active-directory-aadconnect-whats-next.md) |
+
+## Install required components
+When you install the synchronization services, you can leave the optional configuration section unchecked and Azure AD Connect sets everything up automatically. It sets up a SQL Server 2012 Express LocalDB instance, create the appropriate groups, and assign permissions. If you wish to change the defaults, you can use the following table to understand the optional configuration options that are available.
+
+![Required Components](./media/active-directory-aadconnect-get-started-custom/requiredcomponents.png)
+
+Optional Configuration  | Description |
+------------- | ------------- |
+Use an existing SQL Server | Allows you to specify the SQL Server name and the instance name. Choose this option if you already have a database server that you would like to use. Enter the instance name followed by a comma and port number in **Instance Name** if your SQL Server does not have browsing enabled. |
+Use an existing service account | By default Azure AD Connect creates a local service account for the synchronization services to use. The password is generated automatically and unknown to the person installing Azure AD Connect. If you use a remote SQL server or use a proxy which requires authentication, you need a service account in the domain and know the password. In those cases, enter the service account to use. Make sure the user running the installation is an SA in SQL so a login for the service account can be created. See [Azure AD Connect accounts and permissions](active-directory-aadconnect-accounts-permissions.md#custom-settings-installation) |
+Specify custom sync groups | By default Azure AD Connect creates four groups local to the server when the synchronization services are installed. These groups are: Administrators group, Operators group, Browse group, and the Password Reset Group. You can specify your own groups here. The groups must be local on the server and cannot be located in the domain. |
+
+## User sign-in
+After installing the required components, you are asked to select your users single sign-on method. The following table provides a brief description of the available options. For a full description of the sign-in methods, see [User sign-in](active-directory-aadconnect-user-signin.md).
+
+![User Signin](./media/active-directory-aadconnect-get-started-custom/usersignin.png)
+
+Single Sign On option | Description |
+------------- | ------------- |
+Password Sync | Users are able to sign in to Microsoft cloud services, such as Office 365, using the same password they use in their on-premises network. The users passwords are synchronized to Azure AD as a password hash and authentication occurs in the cloud. See [Password synchronization](active-directory-aadconnectsync-implement-password-synchronization.md) for more information. |
+Federation with AD FS | Users are able to sign in to Microsoft cloud services, such as Office 365, using the same password they use in their on-premises network.  The users are redirected to their on-premises AD FS instance to sign in and authentication occurs on-premises. |
+Do not configure | Neither feature is installed and configured. Choose this option if you already have a 3rd party federation server or another existing solution in place. |
+
+## Connect to Azure AD
+On the Connect to Azure AD screen, enter a global admin account and password. If you selected **Federation with AD FS** on the previous page, do not sign in with an account in a domain you will enable for federation. A recommendation is to use an account in the default **onmicrosoft.com** domain, which comes with your Azure AD directory.
+
+This account is only used to create a service account in Azure AD and is not used after the wizard has completed.  
+![User Signin](./media/active-directory-aadconnect-get-started-custom/connectaad.png)
+
+If your global admin account has MFA enabled, then you need to provide the password again in the sign-in popup and complete the MFA challenge. The challenge could be a providing a verification code or a phone call.  
+![User Signin MFA](./media/active-directory-aadconnect-get-started-custom/connectaadmfa.png)
+
+The global admin account can also have [Privileged Identity Management](active-directory-privileged-identity-management-getting-started.md) enabled.
+
+If you receive an error and have problems with connectivity, please see [Troubleshoot connectivity problems](active-directory-aadconnect-troubleshoot-connectivity.md).
+
+## Pages under the section Sync
+
+### Connect your directories
+To connect to your Active Directory Domain Service, Azure AD Connect needs the credentials of an account with sufficient permissions. You can enter the domain part in either NetBios or FQDN format, i.e. FABRIKAM\syncuser or fabrikam.com\syncuser. This account can be a regular user account because it only needs the default read permissions. However, depending on your scenario, you may need more permissions. For more information, see [Azure AD Connect Accounts and permissions](active-directory-aadconnect-accounts-permissions.md#create-the-ad-ds-account)
+
+![Connect Directory](./media/active-directory-aadconnect-get-started-custom/connectdir.png)
+
+### Domain and OU filtering
+By default all domains and OUs are synchronized. If there are some domains or OUs you do not want to synchronize to Azure AD, you can unselect these domains and OUs.  
+![DomainOU filtering](./media/active-directory-aadconnect-get-started-custom/domainoufiltering.png)
+This page in the wizard is configuring domain-based filtering. For more information, see [domain-based filtering](active-directory-aadconnectsync-configure-filtering.md#domain-based-filtering).
+
+It is also possible that some domains are not reachable due to firewall restrictions. These domains are unselected by default and have a warning.  
+![Unreachable domains](./media/active-directory-aadconnect-get-started-custom/unreachable.png)  
+If you see this warning, make sure that these domains are indeed unreachable and the warning is expected.
+
+### Uniquely identifying your users
+The Matching across forests feature allows you to define how users from your AD DS forests are represented in Azure AD. A user might either be represented only once across all forests or have a combination of enabled and disabled accounts. The user might also be represented as a contact in some forests.
+
+![Unique](./media/active-directory-aadconnect-get-started-custom/unique.png)
+
+Setting | Description |
+------------- | ------------- |
+[Users are only represented once across all forests](active-directory-aadconnect-topologies.md#multiple-forests-separate-topologies) | All users are created as individual objects in Azure AD. The objects are not joined in the metaverse. |
+[Mail attribute](active-directory-aadconnect-topologies.md#multiple-forests-full-mesh-with-optional-galsync) | This option joins users and contacts if the mail attribute has the same value in different forests. Use this option when your contacts have been created using GALSync. |
+[ObjectSID and msExchangeMasterAccountSID/ msRTCSIP-OriginatorSid](active-directory-aadconnect-topologies.md#multiple-forests-account-resource-forest) | This option joins an enabled user in an account forest with a disabled user in a resource forest. In Exchange this configuration is known as a linked mailbox. This option can also be used if you only use Lync and Exchange is not present in the resource forest. |
+sAMAccountName and MailNickName | This option joins on attributes where it is expected the sign-in ID for the user can be found. |
+A specific attribute | This option allows you to select your own attribute. **Limitation:** Make sure to pick an attribute that already can be found in the metaverse. If you pick a custom attribute (not in the metaverse), the wizard cannot complete. |
+
+- **Source Anchor** - The attribute sourceAnchor is an attribute that is immutable during the lifetime of a user object. It is the primary key linking the on-premises user with the user in Azure AD. Since the attribute cannot be changed, you must plan for a good attribute to use. A good candidate is objectGUID. This attribute is not changed, unless the user account is moved between forests/domains. In a multi-forest environment where you move accounts between forests, another attribute must be used, such as an attribute with the employeeID. Avoid attributes which would change when a person marries or change assignments. You cannot use attributes with an @-sign, so email and userPrincipalName cannot be used. The attribute is also case-sensitive so when you move an object between forests, make sure to preserve the upper/lower case. Binary attributes are base64-encoded, but other attribute types remain in its unencoded state. In federation scenarios and some Azure AD interfaces, this attribute is also known as immutableID. More information about the source anchor can be found in the [design concepts](active-directory-aadconnect-design-concepts.md#sourceAnchor).
+
+- **UserPrincipalName** - The attribute userPrincipalName is the attribute users use when they sign in to Azure AD and Office 365. The domains used, also known as the UPN-suffix, should be verified in Azure AD before the users are synchronized. It is recommended to keep the default attribute userPrincipalName. If this attribute is non-routable and cannot be verified then it is possible to select another attribute. You can for example select email as the attribute holding the sign-in ID. Using another attribute than userPrincipalName is known as **Alternate ID**. The Alternate ID attribute value must follow the RFC822 standard. An Alternate ID can be used with both password sync and federation.
+
+>[AZURE.WARNING]
+Using an Alternate ID is not compatible with all Office 365 workloads. For more information, please refer to [Configuring Alternate Login ID](https://technet.microsoft.com/library/dn659436.aspx).
+
+### Sync filtering based on groups
+The filtering on groups feature allows you to sync only a small subset of objects for a pilot. To use this feature, create a group for this purpose in your on-premises Active Directory. Then add users and groups that should be synchronized to Azure AD as direct members. You can later add and remove users to this group to maintain the list of objects which should be present in Azure AD. All objects you want to synchronize must be a direct member of the group. Users, groups, contacts, and computers/devices must all be direct members. Nested group membership is not resolved. When you add a group as a member, only the group itself is added and not its members.
+
+![Sync Filtering](./media/active-directory-aadconnect-get-started-custom/filter2.png)
+
+>[AZURE.WARNING]
+This feature is only intended to support a pilot deployment. Do not use it in a full-blown production deployment.
+
+In a full-blown production deployment, it is going to be hard to maintain a single group with all objects to synchronize. Instead you should use one of the methods in [Configure filtering](active-directory-aadconnectsync-configure-filtering.md).
+
+### Optional Features
+This screen allows you to select the optional features for your specific scenarios.
+
+![Optional features](./media/active-directory-aadconnect-get-started-custom/optional.png)
+
+>[AZURE.WARNING]
+If you currently have DirSync or Azure AD Sync active, do not activate any of the writeback features in Azure AD Connect.
+
+Optional Features | Description |
+------------------- | ------------- |
+Exchange Hybrid Deployment | The Exchange Hybrid Deployment feature allows for the co-existence of Exchange mailboxes both on-premises and in Office 365. Azure AD Connect is synchronizing a specific set of [attributes](active-directory-aadconnectsync-attributes-synchronized.md#exchange-hybrid-writeback) from Azure AD back into your on-premises directory. |
+Azure AD app and attribute filtering | By enabling Azure AD app and attribute filtering, the set of synchronized attributes can be tailored. This option adds two more configuration pages to the wizard. For more information, see [Azure AD app and attribute filtering](#azure-ad-app-and-attribute-filtering). |
+Password synchronization | If you selected federation as the sign-in solution, then you can enable this option. Password synchronization can then be used as a backup option. For additional information, see [Password synchronization](active-directory-aadconnectsync-implement-password-synchronization.md). |
+Password writeback | By enabling password writeback, password changes that originate in Azure AD is written back to your on-premises directory. For more information, see [Getting started with password management](active-directory-passwords-getting-started.md). |
+Group writeback | If you use the **Office 365 Groups** feature, then you can have these groups represented in your on-premises Active Directory. This option is only available if you have Exchange present in your on-premises Active Directory. For more information, see [Group writeback](active-directory-aadconnect-feature-preview.md#group-writeback). |
+Device writeback | Allows you to writeback device objects in Azure AD to your on-premises Active Directory for conditional access scenarios. For more information, see [Enabling device writeback in Azure AD Connect](active-directory-aadconnect-feature-device-writeback.md). |
+Directory extension attribute sync | By enabling directory extensions attribute sync, attributes specified are synced to Azure AD. For more information, see [Directory extensions](active-directory-aadconnectsync-feature-directory-extensions.md). |
+
+### Azure AD app and attribute filtering
+If you want to limit which attributes to synchronize to Azure AD, then start by selecting which services you are using. If you make configuration changes on this page, a new service has to be selected explicitly by rerunning the installation wizard.
+
+![Optional features Apps](./media/active-directory-aadconnect-get-started-custom/azureadapps2.png)
+
+Based on the services selected in the previous step, this page shows all attributes that are synchronized. This list is a combination of all object types being synchronized. If there are some particular attributes you need to not synchronize, you can unselect those attributes.
+
+![Optional features Attributes](./media/active-directory-aadconnect-get-started-custom/azureadattributes2.png)
+
+>[AZURE.WARNING]
+Removing attributes can impact impact functionality. For best practices and recommendations, see [attributes synchronized](active-directory-aadconnectsync-attributes-synchronized.md#attributes-to-synchronize).
+
+### Directory Extension attribute sync
+You can extend the schema in Azure AD with custom attributes added by your organization or other attributes in Active Directory. Select **Directory Extension attribute sync** on the **Optional Features** page to use this feature. You can select more attributes to sync on this page.
+
+![Directory extensions](./media/active-directory-aadconnect-get-started-custom/extension2.png)
+
+For more information, see [Directory extensions](active-directory-aadconnectsync-feature-directory-extensions.md).
+
+## Configuring federation with AD FS
+Configuring AD FS with Azure AD Connect is simple with just a few clicks. The following is required before the configuration.
+
+- A Windows Server 2012 R2 server for the federation server with remote management enabled
+- A Windows Server 2012 R2 server for the Web Application Proxy server with remote management enabled
+- An SSL certificate for the federation service name you intend to use (e.g. sts.contoso.com)
+
+### AD FS configuration pre-requisites
+In order to successfully configure your AD FS farm using Azure AD Connect, please ensure WinRM is enabled on the remote servers. In addition, please go through the ports requirement listed in [Table 3 - Azure AD Connect and Federation Servers/WAP](active-directory-aadconnect-ports.md#table-3---azure-ad-connect-and-federation-serverswap).
+
+### Create a new AD FS farm or use an existing AD FS farm
+You can use an existing AD FS farm or you can choose to create a new AD FS farm. If you choose to create a new one, you are required to provide the SSL certificate. If the SSL certificate is protected by a password, you are prompted for the password.
+
+![AD FS Farm](./media/active-directory-aadconnect-get-started-custom/adfs1.png)
+
+If you choose to use an existing AD FS farm, you skip a few pages and be taken directly to the configuring the trust relationship between AD FS and Azure AD screen.
+
+### Specify the AD FS servers
+Enter the servers that you want to install AD FS on. You can add one or more servers based on your capacity planning needs. Join all servers to Active Directory before you perform this configuration. It is recommended to install a single AD FS server for test and pilot deployments. Then add and deploy more servers to meet your scaling needs by running Azure AD Connect again after initial configuration.
+
+>[AZURE.NOTE]
+Ensure that all your servers are joined to an AD domain before you do this configuration.
+
+![AD FS Servers](./media/active-directory-aadconnect-get-started-custom/adfs2.png)
+
+### Specify the Web Application Proxy servers
+Enter the servers that you want as your Web Application proxy servers. The web application proxy server is deployed in your DMZ (extranet facing) and supports authentication requests from the extranet. You can add one or more servers based on your capacity planning needs. It is recommended to install a single Web application proxy server for test and pilot deployments. Then add and deploy more servers to meet your scaling needs by running Azure AD Connect again after initial configuration. We recommend having an equivalent number of proxy servers to satisfy authentication from the intranet.
+
+>[AZURE.NOTE]
+<li> If the account you use to install Azure AD Connect is not a local admin on the AD FS server(s), then you will be prompted for admin credentials.</li>
+<li> Ensure that there is HTTP/HTTPS connectivity between the Azure AD Connect server and the Web Application Proxy server before you run this step.</li>
+<li> Ensure that there is HTTP/HTTPS connectivity between the Web Application Server and the AD FS server to allow authentication requests to flow through.</li>
+
+![Web App](./media/active-directory-aadconnect-get-started-custom/adfs3.png)
+
+You are prompted to enter credentials so that the web application server can establish a secure connection to the AD FS server. These credentials need to be a local administrator on the AD FS server.
+
+![Proxy](./media/active-directory-aadconnect-get-started-custom/adfs4.png)
+
+### Specify the service account for the AD FS service
+The AD FS service requires a domain service account to authenticate users and lookup user information in Active Directory. It can support two types of service accounts:
+
+- **Group Managed Service Account** - Introduced in Active Directory Domain Services with Windows Server 2012. This type of account provides services, such as AD FS, a single account without needing to update the account password regularly. Use this option if you already have Windows Server 2012 domain controllers in the domain that your AD FS servers belong to.
+- **Domain User Account** - This type of account requires you to provide a password and regularly update the password when the password changes or expires. Use this option only when you do not have Windows Server 2012 domain controllers in the domain that your AD FS servers belong to.
+
+If you selected Group Managed Service Account and this feature has never been used in Active Directory, you are be prompted for Enterprise Admin credentials. These credentials are used to initiate the key store and enable the feature in Active Directory.
+
+![AD FS Service Account](./media/active-directory-aadconnect-get-started-custom/adfs5.png)
+
+### Select the Azure AD domain that you wish to federate
+This configuration is used to setup the federation relationship between AD FS and Azure AD. It configures AD FS to issue security tokens to Azure AD and configures Azure AD to trust the tokens from this specific AD FS instance. This page only allows you to configure a single domain in the initial installation. You can configure additional domains later by running Azure AD Connect again.
+
+![Azure AD Domain](./media/active-directory-aadconnect-get-started-custom/adfs6.png)
+
+### Verify the Azure AD domain selected for federation
+When you select the domain to be federated, Azure AD Connect provides you with necessary information to verify an unverified domain. See [Add and verify the domain](active-directory-add-domain.md) for how to use this information.
+
+![Azure AD Domain](./media/active-directory-aadconnect-get-started-custom/verifyfeddomain.png)
+
+>[AZURE.NOTE]
+AD Connect tries to verify the domain during the configure stage. If you continue to configure without adding the necessary DNS records where your domain DNS is hosted, the wizard will not be able to complete the configuration.
+
+## Configure and verify pages
+The configuration will actually happen on this page.
+
+>[AZURE.NOTE]
+Before you continue installation and if you configured federation, make sure that you have configured [Name resolution for federation servers](active-directory-aadconnect-prerequisites.md#name-resolution-for-federation-servers).
+
+![Ready to configure](./media/active-directory-aadconnect-get-started-custom/readytoconfigure2.png)
+
+### Staging mode
+It is possible to setup a new sync server in parallel with staging mode. It is only supported to have one sync server exporting to one directory in the cloud. But if you want to move from another server, for example one running DirSync, then you can enable Azure AD Connect in staging mode. When enabled, the sync engine import and synchronize data as normal, but it does not export anything to Azure AD or AD. The features password sync and password writeback are disabled while in staging mode.
+
+![Staging mode](./media/active-directory-aadconnect-get-started-custom/stagingmode.png)
+
+While in staging mode, it is possible to make required changes to the sync engine and review what is about to be exported. When the configuration looks good, run the installation wizard again and disable staging mode. Data is now exported to Azure AD from this server. Make sure to disable the other server at the same time so only one server is actively exporting.
+
+For more information, see [Staging mode](active-directory-aadconnectsync-operations.md#staging-mode).
+
+### Verify your federation configuration
+Azure AD Connect verifies the DNS settings for you when you click on the Verify button.
+
+![Complete](./media/active-directory-aadconnect-get-started-custom/completed.png)
+
+![Verify](./media/active-directory-aadconnect-get-started-custom/adfs7.png)
+
+In addition, perform the following verification steps:
+
+- Validate that you can sign in from a browser from a domain joined machine on the intranet: Connect to https://myapps.microsoft.com and verify the sign in with your logged in account. The built-in AD DS administrator account is not synchronized and cannot be used for verification.
+- Validate that you can sign in from a device from the extranet. On a home machine or a mobile device, connect to https://myapps.microsoft.com and supply your credentials.
+- Validate rich client sign-in. Connect to https://testconnectivity.microsoft.com, choose the **Office 365** tab and chose the **Office 365 Single Sign-On Test**.
+
+## Next steps
+After the installation has completed, sign out and sign in again to Windows before you use Synchronization Service Manager or Synchronization Rule Editor.
+
+Now that you have Azure AD Connect installed you can [verify the installation and assign licenses](active-directory-aadconnect-whats-next.md).
+
+Learn more about [Integrating your on-premises identities with Azure Active Directory](active-directory-aadconnect.md).