<properties
	pageTitle="Set up automatic registration of Windows domain-joined devices with Azure Active Directory | Microsoft Azure"
	description="Set up your domain-joined Windows devices to register automatically and silently with Azure Active Directory."
	services="active-directory"
	documentationCenter=""
	authors="markusvi"
	manager="femila"
	editor=""/>

<tags
	ms.service="active-directory"
	ms.workload="identity"
	ms.tgt_pltfrm="na"
	ms.devlang="na"
	ms.topic="article"
	ms.date="10/13/2016"
	ms.author="markvi"/>



# Set up automatic registration of Windows domain-joined devices with Azure Active Directory

To use [Azure Active Directory device-based conditional access](active-directory-conditional-access.md), your Windows domain-joined computers must be registered with Azure Active Directory (Azure AD). In this article, you can learn what you need to do to set up registration of Windows domain-joined devices with Azure AD in your organization.

Using conditional access in Azure AD gives you these advantages:

-	Enhanced single sign-on (SSO) experience in Azure AD apps through work or school accounts
-	Enterprise roaming of settings across devices
-	Access to Windows Store for Business
-	Stronger authentication and convenient sign-in with Windows Hello

> [AZURE.NOTE] The Windows 10 November Update offers some of the enhanced user experiences in Azure AD, but the Windows 10 Anniversary Update fully supports device-based conditional access. For more information about conditional access, see [Azure Active Directory device-based conditional access](active-directory-conditional-access.md). For more information about Windows 10 devices in the workplace and how a user registers a Windows 10 device with Azure AD, see [Windows 10 for the enterprise: Use devices for work](active-directory-azureadjoin-windows10-devices-overview.md).

You can register some earlier versions of Windows, including these versions:

-	Windows 8.1
-	Windows 7

If you are using a Windows Server computer as a desktop, you can register these platforms:

- Windows Server 2016
- Windows Server 2012 R2
- Windows Server 2012
- Windows Server 2008 R2


## Prerequisites

The main requirement for automatic registration of domain-joined devices by using Azure AD is to have an up-to-date version of Azure Active Directory Connect (Active AD Connect).

Depending on how you deployed Azure AD Connect, and whether you used an express or custom installation or an in-place upgrade, the following prerequisites might have been configured automatically:

-	**Service connection point in on-premises Active Directory**. For discovery of Azure AD tenant information by computers that register for Azure AD

-	**Active Directory Federation Services (AD FS) issuance transform rules**. For computer authentication on registration (applicable to federated configurations)

If some devices in your organizations are not Windows 10 domain-joined devices, make sure you do the following tasks:

- Set a policy in Azure AD so that users can register devices
- Set Integrated Windows Authentication (IWA) as a valid alternative to multi-factor authentication in AD FS



## Set a service connection point for discovery of the Azure AD tenant

A service connection point object must exist in the configuration naming context partition of the forest of the domain where computers are joined. The service connection point holds discovery information about the Azure AD tenant where computers register. In a multi-forest Active Directory configuration, the service connection point must exist in all forests that have domain-joined computers.

Set the service connection point at these locations in Active Directory:

	CN=62a0ff2e-97b9-4513-943f-0d221bd30080,CN=Device Registration Configuration,CN=Services,[Configuration Naming Context]

> [AZURE.NOTE] For a forest with the Active Directory domain name *example.com*, the configuration naming context is CN=Configuration,DC=example,DC=com.

You can check for the Azure AD tenant object and discovery values by using the following Windows PowerShell script. (Replace the configuration naming context in the example with your configuration naming context.)

	$scp = New-Object System.DirectoryServices.DirectoryEntry;

	$scp.Path = "LDAP://CN=62a0ff2e-97b9-4513-943f-0d221bd30080,CN=Device Registration Configuration,CN=Services,CN=Configuration,DC=example,DC=com";

	$scp.Keywords;

The `$scp.Keywords` output shows the Azure AD tenant information:

	azureADName:microsoft.com

	azureADId:72f988bf-86f1-41af-91ab-2d7cd011db47

If the service connection point doesn’t exist, create it by running the following PowerShell script on the Azure AD Connect server:

	Import-Module -Name "C:\Program Files\Microsoft Azure Active Directory Connect\AdPrep\AdSyncPrep.psm1";

	$aadAdminCred = Get-Credential;

	Initialize-ADSyncDomainJoinedComputerSync –AdConnectorAccount [connector account name] -AzureADCredentials $aadAdminCred;


> [AZURE.NOTE] When you run `$aadAdminCred = Get-Credential`, use the format *user@example.com* for the user name in the **Get-Credential** dialog box.  
> When you run the Initialize-ADSyncDomainJoinedComputerSync cmdlet, replace [*connector account name*] with the domain account that's used in the Active Directory connector account.  
> The cmdlet uses the Active Directory PowerShell module, which relies on Active Directory Web Services in a domain controller. Active Directory Web Services is supported in domain controllers in Windows Server 2008 R2 and later versions. For domain controllers in Windows Server 2008 or earlier versions, use the System.DirectoryServices API via PowerShell to create the service connection point, and then assign the Keywords values.

## Create AD FS rules for instant device registration in federated organizations

In a federated Azure AD configuration, devices rely on AD FS (or on the on-premises federation server) to authenticate to Azure AD. Then, they register against Azure Active Directory Device Registration Service (Azure AD Device Registration Service).

> [AZURE.NOTE] In a non-federated configuration, user password hashes are synced to Azure AD, and Windows 10 and Windows Server 2016 domain-joined computers authenticate against Azure AD Device Registration Service. A user authenticates by using a credential that the user writes into their on-premises computer accounts, and which is relayed to Azure AD via Azure AD Connect. For non-Windows 10 and Windows Server 2016 computers in a non-federated configuration, you have options for setting a device-based certificate authority in your organization. For more information, see [Download Windows Installer packages for non-Windows 10 computers](#download-windows-installer-packages-for-non-Windows-10-computers).

For Windows 10 and Windows Server 2016 computers, Azure AD Connect associates the device object in Azure AD with the on-premises computer account object. The following claims must exist during authentication for Azure AD Device Registration Service to complete registration and create the device object:

- http://schemas.microsoft.com/ws/2012/01/accounttype contains the DJ value, which identifies the principal authenticator as a domain-joined computer.
- http://schemas.microsoft.com/identity/claims/onpremobjectguid contains the value of the **objectGUID** attribute of the on-premises computer account.
- http://schemas.microsoft.com/ws/2008/06/identity/claims/primarysid contains the computer's primary security identifier (SID), which corresponds to the **objectSid** attribute value of the on-premises computer account.
- http://schemas.microsoft.com/ws/2008/06/identity/claims/issuerid contains the value that Azure AD uses to trust the token issued from AD FS or from the on-premises Security Token Service (STS). This is important in a multi-forest Active Directory configuration. In this configuration, computers might be joined to a forest other than the one that connects to Azure AD at the AD FS or on-premises STS. For the AD FS, use the value http://<*domain-name*>/adfs/services/trust/, where <*domain-name*> is the validated domain name in Azure AD.

To create these rules manually, in AD FS, use the following PowerShell script in a session that is connected to your server. Replace the first line with your validated organization domain name in Azure AD.

> [AZURE.NOTE] If you don’t use AD FS for your on-premises federation server, follow your vendor's instructions to create the rules that issue these claims.

	$validatedDomain = "example.com"      # Replace example.com with your organization's validated domain name in Azure AD

	$rule1 = '@RuleName = "Issue object GUID"

		c1:[Type == "http://schemas.microsoft.com/ws/2008/06/identity/claims/groupsid", Value =~ "515$", Issuer =~ "^(AD AUTHORITY|SELF AUTHORITY|LOCAL AUTHORITY)$"] &&

      	c2:[Type == "http://schemas.microsoft.com/ws/2008/06/identity/claims/windowsaccountname", Issuer =~ "^(AD AUTHORITY|SELF AUTHORITY|LOCAL AUTHORITY)$"]

      	=> issue(store = "Active Directory", types = ("http://schemas.microsoft.com/identity/claims/onpremobjectguid"), query = ";objectguid;{0}", param = c2.Value);'

	$rule2 = '@RuleName = "Issue account type for domain-joined computers"

      c:[Type == "http://schemas.microsoft.com/ws/2008/06/identity/claims/groupsid", Value =~ "515$", Issuer =~ "^(AD AUTHORITY|SELF AUTHORITY|LOCAL AUTHORITY)$"]

      => issue(Type = "http://schemas.microsoft.com/ws/2012/01/accounttype", Value = "DJ");'

	$rule3 = '@RuleName = "Pass through primary SID"

      c1:[Type == "http://schemas.microsoft.com/ws/2008/06/identity/claims/groupsid", Value =~ "515$", Issuer =~ "^(AD AUTHORITY|SELF AUTHORITY|LOCAL AUTHORITY)$"] &&

      c2:[Type == "http://schemas.microsoft.com/ws/2008/06/identity/claims/primarysid", Issuer =~ "^(AD AUTHORITY|SELF AUTHORITY|LOCAL AUTHORITY)$"]

<<<<<<< HEAD
      => issue(claim = c2);'
=======
		c1:[Type == "http://schemas.microsoft.com/ws/2008/06/identity/claims/groupsid", Value =~ "-515$", Issuer =~ "^(AD AUTHORITY|SELF AUTHORITY|LOCAL AUTHORITY)$"] && 
>>>>>>> 0bfd5459

	$rule4 = '@RuleName = "Issue AccountType with the value User when it’s not a computer account"

      NOT EXISTS([Type == "http://schemas.microsoft.com/ws/2012/01/accounttype", Value == "DJ"])

      => add(Type = "http://schemas.microsoft.com/ws/2012/01/accounttype", Value = "User");'

<<<<<<< HEAD
	$rule5 = '@RuleName = "Capture UPN when AccountType is User and issue the IssuerID"
=======
      c:[Type == "http://schemas.microsoft.com/ws/2008/06/identity/claims/groupsid", Value =~ "-515$", Issuer =~ "^(AD AUTHORITY|SELF AUTHORITY|LOCAL AUTHORITY)$"] 
>>>>>>> 0bfd5459

      c1:[Type == "http://schemas.xmlsoap.org/claims/UPN"] &&

      c2:[Type == "http://schemas.microsoft.com/ws/2012/01/accounttype", Value == "User"]

<<<<<<< HEAD
      => issue(Type = "http://schemas.microsoft.com/ws/2008/06/identity/claims/issuerid", Value = regexreplace(c1.Value, ".+@(?<domain>.+)", "http://${domain}/adfs/services/trust/"));'
=======
      c1:[Type == "http://schemas.microsoft.com/ws/2008/06/identity/claims/groupsid", Value =~ "-515$", Issuer =~ "^(AD AUTHORITY|SELF AUTHORITY|LOCAL AUTHORITY)$"] && 
>>>>>>> 0bfd5459

	$rule6 = '@RuleName = "Update issuer for DJ computer auth"

      c1:[Type == "http://schemas.microsoft.com/ws/2012/01/accounttype", Value == "DJ"]

      => issue(Type = "http://schemas.microsoft.com/ws/2008/06/identity/claims/issuerid", Value = "http://$validatedDomain/adfs/services/trust/");'

	$existingRules = (Get-ADFSRelyingPartyTrust -Identifier urn:federation:MicrosoftOnline).IssuanceTransformRules

	$updatedRules = $existingRules + $rule1 + $rule2 + $rule3 + $rule4 + $rule5 + $rule6

	$crSet = New-ADFSClaimRuleSet -ClaimRule $updatedRules

	Set-AdfsRelyingPartyTrust -TargetIdentifier urn:federation:MicrosoftOnline -IssuanceTransformRules $crSet.ClaimRulesString

> [AZURE.NOTE] Windows 10 and Windows Server 2016 domain-joined computers authenticate by using Integrated Windows Authentication (IWA) to an active WS-Trust endpoint that is hosted by AD FS. Make sure that the endpoint is active. If you are using the Web Application Proxy, be sure that this endpoint is published through the proxy. The endpoint is adfs/services/trust/13/windowstransport. To check whether it's active, in the AD FS management console go to **Service** > **Endpoints**. If you don’t use AD FS for your on-premises federation server, follow your vendor's instructions to make sure that the corresponding endpoint is active.



## Set up AD FS for authentication of device registration

<<<<<<< HEAD
Make sure that IWA is set as a valid alternative to multi-factor authentication for device registration in AD FS. To do this, you need to have an issuance transform rule that passes through the authentication method.
=======
      => issue(Type = "http://schemas.microsoft.com/ws/2008/06/identity/claims/issuerid", Value = "http://'+$validatedDomain+'/adfs/services/trust/");' 
>>>>>>> 0bfd5459

1. In the AD FS management console go to **AD FS** > **Trust Relationships** > **Relying Party Trusts**.

2. Right-click the Microsoft Office 365 Identity Platform relying party trust object, and then select **Edit Claim Rules**.

3.	On the **Issuance Transform Rules** tab, select **Add Rule**.

4.	In the **Claim rule** template list, select **Send Claims Using a Custom Rule**.

5.	Select **Next**.

6.	In the **Claim rule name** box, enter **Auth Method Claim Rule**.

7.	In the **Claim rule** box, enter this command:

	`c:[Type == "http://schemas.microsoft.com/claims/authnmethodsreferences"]
	=> issue(claim = c);`.

8. On your federation server, enter this PowerShell command:

	`Set-AdfsRelyingPartyTrust -TargetName <RPObjectName> -AllowedAuthenticationClassReferences wiaormultiauthn`

<*RPObjectName*> is the relying party object name for your Azure AD relying party trust object. This object usually is named *Microsoft Office 365 Identity Platform*.



## Deployment and rollout

When domain-joined computers meet the prerequisites, they are ready to register with Azure AD.

The Windows 10 Anniversary Update and Windows Server 2016 domain-joined computers automatically register with Azure AD the next time the device restarts or when a user signs in to Windows. New computers that are joined to the domain register with Azure AD when the device restarts after the domain join operation.

> [AZURE.NOTE] Windows 10 domain-joined computers automatically register with Azure AD only if the rollout Group Policy object is set.

You can use a Group Policy object to control the rollout of automatic registration of Windows 10 and Windows Server 2016 domain-joined computers. To roll out automatic registration of non-Windows 10 domain-joined computers, you can deploy a Windows Installer package to computers that you select.

> [AZURE.NOTE] The Group Policy for rollout control also triggers the registration of Windows 8.1 domain-joined computers. You can use the policy for registering Windows 8.1 domain-joined computers. Or, if you have a mix of Windows versions, including Windows 7 or Windows Server versions, you can register all your non-Windows 10 and Windows Server 2016 computers by using a Windows Installer package.

### Create a Group Policy object to control the rollout of automatic registration

To control the rollout of automatic registration of domain-joined computers with Azure AD, you can deploy the **Register domain-joined computers as devices** Group Policy to the computers you want to register. For example, you can deploy the policy to an organizational unit or to a security group.

To set the policy, do these steps:

1. Open Server Manager, and then go to **Tools** > **Group Policy Management**.

2. Go to the domain node that corresponds to the domain where you want to activate auto-registration of Windows 10 or Windows Server 2016 computers.

3. Right-click **Group Policy Objects**, and then select **New**.

4. Enter a name for your Group Policy object. For example, *Automatic Registration to Azure AD*. Select **OK**.

4. Right-click your new Group Policy object, and then select **Edit**.

5. Go to **Computer Configuration** > **Policies** > **Administrative Templates** > **Windows Components** > **Device Registration**. Right-click **Register domain joined computers as devices**, and then select **Edit**.

	> [AZURE.NOTE] This Group Policy template has been renamed from earlier versions of the Group Policy Management console. If you are using an earlier version of the console, go to **Computer Configuration** > **Policies** > **Administrative Templates** > **Windows Components** > **Workplace Join** > **Automatically workplace join client computers**.

6. Select **Enabled**, and then select **Apply**.

7. Select **OK**.

8. Link the Group Policy object to a location of your choice. For example, you can link it to a specific organizational unit. You also could link it to a specific security group of computers that automatically register with Azure AD. To set this policy for all domain-joined Windows 10 and Windows Server 2016 computers in your organization, link the Group Policy object to the domain.

### Download Windows Installer packages for non-Windows 10 computers  

To register domain-joined computers running Windows 8.1, Windows 7, Windows Server 2012 R2, Windows Server 2012, or Windows Server 2008 R2, you can download and install these Windows Installer package (.msi) files:

- [x64](http://download.microsoft.com/download/C/A/7/CA79FAE2-8C18-4A8C-A4C0-5854E449ADB8/Workplace_x64.msi)
- [x86](http://download.microsoft.com/download/C/A/7/CA79FAE2-8C18-4A8C-A4C0-5854E449ADB8/Workplace_x86.msi)

Deploy the package by using a software distribution system like System Center Configuration Manager. The package supports the standard silent install options with the *quiet* parameter. System Center Configuration Manager 2016 offers additional benefits from earlier versions, like the ability to track completed registrations. For more information, see [System Center 2016](https://www.microsoft.com/cloud-platform/system-center).

The installer creates a scheduled task on the system that runs in the user’s context. The task is triggered when the user signs in to Windows. The task silently registers the device with Azure AD with the user credentials after authenticating through IWA. To see the scheduled task, go to **Microsoft** > **Workplace Join**, and then go to the Task Scheduler library.



## Next steps

- [Azure Active Directory conditional access](active-directory-conditional-access.md)<|MERGE_RESOLUTION|>--- conflicted
+++ resolved
@@ -137,11 +137,7 @@
 
       c2:[Type == "http://schemas.microsoft.com/ws/2008/06/identity/claims/primarysid", Issuer =~ "^(AD AUTHORITY|SELF AUTHORITY|LOCAL AUTHORITY)$"]
 
-<<<<<<< HEAD
       => issue(claim = c2);'
-=======
-		c1:[Type == "http://schemas.microsoft.com/ws/2008/06/identity/claims/groupsid", Value =~ "-515$", Issuer =~ "^(AD AUTHORITY|SELF AUTHORITY|LOCAL AUTHORITY)$"] && 
->>>>>>> 0bfd5459
 
 	$rule4 = '@RuleName = "Issue AccountType with the value User when it’s not a computer account"
 
@@ -149,21 +145,13 @@
 
       => add(Type = "http://schemas.microsoft.com/ws/2012/01/accounttype", Value = "User");'
 
-<<<<<<< HEAD
 	$rule5 = '@RuleName = "Capture UPN when AccountType is User and issue the IssuerID"
-=======
-      c:[Type == "http://schemas.microsoft.com/ws/2008/06/identity/claims/groupsid", Value =~ "-515$", Issuer =~ "^(AD AUTHORITY|SELF AUTHORITY|LOCAL AUTHORITY)$"] 
->>>>>>> 0bfd5459
 
       c1:[Type == "http://schemas.xmlsoap.org/claims/UPN"] &&
 
       c2:[Type == "http://schemas.microsoft.com/ws/2012/01/accounttype", Value == "User"]
 
-<<<<<<< HEAD
       => issue(Type = "http://schemas.microsoft.com/ws/2008/06/identity/claims/issuerid", Value = regexreplace(c1.Value, ".+@(?<domain>.+)", "http://${domain}/adfs/services/trust/"));'
-=======
-      c1:[Type == "http://schemas.microsoft.com/ws/2008/06/identity/claims/groupsid", Value =~ "-515$", Issuer =~ "^(AD AUTHORITY|SELF AUTHORITY|LOCAL AUTHORITY)$"] && 
->>>>>>> 0bfd5459
 
 	$rule6 = '@RuleName = "Update issuer for DJ computer auth"
 
@@ -185,11 +173,7 @@
 
 ## Set up AD FS for authentication of device registration
 
-<<<<<<< HEAD
 Make sure that IWA is set as a valid alternative to multi-factor authentication for device registration in AD FS. To do this, you need to have an issuance transform rule that passes through the authentication method.
-=======
-      => issue(Type = "http://schemas.microsoft.com/ws/2008/06/identity/claims/issuerid", Value = "http://'+$validatedDomain+'/adfs/services/trust/");' 
->>>>>>> 0bfd5459
 
 1. In the AD FS management console go to **AD FS** > **Trust Relationships** > **Relying Party Trusts**.
 
