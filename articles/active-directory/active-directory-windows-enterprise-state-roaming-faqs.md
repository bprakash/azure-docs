--- conflicted
+++ resolved
@@ -4,11 +4,7 @@
 services: active-directory
 keywords: enterprise state roaming settings, windows cloud, frequently asked questions on enterprise state roaming
 documentationcenter: ''
-<<<<<<< HEAD
-author: ningtan
-=======
 author: tanning
->>>>>>> 6b5482e7
 manager: swadhwa
 editor: curtand
 
