---
title: Administer your Azure AD directory | Microsoft Docs
description: Explains what an Azure AD tenant is, and how to manage Azure through Azure Active Directory
services: active-directory
documentationcenter: ''
author: curtand
manager: femila

ms.assetid: d4ca2365-6729-48f7-bb7f-c0f5ffe740a3
ms.service: active-directory
ms.workload: identity
ms.tgt_pltfrm: na
ms.devlang: na
ms.topic: get-started-article
<<<<<<< HEAD
ms.date: 07/25/2017
=======
ms.date: 08/17/2017
>>>>>>> 7e950a10
ms.author: curtand

ms.reviewer: jeffsta
ms.custom: it-pro;oldportal

---
# Administer your Azure AD directory

## What is an Azure AD tenant?
In the physical workplace, the word tenant can be defined as a group or company that occupies a building. For instance, your organization may own office space in a building. This building may be on a street with several other organizations. Your organization would be considered a tenant of that building. This building is an asset of your organization and provides security and ensures that you can conduct business safely. It also is separated from the other businesses on your street. This ensures that your organization and the assets therein are isolated from other organizations.

In the cloud-enabled workplace, a tenant can be defined as a client or organization that owns and manages a specific instance of that cloud service. With the identity platform provided by Microsoft Azure, a tenant is simply a dedicated instance of Azure Active Directory (Azure AD) that your organization receives and owns when it signs up for a Microsoft cloud service such as Azure or Office 365.

Each Azure AD directory is distinct and separate from other Azure AD directories. Just like a corporate office building is a secure asset specific to only your organization, an Azure AD directory was also designed to be a secure asset for use by only your organization. The Azure AD architecture isolates customer data and identity information from co-mingling. This means that users and administrators of one Azure AD directory cannot accidentally or maliciously access data in another directory.

![Manage Azure Active Directory](./media/active-directory-administer/aad_portals.png)

## How can I get an Azure AD directory?
Azure AD provides the core directory and identity management capabilities behind most of Microsoft’s cloud services, including:

* Azure
* Microsoft Office 365
* Microsoft Dynamics CRM Online
* Microsoft Intune

You get an Azure AD directory when you sign up for any of these Microsoft cloud services. You can create additional directories as needed. For example, you might maintain your first directory as a production directory and then create another directory for testing or staging.

> [!NOTE]
> After you sign up for your first service, we recommend that you use the same administrator account associated with your organization when you sign up for other Microsoft cloud services.
> 
> 

The first time you sign up for a Microsoft cloud service, you are prompted to provide details about your organization and your organization’s Internet domain name registration. This information is then used to create a new Azure AD directory instance for your organization. That same directory is used to authenticate sign in attempts when you subscribe to multiple Microsoft cloud services.

The additional services fully leverage any existing user accounts, policies, settings or on-premises directory integration you configure to help improve efficiency between your organization’s identity infrastructure on-premises and Azure AD.

For example, if you originally signed up for a Microsoft Intune subscription and completed the steps necessary to further integrate your on-premises Active Directory with your Azure AD directory by deploying directory synchronization and/or single sign-on servers, you can sign up for another Microsoft cloud service such as Office 365 which can also leverage the same directory integration benefits you now use with Microsoft Intune.

For more information about integrating your on-premises directory with Azure AD, see [Directory integration](active-directory-aadconnect.md).

### Associate an Azure AD directory with a new Azure subscription
<<<<<<< HEAD
You can associate a new Azure subscription with the same directory that authenticates sign in for an existing Office 365 or Microsoft Intune subscription. Sign in to the Azure portal using your work or school account. The portal returns a message that it was unable to find any subscriptions for that account. Select **Sign Up For Azure**, and your directory will be available for administration within the portal. For more information, see [Manage the directory for your Office 365 subscription in Azure](active-directory-how-subscriptions-associated-directory.md#manage-the-directory-for-your-office-365-subscription-in-azure).
=======
You can associate a new Azure subscription with the same directory that authenticates sign-in for an existing Office 365 or Microsoft Intune subscription. Sign in to the Azure portal using your work or school account. The portal returns a message that it was unable to find any subscriptions for that account. Select **Sign Up For Azure**, and your directory will be available for administration within the portal. For more information, see [Manage the directory for your Office 365 subscription in Azure](active-directory-how-subscriptions-associated-directory.md#manage-the-directory-for-your-office-365-subscription-in-azure).
>>>>>>> 7e950a10

For a video about common usage questions for Azure AD, see [Azure Active Directory - Common Sign-up, sign-in and usage questions](http://channel9.msdn.com/Series/Windows-Azure-Active-Directory/WAADCommonSignupsigninquestions).

### Create an Azure AD directory by signing up for a Microsoft cloud service as an organization
If you don’t yet have a subscription to a Microsoft cloud service, use one of the links below to sign up. The act of signing up for your first service will create an Azure AD directory automatically.

* [Microsoft Azure](https://account.windowsazure.com/organization)
* [Office 365](http://products.office.com/business/compare-office-365-for-business-plans/)
* [Microsoft Intune](https://portal.office.com/Signup/Signup.aspx?OfferId=40BE278A-DFD1-470a-9EF7-9F2596EA7FF9&dl=INTUNE_A&ali=1#0%20)

### Manage the default directory
When you sign up for Azure, a directory is automatically created and your subscription is associated with that directory. But if you originally signed up for Azure before October 2013, a directory was not automatically created. In that case, Azure may have “backfilled” for your account by provisioning a Default directory for it. Your subscription was then associated with that Default directory.

Backfilling of directories was done in October 2013 as part of an overall improvement to the security model for Azure. It helps offer organizational identity features to all Azure customers and ensures that all Azure resources are accessed in the context of a user in directory. You cannot use Azure without a directory. To achieve that, any user who was signed up prior to July 7, 2013 but did not have a directory had to have one created. If you had already created a directory, then your subscription was associated with that directory.

There are no costs for using Azure AD. The directory is a free resource. There is an additional Azure Active Directory Premium tier that is licensed separately and provides additional features such as company branding and self-service password reset.

To change the display name of your directory, click the directory in the portal and click **Configure**. As explained later in this topic, you can add a new directory or delete a directory that you no longer need. To associate your subscription with a different directory, click the **Settings** extension in the left navigation, and at the bottom of the **Subscriptions** page, click **Edit Directory**. You can also create a custom domain using a DNS name that you have registered instead of the default *.onmicrosoft.com domain, which may be preferable with a service such as SharePoint Online.

<<<<<<< HEAD
## How can I manage directory data
As an administrator of one or more Microsoft cloud service subscriptions, you can either use the [Azure AD admin center](https://aad.portal.azure.com), the Microsoft Intune account portal, or the Office 365 Admin Center to manage your organizations directory data. You can also download and run [Microsoft Azure Active Directory Module for Windows PowerShell](https://msdn.microsoft.com/library/azure/jj151815.aspx) cmdlets to help you manage data stored in Azure AD.
=======
## How can I manage directory data?
To administer one or more Microsoft cloud service subscriptions, you can use the [Azure AD admin center](https://aad.portal.azure.com), the Microsoft Intune account portal, or the [Office 365 Admin Center](https://portal.office.com/) to manage your organization's directory data. You can also use [Azure Active Directory PowerShell cmdlets](https://docs.microsoft.com/powershell/azure/active-directory) to help you manage data stored in Azure AD.
>>>>>>> 7e950a10

From any one of these portals (or cmdlets), you can:

* Create and manage user and group accounts
* Manage related cloud services for your organization's subscriptions
* Set up on-premises integration with Azure AD identity and authentication services

<<<<<<< HEAD
The [Azure AD admin center](https://aad.portal.azure.com), Office 365 Admin Center, Microsoft Intune account portal and the Azure AD cmdlets all read from and write to a single shared instance of Azure AD that is associated with your organization’s directory, as shown in the following illustration. In this way, portals (or cmdlets) act as a front-end interface that pull in or modify your directory data.
=======
The Azure AD admin center, Office 365 Admin Center, Microsoft Intune account portal, and the Azure AD cmdlets all read from and write to a single shared instance of Azure AD that is associated with your organization’s directory, as shown in the following illustration. Each of those tools act as a front-end interface that pulls in or changes your directory data.
>>>>>>> 7e950a10

When you make a change to your organizations data using any of the portals or cmdlets while signed in under the context of one of these services, the change is also shown in the other portals the next time you sign. This data is shared across the Microsoft cloud services to which you subscribe.

For example, if you use the Office 365 Admin Center to block a user from signing in, that action blocks the user from signing in to any other service to which your organization is currently subscribed to. If you view the same user account in the Microsoft Intune account portal, you also see that the user is blocked.

## How can I add and manage multiple directories?
<<<<<<< HEAD
You can add an Azure AD directory in the [Azure AD classic portal](https://manage.windowsazure.com). In the **Overview** pane, select **Active Directory** extension on the left, and then click **New**.
=======
You can [add an Azure AD directory in the Azure portal](https://portal.azure.com/#create/Microsoft.AzureActiveDirectory). Fill out the information and select **Create**.
>>>>>>> 7e950a10

You can manage each directory as a fully independent resource: each directory is a peer, fully-featured, and logically independent of other directories that you manage; there is no parent-child relationship between directories. This independence between directories includes resource independence, administrative independence, and synchronization independence.

* **Resource independence**. If you create or delete a resource in one directory, it has no impact on any resource in another directory, with the partial exception of external users, described below. If you use a custom domain 'contoso.com' with one directory, it cannot be used with any other directory.
* **Administrative independence**.  If a user is not an administrator of directory 'Contoso' creates a test directory 'Test' then:
  
  * The Azure AD Connect directory synchronization tool, to synchronize data with a single AD forest.
  * The administrators of directory 'Contoso' have no direct administrative privileges to directory 'Test' unless an administrator of 'Test' specifically grants them these privileges. Administrators of 'Contoso' can control access to directory 'Test' by virtue of their control of the user account which created 'Test.'
    
    And if you change (add or remove) an administrator role for a user in one directory, the change does not affect any administrator role that user may have in another directory.
* **Synchronization independence**. You can configure each Azure AD independently to get data synchronized from a single instance of either:
  
  * The Azure AD Connect directory synchronization tool, to synchronize data with a single AD forest
  * The Azure Active Directory Connector for Forefront Identity Manager, to synchronize data with one or more on-premises forests, or non-AD data sources.

Unlike other Azure resources, your directories are not child resources of an Azure subscription. So if you cancel or allow your Azure subscription to expire, you can still access your directory data using Azure AD PowerShell, the Azure Graph API, or other interfaces such as the Office 365 Admin Center. You can also associate another subscription with the directory.

## How can I delete an Azure AD directory?
A global administrator can delete an Azure AD directory from the portal. When a directory is deleted, all resources contained in the directory are also deleted; so you should be sure you don’t need the directory before you delete it.

> [!NOTE]
> If the user is signed in with a work or school account, the user must not be attempting to delete his or her home directory. For example, if the user is signed in as joe@contoso.onmicrosoft.com, that user cannot delete the directory that has contoso.onmicrosoft.com as its default domain.
> 
> 

### Conditions that must be met to delete an Azure AD directory
Azure AD requires that certain conditions are met to delete a directory. This reduces risk that deletion of a directory would negatively impact users or applications, such as the ability of users to sign in to Office 365 or access resources in Azure. For example, if a directory for a subscription became unintentionally deleted, then users could not access the Azure resources for that subscription.

The following conditions are checked:

* The only user in the directory is the global administrator who will delete the directory. Any other users must be deleted before the directory can be deleted. If users are synchronized from on-premises, then sync will need to be turned off, and the users must be deleted in the cloud directory by using the Management Portal or the Azure module for Windows PowerShell. There is no requirement to delete groups or contacts, such as contacts added from the Office 365 Admin Center.
* There can be no applications in the directory. Any applications must be deleted before the directory can be deleted.
* No multi-factor authentication providers can be linked to the directory.
* There can be no subscriptions for any Microsoft Online Services such as Microsoft Azure, Office 365, or Azure AD Premium associated with the directory. For example, if a default directory was created for you in Azure, you cannot delete this directory if your Azure subscription still relies on this directory for authentication. Similarly, you cannot delete a directory if another user has associated a subscription with it. 

### To associate your subscription with a different directory
1. Sign in to [the Azure portal](https://portal.azure.com) and select **Subscriptions**.
2. Select a directory. However, if you are signed in with a work or school account, you can't delete your home directory (where you're "homed"). For example, if you are signed in as joe@contoso.onmicrosoft.com, you can't delete the directory that has contoso.onmicrosoft.com as its default domain.


## Next steps
* [Azure AD Forum](https://social.msdn.microsoft.com/Forums/home?forum=WindowsAzureAD)
* [Azure Multi-Factor Authentication Forum](https://social.msdn.microsoft.com/Forums/home?forum=windowsazureactiveauthentication)
* [Stack Overflow for Azure questions](http://stackoverflow.com/questions/tagged/azure)
* [Azure Active Directory PowerShell](https://docs.microsoft.com/powershell/azure/active-directory)
* [Assigning administrator roles in Azure AD](active-directory-assign-admin-roles.md)<|MERGE_RESOLUTION|>--- conflicted
+++ resolved
@@ -12,11 +12,7 @@
 ms.tgt_pltfrm: na
 ms.devlang: na
 ms.topic: get-started-article
-<<<<<<< HEAD
-ms.date: 07/25/2017
-=======
 ms.date: 08/17/2017
->>>>>>> 7e950a10
 ms.author: curtand
 
 ms.reviewer: jeffsta
@@ -58,11 +54,7 @@
 For more information about integrating your on-premises directory with Azure AD, see [Directory integration](active-directory-aadconnect.md).
 
 ### Associate an Azure AD directory with a new Azure subscription
-<<<<<<< HEAD
-You can associate a new Azure subscription with the same directory that authenticates sign in for an existing Office 365 or Microsoft Intune subscription. Sign in to the Azure portal using your work or school account. The portal returns a message that it was unable to find any subscriptions for that account. Select **Sign Up For Azure**, and your directory will be available for administration within the portal. For more information, see [Manage the directory for your Office 365 subscription in Azure](active-directory-how-subscriptions-associated-directory.md#manage-the-directory-for-your-office-365-subscription-in-azure).
-=======
 You can associate a new Azure subscription with the same directory that authenticates sign-in for an existing Office 365 or Microsoft Intune subscription. Sign in to the Azure portal using your work or school account. The portal returns a message that it was unable to find any subscriptions for that account. Select **Sign Up For Azure**, and your directory will be available for administration within the portal. For more information, see [Manage the directory for your Office 365 subscription in Azure](active-directory-how-subscriptions-associated-directory.md#manage-the-directory-for-your-office-365-subscription-in-azure).
->>>>>>> 7e950a10
 
 For a video about common usage questions for Azure AD, see [Azure Active Directory - Common Sign-up, sign-in and usage questions](http://channel9.msdn.com/Series/Windows-Azure-Active-Directory/WAADCommonSignupsigninquestions).
 
@@ -82,13 +74,8 @@
 
 To change the display name of your directory, click the directory in the portal and click **Configure**. As explained later in this topic, you can add a new directory or delete a directory that you no longer need. To associate your subscription with a different directory, click the **Settings** extension in the left navigation, and at the bottom of the **Subscriptions** page, click **Edit Directory**. You can also create a custom domain using a DNS name that you have registered instead of the default *.onmicrosoft.com domain, which may be preferable with a service such as SharePoint Online.
 
-<<<<<<< HEAD
-## How can I manage directory data
-As an administrator of one or more Microsoft cloud service subscriptions, you can either use the [Azure AD admin center](https://aad.portal.azure.com), the Microsoft Intune account portal, or the Office 365 Admin Center to manage your organizations directory data. You can also download and run [Microsoft Azure Active Directory Module for Windows PowerShell](https://msdn.microsoft.com/library/azure/jj151815.aspx) cmdlets to help you manage data stored in Azure AD.
-=======
 ## How can I manage directory data?
 To administer one or more Microsoft cloud service subscriptions, you can use the [Azure AD admin center](https://aad.portal.azure.com), the Microsoft Intune account portal, or the [Office 365 Admin Center](https://portal.office.com/) to manage your organization's directory data. You can also use [Azure Active Directory PowerShell cmdlets](https://docs.microsoft.com/powershell/azure/active-directory) to help you manage data stored in Azure AD.
->>>>>>> 7e950a10
 
 From any one of these portals (or cmdlets), you can:
 
@@ -96,22 +83,14 @@
 * Manage related cloud services for your organization's subscriptions
 * Set up on-premises integration with Azure AD identity and authentication services
 
-<<<<<<< HEAD
-The [Azure AD admin center](https://aad.portal.azure.com), Office 365 Admin Center, Microsoft Intune account portal and the Azure AD cmdlets all read from and write to a single shared instance of Azure AD that is associated with your organization’s directory, as shown in the following illustration. In this way, portals (or cmdlets) act as a front-end interface that pull in or modify your directory data.
-=======
 The Azure AD admin center, Office 365 Admin Center, Microsoft Intune account portal, and the Azure AD cmdlets all read from and write to a single shared instance of Azure AD that is associated with your organization’s directory, as shown in the following illustration. Each of those tools act as a front-end interface that pulls in or changes your directory data.
->>>>>>> 7e950a10
 
 When you make a change to your organizations data using any of the portals or cmdlets while signed in under the context of one of these services, the change is also shown in the other portals the next time you sign. This data is shared across the Microsoft cloud services to which you subscribe.
 
 For example, if you use the Office 365 Admin Center to block a user from signing in, that action blocks the user from signing in to any other service to which your organization is currently subscribed to. If you view the same user account in the Microsoft Intune account portal, you also see that the user is blocked.
 
 ## How can I add and manage multiple directories?
-<<<<<<< HEAD
-You can add an Azure AD directory in the [Azure AD classic portal](https://manage.windowsazure.com). In the **Overview** pane, select **Active Directory** extension on the left, and then click **New**.
-=======
 You can [add an Azure AD directory in the Azure portal](https://portal.azure.com/#create/Microsoft.AzureActiveDirectory). Fill out the information and select **Create**.
->>>>>>> 7e950a10
 
 You can manage each directory as a fully independent resource: each directory is a peer, fully-featured, and logically independent of other directories that you manage; there is no parent-child relationship between directories. This independence between directories includes resource independence, administrative independence, and synchronization independence.
 
