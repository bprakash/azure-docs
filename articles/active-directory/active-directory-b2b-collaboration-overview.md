<properties
   pageTitle="Azure Active Directory B2B collaboration | Microsoft Azure"
   description="Azure Active Directory B2B collaboration enables business partners to access your corporate applications, with each of their users represented by a single Azure AD account"
   services="active-directory"
   documentationCenter=""
   authors="curtand"
   manager="stevenpo"
   editor=""/>

<tags
   ms.service="active-directory"
   ms.devlang="na"
   ms.topic="article"
   ms.tgt_pltfrm="na"
   ms.workload="identity"
<<<<<<< HEAD
   ms.date="03/31/2016"
=======
   ms.date="05/09/2016"
>>>>>>> c186bb0b
   ms.author="curtand"/>

# Azure Active Directory B2B collaboration

<<<<<<< HEAD
Azure Active Directory (Azure AD) B2B collaboration lets you enable access to your corporate applications from partner-managed identities. You can create cross-company relationships by inviting and authorizing users from partner companies to access your resources. Complexity is reduced because each company federates once with Azure Active Directory and each user is represented by a single Azure AD account. Security is increased because access is revoked when partner users are terminated from their organizations, and unintended access via membership in internal directories is prevented. For business partners who don't already have Azure AD, B2B collaboration has a streamlined sign-up experience to provide Azure AD accounts to your business partners.
=======
Azure Active Directory (Azure AD) B2B collaboration lets you enable access to your corporate applications from partner-managed identities. You can create cross-company relationships by inviting and authorizing users from partner companies to access your resources. Complexity is reduced because each company federates once with Azure Active Directory and each user is represented by a single Azure AD account. Security is increased if your business partners manage their accounts in Azure AD because access is revoked when partner users are terminated from their organizations, and unintended access via membership in internal directories is prevented. For business partners who don't already have Azure AD, B2B collaboration has a streamlined sign-up experience to provide Azure AD accounts to your business partners.
>>>>>>> c186bb0b

-   Your business partners use their own sign-in credentials, which frees you from managing an external partner directory, and from the need to remove access when users leave the partner organization.

-   You manage access to your apps independently of your business partner's account lifecycle. This means, for example, that you can revoke access without having to ask the IT department of your business partner to do anything.

## Capabilities

B2B collaboration simplifies management and improves security of partner access to corporate resources including SaaS apps such as Office 365, Salesforce, Azure Services, and every mobile, cloud and on-premises claims-aware application. B2B collaboration enables partners manage their own accounts and enterprises can apply security policies to partner access.

Azure Active Directory B2B collaboration is easy to configure with simplified sign-up for partners of all sizes even if they don’t have their own Azure Active Directory via an email-verified process. It is also easy to maintain with no external directories or per partner federation configurations.

## B2B collaboration process

1. Azure AD B2B collaboration allows a company administrator to invite and authorize a set of external users by uploading a comma-separated values (CSV) file of no more than 2000 lines to the B2B collaboration portal.

  ![CSV file upload dialog](./media/active-directory-b2b-collaboration-overview/upload-csv.png)

2. The portal will send email invitations to these external users.

3. The invited user will either sign in to an existing work account with Microsoft (managed in Azure AD), or get a new work account in Azure AD.

4. Once signed in, the user will be redirected to the app that was shared with them.

Invitations to consumer email addresses (for example, Gmail or [*comcast.net*](http://comcast.net/)) are not currently supported.

For more on how B2B collaboration works, check out [this video](http://aka.ms/aadshowb2b).

## Next steps
<<<<<<< HEAD
Browse our other articles on Azure B2B collaboration.
=======
Browse our other articles on Azure AD B2B collaboration.
>>>>>>> c186bb0b

- [What is Azure AD B2B collaboration?](active-directory-b2b-what-is-azure-ad-b2b.md)
- [How it works](active-directory-b2b-how-it-works.md)
- [Detailed walkthrough](active-directory-b2b-detailed-walkthrough.md)
- [CSV file format reference](active-directory-b2b-references-csv-file-format.md)
- [External user token format](active-directory-b2b-references-external-user-token-format.md)
- [External user object attribute changes](active-directory-b2b-references-external-user-object-attribute-changes.md)
- [Current preview limitations](active-directory-b2b-current-preview-limitations.md)
- [Article Index for Application Management in Azure Active Directory](active-directory-apps-index.md)
<|MERGE_RESOLUTION|>--- conflicted
+++ resolved
@@ -1,71 +1,59 @@
-<properties
-   pageTitle="Azure Active Directory B2B collaboration | Microsoft Azure"
-   description="Azure Active Directory B2B collaboration enables business partners to access your corporate applications, with each of their users represented by a single Azure AD account"
-   services="active-directory"
-   documentationCenter=""
-   authors="curtand"
-   manager="stevenpo"
-   editor=""/>
-
-<tags
-   ms.service="active-directory"
-   ms.devlang="na"
-   ms.topic="article"
-   ms.tgt_pltfrm="na"
-   ms.workload="identity"
-<<<<<<< HEAD
-   ms.date="03/31/2016"
-=======
-   ms.date="05/09/2016"
->>>>>>> c186bb0b
-   ms.author="curtand"/>
-
-# Azure Active Directory B2B collaboration
-
-<<<<<<< HEAD
-Azure Active Directory (Azure AD) B2B collaboration lets you enable access to your corporate applications from partner-managed identities. You can create cross-company relationships by inviting and authorizing users from partner companies to access your resources. Complexity is reduced because each company federates once with Azure Active Directory and each user is represented by a single Azure AD account. Security is increased because access is revoked when partner users are terminated from their organizations, and unintended access via membership in internal directories is prevented. For business partners who don't already have Azure AD, B2B collaboration has a streamlined sign-up experience to provide Azure AD accounts to your business partners.
-=======
-Azure Active Directory (Azure AD) B2B collaboration lets you enable access to your corporate applications from partner-managed identities. You can create cross-company relationships by inviting and authorizing users from partner companies to access your resources. Complexity is reduced because each company federates once with Azure Active Directory and each user is represented by a single Azure AD account. Security is increased if your business partners manage their accounts in Azure AD because access is revoked when partner users are terminated from their organizations, and unintended access via membership in internal directories is prevented. For business partners who don't already have Azure AD, B2B collaboration has a streamlined sign-up experience to provide Azure AD accounts to your business partners.
->>>>>>> c186bb0b
-
--   Your business partners use their own sign-in credentials, which frees you from managing an external partner directory, and from the need to remove access when users leave the partner organization.
-
--   You manage access to your apps independently of your business partner's account lifecycle. This means, for example, that you can revoke access without having to ask the IT department of your business partner to do anything.
-
-## Capabilities
-
-B2B collaboration simplifies management and improves security of partner access to corporate resources including SaaS apps such as Office 365, Salesforce, Azure Services, and every mobile, cloud and on-premises claims-aware application. B2B collaboration enables partners manage their own accounts and enterprises can apply security policies to partner access.
-
-Azure Active Directory B2B collaboration is easy to configure with simplified sign-up for partners of all sizes even if they don’t have their own Azure Active Directory via an email-verified process. It is also easy to maintain with no external directories or per partner federation configurations.
-
-## B2B collaboration process
-
-1. Azure AD B2B collaboration allows a company administrator to invite and authorize a set of external users by uploading a comma-separated values (CSV) file of no more than 2000 lines to the B2B collaboration portal.
-
-  ![CSV file upload dialog](./media/active-directory-b2b-collaboration-overview/upload-csv.png)
-
-2. The portal will send email invitations to these external users.
-
-3. The invited user will either sign in to an existing work account with Microsoft (managed in Azure AD), or get a new work account in Azure AD.
-
-4. Once signed in, the user will be redirected to the app that was shared with them.
-
-Invitations to consumer email addresses (for example, Gmail or [*comcast.net*](http://comcast.net/)) are not currently supported.
-
-For more on how B2B collaboration works, check out [this video](http://aka.ms/aadshowb2b).
-
-## Next steps
-<<<<<<< HEAD
-Browse our other articles on Azure B2B collaboration.
-=======
-Browse our other articles on Azure AD B2B collaboration.
->>>>>>> c186bb0b
-
-- [What is Azure AD B2B collaboration?](active-directory-b2b-what-is-azure-ad-b2b.md)
-- [How it works](active-directory-b2b-how-it-works.md)
-- [Detailed walkthrough](active-directory-b2b-detailed-walkthrough.md)
-- [CSV file format reference](active-directory-b2b-references-csv-file-format.md)
-- [External user token format](active-directory-b2b-references-external-user-token-format.md)
-- [External user object attribute changes](active-directory-b2b-references-external-user-object-attribute-changes.md)
-- [Current preview limitations](active-directory-b2b-current-preview-limitations.md)
-- [Article Index for Application Management in Azure Active Directory](active-directory-apps-index.md)
+<properties
+   pageTitle="Azure Active Directory B2B collaboration | Microsoft Azure"
+   description="Azure Active Directory B2B collaboration enables business partners to access your corporate applications, with each of their users represented by a single Azure AD account"
+   services="active-directory"
+   documentationCenter=""
+   authors="curtand"
+   manager="stevenpo"
+   editor=""/>
+
+<tags
+   ms.service="active-directory"
+   ms.devlang="na"
+   ms.topic="article"
+   ms.tgt_pltfrm="na"
+   ms.workload="identity"
+   ms.date="05/09/2016"
+   ms.author="curtand"/>
+
+# Azure Active Directory B2B collaboration
+
+Azure Active Directory (Azure AD) B2B collaboration lets you enable access to your corporate applications from partner-managed identities. You can create cross-company relationships by inviting and authorizing users from partner companies to access your resources. Complexity is reduced because each company federates once with Azure Active Directory and each user is represented by a single Azure AD account. Security is increased if your business partners manage their accounts in Azure AD because access is revoked when partner users are terminated from their organizations, and unintended access via membership in internal directories is prevented. For business partners who don't already have Azure AD, B2B collaboration has a streamlined sign-up experience to provide Azure AD accounts to your business partners.
+
+-   Your business partners use their own sign-in credentials, which frees you from managing an external partner directory, and from the need to remove access when users leave the partner organization.
+
+-   You manage access to your apps independently of your business partner's account lifecycle. This means, for example, that you can revoke access without having to ask the IT department of your business partner to do anything.
+
+## Capabilities
+
+B2B collaboration simplifies management and improves security of partner access to corporate resources including SaaS apps such as Office 365, Salesforce, Azure Services, and every mobile, cloud and on-premises claims-aware application. B2B collaboration enables partners manage their own accounts and enterprises can apply security policies to partner access.
+
+Azure Active Directory B2B collaboration is easy to configure with simplified sign-up for partners of all sizes even if they don’t have their own Azure Active Directory via an email-verified process. It is also easy to maintain with no external directories or per partner federation configurations.
+
+## B2B collaboration process
+
+1. Azure AD B2B collaboration allows a company administrator to invite and authorize a set of external users by uploading a comma-separated values (CSV) file of no more than 2000 lines to the B2B collaboration portal.
+
+  ![CSV file upload dialog](./media/active-directory-b2b-collaboration-overview/upload-csv.png)
+
+2. The portal will send email invitations to these external users.
+
+3. The invited user will either sign in to an existing work account with Microsoft (managed in Azure AD), or get a new work account in Azure AD.
+
+4. Once signed in, the user will be redirected to the app that was shared with them.
+
+Invitations to consumer email addresses (for example, Gmail or [*comcast.net*](http://comcast.net/)) are not currently supported.
+
+For more on how B2B collaboration works, check out [this video](http://aka.ms/aadshowb2b).
+
+## Next steps
+Browse our other articles on Azure AD B2B collaboration.
+
+- [What is Azure AD B2B collaboration?](active-directory-b2b-what-is-azure-ad-b2b.md)
+- [How it works](active-directory-b2b-how-it-works.md)
+- [Detailed walkthrough](active-directory-b2b-detailed-walkthrough.md)
+- [CSV file format reference](active-directory-b2b-references-csv-file-format.md)
+- [External user token format](active-directory-b2b-references-external-user-token-format.md)
+- [External user object attribute changes](active-directory-b2b-references-external-user-object-attribute-changes.md)
+- [Current preview limitations](active-directory-b2b-current-preview-limitations.md)
+- [Article Index for Application Management in Azure Active Directory](active-directory-apps-index.md)