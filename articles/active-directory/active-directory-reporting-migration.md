--- conflicted
+++ resolved
@@ -4,13 +4,8 @@
 description: Learn where the Azure Active Directory user activity reports are in the Azure portal.
 services: active-directory
 documentationcenter: ''
-<<<<<<< HEAD
-author: MarkusVi
+author: curtand
 manager: mtillman
-=======
-author: curtand
-manager: michael.tillman
->>>>>>> 01edc873
 editor: ''
 
 ms.assetid: d93521f8-dc21-4feb-aaff-4bb300f04812
