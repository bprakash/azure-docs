--- conflicted
+++ resolved
@@ -1,94 +1,3 @@
 ---
-<<<<<<< HEAD
-title: Azure AD Service to Service Auth using OAuth2.0 | Microsoft Docs
-description: This article describes how to use HTTP messages to implement service to service authentication using the OAuth2.0 client credentials grant flow.
-services: active-directory
-documentationcenter: .net
-author: priyamohanram
-manager: mbaldwin
-editor: ''
-
-ms.assetid: a7f939d9-532d-4b6d-b6d3-95520207965d
-ms.service: active-directory
-ms.workload: identity
-ms.tgt_pltfrm: na
-ms.devlang: na
-ms.topic: article
-ms.date: 10/03/2016
-ms.author: priyamo
-
----
-# Service to service calls using client credentials
-The OAuth 2.0 Client Credentials Grant Flow permits a web service (a *confidential client*) to use its own credentials to authenticate when calling another web service, instead of impersonating a user. In this scenario, the client is typically a middle-tier web service, a daemon service, or web site.
-
-## Client credentials grant flow diagram
-The following diagram explains how the client credentials grant flow works in Azure Active Directory (Azure AD).
-
-![OAuth2.0 Client Credentials Grant Flow](media/active-directory-protocols-oauth-service-to-service/active-directory-protocols-oauth-client-credentials-grant-flow.jpg)
-
-1. The client application authenticates to the Azure AD token issuance endpoint and requests an access token.
-2. The Azure AD token issuance endpoint issues the access token.
-3. The access token is used to authenticate to the secured resource.
-4. Data from the secured resource is returned to the web application.
-
-## Register the Services in Azure AD
-Register both the calling service and the receiving service in Azure Active Directory (Azure AD). For detailed instructions, see [Integrating applications with Azure Active Directory](active-directory-integrating-applications.md).
-
-## Request an Access Token
-To request an access token, use an HTTP POST to the tenant-specific Azure AD endpoint.
-
-```
-https://login.microsoftonline.com/<tenant id>/oauth2/token
-```
-
-## Service-to-service access token request
-A service-to-service access token request contains the following parameters.
-
-| Parameter |  | Description |
-| --- | --- | --- |
-| grant_type |required |Specifies the requested response type. In a Client Credentials Grant flow, the value must be **client_credentials**. |
-| client_id |required |Specifies the Azure AD client id of the calling web service. To find the calling application's client ID, in the Azure Management Portal, click **Active Directory**, click the directory, click the application, and then click **Configure**. |
-| client_secret |required |Enter a key registered for the calling web service in Azure AD. To create a key, in the Azure Management Portal, click **Active Directory**, click the directory, click the application, and then click **Configure**. |
-| resource |required |Enter the App ID URI of the receiving web service. To find the App ID URI, in the Azure Management Portal, click **Active Directory**, click the directory, click the application, and then click **Configure**. |
-
-## Example
-The following HTTP POST requests an access token for the https://service.contoso.com/ web service. The `client_id` identifies the web service that requests the access token.
-
-```
-POST contoso.com/oauth2/token HTTP/1.1
-Host: login.microsoftonline.com
-Content-Type: application/x-www-form-urlencoded
-
-grant_type=client_credentials&client_id=625bc9f6-3bf6-4b6d-94ba-e97cf07a22de&client_secret=qkDwDJlDfig2IpeuUZYKH1Wb8q1V0ju6sILxQQqhJ+s=&resource=https%3A%2F%2Fservice.contoso.com%2F
-```
-
-## Service-to-Service Access Token Response
-A success response contains a JSON OAuth 2.0 response with the following parameters.
-
-| Parameter | Description |
-| --- | --- |
-| access_token |The requested access token. The calling web service can use this token to authenticate to the receiving web service. |
-| access_type |Indicates the token type value. The only type that Azure AD supports is **Bearer**. For more information about bearer tokens, see The [OAuth 2.0 Authorization Framework: Bearer Token Usage (RFC 6750)](http://www.rfc-editor.org/rfc/rfc6750.txt). |
-| expires_in |How long the access token is valid (in seconds). |
-| expires_on |The time when the access token expires. The date is represented as the number of seconds from 1970-01-01T0:0:0Z UTC until the expiration time. This value is used to determine the lifetime of cached tokens. |
-| resource |The App ID URI of the receiving web service. |
-
-## Example
-The following example shows a success response to a request for an access token to a web service.
-
-```
-{
-"access_token":"eyJhbGciOiJSUzI1NiIsIng1dCI6IjdkRC1nZWNOZ1gxWmY3R0xrT3ZwT0IyZGNWQSIsInR5cCI6IkpXVCJ9.eyJhdWQiOiJodHRwczovL3NlcnZpY2UuY29udG9zby5jb20vIiwiaXNzIjoiaHR0cHM6Ly9zdHMud2luZG93cy5uZXQvN2ZlODE0NDctZGE1Ny00Mzg1LWJlY2ItNmRlNTdmMjE0NzdlLyIsImlhdCI6MTM4ODQ0ODI2NywibmJmIjoxMzg4NDQ4MjY3LCJleHAiOjEzODg0NTIxNjcsInZlciI6IjEuMCIsInRpZCI6IjdmZTgxNDQ3LWRhNTctNDM4NS1iZWNiLTZkZTU3ZjIxNDc3ZSIsIm9pZCI6ImE5OTE5MTYyLTkyMTctNDlkYS1hZTIyLWYxMTM3YzI1Y2RlYSIsInN1YiI6ImE5OTE5MTYyLTkyMTctNDlkYS1hZTIyLWYxMTM3YzI1Y2RlYSIsImlkcCI6Imh0dHBzOi8vc3RzLndpbmRvd3MubmV0LzdmZTgxNDQ3LWRhNTctNDM4NS1iZWNiLTZkZTU3ZjIxNDc3ZS8iLCJhcHBpZCI6ImQxN2QxNWJjLWM1NzYtNDFlNS05MjdmLWRiNWYzMGRkNThmMSIsImFwcGlkYWNyIjoiMSJ9.aqtfJ7G37CpKV901Vm9sGiQhde0WMg6luYJR4wuNR2ffaQsVPPpKirM5rbc6o5CmW1OtmaAIdwDcL6i9ZT9ooIIicSRrjCYMYWHX08ip-tj-uWUihGztI02xKdWiycItpWiHxapQm0a8Ti1CWRjJghORC1B1-fah_yWx6Cjuf4QE8xJcu-ZHX0pVZNPX22PHYV5Km-vPTq2HtIqdboKyZy3Y4y3geOrRIFElZYoqjqSv5q9Jgtj5ERsNQIjefpyxW3EwPtFqMcDm4ebiAEpoEWRN4QYOMxnC9OUBeG9oLA0lTfmhgHLAtvJogJcYFzwngTsVo6HznsvPWy7UP3MINA",
-"token_type":"Bearer",
-"expires_in":"3599",
-"expires_on":"1388452167",
-"resource":"https://service.contoso.com/"
-}
-```
-
-## See also
-* [OAuth 2.0 in Azure AD](active-directory-protocols-oauth-code.md)
-=======
 redirect_url: /azure/active-directory/develop/active-directory-protocols-oauth-service-to-service
----
->>>>>>> e8cfaf0d
+---