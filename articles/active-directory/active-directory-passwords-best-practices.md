<<<<<<< HEAD
<properties
	pageTitle="Best Practices: Azure AD Password Management | Microsoft Azure"
	description="Deployment and usage best practices, sample end-user documentation, and training guides for Password Management in Azure Active Directory."
	services="active-directory"
	documentationCenter=""
	authors="asteen"
	manager="kbrint"
	editor="billmath"/>

<tags
	ms.service="active-directory"
	ms.workload="identity"
	ms.tgt_pltfrm="na"
	ms.devlang="na"
	ms.topic="article"
	ms.date="09/18/2015" 
=======
<properties 
	pageTitle="Best Practices: Azure AD Password Management | Microsoft Azure" 
	description="Deployment and usage best practices, sample end-user documentation and training guides for Password Management in Azure Active Directory." 
	services="active-directory" 
	documentationCenter="" 
	authors="asteen" 
	manager="kbrint" 
	editor="billmath"/>

<tags 
	ms.service="active-directory" 
	ms.workload="identity" 
	ms.tgt_pltfrm="na" 
	ms.devlang="na" 
	ms.topic="article" 
	ms.date="11/16/2015" 
>>>>>>> 08be3281
	ms.author="asteen"/>

# Deploying Password Management and training users to use it
After enabling password reset, the next step you need to take is to get users using the service in your organization. To do this, you'll need to make sure your users are configured to use the service properly and also that your users have the training they need to be successful in managing their own passwords. This article will explain to you the following concepts:

* [**How to get your users configured for Password Management**](#how-to-get-users-configured-for-password-reset)
  * [What makes an account configured for password reset](#what-makes-an-account-configured)
  * [Ways you can to populate authentication data yourself](#ways-to-populate-authentication-data)
* [**The best ways to roll out password reset to your organization**](#what-is-the-best-way-to-roll-out-password-reset-for-users)
  * [Email-based rollout + sample email communications](#email-based-rollout)
  * [Create your own custom password management portal for your users](#creating-your-own-password-portal)
  * [How to use enforced registration to force users to register at sign in](#using-enforced-registration)
  * [How to upload authentication data for user accounts](#uploading-data-yourself)
* [**Sample user and support training materials (coming soon!)**](#sample-training-materials)

## How to get users configured for password reset
This section describes to you various methods by which you can ensure every user in your organization can use self-service password reset effectively in case they forget their password.

### What makes an account configured
Before a user can use password reset, **all** of the following conditions must be met:

1.	Password reset must be enabled in the directory.  Learn how to enable password reset by reading [Enable users to reset their Azure AD Passwords](active-directory-passwords-getting-started.md#enable-users-to-reset-their-azure-ad-passwords) or [Enable users to reset or change their AD Passwords](active-directory-passwords-getting-started.md#enable-users-to-reset-or-change-their-ad-passwords)
2.	The user must be licensed.
 - For cloud users, the user must have **any paid Office 365 license**, or an **AAD Basic** or **AAD Premium license** assigned.
 - For on-prem users (federated or hash synced), the user **must have an AAD Premium license assigned**.
3.	The user must have the **minimum set of authentication data defined** in accordance with the current password reset policy.
 - Authentication data is considered defined if the corresponding field in the directory contains well-formed data.
 - A minimum set of authentication data is defined as at **least one** of the enabled authentication options if a one gate policy is configured, or at **least two** of the enabled authentication options if a two gate policy is configured.
4.	If the user is using an on-premises account, then [Password Writeback](active-directory-passwords-getting-started.md#enable-users-to-reset-or-change-their-ad-passwords) must be enabled and turned on

### Ways to populate authentication data
You have several options on how to specify data for users in your organization to be used for password reset.

- Edit users in the [Azure Management Portal](https://manage.windowsazure.com) or the [Office 365 Admin Portal](https://portal.microsoftonline.com)
- Use Azure AD Sync to synchronize user properties into Azure AD from an on-premises Active Directory domain
- Use Windows PowerShell to edit user properties by [following the steps here](active-directory-passwords-learn-more.md#how-to-access-password-reset-data-for-your-users).
- Allow users to register their own data by guiding them to the registration portal at [http://aka.ms/ssprsetup](http://aka.ms/ssprsetup)
- Require users to register for password reset when they sign in to their Azure AD account by setting the  [**Require users to register when signing in?**](active-directory-passwords-customize.md#require-users-to-register-when-signing-in) configuration option to **Yes**.

Users need not register for password reset for the system to work.  For example, if you have existing mobile or office phone numbers in your local directory, you can synchronize them in Azure AD and we will use them for password reset automatically.

You can also read more about [how data is used by password reset](active-directory-passwords-learn-more.md#what-data-is-used-by-password-reset) and [how you can populate individual authentication fields with PowerShell](active-directory-passwords-learn-more.md#how-to-access-password-reset-data-for-your-users).

## What is the best way to roll out password reset for users?
The following are the general rollout steps for password reset:

1.	Enable password reset in your directory by going to the **Configure** tab in the [Azure Management Portal](https://manage.windowsazure.com) and selecting **Yes** for the **Users Enabled for Password Reset** option.
2.	Assign the appropriate licenses to each user to whom you’d like to offer password reset in the by going to the **Licenses** tab in the [Azure Management Portal](https://manage.windowsazure.com).
3.	Optionally restrict password reset to a group of users to roll out the feature slowly over time by setting the **Restrict Access to Password Reset** toggle to **Yes** and selecting a security group to enable for password reset (note these users must all have licenses assigned to them).
4.	Instruct your users to use password reset by either sending them an email instructing them to register, enabling enforced registration on the access panel, or by uploading the appropriate authentication data for those users yourself via DirSync, PowerShell, or the [Azure Management Portal](https://manage.windowsazure.com).  More details on this are provided below.
5.	Over time, review users registering by navigating to the Reports tab and viewing the [**Password Reset Registration Activity**](active-directory-passwords-get-insights.md#view-password-reset-registration-activity) report.
6.	Once a good number of users have registered, watch them use password reset by navigating to the Reports tab and viewing the [**Password Reset Activity**](active-directory-passwords-get-insights.md#view-password-reset-activity) report.

There are several ways to inform your users that they can register for and use password reset in your organization.  They are detailed below.

### Email-based rollout
Perhaps the simplest approach to inform your users about to register for or use password reset is by sending them an email instructing them to do so.  Below is a template you can use to do this.  Feel free to replace the colors / logos with those of your own choosing to customize it to fit your needs.

  ![][001]

You can [download the email template here](http://1drv.ms/1xWFtQM).

### Creating your own password portal
One strategy that works well for larger customers deploying password management capabilities is to create a single "password portal" that your users can use to manage all things related to their passwords in a single place.  

Many of our largest customers choose to create a root DNS entry, like https://passwords.contoso.com with links to the Azure AD password reset portal, password reset registration portal, and password change pages.  This way, in any email communications or fliers you send out, you can include a single, memorable, URL that users can go to when they have a second to get started with the service. 

To get going here, we've created a simple page that uses the latest responsive UI design paradigms, and will work on all browsers and mobile devices.

  ![][007]
  
You can [download the website template here](https://github.com/kenhoff/password-reset-page).  We recommend customizing the logo and colors to the need of your organization.

### Using enforced registration
If you want your users to register for password reset themselves, you can also force them to register when they sign in to the access panel at [http://myapps.microsoft.com](http://myapps.microsoft.com).  You can enable this option from your directory’s **Configure** tab by enabling the **Require Users to Register when Signing in to the Access Panel** option.  

You can also optionally define whether or not they will be asked to re-register after a configurable period of time by modifying the **Number of days before users must confirm their contact data** option to be a non-zero value. See [Customizing User Password Management Behavior](active-directory-passwords-customize.md#password-management-behavior) for more information.

  ![][002]

After you enable this option, when users sign in to the access panel, they will see a popup that informs them that their administrator has required them to verify their contact information. They can use it to reset their password if they ever lose access to their account.

  ![][003]

Clicking **Verify Now** brings them to the **password reset registration portal** at [http://aka.ms/ssprsetup](http://aka.ms/ssprsetup) and requires them to register.  Registration via this method can be dismissed by clicking the **cancel** button or closing the window, but users are reminded every time they sign in if they do not register.

  ![][004]

### Uploading data yourself
If you want to upload authentication data yourself, then users need not register for password reset before being able to reset their passwords.  As long as users have the authentication data defined on their account that meets the password reset policy you have defined, then those users will be able to reset their passwords.

To learn what properties you can set via AAD Connect or Windows PowerShell, see [What data is used by password reset](active-directory-passwords-learn-more.md#what-data-is-used-by-password-reset).

You can upload the authentication data via the [Azure Management Portal](https://manage.windowsazure.com) by following the steps below:

1.	Navigate to your directory in the **Active Directory extension** in the [Azure Management Portal](https://manage.windowsazure.com).
2.	Click on the **Users** tab.
3.	Select the user you are interested in from the list.
4.	On the first tab, you will find **Alternate Email**, which can be used as a property to enable password reset.

    ![][005]

5.	Click on the **Work Info** tab.
6.	On this page, you will find **Office Phone**, **Mobile Phone**, **Authentication Phone**, and **Authentication Email**.  These properties can also be set to allow a user to reset his or her password.

    ![][006]

See [What data is used by password reset](active-directory-passwords-learn-more.md#what-data-is-used-by-password-reset) to see how each of these properties can be used.

See [How to access password reset data for your users from PowerShell](active-directory-passwords-learn-more.md#how-to-access-password-reset-data-for-your-users) to see how you can read and set this data with PowerShell.

## Sample training materials
We are working on sample training materials that you can use to get your IT organization and your users up to speed quickly on how to deploy and use password reset.  Stay tuned!


<br/>
<br/>
<br/>

## Links to password reset documentation
Below are links to all of the Azure AD Password Reset documentation pages: 

* [**Reset your own password**](active-directory-passwords-update-your-own-password.md) - learn about how to reset or change your own password as a user of the system
* [**How it works**](active-directory-passwords-how-it-works.md) - learn about the six different components of the service and what each does
* [**Getting started**](active-directory-passwords-getting-started.md) - learn how to allow you users to reset and change their cloud or on-premises passwords
* [**Customize**](active-directory-passwords-customize.md) - learn how to customize the look & feel and behavior of the service to your organization's needs
* [**Get insights**](active-directory-passwords-get-insights.md) - learn about our integrated reporting capabilities
* [**FAQ**](active-directory-passwords-faq.md) - get answers to frequently asked questions
* [**Troubleshooting**](active-directory-passwords-troubleshoot.md) - learn how to quickly troubleshoot problems with the service
* [**Learn more**](active-directory-passwords-learn-more.md) - go deep into the technical details of how the service works



[001]: ./media/active-directory-passwords-best-practices/001.jpg "Image_001.jpg"
[002]: ./media/active-directory-passwords-best-practices/002.jpg "Image_002.jpg"
[003]: ./media/active-directory-passwords-best-practices/003.jpg "Image_003.jpg"
[004]: ./media/active-directory-passwords-best-practices/004.jpg "Image_004.jpg"
[005]: ./media/active-directory-passwords-best-practices/005.jpg "Image_005.jpg"
<<<<<<< HEAD
[006]: ./media/active-directory-passwords-best-practices/006.jpg "Image_006.jpg"
=======
[006]: ./media/active-directory-passwords-best-practices/006.jpg "Image_006.jpg"
[007]: ./media/active-directory-passwords-best-practices/007.jpg "Image_007.jpg"
>>>>>>> 08be3281
<|MERGE_RESOLUTION|>--- conflicted
+++ resolved
@@ -1,21 +1,3 @@
-<<<<<<< HEAD
-<properties
-	pageTitle="Best Practices: Azure AD Password Management | Microsoft Azure"
-	description="Deployment and usage best practices, sample end-user documentation, and training guides for Password Management in Azure Active Directory."
-	services="active-directory"
-	documentationCenter=""
-	authors="asteen"
-	manager="kbrint"
-	editor="billmath"/>
-
-<tags
-	ms.service="active-directory"
-	ms.workload="identity"
-	ms.tgt_pltfrm="na"
-	ms.devlang="na"
-	ms.topic="article"
-	ms.date="09/18/2015" 
-=======
 <properties 
 	pageTitle="Best Practices: Azure AD Password Management | Microsoft Azure" 
 	description="Deployment and usage best practices, sample end-user documentation and training guides for Password Management in Azure Active Directory." 
@@ -32,7 +14,6 @@
 	ms.devlang="na" 
 	ms.topic="article" 
 	ms.date="11/16/2015" 
->>>>>>> 08be3281
 	ms.author="asteen"/>
 
 # Deploying Password Management and training users to use it
@@ -131,12 +112,12 @@
 1.	Navigate to your directory in the **Active Directory extension** in the [Azure Management Portal](https://manage.windowsazure.com).
 2.	Click on the **Users** tab.
 3.	Select the user you are interested in from the list.
-4.	On the first tab, you will find **Alternate Email**, which can be used as a property to enable password reset.
+4.	On the first tab, you will find **Alternate Email**, which can be used as a property to enable password reset. 
 
     ![][005]
 
 5.	Click on the **Work Info** tab.
-6.	On this page, you will find **Office Phone**, **Mobile Phone**, **Authentication Phone**, and **Authentication Email**.  These properties can also be set to allow a user to reset his or her password.
+6.	On this page, you will find **Office Phone**, **Mobile Phone**, **Authentication Phone**, and **Authentication Email**.  These properties can also be set to allow a user to reset his or her password. 
 
     ![][006]
 
@@ -171,9 +152,5 @@
 [003]: ./media/active-directory-passwords-best-practices/003.jpg "Image_003.jpg"
 [004]: ./media/active-directory-passwords-best-practices/004.jpg "Image_004.jpg"
 [005]: ./media/active-directory-passwords-best-practices/005.jpg "Image_005.jpg"
-<<<<<<< HEAD
 [006]: ./media/active-directory-passwords-best-practices/006.jpg "Image_006.jpg"
-=======
-[006]: ./media/active-directory-passwords-best-practices/006.jpg "Image_006.jpg"
-[007]: ./media/active-directory-passwords-best-practices/007.jpg "Image_007.jpg"
->>>>>>> 08be3281
+[007]: ./media/active-directory-passwords-best-practices/007.jpg "Image_007.jpg"