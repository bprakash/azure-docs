<properties
   pageTitle="Azure AD Connect: Prerequisites and hardware | Microsoft Azure"
   description="This topic describes the pre-requisites and the hardware requirements for Azure AD Connect"
   services="active-directory"
   documentationCenter=""
   authors="andkjell"
   manager="stevenpo"
   editor="curtand"/>

<tags
   ms.service="active-directory"
   ms.workload="identity"
   ms.tgt_pltfrm="na"
   ms.devlang="na"
   ms.topic="article"
<<<<<<< HEAD
   ms.date="05/23/2016"
=======
   ms.date="05/24/2016"
>>>>>>> 0b6ca837
   ms.author="andkjell;billmath"/>

# Prerequisites for Azure AD Connect
This topic describes the pre-requisites and the hardware requirements for Azure AD Connect.

## Before you install Azure AD Connect
Before you install Azure AD Connect, there are a few things that you will need.

### Azure AD
- An Azure subscription or an [Azure trial subscription](https://azure.microsoft.com/pricing/free-trial/). This is only required for accessing the Azure portal and not for using Azure AD Connect.  If you are using PowerShell or Office 365 you do not need an Azure subscription to use Azure AD Connect. If you have an Office 365 license you can also use the Office 365 portal. With a paid Office 365 license you can also get into the Azure portal from the Office 365 portal.
- [Add and verify the domain](active-directory-add-domain.md) you plan to use in Azure AD. For example if you plan to use contoso.com for your users then make sure this domain has been verified and you are not only using the contoso.onmicrosoft.com default domain.
- An Azure AD directory will by default allow 50k objects. When you verify your domain the limit will be increased to 300k objects. If you need even more objects in Azure AD you need to open a support case to have the limit increased even further. If you need more than 500k objects, you will need a license such as Office 365, Azure AD Basic, Azure AD Premium, or Enterprise Mobility Suite.

### Prepare your on-premises data
- Review [optional sync features you can enable in Azure AD](active-directory-aadconnectsyncservice-features.md) and evaluate which features you should enable.

### On-premises servers and environment
- The AD schema version and forest functional level must be Windows Server 2003 or later. The domain controllers can run any version as long as the schema and forest level requirements are met.
- If you plan to use the feature **password writeback** the Domain Controllers must be on Windows Server 2008 (with latest SP) or later. If your DCs are on 2008 (pre-R2) then you must also apply [hotfix KB2386717](http://support.microsoft.com/kb/2386717).
- The domain controller used by Azure AD must be writable. It is not supported to use a RODC (read-only domain controller) and Azure AD Connect will not follow any write redirects.
- Azure AD Connect cannot be installed on Small Business Server or Windows Server Essentials. The server must be using Windows Server standard or better.
- Azure AD Connect must be installed on Windows Server 2008 or later.  This server may be a domain controller or a member server if using express settings. If you use custom settings, the server can also be stand-alone and does not have to be joined to a domain.
- If you install Azure AD Connect on Windows Server 2008, make sure to apply the latest hotfixes from Windows Update. The installation will not be able to start with an unpatched server.
- If you plan to use the feature **password synchronization**, the Azure AD Connect server must be on Windows Server 2008 R2 SP1 or later.
- The Azure AD Connect server must have [.NET Framework 4.5.1](#component-prerequisites) or later and [Microsoft PowerShell 3.0](#component-prerequisites) or later installed.
- If Active Directory Federation Services is being deployed, the servers where AD FS or Web Application Proxy will be installed must be Windows Server 2012 R2 or later. [Windows remote management](#windows-remote-management) must be enabled on these servers for remote installation.
- If Active Directory Federation Services is being deployed, you need [SSL Certificates](#ssl-certificate-requirements).
- If Active Directory Federation Services is being deployed, then you need to configure [name resolution](#name-resolution-for-federation-servers).
- Azure AD Connect requires a SQL Server database to store identity data. By default a SQL Server 2012 Express LocalDB (a light version of SQL Server Express) is installed and the service account for the service is created on the local machine. SQL Server Express has a 10GB size limit that enables you to manage approximately 100,000 objects. If you need to manage a higher volume of directory objects, you need to point the installation wizard to a different installation of SQL Server.
- If you use a separate SQL Server, then these requirements apply:
    - Azure AD Connect supports all flavors of Microsoft SQL Server from SQL Server 2008 (with SP4) to SQL Server 2014. Microsoft Azure SQL Database is **not supported** as a database.
    - You must use a case-insensitive SQL collation. These are identified with a \_CI_ in their name. It is **not supported** to use a case-sensitive collation, identified by \_CS_ in their name.
    - You can only have one sync engine per database instance. It is **not supported** to share the database instance with FIM/MIM Sync, DirSync, or Azure AD Sync.

### Accounts
- An Azure AD Global Administrator account for the Azure AD directory you wish to integrate with. This must be a **school or organization account** and cannot be a **Microsoft account**.
- An Enterprise Administrator account for your local Active Directory if you use express settings or upgrade from DirSync.
- [Accounts is Active Directory](active-directory-aadconnect-accounts-permissions.md) if you use the custom settings installation path.

### Azure AD Connect server configuration
- If your global administrators have MFA enabled, then the URL **https://secure.aadcdn.microsoftonline-p.com** must be in the trusted sites list. You will be prompted to add this to the trusted sites list if it is not added before you are prompted for an MFA challenge. You can use Internet Explorer to add it to your trusted sites.

### Connectivity
- The Azure AD Connect server needs DNS resolution for both intranet and internet. The DNS server must be able to resolve names both to your on-premises Active Directory as well as the Azure AD endpoints.
- If you have firewalls on your Intranet and you need to open ports between the Azure AD Connect servers and your domain controllers then see [Azure AD Connect Ports](active-directory-aadconnect-ports.md) for more information.
- If your proxy limits which URLs which can be accessed then the URLs documented in [Office 365 URLs and IP address ranges ](https://support.office.com/article/Office-365-URLs-and-IP-address-ranges-8548a211-3fe7-47cb-abb1-355ea5aa88a2) must be opened in the proxy.
    - If you are using the Microsoft Cloud in Germany or the Microsoft Azure Government cloud, then see [Azure AD Connect sync service instances considerations](active-directory-aadconnect-instances.md) for URLs.
- Azure AD Connect is by default using TLS 1.0 to communicate with Azure AD. You can change this to TLS 1.2 by following the steps in [Enable TLS 1.2 for Azure AD Connect](#enable-tls-12-for-azure-ad-connect).
- If you are using an outbound proxy for connecting to the Internet, the following setting in the **C:\Windows\Microsoft.NET\Framework64\v4.0.30319\Config\machine.config** file must be added for the installation wizard and Azure AD Connect sync to be able to connect to the Internet and Azure AD. This text must be entered at the bottom of the file.  In this code, &lt;PROXYADRESS&gt; represents the actual proxy IP address or host name.

```
    <system.net>
        <defaultProxy>
            <proxy
            usesystemdefault="true"
            proxyaddress="http://<PROXYADDRESS>:<PROXYPORT>"
            bypassonlocal="true"
            />
        </defaultProxy>
    </system.net>
```

- If your proxy server requires authentication, then the [service account](active-directory-aadconnect-accounts-permissions.md#azure-ad-connect-sync-service-accounts) must be located in the domain and you must use the customized settings installation path to specify a [custom service account](active-directory-aadconnect-get-started-custom.md#install-required-components). You also need a different machine.config; with this change in machine.config the installation wizard and sync engine will respond to authentication requests from the proxy server. In all installation wizard pages, excluding the **Configure** page, the signed in user's credentials are used. On the **Configure** page at the end of the installation wizard, the context is switched to the [service account](active-directory-aadconnect-accounts-permissions.md#azure-ad-connect-sync-service-accounts) which was created by you. The machine.config section should look like this.

```
    <system.net>
        <defaultProxy enabled="true" useDefaultCredentials="true">
            <proxy
            usesystemdefault="true"
            proxyaddress="http://<PROXYADDRESS>:<PROXYPORT>"
            bypassonlocal="true"
            />
        </defaultProxy>
    </system.net>
```

See MSDN for more information about the [default proxy Element](https://msdn.microsoft.com/library/kd3cf2ex.aspx).

If you have problems with connectivity, please see [Troubleshoot connectivity problems](active-directory-aadconnect-troubleshoot-connectivity.md).

### Other
- Optional: A test user account to verify synchronization.

## Component prerequisites
<<<<<<< HEAD
=======

### PowerShell and .Net Framework
>>>>>>> 0b6ca837
Azure AD Connect depends on Microsoft PowerShell and .NET Framework 4.5.1. You need this version or a later version installed on your server. Depending on your Windows Server version, do the following:

- Windows Server 2012R2
  - Microsoft PowerShell is installed by default, no action is required.
  - .NET Framework 4.5.1 and later releases are offered through Windows Update. Make sure you have installed the latest updates to Windows Server in the Control Panel.
- Windows Server 2008R2 and Windows Server 2012
  - The latest version of Microsoft PowerShell is available in **Windows Management Framework 4.0**, available on [Microsoft Download Center](http://www.microsoft.com/downloads).
  - .NET Framework 4.5.1 and later releases are available on [Microsoft Download Center](http://www.microsoft.com/downloads).
- Windows Server 2008
  - The latest supported version of PowerShell is available in **Windows Management Framework 3.0**, available on [Microsoft Download Center](http://www.microsoft.com/downloads).
 - .NET Framework 4.5.1 and later releases are available on [Microsoft Download Center](http://www.microsoft.com/downloads).

### Enable TLS 1.2 for Azure AD Connect
Azure AD Connect is using TLS 1.0 by default for encrypting the communication between the sync engine server and Azure AD. You can change this by configuring .Net applications to use TLS 1.2 by default on the server. More information about TLS 1.2 can be found in [Microsoft Security Advisory 2960358 ](https://technet.microsoft.com/security/advisory/2960358).

1. TLS 1.2 cannot be enabled on Windows Server 2008. You need Windows Server 2008R2 or later. Make sure you have the .Net 4.5.1 hotfix installed for your operating system, see [Microsoft Security Advisory 2960358 ](https://technet.microsoft.com/security/advisory/2960358). You might have this or a later release installed on your server already.
2. If you use Windows Server 2008R2, make sure TLS 1.2 is enabled. On Windows Server 2012 server and later versions of the server operating systems, TLS 1.2 should already be enabled.
```
[HKEY_LOCAL_MACHINE\SYSTEM\CurrentControlSet\Control\SecurityProviders\SCHANNEL\Protocols\TLS 1.2]
[HKEY_LOCAL_MACHINE\SYSTEM\CurrentControlSet\Control\SecurityProviders\SCHANNEL\Protocols\TLS 1.2\Client] "DisabledByDefault"=dword:00000000 "Enabled"=dword:00000001
[HKEY_LOCAL_MACHINE\SYSTEM\CurrentControlSet\Control\SecurityProviders\SCHANNEL\Protocols\TLS 1.2\Server] "DisabledByDefault"=dword:00000000 "Enabled"=dword:00000001
```
3. For all operating systems, set this registry key and restart the server.
```
HKEY_LOCAL_MACHINE\SOFTWARE\Microsoft\.NETFramework\v4.0.30319
"SchUseStrongCrypto"=dword:00000001
```
4. If you also want to enable TLS 1.2 between the sync engine server and a remote SQL Server, then make sure you have the required versions installed for [TLS 1.2 support for Microsoft SQL Server](https://support.microsoft.com/kb/3135244).

## Prerequisites for federation installation and configuration

### Windows Remote Management
When using Azure AD Connect to deploy Active Directory Federation Services or the Web Application Proxy, check the requirements below to ensure connectivity and configuration will succeed:

- If the target server is domain joined, ensure that Windows Remote Managed is enabled
    - In an elevated PSH command window, use command `Enable-PSRemoting –force`
- If the target server is a non-domain joined WAP machine, there are a couple of additional requirements
 	- On the target machine (WAP machine):
         - Ensure the winrm (Windows Remote Management / WS-Management) service is running via the Services snap-in
         - In an elevated PSH command window, use command `Enable-PSRemoting –force`
    - On the machine on which the wizard is running (if the target machine is non-domain joined or untrusted domain):
        - In an elevated PSH command window, use the command `Set-Item WSMan:\localhost\Client\TrustedHosts –Value <DMZServerFQDN> -Force –Concatenate`
 	    - In Server Manager:
 		     - add DMZ WAP host to machine pool (server manager -> Manage -> Add Servers...use DNS tab)
 		     - Server Manager All Servers tab: right click WAP server and choose Manage As..., enter local (not domain) creds for the WAP machine
 		     - To validate remote PSH connectivity, in the Server Manager All Servers tab: right click WAP server and choose Windows PowerShell.  A remote PSH session should open to ensure remote PowerShell sessions can be established.

### SSL Certificate Requirements
**Important:** it’s strongly recommended to use the same SSL certificate across all nodes of your AD FS farm as well as all Web Application proxy servers.

- The certificate must be an X509 certificate.
- You can use a self-signed certificate on federation servers in a test lab environment. However, for a production environment, we recommend that you obtain the certificate from a public CA.
    - If using a certificate that is not publicly trusted, ensure that the certificate installed on each Web Application Proxy server is trusted on both the local server and on all federation servers
- The identity of the certificate must match the federation service name (for example, sts.contoso.com).
    - The identity is either a subject alternative name (SAN) extension of type dNSName or, if there are no SAN entries, the subject name specified as a common name.  
    - Multiple SAN entries can be present in the certificate, provided one of them matches the federation service name.
    - If you are planning to use Workplace Join, an additional SAN is required with the value **enterpriseregistration.** followed by the User Principal Name (UPN) suffix of your organization, for example, **enterpriseregistration.contoso.com**.
- Certificates based on CryptoAPI next generation (CNG) keys and key storage providers are not supported. This means you must use a certificate based on a CSP (cryptographic service provider) and not a KSP (key storage provider).
- Wild card certificates are supported.

### Name resolution for federation servers
- Set up DNS records for the AD FS federation service name (e.g. sts.contoso.com) for both the intranet (your internal DNS server) and the extranet (public DNS through your domain registrar). For the intranet DNS record ensure that you use A records and not CNAME records. This is required for windows authentication to work correctly from your domain joined machine.
- If you are deploying more than one AD FS server or Web Application Proxy server, ensure that you have configured your load balancer and that the DNS records for the AD FS federation service name (e.g. sts.contoso.com) point to the load balancer.
- For windows integrated authentication to work for browser applications using Internet Explorer in your intranet, ensure that the AD FS federation service name (e.g. sts.contoso.com) is added to the intranet zone in IE. This can be controlled via group policy and deployed to all your domain joined computers.

## Azure AD Connect supporting components
The following is a list of components that Azure AD Connect will install on the server where Azure AD Connect is installed. This list is for a basic Express installation.  If you choose to use a different SQL Server on the Install synchronization services page then SQL Express LocalDB is not installed locally.

- Azure AD Connect Health
- Microsoft Online Services Sign-In Assistant for IT Professionals (installed but no dependency on it)
- Microsoft SQL Server 2012 Command Line Utilities
- Microsoft SQL Server 2012 Express LocalDB
- Microsoft SQL Server 2012 Native Client
- Microsoft Visual C++ 2013 Redistribution Package

## Hardware requirements for Azure AD Connect
The table below shows the minimum requirements for the Azure AD Connect sync computer.

| Number of objects in Active Directory | CPU | Memory | Hard drive size |
| ------------------------------------- | --- | ------ | --------------- |
| Fewer than 10,000 | 1.6 GHz | 4 GB | 70 GB |
| 10,000–50,000 | 1.6 GHz | 4 GB | 70 GB |
| 50,000–100,000 | 1.6 GHz | 16 GB | 100 GB |
| For 100,000 or more objects the full version of SQL Server is required|  |  |  |
| 100,000–300,000 | 1.6 GHz | 32 GB | 300 GB |
| 300,000–600,000 | 1.6 GHz | 32 GB | 450 GB |
| More than 600,000 | 1.6 GHz | 32 GB | 500 GB |

The minimum requirements for computers running AD FS or Web Application Servers is the following:

- CPU: Dual core 1.6 GHz or higher
- MEMORY: 2GB or higher
- Azure VM: A2 configuration or higher

## Next steps
Learn more about [Integrating your on-premises identities with Azure Active Directory](active-directory-aadconnect.md).
<|MERGE_RESOLUTION|>--- conflicted
+++ resolved
@@ -1,205 +1,198 @@
-<properties
-   pageTitle="Azure AD Connect: Prerequisites and hardware | Microsoft Azure"
-   description="This topic describes the pre-requisites and the hardware requirements for Azure AD Connect"
-   services="active-directory"
-   documentationCenter=""
-   authors="andkjell"
-   manager="stevenpo"
-   editor="curtand"/>
-
-<tags
-   ms.service="active-directory"
-   ms.workload="identity"
-   ms.tgt_pltfrm="na"
-   ms.devlang="na"
-   ms.topic="article"
-<<<<<<< HEAD
-   ms.date="05/23/2016"
-=======
-   ms.date="05/24/2016"
->>>>>>> 0b6ca837
-   ms.author="andkjell;billmath"/>
-
-# Prerequisites for Azure AD Connect
-This topic describes the pre-requisites and the hardware requirements for Azure AD Connect.
-
-## Before you install Azure AD Connect
-Before you install Azure AD Connect, there are a few things that you will need.
-
-### Azure AD
-- An Azure subscription or an [Azure trial subscription](https://azure.microsoft.com/pricing/free-trial/). This is only required for accessing the Azure portal and not for using Azure AD Connect.  If you are using PowerShell or Office 365 you do not need an Azure subscription to use Azure AD Connect. If you have an Office 365 license you can also use the Office 365 portal. With a paid Office 365 license you can also get into the Azure portal from the Office 365 portal.
-- [Add and verify the domain](active-directory-add-domain.md) you plan to use in Azure AD. For example if you plan to use contoso.com for your users then make sure this domain has been verified and you are not only using the contoso.onmicrosoft.com default domain.
-- An Azure AD directory will by default allow 50k objects. When you verify your domain the limit will be increased to 300k objects. If you need even more objects in Azure AD you need to open a support case to have the limit increased even further. If you need more than 500k objects, you will need a license such as Office 365, Azure AD Basic, Azure AD Premium, or Enterprise Mobility Suite.
-
-### Prepare your on-premises data
-- Review [optional sync features you can enable in Azure AD](active-directory-aadconnectsyncservice-features.md) and evaluate which features you should enable.
-
-### On-premises servers and environment
-- The AD schema version and forest functional level must be Windows Server 2003 or later. The domain controllers can run any version as long as the schema and forest level requirements are met.
-- If you plan to use the feature **password writeback** the Domain Controllers must be on Windows Server 2008 (with latest SP) or later. If your DCs are on 2008 (pre-R2) then you must also apply [hotfix KB2386717](http://support.microsoft.com/kb/2386717).
-- The domain controller used by Azure AD must be writable. It is not supported to use a RODC (read-only domain controller) and Azure AD Connect will not follow any write redirects.
-- Azure AD Connect cannot be installed on Small Business Server or Windows Server Essentials. The server must be using Windows Server standard or better.
-- Azure AD Connect must be installed on Windows Server 2008 or later.  This server may be a domain controller or a member server if using express settings. If you use custom settings, the server can also be stand-alone and does not have to be joined to a domain.
-- If you install Azure AD Connect on Windows Server 2008, make sure to apply the latest hotfixes from Windows Update. The installation will not be able to start with an unpatched server.
-- If you plan to use the feature **password synchronization**, the Azure AD Connect server must be on Windows Server 2008 R2 SP1 or later.
-- The Azure AD Connect server must have [.NET Framework 4.5.1](#component-prerequisites) or later and [Microsoft PowerShell 3.0](#component-prerequisites) or later installed.
-- If Active Directory Federation Services is being deployed, the servers where AD FS or Web Application Proxy will be installed must be Windows Server 2012 R2 or later. [Windows remote management](#windows-remote-management) must be enabled on these servers for remote installation.
-- If Active Directory Federation Services is being deployed, you need [SSL Certificates](#ssl-certificate-requirements).
-- If Active Directory Federation Services is being deployed, then you need to configure [name resolution](#name-resolution-for-federation-servers).
-- Azure AD Connect requires a SQL Server database to store identity data. By default a SQL Server 2012 Express LocalDB (a light version of SQL Server Express) is installed and the service account for the service is created on the local machine. SQL Server Express has a 10GB size limit that enables you to manage approximately 100,000 objects. If you need to manage a higher volume of directory objects, you need to point the installation wizard to a different installation of SQL Server.
-- If you use a separate SQL Server, then these requirements apply:
-    - Azure AD Connect supports all flavors of Microsoft SQL Server from SQL Server 2008 (with SP4) to SQL Server 2014. Microsoft Azure SQL Database is **not supported** as a database.
-    - You must use a case-insensitive SQL collation. These are identified with a \_CI_ in their name. It is **not supported** to use a case-sensitive collation, identified by \_CS_ in their name.
-    - You can only have one sync engine per database instance. It is **not supported** to share the database instance with FIM/MIM Sync, DirSync, or Azure AD Sync.
-
-### Accounts
-- An Azure AD Global Administrator account for the Azure AD directory you wish to integrate with. This must be a **school or organization account** and cannot be a **Microsoft account**.
-- An Enterprise Administrator account for your local Active Directory if you use express settings or upgrade from DirSync.
-- [Accounts is Active Directory](active-directory-aadconnect-accounts-permissions.md) if you use the custom settings installation path.
-
-### Azure AD Connect server configuration
-- If your global administrators have MFA enabled, then the URL **https://secure.aadcdn.microsoftonline-p.com** must be in the trusted sites list. You will be prompted to add this to the trusted sites list if it is not added before you are prompted for an MFA challenge. You can use Internet Explorer to add it to your trusted sites.
-
-### Connectivity
-- The Azure AD Connect server needs DNS resolution for both intranet and internet. The DNS server must be able to resolve names both to your on-premises Active Directory as well as the Azure AD endpoints.
-- If you have firewalls on your Intranet and you need to open ports between the Azure AD Connect servers and your domain controllers then see [Azure AD Connect Ports](active-directory-aadconnect-ports.md) for more information.
-- If your proxy limits which URLs which can be accessed then the URLs documented in [Office 365 URLs and IP address ranges ](https://support.office.com/article/Office-365-URLs-and-IP-address-ranges-8548a211-3fe7-47cb-abb1-355ea5aa88a2) must be opened in the proxy.
-    - If you are using the Microsoft Cloud in Germany or the Microsoft Azure Government cloud, then see [Azure AD Connect sync service instances considerations](active-directory-aadconnect-instances.md) for URLs.
-- Azure AD Connect is by default using TLS 1.0 to communicate with Azure AD. You can change this to TLS 1.2 by following the steps in [Enable TLS 1.2 for Azure AD Connect](#enable-tls-12-for-azure-ad-connect).
-- If you are using an outbound proxy for connecting to the Internet, the following setting in the **C:\Windows\Microsoft.NET\Framework64\v4.0.30319\Config\machine.config** file must be added for the installation wizard and Azure AD Connect sync to be able to connect to the Internet and Azure AD. This text must be entered at the bottom of the file.  In this code, &lt;PROXYADRESS&gt; represents the actual proxy IP address or host name.
-
-```
-    <system.net>
-        <defaultProxy>
-            <proxy
-            usesystemdefault="true"
-            proxyaddress="http://<PROXYADDRESS>:<PROXYPORT>"
-            bypassonlocal="true"
-            />
-        </defaultProxy>
-    </system.net>
-```
-
-- If your proxy server requires authentication, then the [service account](active-directory-aadconnect-accounts-permissions.md#azure-ad-connect-sync-service-accounts) must be located in the domain and you must use the customized settings installation path to specify a [custom service account](active-directory-aadconnect-get-started-custom.md#install-required-components). You also need a different machine.config; with this change in machine.config the installation wizard and sync engine will respond to authentication requests from the proxy server. In all installation wizard pages, excluding the **Configure** page, the signed in user's credentials are used. On the **Configure** page at the end of the installation wizard, the context is switched to the [service account](active-directory-aadconnect-accounts-permissions.md#azure-ad-connect-sync-service-accounts) which was created by you. The machine.config section should look like this.
-
-```
-    <system.net>
-        <defaultProxy enabled="true" useDefaultCredentials="true">
-            <proxy
-            usesystemdefault="true"
-            proxyaddress="http://<PROXYADDRESS>:<PROXYPORT>"
-            bypassonlocal="true"
-            />
-        </defaultProxy>
-    </system.net>
-```
-
-See MSDN for more information about the [default proxy Element](https://msdn.microsoft.com/library/kd3cf2ex.aspx).
-
-If you have problems with connectivity, please see [Troubleshoot connectivity problems](active-directory-aadconnect-troubleshoot-connectivity.md).
-
-### Other
-- Optional: A test user account to verify synchronization.
-
-## Component prerequisites
-<<<<<<< HEAD
-=======
-
-### PowerShell and .Net Framework
->>>>>>> 0b6ca837
-Azure AD Connect depends on Microsoft PowerShell and .NET Framework 4.5.1. You need this version or a later version installed on your server. Depending on your Windows Server version, do the following:
-
-- Windows Server 2012R2
-  - Microsoft PowerShell is installed by default, no action is required.
-  - .NET Framework 4.5.1 and later releases are offered through Windows Update. Make sure you have installed the latest updates to Windows Server in the Control Panel.
-- Windows Server 2008R2 and Windows Server 2012
-  - The latest version of Microsoft PowerShell is available in **Windows Management Framework 4.0**, available on [Microsoft Download Center](http://www.microsoft.com/downloads).
-  - .NET Framework 4.5.1 and later releases are available on [Microsoft Download Center](http://www.microsoft.com/downloads).
-- Windows Server 2008
-  - The latest supported version of PowerShell is available in **Windows Management Framework 3.0**, available on [Microsoft Download Center](http://www.microsoft.com/downloads).
- - .NET Framework 4.5.1 and later releases are available on [Microsoft Download Center](http://www.microsoft.com/downloads).
-
-### Enable TLS 1.2 for Azure AD Connect
-Azure AD Connect is using TLS 1.0 by default for encrypting the communication between the sync engine server and Azure AD. You can change this by configuring .Net applications to use TLS 1.2 by default on the server. More information about TLS 1.2 can be found in [Microsoft Security Advisory 2960358 ](https://technet.microsoft.com/security/advisory/2960358).
-
-1. TLS 1.2 cannot be enabled on Windows Server 2008. You need Windows Server 2008R2 or later. Make sure you have the .Net 4.5.1 hotfix installed for your operating system, see [Microsoft Security Advisory 2960358 ](https://technet.microsoft.com/security/advisory/2960358). You might have this or a later release installed on your server already.
-2. If you use Windows Server 2008R2, make sure TLS 1.2 is enabled. On Windows Server 2012 server and later versions of the server operating systems, TLS 1.2 should already be enabled.
-```
-[HKEY_LOCAL_MACHINE\SYSTEM\CurrentControlSet\Control\SecurityProviders\SCHANNEL\Protocols\TLS 1.2]
-[HKEY_LOCAL_MACHINE\SYSTEM\CurrentControlSet\Control\SecurityProviders\SCHANNEL\Protocols\TLS 1.2\Client] "DisabledByDefault"=dword:00000000 "Enabled"=dword:00000001
-[HKEY_LOCAL_MACHINE\SYSTEM\CurrentControlSet\Control\SecurityProviders\SCHANNEL\Protocols\TLS 1.2\Server] "DisabledByDefault"=dword:00000000 "Enabled"=dword:00000001
-```
-3. For all operating systems, set this registry key and restart the server.
-```
-HKEY_LOCAL_MACHINE\SOFTWARE\Microsoft\.NETFramework\v4.0.30319
-"SchUseStrongCrypto"=dword:00000001
-```
-4. If you also want to enable TLS 1.2 between the sync engine server and a remote SQL Server, then make sure you have the required versions installed for [TLS 1.2 support for Microsoft SQL Server](https://support.microsoft.com/kb/3135244).
-
-## Prerequisites for federation installation and configuration
-
-### Windows Remote Management
-When using Azure AD Connect to deploy Active Directory Federation Services or the Web Application Proxy, check the requirements below to ensure connectivity and configuration will succeed:
-
-- If the target server is domain joined, ensure that Windows Remote Managed is enabled
-    - In an elevated PSH command window, use command `Enable-PSRemoting –force`
-- If the target server is a non-domain joined WAP machine, there are a couple of additional requirements
- 	- On the target machine (WAP machine):
-         - Ensure the winrm (Windows Remote Management / WS-Management) service is running via the Services snap-in
-         - In an elevated PSH command window, use command `Enable-PSRemoting –force`
-    - On the machine on which the wizard is running (if the target machine is non-domain joined or untrusted domain):
-        - In an elevated PSH command window, use the command `Set-Item WSMan:\localhost\Client\TrustedHosts –Value <DMZServerFQDN> -Force –Concatenate`
- 	    - In Server Manager:
- 		     - add DMZ WAP host to machine pool (server manager -> Manage -> Add Servers...use DNS tab)
- 		     - Server Manager All Servers tab: right click WAP server and choose Manage As..., enter local (not domain) creds for the WAP machine
- 		     - To validate remote PSH connectivity, in the Server Manager All Servers tab: right click WAP server and choose Windows PowerShell.  A remote PSH session should open to ensure remote PowerShell sessions can be established.
-
-### SSL Certificate Requirements
-**Important:** it’s strongly recommended to use the same SSL certificate across all nodes of your AD FS farm as well as all Web Application proxy servers.
-
-- The certificate must be an X509 certificate.
-- You can use a self-signed certificate on federation servers in a test lab environment. However, for a production environment, we recommend that you obtain the certificate from a public CA.
-    - If using a certificate that is not publicly trusted, ensure that the certificate installed on each Web Application Proxy server is trusted on both the local server and on all federation servers
-- The identity of the certificate must match the federation service name (for example, sts.contoso.com).
-    - The identity is either a subject alternative name (SAN) extension of type dNSName or, if there are no SAN entries, the subject name specified as a common name.  
-    - Multiple SAN entries can be present in the certificate, provided one of them matches the federation service name.
-    - If you are planning to use Workplace Join, an additional SAN is required with the value **enterpriseregistration.** followed by the User Principal Name (UPN) suffix of your organization, for example, **enterpriseregistration.contoso.com**.
-- Certificates based on CryptoAPI next generation (CNG) keys and key storage providers are not supported. This means you must use a certificate based on a CSP (cryptographic service provider) and not a KSP (key storage provider).
-- Wild card certificates are supported.
-
-### Name resolution for federation servers
-- Set up DNS records for the AD FS federation service name (e.g. sts.contoso.com) for both the intranet (your internal DNS server) and the extranet (public DNS through your domain registrar). For the intranet DNS record ensure that you use A records and not CNAME records. This is required for windows authentication to work correctly from your domain joined machine.
-- If you are deploying more than one AD FS server or Web Application Proxy server, ensure that you have configured your load balancer and that the DNS records for the AD FS federation service name (e.g. sts.contoso.com) point to the load balancer.
-- For windows integrated authentication to work for browser applications using Internet Explorer in your intranet, ensure that the AD FS federation service name (e.g. sts.contoso.com) is added to the intranet zone in IE. This can be controlled via group policy and deployed to all your domain joined computers.
-
-## Azure AD Connect supporting components
-The following is a list of components that Azure AD Connect will install on the server where Azure AD Connect is installed. This list is for a basic Express installation.  If you choose to use a different SQL Server on the Install synchronization services page then SQL Express LocalDB is not installed locally.
-
-- Azure AD Connect Health
-- Microsoft Online Services Sign-In Assistant for IT Professionals (installed but no dependency on it)
-- Microsoft SQL Server 2012 Command Line Utilities
-- Microsoft SQL Server 2012 Express LocalDB
-- Microsoft SQL Server 2012 Native Client
-- Microsoft Visual C++ 2013 Redistribution Package
-
-## Hardware requirements for Azure AD Connect
-The table below shows the minimum requirements for the Azure AD Connect sync computer.
-
-| Number of objects in Active Directory | CPU | Memory | Hard drive size |
-| ------------------------------------- | --- | ------ | --------------- |
-| Fewer than 10,000 | 1.6 GHz | 4 GB | 70 GB |
-| 10,000–50,000 | 1.6 GHz | 4 GB | 70 GB |
-| 50,000–100,000 | 1.6 GHz | 16 GB | 100 GB |
-| For 100,000 or more objects the full version of SQL Server is required|  |  |  |
-| 100,000–300,000 | 1.6 GHz | 32 GB | 300 GB |
-| 300,000–600,000 | 1.6 GHz | 32 GB | 450 GB |
-| More than 600,000 | 1.6 GHz | 32 GB | 500 GB |
-
-The minimum requirements for computers running AD FS or Web Application Servers is the following:
-
-- CPU: Dual core 1.6 GHz or higher
-- MEMORY: 2GB or higher
-- Azure VM: A2 configuration or higher
-
-## Next steps
-Learn more about [Integrating your on-premises identities with Azure Active Directory](active-directory-aadconnect.md).
+<properties
+   pageTitle="Azure AD Connect: Prerequisites and hardware | Microsoft Azure"
+   description="This topic describes the pre-requisites and the hardware requirements for Azure AD Connect"
+   services="active-directory"
+   documentationCenter=""
+   authors="andkjell"
+   manager="stevenpo"
+   editor="curtand"/>
+
+<tags
+   ms.service="active-directory"
+   ms.workload="identity"
+   ms.tgt_pltfrm="na"
+   ms.devlang="na"
+   ms.topic="article"
+   ms.date="05/24/2016"
+   ms.author="andkjell;billmath"/>
+
+# Prerequisites for Azure AD Connect
+This topic describes the pre-requisites and the hardware requirements for Azure AD Connect.
+
+## Before you install Azure AD Connect
+Before you install Azure AD Connect, there are a few things that you will need.
+
+### Azure AD
+- An Azure subscription or an [Azure trial subscription](https://azure.microsoft.com/pricing/free-trial/). This is only required for accessing the Azure portal and not for using Azure AD Connect.  If you are using PowerShell or Office 365 you do not need an Azure subscription to use Azure AD Connect. If you have an Office 365 license you can also use the Office 365 portal. With a paid Office 365 license you can also get into the Azure portal from the Office 365 portal.
+- [Add and verify the domain](active-directory-add-domain.md) you plan to use in Azure AD. For example if you plan to use contoso.com for your users then make sure this domain has been verified and you are not only using the contoso.onmicrosoft.com default domain.
+- An Azure AD directory will by default allow 50k objects. When you verify your domain the limit will be increased to 300k objects. If you need even more objects in Azure AD you need to open a support case to have the limit increased even further. If you need more than 500k objects, you will need a license such as Office 365, Azure AD Basic, Azure AD Premium, or Enterprise Mobility Suite.
+
+### Prepare your on-premises data
+- Review [optional sync features you can enable in Azure AD](active-directory-aadconnectsyncservice-features.md) and evaluate which features you should enable.
+
+### On-premises servers and environment
+- The AD schema version and forest functional level must be Windows Server 2003 or later. The domain controllers can run any version as long as the schema and forest level requirements are met.
+- If you plan to use the feature **password writeback** the Domain Controllers must be on Windows Server 2008 (with latest SP) or later. If your DCs are on 2008 (pre-R2) then you must also apply [hotfix KB2386717](http://support.microsoft.com/kb/2386717).
+- The domain controller used by Azure AD must be writable. It is not supported to use a RODC (read-only domain controller) and Azure AD Connect will not follow any write redirects.
+- Azure AD Connect cannot be installed on Small Business Server or Windows Server Essentials. The server must be using Windows Server standard or better.
+- Azure AD Connect must be installed on Windows Server 2008 or later.  This server may be a domain controller or a member server if using express settings. If you use custom settings, the server can also be stand-alone and does not have to be joined to a domain.
+- If you install Azure AD Connect on Windows Server 2008, make sure to apply the latest hotfixes from Windows Update. The installation will not be able to start with an unpatched server.
+- If you plan to use the feature **password synchronization**, the Azure AD Connect server must be on Windows Server 2008 R2 SP1 or later.
+- The Azure AD Connect server must have [.NET Framework 4.5.1](#component-prerequisites) or later and [Microsoft PowerShell 3.0](#component-prerequisites) or later installed.
+- If Active Directory Federation Services is being deployed, the servers where AD FS or Web Application Proxy will be installed must be Windows Server 2012 R2 or later. [Windows remote management](#windows-remote-management) must be enabled on these servers for remote installation.
+- If Active Directory Federation Services is being deployed, you need [SSL Certificates](#ssl-certificate-requirements).
+- If Active Directory Federation Services is being deployed, then you need to configure [name resolution](#name-resolution-for-federation-servers).
+- Azure AD Connect requires a SQL Server database to store identity data. By default a SQL Server 2012 Express LocalDB (a light version of SQL Server Express) is installed and the service account for the service is created on the local machine. SQL Server Express has a 10GB size limit that enables you to manage approximately 100,000 objects. If you need to manage a higher volume of directory objects, you need to point the installation wizard to a different installation of SQL Server.
+- If you use a separate SQL Server, then these requirements apply:
+    - Azure AD Connect supports all flavors of Microsoft SQL Server from SQL Server 2008 (with SP4) to SQL Server 2014. Microsoft Azure SQL Database is **not supported** as a database.
+    - You must use a case-insensitive SQL collation. These are identified with a \_CI_ in their name. It is **not supported** to use a case-sensitive collation, identified by \_CS_ in their name.
+    - You can only have one sync engine per database instance. It is **not supported** to share the database instance with FIM/MIM Sync, DirSync, or Azure AD Sync.
+
+### Accounts
+- An Azure AD Global Administrator account for the Azure AD directory you wish to integrate with. This must be a **school or organization account** and cannot be a **Microsoft account**.
+- An Enterprise Administrator account for your local Active Directory if you use express settings or upgrade from DirSync.
+- [Accounts is Active Directory](active-directory-aadconnect-accounts-permissions.md) if you use the custom settings installation path.
+
+### Azure AD Connect server configuration
+- If your global administrators have MFA enabled, then the URL **https://secure.aadcdn.microsoftonline-p.com** must be in the trusted sites list. You will be prompted to add this to the trusted sites list if it is not added before you are prompted for an MFA challenge. You can use Internet Explorer to add it to your trusted sites.
+
+### Connectivity
+- The Azure AD Connect server needs DNS resolution for both intranet and internet. The DNS server must be able to resolve names both to your on-premises Active Directory as well as the Azure AD endpoints.
+- If you have firewalls on your Intranet and you need to open ports between the Azure AD Connect servers and your domain controllers then see [Azure AD Connect Ports](active-directory-aadconnect-ports.md) for more information.
+- If your proxy limits which URLs which can be accessed then the URLs documented in [Office 365 URLs and IP address ranges ](https://support.office.com/article/Office-365-URLs-and-IP-address-ranges-8548a211-3fe7-47cb-abb1-355ea5aa88a2) must be opened in the proxy.
+    - If you are using the Microsoft Cloud in Germany or the Microsoft Azure Government cloud, then see [Azure AD Connect sync service instances considerations](active-directory-aadconnect-instances.md) for URLs.
+- Azure AD Connect is by default using TLS 1.0 to communicate with Azure AD. You can change this to TLS 1.2 by following the steps in [Enable TLS 1.2 for Azure AD Connect](#enable-tls-12-for-azure-ad-connect).
+- If you are using an outbound proxy for connecting to the Internet, the following setting in the **C:\Windows\Microsoft.NET\Framework64\v4.0.30319\Config\machine.config** file must be added for the installation wizard and Azure AD Connect sync to be able to connect to the Internet and Azure AD. This text must be entered at the bottom of the file.  In this code, &lt;PROXYADRESS&gt; represents the actual proxy IP address or host name.
+
+```
+    <system.net>
+        <defaultProxy>
+            <proxy
+            usesystemdefault="true"
+            proxyaddress="http://<PROXYADDRESS>:<PROXYPORT>"
+            bypassonlocal="true"
+            />
+        </defaultProxy>
+    </system.net>
+```
+
+- If your proxy server requires authentication, then the [service account](active-directory-aadconnect-accounts-permissions.md#azure-ad-connect-sync-service-accounts) must be located in the domain and you must use the customized settings installation path to specify a [custom service account](active-directory-aadconnect-get-started-custom.md#install-required-components). You also need a different machine.config; with this change in machine.config the installation wizard and sync engine will respond to authentication requests from the proxy server. In all installation wizard pages, excluding the **Configure** page, the signed in user's credentials are used. On the **Configure** page at the end of the installation wizard, the context is switched to the [service account](active-directory-aadconnect-accounts-permissions.md#azure-ad-connect-sync-service-accounts) which was created by you. The machine.config section should look like this.
+
+```
+    <system.net>
+        <defaultProxy enabled="true" useDefaultCredentials="true">
+            <proxy
+            usesystemdefault="true"
+            proxyaddress="http://<PROXYADDRESS>:<PROXYPORT>"
+            bypassonlocal="true"
+            />
+        </defaultProxy>
+    </system.net>
+```
+
+See MSDN for more information about the [default proxy Element](https://msdn.microsoft.com/library/kd3cf2ex.aspx).
+
+If you have problems with connectivity, please see [Troubleshoot connectivity problems](active-directory-aadconnect-troubleshoot-connectivity.md).
+
+### Other
+- Optional: A test user account to verify synchronization.
+
+## Component prerequisites
+
+### PowerShell and .Net Framework
+Azure AD Connect depends on Microsoft PowerShell and .NET Framework 4.5.1. You need this version or a later version installed on your server. Depending on your Windows Server version, do the following:
+
+- Windows Server 2012R2
+  - Microsoft PowerShell is installed by default, no action is required.
+  - .NET Framework 4.5.1 and later releases are offered through Windows Update. Make sure you have installed the latest updates to Windows Server in the Control Panel.
+- Windows Server 2008R2 and Windows Server 2012
+  - The latest version of Microsoft PowerShell is available in **Windows Management Framework 4.0**, available on [Microsoft Download Center](http://www.microsoft.com/downloads).
+  - .NET Framework 4.5.1 and later releases are available on [Microsoft Download Center](http://www.microsoft.com/downloads).
+- Windows Server 2008
+  - The latest supported version of PowerShell is available in **Windows Management Framework 3.0**, available on [Microsoft Download Center](http://www.microsoft.com/downloads).
+ - .NET Framework 4.5.1 and later releases are available on [Microsoft Download Center](http://www.microsoft.com/downloads).
+
+### Enable TLS 1.2 for Azure AD Connect
+Azure AD Connect is using TLS 1.0 by default for encrypting the communication between the sync engine server and Azure AD. You can change this by configuring .Net applications to use TLS 1.2 by default on the server. More information about TLS 1.2 can be found in [Microsoft Security Advisory 2960358 ](https://technet.microsoft.com/security/advisory/2960358).
+
+1. TLS 1.2 cannot be enabled on Windows Server 2008. You need Windows Server 2008R2 or later. Make sure you have the .Net 4.5.1 hotfix installed for your operating system, see [Microsoft Security Advisory 2960358 ](https://technet.microsoft.com/security/advisory/2960358). You might have this or a later release installed on your server already.
+2. If you use Windows Server 2008R2, make sure TLS 1.2 is enabled. On Windows Server 2012 server and later versions of the server operating systems, TLS 1.2 should already be enabled.
+```
+[HKEY_LOCAL_MACHINE\SYSTEM\CurrentControlSet\Control\SecurityProviders\SCHANNEL\Protocols\TLS 1.2]
+[HKEY_LOCAL_MACHINE\SYSTEM\CurrentControlSet\Control\SecurityProviders\SCHANNEL\Protocols\TLS 1.2\Client] "DisabledByDefault"=dword:00000000 "Enabled"=dword:00000001
+[HKEY_LOCAL_MACHINE\SYSTEM\CurrentControlSet\Control\SecurityProviders\SCHANNEL\Protocols\TLS 1.2\Server] "DisabledByDefault"=dword:00000000 "Enabled"=dword:00000001
+```
+3. For all operating systems, set this registry key and restart the server.
+```
+HKEY_LOCAL_MACHINE\SOFTWARE\Microsoft\.NETFramework\v4.0.30319
+"SchUseStrongCrypto"=dword:00000001
+```
+4. If you also want to enable TLS 1.2 between the sync engine server and a remote SQL Server, then make sure you have the required versions installed for [TLS 1.2 support for Microsoft SQL Server](https://support.microsoft.com/kb/3135244).
+
+## Prerequisites for federation installation and configuration
+
+### Windows Remote Management
+When using Azure AD Connect to deploy Active Directory Federation Services or the Web Application Proxy, check the requirements below to ensure connectivity and configuration will succeed:
+
+- If the target server is domain joined, ensure that Windows Remote Managed is enabled
+    - In an elevated PSH command window, use command `Enable-PSRemoting –force`
+- If the target server is a non-domain joined WAP machine, there are a couple of additional requirements
+ 	- On the target machine (WAP machine):
+         - Ensure the winrm (Windows Remote Management / WS-Management) service is running via the Services snap-in
+         - In an elevated PSH command window, use command `Enable-PSRemoting –force`
+    - On the machine on which the wizard is running (if the target machine is non-domain joined or untrusted domain):
+        - In an elevated PSH command window, use the command `Set-Item WSMan:\localhost\Client\TrustedHosts –Value <DMZServerFQDN> -Force –Concatenate`
+ 	    - In Server Manager:
+ 		     - add DMZ WAP host to machine pool (server manager -> Manage -> Add Servers...use DNS tab)
+ 		     - Server Manager All Servers tab: right click WAP server and choose Manage As..., enter local (not domain) creds for the WAP machine
+ 		     - To validate remote PSH connectivity, in the Server Manager All Servers tab: right click WAP server and choose Windows PowerShell.  A remote PSH session should open to ensure remote PowerShell sessions can be established.
+
+### SSL Certificate Requirements
+**Important:** it’s strongly recommended to use the same SSL certificate across all nodes of your AD FS farm as well as all Web Application proxy servers.
+
+- The certificate must be an X509 certificate.
+- You can use a self-signed certificate on federation servers in a test lab environment. However, for a production environment, we recommend that you obtain the certificate from a public CA.
+    - If using a certificate that is not publicly trusted, ensure that the certificate installed on each Web Application Proxy server is trusted on both the local server and on all federation servers
+- The identity of the certificate must match the federation service name (for example, sts.contoso.com).
+    - The identity is either a subject alternative name (SAN) extension of type dNSName or, if there are no SAN entries, the subject name specified as a common name.  
+    - Multiple SAN entries can be present in the certificate, provided one of them matches the federation service name.
+    - If you are planning to use Workplace Join, an additional SAN is required with the value **enterpriseregistration.** followed by the User Principal Name (UPN) suffix of your organization, for example, **enterpriseregistration.contoso.com**.
+- Certificates based on CryptoAPI next generation (CNG) keys and key storage providers are not supported. This means you must use a certificate based on a CSP (cryptographic service provider) and not a KSP (key storage provider).
+- Wild card certificates are supported.
+
+### Name resolution for federation servers
+- Set up DNS records for the AD FS federation service name (e.g. sts.contoso.com) for both the intranet (your internal DNS server) and the extranet (public DNS through your domain registrar). For the intranet DNS record ensure that you use A records and not CNAME records. This is required for windows authentication to work correctly from your domain joined machine.
+- If you are deploying more than one AD FS server or Web Application Proxy server, ensure that you have configured your load balancer and that the DNS records for the AD FS federation service name (e.g. sts.contoso.com) point to the load balancer.
+- For windows integrated authentication to work for browser applications using Internet Explorer in your intranet, ensure that the AD FS federation service name (e.g. sts.contoso.com) is added to the intranet zone in IE. This can be controlled via group policy and deployed to all your domain joined computers.
+
+## Azure AD Connect supporting components
+The following is a list of components that Azure AD Connect will install on the server where Azure AD Connect is installed. This list is for a basic Express installation.  If you choose to use a different SQL Server on the Install synchronization services page then SQL Express LocalDB is not installed locally.
+
+- Azure AD Connect Health
+- Microsoft Online Services Sign-In Assistant for IT Professionals (installed but no dependency on it)
+- Microsoft SQL Server 2012 Command Line Utilities
+- Microsoft SQL Server 2012 Express LocalDB
+- Microsoft SQL Server 2012 Native Client
+- Microsoft Visual C++ 2013 Redistribution Package
+
+## Hardware requirements for Azure AD Connect
+The table below shows the minimum requirements for the Azure AD Connect sync computer.
+
+| Number of objects in Active Directory | CPU | Memory | Hard drive size |
+| ------------------------------------- | --- | ------ | --------------- |
+| Fewer than 10,000 | 1.6 GHz | 4 GB | 70 GB |
+| 10,000–50,000 | 1.6 GHz | 4 GB | 70 GB |
+| 50,000–100,000 | 1.6 GHz | 16 GB | 100 GB |
+| For 100,000 or more objects the full version of SQL Server is required|  |  |  |
+| 100,000–300,000 | 1.6 GHz | 32 GB | 300 GB |
+| 300,000–600,000 | 1.6 GHz | 32 GB | 450 GB |
+| More than 600,000 | 1.6 GHz | 32 GB | 500 GB |
+
+The minimum requirements for computers running AD FS or Web Application Servers is the following:
+
+- CPU: Dual core 1.6 GHz or higher
+- MEMORY: 2GB or higher
+- Azure VM: A2 configuration or higher
+
+## Next steps
+Learn more about [Integrating your on-premises identities with Azure Active Directory](active-directory-aadconnect.md).