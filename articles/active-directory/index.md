--- conflicted
+++ resolved
@@ -1,10 +1,6 @@
 ---
 layout: LandingPage
-<<<<<<< HEAD
-description: Learn how to synchronize directories and enable single sign-on. Documentation shows you how to integrate a full suite of identity management capabilities. 
-=======
 description: Learn how to synchronize directories and enable single sign-on. Documentation shows you how to integrate a full suite of identity management capabilities.
->>>>>>> b3e4cc4c
 ---
 
 # Azure Active Directory Documentation
