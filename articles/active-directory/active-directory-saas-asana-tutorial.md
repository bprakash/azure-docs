---
title: 'Tutorial: Azure Active Directory integration with Asana | Microsoft Docs'
description: Learn how to configure single sign-on between Azure Active Directory and Asana.
services: active-directory
documentationCenter: na
author: jeevansd
manager: femila
<<<<<<< HEAD
=======
ms.reviewer: joflore
>>>>>>> 7e950a10

ms.assetid: 837e38fe-8f55-475c-87f4-6394dc1fee2b
ms.service: active-directory
ms.workload: identity
ms.tgt_pltfrm: na
ms.devlang: na
ms.topic: article
<<<<<<< HEAD
ms.date: 06/12/2017
=======
ms.date: 08/01/2017
>>>>>>> 7e950a10
ms.author: jeedes

---
# Tutorial: Azure Active Directory integration with Asana

In this tutorial, you learn how to integrate Asana with Azure Active Directory (Azure AD).

Integrating Asana with Azure AD provides you with the following benefits:

- You can control in Azure AD who has access to Asana
- You can enable your users to automatically get signed-on to Asana (Single Sign-On) with their Azure AD accounts
- You can manage your accounts in one central location - the Azure portal

If you want to know more details about SaaS app integration with Azure AD, see [what is application access and single sign-on with Azure Active Directory](active-directory-appssoaccess-whatis.md).

## Prerequisites

To configure Azure AD integration with Asana, you need the following items:

- An Azure AD subscription
- An Asana single-sign on enabled subscription

> [!NOTE]
> To test the steps in this tutorial, we do not recommend using a production environment.

To test the steps in this tutorial, you should follow these recommendations:

- Do not use your production environment, unless it is necessary.
<<<<<<< HEAD
- If you don't have an Azure AD trial environment, you can get a one-month trial [here](https://azure.microsoft.com/pricing/free-trial/).
=======
- If you don't have an Azure AD trial environment, you can [get a one-month trial](https://azure.microsoft.com/pricing/free-trial/).
>>>>>>> 7e950a10

## Scenario description
In this tutorial, you test Azure AD single sign-on in a test environment. 
The scenario outlined in this tutorial consists of two main building blocks:

1. Adding Asana from the gallery
2. Configuring and testing Azure AD single sign-on

## Adding Asana from the gallery
To configure the integration of Asana into Azure AD, you need to add Asana from the gallery to your list of managed SaaS apps.

**To add Asana from the gallery, perform the following steps:**

1. In the **[Azure portal](https://portal.azure.com)**, on the left navigation panel, click **Azure Active Directory** icon. 

<<<<<<< HEAD
	![Active Directory][1]

2. Navigate to **Enterprise applications**. Then go to **All applications**.

	![Applications][2]
	
3. To add new application, click **New application** button on the top of dialog.

	![Applications][3]

4. In the search box, type **Asana**.

	![Creating an Azure AD test user](./media/active-directory-saas-asana-tutorial/tutorial_asana_search.png)

5. In the results panel, select **Asana**, and then click **Add** button to add the application.

	![Creating an Azure AD test user](./media/active-directory-saas-asana-tutorial/tutorial_asana_addfromgallery.png)

##  Configuring and testing Azure AD single sign-on
=======
	![The Azure Active Directory button][1]

2. Navigate to **Enterprise applications**. Then go to **All applications**.

	![The Enterprise applications blade][2]
	
3. To add new application, click **New application** button on the top of dialog.

	![The New application button][3]

4. In the search box, type **Asana**, select **Asana** from result panel then click **Add** button to add the application.

	![Creating an Azure AD test user](./media/active-directory-saas-asana-tutorial/tutorial_asana_addfromgallery.png)

## Configure and test Azure AD single sign-on

>>>>>>> 7e950a10
In this section, you configure and test Azure AD single sign-on with Asana based on a test user called "Britta Simon."

For single sign-on to work, Azure AD needs to know what the counterpart user in Asana is to a user in Azure AD. In other words, a link relationship between an Azure AD user and the related user in Asana needs to be established.

In Asana, assign the value of the **user name** in Azure AD as the value of the **Username** to establish the link relationship.

To configure and test Azure AD single sign-on with Asana, you need to complete the following building blocks:

<<<<<<< HEAD
1. **[Configuring Azure AD Single Sign-On](#configuring-azure-ad-single-sign-on)** - to enable your users to use this feature.
2. **[Creating an Azure AD test user](#creating-an-azure-ad-test-user)** - to test Azure AD single sign-on with Britta Simon.
3. **[Creating an Asana test user](#creating-an-asana-test-user)** - to have a counterpart of Britta Simon in Asana that is linked to the Azure AD representation of user.
4. **[Assigning the Azure AD test user](#assigning-the-azure-ad-test-user)** - to enable Britta Simon to use Azure AD single sign-on.
5. **[Testing Single Sign-On](#testing-single-sign-on)** - to verify whether the configuration works.

### Configuring Azure AD single sign-on

=======
1. **[Configure Azure AD Single Sign-On](#configure-azure-ad-single-sign-on)** - to enable your users to use this feature.
2. **[Create an Azure AD test user](#create-an-azure-ad-test-user)** - to test Azure AD single sign-on with Britta Simon.
3. **[Create an Asana test user](#create-an-asana-test-user)** - to have a counterpart of Britta Simon in Asana that is linked to the Azure AD representation of user.
4. **[Assign the Azure AD test user](#assign-the-azure-ad-test-user)** - to enable Britta Simon to use Azure AD single sign-on.
5. **[Test single sign-on](#test-single-sign-on)** - to verify whether the configuration works.

### Configure Azure AD single sign-on

>>>>>>> 7e950a10
In this section, you enable Azure AD single sign-on in the Azure portal and configure single sign-on in your Asana application.

**To configure Azure AD single sign-on with Asana, perform the following steps:**

1. In the Azure portal, on the **Asana** application integration page, click **Single sign-on**.

	![Configure Single Sign-On][4]

2. On the **Single sign-on** dialog, select **Mode** as	**SAML-based Sign-on** to enable single sign-on.
 
<<<<<<< HEAD
	![Configure Single Sign-On](./media/active-directory-saas-asana-tutorial/tutorial_asana_samlbase.png)

3. On the **Asana Domain and URLs** section, perform the following steps:

	![Configure Single Sign-On](./media/active-directory-saas-asana-tutorial/tutorial_asana_url.png)

    In the **Sign-on URL** textbox, type a URL: `https://app.asana.com`
 
4. On the **SAML Signing Certificate** section, click **Certificate(Base64)** and then save the certificate file on your computer.

	![Configure Single Sign-On](./media/active-directory-saas-asana-tutorial/tutorial_asana_certificate.png)
	
5. Click **Save** button.

	![Configure Single Sign-On](./media/active-directory-saas-asana-tutorial/tutorial_general_400.png)

6. On the **Asana Configuration** section, click **Configure Asana** to open **Configure sign-on** window. Copy the **SAML Single Sign-On Service URL** from the **Quick Reference section.**

	![Configure Single Sign-On](./media/active-directory-saas-asana-tutorial/tutorial_asana_configure.png) 

7. In a different browser window, sign-on to your Asana application. To configure SSO in Asana, access the workspace settings by clicking the workspace name on the top right corner of the screen. Then, click on **\<your workspace name\> Settings**. 
   
    ![Configure Single Sign-On](./media/active-directory-saas-asana-tutorial/tutorial_asana_09.png)

8. On the **Organization settings** window, click **Administration**. Then, click **Members must log in via SAML** to enable the SSO configuration. The perform the following steps:
   
    ![Configure Single Sign-On](./media/active-directory-saas-asana-tutorial/tutorial_asana_10.png)  
=======
	![Single sign-on dialog box](./media/active-directory-saas-asana-tutorial/tutorial_asana_samlbase.png)

3. On the **Asana Domain and URLs** section, perform the following steps:

	![Asana Domain and URLs single sign-on information](./media/active-directory-saas-asana-tutorial/tutorial_asana_url.png)

    a. In the **Sign-on URL** textbox, type URL: `https://app.asana.com/`

	b. In the **Identifier** textbox, type value: `https://app.asana.com/`
 
4. On the **SAML Signing Certificate** section, click **Certificate(Base64)** and then save the certificate file on your computer.

	![The Certificate download link](./media/active-directory-saas-asana-tutorial/tutorial_asana_certificate.png)
	
5. Click **Save** button.

	![Configure Single Sign-On Save button](./media/active-directory-saas-asana-tutorial/tutorial_general_400.png)

6. On the **Asana Configuration** section, click **Configure Asana** to open **Configure sign-on** window. Copy the **SAML Single Sign-On Service URL** from the **Quick Reference section.**

	![Asana Configuration](./media/active-directory-saas-asana-tutorial/tutorial_asana_configure.png) 

7. In a different browser window, sign-on to your Asana application. To configure SSO in Asana, access the workspace settings by clicking the workspace name on the top right corner of the screen. Then, click on **\<your workspace name\> Settings**. 
   
    ![Asana sso settings](./media/active-directory-saas-asana-tutorial/tutorial_asana_09.png)

8. On the **Organization settings** window, click **Administration**. Then, click **Members must log in via SAML** to enable the SSO configuration. The perform the following steps:
   
    ![Configure Single Sign-On Organization settings](./media/active-directory-saas-asana-tutorial/tutorial_asana_10.png)  
>>>>>>> 7e950a10

     a. In the **Sign-in page URL** textbox, paste the **SAML Single Sign-On Service URL**.

     b. Right click the certificate downloaded from Azure portal, then open the certificate file using Notepad or your preferred text editor. Copy the content between the begin and the end certificate title and paste it in the **X.509 Certificate** textbox.

9. Click **Save**. Go to [Asana guide for setting up SSO](https://asana.com/guide/help/premium/authentication#gl-saml) if you need further assistance.
<<<<<<< HEAD

> [!TIP]
> You can now read a concise version of these instructions inside the [Azure portal](https://portal.azure.com), while you are setting up the app!  After adding this app from the **Active Directory > Enterprise Applications** section, simply click the **Single Sign-On** tab and access the embedded documentation through the **Configuration** section at the bottom. You can read more about the embedded documentation feature here: [Azure AD embedded documentation]( https://go.microsoft.com/fwlink/?linkid=845985)

### Creating an Azure AD test user
The objective of this section is to create a test user in the Azure portal called Britta Simon.

![Create Azure AD User][100]
=======

> [!TIP]
> You can now read a concise version of these instructions inside the [Azure portal](https://portal.azure.com), while you are setting up the app!  After adding this app from the **Active Directory > Enterprise Applications** section, simply click the **Single Sign-On** tab and access the embedded documentation through the **Configuration** section at the bottom. You can read more about the embedded documentation feature here: [Azure AD embedded documentation]( https://go.microsoft.com/fwlink/?linkid=845985)

### Create an Azure AD test user

The objective of this section is to create a test user in the Azure portal called Britta Simon.

![Create an Azure AD test user][100]
>>>>>>> 7e950a10

**To create a test user in Azure AD, perform the following steps:**

1. In the **Azure portal**, on the left navigation pane, click **Azure Active Directory** icon.

<<<<<<< HEAD
	![Creating an Azure AD test user](./media/active-directory-saas-asana-tutorial/create_aaduser_01.png) 

2. To display the list of users, go to **Users and groups** and click **All users**.
	
	![Creating an Azure AD test user](./media/active-directory-saas-asana-tutorial/create_aaduser_02.png) 

3. To open the **User** dialog, click **Add** on the top of the dialog.
 
	![Creating an Azure AD test user](./media/active-directory-saas-asana-tutorial/create_aaduser_03.png) 

4. On the **User** dialog page, perform the following steps:
 
	![Creating an Azure AD test user](./media/active-directory-saas-asana-tutorial/create_aaduser_04.png) 

    a. In the **Name** textbox, type **BrittaSimon**.

    b. In the **User name** textbox, type the **email address** of BrittaSimon.

	c. Select **Show Password** and write down the value of the **Password**.

    d. Click **Create**.
 
### Creating an Asana test user

=======
	![The Azure Active Directory button](./media/active-directory-saas-asana-tutorial/create_aaduser_01.png) 

2. To display the list of users, go to **Users and groups** and click **All users**.
	
	![The "Users and groups" and "All users" links](./media/active-directory-saas-asana-tutorial/create_aaduser_02.png) 

3. To open the **User** dialog, click **Add** on the top of the dialog.
 
	![Creating an Azure AD test user](./media/active-directory-saas-asana-tutorial/create_aaduser_03.png) 

4. On the **User** dialog page, perform the following steps:
 
	![The Add button](./media/active-directory-saas-asana-tutorial/create_aaduser_04.png) 

    a. In the **Name** textbox, type **BrittaSimon**.

    b. In the **User name** textbox, type the **email address** of BrittaSimon.

	c. Select **Show Password** and write down the value of the **Password**.

    d. Click **Create**.
 
### Create an Asana test user

>>>>>>> 7e950a10
In this section, you create a user called Britta Simon in Asana.

1. On **Asana**, go to the **Teams** section on the left panel. Click the plus sign button. 
   
    ![Creating an Azure AD test user](./media/active-directory-saas-asana-tutorial/tutorial_asana_12.png) 

2. Type the email britta.simon@contoso.com in the text box and then select **Invite**.

3. Click **Send Invite**. The new user will receive an email into her email account. She will need to create and validate the account.

<<<<<<< HEAD
### Assigning the Azure AD test user

In this section, you enable Britta Simon to use Azure single sign-on by granting access to Asana.
=======
### Assign the Azure AD test user
>>>>>>> 7e950a10

In this section, you enable Britta Simon to use Azure single sign-on by granting access to Asana.

![Assign the user role][200]

**To assign Britta Simon to Asana, perform the following steps:**

1. In the Azure portal, open the applications view, and then navigate to the directory view and go to **Enterprise applications** then click **All applications**.

	![Assign User][201] 

2. In the applications list, select **Asana**.

<<<<<<< HEAD
	![Configure Single Sign-On](./media/active-directory-saas-asana-tutorial/tutorial_asana_app.png) 

3. In the menu on the left, click **Users and groups**.

	![Assign User][202] 

4. Click **Add** button. Then select **Users and groups** on **Add Assignment** dialog.

	![Assign User][203]
=======
	![The Asana link in the Applications list](./media/active-directory-saas-asana-tutorial/tutorial_asana_app.png) 

3. In the menu on the left, click **Users and groups**.

	![The "Users and groups" link][202]

4. Click **Add** button. Then select **Users and groups** on **Add Assignment** dialog.

	![The Add Assignment pane][203]
>>>>>>> 7e950a10

5. On **Users and groups** dialog, select **Britta Simon** in the Users list.

6. Click **Select** button on **Users and groups** dialog.

7. Click **Assign** button on **Add Assignment** dialog.
	
<<<<<<< HEAD
### Testing single sign-on
=======
### Test single sign-on
>>>>>>> 7e950a10

The objective of this section is to test your Azure AD single sign-on.

Go to Asana login page. In the Email address textbox, insert the email address britta.simon@contoso.com. Leave the password textbox in blank and then click **Log In**. You will be redirected to Azure AD login page. Complete your Azure AD credentials. Now, you are logged in on Asana.

## Additional resources

* [List of Tutorials on How to Integrate SaaS Apps with Azure Active Directory](active-directory-saas-tutorial-list.md)
* [What is application access and single sign-on with Azure Active Directory?](active-directory-appssoaccess-whatis.md)


<!--Image references-->

[1]: ./media/active-directory-saas-asana-tutorial/tutorial_general_01.png
[2]: ./media/active-directory-saas-asana-tutorial/tutorial_general_02.png
[3]: ./media/active-directory-saas-asana-tutorial/tutorial_general_03.png
[4]: ./media/active-directory-saas-asana-tutorial/tutorial_general_04.png

[100]: ./media/active-directory-saas-asana-tutorial/tutorial_general_100.png

[200]: ./media/active-directory-saas-asana-tutorial/tutorial_general_200.png
[201]: ./media/active-directory-saas-asana-tutorial/tutorial_general_201.png
[202]: ./media/active-directory-saas-asana-tutorial/tutorial_general_202.png
[203]: ./media/active-directory-saas-asana-tutorial/tutorial_general_203.png
[10]: ./media/active-directory-saas-asana-tutorial/tutorial_general_060.png
[11]: ./media/active-directory-saas-asana-tutorial/tutorial_general_070.png<|MERGE_RESOLUTION|>--- conflicted
+++ resolved
@@ -5,10 +5,7 @@
 documentationCenter: na
 author: jeevansd
 manager: femila
-<<<<<<< HEAD
-=======
 ms.reviewer: joflore
->>>>>>> 7e950a10
 
 ms.assetid: 837e38fe-8f55-475c-87f4-6394dc1fee2b
 ms.service: active-directory
@@ -16,11 +13,7 @@
 ms.tgt_pltfrm: na
 ms.devlang: na
 ms.topic: article
-<<<<<<< HEAD
-ms.date: 06/12/2017
-=======
 ms.date: 08/01/2017
->>>>>>> 7e950a10
 ms.author: jeedes
 
 ---
@@ -49,11 +42,7 @@
 To test the steps in this tutorial, you should follow these recommendations:
 
 - Do not use your production environment, unless it is necessary.
-<<<<<<< HEAD
-- If you don't have an Azure AD trial environment, you can get a one-month trial [here](https://azure.microsoft.com/pricing/free-trial/).
-=======
 - If you don't have an Azure AD trial environment, you can [get a one-month trial](https://azure.microsoft.com/pricing/free-trial/).
->>>>>>> 7e950a10
 
 ## Scenario description
 In this tutorial, you test Azure AD single sign-on in a test environment. 
@@ -69,44 +58,22 @@
 
 1. In the **[Azure portal](https://portal.azure.com)**, on the left navigation panel, click **Azure Active Directory** icon. 
 
-<<<<<<< HEAD
-	![Active Directory][1]
+	![The Azure Active Directory button][1]
 
 2. Navigate to **Enterprise applications**. Then go to **All applications**.
 
-	![Applications][2]
+	![The Enterprise applications blade][2]
 	
 3. To add new application, click **New application** button on the top of dialog.
 
-	![Applications][3]
-
-4. In the search box, type **Asana**.
-
-	![Creating an Azure AD test user](./media/active-directory-saas-asana-tutorial/tutorial_asana_search.png)
-
-5. In the results panel, select **Asana**, and then click **Add** button to add the application.
+	![The New application button][3]
+
+4. In the search box, type **Asana**, select **Asana** from result panel then click **Add** button to add the application.
 
 	![Creating an Azure AD test user](./media/active-directory-saas-asana-tutorial/tutorial_asana_addfromgallery.png)
 
-##  Configuring and testing Azure AD single sign-on
-=======
-	![The Azure Active Directory button][1]
-
-2. Navigate to **Enterprise applications**. Then go to **All applications**.
-
-	![The Enterprise applications blade][2]
-	
-3. To add new application, click **New application** button on the top of dialog.
-
-	![The New application button][3]
-
-4. In the search box, type **Asana**, select **Asana** from result panel then click **Add** button to add the application.
-
-	![Creating an Azure AD test user](./media/active-directory-saas-asana-tutorial/tutorial_asana_addfromgallery.png)
-
 ## Configure and test Azure AD single sign-on
 
->>>>>>> 7e950a10
 In this section, you configure and test Azure AD single sign-on with Asana based on a test user called "Britta Simon."
 
 For single sign-on to work, Azure AD needs to know what the counterpart user in Asana is to a user in Azure AD. In other words, a link relationship between an Azure AD user and the related user in Asana needs to be established.
@@ -115,16 +82,6 @@
 
 To configure and test Azure AD single sign-on with Asana, you need to complete the following building blocks:
 
-<<<<<<< HEAD
-1. **[Configuring Azure AD Single Sign-On](#configuring-azure-ad-single-sign-on)** - to enable your users to use this feature.
-2. **[Creating an Azure AD test user](#creating-an-azure-ad-test-user)** - to test Azure AD single sign-on with Britta Simon.
-3. **[Creating an Asana test user](#creating-an-asana-test-user)** - to have a counterpart of Britta Simon in Asana that is linked to the Azure AD representation of user.
-4. **[Assigning the Azure AD test user](#assigning-the-azure-ad-test-user)** - to enable Britta Simon to use Azure AD single sign-on.
-5. **[Testing Single Sign-On](#testing-single-sign-on)** - to verify whether the configuration works.
-
-### Configuring Azure AD single sign-on
-
-=======
 1. **[Configure Azure AD Single Sign-On](#configure-azure-ad-single-sign-on)** - to enable your users to use this feature.
 2. **[Create an Azure AD test user](#create-an-azure-ad-test-user)** - to test Azure AD single sign-on with Britta Simon.
 3. **[Create an Asana test user](#create-an-asana-test-user)** - to have a counterpart of Britta Simon in Asana that is linked to the Azure AD representation of user.
@@ -133,7 +90,6 @@
 
 ### Configure Azure AD single sign-on
 
->>>>>>> 7e950a10
 In this section, you enable Azure AD single sign-on in the Azure portal and configure single sign-on in your Asana application.
 
 **To configure Azure AD single sign-on with Asana, perform the following steps:**
@@ -144,35 +100,6 @@
 
 2. On the **Single sign-on** dialog, select **Mode** as	**SAML-based Sign-on** to enable single sign-on.
  
-<<<<<<< HEAD
-	![Configure Single Sign-On](./media/active-directory-saas-asana-tutorial/tutorial_asana_samlbase.png)
-
-3. On the **Asana Domain and URLs** section, perform the following steps:
-
-	![Configure Single Sign-On](./media/active-directory-saas-asana-tutorial/tutorial_asana_url.png)
-
-    In the **Sign-on URL** textbox, type a URL: `https://app.asana.com`
- 
-4. On the **SAML Signing Certificate** section, click **Certificate(Base64)** and then save the certificate file on your computer.
-
-	![Configure Single Sign-On](./media/active-directory-saas-asana-tutorial/tutorial_asana_certificate.png)
-	
-5. Click **Save** button.
-
-	![Configure Single Sign-On](./media/active-directory-saas-asana-tutorial/tutorial_general_400.png)
-
-6. On the **Asana Configuration** section, click **Configure Asana** to open **Configure sign-on** window. Copy the **SAML Single Sign-On Service URL** from the **Quick Reference section.**
-
-	![Configure Single Sign-On](./media/active-directory-saas-asana-tutorial/tutorial_asana_configure.png) 
-
-7. In a different browser window, sign-on to your Asana application. To configure SSO in Asana, access the workspace settings by clicking the workspace name on the top right corner of the screen. Then, click on **\<your workspace name\> Settings**. 
-   
-    ![Configure Single Sign-On](./media/active-directory-saas-asana-tutorial/tutorial_asana_09.png)
-
-8. On the **Organization settings** window, click **Administration**. Then, click **Members must log in via SAML** to enable the SSO configuration. The perform the following steps:
-   
-    ![Configure Single Sign-On](./media/active-directory-saas-asana-tutorial/tutorial_asana_10.png)  
-=======
 	![Single sign-on dialog box](./media/active-directory-saas-asana-tutorial/tutorial_asana_samlbase.png)
 
 3. On the **Asana Domain and URLs** section, perform the following steps:
@@ -202,44 +129,31 @@
 8. On the **Organization settings** window, click **Administration**. Then, click **Members must log in via SAML** to enable the SSO configuration. The perform the following steps:
    
     ![Configure Single Sign-On Organization settings](./media/active-directory-saas-asana-tutorial/tutorial_asana_10.png)  
->>>>>>> 7e950a10
 
      a. In the **Sign-in page URL** textbox, paste the **SAML Single Sign-On Service URL**.
 
      b. Right click the certificate downloaded from Azure portal, then open the certificate file using Notepad or your preferred text editor. Copy the content between the begin and the end certificate title and paste it in the **X.509 Certificate** textbox.
 
 9. Click **Save**. Go to [Asana guide for setting up SSO](https://asana.com/guide/help/premium/authentication#gl-saml) if you need further assistance.
-<<<<<<< HEAD
 
 > [!TIP]
 > You can now read a concise version of these instructions inside the [Azure portal](https://portal.azure.com), while you are setting up the app!  After adding this app from the **Active Directory > Enterprise Applications** section, simply click the **Single Sign-On** tab and access the embedded documentation through the **Configuration** section at the bottom. You can read more about the embedded documentation feature here: [Azure AD embedded documentation]( https://go.microsoft.com/fwlink/?linkid=845985)
 
-### Creating an Azure AD test user
+### Create an Azure AD test user
+
 The objective of this section is to create a test user in the Azure portal called Britta Simon.
 
-![Create Azure AD User][100]
-=======
-
-> [!TIP]
-> You can now read a concise version of these instructions inside the [Azure portal](https://portal.azure.com), while you are setting up the app!  After adding this app from the **Active Directory > Enterprise Applications** section, simply click the **Single Sign-On** tab and access the embedded documentation through the **Configuration** section at the bottom. You can read more about the embedded documentation feature here: [Azure AD embedded documentation]( https://go.microsoft.com/fwlink/?linkid=845985)
-
-### Create an Azure AD test user
-
-The objective of this section is to create a test user in the Azure portal called Britta Simon.
-
 ![Create an Azure AD test user][100]
->>>>>>> 7e950a10
 
 **To create a test user in Azure AD, perform the following steps:**
 
 1. In the **Azure portal**, on the left navigation pane, click **Azure Active Directory** icon.
 
-<<<<<<< HEAD
-	![Creating an Azure AD test user](./media/active-directory-saas-asana-tutorial/create_aaduser_01.png) 
+	![The Azure Active Directory button](./media/active-directory-saas-asana-tutorial/create_aaduser_01.png) 
 
 2. To display the list of users, go to **Users and groups** and click **All users**.
 	
-	![Creating an Azure AD test user](./media/active-directory-saas-asana-tutorial/create_aaduser_02.png) 
+	![The "Users and groups" and "All users" links](./media/active-directory-saas-asana-tutorial/create_aaduser_02.png) 
 
 3. To open the **User** dialog, click **Add** on the top of the dialog.
  
@@ -247,7 +161,7 @@
 
 4. On the **User** dialog page, perform the following steps:
  
-	![Creating an Azure AD test user](./media/active-directory-saas-asana-tutorial/create_aaduser_04.png) 
+	![The Add button](./media/active-directory-saas-asana-tutorial/create_aaduser_04.png) 
 
     a. In the **Name** textbox, type **BrittaSimon**.
 
@@ -257,34 +171,8 @@
 
     d. Click **Create**.
  
-### Creating an Asana test user
-
-=======
-	![The Azure Active Directory button](./media/active-directory-saas-asana-tutorial/create_aaduser_01.png) 
-
-2. To display the list of users, go to **Users and groups** and click **All users**.
-	
-	![The "Users and groups" and "All users" links](./media/active-directory-saas-asana-tutorial/create_aaduser_02.png) 
-
-3. To open the **User** dialog, click **Add** on the top of the dialog.
- 
-	![Creating an Azure AD test user](./media/active-directory-saas-asana-tutorial/create_aaduser_03.png) 
-
-4. On the **User** dialog page, perform the following steps:
- 
-	![The Add button](./media/active-directory-saas-asana-tutorial/create_aaduser_04.png) 
-
-    a. In the **Name** textbox, type **BrittaSimon**.
-
-    b. In the **User name** textbox, type the **email address** of BrittaSimon.
-
-	c. Select **Show Password** and write down the value of the **Password**.
-
-    d. Click **Create**.
- 
 ### Create an Asana test user
 
->>>>>>> 7e950a10
 In this section, you create a user called Britta Simon in Asana.
 
 1. On **Asana**, go to the **Teams** section on the left panel. Click the plus sign button. 
@@ -295,15 +183,9 @@
 
 3. Click **Send Invite**. The new user will receive an email into her email account. She will need to create and validate the account.
 
-<<<<<<< HEAD
-### Assigning the Azure AD test user
+### Assign the Azure AD test user
 
 In this section, you enable Britta Simon to use Azure single sign-on by granting access to Asana.
-=======
-### Assign the Azure AD test user
->>>>>>> 7e950a10
-
-In this section, you enable Britta Simon to use Azure single sign-on by granting access to Asana.
 
 ![Assign the user role][200]
 
@@ -315,27 +197,15 @@
 
 2. In the applications list, select **Asana**.
 
-<<<<<<< HEAD
-	![Configure Single Sign-On](./media/active-directory-saas-asana-tutorial/tutorial_asana_app.png) 
+	![The Asana link in the Applications list](./media/active-directory-saas-asana-tutorial/tutorial_asana_app.png) 
 
 3. In the menu on the left, click **Users and groups**.
 
-	![Assign User][202] 
+	![The "Users and groups" link][202]
 
 4. Click **Add** button. Then select **Users and groups** on **Add Assignment** dialog.
 
-	![Assign User][203]
-=======
-	![The Asana link in the Applications list](./media/active-directory-saas-asana-tutorial/tutorial_asana_app.png) 
-
-3. In the menu on the left, click **Users and groups**.
-
-	![The "Users and groups" link][202]
-
-4. Click **Add** button. Then select **Users and groups** on **Add Assignment** dialog.
-
 	![The Add Assignment pane][203]
->>>>>>> 7e950a10
 
 5. On **Users and groups** dialog, select **Britta Simon** in the Users list.
 
@@ -343,11 +213,7 @@
 
 7. Click **Assign** button on **Add Assignment** dialog.
 	
-<<<<<<< HEAD
-### Testing single sign-on
-=======
 ### Test single sign-on
->>>>>>> 7e950a10
 
 The objective of this section is to test your Azure AD single sign-on.
 
