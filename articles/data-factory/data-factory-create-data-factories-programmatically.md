---
title: Create, monitor, and manage Azure data factories by using Data Factory SDK | Microsoft Docs
description: Learn how to programmatically create, monitor, and manage Azure data factories by using Data Factory SDK.
services: data-factory
documentationcenter: ''
author: spelluru
manager: jhubbard
editor: monicar

ms.assetid: b0a357be-3040-4789-831e-0d0a32a0bda5
ms.service: data-factory
ms.workload: data-services
ms.tgt_pltfrm: na
ms.devlang: na
ms.topic: article
ms.date: 12/06/2016
ms.author: spelluru

---
# Create, monitor, and manage Azure data factories using Data Factory .NET SDK
## Overview
You can create, monitor, and manage Azure data factories programmatically using Data Factory .NET SDK. This article contains a walkthrough that you can follow to create a sample .NET console application that creates and monitors a data factory. See [Data Factory Class Library Reference](https://msdn.microsoft.com/library/mt415893.aspx) for details about Data Factory .NET SDK.

## Prerequisites
* Visual Studio 2012 or 2013 or 2015
* Download and install [Azure .NET SDK](http://azure.microsoft.com/downloads/).
* Add a native client application to Azure Active Directory. See [Integrating applications with Azure Active Directory](../active-directory/active-directory-integrating-applications.md) for steps to add the application. Note down the **CLIENT ID** and **REDIRECT URI** on the **CONFIGURE** page.
* Get your Azure **subscription ID** and **tenant ID**. See [Get Azure subscription and tenant IDs](#get-azure-subscription-and-tenant-ids) for instructions.
* Download and install NuGet packages for Azure Data Factory. Instructions are in the walkthrough.

## Walkthrough
1. Using Visual Studio 2012 or 2013, create a C# .NET console application.
   1. Launch **Visual Studio 2012/2013/2015**.
   2. Click **File**, point to **New**, and click **Project**.
   3. Expand **Templates**, and select **Visual C#**. In this walkthrough, you use C#, but you can use any .NET language.
   4. Select **Console Application** from the list of project types on the right.
   5. Enter **DataFactoryAPITestApp** for the **Name**.
   6. Select **C:\ADFGetStarted** for the **Location**.
   7. Click **OK** to create the project.
2. Click **Tools**, point to **NuGet Package Manager**, and click **Package Manager Console**.
3. In the **Package Manager Console**, execute the following commands one-by-one.

	```
	Install-Package Microsoft.Azure.Management.DataFactories
	Install-Package Microsoft.IdentityModel.Clients.ActiveDirectory -Version 2.19.208020213
	```
4. Add the following **appSetttings** section to the **App.config** file. These configuration values are used by the **GetAuthorizationHeader** method.

   > [!IMPORTANT]
   > Replace values for **AdfClientId**, **RedirectUri**, **SubscriptionId**, and **ActiveDirectoryTenantId** with your own values.

	```XML
	<appSettings>
	    <add key="ActiveDirectoryEndpoint" value="https://login.windows.net/" />
	    <add key="ResourceManagerEndpoint" value="https://management.azure.com/" />
	    <add key="WindowsManagementUri" value="https://management.core.windows.net/" />
	
	    <!-- Replace the following values with your own -->
	    <add key="AdfClientId" value="Your AAD application ID" />
	    <add key="RedirectUri" value="Your AAD application's redirect URI" />
	    <add key="SubscriptionId" value="your subscription ID" />
	    <add key="ActiveDirectoryTenantId" value="your tenant ID" />
	</appSettings>
	```
5. Add the following **using** statements to the source file (Program.cs) in the project.

	```CSharp
    using System.Threading;
    using System.Configuration;
    using System.Collections.ObjectModel;

    using Microsoft.Azure.Management.DataFactories;
    using Microsoft.Azure.Management.DataFactories.Models;
    using Microsoft.Azure.Management.DataFactories.Common.Models;

    using Microsoft.IdentityModel.Clients.ActiveDirectory;
    using Microsoft.Azure;
	```
6. Add the following code that creates an instance of **DataPipelineManagementClient** class to the **Main** method. You use this object to create a data factory, a linked service, input and output datasets, and a pipeline. You also use this object to monitor slices of a dataset at runtime.

	```CSharp
	// create data factory management client
	string resourceGroupName = "resourcegroupname";
	string dataFactoryName = "APITutorialFactorySP";
	
	TokenCloudCredentials aadTokenCredentials =
	    new TokenCloudCredentials(
	        ConfigurationManager.AppSettings["SubscriptionId"],
	        GetAuthorizationHeader());
	
	Uri resourceManagerUri = new Uri(ConfigurationManager.AppSettings["ResourceManagerEndpoint"]);
	
	DataFactoryManagementClient client = new DataFactoryManagementClient(aadTokenCredentials, resourceManagerUri);
	```

   > [!NOTE]
   > Replace the **resourcegroupname** with the name of your Azure resource group. You can create a resource group using the [New-AzureResourceGroup](https://msdn.microsoft.com/library/Dn654594.aspx) cmdlet.
7. Add the following code that creates a **data factory** to the **Main** method.

	```CSharp
	// create a data factory
	Console.WriteLine("Creating a data factory");
	client.DataFactories.CreateOrUpdate(resourceGroupName,
	    new DataFactoryCreateOrUpdateParameters()
	    {
	        DataFactory = new DataFactory()
	        {
	            Name = dataFactoryName,
	            Location = "westus",
	            Properties = new DataFactoryProperties() { }
	        }
	    }
	);
	```
8. Add the following code that creates a **linked service** to the **Main** method.

   > [!NOTE]
   > Use **account name** and **account key** of your Azure storage account for the **ConnectionString**.

	```CSharp
	// create a linked service
	Console.WriteLine("Creating a linked service");
	client.LinkedServices.CreateOrUpdate(resourceGroupName, dataFactoryName,
	    new LinkedServiceCreateOrUpdateParameters()
	    {
	        LinkedService = new LinkedService()
	        {
	            Name = "LinkedService-AzureStorage",
	            Properties = new LinkedServiceProperties
	            (
	                new AzureStorageLinkedService("DefaultEndpointsProtocol=https;AccountName=<account name>;AccountKey=<account key>")
	            )
	        }
	    }
	);
	```
9. Add the following code that creates **input and output datasets** to the **Main** method.

    The **FolderPath** for the input blob is set to **adftutorial/** where **adftutorial** is the name of the container in your blob storage. If this container does not exist in your Azure blob storage, create a container with this name: **adftutorial** and upload a text file to the container.

    The FolderPath for the output blob is set to: **adftutorial/apifactoryoutput/{Slice}** where **Slice** is dynamically calculated based on the value of **SliceStart** (start date-time of each slice.)

	```CSharp
	// create input and output datasets
	Console.WriteLine("Creating input and output datasets");
	string Dataset_Source = "DatasetBlobSource";
	string Dataset_Destination = "DatasetBlobDestination";
	
	client.Datasets.CreateOrUpdate(resourceGroupName, dataFactoryName,
	new DatasetCreateOrUpdateParameters()
	{
	    Dataset = new Dataset()
	    {
	        Name = Dataset_Source,
	        Properties = new DatasetProperties()
	        {
	            LinkedServiceName = "LinkedService-AzureStorage",
	            TypeProperties = new AzureBlobDataset()
	            {
	                FolderPath = "adftutorial/",
	                FileName = "emp.txt"
	            },
	            External = true,
	            Availability = new Availability()
	            {
	                Frequency = SchedulePeriod.Hour,
	                Interval = 1,
	            },
	
	            Policy = new Policy()
	            {
	                Validation = new ValidationPolicy()
	                {
	                    MinimumRows = 1
	                }
	            }
	        }
	    }
	});
	
	client.Datasets.CreateOrUpdate(resourceGroupName, dataFactoryName,
	new DatasetCreateOrUpdateParameters()
	{
	    Dataset = new Dataset()
	    {
	        Name = Dataset_Destination,
	        Properties = new DatasetProperties()
	        {
	
	            LinkedServiceName = "LinkedService-AzureStorage",
	            TypeProperties = new AzureBlobDataset()
	            {
	                FolderPath = "adftutorial/apifactoryoutput/{Slice}",
	                PartitionedBy = new Collection<Partition>()
	                {
	                    new Partition()
	                    {
	                        Name = "Slice",
	                        Value = new DateTimePartitionValue()
	                        {
	                            Date = "SliceStart",
	                            Format = "yyyyMMdd-HH"
	                        }
	                    }
	                }
	            },
	
	            Availability = new Availability()
	            {
	                Frequency = SchedulePeriod.Hour,
	                Interval = 1,
	            },
	        }
	    }
	});
	```
10. Add the following code that **creates and activates a pipeline** to the **Main** method. This pipeline has a **CopyActivity** that takes **BlobSource** as a source and **BlobSink** as a sink.

    The Copy Activity performs the data movement in Azure Data Factory. The activity is powered by a globally available service that can copy data between various data stores in a secure, reliable, and scalable way. See [Data Movement Activities](data-factory-data-movement-activities.md) article for details about the Copy Activity.

	```CSharp
	// create a pipeline
	Console.WriteLine("Creating a pipeline");
	DateTime PipelineActivePeriodStartTime = new DateTime(2014, 8, 9, 0, 0, 0, 0, DateTimeKind.Utc);
	DateTime PipelineActivePeriodEndTime = PipelineActivePeriodStartTime.AddMinutes(60);
	string PipelineName = "PipelineBlobSample";
	
	client.Pipelines.CreateOrUpdate(resourceGroupName, dataFactoryName,
	new PipelineCreateOrUpdateParameters()
	{
	    Pipeline = new Pipeline()
	    {
	        Name = PipelineName,
	        Properties = new PipelineProperties()
	        {
	            Description = "Demo Pipeline for data transfer between blobs",
	
	            // Initial value for pipeline's active period. With this, you won't need to set slice status
	            Start = PipelineActivePeriodStartTime,
	            End = PipelineActivePeriodEndTime,
	
	            Activities = new List<Activity>()
	            {
	                new Activity()
	                {
	                    Name = "BlobToBlob",
	                    Inputs = new List<ActivityInput>()
	                    {
	                        new ActivityInput() {
	                            Name = Dataset_Source
	                        }
	                    },
	                    Outputs = new List<ActivityOutput>()
	                    {
	                        new ActivityOutput()
	                        {
	                            Name = Dataset_Destination
	                        }
	                    },
	                    TypeProperties = new CopyActivity()
	                    {
	                        Source = new BlobSource(),
	                        Sink = new BlobSink()
	                        {
	                            WriteBatchSize = 10000,
	                            WriteBatchTimeout = TimeSpan.FromMinutes(10)
	                        }
	                    }
	                }
	
	            },
	        }
	    }
	});
	```
11. Add the following helper method used by the **Main** method to the **Program** class. This method pops a dialog box that that lets you provide **user name** and **password** that you use to log in to Azure portal.

	```CSharp
    public static string GetAuthorizationHeader()
    {
        AuthenticationResult result = null;
        var thread = new Thread(() =>
        {
            try
            {
                var context = new AuthenticationContext(ConfigurationManager.AppSettings["ActiveDirectoryEndpoint"] + ConfigurationManager.AppSettings["ActiveDirectoryTenantId"]);

                result = context.AcquireToken(
                    resource: ConfigurationManager.AppSettings["WindowsManagementUri"],
                    clientId: ConfigurationManager.AppSettings["AdfClientId"],
                    redirectUri: new Uri(ConfigurationManager.AppSettings["RedirectUri"]),
                    promptBehavior: PromptBehavior.Always);
            }
            catch (Exception threadEx)
            {
                Console.WriteLine(threadEx.Message);
            }
        });

        thread.SetApartmentState(ApartmentState.STA);
        thread.Name = "AcquireTokenThread";
        thread.Start();
        thread.Join();

        if (result != null)
        {
            return result.AccessToken;
        }

        throw new InvalidOperationException("Failed to acquire token");
    }
	```
12. Add the following code to the **Main** method to get the status of a data slice of the output dataset. There is only slice expected in this sample.

	```CSharp
	// Pulling status within a timeout threshold
	DateTime start = DateTime.Now;
	bool done = false;
	
	while (DateTime.Now - start < TimeSpan.FromMinutes(5) && !done)
	{
	    Console.WriteLine("Pulling the slice status");
	    // wait before the next status check
	    Thread.Sleep(1000 * 12);
	
	    var datalistResponse = client.DataSlices.List(resourceGroupName, dataFactoryName, Dataset_Destination,
	        new DataSliceListParameters()
	        {
	            DataSliceRangeStartTime = PipelineActivePeriodStartTime.ConvertToISO8601DateTimeString(),
	            DataSliceRangeEndTime = PipelineActivePeriodEndTime.ConvertToISO8601DateTimeString()
	        });
	
	    foreach (DataSlice slice in datalistResponse.DataSlices)
	    {
	        if (slice.State == DataSliceState.Failed || slice.State == DataSliceState.Ready)
	        {
	            Console.WriteLine("Slice execution is done with status: {0}", slice.State);
	            done = true;
	            break;
	        }
	        else
	        {
	            Console.WriteLine("Slice status is: {0}", slice.State);
	        }
	    }
	}
	```
13. **(optional)** Add the following code to get run details for a data slice to the **Main** method.

	```CSharp
	Console.WriteLine("Getting run details of a data slice");
	
	// give it a few minutes for the output slice to be ready
	Console.WriteLine("\nGive it a few minutes for the output slice to be ready and press any key.");
	Console.ReadKey();
	
	var datasliceRunListResponse = client.DataSliceRuns.List(
	        resourceGroupName,
	        dataFactoryName,
	        Dataset_Destination,
	        new DataSliceRunListParameters()
	        {
	            DataSliceStartTime = PipelineActivePeriodStartTime.ConvertToISO8601DateTimeString()
	        }
	    );
	
	foreach (DataSliceRun run in datasliceRunListResponse.DataSliceRuns)
	{
	    Console.WriteLine("Status: \t\t{0}", run.Status);
	    Console.WriteLine("DataSliceStart: \t{0}", run.DataSliceStart);
	    Console.WriteLine("DataSliceEnd: \t\t{0}", run.DataSliceEnd);
	    Console.WriteLine("ActivityId: \t\t{0}", run.ActivityName);
	    Console.WriteLine("ProcessingStartTime: \t{0}", run.ProcessingStartTime);
	    Console.WriteLine("ProcessingEndTime: \t{0}", run.ProcessingEndTime);
	    Console.WriteLine("ErrorMessage: \t{0}", run.ErrorMessage);
	}
	
	Console.WriteLine("\nPress any key to exit.");
	Console.ReadKey();
	```
14. In the Solution Explorer, expand the project (**DataFactoryAPITestApp**), right-click **References**, and click **Add Reference**. Select check box for `System.Configuration` assembly and click **OK**.
15. Build the console application. Click **Build** on the menu and click **Build Solution**.
16. Confirm that there is at least one file in the adftutorial container in your Azure blob storage. If not, create Emp.txt file in Notepad with the following content and upload it to the adftutorial container.

	```
    John, Doe
    Jane, Doe
	```
17. Run the sample by clicking **Debug** -> **Start Debugging** on the menu. When you see the **Getting run details of a data slice**, wait for a few minutes, and press **ENTER**.
18. Use the Azure portal to verify that the data factory **APITutorialFactory** is created with the following artifacts:
    * Linked service: **LinkedService_AzureStorage**
    * Dataset: **DatasetBlobSource** and **DatasetBlobDestination**.
    * Pipeline: **PipelineBlobSample**
19. Verify that an output file is created in the **apifactoryoutput** folder in the **adftutorial** container.

## Log in without popup dialog box
<<<<<<< HEAD
The sample code in the walkthrough launches a dialog box for you to enter Azure credentials. If you need to sign in programmatically without using a dialog-box, see [Authenticating a service principal with Azure Resource Manager](../azure-resource-manager/resource-group-authenticate-service-principal.md#create-service-principal-with-certificate). 
=======
The sample code in the walkthrough launches a dialog box for you to enter Azure credentials. If you need to sign in programmatically without using a dialog-box, see [Authenticating a service principal with Azure Resource Manager](../resource-group-authenticate-service-principal.md).
>>>>>>> f1ea3417

> [!IMPORTANT]
> Add a Web application to Azure Active Directory and note down the client ID and client secret of the application.
>
>

### Example
Create GetAuthorizationHeaderNoPopup method.

```CSharp
public static string GetAuthorizationHeaderNoPopup()
{
    var authority = new Uri(new Uri("https://login.windows.net"), ConfigurationManager.AppSettings["ActiveDirectoryTenantId"]);
    var context = new AuthenticationContext(authority.AbsoluteUri);
    var credential = new ClientCredential(ConfigurationManager.AppSettings["AdfClientId"], ConfigurationManager.AppSettings["AdfClientSecret"]);
    AuthenticationResult result = context.AcquireTokenAsync(ConfigurationManager.AppSettings["WindowsManagementUri"], credential).Result;
    if (result != null)
        return result.AccessToken;

    throw new InvalidOperationException("Failed to acquire token");
}
```

Replace **GetAuthorizationHeader** call with a call to **GetAuthorizationHeaderNoPopup** in the **Main** function:

```CSharp
TokenCloudCredentials aadTokenCredentials =
    new TokenCloudCredentials(
    ConfigurationManager.AppSettings["SubscriptionId"],
    GetAuthorizationHeaderNoPopup());
```

Here is how you can create the Active Directory application, service principal, and then assign it to the Data Factory Contributor role:

1. Create the AD application.

	```PowerShell
	$azureAdApplication = New-AzureRmADApplication -DisplayName "MyADAppForADF" -HomePage "https://www.contoso.org" -IdentifierUris "https://www.myadappforadf.org/example" -Password "Pass@word1"
	```
2. Create the AD service principal.

	```PowerShell
    New-AzureRmADServicePrincipal -ApplicationId $azureAdApplication.ApplicationId
	```
3. Add service principal to the Data Factory Contributor role.

	```PowerShell
    New-AzureRmRoleAssignment -RoleDefinitionName "Data Factory Contributor" -ServicePrincipalName $azureAdApplication.ApplicationId.Guid
	```
4. Get the application ID.

	```PowerShell
	$azureAdApplication
	```

Note down the application ID and the password (client secret) and use it in the walkthrough.

## Get Azure subscription and tenant IDs
If you do not have latest version of PowerShell installed on your machine, follow instructions in [How to install and configure Azure PowerShell](/powershell/azureps-cmdlets-docs) article to install it.

1. Start Azure PowerShell and run the following command
2. Run the following command and enter the user name and password that you use to sign in to the Azure portal.

	```PowerShell
	Login-AzureRmAccount
	```

    If you have only one Azure subscription associated with this account, you do not need to perform the next two steps.
3. Run the following command to view all the subscriptions for this account.

	```PowerShell
	Get-AzureRmSubscription
	```
4. Run the following command to select the subscription that you want to work with. Replace **NameOfAzureSubscription** with the name of your Azure subscription.

	```PowerShell
    Get-AzureRmSubscription -SubscriptionName NameOfAzureSubscription | Set-AzureRmContext
	```PowerShell

Note down the **SubscriptionId** and **TenantId** values.<|MERGE_RESOLUTION|>--- conflicted
+++ resolved
@@ -13,7 +13,7 @@
 ms.tgt_pltfrm: na
 ms.devlang: na
 ms.topic: article
-ms.date: 12/06/2016
+ms.date: 09/14/2016
 ms.author: spelluru
 
 ---
@@ -394,11 +394,7 @@
 19. Verify that an output file is created in the **apifactoryoutput** folder in the **adftutorial** container.
 
 ## Log in without popup dialog box
-<<<<<<< HEAD
-The sample code in the walkthrough launches a dialog box for you to enter Azure credentials. If you need to sign in programmatically without using a dialog-box, see [Authenticating a service principal with Azure Resource Manager](../azure-resource-manager/resource-group-authenticate-service-principal.md#create-service-principal-with-certificate). 
-=======
 The sample code in the walkthrough launches a dialog box for you to enter Azure credentials. If you need to sign in programmatically without using a dialog-box, see [Authenticating a service principal with Azure Resource Manager](../resource-group-authenticate-service-principal.md).
->>>>>>> f1ea3417
 
 > [!IMPORTANT]
 > Add a Web application to Azure Active Directory and note down the client ID and client secret of the application.
