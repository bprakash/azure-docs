---
title: Move data from MySQL using Azure Data Factory | Microsoft Docs
description: Learn about how to move data from MySQL database using Azure Data Factory.
services: data-factory
documentationcenter: ''
author: linda33wj
manager: jhubbard
editor: monicar

ms.assetid: 452f4fce-9eb5-40a0-92f8-1e98691bea4c
ms.service: data-factory
ms.workload: data-services
ms.tgt_pltfrm: na
ms.devlang: na
ms.topic: article
ms.date: 05/15/2017
ms.author: jingwang

---
# Move data From MySQL using Azure Data Factory
This article explains how to use the Copy Activity in Azure Data Factory to move data from an on-premises MySQL database. It builds on the [Data Movement Activities](data-factory-data-movement-activities.md) article, which presents a general overview of data movement with the copy activity.

You can copy data from an on-premises MySQL data store to any supported sink data store. For a list of data stores supported as sinks by the copy activity, see the [Supported data stores](data-factory-data-movement-activities.md#supported-data-stores-and-formats) table. Data factory currently supports only moving data from a MySQL data store to other data stores, but not for moving data from other data stores to an MySQL data store. 

## Prerequisites
Data Factory service supports connecting to on-premises MySQL sources using the Data Management Gateway. See [moving data between on-premises locations and cloud](data-factory-move-data-between-onprem-and-cloud.md) article to learn about Data Management Gateway and step-by-step instructions on setting up the gateway.

Gateway is required even if the MySQL database is hosted in an Azure IaaS virtual machine (VM). You can install the gateway on the same VM as the data store or on a different VM as long as the gateway can connect to the database.

> [!NOTE]
> See [Troubleshoot gateway issues](data-factory-data-management-gateway.md#troubleshooting-gateway-issues) for tips on troubleshooting connection/gateway related issues.

## Supported versions and installation
For Data Management Gateway to connect to the MySQL Database, you need to install the [MySQL Connector/Net for Microsoft Windows](https://dev.mysql.com/downloads/connector/net/) (version 6.6.5 or above) on the same system as the Data Management Gateway. MySQL version 5.1 and above is supported.

<<<<<<< HEAD
=======
> [!TIP]
> If you hit error on "Authentication failed because the remote party has closed the transport stream.", consider to upgrade the MySQL Connector/Net to higher version.

>>>>>>> a42dbad0
## Getting started
You can create a pipeline with a copy activity that moves data from an on-premises Cassandra data store by using different tools/APIs. 

- The easiest way to create a pipeline is to use the **Copy Wizard**. See [Tutorial: Create a pipeline using Copy Wizard](data-factory-copy-data-wizard-tutorial.md) for a quick walkthrough on creating a pipeline using the Copy data wizard. 
- You can also use the following tools to create a pipeline: **Azure portal**, **Visual Studio**, **Azure PowerShell**, **Azure Resource Manager template**, **.NET API**, and **REST API**. See [Copy activity tutorial](data-factory-copy-data-from-azure-blob-storage-to-sql-database.md) for step-by-step instructions to create a pipeline with a copy activity. 

Whether you use the tools or APIs, you perform the following steps to create a pipeline that moves data from a source data store to a sink data store:

1. Create **linked services** to link input and output data stores to your data factory.
2. Create **datasets** to represent input and output data for the copy operation. 
3. Create a **pipeline** with a copy activity that takes a dataset as an input and a dataset as an output. 

When you use the wizard, JSON definitions for these Data Factory entities (linked services, datasets, and the pipeline) are automatically created for you. When you use tools/APIs (except .NET API), you define these Data Factory entities by using the JSON format.  For a sample with JSON definitions for Data Factory entities that are used to copy data from an on-premises MySQL data store, see [JSON example: Copy data from MySQL to Azure Blob](#json-example-copy-data-from-mysql-to-azure-blob) section of this article. 

The following sections provide details about JSON properties that are used to define Data Factory entities specific to a MySQL data store:

## Linked service properties
The following table provides description for JSON elements specific to MySQL linked service.

| Property | Description | Required |
| --- | --- | --- |
| type |The type property must be set to: **OnPremisesMySql** |Yes |
| server |Name of the MySQL server. |Yes |
| database |Name of the MySQL database. |Yes |
| schema |Name of the schema in the database. |No |
| authenticationType |Type of authentication used to connect to the MySQL database. Possible values are: `Basic`. |Yes |
| username |Specify user name to connect to the MySQL database. |Yes |
| password |Specify password for the user account you specified. |Yes |
| gatewayName |Name of the gateway that the Data Factory service should use to connect to the on-premises MySQL database. |Yes |
<<<<<<< HEAD

## Dataset properties
For a full list of sections & properties available for defining datasets, see the [Creating datasets](data-factory-create-datasets.md) article. Sections such as structure, availability, and policy of a dataset JSON are similar for all dataset types (Azure SQL, Azure blob, Azure table, etc.).

The **typeProperties** section is different for each type of dataset and provides information about the location of the data in the data store. The typeProperties section for dataset of type **RelationalTable** (which includes MySQL dataset) has the following properties

| Property | Description | Required |
| --- | --- | --- |
| tableName |Name of the table in the MySQL Database instance that linked service refers to. |No (if **query** of **RelationalSource** is specified) |

## Copy activity properties
For a full list of sections & properties available for defining activities, see the [Creating Pipelines](data-factory-create-pipelines.md) article. Properties such as name, description, input and output tables, are policies are available for all types of activities.

Whereas, properties available in the **typeProperties** section of the activity vary with each activity type. For Copy activity, they vary depending on the types of sources and sinks.

When source in copy activity is of type **RelationalSource** (which includes MySQL), the following properties are available in typeProperties section:

=======

## Dataset properties
For a full list of sections & properties available for defining datasets, see the [Creating datasets](data-factory-create-datasets.md) article. Sections such as structure, availability, and policy of a dataset JSON are similar for all dataset types (Azure SQL, Azure blob, Azure table, etc.).

The **typeProperties** section is different for each type of dataset and provides information about the location of the data in the data store. The typeProperties section for dataset of type **RelationalTable** (which includes MySQL dataset) has the following properties

| Property | Description | Required |
| --- | --- | --- |
| tableName |Name of the table in the MySQL Database instance that linked service refers to. |No (if **query** of **RelationalSource** is specified) |

## Copy activity properties
For a full list of sections & properties available for defining activities, see the [Creating Pipelines](data-factory-create-pipelines.md) article. Properties such as name, description, input and output tables, are policies are available for all types of activities.

Whereas, properties available in the **typeProperties** section of the activity vary with each activity type. For Copy activity, they vary depending on the types of sources and sinks.

When source in copy activity is of type **RelationalSource** (which includes MySQL), the following properties are available in typeProperties section:

>>>>>>> a42dbad0
| Property | Description | Allowed values | Required |
| --- | --- | --- | --- |
| query |Use the custom query to read data. |SQL query string. For example: select * from MyTable. |No (if **tableName** of **dataset** is specified) |


## JSON example: Copy data from MySQL to Azure Blob
This example provides sample JSON definitions that you can use to create a pipeline by using [Azure portal](data-factory-copy-activity-tutorial-using-azure-portal.md) or [Visual Studio](data-factory-copy-activity-tutorial-using-visual-studio.md) or [Azure PowerShell](data-factory-copy-activity-tutorial-using-powershell.md). It shows how to copy data from an on-premises MySQL database to an Azure Blob Storage. However, data can be copied to any of the sinks stated [here](data-factory-data-movement-activities.md#supported-data-stores-and-formats) using the Copy Activity in Azure Data Factory.

> [!IMPORTANT]
> This sample provides JSON snippets. It does not include step-by-step instructions for creating the data factory. See [moving data between on-premises locations and cloud](data-factory-move-data-between-onprem-and-cloud.md) article for step-by-step instructions.

The sample has the following data factory entities:

1. A linked service of type [OnPremisesMySql](data-factory-onprem-mysql-connector.md#linked-service-properties).
2. A linked service of type [AzureStorage](data-factory-azure-blob-connector.md#linked-service-properties).
3. An input [dataset](data-factory-create-datasets.md) of type [RelationalTable](data-factory-onprem-mysql-connector.md#dataset-properties).
4. An output [dataset](data-factory-create-datasets.md) of type [AzureBlob](data-factory-azure-blob-connector.md#dataset-properties).
5. A [pipeline](data-factory-create-pipelines.md) with Copy Activity that uses [RelationalSource](data-factory-onprem-mysql-connector.md#copy-activity-properties) and [BlobSink](data-factory-azure-blob-connector.md#copy-activity-properties).

The sample copies data from a query result in MySQL database to a blob hourly. The JSON properties used in these samples are described in sections following the samples.

As a first step, setup the data management gateway. The instructions are in the [moving data between on-premises locations and cloud](data-factory-move-data-between-onprem-and-cloud.md) article.

**MySQL linked service:**

```JSON
    {
      "name": "OnPremMySqlLinkedService",
      "properties": {
        "type": "OnPremisesMySql",
        "typeProperties": {
          "server": "<server name>",
          "database": "<database name>",
          "schema": "<schema name>",
          "authenticationType": "<authentication type>",
          "userName": "<user name>",
          "password": "<password>",
          "gatewayName": "<gateway>"
        }
      }
    }
```

**Azure Storage linked service:**

```JSON
    {
      "name": "AzureStorageLinkedService",
      "properties": {
        "type": "AzureStorage",
        "typeProperties": {
          "connectionString": "DefaultEndpointsProtocol=https;AccountName=<accountname>;AccountKey=<accountkey>"
        }
      }
    }
```

**MySQL input dataset:**

The sample assumes you have created a table “MyTable” in MySQL and it contains a column called “timestampcolumn” for time series data.

Setting “external”: ”true” informs the Data Factory service that the table is external to the data factory and is not produced by an activity in the data factory.

```JSON
    {
        "name": "MySqlDataSet",
        "properties": {
            "published": false,
            "type": "RelationalTable",
            "linkedServiceName": "OnPremMySqlLinkedService",
            "typeProperties": {},
            "availability": {
                "frequency": "Hour",
                "interval": 1
            },
            "external": true,
            "policy": {
                "externalData": {
                    "retryInterval": "00:01:00",
                    "retryTimeout": "00:10:00",
                    "maximumRetry": 3
                }
            }
        }
    }
```

**Azure Blob output dataset:**

Data is written to a new blob every hour (frequency: hour, interval: 1). The folder path for the blob is dynamically evaluated based on the start time of the slice that is being processed. The folder path uses year, month, day, and hours parts of the start time.

```JSON
    {
        "name": "AzureBlobMySqlDataSet",
        "properties": {
            "type": "AzureBlob",
            "linkedServiceName": "AzureStorageLinkedService",
            "typeProperties": {
                "folderPath": "mycontainer/mysql/yearno={Year}/monthno={Month}/dayno={Day}/hourno={Hour}",
                "format": {
                    "type": "TextFormat",
                    "rowDelimiter": "\n",
                    "columnDelimiter": "\t"
                },
                "partitionedBy": [
                    {
                        "name": "Year",
                        "value": {
                            "type": "DateTime",
                            "date": "SliceStart",
                            "format": "yyyy"
                        }
                    },
                    {
                        "name": "Month",
                        "value": {
                            "type": "DateTime",
                            "date": "SliceStart",
                            "format": "MM"
                        }
                    },
                    {
                        "name": "Day",
                        "value": {
                            "type": "DateTime",
                            "date": "SliceStart",
                            "format": "dd"
                        }
                    },
                    {
                        "name": "Hour",
                        "value": {
                            "type": "DateTime",
                            "date": "SliceStart",
                            "format": "HH"
                        }
                    }
                ]
            },
            "availability": {
                "frequency": "Hour",
                "interval": 1
            }
        }
    }
```

**Pipeline with Copy activity:**

The pipeline contains a Copy Activity that is configured to use the input and output datasets and is scheduled to run every hour. In the pipeline JSON definition, the **source** type is set to **RelationalSource** and **sink** type is set to **BlobSink**. The SQL query specified for the **query** property selects the data in the past hour to copy.

```JSON
    {
        "name": "CopyMySqlToBlob",
        "properties": {
            "description": "pipeline for copy activity",
            "activities": [
                {
                    "type": "Copy",
                    "typeProperties": {
                        "source": {
                            "type": "RelationalSource",
                            "query": "$$Text.Format('select * from MyTable where timestamp >= \\'{0:yyyy-MM-ddTHH:mm:ss}\\' AND timestamp < \\'{1:yyyy-MM-ddTHH:mm:ss}\\'', WindowStart, WindowEnd)"
                        },
                        "sink": {
                            "type": "BlobSink",
                            "writeBatchSize": 0,
                            "writeBatchTimeout": "00:00:00"
                        }
                    },
                    "inputs": [
                        {
                            "name": "MySqlDataSet"
                        }
                    ],
                    "outputs": [
                        {
                            "name": "AzureBlobMySqlDataSet"
                        }
                    ],
                    "policy": {
                        "timeout": "01:00:00",
                        "concurrency": 1
                    },
                    "scheduler": {
                        "frequency": "Hour",
                        "interval": 1
                    },
                    "name": "MySqlToBlob"
                }
            ],
            "start": "2014-06-01T18:00:00Z",
            "end": "2014-06-01T19:00:00Z"
        }
    }
```


### Type mapping for MySQL
As mentioned in the [data movement activities](data-factory-data-movement-activities.md) article, Copy activity performs automatic type conversions from source types to sink types with the following two-step approach:

1. Convert from native source types to .NET type
2. Convert from .NET type to native sink type

When moving data to MySQL, the following mappings are used from MySQL types to .NET types.

| MySQL Database type | .NET Framework type |
| --- | --- |
| bigint unsigned |Decimal |
| bigint |Int64 |
| bit |Decimal |
| blob |Byte[] |
| bool |Boolean |
| char |String |
| date |Datetime |
| datetime |Datetime |
| decimal |Decimal |
| double precision |Double |
| double |Double |
| enum |String |
| float |Single |
| int unsigned |Int64 |
| int |Int32 |
| integer unsigned |Int64 |
| integer |Int32 |
| long varbinary |Byte[] |
| long varchar |String |
| longblob |Byte[] |
| longtext |String |
| mediumblob |Byte[] |
| mediumint unsigned |Int64 |
| mediumint |Int32 |
| mediumtext |String |
| numeric |Decimal |
| real |Double |
| set |String |
| smallint unsigned |Int32 |
| smallint |Int16 |
| text |String |
| time |TimeSpan |
| timestamp |Datetime |
| tinyblob |Byte[] |
| tinyint unsigned |Int16 |
| tinyint |Int16 |
| tinytext |String |
| varchar |String |
| year |Int |

## Map source to sink columns
To learn about mapping columns in source dataset to columns in sink dataset, see [Mapping dataset columns in Azure Data Factory](data-factory-map-columns.md).

## Repeatable read from relational sources
When copying data from relational data stores, keep repeatability in mind to avoid unintended outcomes. In Azure Data Factory, you can rerun a slice manually. You can also configure retry policy for a dataset so that a slice is rerun when a failure occurs. When a slice is rerun in either way, you need to make sure that the same data is read no matter how many times a slice is run. See [Repeatable read from relational sources](data-factory-repeatable-copy.md#repeatable-read-from-relational-sources).

## Performance and Tuning
See [Copy Activity Performance & Tuning Guide](data-factory-copy-activity-performance.md) to learn about key factors that impact performance of data movement (Copy Activity) in Azure Data Factory and various ways to optimize it.<|MERGE_RESOLUTION|>--- conflicted
+++ resolved
@@ -33,12 +33,9 @@
 ## Supported versions and installation
 For Data Management Gateway to connect to the MySQL Database, you need to install the [MySQL Connector/Net for Microsoft Windows](https://dev.mysql.com/downloads/connector/net/) (version 6.6.5 or above) on the same system as the Data Management Gateway. MySQL version 5.1 and above is supported.
 
-<<<<<<< HEAD
-=======
 > [!TIP]
 > If you hit error on "Authentication failed because the remote party has closed the transport stream.", consider to upgrade the MySQL Connector/Net to higher version.
 
->>>>>>> a42dbad0
 ## Getting started
 You can create a pipeline with a copy activity that moves data from an on-premises Cassandra data store by using different tools/APIs. 
 
@@ -68,7 +65,6 @@
 | username |Specify user name to connect to the MySQL database. |Yes |
 | password |Specify password for the user account you specified. |Yes |
 | gatewayName |Name of the gateway that the Data Factory service should use to connect to the on-premises MySQL database. |Yes |
-<<<<<<< HEAD
 
 ## Dataset properties
 For a full list of sections & properties available for defining datasets, see the [Creating datasets](data-factory-create-datasets.md) article. Sections such as structure, availability, and policy of a dataset JSON are similar for all dataset types (Azure SQL, Azure blob, Azure table, etc.).
@@ -86,25 +82,6 @@
 
 When source in copy activity is of type **RelationalSource** (which includes MySQL), the following properties are available in typeProperties section:
 
-=======
-
-## Dataset properties
-For a full list of sections & properties available for defining datasets, see the [Creating datasets](data-factory-create-datasets.md) article. Sections such as structure, availability, and policy of a dataset JSON are similar for all dataset types (Azure SQL, Azure blob, Azure table, etc.).
-
-The **typeProperties** section is different for each type of dataset and provides information about the location of the data in the data store. The typeProperties section for dataset of type **RelationalTable** (which includes MySQL dataset) has the following properties
-
-| Property | Description | Required |
-| --- | --- | --- |
-| tableName |Name of the table in the MySQL Database instance that linked service refers to. |No (if **query** of **RelationalSource** is specified) |
-
-## Copy activity properties
-For a full list of sections & properties available for defining activities, see the [Creating Pipelines](data-factory-create-pipelines.md) article. Properties such as name, description, input and output tables, are policies are available for all types of activities.
-
-Whereas, properties available in the **typeProperties** section of the activity vary with each activity type. For Copy activity, they vary depending on the types of sources and sinks.
-
-When source in copy activity is of type **RelationalSource** (which includes MySQL), the following properties are available in typeProperties section:
-
->>>>>>> a42dbad0
 | Property | Description | Allowed values | Required |
 | --- | --- | --- | --- |
 | query |Use the custom query to read data. |SQL query string. For example: select * from MyTable. |No (if **tableName** of **dataset** is specified) |
