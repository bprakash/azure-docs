<properties 
	pageTitle="Use Case - Customer Profiling" 
	description="Learn how Azure Data Factory is used to create a data-driven workflow (pipeline) to profile gaming customers." 
	services="data-factory" 
	documentationCenter="" 
	authors="spelluru" 
	manager="jhubbard" 
	editor="monicar"/>

<tags 
	ms.service="data-factory" 
	ms.workload="data-services" 
	ms.tgt_pltfrm="na" 
	ms.devlang="na" 
	ms.topic="article" 
<<<<<<< HEAD
	ms.date="04/01/2016" 
=======
	ms.date="06/20/2016" 
>>>>>>> c186bb0b
	ms.author="spelluru"/>

# Use Case - Customer Profiling

Azure Data Factory is one of many services used to implement the Cortana Intelligence Suite of solution accelerators.  For more information about Cortana Intelligence, please visit [Cortana Intelligence Suite](http://www.microsoft.com/cortanaanalytics). In this document, we describe a simple use case to help you get started with understanding how Azure Data Factory can solve common analytics problems.

All you need to access and try out this simple use case is an [Azure subscription](https://azure.microsoft.com/pricing/free-trial/).  You can deploy a sample that implements this use case by following the steps described in the [Samples](data-factory-samples.md) article.

## Scenario

Contoso is a gaming company that creates games for multiple platforms: game consoles, hand held devices, and personal computers (PCs). As users play these games, large volumes of log data is produced that tracks the usage patterns, gaming style, and preferences of the user.  When combined with demographic, regional, and product data, Contoso can perform analytics to guide them about how to enhance each users’ experience and target them for upgrades and in-game purchases. 

Contoso’s goal is to identify up-sell and cross-sell opportunities based on the gaming history profile of its users and develop new compelling features to drive business growth and provide a better experience to customers. For this use case, we use a gaming company as an example of a business that wants to optimize for their users’ behavior, but these principles apply to any business that wants to engage its customers around its goods and services and enhance their customers’ experience.

## Challenges

There are many challenges that gaming companies face when trying to implement this type of use case. First, data of different sizes and shapes must be ingested from multiple data sources, both on-premises and in the cloud to capture product data, historical user behavior data, and user data as the user plays their games on multiple platforms. Second, game usage patterns must be reasonably and accurately calculated. Third, gaming companies need to measure the effectiveness of their approach by tracking overall up-sell and cross-sell profile-to-in-game-purchase successes, and make adjustments to their future marketing campaigns.

## Solution Overview

This simple use case can be used as an example of how you can use Azure Data Factory to ingest, prepare, transform, analyze, and publish data.

![End-to-end workflow](./media/data-factory-customer-profiling-usecase/EndToEndWorkflow.png)
Figure above depicts how the data pipelines appear in the Azure Portal UI after they have been deployed.

1.	The **PartitionGameLogsPipeline** reads the raw game events from blob storage and creates partitions based on year, month, and day.
2.	The **EnrichGameLogsPipeline** joins partitioned game events with geo code reference data and enriches the data by mapping IP addresses to the corresponding geo-locations.
3.	The **AnalyzeMarketingCampaignPipeline** pipeline leverages the enriched data and processes it with the advertising data to create the final output that contains marketing campaign effectiveness.

In this example use case, Azure Data Factory is used to orchestrate activities that copy input data, transform and process the data with HDInsight Activities (Hive and Pig transformations) and output the final data to an Azure SQL Database.  You can also visualize the network of data pipelines, manage them, and monitor their status from the UI.

## Benefits

By optimizing their user profile analytics and aligning it with business goals, gaming company is able to quickly collect usage patterns, and analyze the effectiveness of its marketing campaigns for all of its different gaming products.



<|MERGE_RESOLUTION|>--- conflicted
+++ resolved
@@ -13,11 +13,7 @@
 	ms.tgt_pltfrm="na" 
 	ms.devlang="na" 
 	ms.topic="article" 
-<<<<<<< HEAD
-	ms.date="04/01/2016" 
-=======
 	ms.date="06/20/2016" 
->>>>>>> c186bb0b
 	ms.author="spelluru"/>
 
 # Use Case - Customer Profiling
