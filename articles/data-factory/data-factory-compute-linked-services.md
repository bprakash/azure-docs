--- conflicted
+++ resolved
@@ -1,355 +1,345 @@
-<properties
-	pageTitle="Compute Linked Services | Microsoft Azure"
-	description="Learn about compute enviornments that you can use in Azure Data Factory pipelines to transform/process data."
-	services="data-factory"
-	documentationCenter=""
-	authors="spelluru"
-	manager="jhubbard"
-	editor="monicar"/>
-
-<tags
-	ms.service="data-factory"
-	ms.workload="data-services"
-	ms.tgt_pltfrm="na"
-	ms.devlang="na"
-	ms.topic="article"
-	ms.date="08/15/2016"
-	ms.author="spelluru"/>
-
-# Compute Linked Services
-
-This article explains different compute environments that you can use to process or transform data. It also provides details about different configurations (on-demand vs. bring your own) supported by Data Factory when configuring linked services linking these compute environments to an Azure data factory.
-
-## On-demand compute environment
-
-In this type of configuration, the computing environment is fully managed by the Azure Data Factory service. It is automatically created by the Data Factory service before a job is submitted to process data and removed when the job is completed. You can create a linked service for the on-demand compute environment, configure it, and control granular settings for job execution, cluster management, and bootstrapping actions.
-
-> [AZURE.NOTE] The on-demand configuration is currently supported only for Azure HDInsight clusters.
-
-## Azure HDInsight On-Demand Linked Service
-The Azure Data Factory service can automatically create a Windows/Linux-based on-demand HDInsight cluster to process data. The cluster is created in the same region as the storage account (linkedServiceName property in the JSON) associated with the cluster.
-
-Note the following **important** points about on-demand HDInsight linked service:
-
-<<<<<<< HEAD
-- You will not see the on-demand HDInsight cluster created in your Azure subscription; the Azure Data Factory service manages the on-demand HDInsight cluster on your behalf.
-- The logs for jobs that are run on an on-demand HDInsight cluster are copied to the storage account associated with the HDInsight cluster. You can access these logs from the Azure Portal in the **Activity Run Details** blade. See [Monitor and Manage Pipelines](data-factory-monitor-manage-pipelines.md) article for details.
-- You will be charged only for the time when the HDInsight cluster is up and running jobs.
-=======
-- You do not see the on-demand HDInsight cluster created in your Azure subscription. the Azure Data Factory service manages the on-demand HDInsight cluster on your behalf.
-- The logs for jobs that are run on an on-demand HDInsight cluster are copied to the storage account associated with the HDInsight cluster. You can access these logs from the Azure portal in the **Activity Run Details** blade. See [Monitor and Manage Pipelines](data-factory-monitor-manage-pipelines.md) article for details.
-- You are charged only for the time when the HDInsight cluster is up and running jobs.
->>>>>>> c186bb0b
-
-> [AZURE.IMPORTANT] It typically takes more than **15 minutes** to provision an Azure HDInsight cluster on demand.
-
-### Example
-The following JSON defines a Linux-based on-demand HDInsight linked service. The Data Factory service automatically creates a **Linux-based** HDInsight cluster when processing a data slice. 
-
-
-	{
-	    "name": "HDInsightOnDemandLinkedService",
-	    "properties": {
-	        "type": "HDInsightOnDemand",
-	        "typeProperties": {
-	            "clusterSize": 4,
-	            "timeToLive": "00:05:00",
-	            "osType": "linux",
-	            "linkedServiceName": "StorageLinkedService"
-	        }
-	    }
-	}
-
-To use a Windows-based HDInsight cluster, set **osType** to **windows** or do not use the property as the default value is: windows.  
-
-> [AZURE.IMPORTANT] 
-> The HDInsight cluster creates a **default container** in the blob storage you specified in the JSON (**linkedServiceName**). HDInsight does not delete this container when the cluster is deleted. This behavior is by design. With on-demand HDInsight linked service, a HDInsight cluster is created every time a slice needs to be processed unless there is an existing live cluster (**timeToLive**) and is deleted when the processing is done. 
-> 
-> As more slices are processed, you see a lot of containers in your Azure blob storage. If you do not need them for troubleshooting of the jobs, you may want to delete them to reduce the storage cost. The names of these containers follow a pattern: "adf**yourdatafactoryname**-**linkedservicename**-datetimestamp". Use tools such as [Microsoft Storage Explorer](http://storageexplorer.com/) to delete containers in your Azure blob storage.
-
-### Properties
-
-Property | Description | Required
--------- | ----------- | --------
-type | The type property should be set to **HDInsightOnDemand**. | Yes
-clusterSize | Number of worker/data nodes in the cluster. The HDInsight cluster is created with 2 head nodes along with the number of worker nodes you specify for this property. The nodes are of size Standard_D3 that has 4 cores, so a 4 worker node cluster will take 24 cores (4*4 for worker nodes + 2*4 for head nodes). See [Create Linux-based Hadoop clusters in HDInsight](../hdinsight/hdinsight-hadoop-provision-linux-clusters.md) for details about the Standard_D3 tier.  | Yes
-timetolive | The allowed idle time for the on-demand HDInsight cluster. Specifies how long the on-demand HDInsight cluster will stay alive after completion of an activity run if there are no other active jobs in the cluster.<br/><br/>For example, if an activity run takes 6 minutes and timetolive is set to 5 minutes, the cluster stays alive for 5 minutes after the 6 minutes of processing the activity run. If another activity run is executed with the 6 minutes window, it is processed by the same cluster.<br/><br/>Creating an on-demand HDInsight cluster is an expensive operation (could take a while), so use this setting as needed to improve performance of a data factory by reusing an on-demand HDInsight cluster.<br/><br/>If you set timetolive value to 0, the cluster is deleted as soon as the activity run in processed. On the other hand, if you set a high value, the cluster may stay idle unnecessarily resulting in high costs. Therefore, it is important that you set the appropriate value based on your needs.<br/><br/>Multiple pipelines can share the same instance of the on-demand HDInsight cluster if the timetolive property value is appropriately set | Yes
-version | Version of the HDInsight cluster. The default value is 3.1 for Windows cluster and 3.2 for Linux cluster. | No
-linkedServiceName | Azure Storage linked service to be used by the on-demand cluster for storing and processing data. | Yes
-additionalLinkedServiceNames | Specifies additional storage accounts for the HDInsight linked service so that the Data Factory service can register them on your behalf. | No
-osType | Type of operating system. Allowed values are: Windows (default) and Linux | No
-hcatalogLinkedServiceName | The name of Azure SQL linked service that point to the HCatalog database. The on-demand HDInsight cluster will be created by using the Azure SQL database as the metastore. | No
-
-
-#### additionalLinkedServiceNames JSON example
-
-    "additionalLinkedServiceNames": [
-        "otherLinkedServiceName1",
-		"otherLinkedServiceName2"
-  	]
- 
-### Advanced Properties
-
-You can also specify the following properties for the granular configuration of the on-demand HDInsight cluster.
-
-Property | Description | Required
-:-------- | :----------- | :--------
-coreConfiguration | Specifies the core configuration parameters (as in core-site.xml) for the HDInsight cluster to be created. | No
-hBaseConfiguration | Specifies the HBase configuration parameters (hbase-site.xml) for the HDInsight cluster. | No
-hdfsConfiguration | Specifies the HDFS configuration parameters (hdfs-site.xml) for the HDInsight cluster. | No
-hiveConfiguration | Specifies the hive configuration parameters (hive-site.xml) for the HDInsight cluster. | No
-mapReduceConfiguration | Specifies the MapReduce configuration parameters (mapred-site.xml) for the HDInsight cluster. | No
-oozieConfiguration | Specifies the Oozie configuration parameters (oozie-site.xml) for the HDInsight cluster. | No
-stormConfiguration | Specifies the Storm configuration parameters (storm-site.xml) for the HDInsight cluster. | No
-yarnConfiguration | Specifies the Yarn configuration parameters (yarn-site.xml) for the HDInsight cluster. | No
-
-#### Example – On-demand HDInsight cluster configuration with advanced properties
-
-	{
-	  "name": " HDInsightOnDemandLinkedService",
-	  "properties": {
-	    "type": "HDInsightOnDemand",
-	    "typeProperties": {
-	      "clusterSize": 16,
-	      "timeToLive": "01:30:00",
-	      "linkedServiceName": "adfods1",
-	      "coreConfiguration": {
-	        "templeton.mapper.memory.mb": "5000"
-	      },
-	      "hiveConfiguration": {
-	        "templeton.mapper.memory.mb": "5000"
-	      },
-	      "mapReduceConfiguration": {
-	        "mapreduce.reduce.java.opts": "-Xmx4000m",
-	        "mapreduce.map.java.opts": "-Xmx4000m",
-	        "mapreduce.map.memory.mb": "5000",
-	        "mapreduce.reduce.memory.mb": "5000",
-	        "mapreduce.job.reduce.slowstart.completedmaps": "0.8"
-	      },
-	      "yarnConfiguration": {
-	        "yarn.app.mapreduce.am.resource.mb": "5000",
-	        "mapreduce.map.memory.mb": "5000"
-	      },
-	      "additionalLinkedServiceNames": [
-	        "datafeeds",
-	        "adobedatafeed"
-	      ]
-	    }
-	  }
-	}
-
-### Node sizes
-You can specify the sizes of head, data, and zookeeper nodes using the following properties. 
-
-Property | Description | Required
-:-------- | :----------- | :--------
-headNodeSize | Specifies the size of the head node. The default value is: Standard_D3. See the **Specifying node sizes** section below for details. | No
-dataNodeSize | Specifies the size of the data node. The default value is: Standard_D3. | No
-zookeeperNodeSize | Specifies the size of the Zoo Keeper node. The default value is: Standard_D3. | No
- 
-#### Specifying node sizes
-Please see the [Sizes of Virtual Machines](../virtual-machines/virtual-machines-linux-sizes.md#size-tables) article for string values you need to specify for the above properties. The values need to conform to the **CMDLETs & APIS** referenced in the article. As you can see in the article, the data node of Large (default) size has 7 GB memory, which may not be good enough for your scenario. 
-
-If you want to create D4 sized head nodes and worker nodes, you need to specify **Standard_D4** as the value for headNodeSize and dataNodeSize properties. 
-
-	"headNodeSize": "Standard_D4",	
-	"dataNodeSize": "Standard_D4",
-
-If you specify a wrong value for these properties, you may receive the following **error:**	Failed to create cluster. Exception: Unable to complete the cluster create operation. Operation failed with code '400'. Cluster left behind state: 'Error'. Message: 'PreClusterCreationValidationFailure'. When you receive this error, ensure that you are using the **CMDLET & APIS** name from the table in the above article.  
-
-
-
-## Bring your own compute environment
-
-In this type of configuration, users can register an already existing computing environment as a linked service in Data Factory. The computing environment is managed by the user and the Data Factory service uses it to execute the activities.
-
-This type of configuration is supported for the following compute environments:
-
-- Azure HDInsight
-- Azure Batch
-- Azure Machine Learning.
-
-## Azure HDInsight Linked Service
-
-You can create an Azure HDInsight linked service to register your own HDInsight cluster with Data Factory.
-
-### Example
-
-	{
-	  "name": "HDInsightLinkedService",
-	  "properties": {
-	    "type": "HDInsight",
-	    "typeProperties": {
-	      "clusterUri": " https://<hdinsightclustername>.azurehdinsight.net/",
-	      "userName": "admin",
-	      "password": "<password>",
-	      "linkedServiceName": "MyHDInsightStoragelinkedService"
-	    }
-	  }
-	}
-
-### Properties
-
-Property | Description | Required
--------- | ----------- | --------
-type | The type property should be set to **HDInsight**. | Yes
-clusterUri | The URI of the HDInsight cluster. | Yes
-username | Specify the name of the user to be used to connect to an existing HDInsight cluster. | Yes
-password | Specify password for the user account. | Yes
-linkedServiceName | Name of the linked service for the blob storage used by this HDInsight cluster. | Yes
-
-## Azure Batch Linked Service
-
-You can create an Azure Batch linked service to register a Batch pool of virtual machines (VMs) to a data factory. You can run .NET custom activities using either Azure Batch or Azure HDInsight.
-
-See following topics if you are new to Azure Batch service:
-
-
-- [Azure Batch basics](../batch/batch-technical-overview.md) for an overview of the Azure Batch service.
-<<<<<<< HEAD
-- [New-AzureBatchAccount](https://msdn.microsoft.com/library/mt125880.aspx) cmdlet to create an Azure Batch account (or) [Azure Portal](../batch/batch-account-create-portal.md) to create the Azure Batch account using Azure Portal. See [Using PowerShell to manage Azure Batch Account](http://blogs.technet.com/b/windowshpc/archive/2014/10/28/using-azure-powershell-to-manage-azure-batch-account.aspx) topic for detailed instructions on using the cmdlet.
-=======
-- [New-AzureBatchAccount](https://msdn.microsoft.com/library/mt125880.aspx) cmdlet to create an Azure Batch account (or) [Azure portal](../batch/batch-account-create-portal.md) to create the Azure Batch account using Azure portal. See [Using PowerShell to manage Azure Batch Account](http://blogs.technet.com/b/windowshpc/archive/2014/10/28/using-azure-powershell-to-manage-azure-batch-account.aspx) topic for detailed instructions on using the cmdlet.
->>>>>>> c186bb0b
-- [New-AzureBatchPool](https://msdn.microsoft.com/library/mt125936.aspx) cmdlet to create an Azure Batch pool.
-
-### Example
-
-	{
-	  "name": "AzureBatchLinkedService",
-	  "properties": {
-	    "type": "AzureBatch",
-	    "typeProperties": {
-	      "accountName": "<Azure Batch account name>",
-	      "accessKey": "<Azure Batch account key>",
-	      "poolName": "<Azure Batch pool name>",
-	      "linkedServiceName": "<Specify associated storage linked service reference here>"
-	    }
-	  }
-	}
-
-Append "**.<region name**" to the name of your batch account for the **accountName** property. Example:
-
-			"accountName": "mybatchaccount.eastus"
-
-Another option is to provide the batchUri endpoint as shown below.  
-
-			"accountName": "adfteam",
-			"batchUri": "https://eastus.batch.azure.com",
-
-### Properties
-
-Property | Description | Required
--------- | ----------- | --------
-type | The type property should be set to **AzureBatch**. | Yes
-accountName | Name of the Azure Batch account. | Yes
-accessKey | Access key for the Azure Batch account. | Yes
-poolName | Name of the pool of virtual machines. | Yes
-linkedServiceName | Name of the Azure Storage linked service associated with this Azure Batch linked service. This linked service is used for staging files required to run the activity and storing the activity execution logs. | Yes
-
-
-## Azure Machine Learning Linked Service
-
-You create an Azure Machine Learning linked service to register a Machine Learning batch scoring endpoint to a data factory.
-
-### Example
-
-	{
-	  "name": "AzureMLLinkedService",
-	  "properties": {
-	    "type": "AzureML",
-	    "typeProperties": {
-	      "mlEndpoint": "https://[batch scoring endpoint]/jobs",
-	      "apiKey": "<apikey>"
-	    }
-	  }
-	}
-
-### Properties
-
-Property | Description | Required
--------- | ----------- | --------
-Type | The type property should be set to: **AzureML**. | Yes
-mlEndpoint | The batch scoring URL. | Yes
-apiKey | The published workspace model’s API. | Yes
-
-
-## Azure Data Lake Analytics Linked Service
-You create an **Azure Data Lake Analytics** linked service to link an Azure Data Lake Analytics compute service to an Azure data factory before using the [Data Lake Analytics U-SQL activity](data-factory-usql-activity.md) in a pipeline.
-
-The following example provides JSON definition for an Azure Data Lake Analytics linked service.
-
-	{
-	    "name": "AzureDataLakeAnalyticsLinkedService",
-	    "properties": {
-	        "type": "AzureDataLakeAnalytics",
-	        "typeProperties": {
-	            "accountName": "adftestaccount",
-	            "dataLakeAnalyticsUri": "datalakeanalyticscompute.net",
-	            "authorization": "<authcode>",
-				"sessionId": "<session ID>",
-	            "subscriptionId": "<subscription id>",
-	            "resourceGroupName": "<resource group name>"
-	        }
-	    }
-	}
-
-
-The following table provides descriptions for the properties used in the JSON definition.
-
-Property | Description | Required
--------- | ----------- | --------
-Type | The type property should be set to: **AzureDataLakeAnalytics**. | Yes
-accountName | Azure Data Lake Analytics Account Name. | Yes
-dataLakeAnalyticsUri | Azure Data Lake Analytics URI. |  No
-authorization | Authorization code is automatically retrieved after clicking **Authorize** button in the Data Factory Editor and completing the OAuth login. | Yes
-subscriptionId | Azure subscription id | No (If not specified, subscription of the data factory is used).
-resourceGroupName | Azure resource group name |  No (If not specified, resource group of the data factory is used).
-sessionId | session id from the OAuth authorization session. Each session id is unique and may only be used once. This is auto-generated in the Data Factory Editor. | Yes
-
-The authorization code you generated by using the **Authorize** button expires after sometime. See the following table for the expiration times for different types of user accounts. You may see the following error message when the authentication **token expires**: Credential operation error: invalid_grant - AADSTS70002: Error validating credentials. AADSTS70008: The provided access grant is expired or revoked. Trace ID: d18629e8-af88-43c5-88e3-d8419eb1fca1 Correlation ID: fac30a0c-6be6-4e02-8d69-a776d2ffefd7 Timestamp: 2015-12-15 21:09:31Z
-
-| User type | Expires after |
-| :-------- | :----------- | 
-| User accounts NOT managed by Azure Active Directory (@hotmail.com, @live.com, etc.) | 12 hours |
-| Users accounts managed by Azure Active Directory (AAD) | 14 days after the last slice run. <br/><br/>90 days, if a slice based on OAuth-based linked service runs at least once every 14 days. |
- 
-To avoid/resolve this error, you will need to reauthorize using the **Authorize** button when the **token expires** and redeploy the linked service. You can also generate values for sessionId and authorization properties programmatically using code in the following section. 
-
-### To programmatically generate sessionId and authorization values 
-The following code generates **sessionId** and **authorization** values.  
-
-    if (linkedService.Properties.TypeProperties is AzureDataLakeStoreLinkedService ||
-        linkedService.Properties.TypeProperties is AzureDataLakeAnalyticsLinkedService)
-    {
-        AuthorizationSessionGetResponse authorizationSession = this.Client.OAuth.Get(this.ResourceGroupName, this.DataFactoryName, linkedService.Properties.Type);
-
-        WindowsFormsWebAuthenticationDialog authenticationDialog = new WindowsFormsWebAuthenticationDialog(null);
-        string authorization = authenticationDialog.AuthenticateAAD(authorizationSession.AuthorizationSession.Endpoint, new Uri("urn:ietf:wg:oauth:2.0:oob"));
-
-        AzureDataLakeStoreLinkedService azureDataLakeStoreProperties = linkedService.Properties.TypeProperties as AzureDataLakeStoreLinkedService;
-        if (azureDataLakeStoreProperties != null)
-        {
-            azureDataLakeStoreProperties.SessionId = authorizationSession.AuthorizationSession.SessionId;
-            azureDataLakeStoreProperties.Authorization = authorization;
-        }
-
-        AzureDataLakeAnalyticsLinkedService azureDataLakeAnalyticsProperties = linkedService.Properties.TypeProperties as AzureDataLakeAnalyticsLinkedService;
-        if (azureDataLakeAnalyticsProperties != null)
-        {
-            azureDataLakeAnalyticsProperties.SessionId = authorizationSession.AuthorizationSession.SessionId;
-            azureDataLakeAnalyticsProperties.Authorization = authorization;
-        }
-    }
-
-See [AzureDataLakeStoreLinkedService Class](https://msdn.microsoft.com/library/microsoft.azure.management.datafactories.models.azuredatalakestorelinkedservice.aspx), [AzureDataLakeAnalyticsLinkedService Class](https://msdn.microsoft.com/library/microsoft.azure.management.datafactories.models.azuredatalakeanalyticslinkedservice.aspx), and [AuthorizationSessionGetResponse Class](https://msdn.microsoft.com/library/microsoft.azure.management.datafactories.models.authorizationsessiongetresponse.aspx) topics for details about the Data Factory classes used in the code. You need to add a reference to: Microsoft.IdentityModel.Clients.ActiveDirectory.WindowsForms.dll for the WindowsFormsWebAuthenticationDialog class. 
- 
-
-## Azure SQL Linked Service
-You create an Azure SQL linked service and use it with the [Stored Procedure Activity](data-factory-stored-proc-activity.md) to invoke a stored procedure from a Data Factory pipeline. See [Azure SQL Connector](data-factory-azure-sql-connector.md#azure-sql-linked-service-properties) article for details about this linked service.
-
-## Azure SQL Data Warehouse Linked Service
-You create an Azure SQL Data Warehouse linked service and use it with the [Stored Procedure Activity](data-factory-stored-proc-activity.md) to invoke a stored procedure from a Data Factory pipeline. See [Azure SQL Data Warehouse Connector](data-factory-azure-sql-data-warehouse-connector.md#azure-sql-data-warehouse-linked-service-properties) article for details about this linked service.
-
-## SQL Server Linked Service
-You create a SQL Server linked service and use it with the [Stored Procedure Activity](data-factory-stored-proc-activity.md) to invoke a stored procedure from a Data Factory pipeline. See [SQL Server connector](data-factory-sqlserver-connector.md#sql-server-linked-service-properties) article for details about this linked service.
+<properties
+	pageTitle="Compute Linked Services | Microsoft Azure"
+	description="Learn about compute enviornments that you can use in Azure Data Factory pipelines to transform/process data."
+	services="data-factory"
+	documentationCenter=""
+	authors="spelluru"
+	manager="jhubbard"
+	editor="monicar"/>
+
+<tags
+	ms.service="data-factory"
+	ms.workload="data-services"
+	ms.tgt_pltfrm="na"
+	ms.devlang="na"
+	ms.topic="article"
+	ms.date="08/15/2016"
+	ms.author="spelluru"/>
+
+# Compute Linked Services
+
+This article explains different compute environments that you can use to process or transform data. It also provides details about different configurations (on-demand vs. bring your own) supported by Data Factory when configuring linked services linking these compute environments to an Azure data factory.
+
+## On-demand compute environment
+
+In this type of configuration, the computing environment is fully managed by the Azure Data Factory service. It is automatically created by the Data Factory service before a job is submitted to process data and removed when the job is completed. You can create a linked service for the on-demand compute environment, configure it, and control granular settings for job execution, cluster management, and bootstrapping actions.
+
+> [AZURE.NOTE] The on-demand configuration is currently supported only for Azure HDInsight clusters.
+
+## Azure HDInsight On-Demand Linked Service
+The Azure Data Factory service can automatically create a Windows/Linux-based on-demand HDInsight cluster to process data. The cluster is created in the same region as the storage account (linkedServiceName property in the JSON) associated with the cluster.
+
+Note the following **important** points about on-demand HDInsight linked service:
+
+- You do not see the on-demand HDInsight cluster created in your Azure subscription. the Azure Data Factory service manages the on-demand HDInsight cluster on your behalf.
+- The logs for jobs that are run on an on-demand HDInsight cluster are copied to the storage account associated with the HDInsight cluster. You can access these logs from the Azure portal in the **Activity Run Details** blade. See [Monitor and Manage Pipelines](data-factory-monitor-manage-pipelines.md) article for details.
+- You are charged only for the time when the HDInsight cluster is up and running jobs.
+
+> [AZURE.IMPORTANT] It typically takes more than **15 minutes** to provision an Azure HDInsight cluster on demand.
+
+### Example
+The following JSON defines a Linux-based on-demand HDInsight linked service. The Data Factory service automatically creates a **Linux-based** HDInsight cluster when processing a data slice. 
+
+
+	{
+	    "name": "HDInsightOnDemandLinkedService",
+	    "properties": {
+	        "type": "HDInsightOnDemand",
+	        "typeProperties": {
+	            "clusterSize": 4,
+	            "timeToLive": "00:05:00",
+	            "osType": "linux",
+	            "linkedServiceName": "StorageLinkedService"
+	        }
+	    }
+	}
+
+To use a Windows-based HDInsight cluster, set **osType** to **windows** or do not use the property as the default value is: windows.  
+
+> [AZURE.IMPORTANT] 
+> The HDInsight cluster creates a **default container** in the blob storage you specified in the JSON (**linkedServiceName**). HDInsight does not delete this container when the cluster is deleted. This behavior is by design. With on-demand HDInsight linked service, a HDInsight cluster is created every time a slice needs to be processed unless there is an existing live cluster (**timeToLive**) and is deleted when the processing is done. 
+> 
+> As more slices are processed, you see a lot of containers in your Azure blob storage. If you do not need them for troubleshooting of the jobs, you may want to delete them to reduce the storage cost. The names of these containers follow a pattern: "adf**yourdatafactoryname**-**linkedservicename**-datetimestamp". Use tools such as [Microsoft Storage Explorer](http://storageexplorer.com/) to delete containers in your Azure blob storage.
+
+### Properties
+
+Property | Description | Required
+-------- | ----------- | --------
+type | The type property should be set to **HDInsightOnDemand**. | Yes
+clusterSize | Number of worker/data nodes in the cluster. The HDInsight cluster is created with 2 head nodes along with the number of worker nodes you specify for this property. The nodes are of size Standard_D3 that has 4 cores, so a 4 worker node cluster will take 24 cores (4*4 for worker nodes + 2*4 for head nodes). See [Create Linux-based Hadoop clusters in HDInsight](../hdinsight/hdinsight-hadoop-provision-linux-clusters.md) for details about the Standard_D3 tier.  | Yes
+timetolive | The allowed idle time for the on-demand HDInsight cluster. Specifies how long the on-demand HDInsight cluster will stay alive after completion of an activity run if there are no other active jobs in the cluster.<br/><br/>For example, if an activity run takes 6 minutes and timetolive is set to 5 minutes, the cluster stays alive for 5 minutes after the 6 minutes of processing the activity run. If another activity run is executed with the 6 minutes window, it is processed by the same cluster.<br/><br/>Creating an on-demand HDInsight cluster is an expensive operation (could take a while), so use this setting as needed to improve performance of a data factory by reusing an on-demand HDInsight cluster.<br/><br/>If you set timetolive value to 0, the cluster is deleted as soon as the activity run in processed. On the other hand, if you set a high value, the cluster may stay idle unnecessarily resulting in high costs. Therefore, it is important that you set the appropriate value based on your needs.<br/><br/>Multiple pipelines can share the same instance of the on-demand HDInsight cluster if the timetolive property value is appropriately set | Yes
+version | Version of the HDInsight cluster. The default value is 3.1 for Windows cluster and 3.2 for Linux cluster. | No
+linkedServiceName | Azure Storage linked service to be used by the on-demand cluster for storing and processing data. | Yes
+additionalLinkedServiceNames | Specifies additional storage accounts for the HDInsight linked service so that the Data Factory service can register them on your behalf. | No
+osType | Type of operating system. Allowed values are: Windows (default) and Linux | No
+hcatalogLinkedServiceName | The name of Azure SQL linked service that point to the HCatalog database. The on-demand HDInsight cluster will be created by using the Azure SQL database as the metastore. | No
+
+
+#### additionalLinkedServiceNames JSON example
+
+    "additionalLinkedServiceNames": [
+        "otherLinkedServiceName1",
+		"otherLinkedServiceName2"
+  	]
+ 
+### Advanced Properties
+
+You can also specify the following properties for the granular configuration of the on-demand HDInsight cluster.
+
+Property | Description | Required
+:-------- | :----------- | :--------
+coreConfiguration | Specifies the core configuration parameters (as in core-site.xml) for the HDInsight cluster to be created. | No
+hBaseConfiguration | Specifies the HBase configuration parameters (hbase-site.xml) for the HDInsight cluster. | No
+hdfsConfiguration | Specifies the HDFS configuration parameters (hdfs-site.xml) for the HDInsight cluster. | No
+hiveConfiguration | Specifies the hive configuration parameters (hive-site.xml) for the HDInsight cluster. | No
+mapReduceConfiguration | Specifies the MapReduce configuration parameters (mapred-site.xml) for the HDInsight cluster. | No
+oozieConfiguration | Specifies the Oozie configuration parameters (oozie-site.xml) for the HDInsight cluster. | No
+stormConfiguration | Specifies the Storm configuration parameters (storm-site.xml) for the HDInsight cluster. | No
+yarnConfiguration | Specifies the Yarn configuration parameters (yarn-site.xml) for the HDInsight cluster. | No
+
+#### Example – On-demand HDInsight cluster configuration with advanced properties
+
+	{
+	  "name": " HDInsightOnDemandLinkedService",
+	  "properties": {
+	    "type": "HDInsightOnDemand",
+	    "typeProperties": {
+	      "clusterSize": 16,
+	      "timeToLive": "01:30:00",
+	      "linkedServiceName": "adfods1",
+	      "coreConfiguration": {
+	        "templeton.mapper.memory.mb": "5000"
+	      },
+	      "hiveConfiguration": {
+	        "templeton.mapper.memory.mb": "5000"
+	      },
+	      "mapReduceConfiguration": {
+	        "mapreduce.reduce.java.opts": "-Xmx4000m",
+	        "mapreduce.map.java.opts": "-Xmx4000m",
+	        "mapreduce.map.memory.mb": "5000",
+	        "mapreduce.reduce.memory.mb": "5000",
+	        "mapreduce.job.reduce.slowstart.completedmaps": "0.8"
+	      },
+	      "yarnConfiguration": {
+	        "yarn.app.mapreduce.am.resource.mb": "5000",
+	        "mapreduce.map.memory.mb": "5000"
+	      },
+	      "additionalLinkedServiceNames": [
+	        "datafeeds",
+	        "adobedatafeed"
+	      ]
+	    }
+	  }
+	}
+
+### Node sizes
+You can specify the sizes of head, data, and zookeeper nodes using the following properties. 
+
+Property | Description | Required
+:-------- | :----------- | :--------
+headNodeSize | Specifies the size of the head node. The default value is: Standard_D3. See the **Specifying node sizes** section below for details. | No
+dataNodeSize | Specifies the size of the data node. The default value is: Standard_D3. | No
+zookeeperNodeSize | Specifies the size of the Zoo Keeper node. The default value is: Standard_D3. | No
+ 
+#### Specifying node sizes
+Please see the [Sizes of Virtual Machines](../virtual-machines/virtual-machines-linux-sizes.md#size-tables) article for string values you need to specify for the above properties. The values need to conform to the **CMDLETs & APIS** referenced in the article. As you can see in the article, the data node of Large (default) size has 7 GB memory, which may not be good enough for your scenario. 
+
+If you want to create D4 sized head nodes and worker nodes, you need to specify **Standard_D4** as the value for headNodeSize and dataNodeSize properties. 
+
+	"headNodeSize": "Standard_D4",	
+	"dataNodeSize": "Standard_D4",
+
+If you specify a wrong value for these properties, you may receive the following **error:**	Failed to create cluster. Exception: Unable to complete the cluster create operation. Operation failed with code '400'. Cluster left behind state: 'Error'. Message: 'PreClusterCreationValidationFailure'. When you receive this error, ensure that you are using the **CMDLET & APIS** name from the table in the above article.  
+
+
+
+## Bring your own compute environment
+
+In this type of configuration, users can register an already existing computing environment as a linked service in Data Factory. The computing environment is managed by the user and the Data Factory service uses it to execute the activities.
+
+This type of configuration is supported for the following compute environments:
+
+- Azure HDInsight
+- Azure Batch
+- Azure Machine Learning.
+
+## Azure HDInsight Linked Service
+
+You can create an Azure HDInsight linked service to register your own HDInsight cluster with Data Factory.
+
+### Example
+
+	{
+	  "name": "HDInsightLinkedService",
+	  "properties": {
+	    "type": "HDInsight",
+	    "typeProperties": {
+	      "clusterUri": " https://<hdinsightclustername>.azurehdinsight.net/",
+	      "userName": "admin",
+	      "password": "<password>",
+	      "linkedServiceName": "MyHDInsightStoragelinkedService"
+	    }
+	  }
+	}
+
+### Properties
+
+Property | Description | Required
+-------- | ----------- | --------
+type | The type property should be set to **HDInsight**. | Yes
+clusterUri | The URI of the HDInsight cluster. | Yes
+username | Specify the name of the user to be used to connect to an existing HDInsight cluster. | Yes
+password | Specify password for the user account. | Yes
+linkedServiceName | Name of the linked service for the blob storage used by this HDInsight cluster. | Yes
+
+## Azure Batch Linked Service
+
+You can create an Azure Batch linked service to register a Batch pool of virtual machines (VMs) to a data factory. You can run .NET custom activities using either Azure Batch or Azure HDInsight.
+
+See following topics if you are new to Azure Batch service:
+
+
+- [Azure Batch basics](../batch/batch-technical-overview.md) for an overview of the Azure Batch service.
+- [New-AzureBatchAccount](https://msdn.microsoft.com/library/mt125880.aspx) cmdlet to create an Azure Batch account (or) [Azure portal](../batch/batch-account-create-portal.md) to create the Azure Batch account using Azure portal. See [Using PowerShell to manage Azure Batch Account](http://blogs.technet.com/b/windowshpc/archive/2014/10/28/using-azure-powershell-to-manage-azure-batch-account.aspx) topic for detailed instructions on using the cmdlet.
+- [New-AzureBatchPool](https://msdn.microsoft.com/library/mt125936.aspx) cmdlet to create an Azure Batch pool.
+
+### Example
+
+	{
+	  "name": "AzureBatchLinkedService",
+	  "properties": {
+	    "type": "AzureBatch",
+	    "typeProperties": {
+	      "accountName": "<Azure Batch account name>",
+	      "accessKey": "<Azure Batch account key>",
+	      "poolName": "<Azure Batch pool name>",
+	      "linkedServiceName": "<Specify associated storage linked service reference here>"
+	    }
+	  }
+	}
+
+Append "**.<region name**" to the name of your batch account for the **accountName** property. Example:
+
+			"accountName": "mybatchaccount.eastus"
+
+Another option is to provide the batchUri endpoint as shown below.  
+
+			"accountName": "adfteam",
+			"batchUri": "https://eastus.batch.azure.com",
+
+### Properties
+
+Property | Description | Required
+-------- | ----------- | --------
+type | The type property should be set to **AzureBatch**. | Yes
+accountName | Name of the Azure Batch account. | Yes
+accessKey | Access key for the Azure Batch account. | Yes
+poolName | Name of the pool of virtual machines. | Yes
+linkedServiceName | Name of the Azure Storage linked service associated with this Azure Batch linked service. This linked service is used for staging files required to run the activity and storing the activity execution logs. | Yes
+
+
+## Azure Machine Learning Linked Service
+
+You create an Azure Machine Learning linked service to register a Machine Learning batch scoring endpoint to a data factory.
+
+### Example
+
+	{
+	  "name": "AzureMLLinkedService",
+	  "properties": {
+	    "type": "AzureML",
+	    "typeProperties": {
+	      "mlEndpoint": "https://[batch scoring endpoint]/jobs",
+	      "apiKey": "<apikey>"
+	    }
+	  }
+	}
+
+### Properties
+
+Property | Description | Required
+-------- | ----------- | --------
+Type | The type property should be set to: **AzureML**. | Yes
+mlEndpoint | The batch scoring URL. | Yes
+apiKey | The published workspace model’s API. | Yes
+
+
+## Azure Data Lake Analytics Linked Service
+You create an **Azure Data Lake Analytics** linked service to link an Azure Data Lake Analytics compute service to an Azure data factory before using the [Data Lake Analytics U-SQL activity](data-factory-usql-activity.md) in a pipeline.
+
+The following example provides JSON definition for an Azure Data Lake Analytics linked service.
+
+	{
+	    "name": "AzureDataLakeAnalyticsLinkedService",
+	    "properties": {
+	        "type": "AzureDataLakeAnalytics",
+	        "typeProperties": {
+	            "accountName": "adftestaccount",
+	            "dataLakeAnalyticsUri": "datalakeanalyticscompute.net",
+	            "authorization": "<authcode>",
+				"sessionId": "<session ID>",
+	            "subscriptionId": "<subscription id>",
+	            "resourceGroupName": "<resource group name>"
+	        }
+	    }
+	}
+
+
+The following table provides descriptions for the properties used in the JSON definition.
+
+Property | Description | Required
+-------- | ----------- | --------
+Type | The type property should be set to: **AzureDataLakeAnalytics**. | Yes
+accountName | Azure Data Lake Analytics Account Name. | Yes
+dataLakeAnalyticsUri | Azure Data Lake Analytics URI. |  No
+authorization | Authorization code is automatically retrieved after clicking **Authorize** button in the Data Factory Editor and completing the OAuth login. | Yes
+subscriptionId | Azure subscription id | No (If not specified, subscription of the data factory is used).
+resourceGroupName | Azure resource group name |  No (If not specified, resource group of the data factory is used).
+sessionId | session id from the OAuth authorization session. Each session id is unique and may only be used once. This is auto-generated in the Data Factory Editor. | Yes
+
+The authorization code you generated by using the **Authorize** button expires after sometime. See the following table for the expiration times for different types of user accounts. You may see the following error message when the authentication **token expires**: Credential operation error: invalid_grant - AADSTS70002: Error validating credentials. AADSTS70008: The provided access grant is expired or revoked. Trace ID: d18629e8-af88-43c5-88e3-d8419eb1fca1 Correlation ID: fac30a0c-6be6-4e02-8d69-a776d2ffefd7 Timestamp: 2015-12-15 21:09:31Z
+
+| User type | Expires after |
+| :-------- | :----------- | 
+| User accounts NOT managed by Azure Active Directory (@hotmail.com, @live.com, etc.) | 12 hours |
+| Users accounts managed by Azure Active Directory (AAD) | 14 days after the last slice run. <br/><br/>90 days, if a slice based on OAuth-based linked service runs at least once every 14 days. |
+ 
+To avoid/resolve this error, you will need to reauthorize using the **Authorize** button when the **token expires** and redeploy the linked service. You can also generate values for sessionId and authorization properties programmatically using code in the following section. 
+
+### To programmatically generate sessionId and authorization values 
+The following code generates **sessionId** and **authorization** values.  
+
+    if (linkedService.Properties.TypeProperties is AzureDataLakeStoreLinkedService ||
+        linkedService.Properties.TypeProperties is AzureDataLakeAnalyticsLinkedService)
+    {
+        AuthorizationSessionGetResponse authorizationSession = this.Client.OAuth.Get(this.ResourceGroupName, this.DataFactoryName, linkedService.Properties.Type);
+
+        WindowsFormsWebAuthenticationDialog authenticationDialog = new WindowsFormsWebAuthenticationDialog(null);
+        string authorization = authenticationDialog.AuthenticateAAD(authorizationSession.AuthorizationSession.Endpoint, new Uri("urn:ietf:wg:oauth:2.0:oob"));
+
+        AzureDataLakeStoreLinkedService azureDataLakeStoreProperties = linkedService.Properties.TypeProperties as AzureDataLakeStoreLinkedService;
+        if (azureDataLakeStoreProperties != null)
+        {
+            azureDataLakeStoreProperties.SessionId = authorizationSession.AuthorizationSession.SessionId;
+            azureDataLakeStoreProperties.Authorization = authorization;
+        }
+
+        AzureDataLakeAnalyticsLinkedService azureDataLakeAnalyticsProperties = linkedService.Properties.TypeProperties as AzureDataLakeAnalyticsLinkedService;
+        if (azureDataLakeAnalyticsProperties != null)
+        {
+            azureDataLakeAnalyticsProperties.SessionId = authorizationSession.AuthorizationSession.SessionId;
+            azureDataLakeAnalyticsProperties.Authorization = authorization;
+        }
+    }
+
+See [AzureDataLakeStoreLinkedService Class](https://msdn.microsoft.com/library/microsoft.azure.management.datafactories.models.azuredatalakestorelinkedservice.aspx), [AzureDataLakeAnalyticsLinkedService Class](https://msdn.microsoft.com/library/microsoft.azure.management.datafactories.models.azuredatalakeanalyticslinkedservice.aspx), and [AuthorizationSessionGetResponse Class](https://msdn.microsoft.com/library/microsoft.azure.management.datafactories.models.authorizationsessiongetresponse.aspx) topics for details about the Data Factory classes used in the code. You need to add a reference to: Microsoft.IdentityModel.Clients.ActiveDirectory.WindowsForms.dll for the WindowsFormsWebAuthenticationDialog class. 
+ 
+
+## Azure SQL Linked Service
+You create an Azure SQL linked service and use it with the [Stored Procedure Activity](data-factory-stored-proc-activity.md) to invoke a stored procedure from a Data Factory pipeline. See [Azure SQL Connector](data-factory-azure-sql-connector.md#azure-sql-linked-service-properties) article for details about this linked service.
+
+## Azure SQL Data Warehouse Linked Service
+You create an Azure SQL Data Warehouse linked service and use it with the [Stored Procedure Activity](data-factory-stored-proc-activity.md) to invoke a stored procedure from a Data Factory pipeline. See [Azure SQL Data Warehouse Connector](data-factory-azure-sql-data-warehouse-connector.md#azure-sql-data-warehouse-linked-service-properties) article for details about this linked service.
+
+## SQL Server Linked Service
+You create a SQL Server linked service and use it with the [Stored Procedure Activity](data-factory-stored-proc-activity.md) to invoke a stored procedure from a Data Factory pipeline. See [SQL Server connector](data-factory-sqlserver-connector.md#sql-server-linked-service-properties) article for details about this linked service.