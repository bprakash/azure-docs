--- conflicted
+++ resolved
@@ -1,321 +1,318 @@
-<properties 
-	pageTitle="Move data from Oracle | Azure Data Factory" 
-	description="Learn how to move data to/from Oracle database that is on-premises using Azure Data Factory." 
-	services="data-factory" 
-	documentationCenter="" 
-	authors="spelluru" 
-	manager="jhubbard" 
-	editor="monicar"/>
-
-<tags 
-	ms.service="data-factory" 
-	ms.workload="data-services" 
-	ms.tgt_pltfrm="na" 
-	ms.devlang="na" 
-	ms.topic="article" 
-	ms.date="02/01/2016" 
-	ms.author="spelluru"/>
-
-# Move data from on-premises Oracle using Azure Data Factory 
-
-This article outlines how you can use data factory copy activity to move data from Oracle to another data store. This article builds on the [data movement activities](data-factory-data-movement-activities.md) article which presents a general overview of data movement with copy activity and supported data store combinations.
-
-## Installation 
-For the Azure Data Factory service to be able to connect to your on-premises Oracle database , you must install the following: 
-
-- Data Management Gateway on the same machine that hosts the database or on a separate machine to avoid competing for resources with the database. Data Management Gateway is a software that connects on-premises data sources to cloud services in a secure and managed way. See [Move data between on-premises and cloud](data-factory-move-data-between-onprem-and-cloud.md) article for details about Data Management Gateway. 
-- [Oracle Data Access Components (ODAC) for Windows](http://www.oracle.com/technetwork/topics/dotnet/downloads/index.html). It must be installed on the host machine where the gateway is installed.
-
-> [AZURE.NOTE] See [Gateway Troubleshooting](data-factory-move-data-between-onprem-and-cloud.md#gateway-troubleshooting) for tips on troubleshooting connection/gateway related issues. 
-
-## Sample: Copy data from Oracle to Azure Blob
-This sample shows how to copy data from an on-premises Oracle database to an Azure Blob Storage. However, data can be copied **directly** to any of the sinks stated [here](data-factory-data-movement-activities.md#supported-data-stores) using the Copy Activity in Azure Data Factory.  
- 
-The sample has the following data factory entities:
-
-1.	A linked service of type [OnPremisesOracle](data-factory-onprem-oracle-connector.md#oracle-linked-service-properties).
-2.	A linked service of type [AzureStorage](data-factory-azure-blob-connector.md#azure-storage-linked-service-properties).
-3.	An input [dataset](data-factory-create-datasets.md) of type [OracleTable](data-factory-onprem-oracle-connector.md#oracle-dataset-type-properties). 
-4.	An output [dataset](data-factory-create-datasets.md) of type [AzureBlob](data-factory-azure-blob-connector.md#azure-blob-dataset-type-properties).
-5.	A [pipeline](data-factory-create-pipelines.md) with Copy activity that uses [OracleSource](data-factory-onprem-oracle-connector.md#oracle-copy-activity-type-properties) as source and [BlobSink](data-factory-azure-blob-connector.md#azure-blob-copy-activity-type-properties) as sink.
-
-The sample copies data from a table in an on-premises Oracle database to a blob every hour. For more information on various properties used in the sample below please refer to documentation on different properties in the sections following the samples.
-
-**Oracle linked service:**
-
-	{
-	  "name": "OnPremisesOracleLinkedService",
-	  "properties": {
-	    "type": "OnPremisesOracle",
-	    "typeProperties": {
-	      "ConnectionString": "data source=<data source>;User Id=<User Id>;Password=<Password>;",
-	      "gatewayName": "<gateway name>"
-	    }
-	  }
-	}
-
-**Azure Blob storage linked service:**
-
-	{
-	  "name": "StorageLinkedService",
-	  "properties": {
-	    "type": "AzureStorage",
-	    "typeProperties": {
-	      "connectionString": "DefaultEndpointsProtocol=https;AccountName=<account name>;AccountKey=<Account key>"
-	    }
-	  }
-	}
-
-**Oracle input dataset:**
-
-The sample assumes you have created a table “MyTable” in Oracle and it contains a column called “timestampcolumn” for time series data. 
-
-Setting “external”: ”true” and specifying externalData policy tells data factory that this is a table that is external to the data factory and not produced by an activity in the data factory.
-
-	{
-	    "name": "OracleInput",
-	    "properties": {
-	        "type": "OracleTable",
-	        "linkedServiceName": "OnPremisesOracleLinkedService",
-	        "typeProperties": {
-	            "tableName": "MyTable"
-	        },
-	           "external": true,
-	        "availability": {
-	            "offset": "01:00:00",
-	            "interval": "1",
-	            "anchorDateTime": "2014-02-27T12:00:00",
-	            "frequency": "Hour"
-	        },
-	      "policy": {     
-	           "externalData": {        
-	                "retryInterval": "00:01:00",    
-	                "retryTimeout": "00:10:00",       
-	                "maximumRetry": 3       
-	            }     
-	          }
-	    }
-	}
-
-
-**Azure Blob output dataset:**
-
-Data is written to a new blob every hour (frequency: hour, interval: 1). The folder path and file name for the blob are dynamically evaluated based on the start time of the slice that is being processed. The folder path uses year, month, day, and hours parts of the start time.
-	
-	{
-	  "name": "AzureBlobOutput",
-	  "properties": {
-	    "type": "AzureBlob",
-	    "linkedServiceName": "StorageLinkedService",
-	    "typeProperties": {
-	      "folderPath": "mycontainer/myfolder/yearno={Year}/monthno={Month}/dayno={Day}/hourno={Hour}",
-	      "partitionedBy": [
-	        {
-	          "name": "Year",
-	          "value": {
-	            "type": "DateTime",
-	            "date": "SliceStart",
-	            "format": "yyyy"
-	          }
-	        },
-	        {
-	          "name": "Month",
-	          "value": {
-	            "type": "DateTime",
-	            "date": "SliceStart",
-	            "format": "%M"
-	          }
-	        },
-	        {
-	          "name": "Day",
-	          "value": {
-	            "type": "DateTime",
-	            "date": "SliceStart",
-	            "format": "%d"
-	          }
-	        },
-	        {
-	          "name": "Hour",
-	          "value": {
-	            "type": "DateTime",
-	            "date": "SliceStart",
-	            "format": "%H"
-	          }
-	        }
-	      ],
-	      "format": {
-	        "type": "TextFormat",
-	        "columnDelimiter": "\t",
-	        "rowDelimiter": "\n"
-	      }
-	    },
-	    "availability": {
-	      "frequency": "Hour",
-	      "interval": 1
-	    }
-	  }
-	}
-
-
-**Pipeline with Copy activity:**
-
-The pipeline contains a Copy Activity that is configured to use the above input and output datasets and is scheduled to run every hour. In the pipeline JSON definition, the **source** type is set to **RelationalSource** and **sink** type is set to **BlobSink**.  The SQL query specified with **oracleReaderQuery** property selects the data in the past hour to copy.
-
-	
-	{  
-	    "name":"SamplePipeline",
-	    "properties":{  
-	    "start":"2014-06-01T18:00:00",
-	    "end":"2014-06-01T19:00:00",
-	    "description":"pipeline for copy activity",
-	    "activities":[  
-	      {
-	        "name": "AzureSQLtoBlob",
-	        "description": "copy activity",
-	        "type": "Copy",
-	        "inputs": [
-	          {
-	            "name": " OracleInput"
-	          }
-	        ],
-	        "outputs": [
-	          {
-	            "name": "AzureBlobOutput"
-	          }
-	        ],
-	        "typeProperties": {
-	          "source": {
-	            "type": "OracleSource",
-	            "oracleReaderQuery": "$$Text.Format('select * from MyTable where timestampcolumn >= \\'{0:yyyy-MM-dd HH:mm}\\' AND timestampcolumn < \\'{1:yyyy-MM-dd HH:mm}\\'', WindowStart, WindowEnd)"
-	          },
-	          "sink": {
-	            "type": "BlobSink"
-	          }
-	        },
-	       "scheduler": {
-	          "frequency": "Hour",
-	          "interval": 1
-	        },
-	        "policy": {
-	          "concurrency": 1,
-	          "executionPriorityOrder": "OldestFirst",
-	          "retry": 0,
-	          "timeout": "01:00:00"
-	        }
-	      }
-	     ]
-	   }
-	}
-
-<<<<<<< HEAD
-=======
-
-You will need to adjust the query string based on how dates are configured in your Oracle database. If you see the following error message: 
-
-	Message=Operation failed in Oracle Database with the following error: 'ORA-01861: literal does not match format string'.,Source=,''Type=Oracle.DataAccess.Client.OracleException,Message=ORA-01861: literal does not match format string,Source=Oracle Data Provider for .NET,'.
-
-you may need to change the query as shown below (using the to_date function):
-
-	"oracleReaderQuery": "$$Text.Format('select * from MyTable where timestampcolumn >= to_date(\\'{0:MM-dd-yyyy HH:mm}\\',\\'MM/DD/YYYY HH24:MI\\')  AND timestampcolumn < to_date(\\'{1:MM-dd-yyyy HH:mm}\\',\\'MM/DD/YYYY HH24:MI\\') ', WindowStart, WindowEnd)"
-
-
->>>>>>> abb96edc
-## Oracle linked service properties
-
-The following table provides description for JSON elements specific to Oracle linked service. 
-
-Property | Description | Required
--------- | ----------- | --------
-type | The type property must be set to: **OnPremisesOracle** | Yes
-connectionString | Specify information needed to connect to the Oracle Database instance for the connectionString property. | Yes 
-gatewayName | Name of the gateway that will be used to connect to the onpremises Oracle server | Yes
-
-See [Setting Credentials and Security](data-factory-move-data-between-onprem-and-cloud.md#setting-credentials-and-security) for details about setting credentials for an on-premises Oracle data source.
-## Oracle dataset type properties
-
-For a full list of sections & properties available for defining datasets please refer to the [Creating datasets](data-factory-create-datasets.md) article. Sections like structure, availability, and policy of a dataset JSON are similar for all dataset types (Oracle, Azure blob, Azure table, etc...).
- 
-The typeProperties section is different for each type of dataset and provides information about the location of the data in the data store. The typeProperties section for the dataset of type OracleTable has the following properties.
-
-Property | Description | Required
--------- | ----------- | --------
-tableName | Name of the table in the Oracle Database that the linked service refers to. | No (if **oracleReaderQuery** of **SqlSource** is specified)
-
-## Oracle copy activity type properties
-
-For a full list of sections & properties available for defining activities please refer to the [Creating Pipelines](data-factory-create-pipelines.md) article. Properties like name, description, input and output tables, various policies etc are available for all types of activities. 
-
-**Note:** The Copy Activity takes only one input and produces only one output.
-
-Properties available in the typeProperties section of the activity on the other hand vary with each activity type and in case of Copy activity they vary depending on the types of sources and sinks.
-
-In case of Copy activity when source is of type **OracleSource** the following properties are available in **typeProperties** section:
-
-Property | Description |Allowed values | Required
--------- | ----------- | ------------- | --------
-oracleReaderQuery | Use the custom query to read data. | SQL query string. 
-For example: select * from MyTable <p>If not specified, the SQL statement that is executed: select * from MyTable</p> | No (if **tableName** of **dataset** is specified)
-
-[AZURE.INCLUDE [data-factory-structure-for-rectangualr-datasets](../../includes/data-factory-structure-for-rectangualr-datasets.md)]
-
-### Type mapping for Oracle
-
-As mentioned in the [data movement activities](data-factory-data-movement-activities.md) article Copy activity performs automatic type conversions from automatic type conversions from source types to sink types with the following 2 step approach:
-
-1. Convert from native source types to .NET type
-2. Convert from .NET type to native sink type
-
-When moving data from Oracle, the following mappings will be used from Oracle data type to .NET type and vice versa.
-
-Oracle data type | .NET Framework data type
----------------- | ------------------------
-BFILE | Byte[]
-BLOB | Byte[]
-CHAR | String
-CLOB | String
-DATE | DateTime
-FLOAT | Decimal
-INTEGER | Decimal
-INTERVAL YEAR TO MONTH | Int32
-INTERVAL DAY TO SECOND | TimeSpan
-LONG | String
-LONG RAW | Byte[]
-NCHAR | String
-NCLOB | String
-NUMBER | Decimal
-NVARCHAR2 | String
-RAW | Byte[]
-ROWID | String
-TIMESTAMP | DateTime
-TIMESTAMP WITH LOCAL TIME ZONE | DateTime
-TIMESTAMP WITH TIME ZONE | DateTime
-UNSIGNED INTEGER | Number
-VARCHAR2 | String
-XML | String
-
-## Troubleshooting tips
-
-**Problem: **
-You see the following **error message**: Copy activity met invalid parameters: 'UnknownParameterName', Detailed message: Unable to find the requested .Net Framework Data Provider. It may not be installed”.  
-
-**Possible causes**
-
-1. The .NET Framework Data Provider for Oracle was not installed.
-2. The .NET Framework Data Provider for Oracle was installed to .NET Framework 2.0 and is not found in the .NET Framework 4.0 folders. 
-
-**Resolution/Workaround**
-
-1. If you haven't installed the .NET Provider for Oracle, please [install it](http://www.oracle.com/technetwork/topics/dotnet/utilsoft-086879.html) and retry the scenario. 
-2. If you get the error message even after installing the provider, do the following: 
-	1. Open machine config of .NET 2.0 from the folder: <system disk>:\Windows\Microsoft.NET\Framework64\v2.0.50727\CONFIG\machine.config.
-	2. Search for **Oracle Data Provider for .NET**, and you should be able to find an entry like below under **system.data** -> **DbProviderFactories**:
-			“<add name="Oracle Data Provider for .NET" invariant="Oracle.DataAccess.Client" description="Oracle Data Provider for .NET" type="Oracle.DataAccess.Client.OracleClientFactory, Oracle.DataAccess, Version=2.112.3.0, Culture=neutral, PublicKeyToken=89b483f429c47342" />”
-2.	Copy this entry to the machine.config file in the following v4.0 folder: <system disk>:\Windows\Microsoft.NET\Framework64\v4.0.30319\Config\machine.config, and change the version to 4.xxx.x.x.
-3.	Install “<ODP.NET Installed Path>\11.2.0\client_1\odp.net\bin\4\Oracle.DataAccess.dll” into the global assembly cache (GAC) by running “gacutil /i [provider path]”.
-
-
-
-[AZURE.INCLUDE [data-factory-column-mapping](../../includes/data-factory-column-mapping.md)]
-
-
-
+<properties 
+	pageTitle="Move data from Oracle | Azure Data Factory" 
+	description="Learn how to move data to/from Oracle database that is on-premises using Azure Data Factory." 
+	services="data-factory" 
+	documentationCenter="" 
+	authors="spelluru" 
+	manager="jhubbard" 
+	editor="monicar"/>
+
+<tags 
+	ms.service="data-factory" 
+	ms.workload="data-services" 
+	ms.tgt_pltfrm="na" 
+	ms.devlang="na" 
+	ms.topic="article" 
+	ms.date="02/01/2016" 
+	ms.author="spelluru"/>
+
+# Move data from on-premises Oracle using Azure Data Factory 
+
+This article outlines how you can use data factory copy activity to move data from Oracle to another data store. This article builds on the [data movement activities](data-factory-data-movement-activities.md) article which presents a general overview of data movement with copy activity and supported data store combinations.
+
+## Installation 
+For the Azure Data Factory service to be able to connect to your on-premises Oracle database , you must install the following: 
+
+- Data Management Gateway on the same machine that hosts the database or on a separate machine to avoid competing for resources with the database. Data Management Gateway is a software that connects on-premises data sources to cloud services in a secure and managed way. See [Move data between on-premises and cloud](data-factory-move-data-between-onprem-and-cloud.md) article for details about Data Management Gateway. 
+- [Oracle Data Access Components (ODAC) for Windows](http://www.oracle.com/technetwork/topics/dotnet/downloads/index.html). It must be installed on the host machine where the gateway is installed.
+
+> [AZURE.NOTE] See [Gateway Troubleshooting](data-factory-move-data-between-onprem-and-cloud.md#gateway-troubleshooting) for tips on troubleshooting connection/gateway related issues. 
+
+## Sample: Copy data from Oracle to Azure Blob
+This sample shows how to copy data from an on-premises Oracle database to an Azure Blob Storage. However, data can be copied **directly** to any of the sinks stated [here](data-factory-data-movement-activities.md#supported-data-stores) using the Copy Activity in Azure Data Factory.  
+ 
+The sample has the following data factory entities:
+
+1.	A linked service of type [OnPremisesOracle](data-factory-onprem-oracle-connector.md#oracle-linked-service-properties).
+2.	A linked service of type [AzureStorage](data-factory-azure-blob-connector.md#azure-storage-linked-service-properties).
+3.	An input [dataset](data-factory-create-datasets.md) of type [OracleTable](data-factory-onprem-oracle-connector.md#oracle-dataset-type-properties). 
+4.	An output [dataset](data-factory-create-datasets.md) of type [AzureBlob](data-factory-azure-blob-connector.md#azure-blob-dataset-type-properties).
+5.	A [pipeline](data-factory-create-pipelines.md) with Copy activity that uses [OracleSource](data-factory-onprem-oracle-connector.md#oracle-copy-activity-type-properties) as source and [BlobSink](data-factory-azure-blob-connector.md#azure-blob-copy-activity-type-properties) as sink.
+
+The sample copies data from a table in an on-premises Oracle database to a blob every hour. For more information on various properties used in the sample below please refer to documentation on different properties in the sections following the samples.
+
+**Oracle linked service:**
+
+	{
+	  "name": "OnPremisesOracleLinkedService",
+	  "properties": {
+	    "type": "OnPremisesOracle",
+	    "typeProperties": {
+	      "ConnectionString": "data source=<data source>;User Id=<User Id>;Password=<Password>;",
+	      "gatewayName": "<gateway name>"
+	    }
+	  }
+	}
+
+**Azure Blob storage linked service:**
+
+	{
+	  "name": "StorageLinkedService",
+	  "properties": {
+	    "type": "AzureStorage",
+	    "typeProperties": {
+	      "connectionString": "DefaultEndpointsProtocol=https;AccountName=<account name>;AccountKey=<Account key>"
+	    }
+	  }
+	}
+
+**Oracle input dataset:**
+
+The sample assumes you have created a table “MyTable” in Oracle and it contains a column called “timestampcolumn” for time series data. 
+
+Setting “external”: ”true” and specifying externalData policy tells data factory that this is a table that is external to the data factory and not produced by an activity in the data factory.
+
+	{
+	    "name": "OracleInput",
+	    "properties": {
+	        "type": "OracleTable",
+	        "linkedServiceName": "OnPremisesOracleLinkedService",
+	        "typeProperties": {
+	            "tableName": "MyTable"
+	        },
+	           "external": true,
+	        "availability": {
+	            "offset": "01:00:00",
+	            "interval": "1",
+	            "anchorDateTime": "2014-02-27T12:00:00",
+	            "frequency": "Hour"
+	        },
+	      "policy": {     
+	           "externalData": {        
+	                "retryInterval": "00:01:00",    
+	                "retryTimeout": "00:10:00",       
+	                "maximumRetry": 3       
+	            }     
+	          }
+	    }
+	}
+
+
+**Azure Blob output dataset:**
+
+Data is written to a new blob every hour (frequency: hour, interval: 1). The folder path and file name for the blob are dynamically evaluated based on the start time of the slice that is being processed. The folder path uses year, month, day, and hours parts of the start time.
+	
+	{
+	  "name": "AzureBlobOutput",
+	  "properties": {
+	    "type": "AzureBlob",
+	    "linkedServiceName": "StorageLinkedService",
+	    "typeProperties": {
+	      "folderPath": "mycontainer/myfolder/yearno={Year}/monthno={Month}/dayno={Day}/hourno={Hour}",
+	      "partitionedBy": [
+	        {
+	          "name": "Year",
+	          "value": {
+	            "type": "DateTime",
+	            "date": "SliceStart",
+	            "format": "yyyy"
+	          }
+	        },
+	        {
+	          "name": "Month",
+	          "value": {
+	            "type": "DateTime",
+	            "date": "SliceStart",
+	            "format": "%M"
+	          }
+	        },
+	        {
+	          "name": "Day",
+	          "value": {
+	            "type": "DateTime",
+	            "date": "SliceStart",
+	            "format": "%d"
+	          }
+	        },
+	        {
+	          "name": "Hour",
+	          "value": {
+	            "type": "DateTime",
+	            "date": "SliceStart",
+	            "format": "%H"
+	          }
+	        }
+	      ],
+	      "format": {
+	        "type": "TextFormat",
+	        "columnDelimiter": "\t",
+	        "rowDelimiter": "\n"
+	      }
+	    },
+	    "availability": {
+	      "frequency": "Hour",
+	      "interval": 1
+	    }
+	  }
+	}
+
+
+**Pipeline with Copy activity:**
+
+The pipeline contains a Copy Activity that is configured to use the above input and output datasets and is scheduled to run every hour. In the pipeline JSON definition, the **source** type is set to **RelationalSource** and **sink** type is set to **BlobSink**.  The SQL query specified with **oracleReaderQuery** property selects the data in the past hour to copy.
+
+	
+	{  
+	    "name":"SamplePipeline",
+	    "properties":{  
+	    "start":"2014-06-01T18:00:00",
+	    "end":"2014-06-01T19:00:00",
+	    "description":"pipeline for copy activity",
+	    "activities":[  
+	      {
+	        "name": "AzureSQLtoBlob",
+	        "description": "copy activity",
+	        "type": "Copy",
+	        "inputs": [
+	          {
+	            "name": " OracleInput"
+	          }
+	        ],
+	        "outputs": [
+	          {
+	            "name": "AzureBlobOutput"
+	          }
+	        ],
+	        "typeProperties": {
+	          "source": {
+	            "type": "OracleSource",
+	            "oracleReaderQuery": "$$Text.Format('select * from MyTable where timestampcolumn >= \\'{0:yyyy-MM-dd HH:mm}\\' AND timestampcolumn < \\'{1:yyyy-MM-dd HH:mm}\\'', WindowStart, WindowEnd)"
+	          },
+	          "sink": {
+	            "type": "BlobSink"
+	          }
+	        },
+	       "scheduler": {
+	          "frequency": "Hour",
+	          "interval": 1
+	        },
+	        "policy": {
+	          "concurrency": 1,
+	          "executionPriorityOrder": "OldestFirst",
+	          "retry": 0,
+	          "timeout": "01:00:00"
+	        }
+	      }
+	     ]
+	   }
+	}
+
+
+You will need to adjust the query string based on how dates are configured in your Oracle database. If you see the following error message: 
+
+	Message=Operation failed in Oracle Database with the following error: 'ORA-01861: literal does not match format string'.,Source=,''Type=Oracle.DataAccess.Client.OracleException,Message=ORA-01861: literal does not match format string,Source=Oracle Data Provider for .NET,'.
+
+you may need to change the query as shown below (using the to_date function):
+
+	"oracleReaderQuery": "$$Text.Format('select * from MyTable where timestampcolumn >= to_date(\\'{0:MM-dd-yyyy HH:mm}\\',\\'MM/DD/YYYY HH24:MI\\')  AND timestampcolumn < to_date(\\'{1:MM-dd-yyyy HH:mm}\\',\\'MM/DD/YYYY HH24:MI\\') ', WindowStart, WindowEnd)"
+
+
+## Oracle linked service properties
+
+The following table provides description for JSON elements specific to Oracle linked service. 
+
+Property | Description | Required
+-------- | ----------- | --------
+type | The type property must be set to: **OnPremisesOracle** | Yes
+connectionString | Specify information needed to connect to the Oracle Database instance for the connectionString property. | Yes 
+gatewayName | Name of the gateway that will be used to connect to the onpremises Oracle server | Yes
+
+See [Setting Credentials and Security](data-factory-move-data-between-onprem-and-cloud.md#setting-credentials-and-security) for details about setting credentials for an on-premises Oracle data source.
+## Oracle dataset type properties
+
+For a full list of sections & properties available for defining datasets please refer to the [Creating datasets](data-factory-create-datasets.md) article. Sections like structure, availability, and policy of a dataset JSON are similar for all dataset types (Oracle, Azure blob, Azure table, etc...).
+ 
+The typeProperties section is different for each type of dataset and provides information about the location of the data in the data store. The typeProperties section for the dataset of type OracleTable has the following properties.
+
+Property | Description | Required
+-------- | ----------- | --------
+tableName | Name of the table in the Oracle Database that the linked service refers to. | No (if **oracleReaderQuery** of **SqlSource** is specified)
+
+## Oracle copy activity type properties
+
+For a full list of sections & properties available for defining activities please refer to the [Creating Pipelines](data-factory-create-pipelines.md) article. Properties like name, description, input and output tables, various policies etc are available for all types of activities. 
+
+**Note:** The Copy Activity takes only one input and produces only one output.
+
+Properties available in the typeProperties section of the activity on the other hand vary with each activity type and in case of Copy activity they vary depending on the types of sources and sinks.
+
+In case of Copy activity when source is of type **OracleSource** the following properties are available in **typeProperties** section:
+
+Property | Description |Allowed values | Required
+-------- | ----------- | ------------- | --------
+oracleReaderQuery | Use the custom query to read data. | SQL query string. 
+For example: select * from MyTable <p>If not specified, the SQL statement that is executed: select * from MyTable</p> | No (if **tableName** of **dataset** is specified)
+
+[AZURE.INCLUDE [data-factory-structure-for-rectangualr-datasets](../../includes/data-factory-structure-for-rectangualr-datasets.md)]
+
+### Type mapping for Oracle
+
+As mentioned in the [data movement activities](data-factory-data-movement-activities.md) article Copy activity performs automatic type conversions from automatic type conversions from source types to sink types with the following 2 step approach:
+
+1. Convert from native source types to .NET type
+2. Convert from .NET type to native sink type
+
+When moving data from Oracle, the following mappings will be used from Oracle data type to .NET type and vice versa.
+
+Oracle data type | .NET Framework data type
+---------------- | ------------------------
+BFILE | Byte[]
+BLOB | Byte[]
+CHAR | String
+CLOB | String
+DATE | DateTime
+FLOAT | Decimal
+INTEGER | Decimal
+INTERVAL YEAR TO MONTH | Int32
+INTERVAL DAY TO SECOND | TimeSpan
+LONG | String
+LONG RAW | Byte[]
+NCHAR | String
+NCLOB | String
+NUMBER | Decimal
+NVARCHAR2 | String
+RAW | Byte[]
+ROWID | String
+TIMESTAMP | DateTime
+TIMESTAMP WITH LOCAL TIME ZONE | DateTime
+TIMESTAMP WITH TIME ZONE | DateTime
+UNSIGNED INTEGER | Number
+VARCHAR2 | String
+XML | String
+
+## Troubleshooting tips
+
+**Problem: **
+You see the following **error message**: Copy activity met invalid parameters: 'UnknownParameterName', Detailed message: Unable to find the requested .Net Framework Data Provider. It may not be installed”.  
+
+**Possible causes**
+
+1. The .NET Framework Data Provider for Oracle was not installed.
+2. The .NET Framework Data Provider for Oracle was installed to .NET Framework 2.0 and is not found in the .NET Framework 4.0 folders. 
+
+**Resolution/Workaround**
+
+1. If you haven't installed the .NET Provider for Oracle, please [install it](http://www.oracle.com/technetwork/topics/dotnet/utilsoft-086879.html) and retry the scenario. 
+2. If you get the error message even after installing the provider, do the following: 
+	1. Open machine config of .NET 2.0 from the folder: <system disk>:\Windows\Microsoft.NET\Framework64\v2.0.50727\CONFIG\machine.config.
+	2. Search for **Oracle Data Provider for .NET**, and you should be able to find an entry like below under **system.data** -> **DbProviderFactories**:
+			“<add name="Oracle Data Provider for .NET" invariant="Oracle.DataAccess.Client" description="Oracle Data Provider for .NET" type="Oracle.DataAccess.Client.OracleClientFactory, Oracle.DataAccess, Version=2.112.3.0, Culture=neutral, PublicKeyToken=89b483f429c47342" />”
+2.	Copy this entry to the machine.config file in the following v4.0 folder: <system disk>:\Windows\Microsoft.NET\Framework64\v4.0.30319\Config\machine.config, and change the version to 4.xxx.x.x.
+3.	Install “<ODP.NET Installed Path>\11.2.0\client_1\odp.net\bin\4\Oracle.DataAccess.dll” into the global assembly cache (GAC) by running “gacutil /i [provider path]”.
+
+
+
+[AZURE.INCLUDE [data-factory-column-mapping](../../includes/data-factory-column-mapping.md)]
+
+
+