--- conflicted
+++ resolved
@@ -13,11 +13,7 @@
 	ms.tgt_pltfrm="na" 
 	ms.devlang="na" 
 	ms.topic="article" 
-<<<<<<< HEAD
-	ms.date="03/30/2016" 
-=======
 	ms.date="04/14/2016" 
->>>>>>> 1b69fc6d
 	ms.author="spelluru"/>
 
 # Move data to and from Azure SQL Data Warehouse using Azure Data Factory
@@ -467,8 +463,6 @@
 | writeBatchSize | Inserts data into the SQL table when the buffer size reaches writeBatchSize | Integer. (unit = Row Count) | No (Default = 10000) |
 | writeBatchTimeout | Wait time for the batch insert operation to complete before it times out. | (Unit = timespan) Example: “00:30:00” (30 minutes). | No | 
 | sqlWriterCleanupScript | User specified query for Copy Activity to execute such that data of a specific slice will be cleaned up. See repeatability section below for more details. | A query statement.  | No |
-<<<<<<< HEAD
-=======
 | allowPolyBase | Indicates whether to use PolyBase (when applicable) instead of BULKINSERT mechanism to load data into Azure SQL Data Warehouse. <br/><br/>Note that only **Azure blob** dataset with **format** set to **TextFormat** as a source dataset is supported at this time and support for other source types will come shortly. <br/><br/>See [Use PolyBase to load data into Azure SQL Data Warehouse](#use-polybase-to-load-data-into-azure-sql-data-warehouse) section for constraints and details. | True <br/>False (default) | No |  
 | polyBaseSettings | A group of properties that can be specified when the **allowPolybase** property is set to **true**. | &nbsp; | No |  
 | rejectValue | Specifies the number or percentage of rows that can be rejected before the query fails. <br/><br/>Learn more about the PolyBase’s reject options in the **Arguments** section of [CREATE EXTERNAL TABLE (Transact-SQL)](https://msdn.microsoft.com/library/dn935021.aspx) topic. | 0 (default), 1, 2, … | No |  
@@ -476,7 +470,6 @@
 | rejectSampleValue | Determines the number of rows to retrieve before the PolyBase recalculates the percentage of rejected rows. | 1, 2, … | Yes, if **rejectType** is **percentage** |  
 | useTypeDefault | Specifies how to handle missing values in delimited text files when PolyBase retrieves data from the text file.<br/><br/>Learn more about this property from the Arguments section in [CREATE EXTERNAL FILE FORMAT (Transact-SQL)](https://msdn.microsoft.com/library/dn935026.aspx). | True, False (default) | No | 
 
->>>>>>> 1b69fc6d
 
 #### SqlDWSink example
 
@@ -593,7 +586,7 @@
 		]
 
 
-s[AZURE.INCLUDE [data-factory-type-repeatability-for-sql-sources](../../includes/data-factory-type-repeatability-for-sql-sources.md)] 
+[AZURE.INCLUDE [data-factory-type-repeatability-for-sql-sources](../../includes/data-factory-type-repeatability-for-sql-sources.md)] 
 
 [AZURE.INCLUDE [data-factory-structure-for-rectangualr-datasets](../../includes/data-factory-structure-for-rectangualr-datasets.md)]
 
