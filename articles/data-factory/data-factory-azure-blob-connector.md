<properties 
	pageTitle="Move data to and from Azure Blob | Azure Data Factory" 
	description="Learn how to move data to/from Azure Blob Storage using Azure Data Factory" 
	services="data-factory" 
	documentationCenter="" 
	authors="spelluru" 
	manager="jhubbard" 
	editor="monicar"/>

<tags 
	ms.service="data-factory" 
	ms.workload="data-services" 
	ms.tgt_pltfrm="na" 
	ms.devlang="na" 
	ms.topic="article" 
	ms.date="01/26/2016" 
	ms.author="spelluru"/>

# Move data to and from Azure Blob using Azure Data Factory
This article outlines how you can use the Copy Activity in an Azure data factory to move data to Azure Blob from another data store and move data from another data store to Azure Blob. This article builds on the [data movement activities](data-factory-data-movement-activities.md) article which presents a general overview of data movement with the copy activity and the supported data store combinations.

The following sample(s) show how to copy data to and from Azure Blob Storage and Azure SQL Database. However, data can be copied **directly** from any of sources to any of the sinks stated [here](data-factory-data-movement-activities.md#supported-data-stores) using the Copy Activity in Azure Data Factory.  
 

## Sample: Copy data from Azure Blob to Azure SQL
The sample below shows:

1.	A linked service of type [AzureSqlDatabase](data-factory-azure-sql-connector.md#azure-sql-linked-service-properties).
2.	A linked service of type [AzureStorage](#azure-storage-linked-service-properties).
3.	An input [dataset](data-factory-create-datasets.md) of type [AzureBlob](#azure-blob-dataset-type-properties).
4.	An output [dataset](data-factory-create-datasets.md) of type [AzureSqlTable](data-factory-azure-sql-connector.md#azure-sql-dataset-type-properties).
4.	A [pipeline](data-factory-create-pipelines.md) with a Copy activity that uses [BlobSource](#azure-blob-copy-activity-type-properties) and [SqlSink](data-factory-azure-sql-connector.md#azure-sql-copy-activity-type-properties).

The sample copies data belonging to a time series from an Azure blob to a table in an Azure SQL database every hour. The JSON properties used in these samples are described in sections following the samples. 

**Azure SQL linked service:**

	{
	  "name": "AzureSqlLinkedService",
	  "properties": {
	    "type": "AzureSqlDatabase",
	    "typeProperties": {
	      "connectionString": "Server=tcp:<servername>.database.windows.net,1433;Database=<databasename>;User ID=<username>@<servername>;Password=<password>;Trusted_Connection=False;Encrypt=True;Connection Timeout=30"
	    }
	  }
	}

**Azure Storage linked service:**

	{
	  "name": "StorageLinkedService",
	  "properties": {
	    "type": "AzureStorage",
	    "typeProperties": {
	      "connectionString": "DefaultEndpointsProtocol=https;AccountName=<accountname>;AccountKey=<accountkey>"
	    }
	  }
	}

Azure Data Factory supports two types of Azure Storage linked services: **AzureStorage** and **AzureStorageSas**. For the first one, you specify the connection string that includes the account key and for the later one, you specify the Shared Access Signature (SAS) Uri.   See [Linked Services](#linked-services) section for details.  

**Azure Blob input dataset:**

Data is picked up from a new blob every hour (frequency: hour, interval: 1). The folder path and file name for the blob are dynamically evaluated based on the start time of the slice that is being processed. The folder path uses year, month, and day part of the start time and file name uses the hour part of the start time. “external”: “true” setting informs the Data Factory service that this table is external to the data factory and not produced by an activity in the data factory.

	{
	  "name": "AzureBlobInput",
	  "properties": {
	    "type": "AzureBlob",
	    "linkedServiceName": "StorageLinkedService",
	    "typeProperties": {
	      "folderPath": "mycontainer/myfolder/yearno={Year}/monthno={Month}/dayno={Day}/",
	      "fileName": "{Hour}.csv",
	      "partitionedBy": [
	        {
	          "name": "Year",
	          "value": {
	            "type": "DateTime",
	            "date": "SliceStart",
	            "format": "yyyy"
	          }
	        },
	        {
	          "name": "Month",
	          "value": {
	            "type": "DateTime",
	            "date": "SliceStart",
	            "format": "%M"
	          }
	        },
	        {
	          "name": "Day",
	          "value": {
	            "type": "DateTime",
	            "date": "SliceStart",
	            "format": "%d"
	          }
	        },
	        {
	          "name": "Hour",
	          "value": {
	            "type": "DateTime",
	            "date": "SliceStart",
	            "format": "%H"
	          }
	        }
	      ],
	      "format": {
	        "type": "TextFormat",
	        "columnDelimiter": ",",
	        "rowDelimiter": "\n"
	      }
	    },
	    "external": true,
	    "availability": {
	      "frequency": "Hour",
	      "interval": 1
	    },
	    "policy": {
	      "externalData": {
	        "retryInterval": "00:01:00",
	        "retryTimeout": "00:10:00",
	        "maximumRetry": 3
	      }
	    }
	  }
	}

**Azure SQL output dataset:**

The sample copies data to a table named “MyTable” in an Azure SQL database. You should create the table in your Azure SQL database with the same number of columns as you expect the Blob CSV file to contain. New rows are added to the table every hour.

	{
	  "name": "AzureSqlOutput",
	  "properties": {
	    "type": "AzureSqlTable",
	    "linkedServiceName": "AzureSqlLinkedService",
	    "typeProperties": {
	      "tableName": "MyOutputTable"
	    },
	    "availability": {
	      "frequency": "Hour",
	      "interval": 1
	    }
	  }
	}

**Pipeline with a Copy activity:**

The pipeline contains a Copy Activity that is configured to use the above input and output datasets and is scheduled to run every hour. In the pipeline JSON definition, the **source** type is set to **BlobSource** and **sink** type is set to **SqlSink**. 

	{  
	    "name":"SamplePipeline",
	    "properties":{  
	    "start":"2014-06-01T18:00:00",
	    "end":"2014-06-01T19:00:00",
	    "description":"pipeline with copy activity",
	    "activities":[  
	      {
	        "name": "AzureBlobtoSQL",
	        "description": "Copy Activity",
	        "type": "Copy",
	        "inputs": [
	          {
	            "name": "AzureBlobInput"
	          }
	        ],
	        "outputs": [
	          {
	            "name": "AzureSqlOutput"
	          }
	        ],
	        "typeProperties": {
	          "source": {
	            "type": "BlobSource",
	            "blobColumnSeparators": ","
	          },
	          "sink": {
	            "type": "SqlSink"
	          }
	        },
	       "scheduler": {
	          "frequency": "Hour",
	          "interval": 1
	        },
	        "policy": {
	          "concurrency": 1,
	          "executionPriorityOrder": "OldestFirst",
	          "retry": 0,
	          "timeout": "01:00:00"
	        }
	      }
	      ]
	   }
	}

## Sample: Copy data from Azure SQL to Azure Blob
The sample below shows:

1.	A linked service of type [AzureSqlDatabase](data-factory-azure-sql-connector.md#azure-sql-linked-service-properties).
2.	A linked service of type [AzureStorage](#azure-storage-linked-service-properties).
3.	An input [dataset](data-factory-create-datasets.md) of type [AzureSqlTable](data-factory-azure-sql-connector.md#azure-sql-dataset-type-properties).
4.	An output [dataset](data-factory-create-datasets.md) of type [AzureBlob](#azure-blob-dataset-type-properties).
4.	A [pipeline](data-factory-create-pipelines.md) with Copy activity that uses [SqlSource](data-factory-azure-sql-connector.md#azure-sql-copy-activity-type-properties) and [BlobSink](#azure-blob-copy-activity-type-properties).


The sample copies data belonging to a time series from a table in Azure SQL database to a blob every hour. The JSON properties used in these samples are described in sections following the samples. 

**Azure SQL linked service:**

	{
	  "name": "AzureSqlLinkedService",
	  "properties": {
	    "type": "AzureSqlDatabase",
	    "typeProperties": {
	      "connectionString": "Server=tcp:<servername>.database.windows.net,1433;Database=<databasename>;User ID=<username>@<servername>;Password=<password>;Trusted_Connection=False;Encrypt=True;Connection Timeout=30"
	    }
	  }
	}

**Azure Storage linked service:**

	{
	  "name": "StorageLinkedService",
	  "properties": {
	    "type": "AzureStorage",
	    "typeProperties": {
	      "connectionString": "DefaultEndpointsProtocol=https;AccountName=<accountname>;AccountKey=<accountkey>"
	    }
	  }
	}

Azure Data Factory supports two types of Azure Storage linked services: **AzureStorage** and **AzureStorageSas**. For the first one, you specify the connection string that includes the account key and for the later one, you specify the Shared Access Signature (SAS) Uri.   See [Linked Services](#linked-services) section for details.  


**Azure SQL input dataset:**

The sample assumes you have created a table “MyTable” in Azure SQL and it contains a column called “timestampcolumn” for time series data. 

Setting “external”: ”true” and specifying externalData policy informs the Azure Data Factory service that this is a table that is external to the data factory and not produced by an activity in the data factory.

	{
	  "name": "AzureSqlInput",
	  "properties": {
	    "type": "AzureSqlTable",
	    "linkedServiceName": "AzureSqlLinkedService",
	    "typeProperties": {
	      "tableName": "MyTable"
	    },
	    "external": true,
	    "availability": {
	      "frequency": "Hour",
	      "interval": 1
	    },
	    "policy": {
	      "externalData": {
	        "retryInterval": "00:01:00",
	        "retryTimeout": "00:10:00",
	        "maximumRetry": 3
	      }
	    }
	  }
	}


**Azure Blob output dataset:**

Data is written to a new blob every hour (frequency: hour, interval: 1). The folder path for the blob is dynamically evaluated based on the start time of the slice that is being processed. The folder path uses year, month, day, and hours parts of the start time.

	
	{
	  "name": "AzureBlobOutput",
	  "properties": {
	    "type": "AzureBlob",
	    "linkedServiceName": "StorageLinkedService",
	    "typeProperties": {
	      "folderPath": "mycontainer/myfolder/yearno={Year}/monthno={Month}/dayno={Day}/hourno={Hour}/",
	      "partitionedBy": [
	        {
	          "name": "Year",
	          "value": {
	            "type": "DateTime",
	            "date": "SliceStart",
	            "format": "yyyy"
	          }
	        },
	        {
	          "name": "Month",
	          "value": {
	            "type": "DateTime",
	            "date": "SliceStart",
	            "format": "%M"
	          }
	        },
	        {
	          "name": "Day",
	          "value": {
	            "type": "DateTime",
	            "date": "SliceStart",
	            "format": "%d"
	          }
	        },
	        {
	          "name": "Hour",
	          "value": {
	            "type": "DateTime",
	            "date": "SliceStart",
	            "format": "%H"
	          }
	        }
	      ],
	      "format": {
	        "type": "TextFormat",
	        "columnDelimiter": "\t",
	        "rowDelimiter": "\n"
	      }
	    },
	    "availability": {
	      "frequency": "Hour",
	      "interval": 1
	    }
	  }
	}

**Pipeline with the Copy activity:**

The pipeline contains a Copy Activity that is configured to use the above input and output datasets and is scheduled to run every hour. In the pipeline JSON definition, the **source** type is set to **SqlSource** and **sink** type is set to **BlobSink**. The SQL query specified for the **SqlReaderQuery** property selects the data in the past hour to copy.


	{  
	    "name":"SamplePipeline",
	    "properties":{  
	    	"start":"2014-06-01T18:00:00",
	    	"end":"2014-06-01T19:00:00",
	    	"description":"pipeline for copy activity",
	    	"activities":[  
	      		{
	        		"name": "AzureSQLtoBlob",
		    	    "description": "copy activity",
		    	    "type": "Copy",
		    	    "inputs": [
		    	      {
		    	        "name": "AzureSQLInput"
		    	      }
		    	    ],
		    	    "outputs": [
		    	      {
		    	        "name": "AzureBlobOutput"
		    	      }
		    	    ],
		    	    "typeProperties": {
		    	    	"source": {
		            		"type": "SqlSource",
			            	"SqlReaderQuery": "$$Text.Format('select * from MyTable where timestampcolumn >= \\'{0:yyyy-MM-dd HH:mm}\\' AND timestampcolumn < \\'{1:yyyy-MM-dd HH:mm}\\'', WindowStart, WindowEnd)"
		          		},
		          		"sink": {
		            		"type": "BlobSink"
		          		}
		        	},
		       		"scheduler": {
		          		"frequency": "Hour",
		          		"interval": 1
		        	},
		        	"policy": {
		          		"concurrency": 1,
		          		"executionPriorityOrder": "OldestFirst",
		          		"retry": 0,
		          		"timeout": "01:00:00"
		        	}
		      	}
		     ]
		}
	}

## Linked Services
There are two types of linked services you can use to link an Azure blob storage to an Azure data factory. They are: **AzureStorage** linked service and **AzureStorageSas** linked service. The Azure Storage linked service provides the data factory with global access to the Azure Storage. Whereas, The Azure Storage SAS (Shared Access Signature) linked service provides the data factory with restricted/time-bound access to the Azure Storage. There are no other differences between these two linked services. Choose the linked service that suits your needs. The following sections provide more details on these two linked services.

[AZURE.INCLUDE [data-factory-azure-storage-linked-services](../../includes/data-factory-azure-storage-linked-services.md)]

## Azure Blob Dataset type properties

For a full list of JSON sections & properties available for defining datasets, see the [Creating datasets](data-factory-create-datasets.md) article. Sections like structure, availability, and policy of a dataset JSON are similar for all dataset types (Azure SQL, Azure blob, Azure table, etc...).

The **typeProperties** section is different for each type of dataset and provides information about the location, format etc. of the data in the data store. The typeProperties section for dataset of type **AzureBlob** dataset has the following properties.

| Property | Description | Required |
| -------- | ----------- | -------- | 
| folderPath | Path to the container and folder in the blob storage. Example: myblobcontainer\myblobfolder\ | Yes |
<<<<<<< HEAD
| fileName | <p>Name of the blob. fileName is optional and case-sensitive.</p><p>If you specify a filename, the activity (including Copy) works on the specific Blob.</p><p>When fileName is not specified Copy will include all Blobs in the folderPath for input dataset.</p><p>When fileName is not specified for an output dataset, the name of the generated file would be in the following this format: Data.<Guid>.txt (for example: : Data.0a405f8a-93ff-4c6f-b3be-f69616f1df7a.txt</p> | No |
=======
| fileName | Name of the blob. fileName is optional and case-sensitive.<br/><br/>If you specify a filename, the activity (including Copy) works on the specific Blob.<br/><br/>When fileName is not specified Copy will include all Blobs in the folderPath for input dataset.<br/><br/>When fileName is not specified for an output dataset, the name of the generated file would be in the following this format: Data.<Guid>.txt (for example: : Data.0a405f8a-93ff-4c6f-b3be-f69616f1df7a.txt | No |
>>>>>>> c4ea2467
| partitionedBy | partitionedBy is an optional property. You can use it to specify a dynamic folderPath and filename for time series data. For example, folderPath can be parameterized for every hour of data. See the [Leveraging partitionedBy property section](#Leveraging-partitionedBy-property) below for details and examples. | No
| format | Two formats types are supported: **TextFormat**, **AvroFormat**. You need to set the type property under format to either of these values. When the format is TextFormat you can specify additional optional properties for format. See the [Specifying TextFormat](#specifying-textformat) section below for more details. | No
| compression | Specify the type and level of compression for the data. Supported types are: **GZip**, **Deflate**, and **BZip2** and supported levels are: **Optimal** and **Fastest**. Note that compression settings are not supported for data in the **AvroFormat** at this time. See [Compression support](#compression-support) section for more details.  | No |

### Leveraging partitionedBy property
As mentioned above, you can specify a dynamic folderPath and filename for time series data with the **partitionedBy** section, Data Factory macros and the system variables: SliceStart and SliceEnd, which indicate start and end times for a given data slice.

See [Data Factory System Variables](data-factory-scheduling-and-execution.md#data-factory-system-variables) and [Data Factory Functions Reference](data-factory-scheduling-and-execution.md#data-factory-functions-reference) to learn about Data Factory system variables and functions that you can use in the partitionedBy section.   

See [Creating Datasets](data-factory-create-datasets.md) and [Scheduling & Execution](data-factory-scheduling-and-execution.md) articles for more details on time series datasets, scheduling and slices.

#### Sample 1

	"folderPath": "wikidatagateway/wikisampledataout/{Slice}",
	"partitionedBy": 
	[
	    { "name": "Slice", "value": { "type": "DateTime", "date": "SliceStart", "format": "yyyyMMddHH" } },
	],

In the above example {Slice} is replaced with the value of Data Factory system variable SliceStart in the format (YYYYMMDDHH) specified. The SliceStart refers to start time of the slice. The folderPath is different for each slice. For example: wikidatagateway/wikisampledataout/2014100103 or wikidatagateway/wikisampledataout/2014100104

#### Sample 2

	"folderPath": "wikidatagateway/wikisampledataout/{Year}/{Month}/{Day}",
	"fileName": "{Hour}.csv",
	"partitionedBy": 
	 [
	    { "name": "Year", "value": { "type": "DateTime", "date": "SliceStart", "format": "yyyy" } },
	    { "name": "Month", "value": { "type": "DateTime", "date": "SliceStart", "format": "MM" } }, 
	    { "name": "Day", "value": { "type": "DateTime", "date": "SliceStart", "format": "dd" } }, 
	    { "name": "Hour", "value": { "type": "DateTime", "date": "SliceStart", "format": "hh" } } 
	],

In the above example, year, month, day, and time of SliceStart are extracted into separate variables that are used by folderPath and fileName properties.

### Specifying TextFormat

If the format is set to **TextFormat**, you can specify the following **optional** properties in the **Format** section.

| Property | Description | Required |
| -------- | ----------- | -------- |
| columnDelimiter | The character used as a column separator in a file. Only one character is allowed at this time. This tag is optional. The default value is comma (,). | No |
| rowDelimiter | The character used as a raw separator in file. Only one character is allowed at this time. This tag is optional. The default value is any of the following: [“\r\n”, “\r”,” \n”]. | No |
| escapeChar | The special character used to escape column delimiter shown in content. This tag is optional. No default value. You must specify no more than one character for this property.<br/><br/>For example, if you have comma (,) as the column delimiter but you want have comma character in the text (example: “Hello, world”), you can define ‘$’ as the escape character and use string “Hello$, world” in the source.<br/><br/>Note that you cannot specify both escapeChar and quoteChar for a table. | No | 
| quoteChar | The special character is used to quote the string value. The column and row delimiters inside of the quote characters would be treated as part of the string value. This tag is optional. No default value. You must specify no more than one character for this property.<br/><br/>For example, if you have comma (,) as the column delimiter but you want have comma character in the text (example: <Hello, world>), you can define ‘"’ as the quote character and use string <"Hello, world"> in the source. This property is applicable to both input and output tables.<br/><br/>Note that you cannot specify both escapeChar and quoteChar for a table. | No |
| nullValue | The character(s) used to represent null value in blob file content. This tag is optional. The default value is “\N”.<br/><br/>For example, based on above sample, “NaN” in blob will be translated as null value while copied into e.g. SQL Server. | No |
| encodingName | Specify the encoding name. For the list of valid encoding names, see: [Encoding.EncodingName Property](https://msdn.microsoft.com/library/system.text.encoding.aspx). For example: windows-1250 or shift_jis. The default value is: UTF-8. | No | 

#### Samples
The following sample shows some of the format properties for TextFormat.

	"typeProperties":
	{
	    "folderPath": "mycontainer/myfolder",
	    "fileName": "myblobname"
	    "format":
	    {
	        "type": "TextFormat",
	        "columnDelimiter": ",",
	        "rowDelimiter": ";",
	        "quoteChar": "\"",
	        "NullValue": "NaN"
	    }
	},

To use an escapeChar instead of quoteChar, replace the line with quoteChar with the following:

	"escapeChar": "$",

### Specifying AvroFormat
If the format is set to AvroFormat, you do not need to specify any properties in the Format section within the typeProperties section. Example:

	"format":
	{
	    "type": "AvroFormat",
	}

To use Avro format in a Hive table, you can refer to [Apache Hive’s tutorial](https://cwiki.apache.org/confluence/display/Hive/AvroSerDe).

[AZURE.INCLUDE [data-factory-compression](../../includes/data-factory-compression.md)]


## Azure Blob Copy Activity type properties  
For a full list of sections & properties available for defining activities, see the [Creating Pipelines](data-factory-create-pipelines.md) article. Properties like name, description, input and output tables, various policies etc are available for all types of activities.

Properties available in the typeProperties section of the activity on the other hand vary with each activity type and in case of Copy activity they vary depending on the types of sources and sinks

**BlobSource** supports the following properties in the **typeProperties** section:

| Property | Description | Allowed values | Required |
| -------- | ----------- | -------------- | -------- | 
<<<<<<< HEAD
| treatEmptyAsNull | Specifies whether to treat null or empty string as null value. <p>Note that when the **quoteChar** property is specified, a quoted empty string can also be treated as null with this property.</p> | TRUE(default) <br/>FALSE | No |
=======
| treatEmptyAsNull | Specifies whether to treat null or empty string as null value. <br/><br/>Note that when the **quoteChar** property is specified, a quoted empty string can also be treated as null with this property. | TRUE(default) <br/>FALSE | No |
>>>>>>> c4ea2467
| skipHeaderLineCount | Indicates how many lines need be skipped. It is applicable only when input dataset is using **TextFormat**. | Integer from 0 to Max. | No | 
| recursive | Indicates whether the data is read recursively from the sub folders or only from the specified folder. | True (default value), False | No | 


**BlobSink** supports the following properties **typeProperties** section:

| Property | Description | Allowed values | Required |
| -------- | ----------- | -------------- | -------- |
| blobWriterAddHeader | Specifies whether to add header of column definitions. | TRUE<br/>FALSE (default) | No |
| copyBehavior | Defines the copy behavior when the source is BlobSource or FileSystem. | **PreserveHierarchy:** preserves the file hierarchy in the target folder, i.e., the relative path of source file to source folder is identical to the relative path of target file to target folder.<br/><br/>**FlattenHierarchy:** all files from the source folder will be in the first level of target folder. The target files will have auto generated name. <br/><br/>**MergeFiles: (default)** merges all files from the source folder to one file. If the File/Blob Name is specified, the merged file name would be the specified name; otherwise, would be auto-generated file name. | No |

### recursive and copyBehavior examples
This section describes the resulting behavior of the Copy operation for different combinations of recursive and copyBehavior values. 

recursive | copyBehavior | Resulting behavior
--------- | ------------ | --------
true | preserveHierarchy | For a source folder Folder1 with the following structure: <br/><br/>Folder1<br/>&nbsp;&nbsp;&nbsp;&nbsp;File1<br/>&nbsp;&nbsp;&nbsp;&nbsp;File2<br/>&nbsp;&nbsp;&nbsp;&nbsp;Subfolder1<br/>&nbsp;&nbsp;&nbsp;&nbsp;&nbsp;&nbsp;&nbsp;&nbsp;File3<br/>&nbsp;&nbsp;&nbsp;&nbsp;&nbsp;&nbsp;&nbsp;&nbsp;File4<br/>&nbsp;&nbsp;&nbsp;&nbsp;&nbsp;&nbsp;&nbsp;&nbsp;File5<br/><br/>the target folder Folder1 will have the same structure as the source<br/><br/>Folder1<br/>&nbsp;&nbsp;&nbsp;&nbsp;File1<br/>&nbsp;&nbsp;&nbsp;&nbsp;File2<br/>&nbsp;&nbsp;&nbsp;&nbsp;Subfolder1<br/>&nbsp;&nbsp;&nbsp;&nbsp;&nbsp;&nbsp;&nbsp;&nbsp;File3<br/>&nbsp;&nbsp;&nbsp;&nbsp;&nbsp;&nbsp;&nbsp;&nbsp;File4<br/>&nbsp;&nbsp;&nbsp;&nbsp;&nbsp;&nbsp;&nbsp;&nbsp;File5.  
true | flattenHierarchy | For a source folder Folder1 with the following structure: <br/><br/>Folder1<br/>&nbsp;&nbsp;&nbsp;&nbsp;File1<br/>&nbsp;&nbsp;&nbsp;&nbsp;File2<br/>&nbsp;&nbsp;&nbsp;&nbsp;Subfolder1<br/>&nbsp;&nbsp;&nbsp;&nbsp;&nbsp;&nbsp;&nbsp;&nbsp;File3<br/>&nbsp;&nbsp;&nbsp;&nbsp;&nbsp;&nbsp;&nbsp;&nbsp;File4<br/>&nbsp;&nbsp;&nbsp;&nbsp;&nbsp;&nbsp;&nbsp;&nbsp;File5<br/><br/>the target Folder1 will have the following structure: <br/><br/>Folder1<br/>&nbsp;&nbsp;&nbsp;&nbsp;auto-generated name for File1<br/>&nbsp;&nbsp;&nbsp;&nbsp;auto-generated name for File2<br/>&nbsp;&nbsp;&nbsp;&nbsp;auto-generated name for File3<br/>&nbsp;&nbsp;&nbsp;&nbsp;auto-generated name for File4<br/>&nbsp;&nbsp;&nbsp;&nbsp;auto-generated name for File5
true | mergeFiles | For a source folder Folder1 with the following structure: <br/><br/>Folder1<br/>&nbsp;&nbsp;&nbsp;&nbsp;File1<br/>&nbsp;&nbsp;&nbsp;&nbsp;File2<br/>&nbsp;&nbsp;&nbsp;&nbsp;Subfolder1<br/>&nbsp;&nbsp;&nbsp;&nbsp;&nbsp;&nbsp;&nbsp;&nbsp;File3<br/>&nbsp;&nbsp;&nbsp;&nbsp;&nbsp;&nbsp;&nbsp;&nbsp;File4<br/>&nbsp;&nbsp;&nbsp;&nbsp;&nbsp;&nbsp;&nbsp;&nbsp;File5<br/><br/>the target Folder1 will have the following structure: <br/><br/>Folder1<br/>&nbsp;&nbsp;&nbsp;&nbsp;File1 + File2 + File3 + File4 + File 5 contents will be merged into one file with auto-generated file name
false | preserveHierarchy | For a source folder Folder1 with the following structure: <br/><br/>Folder1<br/>&nbsp;&nbsp;&nbsp;&nbsp;File1<br/>&nbsp;&nbsp;&nbsp;&nbsp;File2<br/>&nbsp;&nbsp;&nbsp;&nbsp;Subfolder1<br/>&nbsp;&nbsp;&nbsp;&nbsp;&nbsp;&nbsp;&nbsp;&nbsp;File3<br/>&nbsp;&nbsp;&nbsp;&nbsp;&nbsp;&nbsp;&nbsp;&nbsp;File4<br/>&nbsp;&nbsp;&nbsp;&nbsp;&nbsp;&nbsp;&nbsp;&nbsp;File5<br/><br/>the target folder Folder1 will have the following structure<br/><br/>Folder1<br/>&nbsp;&nbsp;&nbsp;&nbsp;File1<br/>&nbsp;&nbsp;&nbsp;&nbsp;File2<br/><br/><br/>Subfolder1 with File3, File4, and File5 are not picked up..
false | flattenHierarchy | For a source folder Folder1 with the following structure:<br/><br/>Folder1<br/>&nbsp;&nbsp;&nbsp;&nbsp;File1<br/>&nbsp;&nbsp;&nbsp;&nbsp;File2<br/>&nbsp;&nbsp;&nbsp;&nbsp;Subfolder1<br/>&nbsp;&nbsp;&nbsp;&nbsp;&nbsp;&nbsp;&nbsp;&nbsp;File3<br/>&nbsp;&nbsp;&nbsp;&nbsp;&nbsp;&nbsp;&nbsp;&nbsp;File4<br/>&nbsp;&nbsp;&nbsp;&nbsp;&nbsp;&nbsp;&nbsp;&nbsp;File5<br/><br/>the target folder Folder1 will have the following structure<br/><br/>Folder1<br/>&nbsp;&nbsp;&nbsp;&nbsp;auto-generated name for File1<br/>&nbsp;&nbsp;&nbsp;&nbsp;auto-generated name for File2<br/><br/><br/>Subfolder1 with File3, File4, and File5 are not picked up.
false | mergeFiles | For a source folder Folder1 with the following structure:<br/><br/>Folder1<br/>&nbsp;&nbsp;&nbsp;&nbsp;File1<br/>&nbsp;&nbsp;&nbsp;&nbsp;File2<br/>&nbsp;&nbsp;&nbsp;&nbsp;Subfolder1<br/>&nbsp;&nbsp;&nbsp;&nbsp;&nbsp;&nbsp;&nbsp;&nbsp;File3<br/>&nbsp;&nbsp;&nbsp;&nbsp;&nbsp;&nbsp;&nbsp;&nbsp;File4<br/>&nbsp;&nbsp;&nbsp;&nbsp;&nbsp;&nbsp;&nbsp;&nbsp;File5<br/><br/>the target folder Folder1 will have the following structure<br/><br/>Folder1<br/>&nbsp;&nbsp;&nbsp;&nbsp;File1 + File2 contents will be merged into one file with auto-generated file name. auto-generated name for File1<br/><br/>Subfolder1 with File3, File4, and File5 are not picked up.

  


[AZURE.INCLUDE [data-factory-structure-for-rectangualr-datasets](../../includes/data-factory-structure-for-rectangualr-datasets.md)]

[AZURE.INCLUDE [data-factory-type-conversion-sample](../../includes/data-factory-type-conversion-sample.md)]

[AZURE.INCLUDE [data-factory-column-mapping](../../includes/data-factory-column-mapping.md)]



<|MERGE_RESOLUTION|>--- conflicted
+++ resolved
@@ -1,523 +1,515 @@
-<properties 
-	pageTitle="Move data to and from Azure Blob | Azure Data Factory" 
-	description="Learn how to move data to/from Azure Blob Storage using Azure Data Factory" 
-	services="data-factory" 
-	documentationCenter="" 
-	authors="spelluru" 
-	manager="jhubbard" 
-	editor="monicar"/>
-
-<tags 
-	ms.service="data-factory" 
-	ms.workload="data-services" 
-	ms.tgt_pltfrm="na" 
-	ms.devlang="na" 
-	ms.topic="article" 
-	ms.date="01/26/2016" 
-	ms.author="spelluru"/>
-
-# Move data to and from Azure Blob using Azure Data Factory
-This article outlines how you can use the Copy Activity in an Azure data factory to move data to Azure Blob from another data store and move data from another data store to Azure Blob. This article builds on the [data movement activities](data-factory-data-movement-activities.md) article which presents a general overview of data movement with the copy activity and the supported data store combinations.
-
-The following sample(s) show how to copy data to and from Azure Blob Storage and Azure SQL Database. However, data can be copied **directly** from any of sources to any of the sinks stated [here](data-factory-data-movement-activities.md#supported-data-stores) using the Copy Activity in Azure Data Factory.  
- 
-
-## Sample: Copy data from Azure Blob to Azure SQL
-The sample below shows:
-
-1.	A linked service of type [AzureSqlDatabase](data-factory-azure-sql-connector.md#azure-sql-linked-service-properties).
-2.	A linked service of type [AzureStorage](#azure-storage-linked-service-properties).
-3.	An input [dataset](data-factory-create-datasets.md) of type [AzureBlob](#azure-blob-dataset-type-properties).
-4.	An output [dataset](data-factory-create-datasets.md) of type [AzureSqlTable](data-factory-azure-sql-connector.md#azure-sql-dataset-type-properties).
-4.	A [pipeline](data-factory-create-pipelines.md) with a Copy activity that uses [BlobSource](#azure-blob-copy-activity-type-properties) and [SqlSink](data-factory-azure-sql-connector.md#azure-sql-copy-activity-type-properties).
-
-The sample copies data belonging to a time series from an Azure blob to a table in an Azure SQL database every hour. The JSON properties used in these samples are described in sections following the samples. 
-
-**Azure SQL linked service:**
-
-	{
-	  "name": "AzureSqlLinkedService",
-	  "properties": {
-	    "type": "AzureSqlDatabase",
-	    "typeProperties": {
-	      "connectionString": "Server=tcp:<servername>.database.windows.net,1433;Database=<databasename>;User ID=<username>@<servername>;Password=<password>;Trusted_Connection=False;Encrypt=True;Connection Timeout=30"
-	    }
-	  }
-	}
-
-**Azure Storage linked service:**
-
-	{
-	  "name": "StorageLinkedService",
-	  "properties": {
-	    "type": "AzureStorage",
-	    "typeProperties": {
-	      "connectionString": "DefaultEndpointsProtocol=https;AccountName=<accountname>;AccountKey=<accountkey>"
-	    }
-	  }
-	}
-
-Azure Data Factory supports two types of Azure Storage linked services: **AzureStorage** and **AzureStorageSas**. For the first one, you specify the connection string that includes the account key and for the later one, you specify the Shared Access Signature (SAS) Uri.   See [Linked Services](#linked-services) section for details.  
-
-**Azure Blob input dataset:**
-
-Data is picked up from a new blob every hour (frequency: hour, interval: 1). The folder path and file name for the blob are dynamically evaluated based on the start time of the slice that is being processed. The folder path uses year, month, and day part of the start time and file name uses the hour part of the start time. “external”: “true” setting informs the Data Factory service that this table is external to the data factory and not produced by an activity in the data factory.
-
-	{
-	  "name": "AzureBlobInput",
-	  "properties": {
-	    "type": "AzureBlob",
-	    "linkedServiceName": "StorageLinkedService",
-	    "typeProperties": {
-	      "folderPath": "mycontainer/myfolder/yearno={Year}/monthno={Month}/dayno={Day}/",
-	      "fileName": "{Hour}.csv",
-	      "partitionedBy": [
-	        {
-	          "name": "Year",
-	          "value": {
-	            "type": "DateTime",
-	            "date": "SliceStart",
-	            "format": "yyyy"
-	          }
-	        },
-	        {
-	          "name": "Month",
-	          "value": {
-	            "type": "DateTime",
-	            "date": "SliceStart",
-	            "format": "%M"
-	          }
-	        },
-	        {
-	          "name": "Day",
-	          "value": {
-	            "type": "DateTime",
-	            "date": "SliceStart",
-	            "format": "%d"
-	          }
-	        },
-	        {
-	          "name": "Hour",
-	          "value": {
-	            "type": "DateTime",
-	            "date": "SliceStart",
-	            "format": "%H"
-	          }
-	        }
-	      ],
-	      "format": {
-	        "type": "TextFormat",
-	        "columnDelimiter": ",",
-	        "rowDelimiter": "\n"
-	      }
-	    },
-	    "external": true,
-	    "availability": {
-	      "frequency": "Hour",
-	      "interval": 1
-	    },
-	    "policy": {
-	      "externalData": {
-	        "retryInterval": "00:01:00",
-	        "retryTimeout": "00:10:00",
-	        "maximumRetry": 3
-	      }
-	    }
-	  }
-	}
-
-**Azure SQL output dataset:**
-
-The sample copies data to a table named “MyTable” in an Azure SQL database. You should create the table in your Azure SQL database with the same number of columns as you expect the Blob CSV file to contain. New rows are added to the table every hour.
-
-	{
-	  "name": "AzureSqlOutput",
-	  "properties": {
-	    "type": "AzureSqlTable",
-	    "linkedServiceName": "AzureSqlLinkedService",
-	    "typeProperties": {
-	      "tableName": "MyOutputTable"
-	    },
-	    "availability": {
-	      "frequency": "Hour",
-	      "interval": 1
-	    }
-	  }
-	}
-
-**Pipeline with a Copy activity:**
-
-The pipeline contains a Copy Activity that is configured to use the above input and output datasets and is scheduled to run every hour. In the pipeline JSON definition, the **source** type is set to **BlobSource** and **sink** type is set to **SqlSink**. 
-
-	{  
-	    "name":"SamplePipeline",
-	    "properties":{  
-	    "start":"2014-06-01T18:00:00",
-	    "end":"2014-06-01T19:00:00",
-	    "description":"pipeline with copy activity",
-	    "activities":[  
-	      {
-	        "name": "AzureBlobtoSQL",
-	        "description": "Copy Activity",
-	        "type": "Copy",
-	        "inputs": [
-	          {
-	            "name": "AzureBlobInput"
-	          }
-	        ],
-	        "outputs": [
-	          {
-	            "name": "AzureSqlOutput"
-	          }
-	        ],
-	        "typeProperties": {
-	          "source": {
-	            "type": "BlobSource",
-	            "blobColumnSeparators": ","
-	          },
-	          "sink": {
-	            "type": "SqlSink"
-	          }
-	        },
-	       "scheduler": {
-	          "frequency": "Hour",
-	          "interval": 1
-	        },
-	        "policy": {
-	          "concurrency": 1,
-	          "executionPriorityOrder": "OldestFirst",
-	          "retry": 0,
-	          "timeout": "01:00:00"
-	        }
-	      }
-	      ]
-	   }
-	}
-
-## Sample: Copy data from Azure SQL to Azure Blob
-The sample below shows:
-
-1.	A linked service of type [AzureSqlDatabase](data-factory-azure-sql-connector.md#azure-sql-linked-service-properties).
-2.	A linked service of type [AzureStorage](#azure-storage-linked-service-properties).
-3.	An input [dataset](data-factory-create-datasets.md) of type [AzureSqlTable](data-factory-azure-sql-connector.md#azure-sql-dataset-type-properties).
-4.	An output [dataset](data-factory-create-datasets.md) of type [AzureBlob](#azure-blob-dataset-type-properties).
-4.	A [pipeline](data-factory-create-pipelines.md) with Copy activity that uses [SqlSource](data-factory-azure-sql-connector.md#azure-sql-copy-activity-type-properties) and [BlobSink](#azure-blob-copy-activity-type-properties).
-
-
-The sample copies data belonging to a time series from a table in Azure SQL database to a blob every hour. The JSON properties used in these samples are described in sections following the samples. 
-
-**Azure SQL linked service:**
-
-	{
-	  "name": "AzureSqlLinkedService",
-	  "properties": {
-	    "type": "AzureSqlDatabase",
-	    "typeProperties": {
-	      "connectionString": "Server=tcp:<servername>.database.windows.net,1433;Database=<databasename>;User ID=<username>@<servername>;Password=<password>;Trusted_Connection=False;Encrypt=True;Connection Timeout=30"
-	    }
-	  }
-	}
-
-**Azure Storage linked service:**
-
-	{
-	  "name": "StorageLinkedService",
-	  "properties": {
-	    "type": "AzureStorage",
-	    "typeProperties": {
-	      "connectionString": "DefaultEndpointsProtocol=https;AccountName=<accountname>;AccountKey=<accountkey>"
-	    }
-	  }
-	}
-
-Azure Data Factory supports two types of Azure Storage linked services: **AzureStorage** and **AzureStorageSas**. For the first one, you specify the connection string that includes the account key and for the later one, you specify the Shared Access Signature (SAS) Uri.   See [Linked Services](#linked-services) section for details.  
-
-
-**Azure SQL input dataset:**
-
-The sample assumes you have created a table “MyTable” in Azure SQL and it contains a column called “timestampcolumn” for time series data. 
-
-Setting “external”: ”true” and specifying externalData policy informs the Azure Data Factory service that this is a table that is external to the data factory and not produced by an activity in the data factory.
-
-	{
-	  "name": "AzureSqlInput",
-	  "properties": {
-	    "type": "AzureSqlTable",
-	    "linkedServiceName": "AzureSqlLinkedService",
-	    "typeProperties": {
-	      "tableName": "MyTable"
-	    },
-	    "external": true,
-	    "availability": {
-	      "frequency": "Hour",
-	      "interval": 1
-	    },
-	    "policy": {
-	      "externalData": {
-	        "retryInterval": "00:01:00",
-	        "retryTimeout": "00:10:00",
-	        "maximumRetry": 3
-	      }
-	    }
-	  }
-	}
-
-
-**Azure Blob output dataset:**
-
-Data is written to a new blob every hour (frequency: hour, interval: 1). The folder path for the blob is dynamically evaluated based on the start time of the slice that is being processed. The folder path uses year, month, day, and hours parts of the start time.
-
-	
-	{
-	  "name": "AzureBlobOutput",
-	  "properties": {
-	    "type": "AzureBlob",
-	    "linkedServiceName": "StorageLinkedService",
-	    "typeProperties": {
-	      "folderPath": "mycontainer/myfolder/yearno={Year}/monthno={Month}/dayno={Day}/hourno={Hour}/",
-	      "partitionedBy": [
-	        {
-	          "name": "Year",
-	          "value": {
-	            "type": "DateTime",
-	            "date": "SliceStart",
-	            "format": "yyyy"
-	          }
-	        },
-	        {
-	          "name": "Month",
-	          "value": {
-	            "type": "DateTime",
-	            "date": "SliceStart",
-	            "format": "%M"
-	          }
-	        },
-	        {
-	          "name": "Day",
-	          "value": {
-	            "type": "DateTime",
-	            "date": "SliceStart",
-	            "format": "%d"
-	          }
-	        },
-	        {
-	          "name": "Hour",
-	          "value": {
-	            "type": "DateTime",
-	            "date": "SliceStart",
-	            "format": "%H"
-	          }
-	        }
-	      ],
-	      "format": {
-	        "type": "TextFormat",
-	        "columnDelimiter": "\t",
-	        "rowDelimiter": "\n"
-	      }
-	    },
-	    "availability": {
-	      "frequency": "Hour",
-	      "interval": 1
-	    }
-	  }
-	}
-
-**Pipeline with the Copy activity:**
-
-The pipeline contains a Copy Activity that is configured to use the above input and output datasets and is scheduled to run every hour. In the pipeline JSON definition, the **source** type is set to **SqlSource** and **sink** type is set to **BlobSink**. The SQL query specified for the **SqlReaderQuery** property selects the data in the past hour to copy.
-
-
-	{  
-	    "name":"SamplePipeline",
-	    "properties":{  
-	    	"start":"2014-06-01T18:00:00",
-	    	"end":"2014-06-01T19:00:00",
-	    	"description":"pipeline for copy activity",
-	    	"activities":[  
-	      		{
-	        		"name": "AzureSQLtoBlob",
-		    	    "description": "copy activity",
-		    	    "type": "Copy",
-		    	    "inputs": [
-		    	      {
-		    	        "name": "AzureSQLInput"
-		    	      }
-		    	    ],
-		    	    "outputs": [
-		    	      {
-		    	        "name": "AzureBlobOutput"
-		    	      }
-		    	    ],
-		    	    "typeProperties": {
-		    	    	"source": {
-		            		"type": "SqlSource",
-			            	"SqlReaderQuery": "$$Text.Format('select * from MyTable where timestampcolumn >= \\'{0:yyyy-MM-dd HH:mm}\\' AND timestampcolumn < \\'{1:yyyy-MM-dd HH:mm}\\'', WindowStart, WindowEnd)"
-		          		},
-		          		"sink": {
-		            		"type": "BlobSink"
-		          		}
-		        	},
-		       		"scheduler": {
-		          		"frequency": "Hour",
-		          		"interval": 1
-		        	},
-		        	"policy": {
-		          		"concurrency": 1,
-		          		"executionPriorityOrder": "OldestFirst",
-		          		"retry": 0,
-		          		"timeout": "01:00:00"
-		        	}
-		      	}
-		     ]
-		}
-	}
-
-## Linked Services
-There are two types of linked services you can use to link an Azure blob storage to an Azure data factory. They are: **AzureStorage** linked service and **AzureStorageSas** linked service. The Azure Storage linked service provides the data factory with global access to the Azure Storage. Whereas, The Azure Storage SAS (Shared Access Signature) linked service provides the data factory with restricted/time-bound access to the Azure Storage. There are no other differences between these two linked services. Choose the linked service that suits your needs. The following sections provide more details on these two linked services.
-
-[AZURE.INCLUDE [data-factory-azure-storage-linked-services](../../includes/data-factory-azure-storage-linked-services.md)]
-
-## Azure Blob Dataset type properties
-
-For a full list of JSON sections & properties available for defining datasets, see the [Creating datasets](data-factory-create-datasets.md) article. Sections like structure, availability, and policy of a dataset JSON are similar for all dataset types (Azure SQL, Azure blob, Azure table, etc...).
-
-The **typeProperties** section is different for each type of dataset and provides information about the location, format etc. of the data in the data store. The typeProperties section for dataset of type **AzureBlob** dataset has the following properties.
-
-| Property | Description | Required |
-| -------- | ----------- | -------- | 
-| folderPath | Path to the container and folder in the blob storage. Example: myblobcontainer\myblobfolder\ | Yes |
-<<<<<<< HEAD
-| fileName | <p>Name of the blob. fileName is optional and case-sensitive.</p><p>If you specify a filename, the activity (including Copy) works on the specific Blob.</p><p>When fileName is not specified Copy will include all Blobs in the folderPath for input dataset.</p><p>When fileName is not specified for an output dataset, the name of the generated file would be in the following this format: Data.<Guid>.txt (for example: : Data.0a405f8a-93ff-4c6f-b3be-f69616f1df7a.txt</p> | No |
-=======
-| fileName | Name of the blob. fileName is optional and case-sensitive.<br/><br/>If you specify a filename, the activity (including Copy) works on the specific Blob.<br/><br/>When fileName is not specified Copy will include all Blobs in the folderPath for input dataset.<br/><br/>When fileName is not specified for an output dataset, the name of the generated file would be in the following this format: Data.<Guid>.txt (for example: : Data.0a405f8a-93ff-4c6f-b3be-f69616f1df7a.txt | No |
->>>>>>> c4ea2467
-| partitionedBy | partitionedBy is an optional property. You can use it to specify a dynamic folderPath and filename for time series data. For example, folderPath can be parameterized for every hour of data. See the [Leveraging partitionedBy property section](#Leveraging-partitionedBy-property) below for details and examples. | No
-| format | Two formats types are supported: **TextFormat**, **AvroFormat**. You need to set the type property under format to either of these values. When the format is TextFormat you can specify additional optional properties for format. See the [Specifying TextFormat](#specifying-textformat) section below for more details. | No
-| compression | Specify the type and level of compression for the data. Supported types are: **GZip**, **Deflate**, and **BZip2** and supported levels are: **Optimal** and **Fastest**. Note that compression settings are not supported for data in the **AvroFormat** at this time. See [Compression support](#compression-support) section for more details.  | No |
-
-### Leveraging partitionedBy property
-As mentioned above, you can specify a dynamic folderPath and filename for time series data with the **partitionedBy** section, Data Factory macros and the system variables: SliceStart and SliceEnd, which indicate start and end times for a given data slice.
-
-See [Data Factory System Variables](data-factory-scheduling-and-execution.md#data-factory-system-variables) and [Data Factory Functions Reference](data-factory-scheduling-and-execution.md#data-factory-functions-reference) to learn about Data Factory system variables and functions that you can use in the partitionedBy section.   
-
-See [Creating Datasets](data-factory-create-datasets.md) and [Scheduling & Execution](data-factory-scheduling-and-execution.md) articles for more details on time series datasets, scheduling and slices.
-
-#### Sample 1
-
-	"folderPath": "wikidatagateway/wikisampledataout/{Slice}",
-	"partitionedBy": 
-	[
-	    { "name": "Slice", "value": { "type": "DateTime", "date": "SliceStart", "format": "yyyyMMddHH" } },
-	],
-
-In the above example {Slice} is replaced with the value of Data Factory system variable SliceStart in the format (YYYYMMDDHH) specified. The SliceStart refers to start time of the slice. The folderPath is different for each slice. For example: wikidatagateway/wikisampledataout/2014100103 or wikidatagateway/wikisampledataout/2014100104
-
-#### Sample 2
-
-	"folderPath": "wikidatagateway/wikisampledataout/{Year}/{Month}/{Day}",
-	"fileName": "{Hour}.csv",
-	"partitionedBy": 
-	 [
-	    { "name": "Year", "value": { "type": "DateTime", "date": "SliceStart", "format": "yyyy" } },
-	    { "name": "Month", "value": { "type": "DateTime", "date": "SliceStart", "format": "MM" } }, 
-	    { "name": "Day", "value": { "type": "DateTime", "date": "SliceStart", "format": "dd" } }, 
-	    { "name": "Hour", "value": { "type": "DateTime", "date": "SliceStart", "format": "hh" } } 
-	],
-
-In the above example, year, month, day, and time of SliceStart are extracted into separate variables that are used by folderPath and fileName properties.
-
-### Specifying TextFormat
-
-If the format is set to **TextFormat**, you can specify the following **optional** properties in the **Format** section.
-
-| Property | Description | Required |
-| -------- | ----------- | -------- |
-| columnDelimiter | The character used as a column separator in a file. Only one character is allowed at this time. This tag is optional. The default value is comma (,). | No |
-| rowDelimiter | The character used as a raw separator in file. Only one character is allowed at this time. This tag is optional. The default value is any of the following: [“\r\n”, “\r”,” \n”]. | No |
-| escapeChar | The special character used to escape column delimiter shown in content. This tag is optional. No default value. You must specify no more than one character for this property.<br/><br/>For example, if you have comma (,) as the column delimiter but you want have comma character in the text (example: “Hello, world”), you can define ‘$’ as the escape character and use string “Hello$, world” in the source.<br/><br/>Note that you cannot specify both escapeChar and quoteChar for a table. | No | 
-| quoteChar | The special character is used to quote the string value. The column and row delimiters inside of the quote characters would be treated as part of the string value. This tag is optional. No default value. You must specify no more than one character for this property.<br/><br/>For example, if you have comma (,) as the column delimiter but you want have comma character in the text (example: <Hello, world>), you can define ‘"’ as the quote character and use string <"Hello, world"> in the source. This property is applicable to both input and output tables.<br/><br/>Note that you cannot specify both escapeChar and quoteChar for a table. | No |
-| nullValue | The character(s) used to represent null value in blob file content. This tag is optional. The default value is “\N”.<br/><br/>For example, based on above sample, “NaN” in blob will be translated as null value while copied into e.g. SQL Server. | No |
-| encodingName | Specify the encoding name. For the list of valid encoding names, see: [Encoding.EncodingName Property](https://msdn.microsoft.com/library/system.text.encoding.aspx). For example: windows-1250 or shift_jis. The default value is: UTF-8. | No | 
-
-#### Samples
-The following sample shows some of the format properties for TextFormat.
-
-	"typeProperties":
-	{
-	    "folderPath": "mycontainer/myfolder",
-	    "fileName": "myblobname"
-	    "format":
-	    {
-	        "type": "TextFormat",
-	        "columnDelimiter": ",",
-	        "rowDelimiter": ";",
-	        "quoteChar": "\"",
-	        "NullValue": "NaN"
-	    }
-	},
-
-To use an escapeChar instead of quoteChar, replace the line with quoteChar with the following:
-
-	"escapeChar": "$",
-
-### Specifying AvroFormat
-If the format is set to AvroFormat, you do not need to specify any properties in the Format section within the typeProperties section. Example:
-
-	"format":
-	{
-	    "type": "AvroFormat",
-	}
-
-To use Avro format in a Hive table, you can refer to [Apache Hive’s tutorial](https://cwiki.apache.org/confluence/display/Hive/AvroSerDe).
-
-[AZURE.INCLUDE [data-factory-compression](../../includes/data-factory-compression.md)]
-
-
-## Azure Blob Copy Activity type properties  
-For a full list of sections & properties available for defining activities, see the [Creating Pipelines](data-factory-create-pipelines.md) article. Properties like name, description, input and output tables, various policies etc are available for all types of activities.
-
-Properties available in the typeProperties section of the activity on the other hand vary with each activity type and in case of Copy activity they vary depending on the types of sources and sinks
-
-**BlobSource** supports the following properties in the **typeProperties** section:
-
-| Property | Description | Allowed values | Required |
-| -------- | ----------- | -------------- | -------- | 
-<<<<<<< HEAD
-| treatEmptyAsNull | Specifies whether to treat null or empty string as null value. <p>Note that when the **quoteChar** property is specified, a quoted empty string can also be treated as null with this property.</p> | TRUE(default) <br/>FALSE | No |
-=======
-| treatEmptyAsNull | Specifies whether to treat null or empty string as null value. <br/><br/>Note that when the **quoteChar** property is specified, a quoted empty string can also be treated as null with this property. | TRUE(default) <br/>FALSE | No |
->>>>>>> c4ea2467
-| skipHeaderLineCount | Indicates how many lines need be skipped. It is applicable only when input dataset is using **TextFormat**. | Integer from 0 to Max. | No | 
-| recursive | Indicates whether the data is read recursively from the sub folders or only from the specified folder. | True (default value), False | No | 
-
-
-**BlobSink** supports the following properties **typeProperties** section:
-
-| Property | Description | Allowed values | Required |
-| -------- | ----------- | -------------- | -------- |
-| blobWriterAddHeader | Specifies whether to add header of column definitions. | TRUE<br/>FALSE (default) | No |
-| copyBehavior | Defines the copy behavior when the source is BlobSource or FileSystem. | **PreserveHierarchy:** preserves the file hierarchy in the target folder, i.e., the relative path of source file to source folder is identical to the relative path of target file to target folder.<br/><br/>**FlattenHierarchy:** all files from the source folder will be in the first level of target folder. The target files will have auto generated name. <br/><br/>**MergeFiles: (default)** merges all files from the source folder to one file. If the File/Blob Name is specified, the merged file name would be the specified name; otherwise, would be auto-generated file name. | No |
-
-### recursive and copyBehavior examples
-This section describes the resulting behavior of the Copy operation for different combinations of recursive and copyBehavior values. 
-
-recursive | copyBehavior | Resulting behavior
---------- | ------------ | --------
-true | preserveHierarchy | For a source folder Folder1 with the following structure: <br/><br/>Folder1<br/>&nbsp;&nbsp;&nbsp;&nbsp;File1<br/>&nbsp;&nbsp;&nbsp;&nbsp;File2<br/>&nbsp;&nbsp;&nbsp;&nbsp;Subfolder1<br/>&nbsp;&nbsp;&nbsp;&nbsp;&nbsp;&nbsp;&nbsp;&nbsp;File3<br/>&nbsp;&nbsp;&nbsp;&nbsp;&nbsp;&nbsp;&nbsp;&nbsp;File4<br/>&nbsp;&nbsp;&nbsp;&nbsp;&nbsp;&nbsp;&nbsp;&nbsp;File5<br/><br/>the target folder Folder1 will have the same structure as the source<br/><br/>Folder1<br/>&nbsp;&nbsp;&nbsp;&nbsp;File1<br/>&nbsp;&nbsp;&nbsp;&nbsp;File2<br/>&nbsp;&nbsp;&nbsp;&nbsp;Subfolder1<br/>&nbsp;&nbsp;&nbsp;&nbsp;&nbsp;&nbsp;&nbsp;&nbsp;File3<br/>&nbsp;&nbsp;&nbsp;&nbsp;&nbsp;&nbsp;&nbsp;&nbsp;File4<br/>&nbsp;&nbsp;&nbsp;&nbsp;&nbsp;&nbsp;&nbsp;&nbsp;File5.  
-true | flattenHierarchy | For a source folder Folder1 with the following structure: <br/><br/>Folder1<br/>&nbsp;&nbsp;&nbsp;&nbsp;File1<br/>&nbsp;&nbsp;&nbsp;&nbsp;File2<br/>&nbsp;&nbsp;&nbsp;&nbsp;Subfolder1<br/>&nbsp;&nbsp;&nbsp;&nbsp;&nbsp;&nbsp;&nbsp;&nbsp;File3<br/>&nbsp;&nbsp;&nbsp;&nbsp;&nbsp;&nbsp;&nbsp;&nbsp;File4<br/>&nbsp;&nbsp;&nbsp;&nbsp;&nbsp;&nbsp;&nbsp;&nbsp;File5<br/><br/>the target Folder1 will have the following structure: <br/><br/>Folder1<br/>&nbsp;&nbsp;&nbsp;&nbsp;auto-generated name for File1<br/>&nbsp;&nbsp;&nbsp;&nbsp;auto-generated name for File2<br/>&nbsp;&nbsp;&nbsp;&nbsp;auto-generated name for File3<br/>&nbsp;&nbsp;&nbsp;&nbsp;auto-generated name for File4<br/>&nbsp;&nbsp;&nbsp;&nbsp;auto-generated name for File5
-true | mergeFiles | For a source folder Folder1 with the following structure: <br/><br/>Folder1<br/>&nbsp;&nbsp;&nbsp;&nbsp;File1<br/>&nbsp;&nbsp;&nbsp;&nbsp;File2<br/>&nbsp;&nbsp;&nbsp;&nbsp;Subfolder1<br/>&nbsp;&nbsp;&nbsp;&nbsp;&nbsp;&nbsp;&nbsp;&nbsp;File3<br/>&nbsp;&nbsp;&nbsp;&nbsp;&nbsp;&nbsp;&nbsp;&nbsp;File4<br/>&nbsp;&nbsp;&nbsp;&nbsp;&nbsp;&nbsp;&nbsp;&nbsp;File5<br/><br/>the target Folder1 will have the following structure: <br/><br/>Folder1<br/>&nbsp;&nbsp;&nbsp;&nbsp;File1 + File2 + File3 + File4 + File 5 contents will be merged into one file with auto-generated file name
-false | preserveHierarchy | For a source folder Folder1 with the following structure: <br/><br/>Folder1<br/>&nbsp;&nbsp;&nbsp;&nbsp;File1<br/>&nbsp;&nbsp;&nbsp;&nbsp;File2<br/>&nbsp;&nbsp;&nbsp;&nbsp;Subfolder1<br/>&nbsp;&nbsp;&nbsp;&nbsp;&nbsp;&nbsp;&nbsp;&nbsp;File3<br/>&nbsp;&nbsp;&nbsp;&nbsp;&nbsp;&nbsp;&nbsp;&nbsp;File4<br/>&nbsp;&nbsp;&nbsp;&nbsp;&nbsp;&nbsp;&nbsp;&nbsp;File5<br/><br/>the target folder Folder1 will have the following structure<br/><br/>Folder1<br/>&nbsp;&nbsp;&nbsp;&nbsp;File1<br/>&nbsp;&nbsp;&nbsp;&nbsp;File2<br/><br/><br/>Subfolder1 with File3, File4, and File5 are not picked up..
-false | flattenHierarchy | For a source folder Folder1 with the following structure:<br/><br/>Folder1<br/>&nbsp;&nbsp;&nbsp;&nbsp;File1<br/>&nbsp;&nbsp;&nbsp;&nbsp;File2<br/>&nbsp;&nbsp;&nbsp;&nbsp;Subfolder1<br/>&nbsp;&nbsp;&nbsp;&nbsp;&nbsp;&nbsp;&nbsp;&nbsp;File3<br/>&nbsp;&nbsp;&nbsp;&nbsp;&nbsp;&nbsp;&nbsp;&nbsp;File4<br/>&nbsp;&nbsp;&nbsp;&nbsp;&nbsp;&nbsp;&nbsp;&nbsp;File5<br/><br/>the target folder Folder1 will have the following structure<br/><br/>Folder1<br/>&nbsp;&nbsp;&nbsp;&nbsp;auto-generated name for File1<br/>&nbsp;&nbsp;&nbsp;&nbsp;auto-generated name for File2<br/><br/><br/>Subfolder1 with File3, File4, and File5 are not picked up.
-false | mergeFiles | For a source folder Folder1 with the following structure:<br/><br/>Folder1<br/>&nbsp;&nbsp;&nbsp;&nbsp;File1<br/>&nbsp;&nbsp;&nbsp;&nbsp;File2<br/>&nbsp;&nbsp;&nbsp;&nbsp;Subfolder1<br/>&nbsp;&nbsp;&nbsp;&nbsp;&nbsp;&nbsp;&nbsp;&nbsp;File3<br/>&nbsp;&nbsp;&nbsp;&nbsp;&nbsp;&nbsp;&nbsp;&nbsp;File4<br/>&nbsp;&nbsp;&nbsp;&nbsp;&nbsp;&nbsp;&nbsp;&nbsp;File5<br/><br/>the target folder Folder1 will have the following structure<br/><br/>Folder1<br/>&nbsp;&nbsp;&nbsp;&nbsp;File1 + File2 contents will be merged into one file with auto-generated file name. auto-generated name for File1<br/><br/>Subfolder1 with File3, File4, and File5 are not picked up.
-
-  
-
-
-[AZURE.INCLUDE [data-factory-structure-for-rectangualr-datasets](../../includes/data-factory-structure-for-rectangualr-datasets.md)]
-
-[AZURE.INCLUDE [data-factory-type-conversion-sample](../../includes/data-factory-type-conversion-sample.md)]
-
-[AZURE.INCLUDE [data-factory-column-mapping](../../includes/data-factory-column-mapping.md)]
-
-
-
+<properties 
+	pageTitle="Move data to and from Azure Blob | Azure Data Factory" 
+	description="Learn how to move data to/from Azure Blob Storage using Azure Data Factory" 
+	services="data-factory" 
+	documentationCenter="" 
+	authors="spelluru" 
+	manager="jhubbard" 
+	editor="monicar"/>
+
+<tags 
+	ms.service="data-factory" 
+	ms.workload="data-services" 
+	ms.tgt_pltfrm="na" 
+	ms.devlang="na" 
+	ms.topic="article" 
+	ms.date="01/26/2016" 
+	ms.author="spelluru"/>
+
+# Move data to and from Azure Blob using Azure Data Factory
+This article outlines how you can use the Copy Activity in an Azure data factory to move data to Azure Blob from another data store and move data from another data store to Azure Blob. This article builds on the [data movement activities](data-factory-data-movement-activities.md) article which presents a general overview of data movement with the copy activity and the supported data store combinations.
+
+The following sample(s) show how to copy data to and from Azure Blob Storage and Azure SQL Database. However, data can be copied **directly** from any of sources to any of the sinks stated [here](data-factory-data-movement-activities.md#supported-data-stores) using the Copy Activity in Azure Data Factory.  
+ 
+
+## Sample: Copy data from Azure Blob to Azure SQL
+The sample below shows:
+
+1.	A linked service of type [AzureSqlDatabase](data-factory-azure-sql-connector.md#azure-sql-linked-service-properties).
+2.	A linked service of type [AzureStorage](#azure-storage-linked-service-properties).
+3.	An input [dataset](data-factory-create-datasets.md) of type [AzureBlob](#azure-blob-dataset-type-properties).
+4.	An output [dataset](data-factory-create-datasets.md) of type [AzureSqlTable](data-factory-azure-sql-connector.md#azure-sql-dataset-type-properties).
+4.	A [pipeline](data-factory-create-pipelines.md) with a Copy activity that uses [BlobSource](#azure-blob-copy-activity-type-properties) and [SqlSink](data-factory-azure-sql-connector.md#azure-sql-copy-activity-type-properties).
+
+The sample copies data belonging to a time series from an Azure blob to a table in an Azure SQL database every hour. The JSON properties used in these samples are described in sections following the samples. 
+
+**Azure SQL linked service:**
+
+	{
+	  "name": "AzureSqlLinkedService",
+	  "properties": {
+	    "type": "AzureSqlDatabase",
+	    "typeProperties": {
+	      "connectionString": "Server=tcp:<servername>.database.windows.net,1433;Database=<databasename>;User ID=<username>@<servername>;Password=<password>;Trusted_Connection=False;Encrypt=True;Connection Timeout=30"
+	    }
+	  }
+	}
+
+**Azure Storage linked service:**
+
+	{
+	  "name": "StorageLinkedService",
+	  "properties": {
+	    "type": "AzureStorage",
+	    "typeProperties": {
+	      "connectionString": "DefaultEndpointsProtocol=https;AccountName=<accountname>;AccountKey=<accountkey>"
+	    }
+	  }
+	}
+
+Azure Data Factory supports two types of Azure Storage linked services: **AzureStorage** and **AzureStorageSas**. For the first one, you specify the connection string that includes the account key and for the later one, you specify the Shared Access Signature (SAS) Uri.   See [Linked Services](#linked-services) section for details.  
+
+**Azure Blob input dataset:**
+
+Data is picked up from a new blob every hour (frequency: hour, interval: 1). The folder path and file name for the blob are dynamically evaluated based on the start time of the slice that is being processed. The folder path uses year, month, and day part of the start time and file name uses the hour part of the start time. “external”: “true” setting informs the Data Factory service that this table is external to the data factory and not produced by an activity in the data factory.
+
+	{
+	  "name": "AzureBlobInput",
+	  "properties": {
+	    "type": "AzureBlob",
+	    "linkedServiceName": "StorageLinkedService",
+	    "typeProperties": {
+	      "folderPath": "mycontainer/myfolder/yearno={Year}/monthno={Month}/dayno={Day}/",
+	      "fileName": "{Hour}.csv",
+	      "partitionedBy": [
+	        {
+	          "name": "Year",
+	          "value": {
+	            "type": "DateTime",
+	            "date": "SliceStart",
+	            "format": "yyyy"
+	          }
+	        },
+	        {
+	          "name": "Month",
+	          "value": {
+	            "type": "DateTime",
+	            "date": "SliceStart",
+	            "format": "%M"
+	          }
+	        },
+	        {
+	          "name": "Day",
+	          "value": {
+	            "type": "DateTime",
+	            "date": "SliceStart",
+	            "format": "%d"
+	          }
+	        },
+	        {
+	          "name": "Hour",
+	          "value": {
+	            "type": "DateTime",
+	            "date": "SliceStart",
+	            "format": "%H"
+	          }
+	        }
+	      ],
+	      "format": {
+	        "type": "TextFormat",
+	        "columnDelimiter": ",",
+	        "rowDelimiter": "\n"
+	      }
+	    },
+	    "external": true,
+	    "availability": {
+	      "frequency": "Hour",
+	      "interval": 1
+	    },
+	    "policy": {
+	      "externalData": {
+	        "retryInterval": "00:01:00",
+	        "retryTimeout": "00:10:00",
+	        "maximumRetry": 3
+	      }
+	    }
+	  }
+	}
+
+**Azure SQL output dataset:**
+
+The sample copies data to a table named “MyTable” in an Azure SQL database. You should create the table in your Azure SQL database with the same number of columns as you expect the Blob CSV file to contain. New rows are added to the table every hour.
+
+	{
+	  "name": "AzureSqlOutput",
+	  "properties": {
+	    "type": "AzureSqlTable",
+	    "linkedServiceName": "AzureSqlLinkedService",
+	    "typeProperties": {
+	      "tableName": "MyOutputTable"
+	    },
+	    "availability": {
+	      "frequency": "Hour",
+	      "interval": 1
+	    }
+	  }
+	}
+
+**Pipeline with a Copy activity:**
+
+The pipeline contains a Copy Activity that is configured to use the above input and output datasets and is scheduled to run every hour. In the pipeline JSON definition, the **source** type is set to **BlobSource** and **sink** type is set to **SqlSink**. 
+
+	{  
+	    "name":"SamplePipeline",
+	    "properties":{  
+	    "start":"2014-06-01T18:00:00",
+	    "end":"2014-06-01T19:00:00",
+	    "description":"pipeline with copy activity",
+	    "activities":[  
+	      {
+	        "name": "AzureBlobtoSQL",
+	        "description": "Copy Activity",
+	        "type": "Copy",
+	        "inputs": [
+	          {
+	            "name": "AzureBlobInput"
+	          }
+	        ],
+	        "outputs": [
+	          {
+	            "name": "AzureSqlOutput"
+	          }
+	        ],
+	        "typeProperties": {
+	          "source": {
+	            "type": "BlobSource",
+	            "blobColumnSeparators": ","
+	          },
+	          "sink": {
+	            "type": "SqlSink"
+	          }
+	        },
+	       "scheduler": {
+	          "frequency": "Hour",
+	          "interval": 1
+	        },
+	        "policy": {
+	          "concurrency": 1,
+	          "executionPriorityOrder": "OldestFirst",
+	          "retry": 0,
+	          "timeout": "01:00:00"
+	        }
+	      }
+	      ]
+	   }
+	}
+
+## Sample: Copy data from Azure SQL to Azure Blob
+The sample below shows:
+
+1.	A linked service of type [AzureSqlDatabase](data-factory-azure-sql-connector.md#azure-sql-linked-service-properties).
+2.	A linked service of type [AzureStorage](#azure-storage-linked-service-properties).
+3.	An input [dataset](data-factory-create-datasets.md) of type [AzureSqlTable](data-factory-azure-sql-connector.md#azure-sql-dataset-type-properties).
+4.	An output [dataset](data-factory-create-datasets.md) of type [AzureBlob](#azure-blob-dataset-type-properties).
+4.	A [pipeline](data-factory-create-pipelines.md) with Copy activity that uses [SqlSource](data-factory-azure-sql-connector.md#azure-sql-copy-activity-type-properties) and [BlobSink](#azure-blob-copy-activity-type-properties).
+
+
+The sample copies data belonging to a time series from a table in Azure SQL database to a blob every hour. The JSON properties used in these samples are described in sections following the samples. 
+
+**Azure SQL linked service:**
+
+	{
+	  "name": "AzureSqlLinkedService",
+	  "properties": {
+	    "type": "AzureSqlDatabase",
+	    "typeProperties": {
+	      "connectionString": "Server=tcp:<servername>.database.windows.net,1433;Database=<databasename>;User ID=<username>@<servername>;Password=<password>;Trusted_Connection=False;Encrypt=True;Connection Timeout=30"
+	    }
+	  }
+	}
+
+**Azure Storage linked service:**
+
+	{
+	  "name": "StorageLinkedService",
+	  "properties": {
+	    "type": "AzureStorage",
+	    "typeProperties": {
+	      "connectionString": "DefaultEndpointsProtocol=https;AccountName=<accountname>;AccountKey=<accountkey>"
+	    }
+	  }
+	}
+
+Azure Data Factory supports two types of Azure Storage linked services: **AzureStorage** and **AzureStorageSas**. For the first one, you specify the connection string that includes the account key and for the later one, you specify the Shared Access Signature (SAS) Uri.   See [Linked Services](#linked-services) section for details.  
+
+
+**Azure SQL input dataset:**
+
+The sample assumes you have created a table “MyTable” in Azure SQL and it contains a column called “timestampcolumn” for time series data. 
+
+Setting “external”: ”true” and specifying externalData policy informs the Azure Data Factory service that this is a table that is external to the data factory and not produced by an activity in the data factory.
+
+	{
+	  "name": "AzureSqlInput",
+	  "properties": {
+	    "type": "AzureSqlTable",
+	    "linkedServiceName": "AzureSqlLinkedService",
+	    "typeProperties": {
+	      "tableName": "MyTable"
+	    },
+	    "external": true,
+	    "availability": {
+	      "frequency": "Hour",
+	      "interval": 1
+	    },
+	    "policy": {
+	      "externalData": {
+	        "retryInterval": "00:01:00",
+	        "retryTimeout": "00:10:00",
+	        "maximumRetry": 3
+	      }
+	    }
+	  }
+	}
+
+
+**Azure Blob output dataset:**
+
+Data is written to a new blob every hour (frequency: hour, interval: 1). The folder path for the blob is dynamically evaluated based on the start time of the slice that is being processed. The folder path uses year, month, day, and hours parts of the start time.
+
+	
+	{
+	  "name": "AzureBlobOutput",
+	  "properties": {
+	    "type": "AzureBlob",
+	    "linkedServiceName": "StorageLinkedService",
+	    "typeProperties": {
+	      "folderPath": "mycontainer/myfolder/yearno={Year}/monthno={Month}/dayno={Day}/hourno={Hour}/",
+	      "partitionedBy": [
+	        {
+	          "name": "Year",
+	          "value": {
+	            "type": "DateTime",
+	            "date": "SliceStart",
+	            "format": "yyyy"
+	          }
+	        },
+	        {
+	          "name": "Month",
+	          "value": {
+	            "type": "DateTime",
+	            "date": "SliceStart",
+	            "format": "%M"
+	          }
+	        },
+	        {
+	          "name": "Day",
+	          "value": {
+	            "type": "DateTime",
+	            "date": "SliceStart",
+	            "format": "%d"
+	          }
+	        },
+	        {
+	          "name": "Hour",
+	          "value": {
+	            "type": "DateTime",
+	            "date": "SliceStart",
+	            "format": "%H"
+	          }
+	        }
+	      ],
+	      "format": {
+	        "type": "TextFormat",
+	        "columnDelimiter": "\t",
+	        "rowDelimiter": "\n"
+	      }
+	    },
+	    "availability": {
+	      "frequency": "Hour",
+	      "interval": 1
+	    }
+	  }
+	}
+
+**Pipeline with the Copy activity:**
+
+The pipeline contains a Copy Activity that is configured to use the above input and output datasets and is scheduled to run every hour. In the pipeline JSON definition, the **source** type is set to **SqlSource** and **sink** type is set to **BlobSink**. The SQL query specified for the **SqlReaderQuery** property selects the data in the past hour to copy.
+
+
+	{  
+	    "name":"SamplePipeline",
+	    "properties":{  
+	    	"start":"2014-06-01T18:00:00",
+	    	"end":"2014-06-01T19:00:00",
+	    	"description":"pipeline for copy activity",
+	    	"activities":[  
+	      		{
+	        		"name": "AzureSQLtoBlob",
+		    	    "description": "copy activity",
+		    	    "type": "Copy",
+		    	    "inputs": [
+		    	      {
+		    	        "name": "AzureSQLInput"
+		    	      }
+		    	    ],
+		    	    "outputs": [
+		    	      {
+		    	        "name": "AzureBlobOutput"
+		    	      }
+		    	    ],
+		    	    "typeProperties": {
+		    	    	"source": {
+		            		"type": "SqlSource",
+			            	"SqlReaderQuery": "$$Text.Format('select * from MyTable where timestampcolumn >= \\'{0:yyyy-MM-dd HH:mm}\\' AND timestampcolumn < \\'{1:yyyy-MM-dd HH:mm}\\'', WindowStart, WindowEnd)"
+		          		},
+		          		"sink": {
+		            		"type": "BlobSink"
+		          		}
+		        	},
+		       		"scheduler": {
+		          		"frequency": "Hour",
+		          		"interval": 1
+		        	},
+		        	"policy": {
+		          		"concurrency": 1,
+		          		"executionPriorityOrder": "OldestFirst",
+		          		"retry": 0,
+		          		"timeout": "01:00:00"
+		        	}
+		      	}
+		     ]
+		}
+	}
+
+## Linked Services
+There are two types of linked services you can use to link an Azure blob storage to an Azure data factory. They are: **AzureStorage** linked service and **AzureStorageSas** linked service. The Azure Storage linked service provides the data factory with global access to the Azure Storage. Whereas, The Azure Storage SAS (Shared Access Signature) linked service provides the data factory with restricted/time-bound access to the Azure Storage. There are no other differences between these two linked services. Choose the linked service that suits your needs. The following sections provide more details on these two linked services.
+
+[AZURE.INCLUDE [data-factory-azure-storage-linked-services](../../includes/data-factory-azure-storage-linked-services.md)]
+
+## Azure Blob Dataset type properties
+
+For a full list of JSON sections & properties available for defining datasets, see the [Creating datasets](data-factory-create-datasets.md) article. Sections like structure, availability, and policy of a dataset JSON are similar for all dataset types (Azure SQL, Azure blob, Azure table, etc...).
+
+The **typeProperties** section is different for each type of dataset and provides information about the location, format etc. of the data in the data store. The typeProperties section for dataset of type **AzureBlob** dataset has the following properties.
+
+| Property | Description | Required |
+| -------- | ----------- | -------- | 
+| folderPath | Path to the container and folder in the blob storage. Example: myblobcontainer\myblobfolder\ | Yes |
+| fileName | Name of the blob. fileName is optional and case-sensitive.<br/><br/>If you specify a filename, the activity (including Copy) works on the specific Blob.<br/><br/>When fileName is not specified Copy will include all Blobs in the folderPath for input dataset.<br/><br/>When fileName is not specified for an output dataset, the name of the generated file would be in the following this format: Data.<Guid>.txt (for example: : Data.0a405f8a-93ff-4c6f-b3be-f69616f1df7a.txt | No |
+| partitionedBy | partitionedBy is an optional property. You can use it to specify a dynamic folderPath and filename for time series data. For example, folderPath can be parameterized for every hour of data. See the [Leveraging partitionedBy property section](#Leveraging-partitionedBy-property) below for details and examples. | No
+| format | Two formats types are supported: **TextFormat**, **AvroFormat**. You need to set the type property under format to either of these values. When the format is TextFormat you can specify additional optional properties for format. See the [Specifying TextFormat](#specifying-textformat) section below for more details. | No
+| compression | Specify the type and level of compression for the data. Supported types are: **GZip**, **Deflate**, and **BZip2** and supported levels are: **Optimal** and **Fastest**. Note that compression settings are not supported for data in the **AvroFormat** at this time. See [Compression support](#compression-support) section for more details.  | No |
+
+### Leveraging partitionedBy property
+As mentioned above, you can specify a dynamic folderPath and filename for time series data with the **partitionedBy** section, Data Factory macros and the system variables: SliceStart and SliceEnd, which indicate start and end times for a given data slice.
+
+See [Data Factory System Variables](data-factory-scheduling-and-execution.md#data-factory-system-variables) and [Data Factory Functions Reference](data-factory-scheduling-and-execution.md#data-factory-functions-reference) to learn about Data Factory system variables and functions that you can use in the partitionedBy section.   
+
+See [Creating Datasets](data-factory-create-datasets.md) and [Scheduling & Execution](data-factory-scheduling-and-execution.md) articles for more details on time series datasets, scheduling and slices.
+
+#### Sample 1
+
+	"folderPath": "wikidatagateway/wikisampledataout/{Slice}",
+	"partitionedBy": 
+	[
+	    { "name": "Slice", "value": { "type": "DateTime", "date": "SliceStart", "format": "yyyyMMddHH" } },
+	],
+
+In the above example {Slice} is replaced with the value of Data Factory system variable SliceStart in the format (YYYYMMDDHH) specified. The SliceStart refers to start time of the slice. The folderPath is different for each slice. For example: wikidatagateway/wikisampledataout/2014100103 or wikidatagateway/wikisampledataout/2014100104
+
+#### Sample 2
+
+	"folderPath": "wikidatagateway/wikisampledataout/{Year}/{Month}/{Day}",
+	"fileName": "{Hour}.csv",
+	"partitionedBy": 
+	 [
+	    { "name": "Year", "value": { "type": "DateTime", "date": "SliceStart", "format": "yyyy" } },
+	    { "name": "Month", "value": { "type": "DateTime", "date": "SliceStart", "format": "MM" } }, 
+	    { "name": "Day", "value": { "type": "DateTime", "date": "SliceStart", "format": "dd" } }, 
+	    { "name": "Hour", "value": { "type": "DateTime", "date": "SliceStart", "format": "hh" } } 
+	],
+
+In the above example, year, month, day, and time of SliceStart are extracted into separate variables that are used by folderPath and fileName properties.
+
+### Specifying TextFormat
+
+If the format is set to **TextFormat**, you can specify the following **optional** properties in the **Format** section.
+
+| Property | Description | Required |
+| -------- | ----------- | -------- |
+| columnDelimiter | The character used as a column separator in a file. Only one character is allowed at this time. This tag is optional. The default value is comma (,). | No |
+| rowDelimiter | The character used as a raw separator in file. Only one character is allowed at this time. This tag is optional. The default value is any of the following: [“\r\n”, “\r”,” \n”]. | No |
+| escapeChar | The special character used to escape column delimiter shown in content. This tag is optional. No default value. You must specify no more than one character for this property.<br/><br/>For example, if you have comma (,) as the column delimiter but you want have comma character in the text (example: “Hello, world”), you can define ‘$’ as the escape character and use string “Hello$, world” in the source.<br/><br/>Note that you cannot specify both escapeChar and quoteChar for a table. | No | 
+| quoteChar | The special character is used to quote the string value. The column and row delimiters inside of the quote characters would be treated as part of the string value. This tag is optional. No default value. You must specify no more than one character for this property.<br/><br/>For example, if you have comma (,) as the column delimiter but you want have comma character in the text (example: <Hello, world>), you can define ‘"’ as the quote character and use string <"Hello, world"> in the source. This property is applicable to both input and output tables.<br/><br/>Note that you cannot specify both escapeChar and quoteChar for a table. | No |
+| nullValue | The character(s) used to represent null value in blob file content. This tag is optional. The default value is “\N”.<br/><br/>For example, based on above sample, “NaN” in blob will be translated as null value while copied into e.g. SQL Server. | No |
+| encodingName | Specify the encoding name. For the list of valid encoding names, see: [Encoding.EncodingName Property](https://msdn.microsoft.com/library/system.text.encoding.aspx). For example: windows-1250 or shift_jis. The default value is: UTF-8. | No | 
+
+#### Samples
+The following sample shows some of the format properties for TextFormat.
+
+	"typeProperties":
+	{
+	    "folderPath": "mycontainer/myfolder",
+	    "fileName": "myblobname"
+	    "format":
+	    {
+	        "type": "TextFormat",
+	        "columnDelimiter": ",",
+	        "rowDelimiter": ";",
+	        "quoteChar": "\"",
+	        "NullValue": "NaN"
+	    }
+	},
+
+To use an escapeChar instead of quoteChar, replace the line with quoteChar with the following:
+
+	"escapeChar": "$",
+
+### Specifying AvroFormat
+If the format is set to AvroFormat, you do not need to specify any properties in the Format section within the typeProperties section. Example:
+
+	"format":
+	{
+	    "type": "AvroFormat",
+	}
+
+To use Avro format in a Hive table, you can refer to [Apache Hive’s tutorial](https://cwiki.apache.org/confluence/display/Hive/AvroSerDe).
+
+[AZURE.INCLUDE [data-factory-compression](../../includes/data-factory-compression.md)]
+
+
+## Azure Blob Copy Activity type properties  
+For a full list of sections & properties available for defining activities, see the [Creating Pipelines](data-factory-create-pipelines.md) article. Properties like name, description, input and output tables, various policies etc are available for all types of activities.
+
+Properties available in the typeProperties section of the activity on the other hand vary with each activity type and in case of Copy activity they vary depending on the types of sources and sinks
+
+**BlobSource** supports the following properties in the **typeProperties** section:
+
+| Property | Description | Allowed values | Required |
+| -------- | ----------- | -------------- | -------- | 
+| treatEmptyAsNull | Specifies whether to treat null or empty string as null value. <br/><br/>Note that when the **quoteChar** property is specified, a quoted empty string can also be treated as null with this property. | TRUE(default) <br/>FALSE | No |
+| skipHeaderLineCount | Indicates how many lines need be skipped. It is applicable only when input dataset is using **TextFormat**. | Integer from 0 to Max. | No | 
+| recursive | Indicates whether the data is read recursively from the sub folders or only from the specified folder. | True (default value), False | No | 
+
+
+**BlobSink** supports the following properties **typeProperties** section:
+
+| Property | Description | Allowed values | Required |
+| -------- | ----------- | -------------- | -------- |
+| blobWriterAddHeader | Specifies whether to add header of column definitions. | TRUE<br/>FALSE (default) | No |
+| copyBehavior | Defines the copy behavior when the source is BlobSource or FileSystem. | **PreserveHierarchy:** preserves the file hierarchy in the target folder, i.e., the relative path of source file to source folder is identical to the relative path of target file to target folder.<br/><br/>**FlattenHierarchy:** all files from the source folder will be in the first level of target folder. The target files will have auto generated name. <br/><br/>**MergeFiles: (default)** merges all files from the source folder to one file. If the File/Blob Name is specified, the merged file name would be the specified name; otherwise, would be auto-generated file name. | No |
+
+### recursive and copyBehavior examples
+This section describes the resulting behavior of the Copy operation for different combinations of recursive and copyBehavior values. 
+
+recursive | copyBehavior | Resulting behavior
+--------- | ------------ | --------
+true | preserveHierarchy | For a source folder Folder1 with the following structure: <br/><br/>Folder1<br/>&nbsp;&nbsp;&nbsp;&nbsp;File1<br/>&nbsp;&nbsp;&nbsp;&nbsp;File2<br/>&nbsp;&nbsp;&nbsp;&nbsp;Subfolder1<br/>&nbsp;&nbsp;&nbsp;&nbsp;&nbsp;&nbsp;&nbsp;&nbsp;File3<br/>&nbsp;&nbsp;&nbsp;&nbsp;&nbsp;&nbsp;&nbsp;&nbsp;File4<br/>&nbsp;&nbsp;&nbsp;&nbsp;&nbsp;&nbsp;&nbsp;&nbsp;File5<br/><br/>the target folder Folder1 will have the same structure as the source<br/><br/>Folder1<br/>&nbsp;&nbsp;&nbsp;&nbsp;File1<br/>&nbsp;&nbsp;&nbsp;&nbsp;File2<br/>&nbsp;&nbsp;&nbsp;&nbsp;Subfolder1<br/>&nbsp;&nbsp;&nbsp;&nbsp;&nbsp;&nbsp;&nbsp;&nbsp;File3<br/>&nbsp;&nbsp;&nbsp;&nbsp;&nbsp;&nbsp;&nbsp;&nbsp;File4<br/>&nbsp;&nbsp;&nbsp;&nbsp;&nbsp;&nbsp;&nbsp;&nbsp;File5.  
+true | flattenHierarchy | For a source folder Folder1 with the following structure: <br/><br/>Folder1<br/>&nbsp;&nbsp;&nbsp;&nbsp;File1<br/>&nbsp;&nbsp;&nbsp;&nbsp;File2<br/>&nbsp;&nbsp;&nbsp;&nbsp;Subfolder1<br/>&nbsp;&nbsp;&nbsp;&nbsp;&nbsp;&nbsp;&nbsp;&nbsp;File3<br/>&nbsp;&nbsp;&nbsp;&nbsp;&nbsp;&nbsp;&nbsp;&nbsp;File4<br/>&nbsp;&nbsp;&nbsp;&nbsp;&nbsp;&nbsp;&nbsp;&nbsp;File5<br/><br/>the target Folder1 will have the following structure: <br/><br/>Folder1<br/>&nbsp;&nbsp;&nbsp;&nbsp;auto-generated name for File1<br/>&nbsp;&nbsp;&nbsp;&nbsp;auto-generated name for File2<br/>&nbsp;&nbsp;&nbsp;&nbsp;auto-generated name for File3<br/>&nbsp;&nbsp;&nbsp;&nbsp;auto-generated name for File4<br/>&nbsp;&nbsp;&nbsp;&nbsp;auto-generated name for File5
+true | mergeFiles | For a source folder Folder1 with the following structure: <br/><br/>Folder1<br/>&nbsp;&nbsp;&nbsp;&nbsp;File1<br/>&nbsp;&nbsp;&nbsp;&nbsp;File2<br/>&nbsp;&nbsp;&nbsp;&nbsp;Subfolder1<br/>&nbsp;&nbsp;&nbsp;&nbsp;&nbsp;&nbsp;&nbsp;&nbsp;File3<br/>&nbsp;&nbsp;&nbsp;&nbsp;&nbsp;&nbsp;&nbsp;&nbsp;File4<br/>&nbsp;&nbsp;&nbsp;&nbsp;&nbsp;&nbsp;&nbsp;&nbsp;File5<br/><br/>the target Folder1 will have the following structure: <br/><br/>Folder1<br/>&nbsp;&nbsp;&nbsp;&nbsp;File1 + File2 + File3 + File4 + File 5 contents will be merged into one file with auto-generated file name
+false | preserveHierarchy | For a source folder Folder1 with the following structure: <br/><br/>Folder1<br/>&nbsp;&nbsp;&nbsp;&nbsp;File1<br/>&nbsp;&nbsp;&nbsp;&nbsp;File2<br/>&nbsp;&nbsp;&nbsp;&nbsp;Subfolder1<br/>&nbsp;&nbsp;&nbsp;&nbsp;&nbsp;&nbsp;&nbsp;&nbsp;File3<br/>&nbsp;&nbsp;&nbsp;&nbsp;&nbsp;&nbsp;&nbsp;&nbsp;File4<br/>&nbsp;&nbsp;&nbsp;&nbsp;&nbsp;&nbsp;&nbsp;&nbsp;File5<br/><br/>the target folder Folder1 will have the following structure<br/><br/>Folder1<br/>&nbsp;&nbsp;&nbsp;&nbsp;File1<br/>&nbsp;&nbsp;&nbsp;&nbsp;File2<br/><br/><br/>Subfolder1 with File3, File4, and File5 are not picked up..
+false | flattenHierarchy | For a source folder Folder1 with the following structure:<br/><br/>Folder1<br/>&nbsp;&nbsp;&nbsp;&nbsp;File1<br/>&nbsp;&nbsp;&nbsp;&nbsp;File2<br/>&nbsp;&nbsp;&nbsp;&nbsp;Subfolder1<br/>&nbsp;&nbsp;&nbsp;&nbsp;&nbsp;&nbsp;&nbsp;&nbsp;File3<br/>&nbsp;&nbsp;&nbsp;&nbsp;&nbsp;&nbsp;&nbsp;&nbsp;File4<br/>&nbsp;&nbsp;&nbsp;&nbsp;&nbsp;&nbsp;&nbsp;&nbsp;File5<br/><br/>the target folder Folder1 will have the following structure<br/><br/>Folder1<br/>&nbsp;&nbsp;&nbsp;&nbsp;auto-generated name for File1<br/>&nbsp;&nbsp;&nbsp;&nbsp;auto-generated name for File2<br/><br/><br/>Subfolder1 with File3, File4, and File5 are not picked up.
+false | mergeFiles | For a source folder Folder1 with the following structure:<br/><br/>Folder1<br/>&nbsp;&nbsp;&nbsp;&nbsp;File1<br/>&nbsp;&nbsp;&nbsp;&nbsp;File2<br/>&nbsp;&nbsp;&nbsp;&nbsp;Subfolder1<br/>&nbsp;&nbsp;&nbsp;&nbsp;&nbsp;&nbsp;&nbsp;&nbsp;File3<br/>&nbsp;&nbsp;&nbsp;&nbsp;&nbsp;&nbsp;&nbsp;&nbsp;File4<br/>&nbsp;&nbsp;&nbsp;&nbsp;&nbsp;&nbsp;&nbsp;&nbsp;File5<br/><br/>the target folder Folder1 will have the following structure<br/><br/>Folder1<br/>&nbsp;&nbsp;&nbsp;&nbsp;File1 + File2 contents will be merged into one file with auto-generated file name. auto-generated name for File1<br/><br/>Subfolder1 with File3, File4, and File5 are not picked up.
+
+  
+
+
+[AZURE.INCLUDE [data-factory-structure-for-rectangualr-datasets](../../includes/data-factory-structure-for-rectangualr-datasets.md)]
+
+[AZURE.INCLUDE [data-factory-type-conversion-sample](../../includes/data-factory-type-conversion-sample.md)]
+
+[AZURE.INCLUDE [data-factory-column-mapping](../../includes/data-factory-column-mapping.md)]
+
+
+