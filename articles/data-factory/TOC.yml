- name: Data Factory V2 Documentation
  href: index.yml
- name: Overview
  items:
  - name: Introduction to Data Factory
    href: introduction.md
- name: Quickstarts
  expanded: true
  items:
  - name: Create data factory
    items:
    - name: PowerShell
      href: quickstart-create-data-factory-powershell.md    
    - name: .NET
      href: quickstart-create-data-factory-dot-net.md
    - name: Python
      href: quickstart-create-data-factory-python.md      
    - name: REST   
      href: quickstart-create-data-factory-rest-api.md
    - name: Azure Portal
      href: quickstart-create-data-factory-portal.md     
- name: Tutorials
  items:
  - name: 1. Move SSIS packages to Azure
    href: tutorial-deploy-ssis-packages.md    
  - name: 2 - Copy data in cloud
    href: tutorial-copy-data-dot-net.md
  - name: 3 - Copy on-prem data to cloud
    href: tutorial-copy-onprem-data-to-cloud-powershell.md
  - name: 4 - Copy data in bulk
    href: tutorial-bulk-copy.md
<<<<<<< HEAD
  - name: 5 - Transform data in cloud
    href: tutorial-transform-data-spark-powershell.md
  - name: 6 - Control flow
=======
  - name: 5 - Copy data incrementally
    href: tutorial-incremental-copy-powershell.md      
  - name: 6 - Transform data in cloud
    href: tutorial-transform-data-using-spark-powershell.md
  - name: 7 - Control flow
>>>>>>> 32046460
    href: tutorial-control-flow.md    
- name: Samples
  items:
  - name: PowerShell
    href: samples-powershell.md
  - name: Code samples
    href: https://azure.microsoft.com/en-us/resources/samples/?service=data-factory
- name: Concepts
  items:
  - name: Pipelines and activities
    href: concepts-pipelines-activities.md
  - name: Datasets and linked services
    href: concepts-datasets-linked-services.md
  - name: Pipeline execution and triggers
    href: concepts-pipeline-execution-triggers.md 
  - name: Integration runtime
    href: concepts-integration-runtime.md
- name: How-to guides
  items:
  - name: Move data
    items: 
    - name: Copy Activity overview
      href: copy-activity-overview.md
    - name: Connectors
      items: 
      - name: Amazon Redshift
        href: connector-amazon-redshift.md
      - name: Amazon S3
        href: connector-amazon-simple-storage-service.md
      - name: Azure Blob Storage
        href: connector-azure-blob-storage.md
      - name: Azure Cosmos DB
        href: connector-azure-cosmos-db.md
      - name: Azure Data Lake Store
        href: connector-azure-data-lake-store.md
      - name: Azure Search
        href: connector-azure-search.md
      - name: Azure SQL DB
        href: connector-azure-sql-database.md
      - name: Azure SQL Data Warehouse
        href: connector-azure-sql-data-warehouse.md
      - name: Azure Table Storage
        href: connector-azure-table-storage.md
      - name: Cassandra
        href: connector-cassandra.md
      - name: DB2
        href: connector-db2.md
      - name: Dynamics 365
        href: connector-dynamics-crm-office-365.md       
      - name: Dynamics CRM 
        href: connector-dynamics-crm-office-365.md
      - name: File System
        href: connector-file-system.md
      - name: FTP
        href: connector-ftp.md
      - name: HDFS
        href: connector-hdfs.md
      - name: HTTP
        href: connector-http.md
      - name: MongoDB
        href: connector-mongodb.md
      - name: MySQL
        href: connector-mysql.md
      - name: OData
        href: connector-odata.md
      - name: ODBC
        href: connector-odbc.md
      - name: Oracle
        href: connector-oracle.md
      - name: PostgreSQL
        href: connector-postgresql.md
      - name: Salesforce
        href: connector-salesforce.md
      - name: SAP Business Warehouse
        href: connector-sap-business-warehouse.md
      - name: SAP HANA
        href: connector-sap-hana.md
      - name: SFTP
        href: connector-sftp.md
      - name: SQL Server
        href: connector-sql-server.md
      - name: Sybase
        href: connector-sybase.md
      - name: Teradata
        href: connector-teradata.md
      - name: WebTable
        href: connector-web-table.md
    - name: Format and compression support
      href: supported-file-formats-and-compression-codecs.md        
    - name: Schema and type mapping
      href: copy-activity-schema-and-type-mapping.md      
    - name: Fault tolerance
      href: copy-activity-fault-tolerance.md     
    - name: Performance and tuning
      href: copy-activity-performance.md
  - name: Transform data
    href: transform-data.md
    items: 
    - name: HdInsight Hive Activity
      href: transform-data-using-hadoop-hive.md
    - name: HdInsight Pig Activity
      href: transform-data-using-hadoop-pig.md
    - name: HdInsight MapReduce Activity
      href: transform-data-using-hadoop-map-reduce.md
    - name: HdInsight Streaming Activity
      href: transform-data-using-hadoop-streaming.md
    - name: HdInsight Spark Activity
      href: transform-data-using-spark.md
    - name: ML Batch Execution Activity
      href: transform-data-using-machine-learning.md
    - name: ML Update Resource Activity
      href: update-machine-learning-models.md
    - name: Stored Procedure Activity
      href: transform-data-using-stored-procedure.md
    - name: Data Lake U-SQL Activity
      href: transform-data-using-data-lake-analytics.md
    - name: .NET custom activity
      href: transform-data-using-dotnet-custom-activity.md
    - name: Compute linked services
      href: compute-linked-services.md
  - name: Control flow
    items: 
    - name: Web Activity
      href: control-flow-web-activity.md     
    - name: Lookup Activity
      href: control-flow-lookup-activity.md     
    - name: Get Metadata Activity
      href: control-flow-get-metadata-activity.md     
    - name: Execute Pipeline Activity
      href: control-flow-execute-pipeline-activity.md     
    - name: For Each Activity
      href: control-flow-for-each-activity.md  
    - name: Expression Language         
      href: control-flow-expression-language-functions.md
    - name: System variables         
      href: control-flow-system-variables.md     
  - name: Store credentials in key vault
    href: store-credentials-in-key-vault.md 
  - name: Monitor and manage
    items: 
    - name: Use .NET
      href: quickstart-create-data-factory-dot-net.md#monitor-pipeline-run
    - name: Use Azure Monitor
      href: monitor-using-azure-monitor.md
  - name: Create integration runtime
    items:
    - name: Azure integration runtime
      href: create-azure-integration-runtime.md   
    - name: Azure SSIS integration runtime
      href: tutorial-deploy-ssis-packages.md    
    - name: Self hosted integration runtime
      href: create-self-hosted-integration-runtime.md
- name: Reference
  items:
  - name: .NET
  - name: PowerShell
    href: /powershell/azure/data-factory
  - name: REST API
    href: /rest/api/data-factory
  - name: Python
- name: Resources
  items:
  - name: Azure Roadmap
    href: https://azure.microsoft.com/roadmap/?category=analytics
  - name: Pricing
    href: https://azure.microsoft.com/pricing/details/data-factory/
  - name: MSDN forum
    href: https://social.msdn.microsoft.com/Forums/home?forum=AzureDataFactory
  - name: Stack Overflow
    href: https://stackoverflow.com/questions/tagged/azure-data-factory
  - name: Request a feature
    href: https://feedback.azure.com/forums/270578-azure-data-factory
  - name: Region availability
    href: https://azure.microsoft.com/regions/services/
  - name: Support options
    href: https://azure.microsoft.com/support/options/<|MERGE_RESOLUTION|>--- conflicted
+++ resolved
@@ -21,7 +21,7 @@
       href: quickstart-create-data-factory-portal.md     
 - name: Tutorials
   items:
-  - name: 1. Move SSIS packages to Azure
+  - name: 1. Deploy SSIS packages to Azure
     href: tutorial-deploy-ssis-packages.md    
   - name: 2 - Copy data in cloud
     href: tutorial-copy-data-dot-net.md
@@ -29,17 +29,13 @@
     href: tutorial-copy-onprem-data-to-cloud-powershell.md
   - name: 4 - Copy data in bulk
     href: tutorial-bulk-copy.md
-<<<<<<< HEAD
-  - name: 5 - Transform data in cloud
+  - name: 5 - Copy data incrementally
+    href: tutorial-incremental-copy-powershell.md
+  - name: 6 - Transform data in cloud
     href: tutorial-transform-data-spark-powershell.md
-  - name: 6 - Control flow
-=======
-  - name: 5 - Copy data incrementally
-    href: tutorial-incremental-copy-powershell.md      
-  - name: 6 - Transform data in cloud
-    href: tutorial-transform-data-using-spark-powershell.md
-  - name: 7 - Control flow
->>>>>>> 32046460
+  - name: 7 - Transform data in virtual network
+    href: tutorial-transform-data-hive-virtual-network.md       
+  - name: 8 - Control flow
     href: tutorial-control-flow.md    
 - name: Samples
   items:
