- name: Data Factory V2 Documentation
  href: index.yml
- name: Overview
  items:
  - name: Introduction to Data Factory
    href: introduction.md
  - name: Compare versions 1 and 2
    href: compare-versions.md
- name: Quickstarts
  expanded: true
  items:
  - name: Create data factory
    items:
    - name: Azure portal   
      href: quickstart-create-data-factory-portal.md      
    - name: Copy Data tool   
      href: quickstart-create-data-factory-copy-data-tool.md            
    - name: PowerShell
      href: quickstart-create-data-factory-powershell.md
    - name: .NET
      href: quickstart-create-data-factory-dot-net.md
    - name: Python
      href: quickstart-create-data-factory-python.md
    - name: REST
      href: quickstart-create-data-factory-rest-api.md
<<<<<<< HEAD
    - name: Resource Manager template   
      href: quickstart-create-data-factory-resource-manager-template.md          
- name: Tutorials
  items:
  - name: 1 - Deploy SSIS packages to Azure
    items:
    - name: Azure portal
      href: tutorial-create-azure-ssis-runtime-portal.md
    - name: PowerShell
      href: tutorial-deploy-ssis-packages-azure.md    
=======
    - name: Portal
      href: quickstart-create-data-factory-portal.md
    - name: Resource Manager template
      href: quickstart-create-data-factory-resource-manager-template.md
- name: Tutorials
  items:
  - name: 1 - Deploy SSIS packages to Azure
    href: tutorial-deploy-ssis-packages-azure.md
>>>>>>> 5f07e673
  - name: 2 - Copy data in cloud
    items:
    - name: Copy Data tool
      href: tutorial-copy-data-tool.md
    - name: Azure portal
      href: tutorial-copy-data-portal.md    
    - name: PowerShell
      href: tutorial-copy-data-dot-net.md
  - name: 3 - Copy on-premises data to cloud
    items:
    - name: Copy Data tool
      href: tutorial-hybrid-copy-data-tool.md    
    - name: PowerShell
      href: tutorial-hybrid-copy-powershell.md
  - name: 4 - Copy data in bulk
    href: tutorial-bulk-copy.md
  - name: 5 - Copy data incrementally
    href: tutorial-incremental-copy-overview.md
    items:
    - name: 5.1 - Copy from one table
<<<<<<< HEAD
      items: 
      - name: Azure portal
        href: tutorial-incremental-copy-portal.md      
      - name: PowerShell
        href: tutorial-incremental-copy-powershell.md
    - name: 5.2 - Copy from multiple tables 
      href: tutorial-incremental-copy-multiple-tables-powershell.md
    - name: 5.3 - Use change tracking feature 
      items:
      - name: Azure portal
        href: tutorial-incremental-copy-change-tracking-feature-portal.md      
      - name: PowerShell
        href: tutorial-incremental-copy-change-tracking-feature-powershell.md
=======
      href: tutorial-incremental-copy-powershell.md
    - name: 5.2 - Copy from multiple tables
      href: tutorial-incremental-copy-multiple-tables-powershell.md
    - name: 5.3 - Use change tracking feature
      href: tutorial-incremental-copy-change-tracking-feature-powershell.md
>>>>>>> 5f07e673
  - name: 6 - Transform data in cloud
    items: 
    - name: Azure portal
      href: tutorial-transform-data-spark-portal.md   
    - name: PowerShell
      href: tutorial-transform-data-spark-powershell.md
  - name: 7 - Transform data in virtual network
<<<<<<< HEAD
    items: 
    - name: Azure portal
      href: tutorial-transform-data-hive-virtual-network-portal.md          
    - name: PowerShell
      href: tutorial-transform-data-hive-virtual-network.md       
  - name: 8 - Control flow
    items:
    - name: Azure portal
      href: tutorial-control-flow-portal.md    
    - name: PowerShell
      href: tutorial-control-flow.md    
=======
    href: tutorial-transform-data-hive-virtual-network.md
  - name: 8 - Control flow
    href: tutorial-control-flow.md
>>>>>>> 5f07e673
- name: Samples
  items:
  - name: Code samples
    href: https://azure.microsoft.com/en-us/resources/samples/?service=data-factory
  - name: PowerShell
    href: samples-powershell.md
- name: Concepts
  items:
  - name: Pipelines and activities
    href: concepts-pipelines-activities.md
  - name: Datasets and linked services
    href: concepts-datasets-linked-services.md
  - name: Pipeline execution and triggers
    href: concepts-pipeline-execution-triggers.md
  - name: Integration runtime
    href: concepts-integration-runtime.md
- name: How-to guides
  items:
  - name: Copy data
    items:
    - name: Copy data from supported sources to destinations
      href: copy-activity-overview.md
    - name: Read or write partitioned data
      href: how-to-read-write-partitioned-data.md
    - name: Connectors
      items:
      - name: Amazon Marketplace Web Service
        href: connector-amazon-marketplace-web-service.md
      - name: Amazon Redshift
        href: connector-amazon-redshift.md
      - name: Amazon S3
        href: connector-amazon-simple-storage-service.md
      - name: Azure Blob Storage
        href: connector-azure-blob-storage.md
      - name: Azure Cosmos DB
        href: connector-azure-cosmos-db.md
      - name: Azure Data Lake Store
        href: connector-azure-data-lake-store.md
      - name: Azure Database for MySQL
        href: connector-azure-database-for-mysql.md
      - name: Azure Database for PostgreSQL
        href: connector-azure-database-for-postgresql.md
      - name: Azure File Storage
        href: connector-azure-file-storage.md
      - name: Azure Search
        href: connector-azure-search.md
      - name: Azure SQL Database
        href: connector-azure-sql-database.md
      - name: Azure SQL Data Warehouse
        href: connector-azure-sql-data-warehouse.md
      - name: Azure Table Storage
        href: connector-azure-table-storage.md
      - name: Cassandra
        href: connector-cassandra.md
      - name: Concur
        href: connector-concur.md
      - name: Couchbase
        href: connector-couchbase.md
      - name: DB2
        href: connector-db2.md
      - name: Drill
        href: connector-drill.md
      - name: Dynamics 365
        href: connector-dynamics-crm-office-365.md
      - name: Dynamics CRM
        href: connector-dynamics-crm-office-365.md
      - name: File System
        href: connector-file-system.md
      - name: FTP
        href: connector-ftp.md
      - name: GE Historian
        href: connector-odbc.md#ge-historian-source
      - name: Google BigQuery
        href: connector-google-bigquery.md
      - name: Greenplum
        href: connector-greenplum.md
      - name: HBase
        href: connector-hbase.md
      - name: HDFS
        href: connector-hdfs.md
      - name: Hive
        href: connector-hive.md
      - name: HTTP
        href: connector-http.md
      - name: HubSpot
        href: connector-hubspot.md
      - name: Impala
        href: connector-impala.md
      - name: Informix
        href: connector-odbc.md#ibm-informix-source
      - name: Jira
        href: connector-jira.md
      - name: Magento
        href: connector-magento.md
      - name: MariaDB
        href: connector-mariadb.md
      - name: Marketo
        href: connector-marketo.md
      - name: Microsoft Access
        href: connector-odbc.md#microsoft-access-source
      - name: MongoDB
        href: connector-mongodb.md
      - name: MySQL
        href: connector-mysql.md
      - name: OData
        href: connector-odata.md
      - name: ODBC
        href: connector-odbc.md
      - name: Oracle
        href: connector-oracle.md
      - name: Oracle Eloqua
        href: connector-oracle-eloqua.md
      - name: Paypal
        href: connector-paypal.md
      - name: Phoenix
        href: connector-phoenix.md
      - name: PostgreSQL
        href: connector-postgresql.md
      - name: Presto
        href: connector-presto.md
      - name: QuickBooks
        href: connector-quickbooks.md
      - name: Salesforce
        href: connector-salesforce.md
      - name: Salesforce Service Cloud
        href: connector-salesforce.md
      - name: SAP Business Warehouse
        href: connector-sap-business-warehouse.md
      - name: SAP Cloud for Customer
        href: connector-sap-cloud-for-customer.md
      - name: SAP HANA
        href: connector-sap-hana.md
      - name: ServiceNow
        href: connector-servicenow.md
      - name: SFTP
        href: connector-sftp.md
      - name: Shopify
        href: connector-shopify.md
      - name: Spark
        href: connector-spark.md
      - name: SQL Server
        href: connector-sql-server.md
      - name: Square
        href: connector-square.md
      - name: Sybase
        href: connector-sybase.md
      - name: Teradata
        href: connector-teradata.md
      - name: Web Table
        href: connector-web-table.md
      - name: Xero
        href: connector-xero.md
      - name: Zoho
        href: connector-zoho.md
    - name: Format and compression support
      href: supported-file-formats-and-compression-codecs.md
    - name: Schema and type mapping
      href: copy-activity-schema-and-type-mapping.md
    - name: Fault tolerance
      href: copy-activity-fault-tolerance.md
    - name: Performance and tuning
      href: copy-activity-performance.md
  - name: Transform data
    href: transform-data.md
    items:
    - name: HdInsight Hive Activity
      href: transform-data-using-hadoop-hive.md
    - name: HdInsight Pig Activity
      href: transform-data-using-hadoop-pig.md
    - name: HdInsight MapReduce Activity
      href: transform-data-using-hadoop-map-reduce.md
    - name: HdInsight Streaming Activity
      href: transform-data-using-hadoop-streaming.md
    - name: HdInsight Spark Activity
      href: transform-data-using-spark.md
    - name: ML Batch Execution Activity
      href: transform-data-using-machine-learning.md
    - name: ML Update Resource Activity
      href: update-machine-learning-models.md
    - name: Stored Procedure Activity
      href: transform-data-using-stored-procedure.md
    - name: Data Lake U-SQL Activity
      href: transform-data-using-data-lake-analytics.md
    - name: Custom activity
      href: transform-data-using-dotnet-custom-activity.md
    - name: Compute linked services
      href: compute-linked-services.md
  - name: Control flow
    items:
    - name: If Condition Activity
      href: control-flow-if-condition-activity.md
    - name: Until Activity
      href: control-flow-until-activity.md
    - name: Web Activity
      href: control-flow-web-activity.md
    - name: Lookup Activity
      href: control-flow-lookup-activity.md
    - name: Get Metadata Activity
      href: control-flow-get-metadata-activity.md
    - name: Execute Pipeline Activity
      href: control-flow-execute-pipeline-activity.md
    - name: For Each Activity
      href: control-flow-for-each-activity.md
    - name: Wait Activity
      href: control-flow-wait-activity.md
    - name: Expression Language
      href: control-flow-expression-language-functions.md
    - name: System variables
      href: control-flow-system-variables.md
  - name: Security
    items:
    - name: Data movement security considerations
      href: data-movement-security-considerations.md
    - name: Store credentials in Azure Key Vault
      href: store-credentials-in-key-vault.md
    - name: Encrypt credentials for self-hosted integration runtime
      href: encrypt-credentials-self-hosted-integration-runtime.md
    - name: Data factory service identity
      href: data-factory-service-identity.md
  - name: Monitor and manage
    items:
    - name: Use SDKs
      href: monitor-programmatically.md
    - name: Use Azure Monitor
      href: monitor-using-azure-monitor.md
    - name: Monitor visually
      href: monitor-visually.md
    - name: Manage Azure-SSIS integration runtime
      href: manage-azure-ssis-integration-runtime.md
    - name: Monitor integration runtime
      href: monitor-integration-runtime.md
  - name: Create integration runtime
    items:
    - name: Azure integration runtime
      href: create-azure-integration-runtime.md
    - name: Self hosted integration runtime
      href: create-self-hosted-integration-runtime.md
    - name: Azure-SSIS integration runtime
      href: create-azure-ssis-integration-runtime.md
  - name: Run SSIS packages in Azure
    items:
    - name: Create Azure-SSIS integration runtime
      href: create-azure-ssis-integration-runtime.md
    - name: Join Azure-SSIS integration runtime to a VNET
      href: join-azure-ssis-integration-runtime-virtual-network.md
    - name: Manage Azure-SSIS integration runtime
      href: manage-azure-ssis-integration-runtime.md
    - name: Configure performance settings of Azure-SSIS integration runtime
      href: configure-azure-ssis-integration-runtime-performance.md
    - name: Invoke SSIS packages using stored procedure activity
      href: how-to-invoke-ssis-package-stored-procedure-activity.md
  - name: Create triggers
    items:
    - name: Create a schedule trigger
      href: how-to-create-schedule-trigger.md
    - name: Create a tumbling window trigger
      href: how-to-create-tumbling-window-trigger.md
- name: Reference
  items:
  - name: .NET
    href: /dotnet/api/microsoft.azure.management.datafactory
  - name: PowerShell
    href: /powershell/module/azurerm.datafactoryv2/
  - name: REST API
    href: /rest/api/datafactory
  - name: Python
    href: /python/api/overview/azure/datafactory?view=azure-python
- name: Resources
  items:
  - name: FAQ
    href: frequently-asked-questions.md
  - name: Azure Roadmap
    href: https://azure.microsoft.com/roadmap/?category=analytics
  - name: Pricing
    href: https://azure.microsoft.com/pricing/details/data-factory/
  - name: MSDN forum
    href: https://social.msdn.microsoft.com/Forums/home?forum=AzureDataFactory
  - name: Stack Overflow
    href: https://stackoverflow.com/questions/tagged/azure-data-factory
  - name: Request a feature
    href: https://feedback.azure.com/forums/270578-azure-data-factory
  - name: Region availability
    href: https://azure.microsoft.com/regions/services/
  - name: Support options
    href: https://azure.microsoft.com/support/options/<|MERGE_RESOLUTION|>--- conflicted
+++ resolved
@@ -23,18 +23,6 @@
       href: quickstart-create-data-factory-python.md
     - name: REST
       href: quickstart-create-data-factory-rest-api.md
-<<<<<<< HEAD
-    - name: Resource Manager template   
-      href: quickstart-create-data-factory-resource-manager-template.md          
-- name: Tutorials
-  items:
-  - name: 1 - Deploy SSIS packages to Azure
-    items:
-    - name: Azure portal
-      href: tutorial-create-azure-ssis-runtime-portal.md
-    - name: PowerShell
-      href: tutorial-deploy-ssis-packages-azure.md    
-=======
     - name: Portal
       href: quickstart-create-data-factory-portal.md
     - name: Resource Manager template
@@ -42,8 +30,11 @@
 - name: Tutorials
   items:
   - name: 1 - Deploy SSIS packages to Azure
-    href: tutorial-deploy-ssis-packages-azure.md
->>>>>>> 5f07e673
+    items:
+    - name: Azure portal
+      href: tutorial-create-azure-ssis-runtime-portal.md
+    - name: PowerShell
+      href: tutorial-deploy-ssis-packages-azure.md    
   - name: 2 - Copy data in cloud
     items:
     - name: Copy Data tool
@@ -64,7 +55,6 @@
     href: tutorial-incremental-copy-overview.md
     items:
     - name: 5.1 - Copy from one table
-<<<<<<< HEAD
       items: 
       - name: Azure portal
         href: tutorial-incremental-copy-portal.md      
@@ -78,13 +68,6 @@
         href: tutorial-incremental-copy-change-tracking-feature-portal.md      
       - name: PowerShell
         href: tutorial-incremental-copy-change-tracking-feature-powershell.md
-=======
-      href: tutorial-incremental-copy-powershell.md
-    - name: 5.2 - Copy from multiple tables
-      href: tutorial-incremental-copy-multiple-tables-powershell.md
-    - name: 5.3 - Use change tracking feature
-      href: tutorial-incremental-copy-change-tracking-feature-powershell.md
->>>>>>> 5f07e673
   - name: 6 - Transform data in cloud
     items: 
     - name: Azure portal
@@ -92,7 +75,6 @@
     - name: PowerShell
       href: tutorial-transform-data-spark-powershell.md
   - name: 7 - Transform data in virtual network
-<<<<<<< HEAD
     items: 
     - name: Azure portal
       href: tutorial-transform-data-hive-virtual-network-portal.md          
@@ -104,11 +86,6 @@
       href: tutorial-control-flow-portal.md    
     - name: PowerShell
       href: tutorial-control-flow.md    
-=======
-    href: tutorial-transform-data-hive-virtual-network.md
-  - name: 8 - Control flow
-    href: tutorial-control-flow.md
->>>>>>> 5f07e673
 - name: Samples
   items:
   - name: Code samples
