--- conflicted
+++ resolved
@@ -12,13 +12,8 @@
 	ms.workload="data-services" 
 	ms.tgt_pltfrm="na" 
 	ms.devlang="na" 
-<<<<<<< HEAD
-	ms.topic="article" 
-	ms.date="09/09/2015" 
-=======
 	ms.topic="get-started-article" 
 	ms.date="11/02/2015" 
->>>>>>> 08be3281
 	ms.author="spelluru"/>
 
 # Tutorial: Create and monitor a data factory using Visual Studio
@@ -214,16 +209,12 @@
 
 21. In the Configure data factory page, do the following: 
 	1. select **Create New Data Factory** option.
-<<<<<<< HEAD
-	2. Enter **VSTutorialFactory** for **Name**.
-=======
 	2. Enter **VSTutorialFactory** for **Name**.  
 	
 		> [AZURE.NOTE]  
 		> The name of the Azure data factory must be globally unique. If you receive an eror about the name of data factory when publishing, change the name of the data factory (for example, yournameVSTutorialFactory) and try publishing again. See [Data Factory - Naming Rules](data-factory-naming-rules.md) topic for naming rules for Data Factory artifacts.
 		> 
 		> The name of the data factory may be registered as a DNS name in the future and hence become publically visible.
->>>>>>> 08be3281
 	3. Select the right subscription for the **Subscription** field. 
 	4. Select the **resource group** for the data factory to be created. 
 	5. Select the **region** for the data factory. 
