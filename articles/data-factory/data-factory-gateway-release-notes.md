---
title: Release notes for Data Management Gateway | Microsoft Docs
description: Data Management Gateway tory release notes
services: data-factory
author: spelluru
manager: jhubbard
editor: monicar
ms.assetid: 14762e82-76d9-41c4-ba9f-14a54da29c36
ms.service: data-factory
ms.workload: data-services
ms.tgt_pltfrm: na
ms.devlang: na
ms.topic: article
ms.date: 01/17/2017
ms.author: spelluru
published: true
---
# Release notes for Data Management Gateway
One of the challenges for modern data integration is to seamlessly move data to and from on-premises to cloud. Data Factory makes this integration seamless with Data Management Gateway, which is an agent that you can install on-premises to enable hybrid data movement.

See the following articles for detailed information about Data Management Gateway and how to use it: 

*  [Data Management Gateway](data-factory-data-management-gateway.md)
*  [Move data between on-premises and cloud using Azure Data Factory](data-factory-move-data-between-onprem-and-cloud.md) 

<<<<<<< HEAD
## CURRENT VERSION (2.5.6164.1)
### Enhancements
- Improved and more robust Gateway registration experience- Now you can track progress status during the Gateway registration process, which makes the registration experience more responsive.
- Improvement in Gateway Restore Process- You can still recover gateway even if you do not have the gateway backup file with this update. This would require you to reset Linked Service credentials in Portal.
- Bug fix.



## Earlier versions

=======

## CURRENT VERSION (2.7.6219.2)

### What’s new
- You can now authenticate into your Azure Data Lake Store using service principal. Previous we only supported OAuth.
- We have packaged new driver for reading data from Oracle on premise data store in gateway.

### Enhancements-
- Improved data read performance from Oracle data source.
- Fixed: OData source OAuth token expiration issue.
- Fixed: Unable to read Oracle decimal over 28 bits issue.


## Earlier versions

## 2.6.6192.2
### What’s new
- Customers can provide feedback on gateway registering experience.
- Support a new compression format: ZIP (Deflate)

### Enhancements-
- Performance improvement for Oracle Sink, HDFS source.
- Bug fix for gateway auto update, gateway parallel processing capacity.


## 2.5.6164.1
### Enhancements
- Improved and more robust Gateway registration experience- Now you can track progress status during the Gateway registration process, which makes the registration experience more responsive.
- Improvement in Gateway Restore Process- You can still recover gateway even if you do not have the gateway backup file with this update. This would require you to reset Linked Service credentials in Portal.
- Bug fix.

>>>>>>> e8cfaf0d
## 2.4.6151.1

### What’s new

- You can now store data source credentials locally. The credentials are encrypted. The data source credentials can be recovered and restored using the backup file that can be exported from the existing Gateway, all on premise. 

### Enhancements-

- Improved and more robust Gateway registration experience.
- Support auto detection of QuoteChar configuration for Text format in copy wizard, and improve the overall format detection accuracy.

## 2.3.6100.2

- Support firstRowAsHeader and SkipLineCount auto detection in copy wizard for text files in on-premises File system and HDFS.
- Enhance the stability of network connection between gateway and Service Bus
- A few bug fixes


## 2.2.6072.1

*  Supports setting HTTP proxy for the gateway using the Gateway Configuration Manager. If configured, Azure Blob, Azure Table, Azure Data Lake, and Document DB are accessed through HTTP proxy.
*  Supports header handling for TextFormat when copying data from/to Azure Blob, Azure Data Lake Store, on-premises File System, and on-premises HDFS.
*  Supports copying data from Append Blob and Page Blob along with the already supported Block Blob.
*  Introduces a new gateway status **Online (Limited)**, which indicates that the main functionality of the gateway works except the interactive operation support for Copy Wizard.
*  Enhances the robustness of gateway registration using registration key.

## 2.1.6040.

*  DB2 driver is included in the gateway installation package now. You do not need to install it separately. 
*  DB2 driver now supports z/OS and DB2 for i (AS/400) along with the platforms already supported (Linux, Unix, and Windows). 
*  Supports using DocumentDB as a source or destination for on-premises data stores
*  Supports copying data from/to cold/hot blob storage along with the already supported general-purpose storage account. 
*  Allows you to connect to on-premises SQL Server via gateway with remote login privileges.  

## 2.0.6013.1

*  You can select the language/culture to be used by a gateway during manual installation.

*  When gateway does not work as expected, you can choose to send gateway logs of last seven days to Microsoft to facilitate troubleshooting of the issue. If gateway is not connected to the cloud service, you can choose to save and archive gateway logs.  

*  User interface improvements for gateway configuration manager:

    *  Make gateway status more visible on the Home tab.

    *  Reorganized and simplified controls.

	*  You can copy data from a storage using the [code-free copy preview tool](data-factory-copy-data-wizard-tutorial.md). See [Staged Copy](data-factory-copy-activity-performance.md#staged-copy) for details about this feature in general. 
*  You can use Data Management Gateway to ingress data directly from an on-premises SQL Server database into Azure Machine Learning.

*  Performance improvements

    * Improve performance on viewing Schema/Preview against SQL Server in code-free copy preview tool.

## 1.12.5953.1

*  Bug fixes

## 1.11.5918.1

*  Maximum size of the gateway event log has been increased from 1 MB to 40 MB.

*  A warning dialog is displayed in case a restart is needed during gateway auto-update. You can choose to restart right then or later. 

*  In case auto-update fails, gateway installer retries auto-updating three times at maximum.

*  Performance improvements

    * Improve performance for loading large tables from on-premises server in code-free copy scenario.

*  Bug fixes

## 1.10.5892.1

*  Performance improvements

*  Bug fixes

## 1.9.5865.2

*  Zero touch auto update capability
*  New tray icon with gateway status indicators
*  Ability to “Update now” from the client
*  Ability to set update schedule time
*  PowerShell script for toggling auto-update on/off
*  Support for JSON format  
*  Performance improvements
*  Bug fixes

## 1.8.5822.1

*  Improve troubleshooting experience
*  Performance improvements
*  Bug fixes

### 1.7.5795.1

*  Performance improvements
*  Bug fixes

### 1.7.5764.1

*  Performance improvements
*  Bug fixes

### 1.6.5735.1

*  Support on-premises HDFS Source/Sink
*  Performance improvements
*  Bug fixes

### 1.6.5696.1

*  Performance improvements
*  Bug fixes

### 1.6.5676.1

*  Support diagnostic tools on Configuration Manager
*  Support table columns for tabular data sources for Azure Data Factory
*  Support SQL DW for Azure Data Factory
*  Support Reclusive in BlobSource and FileSource for Azure Data Factory
*  Support CopyBehavior – MergeFiles, PreserveHierarchy, and FlattenHierarchy in BlobSink and FileSink with Binary Copy for Azure Data Factory
*  Support Copy Activity reporting progress for Azure Data Factory
*  Support Data Source Connectivity Validation for Azure Data Factory
*  Bug fixes

### 1.6.5672.1

*  Support table name for ODBC data source for Azure Data Factory
*  Performance improvements
*  Bug fixes

### 1.6.5658.1

*  Support File Sink for Azure Data Factory
*  Support preserving hierarchy in binary copy for Azure Data Factory
*  Support Copy Activity Idempotency for Azure Data Factory
*  Bug fixes

### 1.6.5640.1

*  Support 3 more data sources for Azure Data Factory (ODBC, OData, HDFS)
*  Support quote character in csv parser for Azure Data Factory
*  Compression support (BZip2)
*  Bug fixes

### 1.5.5612.1

*  Support five relational databases for Azure Data Factory (MySQL, PostgreSQL, DB2, Teradata, and Sybase)
*  Compression support (Gzip and Deflate)
*  Performance improvements
*  Bug fixes

### 1.4.5549.1

*  Add Oracle data source support for Azure Data Factory
*  Performance improvements
*  Bug fixes

### 1.4.5492.1

*  Unified binary that supports both Microsoft Azure Data Factory and Office 365 Power BI services
*  Refine the Configuration UI and registration process
*  Azure Data Factory – Azure Ingress and Egress support for SQL Server data source

### 1.2.5303.1

*  Fix timeout issue to support more time-consuming data source connections. 

### 1.1.5526.8

*  Requires .NET Framework 4.5.1 as a prerequisite during setup.

### 1.0.5144.2

*  No changes that affect Azure Data Factory scenarios.<|MERGE_RESOLUTION|>--- conflicted
+++ resolved
@@ -23,18 +23,6 @@
 *  [Data Management Gateway](data-factory-data-management-gateway.md)
 *  [Move data between on-premises and cloud using Azure Data Factory](data-factory-move-data-between-onprem-and-cloud.md) 
 
-<<<<<<< HEAD
-## CURRENT VERSION (2.5.6164.1)
-### Enhancements
-- Improved and more robust Gateway registration experience- Now you can track progress status during the Gateway registration process, which makes the registration experience more responsive.
-- Improvement in Gateway Restore Process- You can still recover gateway even if you do not have the gateway backup file with this update. This would require you to reset Linked Service credentials in Portal.
-- Bug fix.
-
-
-
-## Earlier versions
-
-=======
 
 ## CURRENT VERSION (2.7.6219.2)
 
@@ -66,7 +54,6 @@
 - Improvement in Gateway Restore Process- You can still recover gateway even if you do not have the gateway backup file with this update. This would require you to reset Linked Service credentials in Portal.
 - Bug fix.
 
->>>>>>> e8cfaf0d
 ## 2.4.6151.1
 
 ### What’s new
