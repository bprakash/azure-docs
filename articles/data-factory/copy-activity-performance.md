---
title: Copy Activity performance and tuning guide in Azure Data Factory | Microsoft Docs
description: Learn about key factors that affect the performance of data movement in Azure Data Factory when you use Copy Activity.
services: data-factory
documentationcenter: ''
author: linda33wj
manager: jhubbard
editor: spelluru

ms.service: data-factory
ms.workload: data-services
ms.tgt_pltfrm: na
ms.devlang: na
ms.topic: article
ms.date: 09/18/2017
ms.author: jingwang

---
# Copy Activity performance and tuning guide
> [!div class="op_single_selector" title1="Select the version of Data Factory service you are using:"]
> * [Version 1 - GA](v1/data-factory-copy-activity-performance.md)
> * [Version 2 - Preview](copy-activity-performance.md)


Azure Data Factory Copy Activity delivers a first-class secure, reliable, and high-performance data loading solution. It enables you to copy tens of terabytes of data every day across a rich variety of cloud and on-premises data stores. Blazing-fast data loading performance is key to ensure you can focus on the core “big data” problem: building advanced analytics solutions and getting deep insights from all that data.

> [!NOTE]
> This article applies to version 2 of Data Factory, which is currently in preview. If you are using version 1 of the Data Factory service, which is generally available (GA), see [copy activity performance in Data Factory version 1](v1/data-factory-copy-activity-performance.md).

Azure provides a set of enterprise-grade data storage and data warehouse solutions, and Copy Activity offers a highly optimized data loading experience that is easy to configure and set up. With just a single copy activity, you can achieve:

* Loading data into **Azure SQL Data Warehouse** at **1.2 GBps**.
* Loading data into **Azure Blob storage** at **1.0 GBps**
* Loading data into **Azure Data Lake Store** at **1.0 GBps**

This article describes:

* [Performance reference numbers](#performance-reference) for supported source and sink data stores to help you plan your project;
* Features that can boost the copy throughput in different scenarios, including [cloud data movement units](#cloud-data-movement-units), [parallel copy](#parallel-copy), and [staged Copy](#staged-copy);
* [Performance tuning guidance](#performance-tuning-steps) on how to tune the performance and the key factors that can impact copy performance.

> [!NOTE]
> If you are not familiar with Copy Activity in general, see [Copy Activity Overview](copy-activity-overview.md) before reading this article.
>

## Performance reference

As a reference, below table shows the copy throughput number **in MBps** for the given source and sink pairs **in a single copy activity run** based on in-house testing. For comparison, it also demonstrates how different settings of [cloud data movement units](#cloud-data-movement-units) or [Self-hosted Integration Runtime scalability](concepts-integration-runtime.md#self-hosted-integration-runtime) (multiple nodes) can help on copy performance.

![Performance matrix](./media/copy-activity-performance/CopyPerfRef.png)

>[!IMPORTANT]
>In Azure Data Factory version 2, when copy activity is executed on an Azure Integration Runtime, the minimal cloud Data Movement Units is two.

Points to note:

* Throughput is calculated by using the following formula: [size of data read from source]/[Copy Activity run duration].
* The performance reference numbers in the table were measured using [TPC-H](http://www.tpc.org/tpch/) dataset in a single copy activity run.
* In Azure data stores, the source and sink are in the same Azure region.
* For hybrid copy between on-premises and cloud data stores, each Self-hosted Integration Runtime node was running on a machine that was separate from the data store with below specification. When a single activity was running, the copy operation consumed only a small portion of the test machine's CPU, memory, or network bandwidth.
    <table>
    <tr>
        <td>CPU</td>
        <td>32 cores 2.20 GHz Intel Xeon E5-2660 v2</td>
    </tr>
    <tr>
        <td>Memory</td>
        <td>128 GB</td>
    </tr>
    <tr>
        <td>Network</td>
        <td>Internet interface: 10 Gbps; intranet interface: 40 Gbps</td>
    </tr>
    </table>


> [!TIP]
> You can achieve higher throughput by using more data movement units (DMUs) than the default allowed maximum DMUs, which are 32 for a cloud-to-cloud copy activity run. For example, with 100 DMUs, you can achieve copying data from Azure Blob into Azure Data Lake Store at **1.0GBps**. See the [Cloud data movement units](#cloud-data-movement-units) section for details about this feature and the supported scenario. Contact [Azure support](https://azure.microsoft.com/support/) to request more DMUs.

## Cloud data movement units

A **cloud data movement unit (DMU)** is a measure that represents the power (a combination of CPU, memory, and network resource allocation) of a single unit in Data Factory. **DMU only applies to [Azure Integration Runtime](concepts-integration-runtime.md#azure-integration-runtime)**, but not [Self-hosted Integration Runtime](concepts-integration-runtime.md#self-hosted-integration-runtime).

**The minimal cloud data movement units to empower Copy Activity run is two.** The following table lists the default DMUs used in different copy scenarios.

| Copy scenario | Default DMUs determined by service |
|:--- |:--- |
| Copy data between file-based stores | Between 2 and 16 depending on the number and size of the files. |
| Copy data from Salesforce/Dynamics | 4 |
| All other copy scenarios | 2 |

To override this default, specify a value for the **cloudDataMovementUnits** property as follows. The **allowed values** for the **cloudDataMovementUnits** property are 2, 4, 8, 16, 32. The **actual number of cloud DMUs** that the copy operation uses at run time is equal to or less than the configured value, depending on your data pattern. For information about the level of performance gain you might get when you configure more units for a specific copy source and sink, see the [performance reference](#performance-reference).

You can see the actually used cloud data movement units for each copy run in the copy activity output when monitoring an activity run. Learn details from [Copy activity monitoring](copy-activity-overview.md#monitoring).

> [!NOTE]
> If you need more cloud DMUs for a higher throughput, contact [Azure support](https://azure.microsoft.com/support/). Setting of 8 and above currently works only when you **copy multiple files from Blob storage/Data Lake Store/Amazon S3/cloud FTP/cloud SFTP to any other cloud data stores.**.
>

**Example:**

```json
"activities":[
    {
        "name": "Sample copy activity",
        "type": "Copy",
        "inputs": [...],
        "outputs": [...],
        "typeProperties": {
            "source": {
                "type": "BlobSource",
            },
            "sink": {
                "type": "AzureDataLakeStoreSink"
            },
            "cloudDataMovementUnits": 32
        }
    }
]
```

### Cloud data movement units billing impact

It's **important** to remember that you are charged based on the total time of the copy operation. The total duration you are billed for data movement is the sum of duration across DMUs. If a copy job used to take one hour with two cloud units and now it takes 15 minutes with eight cloud units, the overall bill remains almost the same.

## Parallel Copy

You can use the **parallelCopies** property to indicate the parallelism that you want Copy Activity to use. You can think of this property as the maximum number of threads within Copy Activity that can read from your source or write to your sink data stores in parallel.

For each Copy Activity run, Data Factory determines the number of parallel copies to use to copy data from the source data store and to the destination data store. The default number of parallel copies that it uses depends on the type of source and sink that you are using:

| Copy scenario | Default parallel copy count determined by service |
| --- | --- |
| Copy data between file-based stores |Between 1 and 32. Depends on the size of the files and the number of cloud data movement units (DMUs) used to copy data between two cloud data stores, or the physical configuration of the Self-hosted Integration Runtime machine. |
| Copy data from any source data store to Azure Table storage |4 |
| All other copy scenarios |1 |

Usually, the default behavior should give you the best throughput. However, to control the load on machines that host your data stores, or to tune copy performance, you may choose to override the default value and specify a value for the **parallelCopies** property. The value must be an integer greater than or equal to 1. At run time, for the best performance, Copy Activity uses a value that is less than or equal to the value that you set.

```json
"activities":[
    {
        "name": "Sample copy activity",
        "type": "Copy",
        "inputs": [...],
        "outputs": [...],
        "typeProperties": {
            "source": {
                "type": "BlobSource",
            },
            "sink": {
                "type": "AzureDataLakeStoreSink"
            },
            "parallelCopies": 32
        }
    }
]
```

Points to note:

* When you copy data between file-based stores, the **parallelCopies** determine the parallelism at the file level. The chunking within a single file would happen underneath automatically and transparently, and it's designed to use the best suitable chunk size for a given source data store type to load data in parallel and orthogonal to parallelCopies. The actual number of parallel copies the data movement service uses for the copy operation at run time is no more than the number of files you have. If the copy behavior is **mergeFile**, Copy Activity cannot take advantage of file-level parallelism.
* When you specify a value for the **parallelCopies** property, consider the load increase on your source and sink data stores, and to Self-Hosted Integration Runtime if the copy activity is empowered by it for example, for hybrid copy. This happens especially when you have multiple activities or concurrent runs of the same activities that run against the same data store. If you notice that either the data store or Self-hosted Integration Runtime is overwhelmed with the load, decrease the **parallelCopies** value to relieve the load.
* When you copy data from stores that are not file-based to stores that are file-based, the data movement service ignores the **parallelCopies** property. Even if parallelism is specified, it's not applied in this case.
* **parallelCopies** is orthogonal to **cloudDataMovementUnits**. The former is counted across all the cloud data movement units.

## Staged copy

When you copy data from a source data store to a sink data store, you might choose to use Blob storage as an interim staging store. Staging is especially useful in the following cases:

- **You want to ingest data from various data stores into SQL Data Warehouse via PolyBase**. SQL Data Warehouse uses PolyBase as a high-throughput mechanism to load a large amount of data into SQL Data Warehouse. However, the source data must be in Blob storage or Azure Data Lake Store, and it must meet additional criteria. When you load data from a data store other than Blob storage or Azure Data Lake Store, you can activate data copying via interim staging Blob storage. In that case, Data Factory performs the required data transformations to ensure that it meets the requirements of PolyBase. Then it uses PolyBase to load data into SQL Data Warehouse efficiently. For more information, see [Use PolyBase to load data into Azure SQL Data Warehouse](connector-azure-sql-data-warehouse.md#use-polybase-to-load-data-into-azure-sql-data-warehouse).
- **Sometimes it takes a while to perform a hybrid data movement (that is, to copy from an on-premises data store to a cloud data store) over a slow network connection**. To improve performance, you can use staged copy to compress the data on-premises so that it takes less time to move data to the staging data store in the cloud then decompress the data in the staging store before loading into the destination data store.
- **You don't want to open ports other than port 80 and port 443 in your firewall, because of corporate IT policies**. For example, when you copy data from an on-premises data store to an Azure SQL Database sink or an Azure SQL Data Warehouse sink, you need to activate outbound TCP communication on port 1433 for both the Windows firewall and your corporate firewall. In this scenario, staged copy can take advantage of the Self-hosted Integration Runtime to first copy data to a Blob storage staging instance over HTTP or HTTPS on port 443, then load the data into SQL Database or SQL Data Warehouse from Blob storage staging. In this flow, you don't need to enable port 1433.

### How staged copy works

When you activate the staging feature, first the data is copied from the source data store to the staging Blob storage (bring your own). Next, the data is copied from the staging data store to the sink data store. Data Factory automatically manages the two-stage flow for you. Data Factory also cleans up temporary data from the staging storage after the data movement is complete.

![Staged copy](media/copy-activity-performance/staged-copy.png)

When you activate data movement by using a staging store, you can specify whether you want the data to be compressed before moving data from the source data store to an interim or staging data store, and then decompressed before moving data from an interim or staging data store to the sink data store.

Currently, you can't copy data between two on-premises data stores by using a staging store.

### Configuration

Configure the **enableStaging** setting in Copy Activity to specify whether you want the data to be staged in Blob storage before you load it into a destination data store. When you set **enableStaging** to `TRUE`, specify the additional properties listed in the next table. If you don’t have one, you also need to create an Azure Storage or Storage shared access signature-linked service for staging.

| Property | Description | Default value | Required |
| --- | --- | --- | --- |
| **enableStaging** |Specify whether you want to copy data via an interim staging store. |False |No |
| **linkedServiceName** |Specify the name of an [AzureStorage](connector-azure-blob-storage.md#linked-service-properties) linked service, which refers to the instance of Storage that you use as an interim staging store. <br/><br/> You cannot use Storage with a shared access signature to load data into SQL Data Warehouse via PolyBase. You can use it in all other scenarios. |N/A |Yes, when **enableStaging** is set to TRUE |
| **path** |Specify the Blob storage path that you want to contain the staged data. If you do not provide a path, the service creates a container to store temporary data. <br/><br/> Specify a path only if you use Storage with a shared access signature, or you require temporary data to be in a specific location. |N/A |No |
| **enableCompression** |Specifies whether data should be compressed before it is copied to the destination. This setting reduces the volume of data being transferred. |False |No |

Here's a sample definition of Copy Activity with the properties that are described in the preceding table:

```json
"activities":[
    {
        "name": "Sample copy activity",
        "type": "Copy",
        "inputs": [...],
        "outputs": [...],
        "typeProperties": {
            "source": {
                "type": "SqlSource",
            },
            "sink": {
                "type": "SqlSink"
            },
            "enableStaging": true,
            "stagingSettings": {
                "linkedServiceName": {
                    "referenceName": "MyStagingBlob",
                    "type": "LinkedServiceReference"
                },
                "path": "stagingcontainer/path",
                "enableCompression": true
            }
        }
    }
]
```

### Staged copy billing impact

You are charged based on two steps: copy duration and copy type.

* When you use staging during a cloud copy (copying data from a cloud data store to another cloud data store, both stages empowered by Azure Integration Runtime), you are charged the [sum of copy duration for step 1 and step 2] x [cloud copy unit price].
* When you use staging during a hybrid copy (copying data from an on-premises data store to a cloud data store, one stage empowered by Self-hosted Integration Runtime), you are charged for [hybrid copy duration] x [hybrid copy unit price] + [cloud copy duration] x [cloud copy unit price].

## Performance tuning steps

We suggest that you take these steps to tune the performance of your Data Factory service with Copy Activity:

<<<<<<< HEAD
1. **Establish a baseline**. During the development phase, test your pipeline by using Copy Activity against a representative data sample. Collect execution time and performance characteristics following [Copy activity monitoring](copy-activity-overview.md#monitoring).
=======
1. **Establish a baseline**. During the development phase, test your pipeline by using Copy Activity against a representative data sample. Collect execution time and performance characteristics returned in Copy Activity run result -> Output section, below is an exhausted list. You can compare the performance and configuration of your scenario to Copy Activity’s [performance reference](#performance-reference) from our tests.

    | Property name  | Description | Unit |
    |:--- |:--- |:--- |
    | dataRead | Data size read from source | Int64 value in bytes |
    | dataWritten | Data size written to sink | Int64 value in bytes |
    | rowsCopied | Number of rows being copied (not applicable for binary copy). | Int64 value (no unit) |
    | rowsSkipped | Number of incompatible rows being skipped. You can turn on the feature by set "enableSkipIncompatibleRow" to true. | Int64 value (no unit) |
    | throughput | Ratio at which data are transferred | Floating point number in KB/s |
    | copyDuration | The duration of the copy | Int32 value in seconds |
    | sqlDwPolyBase | If PolyBase is used when copying data into SQL Data Warehouse. | Boolean |
    | redshiftUnload | If UNLOAD is used when copying data from Redshift. | Boolean |
    | hdfsDistcp | If DistCp is used when copying data from HDFS. | Boolean |
    | effectiveIntegrationRuntime | Show which Integration Runtime(s) is used to empower the activity run, in the format of "<IR name> (<region for Azure IR>)". | Text (string) |
    | usedCloudDataMovementUnits | The effective cloud data movement units during copy. | Int32 value |
    | redirectRowPath | Path to the log of skipped incompatible rows in the blob storage you configure under "redirectIncompatibleRowSettings". See below example. | Text (string) |
    | billedDuration | The duration being billed for data movement. | Int32 value in seconds |

    ```json
    "output": {
        "dataRead": 1024,
        "dataWritten": 2048,
        "rowsCopies": 100,
        "rowsSkipped": 2,
        "throughput": 1024.0,
        "copyDuration": 3600,
        "redirectRowPath": "https://<account>.blob.core.windows.net/<path>/<pipelineRunID>/",
        "redshiftUnload": true,
        "sqlDwPolyBase": true,
        "effectiveIntegrationRuntime": "DefaultIntegrationRuntime (West US)",
        "usedCloudDataMovementUnits": 8,
        "billedDuration": 28800
    }
    ```
>>>>>>> c860cac0

2. **Diagnose and optimize performance**. If the performance you observe doesn't meet your expectations, you need to identify performance bottlenecks. Then, optimize performance to remove or reduce the effect of bottlenecks. A full description of performance diagnosis is beyond the scope of this article, but here are some common considerations:

   * Performance features:
     * [Parallel copy](#parallel-copy)
     * [Cloud data movement units](#cloud-data-movement-units)
     * [Staged copy](#staged-copy)
     * [Self-hosted Integration Runtime scalability](concepts-integration-runtime.md#self-hosted-integration-runtime)
   * [Self-hosted Integration Runtime](#considerations-for-self-hosted-integration-runtime)
   * [Source](#considerations-for-the-source)
   * [Sink](#considerations-for-the-sink)
   * [Serialization and deserialization](#considerations-for-serialization-and-deserialization)
   * [Compression](#considerations-for-compression)
   * [Column mapping](#considerations-for-column-mapping)
   * [Other considerations](#other-considerations)

3. **Expand the configuration to your entire data set**. When you're satisfied with the execution results and performance, you can expand the definition and pipeline to cover your entire data set.

## Considerations for Self-hosted Integration Runtime

If your copy activity is executed on a Self-hosted Integration Runtime, note the following:

**Setup**: We recommend that you use a dedicated machine to host Integration Runtime. See [Considerations for using Self-hosted Integration Runtime](concepts-integration-runtime.md).

**Scale out**: A single logical Self-hosted Integration Runtime with one or more nodes can serve multiple Copy Activity runs at the same time concurrently. If you have heavy need on hybrid data movement either with large number of concurrent copy activity runs or with large volume of data to copy, consider to [scale out Self-hosted Integration Runtime](create-self-hosted-integration-runtime.md#high-availability-and-scalability) so as to provision more resource to empower copy.

## Considerations for the source

### General

Be sure that the underlying data store is not overwhelmed by other workloads that are running on or against it.

For Microsoft data stores, see [monitoring and tuning topics](#performance-reference) that are specific to data stores, and help you understand data store performance characteristics, minimize response times, and maximize throughput.

* If you copy data **from Blob storage to SQL Data Warehouse**, consider using **PolyBase** to boost performance. See [Use PolyBase to load data into Azure SQL Data Warehouse](connector-azure-sql-data-warehouse.md#use-polybase-to-load-data-into-azure-sql-data-warehouse) for details.
* If you copy data **from HDFS to Azure Blob/Azure Data Lake Store**, consider using **DistCp** to boost performance. See [Use DistCp to copy data from HDFS](connector-hdfs.md#use-distcp-to-copy-data-from-hdfs) for details.
* If you copy data **from Redshift to Azure SQL Data Warehouse/Azure BLob/Azure Data Lake Store**, consider using **UNLOAD** to boost performance. See [Use UNLOAD to copy data from Amazon Redshift](connector-amazon-redshift.md#use-unload-to-copy-data-from-amazon-redshift) for details.

### File-based data stores

* **Average file size and file count**: Copy Activity transfers data one file at a time. With the same amount of data to be moved, the overall throughput is lower if the data consists of many small files rather than a few large files due to the bootstrap phase for each file. Therefore, if possible, combine small files into larger files to gain higher throughput.
* **File format and compression**: For more ways to improve performance, see the [Considerations for serialization and deserialization](#considerations-for-serialization-and-deserialization) and [Considerations for compression](#considerations-for-compression) sections.

### Relational data stores

* **Data pattern**: Your table schema affects copy throughput. A large row size gives you a better performance than small row size, to copy the same amount of data. The reason is that the database can more efficiently retrieve fewer batches of data that contain fewer rows.
* **Query or stored procedure**: Optimize the logic of the query or stored procedure you specify in the Copy Activity source to fetch data more efficiently.

## Considerations for the sink

### General

Be sure that the underlying data store is not overwhelmed by other workloads that are running on or against it.

For Microsoft data stores, refer to [monitoring and tuning topics](#performance-reference) that are specific to data stores. These topics can help you understand data store performance characteristics and how to minimize response times and maximize throughput.

* If you copy data **from Blob storage to SQL Data Warehouse**, consider using **PolyBase** to boost performance. See [Use PolyBase to load data into Azure SQL Data Warehouse](connector-azure-sql-data-warehouse.md#use-polybase-to-load-data-into-azure-sql-data-warehouse) for details.
* If you copy data **from HDFS to Azure Blob/Azure Data Lake Store**, consider using **DistCp** to boost performance. See [Use DistCp to copy data from HDFS](connector-hdfs.md#use-distcp-to-copy-data-from-hdfs) for details.
* If you copy data **from Redshift to Azure SQL Data Warehouse/Azure BLob/Azure Data Lake Store**, consider using **UNLOAD** to boost performance. See [Use UNLOAD to copy data from Amazon Redshift](connector-amazon-redshift.md#use-unload-to-copy-data-from-amazon-redshift) for details.

### File-based data stores

* **Copy behavior**: If you copy data from a different file-based data store, Copy Activity has three options via the **copyBehavior** property. It preserves hierarchy, flattens hierarchy, or merges files. Either preserving or flattening hierarchy has little or no performance overhead, but merging files causes performance overhead to increase.
* **File format and compression**: See the [Considerations for serialization and deserialization](#considerations-for-serialization-and-deserialization) and [Considerations for compression](#considerations-for-compression) sections for more ways to improve performance.

### Relational data stores

* **Copy behavior**: Depending on the properties you've set for **sqlSink**, Copy Activity writes data to the destination database in different ways.
  * By default, the data movement service uses the Bulk Copy API to insert data in append mode, which provides the best performance.
  * If you configure a stored procedure in the sink, the database applies the data one row at a time instead of as a bulk load. Performance drops significantly. If your data set is large, when applicable, consider switching to using the **preCopyScript** property.
  * If you configure the **preCopyScript** property for each Copy Activity run, the service triggers the script, and then you use the Bulk Copy API to insert the data. For example, to overwrite the entire table with the latest data, you can specify a script to first delete all records before bulk-loading the new data from the source.
* **Data pattern and batch size**:
  * Your table schema affects copy throughput. To copy the same amount of data, a large row size gives you better performance than a small row size because the database can more efficiently commit fewer batches of data.
  * Copy Activity inserts data in a series of batches. You can set the number of rows in a batch by using the **writeBatchSize** property. If your data has small rows, you can set the **writeBatchSize** property with a higher value to benefit from lower batch overhead and higher throughput. If the row size of your data is large, be careful when you increase **writeBatchSize**. A high value might lead to a copy failure caused by overloading the database.

### NoSQL stores

* For **Table storage**:
  * **Partition**: Writing data to interleaved partitions dramatically degrades performance. Sort your source data by partition key so that the data is inserted efficiently into one partition after another, or adjust the logic to write the data to a single partition.

## Considerations for serialization and deserialization

Serialization and deserialization can occur when your input data set or output data set is a file. See [Supported file and compression formats](supported-file-formats-and-compression-codecs.md) with details on supported file formats by Copy Activity.

**Copy behavior**:

* Copying files between file-based data stores:
  * When input and output data sets both have the same or no file format settings, the data movement service executes a **binary copy** without any serialization or deserialization. You see a higher throughput compared to the scenario, in which the source and sink file format settings are different from each other.
  * When input and output data sets both are in text format and only the encoding type is different, the data movement service only does encoding conversion. It doesn't do any serialization and deserialization, which causes some performance overhead compared to a binary copy.
  * When input and output data sets both have different file formats or different configurations, like delimiters, the data movement service deserializes source data to stream, transform, and then serialize it into the output format you indicated. This operation results in a much more significant performance overhead compared to other scenarios.
* When you copy files to/from a data store that is not file-based (for example, from a file-based store to a relational store), the serialization or deserialization step is required. This step results in significant performance overhead.

**File format**: The file format you choose might affect copy performance. For example, Avro is a compact binary format that stores metadata with data. It has broad support in the Hadoop ecosystem for processing and querying. However, Avro is more expensive for serialization and deserialization, which results in lower copy throughput compared to text format. Make your choice of file format throughout the processing flow holistically. Start with what form the data is stored in, source data stores or to be extracted from external systems; the best format for storage, analytical processing, and querying; and in what format the data should be exported into data marts for reporting and visualization tools. Sometimes a file format that is suboptimal for read and write performance might be a good choice when you consider the overall analytical process.

## Considerations for compression

When your input or output data set is a file, you can set Copy Activity to perform compression or decompression as it writes data to the destination. When you choose compression, you make a tradeoff between input/output (I/O) and CPU. Compressing the data costs extra in compute resources. But in return, it reduces network I/O and storage. Depending on your data, you may see a boost in overall copy throughput.

**Codec**: Each compression codec has advantages. For example, bzip2 has the lowest copy throughput, but you get the best Hive query performance with bzip2 because you can split it for processing. Gzip is the most balanced option, and it is used the most often. Choose the codec that best suits your end-to-end scenario.

**Level**: You can choose from two options for each compression codec: fastest compressed and optimally compressed. The fastest compressed option compresses the data as quickly as possible, even if the resulting file is not optimally compressed. The optimally compressed option spends more time on compression and yields a minimal amount of data. You can test both options to see which provides better overall performance in your case.

**A consideration**: To copy a large amount of data between an on-premises store and the cloud, consider using [Staged copy](#staged-copy) with compression enabled. Using interim storage is helpful when the bandwidth of your corporate network and your Azure services is the limiting factor, and you want the input data set and output data set both to be in uncompressed form.

## Considerations for column mapping

You can set the **columnMappings** property in Copy Activity to map all or a subset of the input columns to the output columns. After the data movement service reads the data from the source, it needs to perform column mapping on the data before it writes the data to the sink. This extra processing reduces copy throughput.

If your source data store is queryable, for example, if it's a relational store like SQL Database or SQL Server, or if it's a NoSQL store like Table storage or Azure Cosmos DB, consider pushing the column filtering and reordering logic to the **query** property instead of using column mapping. This way, the projection occurs while the data movement service reads data from the source data store, where it is much more efficient.

Learn more from [Copy Activity schema mapping](copy-activity-schema-and-type-mapping.md).

## Other considerations

If the size of data you want to copy is large, you can adjust your business logic to further partition the data and schedule Copy Activity to run more frequently to reduce the data size for each Copy Activity run.

Be cautious about the number of data sets and copy activities requiring Data Factory to connect to the same data store at the same time. Many concurrent copy jobs might throttle a data store and lead to degraded performance, copy job internal retries, and in some cases, execution failures.

## Sample scenario: Copy from an on-premises SQL Server to Blob storage

**Scenario**: A pipeline is built to copy data from an on-premises SQL Server to Blob storage in CSV format. To make the copy job faster, the CSV files should be compressed into bzip2 format.

**Test and analysis**: The throughput of Copy Activity is less than 2 MBps, which is much slower than the performance benchmark.

**Performance analysis and tuning**:
To troubleshoot the performance issue, let’s look at how the data is processed and moved.

1. **Read data**: Integration runtime opens a connection to SQL Server and sends the query. SQL Server responds by sending the data stream to integration runtime via the intranet.
2. **Serialize and compress data**: Integration runtime serializes the data stream to CSV format, and compresses the data to a bzip2 stream.
3. **Write data**: Integration runtime uploads the bzip2 stream to Blob storage via the Internet.

As you can see, the data is being processed and moved in a streaming sequential manner: SQL Server > LAN > Integration runtime > WAN > Blob storage. **The overall performance is gated by the minimum throughput across the pipeline**.

![Data flow](./media/copy-activity-performance/case-study-pic-1.png)

One or more of the following factors might cause the performance bottleneck:

* **Source**: SQL Server itself has low throughput because of heavy loads.
* **Self-hosted Integration Runtime**:
  * **LAN**: Integration runtime is located far from the SQL Server machine and has a low-bandwidth connection.
  * **Integration runtime**: Integration runtime has reached its load limitations to perform the following operations:
    * **Serialization**: Serializing the data stream to CSV format has slow throughput.
    * **Compression**: You chose a slow compression codec (for example, bzip2, which is 2.8 MBps with Core i7).
  * **WAN**: The bandwidth between the corporate network and your Azure services is low (for example, T1 = 1,544 kbps; T2 = 6,312 kbps).
* **Sink**: Blob storage has low throughput. (This scenario is unlikely because its SLA guarantees a minimum of 60 MBps.)

In this case, bzip2 data compression might be slowing down the entire pipeline. Switching to a gzip compression codec might ease this bottleneck.

## Reference

Here is performance monitoring and tuning references for some of the supported data stores:

* Azure Storage (including Blob storage and Table storage): [Azure Storage scalability targets](../storage/common/storage-scalability-targets.md) and [Azure Storage performance and scalability checklist](../storage/common/storage-performance-checklist.md)
* Azure SQL Database: You can [monitor the performance](../sql-database/sql-database-single-database-monitor.md) and check the database transaction unit (DTU) percentage
* Azure SQL Data Warehouse: Its capability is measured in data warehouse units (DWUs); see [Manage compute power in Azure SQL Data Warehouse (Overview)](../sql-data-warehouse/sql-data-warehouse-manage-compute-overview.md)
* Azure Cosmos DB: [Performance levels in Azure Cosmos DB](../cosmos-db/performance-levels.md)
* On-premises SQL Server: [Monitor and tune for performance](https://msdn.microsoft.com/library/ms189081.aspx)
* On-premises file server: [Performance tuning for file servers](https://msdn.microsoft.com/library/dn567661.aspx)

## Next steps
See the other Copy Activity articles:

- [Copy activity overview](copy-activity-overview.md)
- [Copy Activity schema mapping](copy-activity-schema-and-type-mapping.md)
- [Copy activity fault tolerance](copy-activity-fault-tolerance.md)<|MERGE_RESOLUTION|>--- conflicted
+++ resolved
@@ -234,44 +234,7 @@
 
 We suggest that you take these steps to tune the performance of your Data Factory service with Copy Activity:
 
-<<<<<<< HEAD
-1. **Establish a baseline**. During the development phase, test your pipeline by using Copy Activity against a representative data sample. Collect execution time and performance characteristics following [Copy activity monitoring](copy-activity-overview.md#monitoring).
-=======
-1. **Establish a baseline**. During the development phase, test your pipeline by using Copy Activity against a representative data sample. Collect execution time and performance characteristics returned in Copy Activity run result -> Output section, below is an exhausted list. You can compare the performance and configuration of your scenario to Copy Activity’s [performance reference](#performance-reference) from our tests.
-
-    | Property name  | Description | Unit |
-    |:--- |:--- |:--- |
-    | dataRead | Data size read from source | Int64 value in bytes |
-    | dataWritten | Data size written to sink | Int64 value in bytes |
-    | rowsCopied | Number of rows being copied (not applicable for binary copy). | Int64 value (no unit) |
-    | rowsSkipped | Number of incompatible rows being skipped. You can turn on the feature by set "enableSkipIncompatibleRow" to true. | Int64 value (no unit) |
-    | throughput | Ratio at which data are transferred | Floating point number in KB/s |
-    | copyDuration | The duration of the copy | Int32 value in seconds |
-    | sqlDwPolyBase | If PolyBase is used when copying data into SQL Data Warehouse. | Boolean |
-    | redshiftUnload | If UNLOAD is used when copying data from Redshift. | Boolean |
-    | hdfsDistcp | If DistCp is used when copying data from HDFS. | Boolean |
-    | effectiveIntegrationRuntime | Show which Integration Runtime(s) is used to empower the activity run, in the format of "<IR name> (<region for Azure IR>)". | Text (string) |
-    | usedCloudDataMovementUnits | The effective cloud data movement units during copy. | Int32 value |
-    | redirectRowPath | Path to the log of skipped incompatible rows in the blob storage you configure under "redirectIncompatibleRowSettings". See below example. | Text (string) |
-    | billedDuration | The duration being billed for data movement. | Int32 value in seconds |
-
-    ```json
-    "output": {
-        "dataRead": 1024,
-        "dataWritten": 2048,
-        "rowsCopies": 100,
-        "rowsSkipped": 2,
-        "throughput": 1024.0,
-        "copyDuration": 3600,
-        "redirectRowPath": "https://<account>.blob.core.windows.net/<path>/<pipelineRunID>/",
-        "redshiftUnload": true,
-        "sqlDwPolyBase": true,
-        "effectiveIntegrationRuntime": "DefaultIntegrationRuntime (West US)",
-        "usedCloudDataMovementUnits": 8,
-        "billedDuration": 28800
-    }
-    ```
->>>>>>> c860cac0
+1. **Establish a baseline**. During the development phase, test your pipeline by using Copy Activity against a representative data sample. Collect execution details and performance characteristics following [Copy activity monitoring](copy-activity-overview.md#monitoring).
 
 2. **Diagnose and optimize performance**. If the performance you observe doesn't meet your expectations, you need to identify performance bottlenecks. Then, optimize performance to remove or reduce the effect of bottlenecks. A full description of performance diagnosis is beyond the scope of this article, but here are some common considerations:
 
