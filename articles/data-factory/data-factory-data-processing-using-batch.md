--- conflicted
+++ resolved
@@ -468,11 +468,9 @@
 2. Click **New data store** on the command bar and choose **Azure storage.** You should see the JSON script for creating an Azure Storage linked service in the editor.
 
    ![](./media/data-factory-data-processing-using-batch/image7.png)
-<<<<<<< HEAD
+
 3. Replace **account name** with the name of your Azure storage account and **account key** with the access key of the Azure storage account. To learn how to get your storage access key, see [View, copy and regenerate storage access keys](../storage/storage-create-storage-account.md#manage-your-storage-account).
-=======
-3. Replace **account name** with the name of your Azure storage account and **account key** with the access key of the Azure storage account. To learn how to get your storage access key, see [View, copy and regenerate storage access keys](../storage/storage-create-storage-account.md#manage-your-storage-access-keys).
->>>>>>> 275c2e5b
+
 4. Click **Deploy** on the command bar to deploy the linked service.
 
    ![](./media/data-factory-data-processing-using-batch/image8.png)
