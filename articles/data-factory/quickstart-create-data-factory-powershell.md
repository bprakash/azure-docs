--- conflicted
+++ resolved
@@ -346,10 +346,6 @@
 
 Tutorial | Description
 -------- | -----------
-<<<<<<< HEAD
 [Tutorial: copy data from Azure Blob Storage to Azure SQL Database](tutorial-copy-data-dot-net.md) | Shows you how to copy data from a blob storage to a SQL database. For a list of data stores supported as sources and sinks in a copy operation by data factory, see [supported data stores](copy-activity-overview.md#supported-data-stores-and-formats). 
 [Tutorial: copy data from an on-premises SQL Server to an Azure blob storage](tutorial-hybrid-copy-powershell.md) | Shows you how to copy data from an on-premises SQL Server database to an Azure blob storage. 
-[Tutorial: transform data using Spark](tutorial-transform-data-using-spark-powershell.md) | Shows you how to transform data in the cloud by using a Spark cluster on Azure
-=======
-[Tutorial: copy data from Azure Blob Storage to Azure SQL Database](tutorial-copy-data-dot-net.md) | Shows you how to copy data from a blob storage to a SQL database. For a list of data stores supported as sources and sinks in a copy operation by data factory, see [supported data stores](copy-activity-overview.md#supported-data-stores-and-formats). 
->>>>>>> c860cac0
+[Tutorial: transform data using Spark](tutorial-transform-data-using-spark-powershell.md) | Shows you how to transform data in the cloud by using a Spark cluster on Azure