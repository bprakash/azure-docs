<properties 
	pageTitle="Move data to and from File System | Azure Data Factory" 
	description="Learn how to move data to/from on-premises File System using Azure Data Factory." 
	services="data-factory" 
	documentationCenter="" 
	authors="spelluru" 
	manager="jhubbard" 
	editor="monicar"/>

<tags 
	ms.service="data-factory" 
	ms.workload="data-services" 
	ms.tgt_pltfrm="na" 
	ms.devlang="na" 
	ms.topic="article" 
	ms.date="02/01/2016" 
	ms.author="spelluru"/>

# Move data to and from On-premises file system using Azure Data Factory

This article outlines how you can use data factory copy activity to move data to and from on-premises file system. This article builds on the [data movement activities](data-factory-data-movement-activities.md) article which presents a general overview of data movement with copy activity and supported data store combinations.

Data factory supports connecting to and from on-premises File System via the Data Management Gateway. See [moving data between on-premises locations and cloud](data-factory-move-data-between-onprem-and-cloud.md) article to learn about Data Management Gateway and step by step instructions on setting up the gateway. 

> [AZURE.NOTE] 
> Apart from the Data Management Gateway no other binaries need to be installed to communicate to and from on-premises File System.
> 
> See [Gateway Troubleshooting](data-factory-move-data-between-onprem-and-cloud.md#gateway-troubleshooting) for tips on troubleshooting connection/gateway related issues. 

## Linux file share 

Perform the following two steps to use a Linux file share with the File Server Linked Service:

- Install [Samba](https://www.samba.org/) on your Linux Server.
- Install and configure Data Management Gateway on a Windows server. Installing gateway on a Linux server is not supported. 
 
## Sample: Copy data from on-premises file system to Azure Blob

This sample shows how to copy data from an on-premises file system to an Azure Blob Storage. However, data can be copied **directly** to any of the sinks stated [here](data-factory-data-movement-activities.md#supported-data-stores) using the Copy Activity in Azure Data Factory.  
 
The sample has the following data factory entities:

1.	A linked service of type [OnPremisesFileServer](data-factory-onprem-file-system-connector.md#onpremisesfileserver-linked-service-properties).
2.	A linked service of type [AzureStorage](data-factory-azure-blob-connector.md#azure-storage-linked-service-properties)
3.	An input [dataset](data-factory-create-datasets.md) of type [FileShare](data-factory-onprem-file-system-connector.md#on-premises-file-system-dataset-type-properties).
4.	An output [dataset](data-factory-create-datasets.md) of type [AzureBlob](data-factory-azure-blob-connector.md#azure-blob-dataset-type-properties).
4.	The [pipeline](data-factory-create-pipelines.md) with Copy Activity that uses [FileSystemSource](data-factory-onprem-file-system-connector.md#file-share-copy-activity-type-properties) and [BlobSink](data-factory-azure-blob-connector.md#azure-blob-copy-activity-type-properties). 

The sample below copies data belonging to a time series from on-premises file system to Azure blob every hour. The JSON properties used in these samples are described in sections following the samples. 

As a first step, do setup the data management gateway as per the instructions in the [moving data between on-premises locations and cloud](data-factory-move-data-between-onprem-and-cloud.md) article. 

**On-premises File Server linked service:**

	{
	  "Name": "OnPremisesFileServerLinkedService",
	  "properties": {
	    "type": "OnPremisesFileServer",
	    "typeProperties": {
	      "host": "\\\\Contosogame-Asia.<region>.corp.<company>.com",
	      "userid": "Admin",
	      "password": "123456",
	      "gatewayName": "mygateway"
	    }
	  }
	}

For host, you can specify **Local** or **localhost** if the file share is on the gateway machine itself. And, we recommend using the **encryptedCredential** property instead of using the **userid** and **password** properties.  See [File System Linked Service](#onpremisesfileserver-linked-service-properties) for details about this linked service. 

**Azure Blob storage linked service:**

	{
	  "name": "StorageLinkedService",
	  "properties": {
	    "type": "AzureStorage",
	    "typeProperties": {
	      "connectionString": "DefaultEndpointsProtocol=https;AccountName=<accountname>;AccountKey=<accountkey>"
	    }
	  }
	}

**On-premises File System input dataset:**

Data is picked up from a new file every hour with the path & filename reflecting the specific datetime with hour granularity. 

Setting “external”: ”true” and specifying externalData policy informs the Azure Data Factory service that the table is external to the data factory and not produced by an activity in the data factory.

	{
	  "name": "OnpremisesFileSystemInput",
	  "properties": {
	    "type": " FileShare",
	    "linkedServiceName": " OnPremisesFileServerLinkedService ",
	    "typeProperties": {
	      "folderPath": "mysharedfolder/yearno={Year}/monthno={Month}/dayno={Day}",
	      "fileName": "{Hour}.csv",
	      "partitionedBy": [
	        {
	          "name": "Year",
	          "value": {
	            "type": "DateTime",
	            "date": "SliceStart",
	            "format": "yyyy"
	          }
	        },
	        {
	          "name": "Month",
	          "value": {
	            "type": "DateTime",
	            "date": "SliceStart",
	            "format": "%M"
	          }
	        },
	        {
	          "name": "Day",
	          "value": {
	            "type": "DateTime",
	            "date": "SliceStart",
	            "format": "%d"
	          }
	        },
	        {
	          "name": "Hour",
	          "value": {
	            "type": "DateTime",
	            "date": "SliceStart",
	            "format": "%H"
	          }
	        }
	      ]
	    },
	    "external": true,
	    "availability": {
	      "frequency": "Hour",
	      "interval": 1
	    },
	    "policy": {
	      "externalData": {
	        "retryInterval": "00:01:00",
	        "retryTimeout": "00:10:00",
	        "maximumRetry": 3
	      }
	    }
	  }
	}

**Azure Blob output dataset:**

Data is written to a new blob every hour (frequency: hour, interval: 1). The folder path for the blob is dynamically evaluated based on the start time of the slice that is being processed. The folder path uses year, month, day, and hours parts of the start time. 

	{
	  "name": "AzureBlobOutput",
	  "properties": {
	    "type": "AzureBlob",
	    "linkedServiceName": "StorageLinkedService",
	    "typeProperties": {
	      "folderPath": "mycontainer/yearno={Year}/monthno={Month}/dayno={Day}/hourno={Hour}",
	      "partitionedBy": [
	        {
	          "name": "Year",
	          "value": {
	            "type": "DateTime",
	            "date": "SliceStart",
	            "format": "yyyy"
	          }
	        },
	        {
	          "name": "Month",
	          "value": {
	            "type": "DateTime",
	            "date": "SliceStart",
	            "format": "%M"
	          }
	        },
	        {
	          "name": "Day",
	          "value": {
	            "type": "DateTime",
	            "date": "SliceStart",
	            "format": "%d"
	          }
	        },
	        {
	          "name": "Hour",
	          "value": {
	            "type": "DateTime",
	            "date": "SliceStart",
	            "format": "%HH"
	          }
	        }
	      ],
	      "format": {
	        "type": "TextFormat",
	        "columnDelimiter": "\t",
	        "rowDelimiter": "\n"
	      }
	    },
	    "availability": {
	      "frequency": "Hour",
	      "interval": 1
	    }
	  }
	}

**Copy activity:**

The pipeline contains a Copy Activity that is configured to use the above input and output datasets and is scheduled to run every hour. In the pipeline JSON definition, the **source** type is set to **FileSystemSource** and **sink** type is set to **BlobSink**. 
	
	{  
	    "name":"SamplePipeline",
	    "properties":{  
	    "start":"2015-06-01T18:00:00",
	    "end":"2015-06-01T19:00:00",
	    "description":"Pipeline for copy activity",
	    "activities":[  
	      {
	        "name": "OnpremisesFileSystemtoBlob",
	        "description": "copy activity",
	        "type": "Copy",
	        "inputs": [
	          {
	            "name": "OnpremisesFileSystemInput"
	          }
	        ],
	        "outputs": [
	          {
	            "name": "AzureBlobOutput"
	          }
	        ],
	        "typeProperties": {
	          "source": {
	            "type": "FileSystemSource"
	          },
	          "sink": {
	            "type": "BlobSink"
	          }
	        },
	       "scheduler": {
	          "frequency": "Hour",
	          "interval": 1
	        },
	        "policy": {
	          "concurrency": 1,
	          "executionPriorityOrder": "OldestFirst",
	          "retry": 0,
	          "timeout": "01:00:00"
	        }
	      }
	     ]
	   }
	}

##Sample: Copy data from Azure SQL to on-premises file system 

The sample below shows:

1.	A linked service of type AzureSqlDatabase.
2.	A linked service of type OnPremisesFileServer.
3.	An input dataset of type AzureSqlTable. 
3.	An output dataset of type FileShare.
4.	A pipeline with Copy activity that uses SqlSource and FileSystemSink.

The sample copies data belonging to a time series from a table in Azure SQL database to a On-premises File System every hour. The JSON properties used in these samples are described in sections following the samples. 

**Azure SQL linked service:**

	{
	  "name": "AzureSqlLinkedService",
	  "properties": {
	    "type": "AzureSqlDatabase",
	    "typeProperties": {
	      "connectionString": "Server=tcp:<servername>.database.windows.net,1433;Database=<databasename>;User ID=<username>@<servername>;Password=<password>;Trusted_Connection=False;Encrypt=True;Connection Timeout=30"
	    }
	  }
	}

**On-premises File Server linked service:**

	{
	  "Name": "OnPremisesFileServerLinkedService",
	  "properties": {
	    "type": "OnPremisesFileServer",
	    "typeProperties": {
	      "host": "\\\\Contosogame-Asia.<region>.corp.<company>.com",
	      "userid": "Admin",
	      "password": "123456",
	      "gatewayName": "mygateway"
	    }
	  }
	}

For host, you can specify **Local** or **localhost** if the file share is on the gateway machine itself. And, we recommend using the **encryptedCredential** property instead of using the **userid** and **password** properties.  See [File System Linked Service](#onpremisesfileserver-linked-service-properties) for details about this linked service. 

**Azure SQL input dataset:**

The sample assumes you have created a table “MyTable” in Azure SQL and it contains a column called “timestampcolumn” for time series data. 

Setting “external”: ”true” and specifying externalData policy informs the Data Factory service that  the table is external to the data factory and is not produced by an activity in the data factory.

	{
	  "name": "AzureSqlInput",
	  "properties": {
	    "type": "AzureSqlTable",
	    "linkedServiceName": "AzureSqlLinkedService",
	    "typeProperties": {
	      "tableName": "MyTable"
	    },
	    "external": true,
	    "availability": {
	      "frequency": "Hour",
	      "interval": 1
	    },
	    "policy": {
	      "externalData": {
	        "retryInterval": "00:01:00",
	        "retryTimeout": "00:10:00",
	        "maximumRetry": 3
	      }
	    }
	  }
	}

**On-premises File System output dataset:**

Data is copied to a new file every hour with the path for the blob reflecting the specific datetime with hour granularity.

	{
	  "name": "OnpremisesFileSystemOutput",
	  "properties": {
	    "type": "FileShare",
	    "linkedServiceName": " OnPremisesFileServerLinkedService ",
	    "typeProperties": {
	      "folderPath": "mysharedfolder/yearno={Year}/monthno={Month}/dayno={Day}",
	      "fileName": "{Hour}.csv",
	      "partitionedBy": [
	        {
	          "name": "Year",
	          "value": {
	            "type": "DateTime",
	            "date": "SliceStart",
	            "format": "yyyy"
	          }
	        },
	        {
	          "name": "Month",
	          "value": {
	            "type": "DateTime",
	            "date": "SliceStart",
	            "format": "%M"
	          }
	        },
	        {
	          "name": "Day",
	          "value": {
	            "type": "DateTime",
	            "date": "SliceStart",
	            "format": "%d"
	          }
	        },
	        {
	          "name": "Hour",
	          "value": {
	            "type": "DateTime",
	            "date": "SliceStart",
	            "format": "%HH"
	          }
	        }
	      ]
	    },
	    "external": true,
	    "availability": {
	      "frequency": "Hour",
	      "interval": 1
	    },
	    "policy": {
	      "externalData": {
	        "retryInterval": "00:01:00",
	        "retryTimeout": "00:10:00",
	        "maximumRetry": 3
	      }
	    }
	  }
	}

**Pipeline with a Copy activity:**
The pipeline contains a Copy Activity that is configured to use the above input and output datasets and is scheduled to run every hour. In the pipeline JSON definition, the **source** type is set to **SqlSource** and **sink** type is set to **FileSystemSink**. The SQL query specified for the **SqlReaderQuery** property selects the data in the past hour to copy.

	
	{  
	    "name":"SamplePipeline",
	    "properties":{  
	    "start":"2015-06-01T18:00:00",
	    "end":"2015-06-01T20:00:00",
	    "description":"pipeline for copy activity",
	    "activities":[  
	      {
	        "name": "AzureSQLtoOnPremisesFile",
	        "description": "copy activity",
	        "type": "Copy",
	        "inputs": [
	          {
	            "name": "AzureSQLInput"
	          }
	        ],
	        "outputs": [
	          {
	            "name": "OnpremisesFileSystemOutput"
	          }
	        ],
	        "typeProperties": {
	          "source": {
	            "type": "SqlSource",
	            "SqlReaderQuery": "$$Text.Format('select * from MyTable where timestampcolumn >= \\'{0:yyyy-MM-dd}\\' AND timestampcolumn < \\'{1:yyyy-MM-dd}\\'', WindowStart, WindowEnd)"
	          },
	          "sink": {
	            "type": "FileSystemSink"
	          }
	        },
	       "scheduler": {
	          "frequency": "Hour",
	          "interval": 1
	        },
	        "policy": {
	          "concurrency": 1,
	          "executionPriorityOrder": "OldestFirst",
	          "retry": 3,
	          "timeout": "01:00:00"
	        }
	      }
	     ]
	   }
	}

## OnPremisesFileServer linked service properties

You can link an On-premises File System to an Azure Data Factory with On-Premises File Server Linked Service. The following table provides description for JSON elements specific to On-Premises File Server Linked Service. 

Property | Description | Required
-------- | ----------- | --------
type | The type property should be set to **OnPremisesFileServer** | Yes 
host | Host name of the server. Use ‘ \ ’ as the escape character as in the following example: if your share is: \\servername, specify \\\\servername.<br/><br/>If the file system is local to the gateway machine, use Local or localhost. If the file system is on a server different from the gateway machine, use \\\\servername. | Yes
userid  | Specify the ID of the user who has access to the server | No (if you choose encryptedCredential)
password | Specify the password for the user (userid) | No (if you choose encryptedCredential 
encryptedCredential | Specify the encrypted credentials that you can get by running the New-AzureRmDataFactoryEncryptValue cmdlet<br/><br/>**Note:** You must use the Azure PowerShell of version 0.8.14 or higher to use cmdlets such as New-AzureRmDataFactoryEncryptValue with type parameter set to OnPremisesFileSystemLinkedService | No (if you choose to specify userid and password in plain text)
gatewayName | Name of the gateway that the Data Factory service should use to connect to the on-premises file server | Yes

See [Setting Credentials and Security](data-factory-move-data-between-onprem-and-cloud.md#setting-credentials-and-security) for details about setting credentials for an on-premises File System data source.

**Example: Using username and password in plain text**
	
	{
	  "Name": "OnPremisesFileServerLinkedService",
	  "properties": {
	    "type": "OnPremisesFileServer",
	    "typeProperties": {
	      "host": "\\\\Contosogame-Asia",
	      "userid": "Admin",
	      "password": "123456",
	      "gatewayName": "mygateway"
	    }
	  }
	}
	
**Example: Using encryptedcredential**

	{
	  "Name": " OnPremisesFileServerLinkedService ",
	  "properties": {
	    "type": "OnPremisesFileServer",
	    "typeProperties": {
	      "host": "localhost",
	      "encryptedCredential": "WFuIGlzIGRpc3Rpbmd1aXNoZWQsIG5vdCBvbmx5IGJ5xxxxxxxxxxxxxxxxx",
	      "gatewayName": "mygateway"
	    }
	  }
	}

## On-premises file system dataset type properties

For a full list of sections & properties available for defining datasets, see the [Creating datasets](data-factory-create-datasets.md) article. Sections like structure, availability, and policy of a dataset JSON are similar for all dataset types (Azure SQL, Azure Blob, Azure Table, On-premises File System, etc...). 

The typeProperties section is different for each type of dataset and provides information about the location, format etc. of the data in the data store. The typeProperties section for dataset of type **FileShare** dataset has the following properties.

Property | Description | Required
-------- | ----------- | --------
folderPath | Path to the folder. Example: myfolder<br/><br/>Use escape character ‘ \ ’ for special characters in the string. For example: for folder\subfolder, specify folder\\\\subfolder and for d:\samplefolder, specify d:\\\\samplefolder.<br/><br/>You can combine this with **partitionBy** to have folder paths based on slice start/end date-times. | Yes
fileName | Specify the name of the file in the **folderPath** if you want the table to refer to a specific file in the folder. If you do not specify any value for this property, the table points to all files in the folder.<br/><br/>When fileName is not specified for an output dataset, the name of the generated file would be in the following this format: <br/><br/>Data.<Guid>.txt (for example: : Data.0a405f8a-93ff-4c6f-b3be-f69616f1df7a.txt | No
partitionedBy | partitionedBy can be leveraged to specify a dynamic folderPath, filename for time series data. For example folderPath parameterized for every hour of data. | No
Format | Two formats types are supported: **TextFormat**, **AvroFormat**. You need to set the type property under format to either if this value. When the forAvroFormatmat is TextFormat you can specify additional optional properties for format. See the format section below for more details. **Format property is currently not supported for On-premise file systems. It shall be enabled shortly as documented here.** | No
<<<<<<< HEAD
fileFilter | Specify a filter to be used to select a subset of files in the folderPath rather than all files. <p>Allowed values are: * (multiple characters) and ? (single character).</p><p>Examples 1: "fileFilter": "*.log"</p>Example 2: "fileFilter": 2014-1-?.txt"</p><p>**Note**: fileFilter is applicable for an input FileShare dataset</p> | No
=======
fileFilter | Specify a filter to be used to select a subset of files in the folderPath rather than all files. <br/><br/>Allowed values are: * (multiple characters) and ? (single character).<br/><br/>Examples 1: "fileFilter": "*.log"<br/>Example 2: "fileFilter": 2014-1-?.txt"<br/><br/>**Note**: fileFilter is applicable for an input FileShare dataset | No
>>>>>>> c4ea2467
| compression | Specify the type and level of compression for the data. Supported types are: **GZip**, **Deflate**, and **BZip2** and supported levels are: **Optimal** and **Fastest**. See [Compression support](#compression-support) section for more details.  | No |

> [AZURE.NOTE] filename and fileFilter cannot be used simultaneously.

### Leveraging partionedBy property

As mentioned above, you can specify a dynamic folderPath, filename for time series data with partitionedBy. You can do so with the Data Factory macros and the system variable SliceStart, SliceEnd that indicate the logical time period for a given data slice. 

See [Creating Datasets](data-factory-create-datasets.md), [Scheduling & Execution](data-factory-scheduling-and-execution.md), and [Creating Pipelines](data-factory-create-pipelines.md) articles to understand more details on time series datasets, scheduling and slices.

#### Sample 1:

	"folderPath": "wikidatagateway/wikisampledataout/{Slice}",
	"partitionedBy": 
	[
	    { "name": "Slice", "value": { "type": "DateTime", "date": "SliceStart", "format": "yyyyMMddHH" } },
	],

In the above example {Slice} is replaced with the value of Data Factory system variable SliceStart in the format (YYYYMMDDHH) specified. The SliceStart refers to start time of the slice. The folderPath is different for each slice. For example: wikidatagateway/wikisampledataout/2014100103 or wikidatagateway/wikisampledataout/2014100104.

#### Sample 2:

	"folderPath": "wikidatagateway/wikisampledataout/{Year}/{Month}/{Day}",
	"fileName": "{Hour}.csv",
	"partitionedBy": 
	 [
	    { "name": "Year", "value": { "type": "DateTime", "date": "SliceStart", "format": "yyyy" } },
	    { "name": "Month", "value": { "type": "DateTime", "date": "SliceStart", "format": "MM" } }, 
	    { "name": "Day", "value": { "type": "DateTime", "date": "SliceStart", "format": "dd" } }, 
	    { "name": "Hour", "value": { "type": "DateTime", "date": "SliceStart", "format": "hh" } } 
	],

In the above example, year, month, day, and time of SliceStart are extracted into separate variables that are used by folderPath and fileName properties.

### Specifying TextFormat

If the format is set to **TextFormat**, you can specify the following **optional** properties in the **Format** section within the **typeProperties** section. 

Property | Description | Required
-------- | ----------- | --------
columnDelimiter | The character(s) used as a column separator in a file. The default value is comma (,). | No
rowDelimiter | The character(s) used as a raw separator in file. The default value is any of the following: [“\r\n”, “\r”,” \n”]. | No
escapeChar | The special character used to escape column delimiter shown in content. No default value. You must specify no more than one character for this property.<br/><br/>For example, if you have comma (,) as the column delimiter but you want have comma character in the text (example: “Hello, world”), you can define ‘$’ as the escape character and use string “Hello$, world” in the source.<br/><br/>Note that you cannot specify both escapeChar and quoteChar for a table. | No
quoteChar | The special character is used to quote the string value. The column and row delimiters inside of the quote characters would be treated as part of the string value. No default value. You must specify no more than one character for this property.<br/><br/>For example, if you have comma (,) as the column delimiter but you want have comma character in the text (example: <Hello, world>), you can define ‘"’ as the quote character and use string <"Hello, world"> in the source. This property is applicable to both input and output tables.<br/><br/>Note that you cannot specify both escapeChar and quoteChar for a table. | No
nullValue | The character(s) used to represent null value in blob file content. The default value is “\N”.> | No
encodingName | Specify the encoding name. For the list of valid encoding names, see: Encoding.EncodingName Property. <br/><br/>For example: windows-1250 or shift_jis. The default value is: UTF-8. | No

#### Samples:

The following sample shows some of the format properties for **TextFormat**.

	"typeProperties":
	{
	    "folderPath": "MyFolder",
	    "fileName": "MyFileName"
	    "format":
	    {
	        "type": "TextFormat",
	        "columnDelimiter": ",",
	        "rowDelimiter": ";",
	        "quoteChar": "\"",
	        "NullValue": "NaN"
	    }
	},

To use an escapeChar instead of quoteChar, replace the line with quoteChar with the following:

	"escapeChar": "$",

### Specifying AvroFormat

If the format is set to **AvroFormat**, you do not need to specify any properties in the Format section within the typeProperties section. Example:

	"format":
	{
	    "type": "AvroFormat",
	}
	
To use Avro format in a subsequent Hive table, refer to [Apache Hive’s tutorial](https://cwiki.apache.org/confluence/display/Hive/AvroSerDe).		

[AZURE.INCLUDE [data-factory-compression](../../includes/data-factory-compression.md)]

## File Share copy activity type properties

**FileSystemSource** supports the following properties:

| Property | Description | Allowed values | Required |
| -------- | ----------- | -------------- | -------- |
| recursive | Indicates whether the data is read recursively from the sub folders or only from the specified folder. | True, False (default)| No | 

The **FileSystemSink** supports the following properties:  

| Property | Description | Allowed values | Required |
| -------- | ----------- | -------------- | -------- |
| copyBehavior | Defines the copy behavior when the source is BlobSource or FileSystem. | **PreserveHierarchy:** preserves the file hierarchy in the target folder, i.e., the relative path of source file to source folder is identical to the relative path of target file to target folder.<br/><br/>**FlattenHierarchy:** all files from the source folder will be in the first level of target folder. The target files will have auto generated name.  | No |

### recursive and copyBehavior examples
This section describes the resulting behavior of the Copy operation for different combinations of recursive and copyBehavior values. 

recursive | copyBehavior | Resulting behavior
--------- | ------------ | --------
true | preserveHierarchy | For a source folder Folder1 with the following structure:<br/><br/>Folder1<br/>&nbsp;&nbsp;&nbsp;&nbsp;File1<br/>&nbsp;&nbsp;&nbsp;&nbsp;File2<br/>&nbsp;&nbsp;&nbsp;&nbsp;Subfolder1<br/>&nbsp;&nbsp;&nbsp;&nbsp;&nbsp;&nbsp;&nbsp;&nbsp;File3<br/>&nbsp;&nbsp;&nbsp;&nbsp;&nbsp;&nbsp;&nbsp;&nbsp;File4<br/>&nbsp;&nbsp;&nbsp;&nbsp;&nbsp;&nbsp;&nbsp;&nbsp;File5<br/><br/>the target folder Folder1 will have the same structure as the source<br/><br/>>Folder1<br/>&nbsp;&nbsp;&nbsp;&nbsp;File1<br/>&nbsp;&nbsp;&nbsp;&nbsp;File2<br/>&nbsp;&nbsp;&nbsp;&nbsp;Subfolder1<br/>&nbsp;&nbsp;&nbsp;&nbsp;&nbsp;&nbsp;&nbsp;&nbsp;File3<br/>&nbsp;&nbsp;&nbsp;&nbsp;&nbsp;&nbsp;&nbsp;&nbsp;File4<br/>&nbsp;&nbsp;&nbsp;&nbsp;&nbsp;&nbsp;&nbsp;&nbsp;File5.  
true | flattenHierarchy | For a source folder Folder1 with the following structure:<br/><br/>Folder1<br/>&nbsp;&nbsp;&nbsp;&nbsp;File1<br/>&nbsp;&nbsp;&nbsp;&nbsp;File2<br/>&nbsp;&nbsp;&nbsp;&nbsp;Subfolder1<br/>&nbsp;&nbsp;&nbsp;&nbsp;&nbsp;&nbsp;&nbsp;&nbsp;File3<br/>&nbsp;&nbsp;&nbsp;&nbsp;&nbsp;&nbsp;&nbsp;&nbsp;File4<br/>&nbsp;&nbsp;&nbsp;&nbsp;&nbsp;&nbsp;&nbsp;&nbsp;File5<br/><br/>the target Folder1 will have the following structure: <br/><br/>Folder1<br/>&nbsp;&nbsp;&nbsp;&nbsp;auto-generated name for File1<br/>&nbsp;&nbsp;&nbsp;&nbsp;auto-generated name for File2<br/>&nbsp;&nbsp;&nbsp;&nbsp;auto-generated name for File3<br/>&nbsp;&nbsp;&nbsp;&nbsp;auto-generated name for File4<br/>&nbsp;&nbsp;&nbsp;&nbsp;auto-generated name for File5
true | mergeFiles | For a source folder Folder1 with the following structure:<br/><br/>Folder1<br/>&nbsp;&nbsp;&nbsp;&nbsp;File1<br/>&nbsp;&nbsp;&nbsp;&nbsp;File2<br/>&nbsp;&nbsp;&nbsp;&nbsp;Subfolder1<br/>&nbsp;&nbsp;&nbsp;&nbsp;&nbsp;&nbsp;&nbsp;&nbsp;File3<br/>&nbsp;&nbsp;&nbsp;&nbsp;&nbsp;&nbsp;&nbsp;&nbsp;File4<br/>&nbsp;&nbsp;&nbsp;&nbsp;&nbsp;&nbsp;&nbsp;&nbsp;File5<br/><br/>the target Folder1 will have the following structure: <br/><br/>Folder1<br/>&nbsp;&nbsp;&nbsp;&nbsp;File1 + File2 + File3 + File4 + File 5 contents will be merged into one file with auto-generated file name<
false | preserveHierarchy | For a source folder Folder1 with the following structure:<br/><br/>Folder1<br/>&nbsp;&nbsp;&nbsp;&nbsp;File1<br/>&nbsp;&nbsp;&nbsp;&nbsp;File2<br/>&nbsp;&nbsp;&nbsp;&nbsp;Subfolder1<br/>&nbsp;&nbsp;&nbsp;&nbsp;&nbsp;&nbsp;&nbsp;&nbsp;File3<br/>&nbsp;&nbsp;&nbsp;&nbsp;&nbsp;&nbsp;&nbsp;&nbsp;File4<br/>&nbsp;&nbsp;&nbsp;&nbsp;&nbsp;&nbsp;&nbsp;&nbsp;File5<br/><br/>the target folder Folder1 will have the following structure<br/><br/>Folder1<br/>&nbsp;&nbsp;&nbsp;&nbsp;File1<br/>&nbsp;&nbsp;&nbsp;&nbsp;File2<br/><br/>Subfolder1 with File3, File4, and File5 are not picked up..
false | flattenHierarchy | For a source folder Folder1 with the following structure:<br/><br/>Folder1<br/>&nbsp;&nbsp;&nbsp;&nbsp;File1<br/>&nbsp;&nbsp;&nbsp;&nbsp;File2<br/>&nbsp;&nbsp;&nbsp;&nbsp;Subfolder1<br/>&nbsp;&nbsp;&nbsp;&nbsp;&nbsp;&nbsp;&nbsp;&nbsp;File3<br/>&nbsp;&nbsp;&nbsp;&nbsp;&nbsp;&nbsp;&nbsp;&nbsp;File4<br/>&nbsp;&nbsp;&nbsp;&nbsp;&nbsp;&nbsp;&nbsp;&nbsp;File5<br/><br/>the target folder Folder1 will have the following structure<br/><br/>Folder1<br/>&nbsp;&nbsp;&nbsp;&nbsp;auto-generated name for File1<br/>&nbsp;&nbsp;&nbsp;&nbsp;auto-generated name for File2<br/><br/>Subfolder1 with File3, File4, and File5 are not picked up.<
false | mergeFiles | For a source folder Folder1 with the following structure:<br/><br/>Folder1<br/>&nbsp;&nbsp;&nbsp;&nbsp;File1<br/>&nbsp;&nbsp;&nbsp;&nbsp;File2<br/>&nbsp;&nbsp;&nbsp;&nbsp;Subfolder1<br/>&nbsp;&nbsp;&nbsp;&nbsp;&nbsp;&nbsp;&nbsp;&nbsp;File3<br/>&nbsp;&nbsp;&nbsp;&nbsp;&nbsp;&nbsp;&nbsp;&nbsp;File4<br/>&nbsp;&nbsp;&nbsp;&nbsp;&nbsp;&nbsp;&nbsp;&nbsp;File5<br/><br/>the target folder Folder1 will have the following structure<br/><br/>Folder1<br/>&nbsp;&nbsp;&nbsp;&nbsp;File1 + File2 contents will be merged into one file with auto-generated file name. auto-generated name for File1<br/><br/>Subfolder1 with File3, File4, and File5 are not picked up.


[AZURE.INCLUDE [data-factory-structure-for-rectangualr-datasets](../../includes/data-factory-structure-for-rectangualr-datasets.md)]

[AZURE.INCLUDE [data-factory-column-mapping](../../includes/data-factory-column-mapping.md)]








 
<|MERGE_RESOLUTION|>--- conflicted
+++ resolved
@@ -1,614 +1,610 @@
-<properties 
-	pageTitle="Move data to and from File System | Azure Data Factory" 
-	description="Learn how to move data to/from on-premises File System using Azure Data Factory." 
-	services="data-factory" 
-	documentationCenter="" 
-	authors="spelluru" 
-	manager="jhubbard" 
-	editor="monicar"/>
-
-<tags 
-	ms.service="data-factory" 
-	ms.workload="data-services" 
-	ms.tgt_pltfrm="na" 
-	ms.devlang="na" 
-	ms.topic="article" 
-	ms.date="02/01/2016" 
-	ms.author="spelluru"/>
-
-# Move data to and from On-premises file system using Azure Data Factory
-
-This article outlines how you can use data factory copy activity to move data to and from on-premises file system. This article builds on the [data movement activities](data-factory-data-movement-activities.md) article which presents a general overview of data movement with copy activity and supported data store combinations.
-
-Data factory supports connecting to and from on-premises File System via the Data Management Gateway. See [moving data between on-premises locations and cloud](data-factory-move-data-between-onprem-and-cloud.md) article to learn about Data Management Gateway and step by step instructions on setting up the gateway. 
-
-> [AZURE.NOTE] 
-> Apart from the Data Management Gateway no other binaries need to be installed to communicate to and from on-premises File System.
-> 
-> See [Gateway Troubleshooting](data-factory-move-data-between-onprem-and-cloud.md#gateway-troubleshooting) for tips on troubleshooting connection/gateway related issues. 
-
-## Linux file share 
-
-Perform the following two steps to use a Linux file share with the File Server Linked Service:
-
-- Install [Samba](https://www.samba.org/) on your Linux Server.
-- Install and configure Data Management Gateway on a Windows server. Installing gateway on a Linux server is not supported. 
- 
-## Sample: Copy data from on-premises file system to Azure Blob
-
-This sample shows how to copy data from an on-premises file system to an Azure Blob Storage. However, data can be copied **directly** to any of the sinks stated [here](data-factory-data-movement-activities.md#supported-data-stores) using the Copy Activity in Azure Data Factory.  
- 
-The sample has the following data factory entities:
-
-1.	A linked service of type [OnPremisesFileServer](data-factory-onprem-file-system-connector.md#onpremisesfileserver-linked-service-properties).
-2.	A linked service of type [AzureStorage](data-factory-azure-blob-connector.md#azure-storage-linked-service-properties)
-3.	An input [dataset](data-factory-create-datasets.md) of type [FileShare](data-factory-onprem-file-system-connector.md#on-premises-file-system-dataset-type-properties).
-4.	An output [dataset](data-factory-create-datasets.md) of type [AzureBlob](data-factory-azure-blob-connector.md#azure-blob-dataset-type-properties).
-4.	The [pipeline](data-factory-create-pipelines.md) with Copy Activity that uses [FileSystemSource](data-factory-onprem-file-system-connector.md#file-share-copy-activity-type-properties) and [BlobSink](data-factory-azure-blob-connector.md#azure-blob-copy-activity-type-properties). 
-
-The sample below copies data belonging to a time series from on-premises file system to Azure blob every hour. The JSON properties used in these samples are described in sections following the samples. 
-
-As a first step, do setup the data management gateway as per the instructions in the [moving data between on-premises locations and cloud](data-factory-move-data-between-onprem-and-cloud.md) article. 
-
-**On-premises File Server linked service:**
-
-	{
-	  "Name": "OnPremisesFileServerLinkedService",
-	  "properties": {
-	    "type": "OnPremisesFileServer",
-	    "typeProperties": {
-	      "host": "\\\\Contosogame-Asia.<region>.corp.<company>.com",
-	      "userid": "Admin",
-	      "password": "123456",
-	      "gatewayName": "mygateway"
-	    }
-	  }
-	}
-
-For host, you can specify **Local** or **localhost** if the file share is on the gateway machine itself. And, we recommend using the **encryptedCredential** property instead of using the **userid** and **password** properties.  See [File System Linked Service](#onpremisesfileserver-linked-service-properties) for details about this linked service. 
-
-**Azure Blob storage linked service:**
-
-	{
-	  "name": "StorageLinkedService",
-	  "properties": {
-	    "type": "AzureStorage",
-	    "typeProperties": {
-	      "connectionString": "DefaultEndpointsProtocol=https;AccountName=<accountname>;AccountKey=<accountkey>"
-	    }
-	  }
-	}
-
-**On-premises File System input dataset:**
-
-Data is picked up from a new file every hour with the path & filename reflecting the specific datetime with hour granularity. 
-
-Setting “external”: ”true” and specifying externalData policy informs the Azure Data Factory service that the table is external to the data factory and not produced by an activity in the data factory.
-
-	{
-	  "name": "OnpremisesFileSystemInput",
-	  "properties": {
-	    "type": " FileShare",
-	    "linkedServiceName": " OnPremisesFileServerLinkedService ",
-	    "typeProperties": {
-	      "folderPath": "mysharedfolder/yearno={Year}/monthno={Month}/dayno={Day}",
-	      "fileName": "{Hour}.csv",
-	      "partitionedBy": [
-	        {
-	          "name": "Year",
-	          "value": {
-	            "type": "DateTime",
-	            "date": "SliceStart",
-	            "format": "yyyy"
-	          }
-	        },
-	        {
-	          "name": "Month",
-	          "value": {
-	            "type": "DateTime",
-	            "date": "SliceStart",
-	            "format": "%M"
-	          }
-	        },
-	        {
-	          "name": "Day",
-	          "value": {
-	            "type": "DateTime",
-	            "date": "SliceStart",
-	            "format": "%d"
-	          }
-	        },
-	        {
-	          "name": "Hour",
-	          "value": {
-	            "type": "DateTime",
-	            "date": "SliceStart",
-	            "format": "%H"
-	          }
-	        }
-	      ]
-	    },
-	    "external": true,
-	    "availability": {
-	      "frequency": "Hour",
-	      "interval": 1
-	    },
-	    "policy": {
-	      "externalData": {
-	        "retryInterval": "00:01:00",
-	        "retryTimeout": "00:10:00",
-	        "maximumRetry": 3
-	      }
-	    }
-	  }
-	}
-
-**Azure Blob output dataset:**
-
-Data is written to a new blob every hour (frequency: hour, interval: 1). The folder path for the blob is dynamically evaluated based on the start time of the slice that is being processed. The folder path uses year, month, day, and hours parts of the start time. 
-
-	{
-	  "name": "AzureBlobOutput",
-	  "properties": {
-	    "type": "AzureBlob",
-	    "linkedServiceName": "StorageLinkedService",
-	    "typeProperties": {
-	      "folderPath": "mycontainer/yearno={Year}/monthno={Month}/dayno={Day}/hourno={Hour}",
-	      "partitionedBy": [
-	        {
-	          "name": "Year",
-	          "value": {
-	            "type": "DateTime",
-	            "date": "SliceStart",
-	            "format": "yyyy"
-	          }
-	        },
-	        {
-	          "name": "Month",
-	          "value": {
-	            "type": "DateTime",
-	            "date": "SliceStart",
-	            "format": "%M"
-	          }
-	        },
-	        {
-	          "name": "Day",
-	          "value": {
-	            "type": "DateTime",
-	            "date": "SliceStart",
-	            "format": "%d"
-	          }
-	        },
-	        {
-	          "name": "Hour",
-	          "value": {
-	            "type": "DateTime",
-	            "date": "SliceStart",
-	            "format": "%HH"
-	          }
-	        }
-	      ],
-	      "format": {
-	        "type": "TextFormat",
-	        "columnDelimiter": "\t",
-	        "rowDelimiter": "\n"
-	      }
-	    },
-	    "availability": {
-	      "frequency": "Hour",
-	      "interval": 1
-	    }
-	  }
-	}
-
-**Copy activity:**
-
-The pipeline contains a Copy Activity that is configured to use the above input and output datasets and is scheduled to run every hour. In the pipeline JSON definition, the **source** type is set to **FileSystemSource** and **sink** type is set to **BlobSink**. 
-	
-	{  
-	    "name":"SamplePipeline",
-	    "properties":{  
-	    "start":"2015-06-01T18:00:00",
-	    "end":"2015-06-01T19:00:00",
-	    "description":"Pipeline for copy activity",
-	    "activities":[  
-	      {
-	        "name": "OnpremisesFileSystemtoBlob",
-	        "description": "copy activity",
-	        "type": "Copy",
-	        "inputs": [
-	          {
-	            "name": "OnpremisesFileSystemInput"
-	          }
-	        ],
-	        "outputs": [
-	          {
-	            "name": "AzureBlobOutput"
-	          }
-	        ],
-	        "typeProperties": {
-	          "source": {
-	            "type": "FileSystemSource"
-	          },
-	          "sink": {
-	            "type": "BlobSink"
-	          }
-	        },
-	       "scheduler": {
-	          "frequency": "Hour",
-	          "interval": 1
-	        },
-	        "policy": {
-	          "concurrency": 1,
-	          "executionPriorityOrder": "OldestFirst",
-	          "retry": 0,
-	          "timeout": "01:00:00"
-	        }
-	      }
-	     ]
-	   }
-	}
-
-##Sample: Copy data from Azure SQL to on-premises file system 
-
-The sample below shows:
-
-1.	A linked service of type AzureSqlDatabase.
-2.	A linked service of type OnPremisesFileServer.
-3.	An input dataset of type AzureSqlTable. 
-3.	An output dataset of type FileShare.
-4.	A pipeline with Copy activity that uses SqlSource and FileSystemSink.
-
-The sample copies data belonging to a time series from a table in Azure SQL database to a On-premises File System every hour. The JSON properties used in these samples are described in sections following the samples. 
-
-**Azure SQL linked service:**
-
-	{
-	  "name": "AzureSqlLinkedService",
-	  "properties": {
-	    "type": "AzureSqlDatabase",
-	    "typeProperties": {
-	      "connectionString": "Server=tcp:<servername>.database.windows.net,1433;Database=<databasename>;User ID=<username>@<servername>;Password=<password>;Trusted_Connection=False;Encrypt=True;Connection Timeout=30"
-	    }
-	  }
-	}
-
-**On-premises File Server linked service:**
-
-	{
-	  "Name": "OnPremisesFileServerLinkedService",
-	  "properties": {
-	    "type": "OnPremisesFileServer",
-	    "typeProperties": {
-	      "host": "\\\\Contosogame-Asia.<region>.corp.<company>.com",
-	      "userid": "Admin",
-	      "password": "123456",
-	      "gatewayName": "mygateway"
-	    }
-	  }
-	}
-
-For host, you can specify **Local** or **localhost** if the file share is on the gateway machine itself. And, we recommend using the **encryptedCredential** property instead of using the **userid** and **password** properties.  See [File System Linked Service](#onpremisesfileserver-linked-service-properties) for details about this linked service. 
-
-**Azure SQL input dataset:**
-
-The sample assumes you have created a table “MyTable” in Azure SQL and it contains a column called “timestampcolumn” for time series data. 
-
-Setting “external”: ”true” and specifying externalData policy informs the Data Factory service that  the table is external to the data factory and is not produced by an activity in the data factory.
-
-	{
-	  "name": "AzureSqlInput",
-	  "properties": {
-	    "type": "AzureSqlTable",
-	    "linkedServiceName": "AzureSqlLinkedService",
-	    "typeProperties": {
-	      "tableName": "MyTable"
-	    },
-	    "external": true,
-	    "availability": {
-	      "frequency": "Hour",
-	      "interval": 1
-	    },
-	    "policy": {
-	      "externalData": {
-	        "retryInterval": "00:01:00",
-	        "retryTimeout": "00:10:00",
-	        "maximumRetry": 3
-	      }
-	    }
-	  }
-	}
-
-**On-premises File System output dataset:**
-
-Data is copied to a new file every hour with the path for the blob reflecting the specific datetime with hour granularity.
-
-	{
-	  "name": "OnpremisesFileSystemOutput",
-	  "properties": {
-	    "type": "FileShare",
-	    "linkedServiceName": " OnPremisesFileServerLinkedService ",
-	    "typeProperties": {
-	      "folderPath": "mysharedfolder/yearno={Year}/monthno={Month}/dayno={Day}",
-	      "fileName": "{Hour}.csv",
-	      "partitionedBy": [
-	        {
-	          "name": "Year",
-	          "value": {
-	            "type": "DateTime",
-	            "date": "SliceStart",
-	            "format": "yyyy"
-	          }
-	        },
-	        {
-	          "name": "Month",
-	          "value": {
-	            "type": "DateTime",
-	            "date": "SliceStart",
-	            "format": "%M"
-	          }
-	        },
-	        {
-	          "name": "Day",
-	          "value": {
-	            "type": "DateTime",
-	            "date": "SliceStart",
-	            "format": "%d"
-	          }
-	        },
-	        {
-	          "name": "Hour",
-	          "value": {
-	            "type": "DateTime",
-	            "date": "SliceStart",
-	            "format": "%HH"
-	          }
-	        }
-	      ]
-	    },
-	    "external": true,
-	    "availability": {
-	      "frequency": "Hour",
-	      "interval": 1
-	    },
-	    "policy": {
-	      "externalData": {
-	        "retryInterval": "00:01:00",
-	        "retryTimeout": "00:10:00",
-	        "maximumRetry": 3
-	      }
-	    }
-	  }
-	}
-
-**Pipeline with a Copy activity:**
-The pipeline contains a Copy Activity that is configured to use the above input and output datasets and is scheduled to run every hour. In the pipeline JSON definition, the **source** type is set to **SqlSource** and **sink** type is set to **FileSystemSink**. The SQL query specified for the **SqlReaderQuery** property selects the data in the past hour to copy.
-
-	
-	{  
-	    "name":"SamplePipeline",
-	    "properties":{  
-	    "start":"2015-06-01T18:00:00",
-	    "end":"2015-06-01T20:00:00",
-	    "description":"pipeline for copy activity",
-	    "activities":[  
-	      {
-	        "name": "AzureSQLtoOnPremisesFile",
-	        "description": "copy activity",
-	        "type": "Copy",
-	        "inputs": [
-	          {
-	            "name": "AzureSQLInput"
-	          }
-	        ],
-	        "outputs": [
-	          {
-	            "name": "OnpremisesFileSystemOutput"
-	          }
-	        ],
-	        "typeProperties": {
-	          "source": {
-	            "type": "SqlSource",
-	            "SqlReaderQuery": "$$Text.Format('select * from MyTable where timestampcolumn >= \\'{0:yyyy-MM-dd}\\' AND timestampcolumn < \\'{1:yyyy-MM-dd}\\'', WindowStart, WindowEnd)"
-	          },
-	          "sink": {
-	            "type": "FileSystemSink"
-	          }
-	        },
-	       "scheduler": {
-	          "frequency": "Hour",
-	          "interval": 1
-	        },
-	        "policy": {
-	          "concurrency": 1,
-	          "executionPriorityOrder": "OldestFirst",
-	          "retry": 3,
-	          "timeout": "01:00:00"
-	        }
-	      }
-	     ]
-	   }
-	}
-
-## OnPremisesFileServer linked service properties
-
-You can link an On-premises File System to an Azure Data Factory with On-Premises File Server Linked Service. The following table provides description for JSON elements specific to On-Premises File Server Linked Service. 
-
-Property | Description | Required
--------- | ----------- | --------
-type | The type property should be set to **OnPremisesFileServer** | Yes 
-host | Host name of the server. Use ‘ \ ’ as the escape character as in the following example: if your share is: \\servername, specify \\\\servername.<br/><br/>If the file system is local to the gateway machine, use Local or localhost. If the file system is on a server different from the gateway machine, use \\\\servername. | Yes
-userid  | Specify the ID of the user who has access to the server | No (if you choose encryptedCredential)
-password | Specify the password for the user (userid) | No (if you choose encryptedCredential 
-encryptedCredential | Specify the encrypted credentials that you can get by running the New-AzureRmDataFactoryEncryptValue cmdlet<br/><br/>**Note:** You must use the Azure PowerShell of version 0.8.14 or higher to use cmdlets such as New-AzureRmDataFactoryEncryptValue with type parameter set to OnPremisesFileSystemLinkedService | No (if you choose to specify userid and password in plain text)
-gatewayName | Name of the gateway that the Data Factory service should use to connect to the on-premises file server | Yes
-
-See [Setting Credentials and Security](data-factory-move-data-between-onprem-and-cloud.md#setting-credentials-and-security) for details about setting credentials for an on-premises File System data source.
-
-**Example: Using username and password in plain text**
-	
-	{
-	  "Name": "OnPremisesFileServerLinkedService",
-	  "properties": {
-	    "type": "OnPremisesFileServer",
-	    "typeProperties": {
-	      "host": "\\\\Contosogame-Asia",
-	      "userid": "Admin",
-	      "password": "123456",
-	      "gatewayName": "mygateway"
-	    }
-	  }
-	}
-	
-**Example: Using encryptedcredential**
-
-	{
-	  "Name": " OnPremisesFileServerLinkedService ",
-	  "properties": {
-	    "type": "OnPremisesFileServer",
-	    "typeProperties": {
-	      "host": "localhost",
-	      "encryptedCredential": "WFuIGlzIGRpc3Rpbmd1aXNoZWQsIG5vdCBvbmx5IGJ5xxxxxxxxxxxxxxxxx",
-	      "gatewayName": "mygateway"
-	    }
-	  }
-	}
-
-## On-premises file system dataset type properties
-
-For a full list of sections & properties available for defining datasets, see the [Creating datasets](data-factory-create-datasets.md) article. Sections like structure, availability, and policy of a dataset JSON are similar for all dataset types (Azure SQL, Azure Blob, Azure Table, On-premises File System, etc...). 
-
-The typeProperties section is different for each type of dataset and provides information about the location, format etc. of the data in the data store. The typeProperties section for dataset of type **FileShare** dataset has the following properties.
-
-Property | Description | Required
--------- | ----------- | --------
-folderPath | Path to the folder. Example: myfolder<br/><br/>Use escape character ‘ \ ’ for special characters in the string. For example: for folder\subfolder, specify folder\\\\subfolder and for d:\samplefolder, specify d:\\\\samplefolder.<br/><br/>You can combine this with **partitionBy** to have folder paths based on slice start/end date-times. | Yes
-fileName | Specify the name of the file in the **folderPath** if you want the table to refer to a specific file in the folder. If you do not specify any value for this property, the table points to all files in the folder.<br/><br/>When fileName is not specified for an output dataset, the name of the generated file would be in the following this format: <br/><br/>Data.<Guid>.txt (for example: : Data.0a405f8a-93ff-4c6f-b3be-f69616f1df7a.txt | No
-partitionedBy | partitionedBy can be leveraged to specify a dynamic folderPath, filename for time series data. For example folderPath parameterized for every hour of data. | No
-Format | Two formats types are supported: **TextFormat**, **AvroFormat**. You need to set the type property under format to either if this value. When the forAvroFormatmat is TextFormat you can specify additional optional properties for format. See the format section below for more details. **Format property is currently not supported for On-premise file systems. It shall be enabled shortly as documented here.** | No
-<<<<<<< HEAD
-fileFilter | Specify a filter to be used to select a subset of files in the folderPath rather than all files. <p>Allowed values are: * (multiple characters) and ? (single character).</p><p>Examples 1: "fileFilter": "*.log"</p>Example 2: "fileFilter": 2014-1-?.txt"</p><p>**Note**: fileFilter is applicable for an input FileShare dataset</p> | No
-=======
-fileFilter | Specify a filter to be used to select a subset of files in the folderPath rather than all files. <br/><br/>Allowed values are: * (multiple characters) and ? (single character).<br/><br/>Examples 1: "fileFilter": "*.log"<br/>Example 2: "fileFilter": 2014-1-?.txt"<br/><br/>**Note**: fileFilter is applicable for an input FileShare dataset | No
->>>>>>> c4ea2467
-| compression | Specify the type and level of compression for the data. Supported types are: **GZip**, **Deflate**, and **BZip2** and supported levels are: **Optimal** and **Fastest**. See [Compression support](#compression-support) section for more details.  | No |
-
-> [AZURE.NOTE] filename and fileFilter cannot be used simultaneously.
-
-### Leveraging partionedBy property
-
-As mentioned above, you can specify a dynamic folderPath, filename for time series data with partitionedBy. You can do so with the Data Factory macros and the system variable SliceStart, SliceEnd that indicate the logical time period for a given data slice. 
-
-See [Creating Datasets](data-factory-create-datasets.md), [Scheduling & Execution](data-factory-scheduling-and-execution.md), and [Creating Pipelines](data-factory-create-pipelines.md) articles to understand more details on time series datasets, scheduling and slices.
-
-#### Sample 1:
-
-	"folderPath": "wikidatagateway/wikisampledataout/{Slice}",
-	"partitionedBy": 
-	[
-	    { "name": "Slice", "value": { "type": "DateTime", "date": "SliceStart", "format": "yyyyMMddHH" } },
-	],
-
-In the above example {Slice} is replaced with the value of Data Factory system variable SliceStart in the format (YYYYMMDDHH) specified. The SliceStart refers to start time of the slice. The folderPath is different for each slice. For example: wikidatagateway/wikisampledataout/2014100103 or wikidatagateway/wikisampledataout/2014100104.
-
-#### Sample 2:
-
-	"folderPath": "wikidatagateway/wikisampledataout/{Year}/{Month}/{Day}",
-	"fileName": "{Hour}.csv",
-	"partitionedBy": 
-	 [
-	    { "name": "Year", "value": { "type": "DateTime", "date": "SliceStart", "format": "yyyy" } },
-	    { "name": "Month", "value": { "type": "DateTime", "date": "SliceStart", "format": "MM" } }, 
-	    { "name": "Day", "value": { "type": "DateTime", "date": "SliceStart", "format": "dd" } }, 
-	    { "name": "Hour", "value": { "type": "DateTime", "date": "SliceStart", "format": "hh" } } 
-	],
-
-In the above example, year, month, day, and time of SliceStart are extracted into separate variables that are used by folderPath and fileName properties.
-
-### Specifying TextFormat
-
-If the format is set to **TextFormat**, you can specify the following **optional** properties in the **Format** section within the **typeProperties** section. 
-
-Property | Description | Required
--------- | ----------- | --------
-columnDelimiter | The character(s) used as a column separator in a file. The default value is comma (,). | No
-rowDelimiter | The character(s) used as a raw separator in file. The default value is any of the following: [“\r\n”, “\r”,” \n”]. | No
-escapeChar | The special character used to escape column delimiter shown in content. No default value. You must specify no more than one character for this property.<br/><br/>For example, if you have comma (,) as the column delimiter but you want have comma character in the text (example: “Hello, world”), you can define ‘$’ as the escape character and use string “Hello$, world” in the source.<br/><br/>Note that you cannot specify both escapeChar and quoteChar for a table. | No
-quoteChar | The special character is used to quote the string value. The column and row delimiters inside of the quote characters would be treated as part of the string value. No default value. You must specify no more than one character for this property.<br/><br/>For example, if you have comma (,) as the column delimiter but you want have comma character in the text (example: <Hello, world>), you can define ‘"’ as the quote character and use string <"Hello, world"> in the source. This property is applicable to both input and output tables.<br/><br/>Note that you cannot specify both escapeChar and quoteChar for a table. | No
-nullValue | The character(s) used to represent null value in blob file content. The default value is “\N”.> | No
-encodingName | Specify the encoding name. For the list of valid encoding names, see: Encoding.EncodingName Property. <br/><br/>For example: windows-1250 or shift_jis. The default value is: UTF-8. | No
-
-#### Samples:
-
-The following sample shows some of the format properties for **TextFormat**.
-
-	"typeProperties":
-	{
-	    "folderPath": "MyFolder",
-	    "fileName": "MyFileName"
-	    "format":
-	    {
-	        "type": "TextFormat",
-	        "columnDelimiter": ",",
-	        "rowDelimiter": ";",
-	        "quoteChar": "\"",
-	        "NullValue": "NaN"
-	    }
-	},
-
-To use an escapeChar instead of quoteChar, replace the line with quoteChar with the following:
-
-	"escapeChar": "$",
-
-### Specifying AvroFormat
-
-If the format is set to **AvroFormat**, you do not need to specify any properties in the Format section within the typeProperties section. Example:
-
-	"format":
-	{
-	    "type": "AvroFormat",
-	}
-	
-To use Avro format in a subsequent Hive table, refer to [Apache Hive’s tutorial](https://cwiki.apache.org/confluence/display/Hive/AvroSerDe).		
-
-[AZURE.INCLUDE [data-factory-compression](../../includes/data-factory-compression.md)]
-
-## File Share copy activity type properties
-
-**FileSystemSource** supports the following properties:
-
-| Property | Description | Allowed values | Required |
-| -------- | ----------- | -------------- | -------- |
-| recursive | Indicates whether the data is read recursively from the sub folders or only from the specified folder. | True, False (default)| No | 
-
-The **FileSystemSink** supports the following properties:  
-
-| Property | Description | Allowed values | Required |
-| -------- | ----------- | -------------- | -------- |
-| copyBehavior | Defines the copy behavior when the source is BlobSource or FileSystem. | **PreserveHierarchy:** preserves the file hierarchy in the target folder, i.e., the relative path of source file to source folder is identical to the relative path of target file to target folder.<br/><br/>**FlattenHierarchy:** all files from the source folder will be in the first level of target folder. The target files will have auto generated name.  | No |
-
-### recursive and copyBehavior examples
-This section describes the resulting behavior of the Copy operation for different combinations of recursive and copyBehavior values. 
-
-recursive | copyBehavior | Resulting behavior
---------- | ------------ | --------
-true | preserveHierarchy | For a source folder Folder1 with the following structure:<br/><br/>Folder1<br/>&nbsp;&nbsp;&nbsp;&nbsp;File1<br/>&nbsp;&nbsp;&nbsp;&nbsp;File2<br/>&nbsp;&nbsp;&nbsp;&nbsp;Subfolder1<br/>&nbsp;&nbsp;&nbsp;&nbsp;&nbsp;&nbsp;&nbsp;&nbsp;File3<br/>&nbsp;&nbsp;&nbsp;&nbsp;&nbsp;&nbsp;&nbsp;&nbsp;File4<br/>&nbsp;&nbsp;&nbsp;&nbsp;&nbsp;&nbsp;&nbsp;&nbsp;File5<br/><br/>the target folder Folder1 will have the same structure as the source<br/><br/>>Folder1<br/>&nbsp;&nbsp;&nbsp;&nbsp;File1<br/>&nbsp;&nbsp;&nbsp;&nbsp;File2<br/>&nbsp;&nbsp;&nbsp;&nbsp;Subfolder1<br/>&nbsp;&nbsp;&nbsp;&nbsp;&nbsp;&nbsp;&nbsp;&nbsp;File3<br/>&nbsp;&nbsp;&nbsp;&nbsp;&nbsp;&nbsp;&nbsp;&nbsp;File4<br/>&nbsp;&nbsp;&nbsp;&nbsp;&nbsp;&nbsp;&nbsp;&nbsp;File5.  
-true | flattenHierarchy | For a source folder Folder1 with the following structure:<br/><br/>Folder1<br/>&nbsp;&nbsp;&nbsp;&nbsp;File1<br/>&nbsp;&nbsp;&nbsp;&nbsp;File2<br/>&nbsp;&nbsp;&nbsp;&nbsp;Subfolder1<br/>&nbsp;&nbsp;&nbsp;&nbsp;&nbsp;&nbsp;&nbsp;&nbsp;File3<br/>&nbsp;&nbsp;&nbsp;&nbsp;&nbsp;&nbsp;&nbsp;&nbsp;File4<br/>&nbsp;&nbsp;&nbsp;&nbsp;&nbsp;&nbsp;&nbsp;&nbsp;File5<br/><br/>the target Folder1 will have the following structure: <br/><br/>Folder1<br/>&nbsp;&nbsp;&nbsp;&nbsp;auto-generated name for File1<br/>&nbsp;&nbsp;&nbsp;&nbsp;auto-generated name for File2<br/>&nbsp;&nbsp;&nbsp;&nbsp;auto-generated name for File3<br/>&nbsp;&nbsp;&nbsp;&nbsp;auto-generated name for File4<br/>&nbsp;&nbsp;&nbsp;&nbsp;auto-generated name for File5
-true | mergeFiles | For a source folder Folder1 with the following structure:<br/><br/>Folder1<br/>&nbsp;&nbsp;&nbsp;&nbsp;File1<br/>&nbsp;&nbsp;&nbsp;&nbsp;File2<br/>&nbsp;&nbsp;&nbsp;&nbsp;Subfolder1<br/>&nbsp;&nbsp;&nbsp;&nbsp;&nbsp;&nbsp;&nbsp;&nbsp;File3<br/>&nbsp;&nbsp;&nbsp;&nbsp;&nbsp;&nbsp;&nbsp;&nbsp;File4<br/>&nbsp;&nbsp;&nbsp;&nbsp;&nbsp;&nbsp;&nbsp;&nbsp;File5<br/><br/>the target Folder1 will have the following structure: <br/><br/>Folder1<br/>&nbsp;&nbsp;&nbsp;&nbsp;File1 + File2 + File3 + File4 + File 5 contents will be merged into one file with auto-generated file name<
-false | preserveHierarchy | For a source folder Folder1 with the following structure:<br/><br/>Folder1<br/>&nbsp;&nbsp;&nbsp;&nbsp;File1<br/>&nbsp;&nbsp;&nbsp;&nbsp;File2<br/>&nbsp;&nbsp;&nbsp;&nbsp;Subfolder1<br/>&nbsp;&nbsp;&nbsp;&nbsp;&nbsp;&nbsp;&nbsp;&nbsp;File3<br/>&nbsp;&nbsp;&nbsp;&nbsp;&nbsp;&nbsp;&nbsp;&nbsp;File4<br/>&nbsp;&nbsp;&nbsp;&nbsp;&nbsp;&nbsp;&nbsp;&nbsp;File5<br/><br/>the target folder Folder1 will have the following structure<br/><br/>Folder1<br/>&nbsp;&nbsp;&nbsp;&nbsp;File1<br/>&nbsp;&nbsp;&nbsp;&nbsp;File2<br/><br/>Subfolder1 with File3, File4, and File5 are not picked up..
-false | flattenHierarchy | For a source folder Folder1 with the following structure:<br/><br/>Folder1<br/>&nbsp;&nbsp;&nbsp;&nbsp;File1<br/>&nbsp;&nbsp;&nbsp;&nbsp;File2<br/>&nbsp;&nbsp;&nbsp;&nbsp;Subfolder1<br/>&nbsp;&nbsp;&nbsp;&nbsp;&nbsp;&nbsp;&nbsp;&nbsp;File3<br/>&nbsp;&nbsp;&nbsp;&nbsp;&nbsp;&nbsp;&nbsp;&nbsp;File4<br/>&nbsp;&nbsp;&nbsp;&nbsp;&nbsp;&nbsp;&nbsp;&nbsp;File5<br/><br/>the target folder Folder1 will have the following structure<br/><br/>Folder1<br/>&nbsp;&nbsp;&nbsp;&nbsp;auto-generated name for File1<br/>&nbsp;&nbsp;&nbsp;&nbsp;auto-generated name for File2<br/><br/>Subfolder1 with File3, File4, and File5 are not picked up.<
-false | mergeFiles | For a source folder Folder1 with the following structure:<br/><br/>Folder1<br/>&nbsp;&nbsp;&nbsp;&nbsp;File1<br/>&nbsp;&nbsp;&nbsp;&nbsp;File2<br/>&nbsp;&nbsp;&nbsp;&nbsp;Subfolder1<br/>&nbsp;&nbsp;&nbsp;&nbsp;&nbsp;&nbsp;&nbsp;&nbsp;File3<br/>&nbsp;&nbsp;&nbsp;&nbsp;&nbsp;&nbsp;&nbsp;&nbsp;File4<br/>&nbsp;&nbsp;&nbsp;&nbsp;&nbsp;&nbsp;&nbsp;&nbsp;File5<br/><br/>the target folder Folder1 will have the following structure<br/><br/>Folder1<br/>&nbsp;&nbsp;&nbsp;&nbsp;File1 + File2 contents will be merged into one file with auto-generated file name. auto-generated name for File1<br/><br/>Subfolder1 with File3, File4, and File5 are not picked up.
-
-
-[AZURE.INCLUDE [data-factory-structure-for-rectangualr-datasets](../../includes/data-factory-structure-for-rectangualr-datasets.md)]
-
-[AZURE.INCLUDE [data-factory-column-mapping](../../includes/data-factory-column-mapping.md)]
-
-
-
-
-
-
-
-
- 
+<properties 
+	pageTitle="Move data to and from File System | Azure Data Factory" 
+	description="Learn how to move data to/from on-premises File System using Azure Data Factory." 
+	services="data-factory" 
+	documentationCenter="" 
+	authors="spelluru" 
+	manager="jhubbard" 
+	editor="monicar"/>
+
+<tags 
+	ms.service="data-factory" 
+	ms.workload="data-services" 
+	ms.tgt_pltfrm="na" 
+	ms.devlang="na" 
+	ms.topic="article" 
+	ms.date="02/01/2016" 
+	ms.author="spelluru"/>
+
+# Move data to and from On-premises file system using Azure Data Factory
+
+This article outlines how you can use data factory copy activity to move data to and from on-premises file system. This article builds on the [data movement activities](data-factory-data-movement-activities.md) article which presents a general overview of data movement with copy activity and supported data store combinations.
+
+Data factory supports connecting to and from on-premises File System via the Data Management Gateway. See [moving data between on-premises locations and cloud](data-factory-move-data-between-onprem-and-cloud.md) article to learn about Data Management Gateway and step by step instructions on setting up the gateway. 
+
+> [AZURE.NOTE] 
+> Apart from the Data Management Gateway no other binaries need to be installed to communicate to and from on-premises File System.
+> 
+> See [Gateway Troubleshooting](data-factory-move-data-between-onprem-and-cloud.md#gateway-troubleshooting) for tips on troubleshooting connection/gateway related issues. 
+
+## Linux file share 
+
+Perform the following two steps to use a Linux file share with the File Server Linked Service:
+
+- Install [Samba](https://www.samba.org/) on your Linux Server.
+- Install and configure Data Management Gateway on a Windows server. Installing gateway on a Linux server is not supported. 
+ 
+## Sample: Copy data from on-premises file system to Azure Blob
+
+This sample shows how to copy data from an on-premises file system to an Azure Blob Storage. However, data can be copied **directly** to any of the sinks stated [here](data-factory-data-movement-activities.md#supported-data-stores) using the Copy Activity in Azure Data Factory.  
+ 
+The sample has the following data factory entities:
+
+1.	A linked service of type [OnPremisesFileServer](data-factory-onprem-file-system-connector.md#onpremisesfileserver-linked-service-properties).
+2.	A linked service of type [AzureStorage](data-factory-azure-blob-connector.md#azure-storage-linked-service-properties)
+3.	An input [dataset](data-factory-create-datasets.md) of type [FileShare](data-factory-onprem-file-system-connector.md#on-premises-file-system-dataset-type-properties).
+4.	An output [dataset](data-factory-create-datasets.md) of type [AzureBlob](data-factory-azure-blob-connector.md#azure-blob-dataset-type-properties).
+4.	The [pipeline](data-factory-create-pipelines.md) with Copy Activity that uses [FileSystemSource](data-factory-onprem-file-system-connector.md#file-share-copy-activity-type-properties) and [BlobSink](data-factory-azure-blob-connector.md#azure-blob-copy-activity-type-properties). 
+
+The sample below copies data belonging to a time series from on-premises file system to Azure blob every hour. The JSON properties used in these samples are described in sections following the samples. 
+
+As a first step, do setup the data management gateway as per the instructions in the [moving data between on-premises locations and cloud](data-factory-move-data-between-onprem-and-cloud.md) article. 
+
+**On-premises File Server linked service:**
+
+	{
+	  "Name": "OnPremisesFileServerLinkedService",
+	  "properties": {
+	    "type": "OnPremisesFileServer",
+	    "typeProperties": {
+	      "host": "\\\\Contosogame-Asia.<region>.corp.<company>.com",
+	      "userid": "Admin",
+	      "password": "123456",
+	      "gatewayName": "mygateway"
+	    }
+	  }
+	}
+
+For host, you can specify **Local** or **localhost** if the file share is on the gateway machine itself. And, we recommend using the **encryptedCredential** property instead of using the **userid** and **password** properties.  See [File System Linked Service](#onpremisesfileserver-linked-service-properties) for details about this linked service. 
+
+**Azure Blob storage linked service:**
+
+	{
+	  "name": "StorageLinkedService",
+	  "properties": {
+	    "type": "AzureStorage",
+	    "typeProperties": {
+	      "connectionString": "DefaultEndpointsProtocol=https;AccountName=<accountname>;AccountKey=<accountkey>"
+	    }
+	  }
+	}
+
+**On-premises File System input dataset:**
+
+Data is picked up from a new file every hour with the path & filename reflecting the specific datetime with hour granularity. 
+
+Setting “external”: ”true” and specifying externalData policy informs the Azure Data Factory service that the table is external to the data factory and not produced by an activity in the data factory.
+
+	{
+	  "name": "OnpremisesFileSystemInput",
+	  "properties": {
+	    "type": " FileShare",
+	    "linkedServiceName": " OnPremisesFileServerLinkedService ",
+	    "typeProperties": {
+	      "folderPath": "mysharedfolder/yearno={Year}/monthno={Month}/dayno={Day}",
+	      "fileName": "{Hour}.csv",
+	      "partitionedBy": [
+	        {
+	          "name": "Year",
+	          "value": {
+	            "type": "DateTime",
+	            "date": "SliceStart",
+	            "format": "yyyy"
+	          }
+	        },
+	        {
+	          "name": "Month",
+	          "value": {
+	            "type": "DateTime",
+	            "date": "SliceStart",
+	            "format": "%M"
+	          }
+	        },
+	        {
+	          "name": "Day",
+	          "value": {
+	            "type": "DateTime",
+	            "date": "SliceStart",
+	            "format": "%d"
+	          }
+	        },
+	        {
+	          "name": "Hour",
+	          "value": {
+	            "type": "DateTime",
+	            "date": "SliceStart",
+	            "format": "%H"
+	          }
+	        }
+	      ]
+	    },
+	    "external": true,
+	    "availability": {
+	      "frequency": "Hour",
+	      "interval": 1
+	    },
+	    "policy": {
+	      "externalData": {
+	        "retryInterval": "00:01:00",
+	        "retryTimeout": "00:10:00",
+	        "maximumRetry": 3
+	      }
+	    }
+	  }
+	}
+
+**Azure Blob output dataset:**
+
+Data is written to a new blob every hour (frequency: hour, interval: 1). The folder path for the blob is dynamically evaluated based on the start time of the slice that is being processed. The folder path uses year, month, day, and hours parts of the start time. 
+
+	{
+	  "name": "AzureBlobOutput",
+	  "properties": {
+	    "type": "AzureBlob",
+	    "linkedServiceName": "StorageLinkedService",
+	    "typeProperties": {
+	      "folderPath": "mycontainer/yearno={Year}/monthno={Month}/dayno={Day}/hourno={Hour}",
+	      "partitionedBy": [
+	        {
+	          "name": "Year",
+	          "value": {
+	            "type": "DateTime",
+	            "date": "SliceStart",
+	            "format": "yyyy"
+	          }
+	        },
+	        {
+	          "name": "Month",
+	          "value": {
+	            "type": "DateTime",
+	            "date": "SliceStart",
+	            "format": "%M"
+	          }
+	        },
+	        {
+	          "name": "Day",
+	          "value": {
+	            "type": "DateTime",
+	            "date": "SliceStart",
+	            "format": "%d"
+	          }
+	        },
+	        {
+	          "name": "Hour",
+	          "value": {
+	            "type": "DateTime",
+	            "date": "SliceStart",
+	            "format": "%HH"
+	          }
+	        }
+	      ],
+	      "format": {
+	        "type": "TextFormat",
+	        "columnDelimiter": "\t",
+	        "rowDelimiter": "\n"
+	      }
+	    },
+	    "availability": {
+	      "frequency": "Hour",
+	      "interval": 1
+	    }
+	  }
+	}
+
+**Copy activity:**
+
+The pipeline contains a Copy Activity that is configured to use the above input and output datasets and is scheduled to run every hour. In the pipeline JSON definition, the **source** type is set to **FileSystemSource** and **sink** type is set to **BlobSink**. 
+	
+	{  
+	    "name":"SamplePipeline",
+	    "properties":{  
+	    "start":"2015-06-01T18:00:00",
+	    "end":"2015-06-01T19:00:00",
+	    "description":"Pipeline for copy activity",
+	    "activities":[  
+	      {
+	        "name": "OnpremisesFileSystemtoBlob",
+	        "description": "copy activity",
+	        "type": "Copy",
+	        "inputs": [
+	          {
+	            "name": "OnpremisesFileSystemInput"
+	          }
+	        ],
+	        "outputs": [
+	          {
+	            "name": "AzureBlobOutput"
+	          }
+	        ],
+	        "typeProperties": {
+	          "source": {
+	            "type": "FileSystemSource"
+	          },
+	          "sink": {
+	            "type": "BlobSink"
+	          }
+	        },
+	       "scheduler": {
+	          "frequency": "Hour",
+	          "interval": 1
+	        },
+	        "policy": {
+	          "concurrency": 1,
+	          "executionPriorityOrder": "OldestFirst",
+	          "retry": 0,
+	          "timeout": "01:00:00"
+	        }
+	      }
+	     ]
+	   }
+	}
+
+##Sample: Copy data from Azure SQL to on-premises file system 
+
+The sample below shows:
+
+1.	A linked service of type AzureSqlDatabase.
+2.	A linked service of type OnPremisesFileServer.
+3.	An input dataset of type AzureSqlTable. 
+3.	An output dataset of type FileShare.
+4.	A pipeline with Copy activity that uses SqlSource and FileSystemSink.
+
+The sample copies data belonging to a time series from a table in Azure SQL database to a On-premises File System every hour. The JSON properties used in these samples are described in sections following the samples. 
+
+**Azure SQL linked service:**
+
+	{
+	  "name": "AzureSqlLinkedService",
+	  "properties": {
+	    "type": "AzureSqlDatabase",
+	    "typeProperties": {
+	      "connectionString": "Server=tcp:<servername>.database.windows.net,1433;Database=<databasename>;User ID=<username>@<servername>;Password=<password>;Trusted_Connection=False;Encrypt=True;Connection Timeout=30"
+	    }
+	  }
+	}
+
+**On-premises File Server linked service:**
+
+	{
+	  "Name": "OnPremisesFileServerLinkedService",
+	  "properties": {
+	    "type": "OnPremisesFileServer",
+	    "typeProperties": {
+	      "host": "\\\\Contosogame-Asia.<region>.corp.<company>.com",
+	      "userid": "Admin",
+	      "password": "123456",
+	      "gatewayName": "mygateway"
+	    }
+	  }
+	}
+
+For host, you can specify **Local** or **localhost** if the file share is on the gateway machine itself. And, we recommend using the **encryptedCredential** property instead of using the **userid** and **password** properties.  See [File System Linked Service](#onpremisesfileserver-linked-service-properties) for details about this linked service. 
+
+**Azure SQL input dataset:**
+
+The sample assumes you have created a table “MyTable” in Azure SQL and it contains a column called “timestampcolumn” for time series data. 
+
+Setting “external”: ”true” and specifying externalData policy informs the Data Factory service that  the table is external to the data factory and is not produced by an activity in the data factory.
+
+	{
+	  "name": "AzureSqlInput",
+	  "properties": {
+	    "type": "AzureSqlTable",
+	    "linkedServiceName": "AzureSqlLinkedService",
+	    "typeProperties": {
+	      "tableName": "MyTable"
+	    },
+	    "external": true,
+	    "availability": {
+	      "frequency": "Hour",
+	      "interval": 1
+	    },
+	    "policy": {
+	      "externalData": {
+	        "retryInterval": "00:01:00",
+	        "retryTimeout": "00:10:00",
+	        "maximumRetry": 3
+	      }
+	    }
+	  }
+	}
+
+**On-premises File System output dataset:**
+
+Data is copied to a new file every hour with the path for the blob reflecting the specific datetime with hour granularity.
+
+	{
+	  "name": "OnpremisesFileSystemOutput",
+	  "properties": {
+	    "type": "FileShare",
+	    "linkedServiceName": " OnPremisesFileServerLinkedService ",
+	    "typeProperties": {
+	      "folderPath": "mysharedfolder/yearno={Year}/monthno={Month}/dayno={Day}",
+	      "fileName": "{Hour}.csv",
+	      "partitionedBy": [
+	        {
+	          "name": "Year",
+	          "value": {
+	            "type": "DateTime",
+	            "date": "SliceStart",
+	            "format": "yyyy"
+	          }
+	        },
+	        {
+	          "name": "Month",
+	          "value": {
+	            "type": "DateTime",
+	            "date": "SliceStart",
+	            "format": "%M"
+	          }
+	        },
+	        {
+	          "name": "Day",
+	          "value": {
+	            "type": "DateTime",
+	            "date": "SliceStart",
+	            "format": "%d"
+	          }
+	        },
+	        {
+	          "name": "Hour",
+	          "value": {
+	            "type": "DateTime",
+	            "date": "SliceStart",
+	            "format": "%HH"
+	          }
+	        }
+	      ]
+	    },
+	    "external": true,
+	    "availability": {
+	      "frequency": "Hour",
+	      "interval": 1
+	    },
+	    "policy": {
+	      "externalData": {
+	        "retryInterval": "00:01:00",
+	        "retryTimeout": "00:10:00",
+	        "maximumRetry": 3
+	      }
+	    }
+	  }
+	}
+
+**Pipeline with a Copy activity:**
+The pipeline contains a Copy Activity that is configured to use the above input and output datasets and is scheduled to run every hour. In the pipeline JSON definition, the **source** type is set to **SqlSource** and **sink** type is set to **FileSystemSink**. The SQL query specified for the **SqlReaderQuery** property selects the data in the past hour to copy.
+
+	
+	{  
+	    "name":"SamplePipeline",
+	    "properties":{  
+	    "start":"2015-06-01T18:00:00",
+	    "end":"2015-06-01T20:00:00",
+	    "description":"pipeline for copy activity",
+	    "activities":[  
+	      {
+	        "name": "AzureSQLtoOnPremisesFile",
+	        "description": "copy activity",
+	        "type": "Copy",
+	        "inputs": [
+	          {
+	            "name": "AzureSQLInput"
+	          }
+	        ],
+	        "outputs": [
+	          {
+	            "name": "OnpremisesFileSystemOutput"
+	          }
+	        ],
+	        "typeProperties": {
+	          "source": {
+	            "type": "SqlSource",
+	            "SqlReaderQuery": "$$Text.Format('select * from MyTable where timestampcolumn >= \\'{0:yyyy-MM-dd}\\' AND timestampcolumn < \\'{1:yyyy-MM-dd}\\'', WindowStart, WindowEnd)"
+	          },
+	          "sink": {
+	            "type": "FileSystemSink"
+	          }
+	        },
+	       "scheduler": {
+	          "frequency": "Hour",
+	          "interval": 1
+	        },
+	        "policy": {
+	          "concurrency": 1,
+	          "executionPriorityOrder": "OldestFirst",
+	          "retry": 3,
+	          "timeout": "01:00:00"
+	        }
+	      }
+	     ]
+	   }
+	}
+
+## OnPremisesFileServer linked service properties
+
+You can link an On-premises File System to an Azure Data Factory with On-Premises File Server Linked Service. The following table provides description for JSON elements specific to On-Premises File Server Linked Service. 
+
+Property | Description | Required
+-------- | ----------- | --------
+type | The type property should be set to **OnPremisesFileServer** | Yes 
+host | Host name of the server. Use ‘ \ ’ as the escape character as in the following example: if your share is: \\servername, specify \\\\servername.<br/><br/>If the file system is local to the gateway machine, use Local or localhost. If the file system is on a server different from the gateway machine, use \\\\servername. | Yes
+userid  | Specify the ID of the user who has access to the server | No (if you choose encryptedCredential)
+password | Specify the password for the user (userid) | No (if you choose encryptedCredential 
+encryptedCredential | Specify the encrypted credentials that you can get by running the New-AzureRmDataFactoryEncryptValue cmdlet<br/><br/>**Note:** You must use the Azure PowerShell of version 0.8.14 or higher to use cmdlets such as New-AzureRmDataFactoryEncryptValue with type parameter set to OnPremisesFileSystemLinkedService | No (if you choose to specify userid and password in plain text)
+gatewayName | Name of the gateway that the Data Factory service should use to connect to the on-premises file server | Yes
+
+See [Setting Credentials and Security](data-factory-move-data-between-onprem-and-cloud.md#setting-credentials-and-security) for details about setting credentials for an on-premises File System data source.
+
+**Example: Using username and password in plain text**
+	
+	{
+	  "Name": "OnPremisesFileServerLinkedService",
+	  "properties": {
+	    "type": "OnPremisesFileServer",
+	    "typeProperties": {
+	      "host": "\\\\Contosogame-Asia",
+	      "userid": "Admin",
+	      "password": "123456",
+	      "gatewayName": "mygateway"
+	    }
+	  }
+	}
+	
+**Example: Using encryptedcredential**
+
+	{
+	  "Name": " OnPremisesFileServerLinkedService ",
+	  "properties": {
+	    "type": "OnPremisesFileServer",
+	    "typeProperties": {
+	      "host": "localhost",
+	      "encryptedCredential": "WFuIGlzIGRpc3Rpbmd1aXNoZWQsIG5vdCBvbmx5IGJ5xxxxxxxxxxxxxxxxx",
+	      "gatewayName": "mygateway"
+	    }
+	  }
+	}
+
+## On-premises file system dataset type properties
+
+For a full list of sections & properties available for defining datasets, see the [Creating datasets](data-factory-create-datasets.md) article. Sections like structure, availability, and policy of a dataset JSON are similar for all dataset types (Azure SQL, Azure Blob, Azure Table, On-premises File System, etc...). 
+
+The typeProperties section is different for each type of dataset and provides information about the location, format etc. of the data in the data store. The typeProperties section for dataset of type **FileShare** dataset has the following properties.
+
+Property | Description | Required
+-------- | ----------- | --------
+folderPath | Path to the folder. Example: myfolder<br/><br/>Use escape character ‘ \ ’ for special characters in the string. For example: for folder\subfolder, specify folder\\\\subfolder and for d:\samplefolder, specify d:\\\\samplefolder.<br/><br/>You can combine this with **partitionBy** to have folder paths based on slice start/end date-times. | Yes
+fileName | Specify the name of the file in the **folderPath** if you want the table to refer to a specific file in the folder. If you do not specify any value for this property, the table points to all files in the folder.<br/><br/>When fileName is not specified for an output dataset, the name of the generated file would be in the following this format: <br/><br/>Data.<Guid>.txt (for example: : Data.0a405f8a-93ff-4c6f-b3be-f69616f1df7a.txt | No
+partitionedBy | partitionedBy can be leveraged to specify a dynamic folderPath, filename for time series data. For example folderPath parameterized for every hour of data. | No
+Format | Two formats types are supported: **TextFormat**, **AvroFormat**. You need to set the type property under format to either if this value. When the forAvroFormatmat is TextFormat you can specify additional optional properties for format. See the format section below for more details. **Format property is currently not supported for On-premise file systems. It shall be enabled shortly as documented here.** | No
+fileFilter | Specify a filter to be used to select a subset of files in the folderPath rather than all files. <br/><br/>Allowed values are: * (multiple characters) and ? (single character).<br/><br/>Examples 1: "fileFilter": "*.log"<br/>Example 2: "fileFilter": 2014-1-?.txt"<br/><br/>**Note**: fileFilter is applicable for an input FileShare dataset | No
+| compression | Specify the type and level of compression for the data. Supported types are: **GZip**, **Deflate**, and **BZip2** and supported levels are: **Optimal** and **Fastest**. See [Compression support](#compression-support) section for more details.  | No |
+
+> [AZURE.NOTE] filename and fileFilter cannot be used simultaneously.
+
+### Leveraging partionedBy property
+
+As mentioned above, you can specify a dynamic folderPath, filename for time series data with partitionedBy. You can do so with the Data Factory macros and the system variable SliceStart, SliceEnd that indicate the logical time period for a given data slice. 
+
+See [Creating Datasets](data-factory-create-datasets.md), [Scheduling & Execution](data-factory-scheduling-and-execution.md), and [Creating Pipelines](data-factory-create-pipelines.md) articles to understand more details on time series datasets, scheduling and slices.
+
+#### Sample 1:
+
+	"folderPath": "wikidatagateway/wikisampledataout/{Slice}",
+	"partitionedBy": 
+	[
+	    { "name": "Slice", "value": { "type": "DateTime", "date": "SliceStart", "format": "yyyyMMddHH" } },
+	],
+
+In the above example {Slice} is replaced with the value of Data Factory system variable SliceStart in the format (YYYYMMDDHH) specified. The SliceStart refers to start time of the slice. The folderPath is different for each slice. For example: wikidatagateway/wikisampledataout/2014100103 or wikidatagateway/wikisampledataout/2014100104.
+
+#### Sample 2:
+
+	"folderPath": "wikidatagateway/wikisampledataout/{Year}/{Month}/{Day}",
+	"fileName": "{Hour}.csv",
+	"partitionedBy": 
+	 [
+	    { "name": "Year", "value": { "type": "DateTime", "date": "SliceStart", "format": "yyyy" } },
+	    { "name": "Month", "value": { "type": "DateTime", "date": "SliceStart", "format": "MM" } }, 
+	    { "name": "Day", "value": { "type": "DateTime", "date": "SliceStart", "format": "dd" } }, 
+	    { "name": "Hour", "value": { "type": "DateTime", "date": "SliceStart", "format": "hh" } } 
+	],
+
+In the above example, year, month, day, and time of SliceStart are extracted into separate variables that are used by folderPath and fileName properties.
+
+### Specifying TextFormat
+
+If the format is set to **TextFormat**, you can specify the following **optional** properties in the **Format** section within the **typeProperties** section. 
+
+Property | Description | Required
+-------- | ----------- | --------
+columnDelimiter | The character(s) used as a column separator in a file. The default value is comma (,). | No
+rowDelimiter | The character(s) used as a raw separator in file. The default value is any of the following: [“\r\n”, “\r”,” \n”]. | No
+escapeChar | The special character used to escape column delimiter shown in content. No default value. You must specify no more than one character for this property.<br/><br/>For example, if you have comma (,) as the column delimiter but you want have comma character in the text (example: “Hello, world”), you can define ‘$’ as the escape character and use string “Hello$, world” in the source.<br/><br/>Note that you cannot specify both escapeChar and quoteChar for a table. | No
+quoteChar | The special character is used to quote the string value. The column and row delimiters inside of the quote characters would be treated as part of the string value. No default value. You must specify no more than one character for this property.<br/><br/>For example, if you have comma (,) as the column delimiter but you want have comma character in the text (example: <Hello, world>), you can define ‘"’ as the quote character and use string <"Hello, world"> in the source. This property is applicable to both input and output tables.<br/><br/>Note that you cannot specify both escapeChar and quoteChar for a table. | No
+nullValue | The character(s) used to represent null value in blob file content. The default value is “\N”.> | No
+encodingName | Specify the encoding name. For the list of valid encoding names, see: Encoding.EncodingName Property. <br/><br/>For example: windows-1250 or shift_jis. The default value is: UTF-8. | No
+
+#### Samples:
+
+The following sample shows some of the format properties for **TextFormat**.
+
+	"typeProperties":
+	{
+	    "folderPath": "MyFolder",
+	    "fileName": "MyFileName"
+	    "format":
+	    {
+	        "type": "TextFormat",
+	        "columnDelimiter": ",",
+	        "rowDelimiter": ";",
+	        "quoteChar": "\"",
+	        "NullValue": "NaN"
+	    }
+	},
+
+To use an escapeChar instead of quoteChar, replace the line with quoteChar with the following:
+
+	"escapeChar": "$",
+
+### Specifying AvroFormat
+
+If the format is set to **AvroFormat**, you do not need to specify any properties in the Format section within the typeProperties section. Example:
+
+	"format":
+	{
+	    "type": "AvroFormat",
+	}
+	
+To use Avro format in a subsequent Hive table, refer to [Apache Hive’s tutorial](https://cwiki.apache.org/confluence/display/Hive/AvroSerDe).		
+
+[AZURE.INCLUDE [data-factory-compression](../../includes/data-factory-compression.md)]
+
+## File Share copy activity type properties
+
+**FileSystemSource** supports the following properties:
+
+| Property | Description | Allowed values | Required |
+| -------- | ----------- | -------------- | -------- |
+| recursive | Indicates whether the data is read recursively from the sub folders or only from the specified folder. | True, False (default)| No | 
+
+The **FileSystemSink** supports the following properties:  
+
+| Property | Description | Allowed values | Required |
+| -------- | ----------- | -------------- | -------- |
+| copyBehavior | Defines the copy behavior when the source is BlobSource or FileSystem. | **PreserveHierarchy:** preserves the file hierarchy in the target folder, i.e., the relative path of source file to source folder is identical to the relative path of target file to target folder.<br/><br/>**FlattenHierarchy:** all files from the source folder will be in the first level of target folder. The target files will have auto generated name.  | No |
+
+### recursive and copyBehavior examples
+This section describes the resulting behavior of the Copy operation for different combinations of recursive and copyBehavior values. 
+
+recursive | copyBehavior | Resulting behavior
+--------- | ------------ | --------
+true | preserveHierarchy | For a source folder Folder1 with the following structure:<br/><br/>Folder1<br/>&nbsp;&nbsp;&nbsp;&nbsp;File1<br/>&nbsp;&nbsp;&nbsp;&nbsp;File2<br/>&nbsp;&nbsp;&nbsp;&nbsp;Subfolder1<br/>&nbsp;&nbsp;&nbsp;&nbsp;&nbsp;&nbsp;&nbsp;&nbsp;File3<br/>&nbsp;&nbsp;&nbsp;&nbsp;&nbsp;&nbsp;&nbsp;&nbsp;File4<br/>&nbsp;&nbsp;&nbsp;&nbsp;&nbsp;&nbsp;&nbsp;&nbsp;File5<br/><br/>the target folder Folder1 will have the same structure as the source<br/><br/>>Folder1<br/>&nbsp;&nbsp;&nbsp;&nbsp;File1<br/>&nbsp;&nbsp;&nbsp;&nbsp;File2<br/>&nbsp;&nbsp;&nbsp;&nbsp;Subfolder1<br/>&nbsp;&nbsp;&nbsp;&nbsp;&nbsp;&nbsp;&nbsp;&nbsp;File3<br/>&nbsp;&nbsp;&nbsp;&nbsp;&nbsp;&nbsp;&nbsp;&nbsp;File4<br/>&nbsp;&nbsp;&nbsp;&nbsp;&nbsp;&nbsp;&nbsp;&nbsp;File5.  
+true | flattenHierarchy | For a source folder Folder1 with the following structure:<br/><br/>Folder1<br/>&nbsp;&nbsp;&nbsp;&nbsp;File1<br/>&nbsp;&nbsp;&nbsp;&nbsp;File2<br/>&nbsp;&nbsp;&nbsp;&nbsp;Subfolder1<br/>&nbsp;&nbsp;&nbsp;&nbsp;&nbsp;&nbsp;&nbsp;&nbsp;File3<br/>&nbsp;&nbsp;&nbsp;&nbsp;&nbsp;&nbsp;&nbsp;&nbsp;File4<br/>&nbsp;&nbsp;&nbsp;&nbsp;&nbsp;&nbsp;&nbsp;&nbsp;File5<br/><br/>the target Folder1 will have the following structure: <br/><br/>Folder1<br/>&nbsp;&nbsp;&nbsp;&nbsp;auto-generated name for File1<br/>&nbsp;&nbsp;&nbsp;&nbsp;auto-generated name for File2<br/>&nbsp;&nbsp;&nbsp;&nbsp;auto-generated name for File3<br/>&nbsp;&nbsp;&nbsp;&nbsp;auto-generated name for File4<br/>&nbsp;&nbsp;&nbsp;&nbsp;auto-generated name for File5
+true | mergeFiles | For a source folder Folder1 with the following structure:<br/><br/>Folder1<br/>&nbsp;&nbsp;&nbsp;&nbsp;File1<br/>&nbsp;&nbsp;&nbsp;&nbsp;File2<br/>&nbsp;&nbsp;&nbsp;&nbsp;Subfolder1<br/>&nbsp;&nbsp;&nbsp;&nbsp;&nbsp;&nbsp;&nbsp;&nbsp;File3<br/>&nbsp;&nbsp;&nbsp;&nbsp;&nbsp;&nbsp;&nbsp;&nbsp;File4<br/>&nbsp;&nbsp;&nbsp;&nbsp;&nbsp;&nbsp;&nbsp;&nbsp;File5<br/><br/>the target Folder1 will have the following structure: <br/><br/>Folder1<br/>&nbsp;&nbsp;&nbsp;&nbsp;File1 + File2 + File3 + File4 + File 5 contents will be merged into one file with auto-generated file name<
+false | preserveHierarchy | For a source folder Folder1 with the following structure:<br/><br/>Folder1<br/>&nbsp;&nbsp;&nbsp;&nbsp;File1<br/>&nbsp;&nbsp;&nbsp;&nbsp;File2<br/>&nbsp;&nbsp;&nbsp;&nbsp;Subfolder1<br/>&nbsp;&nbsp;&nbsp;&nbsp;&nbsp;&nbsp;&nbsp;&nbsp;File3<br/>&nbsp;&nbsp;&nbsp;&nbsp;&nbsp;&nbsp;&nbsp;&nbsp;File4<br/>&nbsp;&nbsp;&nbsp;&nbsp;&nbsp;&nbsp;&nbsp;&nbsp;File5<br/><br/>the target folder Folder1 will have the following structure<br/><br/>Folder1<br/>&nbsp;&nbsp;&nbsp;&nbsp;File1<br/>&nbsp;&nbsp;&nbsp;&nbsp;File2<br/><br/>Subfolder1 with File3, File4, and File5 are not picked up..
+false | flattenHierarchy | For a source folder Folder1 with the following structure:<br/><br/>Folder1<br/>&nbsp;&nbsp;&nbsp;&nbsp;File1<br/>&nbsp;&nbsp;&nbsp;&nbsp;File2<br/>&nbsp;&nbsp;&nbsp;&nbsp;Subfolder1<br/>&nbsp;&nbsp;&nbsp;&nbsp;&nbsp;&nbsp;&nbsp;&nbsp;File3<br/>&nbsp;&nbsp;&nbsp;&nbsp;&nbsp;&nbsp;&nbsp;&nbsp;File4<br/>&nbsp;&nbsp;&nbsp;&nbsp;&nbsp;&nbsp;&nbsp;&nbsp;File5<br/><br/>the target folder Folder1 will have the following structure<br/><br/>Folder1<br/>&nbsp;&nbsp;&nbsp;&nbsp;auto-generated name for File1<br/>&nbsp;&nbsp;&nbsp;&nbsp;auto-generated name for File2<br/><br/>Subfolder1 with File3, File4, and File5 are not picked up.<
+false | mergeFiles | For a source folder Folder1 with the following structure:<br/><br/>Folder1<br/>&nbsp;&nbsp;&nbsp;&nbsp;File1<br/>&nbsp;&nbsp;&nbsp;&nbsp;File2<br/>&nbsp;&nbsp;&nbsp;&nbsp;Subfolder1<br/>&nbsp;&nbsp;&nbsp;&nbsp;&nbsp;&nbsp;&nbsp;&nbsp;File3<br/>&nbsp;&nbsp;&nbsp;&nbsp;&nbsp;&nbsp;&nbsp;&nbsp;File4<br/>&nbsp;&nbsp;&nbsp;&nbsp;&nbsp;&nbsp;&nbsp;&nbsp;File5<br/><br/>the target folder Folder1 will have the following structure<br/><br/>Folder1<br/>&nbsp;&nbsp;&nbsp;&nbsp;File1 + File2 contents will be merged into one file with auto-generated file name. auto-generated name for File1<br/><br/>Subfolder1 with File3, File4, and File5 are not picked up.
+
+
+[AZURE.INCLUDE [data-factory-structure-for-rectangualr-datasets](../../includes/data-factory-structure-for-rectangualr-datasets.md)]
+
+[AZURE.INCLUDE [data-factory-column-mapping](../../includes/data-factory-column-mapping.md)]
+
+
+
+
+
+
+
+
+ 