--- conflicted
+++ resolved
@@ -18,10 +18,7 @@
 
 ---
 # Invoke Spark programs from Azure Data Factory pipelines
-<<<<<<< HEAD
-=======
-
->>>>>>> a42dbad0
+
 > [!div class="op_single_selector" title1="Transformation Activities"]
 > * [Hive Activity](data-factory-hive-activity.md)
 > * [Pig Activity](data-factory-pig-activity.md)
@@ -37,14 +34,9 @@
 ## Introduction
 Spark Activity is one of the [data transformation activities](data-factory-data-transformation-activities.md) supported by Azure Data Factory. This activity runs the specified Spark program on your Apache Spark cluster in Azure HDInsight.    
 
-<<<<<<< HEAD
-> [!NOTE]
-> If you are new to Azure Data Factory, see [Introduction to Azure Data Factory](data-factory-introduction.md). 
-=======
 > [!IMPORTANT]
 > - Spark Activity does not support HDInsight Spark clusters that use an Azure Data Lake Store as primary storage.
 > - Spark Activity supports only existing (your own) HDInsight Spark clusters. It does not support an on-demand HDInsight linked service.
->>>>>>> a42dbad0
 
 ## Walkthrough: create a pipeline with Spark activity
 Here are the typical steps to create a Data Factory pipeline with a Spark activity.  
@@ -58,71 +50,22 @@
 ### Prerequisites
 1. Create a **general-purpose Azure Storage Account** by following instructions in the walkthrough: [Create a storage account](../storage/storage-create-storage-account.md#create-a-storage-account).  
 2. Create an **Apache Spark cluster in Azure HDInsight** by following instructions in the tutorial: [Create Apache Spark cluster in Azure HDInsight](../hdinsight/hdinsight-apache-spark-jupyter-spark-sql.md). Associate the Azure storage account you created in step #1 with this cluster.  
-<<<<<<< HEAD
-3. Create a python file named **test.py** with the following content: 
-	```python
-	from pyspark import SparkContext
-	from pyspark.sql import *
-	
-	# drop the tables if they already exist
-	sc = SparkContext()
-	sqlContext = HiveContext(sc)
-	sqlContext.sql('drop table hvacsampletable')
-	sqlContext.sql('drop table hvac')
-	
-	# Create an RDD from sample data
-	hvacText = sc.textFile("wasbs:///HdiSamples/HdiSamples/SensorSampleData/hvac/HVAC.csv")
-	
-	# Create a schema for our data
-	Entry = Row('Date', 'Time', 'TargetTemp', 'ActualTemp', 'BuildingID')
-	
-	# Parse the data and create a schema
-	hvacParts = hvacText.map(lambda s: s.split(',')).filter(lambda s: s[0] != 'Date')
-	hvac = hvacParts.map(lambda p: Entry(str(p[0]), str(p[1]), int(p[2]), int(p[3]), int(p[6])))
-	
-	# Infer the schema and create a table       
-	hvacTable = sqlContext.createDataFrame(hvac)
-	hvacTable.registerTempTable('hvactemptable')
-	dfw = DataFrameWriter(hvacTable)
-	dfw.saveAsTable('hvac')	
-	```
-3.  Upload **test.py** to the **pyFiles** folder in the **adfspark** container in your Azure Blob storage. Create the container and the folder if they do not exist. 
- 
-=======
 3. Download and review the python script file **test.py** located at: [https://adftutorialfiles.blob.core.windows.net/sparktutorial/test.py](https://adftutorialfiles.blob.core.windows.net/sparktutorial/test.py).  
 3.  Upload **test.py** to the **pyFiles** folder in the **adfspark** container in your Azure Blob storage. Create the container and the folder if they do not exist.
 
->>>>>>> a42dbad0
 ### Create data factory
 Let's start with creating the data factory in this step.
 
 1. Log in to the [Azure portal](https://portal.azure.com/).
 2. Click **NEW** on the left menu, click **Data + Analytics**, and click **Data Factory**.
 3. In the **New data factory** blade, enter **SparkDF** for the Name.
-<<<<<<< HEAD
-=======
-
->>>>>>> a42dbad0
+
    > [!IMPORTANT]
    > The name of the Azure data factory must be **globally unique**. If you see the error: **Data factory name “SparkDF” is not available**. Change the name of the data factory (for example, yournameSparkDFdate, and try creating again. See [Data Factory - Naming Rules](data-factory-naming-rules.md) topic for naming rules for Data Factory artifacts.   
 4. Select the **Azure subscription** where you want the data factory to be created.
 5. Select an existing **resource group** or create an Azure resource group.
 6. Select **Pin to dashboard** option.  
 6. Click **Create** on the **New data factory** blade.
-<<<<<<< HEAD
-   > [!IMPORTANT]
-   > To create Data Factory instances, you must be a member of the [Data Factory Contributor](../active-directory/role-based-access-built-in-roles.md#data-factory-contributor) role at the subscription/resource group level.
-7. You see the data factory being created in the **dashboard** of the Azure portal as follows:   
-8. After the data factory has been created successfully, you see the data factory page, which shows you the contents of the data factory. If you do not see the data factory page, click the tile for your data factory on the dashboard. 
-    ![Data Factory blade](./media/data-factory-spark/data-factory-blade.png)
-
-### Create linked services
-In this step, you create two linked services, one to link your HDInsight Spark cluster to your data factory, and the other to link your Azure storage to your data factory.  
-
-#### Create Azure Storage linked service
-In this step, you link your Azure Storage account to your data factory. A dataset you create in a step later in this walkthrough refers to this linked service. The HDInsight linked service that you define in the next step refers to this linked service too.  
-  
-=======
 
    > [!IMPORTANT]
    > To create Data Factory instances, you must be a member of the [Data Factory Contributor](../active-directory/role-based-access-built-in-roles.md#data-factory-contributor) role at the subscription/resource group level.
@@ -137,7 +80,6 @@
 #### Create Azure Storage linked service
 In this step, you link your Azure Storage account to your data factory. A dataset you create in a step later in this walkthrough refers to this linked service. The HDInsight linked service that you define in the next step refers to this linked service too.  
 
->>>>>>> a42dbad0
 1. Click **Author and deploy** on the **Data Factory** blade for your data factory. You should see the Data Factory Editor.
 2. Click **New data store** and choose **Azure storage**.
 
@@ -145,26 +87,13 @@
 3. You should see the **JSON script** for creating an Azure Storage linked service in the editor.
 
    ![Azure Storage linked service](./media/data-factory-build-your-first-pipeline-using-editor/azure-storage-linked-service.png)
-<<<<<<< HEAD
-4. Replace **account name** with the name of your Azure storage account and **account key** with the access key of the Azure storage account. To learn how to get your storage access key, see the information about how to view, copy, and regenerate storage access keys in [Manage your storage account](../storage/storage-create-storage-account.md#manage-your-storage-account).
-=======
 4. Replace **account name** and **account key** with the name and access key of your Azure storage account. To learn how to get your storage access key, see the information about how to view, copy, and regenerate storage access keys in [Manage your storage account](../storage/storage-create-storage-account.md#manage-your-storage-account).
->>>>>>> a42dbad0
 5. To deploy the linked service, click **Deploy** on the command bar. After the linked service is deployed successfully, the **Draft-1** window should disappear and you see **AzureStorageLinkedService** in the tree view on the left.
 
 #### Create HDInsight linked service
 In this step, you create Azure HDInsight linked service to link your HDInsight Spark cluster to the data factory. The HDInsight cluster is used to run the Spark program specified in the Spark activity of the pipeline in this sample.  
 
 1. Click **... More** on the toolbar, click **New compute**, and then click **HDInsight cluster**.
-<<<<<<< HEAD
-	![Create HDInsight linked service](media/data-factory-spark/new-hdinsight-linked-service.png)
-2. Copy and paste the following snippet to the **Draft-1** window. In the JSON editor, do the following steps: 
-	1. Specify the **URI** for the HDInsight Spark cluster. For example: "https://&lt;sparkclustername&gt;.azurehdinsight.net/". 
-	2. Specify the name of the **user** who has access to the Spark cluster. 
-	3. Specify the **password** for user. 
-	4. Specify the **Azure Storage linked service** that is associated with the HDInsight Spark cluster. For the purpose of this sample, it is: **AzureStorageLinkedService**. 
-	
-=======
 
 	![Create HDInsight linked service](media/data-factory-spark/new-hdinsight-linked-service.png)
 2. Copy and paste the following snippet to the **Draft-1** window. In the JSON editor, do the following steps:
@@ -173,7 +102,6 @@
 	3. Specify the **password** for user.
 	4. Specify the **Azure Storage linked service** that is associated with the HDInsight Spark cluster. In this example, it is: **AzureStorageLinkedService**.
 
->>>>>>> a42dbad0
 	```json
 	{
 		"name": "HDInsightLinkedService",
@@ -188,20 +116,6 @@
 	    }
 	}
 	```
-<<<<<<< HEAD
-	> [!NOTE]
-	> Currently, the Spark Activity does not support Spark clusters that use an Azure Data Lake Store as a primary storage or an on-demand HDInsight linked service. 
-
-	See [HDInsight Linked Service](data-factory-compute-linked-services.md#azure-hdinsight-linked-service) for details about the HDInsight linked service. 
-3.  To deploy the linked service, click **Deploy** on the command bar.  
-
-### Create output dataset
-The output dataset is what drives the schedule (hourly, daily, etc.). Therefore, you must specify an output dataset for the spark activity in the pipeline even though the activity does not really produce any output. Specifying an input dataset for the activity is optional. 
-
-1. In the **Data Factory Editor**, click **... More** on the command bar, click **New dataset**, and select **Azure Blob storage**.  
-2. Copy and paste the following snippet to the Draft-1 window. The JSON snippet defines a dataset called **OutputDataset**. In addition, you specify that the results are stored in the blob container called **adfspark** and the folder called **pyFiles/output**. As mentioned earlier, this dataset is a dummy dataset. The Spark program in this example does not produce any output. The **availability** section specifies that the output dataset is produced daily.  
-	```JSON
-=======
 
 	> [!IMPORTANT]
 	> - Spark Activity does not support HDInsight Spark clusters that use an Azure Data Lake Store as primary storage.
@@ -217,7 +131,6 @@
 2. Copy and paste the following snippet to the Draft-1 window. The JSON snippet defines a dataset called **OutputDataset**. In addition, you specify that the results are stored in the blob container called **adfspark** and the folder called **pyFiles/output**. As mentioned earlier, this dataset is a dummy dataset. The Spark program in this example does not produce any output. The **availability** section specifies that the output dataset is produced daily.  
 
 	```json
->>>>>>> a42dbad0
 	{
 	    "name": "OutputDataset",
 	    "properties": {
@@ -239,85 +152,6 @@
 	}
 	```
 3. To deploy the dataset, click **Deploy** on the command bar.
-<<<<<<< HEAD
-
-
-### Create pipeline
-In this step, you create a pipeline with a **HDInsightSpark** activity. Currently, output dataset is what drives the schedule, so you must create an output dataset even if the activity does not produce any output. If the activity doesn't take any input, you can skip creating the input dataset. Therefore, no input dataset is specified in this example. 
-
-1. In the **Data Factory Editor**, click **… More** on the command bar, and then click **New pipeline**.
-2. Replace the script in the Draft-1 window with the following script:
-
-	```json
-	{
-	    "name": "SparkPipeline",
-	    "properties": {
-	        "activities": [
-	            {
-	                "type": "HDInsightSpark",
-	                "typeProperties": {
-	                    "rootPath": "adfspark\\pyFiles",
-	                    "entryFilePath": "test.py",
-                    	"getDebugInfo": "Always"
-	                },
-	                "outputs": [
-	                    {
-	                        "name": "OutputDataset"
-	                    }
-	                ],
-	                "name": "MySparkActivity",
-	                "linkedServiceName": "HDInsightLinkedService"
-	            }
-	        ],
-	        "start": "2017-02-05T00:00:00Z",
-	        "end": "2017-02-06T00:00:00Z"
-	    }
-	}
-	```
-	Note the following points: 
-	- The **type** property is set to **HDInsightSpark**. 
-	- The **rootPath** is set to **adfspark\\pyFiles** where adfspark is the Azure Blob container and pyFiles is fine folder in that container. In this example, the Azure Blob Storage is the one that is associated with the Spark cluster. You can upload the file to a different Azure Storage. If you do so, create an Azure Storage linked service to link that storage account to the data factory. Then, specify the name of the linked service as a value for the **sparkJobLinkedService** property. See [Spark Activity properties](#spark-activity-properties) for details about this property and other properties supported by the Spark Activity.  
-	- The **entryFilePath** is set to the **test.py**, which is the python file. 
-	- The **getDebugInfo** property is set to **Always**, which means the log files are always generated (success or failure).	
-		> [!IMPORTANT]
-		> We recommend that you do not set this property to Always in a production environment unless you are troubleshooting an issue. 
-	- The **outputs** section has one output dataset. You must specify an output dataset even if the spark program does not produce any output. The output dataset drives the schedule for the pipeline (hourly, daily, etc.).  
-		
-		For details about the properties supported by Spark activity, see [Spark activity properties](#spark-activity-properties) section.
-3. To deploy the pipeline, click **Deploy** on the command bar.
-
-### Monitor pipeline
-1. Click **X** to close Data Factory Editor blades and to navigate back to the Data Factory home page. Click **Monitor and Manage**. This launches the monitoring application in another tab. 
-
-	![Monitor and Manage tile](media/data-factory-spark/monitor-and-manage-tile.png)
-2. Change the **Start time** filter at the top to **2/1/2017**, and click **Apply**. 
-3. You should see only one activity window as there is only one day between the start (2017-02-01) and end times (2017-02-02) of the pipeline. Confirm that the data slice is in **ready** state. 
-
-	![Monitor the pipeline](media/data-factory-spark/monitor-and-manage-app.png)    
-4. Select the **activity window** to see details about the activity run. If there is an error, you see details about it in the right pane.
- 
-### Verify the results
-
-1. Launch **Jupyter notebook** for your HDInsight Spark cluster by navigating to: https://CLUSTERNAME.azurehdinsight.net/jupyter. You can also launch cluster dashboard for your HDInsight Spark cluster, and then launch **Jupyter Notebook**.
-2. Click **New** -> **PySpark** to start a new notebook.
-
-	![Jupyter new notebook](media/data-factory-spark/jupyter-new-book.png)
-3. Run the following command by copy/pasting the text and pressing **SHIFT + ENTER** at the end of the second statement.  
-	```sql
-	%%sql
-	SELECT buildingID, (targettemp - actualtemp) AS temp_diff, date FROM hvac WHERE date = \"6/1/13\"
-	```
-4. Confirm that you see the data from the hvac table:  
-
-	![Jupyter query results](media/data-factory-spark/jupyter-notebook-results.png)
-
-See [Run a Spark SQL query](../hdinsight/hdinsight-apache-spark-jupyter-spark-sql.md#run-a-spark-sql-query) section for detailed instructions. 
-
-### Troubleshooting
-Since you had **getDebugInfo** set to **Always**, you see a **log** subfolder in the **pyFiles** folder in your Azure Blob container. The log file in the log folder provides additional details. This log file is especially useful when there is an error. In a production environment, you may want to set it to **Failure**. 
-
-The following sections provide information about Data Factory entities to use Apache Spark cluster and Spark Activity in your data factory.    
-=======
 
 
 ### Create pipeline
@@ -411,7 +245,6 @@
 	![Log error](media/data-factory-spark/yarnui-application-error.png)
 
 The following sections provide information about Data Factory entities to use Apache Spark cluster and Spark Activity in your data factory.
->>>>>>> a42dbad0
 
 ## Spark activity properties
 Here is the sample JSON definition of a pipeline with Spark Activity:    
@@ -448,11 +281,7 @@
 }
 ```
 
-<<<<<<< HEAD
-The following table describes the JSON properties used in the JSON definition: 
-=======
 The following table describes the JSON properties used in the JSON definition:
->>>>>>> a42dbad0
 
 | Property | Description | Required |
 | -------- | ----------- | -------- |
@@ -462,19 +291,11 @@
 | linkedServiceName | Name of the HDInsight linked service on which the Spark program runs. | Yes |
 | rootPath | The Azure Blob container and folder that contains the Spark file. The file name is case-sensitive. | Yes |
 | entryFilePath | Relative path to the root folder of the Spark code/package. | Yes |
-<<<<<<< HEAD
-| className | Application's Java/Spark main class | No | 
-| arguments | A list of command-line arguments to the Spark program. | No | 
-| proxyUser | The user account to impersonate to execute the Spark program | No | 
-| sparkConfig | Spark configuration properties. | No | 
-| getDebugInfo | Specifies when the Spark log files are copied to the Azure storage used by HDInsight cluster (or) specified by sparkJobLinkedService. Allowed values: None, Always, or Failure. Default value: None. | No | 
-=======
 | className | Application's Java/Spark main class | No |
 | arguments | A list of command-line arguments to the Spark program. | No |
 | proxyUser | The user account to impersonate to execute the Spark program | No |
 | sparkConfig | Spark configuration properties. | No |
 | getDebugInfo | Specifies when the Spark log files are copied to the Azure storage used by HDInsight cluster (or) specified by sparkJobLinkedService. Allowed values: None, Always, or Failure. Default value: None. | No |
->>>>>>> a42dbad0
 | sparkJobLinkedService | The Azure Storage linked service that holds the Spark job file, dependencies, and logs.  If you do not specify a value for this property, the storage associated with HDInsight cluster is used. | No |
 
 ## Folder structure
@@ -510,10 +331,5 @@
 	pyFiles
 		scrip1.py
 		script2.py
-<<<<<<< HEAD
-	logs	
-```
-=======
 	logs
-```
->>>>>>> a42dbad0
+```