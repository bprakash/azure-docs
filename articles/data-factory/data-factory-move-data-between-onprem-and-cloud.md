--- conflicted
+++ resolved
@@ -30,8 +30,6 @@
 The following walkthrough shows you how to create a data factory with a pipeline that moves data from an on-premises **SQL Server** database to an Azure blob storage. As part of the walkthrough, you install and configure the Data Management Gateway on your machine.
 
 ## Walkthrough: copy on-premises data to cloud
-<<<<<<< HEAD
-=======
 In this walkthrough you do the following steps: 
 
 1. Create a data factory.
@@ -39,7 +37,6 @@
 3. Create linked services for source and sink data stores.
 4. Create datasets to represent input and output data.
 5. Create a pipeline with a copy activity to move the data.
->>>>>>> 7e950a10
 
 ## Prerequisites for the tutorial
 Before you begin this walkthrough, you must have the following prerequisites:
