--- conflicted
+++ resolved
@@ -174,25 +174,15 @@
 	```SQL   
     CREATE TABLE dbo.emp
     (
-<<<<<<< HEAD
-        ID int IDENTITY(1,1) NOT NULL, 
-=======
         ID int IDENTITY(1,1) NOT NULL,
->>>>>>> e8cfaf0d
         FirstName varchar(50),
         LastName varchar(50),
         CONSTRAINT PK_emp PRIMARY KEY (ID)
     )
     GO
-<<<<<<< HEAD
-	``` 
-2. Insert some sample into the table: 
-   
-=======
 	```
 2. Insert some sample into the table:
 
->>>>>>> e8cfaf0d
 	```SQL
     INSERT INTO emp VALUES ('John', 'Doe')
     INSERT INTO emp VALUES ('Jane', 'Doe')
@@ -200,11 +190,7 @@
 
 ### Create input dataset
 
-<<<<<<< HEAD
-1. In the **Data Factory Editor**, click **... More**, click **New dataset** on the command bar, and click **SQL Server table**. 
-=======
 1. In the **Data Factory Editor**, click **... More**, click **New dataset** on the command bar, and click **SQL Server table**.
->>>>>>> e8cfaf0d
 2. Replace the JSON in the right pane with the following text:
 
 	```JSON   
@@ -231,13 +217,8 @@
 		}
 	}     
 	```   	
-<<<<<<< HEAD
-   Note the following points: 
-   
-=======
    Note the following points:
 
->>>>>>> e8cfaf0d
    * **type** is set to **SqlServerTable**.
    * **tableName** is set to **emp**.
    * **linkedServiceName** is set to **SqlServerLinkedService** (you had created this linked service earlier in this walkthrough.).
@@ -249,11 +230,7 @@
 ### Create output dataset
 
 1. In the **Data Factory Editor**, click **New dataset** on the command bar, and click **Azure Blob storage**.
-<<<<<<< HEAD
-2. Replace the JSON in the right pane with the following text: 
-=======
 2. Replace the JSON in the right pane with the following text:
->>>>>>> e8cfaf0d
 
 	```JSON   
 	{
@@ -275,39 +252,20 @@
 		}
      }
 	```   
-<<<<<<< HEAD
-   Note the following points: 
-   
-=======
    Note the following points:
 
->>>>>>> e8cfaf0d
    * **type** is set to **AzureBlob**.
    * **linkedServiceName** is set to **AzureStorageLinkedService** (you had created this linked service in Step 2).
    * **folderPath** is set to **adftutorial/outfromonpremdf** where outfromonpremdf is the folder in the adftutorial container. Create the **adftutorial** container if it does not already exist.
    * The **availability** is set to **hourly** (**frequency** set to **hour** and **interval** set to **1**).  The Data Factory service generates an output data slice every hour in the **emp** table in the Azure SQL Database.
 
    If you do not specify a **fileName** for an **output table**, the generated files in the **folderPath** are named in the following format: Data.<Guid>.txt (for example: : Data.0a405f8a-93ff-4c6f-b3be-f69616f1df7a.txt.).
-<<<<<<< HEAD
-   
-   To set **folderPath** and **fileName** dynamically based on the **SliceStart** time, use the partitionedBy property. In the following example, folderPath uses Year, Month, and Day from the SliceStart (start time of the slice being processed) and fileName uses Hour from the SliceStart. For example, if a slice is being produced for 2014-10-20T08:00:00, the folderName is set to wikidatagateway/wikisampledataout/2014/10/20 and the fileName is set to 08.csv. 
-=======
 
    To set **folderPath** and **fileName** dynamically based on the **SliceStart** time, use the partitionedBy property. In the following example, folderPath uses Year, Month, and Day from the SliceStart (start time of the slice being processed) and fileName uses Hour from the SliceStart. For example, if a slice is being produced for 2014-10-20T08:00:00, the folderName is set to wikidatagateway/wikisampledataout/2014/10/20 and the fileName is set to 08.csv.
->>>>>>> e8cfaf0d
 
 	```JSON
 	"folderPath": "wikidatagateway/wikisampledataout/{Year}/{Month}/{Day}",
 	"fileName": "{Hour}.csv",
-<<<<<<< HEAD
-	"partitionedBy": 
-	[
-	
-	    { "name": "Year", "value": { "type": "DateTime", "date": "SliceStart", "format": "yyyy" } },
-	    { "name": "Month", "value": { "type": "DateTime", "date": "SliceStart", "format": "MM" } }, 
-	    { "name": "Day", "value": { "type": "DateTime", "date": "SliceStart", "format": "dd" } }, 
-	    { "name": "Hour", "value": { "type": "DateTime", "date": "SliceStart", "format": "hh" } } 
-=======
 	"partitionedBy":
 	[
 
@@ -315,7 +273,6 @@
 	    { "name": "Month", "value": { "type": "DateTime", "date": "SliceStart", "format": "MM" } },
 	    { "name": "Day", "value": { "type": "DateTime", "date": "SliceStart", "format": "dd" } },
 	    { "name": "Hour", "value": { "type": "DateTime", "date": "SliceStart", "format": "hh" } }
->>>>>>> e8cfaf0d
 	],
 	```
 
@@ -339,7 +296,6 @@
              "description": "Copy data from on-prem SQL server to blob",
              "type": "Copy",
              "inputs": [
-<<<<<<< HEAD
                {
                  "name": "EmpOnPremSQLTable"
                }
@@ -349,17 +305,6 @@
                  "name": "OutputBlobTable"
                }
              ],
-=======
-               {
-                 "name": "EmpOnPremSQLTable"
-               }
-             ],
-             "outputs": [
-               {
-                 "name": "OutputBlobTable"
-               }
-             ],
->>>>>>> e8cfaf0d
              "typeProperties": {
                "source": {
                  "type": "SqlSource",
