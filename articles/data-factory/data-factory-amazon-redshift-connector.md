--- conflicted
+++ resolved
@@ -275,12 +275,8 @@
 | TIMESTAMP |DateTime |
 | TEXT |String |
 
-<<<<<<< HEAD
-You can also map columns from source dataset to columns from sink dataset in the copy activity definition. For details, see [Mapping dataset columns in Azure Data Factory](data-factory-map-columns.md).
-=======
 ## Map source to sink columns
 To learn about mapping columns in source dataset to columns in sink dataset, see [Mapping dataset columns in Azure Data Factory](data-factory-map-columns.md).
->>>>>>> 7e3cc73e
 
 ## Repeatable read from relational sources
 When copying data from relational data stores, keep repeatability in mind to avoid unintended outcomes. In Azure Data Factory, you can rerun a slice manually. You can also configure retry policy for a dataset so that a slice is rerun when a failure occurs. When a slice is rerun in either way, you need to make sure that the same data is read no matter how many times a slice is run. See [Repeatable read from relational sources](data-factory-repeatable-copy.md#repeatable-read-from-relational-sources)
