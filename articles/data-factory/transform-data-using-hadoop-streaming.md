--- conflicted
+++ resolved
@@ -12,7 +12,7 @@
 ms.tgt_pltfrm: na
 ms.devlang: na
 ms.topic: article
-ms.date: 08/10/2017
+ms.date: 09/19/2017
 ms.author: shengc
 
 ---
@@ -26,11 +26,7 @@
 > [!NOTE]
 > This article applies to version 2 of Data Factory, which is currently in preview. If you are using version 1 of the Data Factory service, which is generally available (GA), see [Hadoop Streaming Activity in V1](v1/data-factory-hadoop-streaming-activity.md).
 
-<<<<<<< HEAD
 If you are new to Azure Data Factory, read through [Introduction to Azure Data Factory](introduction.md) and do the tutorial: [Tutorial: transform data](tutorial-transform-data-spark-powershell.md) before reading this article. 
-=======
-If you are new to Azure Data Factory, read through [Introduction to Azure Data Factory](introduction.md) and do the tutorials before reading this article. 
->>>>>>> e6b2b460
 
 ## JSON sample
 ```json
