<properties 
	pageTitle="Data movement activities" 
	description="Learn about Data Factory entities that you can use in a Data Factory pipelines to move data." 
	services="data-factory" 
	documentationCenter="" 
	authors="spelluru" 
	manager="jhubbard" 
	editor="monicar"/>

<tags 
	ms.service="data-factory" 
	ms.workload="data-services" 
	ms.tgt_pltfrm="na" 
	ms.devlang="na" 
	ms.topic="article" 
	ms.date="03/11/2016" 
	ms.author="spelluru"/>

# Data movement activities
The [Copy Activity](#copyactivity) performs the data movement in Azure Data Factory and the activity is powered by a [globally available service](#global) that can copy data between various data stores in a secure, reliable, and scalable way. The service automatically chooses the most optimal region to perform the data movement. The region closest to the sink data store is used.
 
Let’s understand how this data movement occurs in different scenarios.

## Copying data between two cloud data stores
When both the source and sink (destination) data stores reside in the cloud, the copy Activity goes through the following stages to copy/move data from the source to the sink. The service that powers the Copy Activity performs the following: 

1. Reads data from source data store
2.	Performs serialization/deserialization, compression/decompression, column mapping, and type conversion based on the configurations of input dataset, output dataset and the Copy Activity 
3.	Writes data to the destination data store

![cloud-to-cloud copy](.\media\data-factory-data-movement-activities\cloud-to-cloud.png)


## Copying data between an on-premises data store and a cloud data store
To [securely move data between on-premises data stores behind your corporate firewall and a cloud data store](#moveonpremtocloud), you will need to install the Data Management Gateway, which is an agent that enables hybrid data movement and processing, on your on-premises machine. The Data Management Gateway can be installed on the same machine as the data store itself or on a separate machine that has access to reach the data store. In this scenario, the serialization/deserialization, compression/decompression, column mapping, and type conversion are performed by the Data Management Gateway. Data does not flow through Azure Data Factory service is such case. Data Management Gateway directly writes the data to the destination store. 

![onprem-to-cloud copy](.\media\data-factory-data-movement-activities\onprem-to-cloud.png)

## Copy data from/to a data store on an Azure Iaas VM 
You can also move data from/to supported data stores hosted on Azure IaaS VMs (Infrastructure-as-a-Service virtual machines) using the Data Management Gateway. In this case, the Data Management Gateway can be installed on the same Azure VM as the data store itself or on a separate VM that has access to reach the data store. 

## Supported data stores
Copy Activity copies data from a **source** data store to a **sink** data store. Data factory supports the following data stores and **data can from any source can be written to any sink**. Click on a data store to learn how to copy data from/to that store. 

| Sources| Sinks |
|:------- | :---- |
| <ul><li>[Azure Blob](data-factory-azure-blob-connector.md)</li><li>[Azure Table](data-factory-azure-table-connector.md)</li><li>[Azure SQL Database](data-factory-azure-sql-connector.md)</li><li>[Azure SQL Data Warehouse](data-factory-azure-sql-data-warehouse-connector.md)</li><li>[Azure DocumentDB (see note below)](data-factory-azure-documentdb-connector.md)</li><li>[Azure Data Lake Store](data-factory-azure-datalake-connector.md)</li><li>[SQL Server On-premises/Azure IaaS](data-factory-sqlserver-connector.md)</li><li>[File System On-premises/Azure IaaS](data-factory-onprem-file-system-connector.md)</li><li>[Oracle Database On-premises/Azure IaaS](data-factory-onprem-oracle-connector.md)</li><li>[MySQL Database On-premises/Azure IaaS ](data-factory-onprem-mysql-connector.md)</li><li>[DB2 Database On-premises/Azure IaaS](data-factory-onprem-db2-connector.md)</li><li>[Teradata Database On-premises/Azure IaaS ](data-factory-onprem-teradata-connector.md)</li><li>[Sybase Database On-premises/Azure IaaS](data-factory-onprem-sybase-connector.md)</li><li>[PostgreSQL Database On-premises/Azure IaaS](data-factory-onprem-postgresql-connector.md)</li><li>[ODBC data sources on-premises/Azure IaaS](data-factory-odbc-connector.md)</li><li>[Hadoop Distributed File System (HDFS) On-premises/Azure IaaS](data-factory-hdfs-connector.md)</li><li>[OData sources](data-factory-odata-connector.md)</li><li>[Web table](data-factory-web-table-connector.md)</li></ul> | <ul><li>[Azure Blob](data-factory-azure-blob-connector.md)</li><li>[Azure Table](data-factory-azure-table-connector.md)</li><li>[Azure SQL Database](data-factory-azure-sql-connector.md)</li><li>[Azure SQL Data Warehouse](data-factory-azure-sql-data-warehouse-connector.md)</li><li>[Azure DocumentDB (see note below)](data-factory-azure-documentdb-connector.md)</li><li>[Azure Data Lake Store](data-factory-azure-datalake-connector.md)</li><li>[SQL Server On-premises/Azure IaaS](data-factory-sqlserver-connector.md)</li><li>[File System On-premises/Azure IaaS](data-factory-onprem-file-system-connector.md)</li></ul> |


> [AZURE.NOTE] You can only move to/from Azure DocumentDB from/to other Azure services such as Azure Blob, Azure Table, Azure SQL Database, Azure SQL Data Warehouse, Azure DocumentDB, and Azure Data Lake Store. The full matrix for Azure Document DB would be also supported shortly.   

## Tutorial
For a quick tutorial on using the Copy Activity, please see [Tutorial: Use Copy Activity in an Azure Data Factory Pipeline](data-factory-get-started.md).  In the tutorial, you will use the Copy Activity to copy data from an Azure blob storage to an Azure SQL database.  

## <a name="copyactivity"></a>Copy Activity
Copy Activity takes one input dataset (**source**) and one output dataset (**sink**). Data copy is done in a batch fashion according to the schedule specified on the activity. To learn about defining activities in general, see [Understanding Pipelines & Activities](data-factory-create-pipelines.md) article.

Copy Activity provides the following capabilities:

### <a name="global"></a>Globally available data movement
Even though the Azure Data Factory itself is available only in the West US and North Europe regions, the service powering the Copy Activity is available globally in the following regions and geographies. The globally available topology ensures efficient data movement avoiding cross-region hops in most cases.

The **Data Management Gateway** or the **Azure Data Factory** performs data movement based on the location of source and destination data stores in a copy operation. See the following table for details:  

Source data store location | Destination data store location | Data movement is performed by  
-------------------------- | ------------------------------- | ----------------------------- 
on-premises/Azure VM (IaaS) | cloud |  **Data Management Gateway** on an on-premises computer/Azure VM. The data does not flow through the service in the cloud. <br/><br/>Note: The Data Management Gateway can be on the same on-premises computer/Azure VM as the data store or on a different on-premises computer/Azure VM as long as it can connect to both data stores.
cloud | on-premises/Azure VM (IaaS) |  Same as above. 
on-premises/Azure VM (IaaS) | on-premises/Azure VM | **Data Management Gateway associated with the source**. The data does not flow through the service in the cloud. See the note above.   
<<<<<<< HEAD
cloud | cloud | <p>**The cloud service that powers the Copy Activity**. Azure Data Factory uses the deployment of this service in the region that is closest to the sink location in the same geography. Refer to the following table for mapping: </p><table><tr><th>Region of the destination data store</th> <th>Region used for data movement</th></tr><tr><td>East US</td><td>East US</td></tr><tr><td>East US 2</td><td>East US 2</td><tr/><tr><td>Central US</td><td>Central US</td><tr/><tr><td>West US</td><td>West US</td></tr><tr><td>North Central US</td><td>North Central US</td></tr><tr><td>South Central US</td><td>South Central US</td></tr><tr><td>North Europe</td><td>North Europe</td></tr><tr><td>West Europe</td><td>West Europe</td></tr><tr><td>Southeast Asia</td><td>South East Asia</td></tr><tr><td>East Asia</td><td>South East Asia</td></tr><tr><td>Japan East</td><td>Japan East</td></tr><tr><td>Japan West</td><td>Japan East</td></tr><tr><td>Brazil South</td><td>Brazil South</td></tr><tr><td>Australia East</td><td>Australia East</td></tr><tr><td>Australia Southeast</td><td>Australia Southeast</td></tr></table>
=======
cloud | cloud | **The cloud service that powers the Copy Activity**. Azure Data Factory uses the deployment of this service in the region that is closest to the sink location in the same geography. Refer to the following table for mapping: <br/><br/><table><tr><th>Region of the destination data store</th> <th>Region used for data movement</th></tr><tr><td>East US</td><td>East US</td></tr><tr><td>East US 2</td><td>East US 2</td><tr/><tr><td>Central US</td><td>Central US</td><tr/><tr><td>West US</td><td>West US</td></tr><tr><td>North Central US</td><td>North Central US</td></tr><tr><td>South Central US</td><td>South Central US</td></tr><tr><td>North Europe</td><td>North Europe</td></tr><tr><td>West Europe</td><td>West Europe</td></tr><tr><td>Southeast Asia</td><td>South East Asia</td></tr><tr><td>East Asia</td><td>South East Asia</td></tr><tr><td>Japan East</td><td>Japan East</td></tr><tr><td>Japan West</td><td>Japan East</td></tr><tr><td>Brazil South</td><td>Brazil South</td></tr><tr><td>Australia East</td><td>Australia East</td></tr><tr><td>Australia Southeast</td><td>Australia Southeast</td></tr></table>
>>>>>>> c4ea2467


> [AZURE.NOTE] If the region of the destination data store is not in the list above, the Copy Activity will fail instead of going through an alternative region. 



### <a name="moveonpremtocloud"></a>Securely move data between on-premises location and cloud
One of the challenges for modern data integration is to seamlessly move data to and from on-premises to cloud. Data management gateway is an agent you can install on-premises to enable hybrid data pipelines. 

The data gateway provides the following capabilities: 

1.	Manage access to on-premises data stores securely.
2.	Model on-premises data stores and cloud data stores within the same data factory and move data.
3.	Have a single pane of glass for monitoring and management with visibility into gateway status with data factory cloud based dashboard.

You should treat your data source as an on-premises data source (that is behind a firewall) even when you use **ExpressRoute** and **use the gateway** to establish connectivity between the service and the data source. 

See [Move data between on-premises and cloud](data-factory-move-data-between-onprem-and-cloud.md) for more details.

### Reliable and cost effective data movement
Copy Activity is designed to move large volumes of data in a reliable way, resistant to transient errors across a large variety of data sources. Data can be copied in a cost effective way with the option to enable compression over the wire.

### Type conversions across different type systems
Different data stores have different native type systems. Copy Activity performs automatic type conversions from source types to sink types with the following 2 step approach:

1. Convert from native source types to .NET type
2. Convert from .NET type to native sink type

You can find the mapping for a given native type system to .NET for the data store in the respective data store connector articles. You can use these mappings to determine appropriate types while creating your tables so that right conversions are performed during Copy Activity.

### Working with different file formats
Copy Activity supports a variety of file formats including binary, text and Avro formats for file based stores. You can use the Copy Activity to convert data from one format to another. Example: text (CSV) to Avro.  If the data is unstructured, you can omit the **Structure** property in the JSON definition of the [dataset](data-factory-create-datasets.md). 

### Copy Activity properties
Properties like name, description, input and output tables, various policies etc are available for all types of activities. Properties available in the **typeProperties** section of the activity on the other hand vary with each activity type. 

In case of Copy Activity the **typeProperties** section varies depending on the types of sources and sinks. Each of the data store specific page listed above documents these properties specific to the data store type.


### Copy Activity Performance & Tuning 
<<<<<<< HEAD
See [Copy Activity Performance & Tuning Guide](data-factory-copy-activity-performance.md) article, which describes key factors that impact performance of data movement (Copy Activity) in Azure Data Factory. It also lists the observed performance during internal testing, and discusses various ways to optimize the performance of the Copy Activity.

=======
See [Copy Activity Performance & Tuning Guide](data-factory-copy-activity-performance.md) article, which describes key factors that impact performance of data movement (Copy Activity) in Azure Data Factory. It also lists the observed performance during internal testing, and discusses various ways to optimize the performance of the Copy Activity.


## Data Factory Copy Wizard
The **Data Factory Copy Wizard** allows you to create a pipeline to copy data from supported sources to destinations without writing JSON definitions for linked services, datasets, and pipelines. To launch Copy Wizard, click **Copy data** tile on the home page of your data factory. 

![Copy data wizard](./media/data-factory-data-movement-activities/copy-data-wizard.png)

### Features

#### An intuitive and seamless wizard for copying data 
This wizard allows you to easily move data from a source to a destination in minutes with the following easy steps: 

1.	Select the **source**
2.	Select the **destination**
3.	Configure **settings**

![Select data source](./media/data-factory-data-movement-activities/select-data-source-page.png)

#### Rich data exploration and schema mappings
You can browse tables/folders, preview data, map schema, validate expressions and perform simple data transformations within the wizard. 

**Browse tables/folders**
![Browse tables and folders](./media/data-factory-data-movement-activities/browse-tables-folders.png)

#### Scalable experience for diverse data and object types
The experience is designed with big data in mind from the start. It is simple and efficient to author Data Factory pipelines that move hundreds of folders, files or tables.

**Preview data, map schema and perform simple transformations**
![File format settings](./media/data-factory-data-movement-activities/file-format-settings.png)
![Schema mapping](./media/data-factory-data-movement-activities/schema-mapping.png)
![Validate expressions](./media/data-factory-data-movement-activities/validate-expressions.png)

#### Scalable experience for diverse data and object types
The experience is designed with big data in mind from the start. Moving hundreds of folders, files or tables is as simple and efficient to author using the Copy Wizard.

![Select tables to copy data](./media/data-factory-data-movement-activities/select-tables-to-copy-data.png)

#### Richer scheduling options
You can run the copy operation just once or on a schedule (hourly, daily, etc...). Both these options can be used for the breadth of the connectors across on-premises, cloud and local desktop copy. One-time copy enables data movement from a source to a destination just once and applies to data of any size and any supported formats. The scheduled copy enables copying data on a prescribed recurrence. You can leverage rich settings (like retry, timeout, alerts etc) to configure the scheduled copy.

![Scheduling properties](./media/data-factory-data-movement-activities/scheduling-properties.png)


### Try it out 
For a quick walkthrough of using the **Data Factory Copy Wizard** to create a pipeline with a Copy Activity, see [Tutorial: Create a pipeline using Copy Wizard](data-factory-copy-data-wizard-tutorial.md).


### Variables in Azure Blob folder path
You can use variables in folder path to copy data from a folder that is determined at runtime based on [WindowStart system variable](data-factory-functions-variables.md#data-factory-system-variables). The supported variables are: **year**, **month**, **day**, **hour**, **minute** and **{custom}**. Example: inputfolder/{year}/{month}/{day}. 

Suppose, you have input folders in the following format: 
	
	2016/03/01/01
	2016/03/01/02
	2016/03/01/03
	...

Click the **Browse** button for the **File or folder**, navigate to one of these folders, say 2016->03->01->02, and click **Choose**. You should see **2016/03/01/02** in the text box now. Now, replace **2016** with **{year}**, **03** with **{month}**, **01** with **{day}**, **02** with **{hour}**, and press **TAB**. You should see drop down lists to select **format** for these four variables as shown below: 

![Using system variables](./media/data-factory-data-movement-activities/blob-standard-variables-in-folder-path.png)   

You can also use a **custom** variable as shown below and use any [supported format strings](https://msdn.microsoft.com/library/8kb3ddd4.aspx). Make sure that you select a folder with that structure using the Browse button first, replace a value with **{custom}** and press **TAB** to see the text box where you can type the format string.    

![Using custom variable](./media/data-factory-data-movement-activities/blob-custom-variables-in-folder-path.png)


>>>>>>> c4ea2467
<|MERGE_RESOLUTION|>--- conflicted
+++ resolved
@@ -1,186 +1,176 @@
-<properties 
-	pageTitle="Data movement activities" 
-	description="Learn about Data Factory entities that you can use in a Data Factory pipelines to move data." 
-	services="data-factory" 
-	documentationCenter="" 
-	authors="spelluru" 
-	manager="jhubbard" 
-	editor="monicar"/>
-
-<tags 
-	ms.service="data-factory" 
-	ms.workload="data-services" 
-	ms.tgt_pltfrm="na" 
-	ms.devlang="na" 
-	ms.topic="article" 
-	ms.date="03/11/2016" 
-	ms.author="spelluru"/>
-
-# Data movement activities
-The [Copy Activity](#copyactivity) performs the data movement in Azure Data Factory and the activity is powered by a [globally available service](#global) that can copy data between various data stores in a secure, reliable, and scalable way. The service automatically chooses the most optimal region to perform the data movement. The region closest to the sink data store is used.
- 
-Let’s understand how this data movement occurs in different scenarios.
-
-## Copying data between two cloud data stores
-When both the source and sink (destination) data stores reside in the cloud, the copy Activity goes through the following stages to copy/move data from the source to the sink. The service that powers the Copy Activity performs the following: 
-
-1. Reads data from source data store
-2.	Performs serialization/deserialization, compression/decompression, column mapping, and type conversion based on the configurations of input dataset, output dataset and the Copy Activity 
-3.	Writes data to the destination data store
-
-![cloud-to-cloud copy](.\media\data-factory-data-movement-activities\cloud-to-cloud.png)
-
-
-## Copying data between an on-premises data store and a cloud data store
-To [securely move data between on-premises data stores behind your corporate firewall and a cloud data store](#moveonpremtocloud), you will need to install the Data Management Gateway, which is an agent that enables hybrid data movement and processing, on your on-premises machine. The Data Management Gateway can be installed on the same machine as the data store itself or on a separate machine that has access to reach the data store. In this scenario, the serialization/deserialization, compression/decompression, column mapping, and type conversion are performed by the Data Management Gateway. Data does not flow through Azure Data Factory service is such case. Data Management Gateway directly writes the data to the destination store. 
-
-![onprem-to-cloud copy](.\media\data-factory-data-movement-activities\onprem-to-cloud.png)
-
-## Copy data from/to a data store on an Azure Iaas VM 
-You can also move data from/to supported data stores hosted on Azure IaaS VMs (Infrastructure-as-a-Service virtual machines) using the Data Management Gateway. In this case, the Data Management Gateway can be installed on the same Azure VM as the data store itself or on a separate VM that has access to reach the data store. 
-
-## Supported data stores
-Copy Activity copies data from a **source** data store to a **sink** data store. Data factory supports the following data stores and **data can from any source can be written to any sink**. Click on a data store to learn how to copy data from/to that store. 
-
-| Sources| Sinks |
-|:------- | :---- |
-| <ul><li>[Azure Blob](data-factory-azure-blob-connector.md)</li><li>[Azure Table](data-factory-azure-table-connector.md)</li><li>[Azure SQL Database](data-factory-azure-sql-connector.md)</li><li>[Azure SQL Data Warehouse](data-factory-azure-sql-data-warehouse-connector.md)</li><li>[Azure DocumentDB (see note below)](data-factory-azure-documentdb-connector.md)</li><li>[Azure Data Lake Store](data-factory-azure-datalake-connector.md)</li><li>[SQL Server On-premises/Azure IaaS](data-factory-sqlserver-connector.md)</li><li>[File System On-premises/Azure IaaS](data-factory-onprem-file-system-connector.md)</li><li>[Oracle Database On-premises/Azure IaaS](data-factory-onprem-oracle-connector.md)</li><li>[MySQL Database On-premises/Azure IaaS ](data-factory-onprem-mysql-connector.md)</li><li>[DB2 Database On-premises/Azure IaaS](data-factory-onprem-db2-connector.md)</li><li>[Teradata Database On-premises/Azure IaaS ](data-factory-onprem-teradata-connector.md)</li><li>[Sybase Database On-premises/Azure IaaS](data-factory-onprem-sybase-connector.md)</li><li>[PostgreSQL Database On-premises/Azure IaaS](data-factory-onprem-postgresql-connector.md)</li><li>[ODBC data sources on-premises/Azure IaaS](data-factory-odbc-connector.md)</li><li>[Hadoop Distributed File System (HDFS) On-premises/Azure IaaS](data-factory-hdfs-connector.md)</li><li>[OData sources](data-factory-odata-connector.md)</li><li>[Web table](data-factory-web-table-connector.md)</li></ul> | <ul><li>[Azure Blob](data-factory-azure-blob-connector.md)</li><li>[Azure Table](data-factory-azure-table-connector.md)</li><li>[Azure SQL Database](data-factory-azure-sql-connector.md)</li><li>[Azure SQL Data Warehouse](data-factory-azure-sql-data-warehouse-connector.md)</li><li>[Azure DocumentDB (see note below)](data-factory-azure-documentdb-connector.md)</li><li>[Azure Data Lake Store](data-factory-azure-datalake-connector.md)</li><li>[SQL Server On-premises/Azure IaaS](data-factory-sqlserver-connector.md)</li><li>[File System On-premises/Azure IaaS](data-factory-onprem-file-system-connector.md)</li></ul> |
-
-
-> [AZURE.NOTE] You can only move to/from Azure DocumentDB from/to other Azure services such as Azure Blob, Azure Table, Azure SQL Database, Azure SQL Data Warehouse, Azure DocumentDB, and Azure Data Lake Store. The full matrix for Azure Document DB would be also supported shortly.   
-
-## Tutorial
-For a quick tutorial on using the Copy Activity, please see [Tutorial: Use Copy Activity in an Azure Data Factory Pipeline](data-factory-get-started.md).  In the tutorial, you will use the Copy Activity to copy data from an Azure blob storage to an Azure SQL database.  
-
-## <a name="copyactivity"></a>Copy Activity
-Copy Activity takes one input dataset (**source**) and one output dataset (**sink**). Data copy is done in a batch fashion according to the schedule specified on the activity. To learn about defining activities in general, see [Understanding Pipelines & Activities](data-factory-create-pipelines.md) article.
-
-Copy Activity provides the following capabilities:
-
-### <a name="global"></a>Globally available data movement
-Even though the Azure Data Factory itself is available only in the West US and North Europe regions, the service powering the Copy Activity is available globally in the following regions and geographies. The globally available topology ensures efficient data movement avoiding cross-region hops in most cases.
-
-The **Data Management Gateway** or the **Azure Data Factory** performs data movement based on the location of source and destination data stores in a copy operation. See the following table for details:  
-
-Source data store location | Destination data store location | Data movement is performed by  
--------------------------- | ------------------------------- | ----------------------------- 
-on-premises/Azure VM (IaaS) | cloud |  **Data Management Gateway** on an on-premises computer/Azure VM. The data does not flow through the service in the cloud. <br/><br/>Note: The Data Management Gateway can be on the same on-premises computer/Azure VM as the data store or on a different on-premises computer/Azure VM as long as it can connect to both data stores.
-cloud | on-premises/Azure VM (IaaS) |  Same as above. 
-on-premises/Azure VM (IaaS) | on-premises/Azure VM | **Data Management Gateway associated with the source**. The data does not flow through the service in the cloud. See the note above.   
-<<<<<<< HEAD
-cloud | cloud | <p>**The cloud service that powers the Copy Activity**. Azure Data Factory uses the deployment of this service in the region that is closest to the sink location in the same geography. Refer to the following table for mapping: </p><table><tr><th>Region of the destination data store</th> <th>Region used for data movement</th></tr><tr><td>East US</td><td>East US</td></tr><tr><td>East US 2</td><td>East US 2</td><tr/><tr><td>Central US</td><td>Central US</td><tr/><tr><td>West US</td><td>West US</td></tr><tr><td>North Central US</td><td>North Central US</td></tr><tr><td>South Central US</td><td>South Central US</td></tr><tr><td>North Europe</td><td>North Europe</td></tr><tr><td>West Europe</td><td>West Europe</td></tr><tr><td>Southeast Asia</td><td>South East Asia</td></tr><tr><td>East Asia</td><td>South East Asia</td></tr><tr><td>Japan East</td><td>Japan East</td></tr><tr><td>Japan West</td><td>Japan East</td></tr><tr><td>Brazil South</td><td>Brazil South</td></tr><tr><td>Australia East</td><td>Australia East</td></tr><tr><td>Australia Southeast</td><td>Australia Southeast</td></tr></table>
-=======
-cloud | cloud | **The cloud service that powers the Copy Activity**. Azure Data Factory uses the deployment of this service in the region that is closest to the sink location in the same geography. Refer to the following table for mapping: <br/><br/><table><tr><th>Region of the destination data store</th> <th>Region used for data movement</th></tr><tr><td>East US</td><td>East US</td></tr><tr><td>East US 2</td><td>East US 2</td><tr/><tr><td>Central US</td><td>Central US</td><tr/><tr><td>West US</td><td>West US</td></tr><tr><td>North Central US</td><td>North Central US</td></tr><tr><td>South Central US</td><td>South Central US</td></tr><tr><td>North Europe</td><td>North Europe</td></tr><tr><td>West Europe</td><td>West Europe</td></tr><tr><td>Southeast Asia</td><td>South East Asia</td></tr><tr><td>East Asia</td><td>South East Asia</td></tr><tr><td>Japan East</td><td>Japan East</td></tr><tr><td>Japan West</td><td>Japan East</td></tr><tr><td>Brazil South</td><td>Brazil South</td></tr><tr><td>Australia East</td><td>Australia East</td></tr><tr><td>Australia Southeast</td><td>Australia Southeast</td></tr></table>
->>>>>>> c4ea2467
-
-
-> [AZURE.NOTE] If the region of the destination data store is not in the list above, the Copy Activity will fail instead of going through an alternative region. 
-
-
-
-### <a name="moveonpremtocloud"></a>Securely move data between on-premises location and cloud
-One of the challenges for modern data integration is to seamlessly move data to and from on-premises to cloud. Data management gateway is an agent you can install on-premises to enable hybrid data pipelines. 
-
-The data gateway provides the following capabilities: 
-
-1.	Manage access to on-premises data stores securely.
-2.	Model on-premises data stores and cloud data stores within the same data factory and move data.
-3.	Have a single pane of glass for monitoring and management with visibility into gateway status with data factory cloud based dashboard.
-
-You should treat your data source as an on-premises data source (that is behind a firewall) even when you use **ExpressRoute** and **use the gateway** to establish connectivity between the service and the data source. 
-
-See [Move data between on-premises and cloud](data-factory-move-data-between-onprem-and-cloud.md) for more details.
-
-### Reliable and cost effective data movement
-Copy Activity is designed to move large volumes of data in a reliable way, resistant to transient errors across a large variety of data sources. Data can be copied in a cost effective way with the option to enable compression over the wire.
-
-### Type conversions across different type systems
-Different data stores have different native type systems. Copy Activity performs automatic type conversions from source types to sink types with the following 2 step approach:
-
-1. Convert from native source types to .NET type
-2. Convert from .NET type to native sink type
-
-You can find the mapping for a given native type system to .NET for the data store in the respective data store connector articles. You can use these mappings to determine appropriate types while creating your tables so that right conversions are performed during Copy Activity.
-
-### Working with different file formats
-Copy Activity supports a variety of file formats including binary, text and Avro formats for file based stores. You can use the Copy Activity to convert data from one format to another. Example: text (CSV) to Avro.  If the data is unstructured, you can omit the **Structure** property in the JSON definition of the [dataset](data-factory-create-datasets.md). 
-
-### Copy Activity properties
-Properties like name, description, input and output tables, various policies etc are available for all types of activities. Properties available in the **typeProperties** section of the activity on the other hand vary with each activity type. 
-
-In case of Copy Activity the **typeProperties** section varies depending on the types of sources and sinks. Each of the data store specific page listed above documents these properties specific to the data store type.
-
-
-### Copy Activity Performance & Tuning 
-<<<<<<< HEAD
-See [Copy Activity Performance & Tuning Guide](data-factory-copy-activity-performance.md) article, which describes key factors that impact performance of data movement (Copy Activity) in Azure Data Factory. It also lists the observed performance during internal testing, and discusses various ways to optimize the performance of the Copy Activity.
-
-=======
-See [Copy Activity Performance & Tuning Guide](data-factory-copy-activity-performance.md) article, which describes key factors that impact performance of data movement (Copy Activity) in Azure Data Factory. It also lists the observed performance during internal testing, and discusses various ways to optimize the performance of the Copy Activity.
-
-
-## Data Factory Copy Wizard
-The **Data Factory Copy Wizard** allows you to create a pipeline to copy data from supported sources to destinations without writing JSON definitions for linked services, datasets, and pipelines. To launch Copy Wizard, click **Copy data** tile on the home page of your data factory. 
-
-![Copy data wizard](./media/data-factory-data-movement-activities/copy-data-wizard.png)
-
-### Features
-
-#### An intuitive and seamless wizard for copying data 
-This wizard allows you to easily move data from a source to a destination in minutes with the following easy steps: 
-
-1.	Select the **source**
-2.	Select the **destination**
-3.	Configure **settings**
-
-![Select data source](./media/data-factory-data-movement-activities/select-data-source-page.png)
-
-#### Rich data exploration and schema mappings
-You can browse tables/folders, preview data, map schema, validate expressions and perform simple data transformations within the wizard. 
-
-**Browse tables/folders**
-![Browse tables and folders](./media/data-factory-data-movement-activities/browse-tables-folders.png)
-
-#### Scalable experience for diverse data and object types
-The experience is designed with big data in mind from the start. It is simple and efficient to author Data Factory pipelines that move hundreds of folders, files or tables.
-
-**Preview data, map schema and perform simple transformations**
-![File format settings](./media/data-factory-data-movement-activities/file-format-settings.png)
-![Schema mapping](./media/data-factory-data-movement-activities/schema-mapping.png)
-![Validate expressions](./media/data-factory-data-movement-activities/validate-expressions.png)
-
-#### Scalable experience for diverse data and object types
-The experience is designed with big data in mind from the start. Moving hundreds of folders, files or tables is as simple and efficient to author using the Copy Wizard.
-
-![Select tables to copy data](./media/data-factory-data-movement-activities/select-tables-to-copy-data.png)
-
-#### Richer scheduling options
-You can run the copy operation just once or on a schedule (hourly, daily, etc...). Both these options can be used for the breadth of the connectors across on-premises, cloud and local desktop copy. One-time copy enables data movement from a source to a destination just once and applies to data of any size and any supported formats. The scheduled copy enables copying data on a prescribed recurrence. You can leverage rich settings (like retry, timeout, alerts etc) to configure the scheduled copy.
-
-![Scheduling properties](./media/data-factory-data-movement-activities/scheduling-properties.png)
-
-
-### Try it out 
-For a quick walkthrough of using the **Data Factory Copy Wizard** to create a pipeline with a Copy Activity, see [Tutorial: Create a pipeline using Copy Wizard](data-factory-copy-data-wizard-tutorial.md).
-
-
-### Variables in Azure Blob folder path
-You can use variables in folder path to copy data from a folder that is determined at runtime based on [WindowStart system variable](data-factory-functions-variables.md#data-factory-system-variables). The supported variables are: **year**, **month**, **day**, **hour**, **minute** and **{custom}**. Example: inputfolder/{year}/{month}/{day}. 
-
-Suppose, you have input folders in the following format: 
-	
-	2016/03/01/01
-	2016/03/01/02
-	2016/03/01/03
-	...
-
-Click the **Browse** button for the **File or folder**, navigate to one of these folders, say 2016->03->01->02, and click **Choose**. You should see **2016/03/01/02** in the text box now. Now, replace **2016** with **{year}**, **03** with **{month}**, **01** with **{day}**, **02** with **{hour}**, and press **TAB**. You should see drop down lists to select **format** for these four variables as shown below: 
-
-![Using system variables](./media/data-factory-data-movement-activities/blob-standard-variables-in-folder-path.png)   
-
-You can also use a **custom** variable as shown below and use any [supported format strings](https://msdn.microsoft.com/library/8kb3ddd4.aspx). Make sure that you select a folder with that structure using the Browse button first, replace a value with **{custom}** and press **TAB** to see the text box where you can type the format string.    
-
-![Using custom variable](./media/data-factory-data-movement-activities/blob-custom-variables-in-folder-path.png)
-
-
->>>>>>> c4ea2467
+<properties 
+	pageTitle="Data movement activities" 
+	description="Learn about Data Factory entities that you can use in a Data Factory pipelines to move data." 
+	services="data-factory" 
+	documentationCenter="" 
+	authors="spelluru" 
+	manager="jhubbard" 
+	editor="monicar"/>
+
+<tags 
+	ms.service="data-factory" 
+	ms.workload="data-services" 
+	ms.tgt_pltfrm="na" 
+	ms.devlang="na" 
+	ms.topic="article" 
+	ms.date="03/11/2016" 
+	ms.author="spelluru"/>
+
+# Data movement activities
+The [Copy Activity](#copyactivity) performs the data movement in Azure Data Factory and the activity is powered by a [globally available service](#global) that can copy data between various data stores in a secure, reliable, and scalable way. The service automatically chooses the most optimal region to perform the data movement. The region closest to the sink data store is used.
+ 
+Let’s understand how this data movement occurs in different scenarios.
+
+## Copying data between two cloud data stores
+When both the source and sink (destination) data stores reside in the cloud, the copy Activity goes through the following stages to copy/move data from the source to the sink. The service that powers the Copy Activity performs the following: 
+
+1. Reads data from source data store
+2.	Performs serialization/deserialization, compression/decompression, column mapping, and type conversion based on the configurations of input dataset, output dataset and the Copy Activity 
+3.	Writes data to the destination data store
+
+![cloud-to-cloud copy](.\media\data-factory-data-movement-activities\cloud-to-cloud.png)
+
+
+## Copying data between an on-premises data store and a cloud data store
+To [securely move data between on-premises data stores behind your corporate firewall and a cloud data store](#moveonpremtocloud), you will need to install the Data Management Gateway, which is an agent that enables hybrid data movement and processing, on your on-premises machine. The Data Management Gateway can be installed on the same machine as the data store itself or on a separate machine that has access to reach the data store. In this scenario, the serialization/deserialization, compression/decompression, column mapping, and type conversion are performed by the Data Management Gateway. Data does not flow through Azure Data Factory service is such case. Data Management Gateway directly writes the data to the destination store. 
+
+![onprem-to-cloud copy](.\media\data-factory-data-movement-activities\onprem-to-cloud.png)
+
+## Copy data from/to a data store on an Azure Iaas VM 
+You can also move data from/to supported data stores hosted on Azure IaaS VMs (Infrastructure-as-a-Service virtual machines) using the Data Management Gateway. In this case, the Data Management Gateway can be installed on the same Azure VM as the data store itself or on a separate VM that has access to reach the data store. 
+
+## Supported data stores
+Copy Activity copies data from a **source** data store to a **sink** data store. Data factory supports the following data stores and **data can from any source can be written to any sink**. Click on a data store to learn how to copy data from/to that store. 
+
+| Sources| Sinks |
+|:------- | :---- |
+| <ul><li>[Azure Blob](data-factory-azure-blob-connector.md)</li><li>[Azure Table](data-factory-azure-table-connector.md)</li><li>[Azure SQL Database](data-factory-azure-sql-connector.md)</li><li>[Azure SQL Data Warehouse](data-factory-azure-sql-data-warehouse-connector.md)</li><li>[Azure DocumentDB (see note below)](data-factory-azure-documentdb-connector.md)</li><li>[Azure Data Lake Store](data-factory-azure-datalake-connector.md)</li><li>[SQL Server On-premises/Azure IaaS](data-factory-sqlserver-connector.md)</li><li>[File System On-premises/Azure IaaS](data-factory-onprem-file-system-connector.md)</li><li>[Oracle Database On-premises/Azure IaaS](data-factory-onprem-oracle-connector.md)</li><li>[MySQL Database On-premises/Azure IaaS ](data-factory-onprem-mysql-connector.md)</li><li>[DB2 Database On-premises/Azure IaaS](data-factory-onprem-db2-connector.md)</li><li>[Teradata Database On-premises/Azure IaaS ](data-factory-onprem-teradata-connector.md)</li><li>[Sybase Database On-premises/Azure IaaS](data-factory-onprem-sybase-connector.md)</li><li>[PostgreSQL Database On-premises/Azure IaaS](data-factory-onprem-postgresql-connector.md)</li><li>[ODBC data sources on-premises/Azure IaaS](data-factory-odbc-connector.md)</li><li>[Hadoop Distributed File System (HDFS) On-premises/Azure IaaS](data-factory-hdfs-connector.md)</li><li>[OData sources](data-factory-odata-connector.md)</li><li>[Web table](data-factory-web-table-connector.md)</li></ul> | <ul><li>[Azure Blob](data-factory-azure-blob-connector.md)</li><li>[Azure Table](data-factory-azure-table-connector.md)</li><li>[Azure SQL Database](data-factory-azure-sql-connector.md)</li><li>[Azure SQL Data Warehouse](data-factory-azure-sql-data-warehouse-connector.md)</li><li>[Azure DocumentDB (see note below)](data-factory-azure-documentdb-connector.md)</li><li>[Azure Data Lake Store](data-factory-azure-datalake-connector.md)</li><li>[SQL Server On-premises/Azure IaaS](data-factory-sqlserver-connector.md)</li><li>[File System On-premises/Azure IaaS](data-factory-onprem-file-system-connector.md)</li></ul> |
+
+
+> [AZURE.NOTE] You can only move to/from Azure DocumentDB from/to other Azure services such as Azure Blob, Azure Table, Azure SQL Database, Azure SQL Data Warehouse, Azure DocumentDB, and Azure Data Lake Store. The full matrix for Azure Document DB would be also supported shortly.   
+
+## Tutorial
+For a quick tutorial on using the Copy Activity, please see [Tutorial: Use Copy Activity in an Azure Data Factory Pipeline](data-factory-get-started.md).  In the tutorial, you will use the Copy Activity to copy data from an Azure blob storage to an Azure SQL database.  
+
+## <a name="copyactivity"></a>Copy Activity
+Copy Activity takes one input dataset (**source**) and one output dataset (**sink**). Data copy is done in a batch fashion according to the schedule specified on the activity. To learn about defining activities in general, see [Understanding Pipelines & Activities](data-factory-create-pipelines.md) article.
+
+Copy Activity provides the following capabilities:
+
+### <a name="global"></a>Globally available data movement
+Even though the Azure Data Factory itself is available only in the West US and North Europe regions, the service powering the Copy Activity is available globally in the following regions and geographies. The globally available topology ensures efficient data movement avoiding cross-region hops in most cases.
+
+The **Data Management Gateway** or the **Azure Data Factory** performs data movement based on the location of source and destination data stores in a copy operation. See the following table for details:  
+
+Source data store location | Destination data store location | Data movement is performed by  
+-------------------------- | ------------------------------- | ----------------------------- 
+on-premises/Azure VM (IaaS) | cloud |  **Data Management Gateway** on an on-premises computer/Azure VM. The data does not flow through the service in the cloud. <br/><br/>Note: The Data Management Gateway can be on the same on-premises computer/Azure VM as the data store or on a different on-premises computer/Azure VM as long as it can connect to both data stores.
+cloud | on-premises/Azure VM (IaaS) |  Same as above. 
+on-premises/Azure VM (IaaS) | on-premises/Azure VM | **Data Management Gateway associated with the source**. The data does not flow through the service in the cloud. See the note above.   
+cloud | cloud | **The cloud service that powers the Copy Activity**. Azure Data Factory uses the deployment of this service in the region that is closest to the sink location in the same geography. Refer to the following table for mapping: <br/><br/><table><tr><th>Region of the destination data store</th> <th>Region used for data movement</th></tr><tr><td>East US</td><td>East US</td></tr><tr><td>East US 2</td><td>East US 2</td><tr/><tr><td>Central US</td><td>Central US</td><tr/><tr><td>West US</td><td>West US</td></tr><tr><td>North Central US</td><td>North Central US</td></tr><tr><td>South Central US</td><td>South Central US</td></tr><tr><td>North Europe</td><td>North Europe</td></tr><tr><td>West Europe</td><td>West Europe</td></tr><tr><td>Southeast Asia</td><td>South East Asia</td></tr><tr><td>East Asia</td><td>South East Asia</td></tr><tr><td>Japan East</td><td>Japan East</td></tr><tr><td>Japan West</td><td>Japan East</td></tr><tr><td>Brazil South</td><td>Brazil South</td></tr><tr><td>Australia East</td><td>Australia East</td></tr><tr><td>Australia Southeast</td><td>Australia Southeast</td></tr></table>
+
+
+> [AZURE.NOTE] If the region of the destination data store is not in the list above, the Copy Activity will fail instead of going through an alternative region. 
+
+
+
+### <a name="moveonpremtocloud"></a>Securely move data between on-premises location and cloud
+One of the challenges for modern data integration is to seamlessly move data to and from on-premises to cloud. Data management gateway is an agent you can install on-premises to enable hybrid data pipelines. 
+
+The data gateway provides the following capabilities: 
+
+1.	Manage access to on-premises data stores securely.
+2.	Model on-premises data stores and cloud data stores within the same data factory and move data.
+3.	Have a single pane of glass for monitoring and management with visibility into gateway status with data factory cloud based dashboard.
+
+You should treat your data source as an on-premises data source (that is behind a firewall) even when you use **ExpressRoute** and **use the gateway** to establish connectivity between the service and the data source. 
+
+See [Move data between on-premises and cloud](data-factory-move-data-between-onprem-and-cloud.md) for more details.
+
+### Reliable and cost effective data movement
+Copy Activity is designed to move large volumes of data in a reliable way, resistant to transient errors across a large variety of data sources. Data can be copied in a cost effective way with the option to enable compression over the wire.
+
+### Type conversions across different type systems
+Different data stores have different native type systems. Copy Activity performs automatic type conversions from source types to sink types with the following 2 step approach:
+
+1. Convert from native source types to .NET type
+2. Convert from .NET type to native sink type
+
+You can find the mapping for a given native type system to .NET for the data store in the respective data store connector articles. You can use these mappings to determine appropriate types while creating your tables so that right conversions are performed during Copy Activity.
+
+### Working with different file formats
+Copy Activity supports a variety of file formats including binary, text and Avro formats for file based stores. You can use the Copy Activity to convert data from one format to another. Example: text (CSV) to Avro.  If the data is unstructured, you can omit the **Structure** property in the JSON definition of the [dataset](data-factory-create-datasets.md). 
+
+### Copy Activity properties
+Properties like name, description, input and output tables, various policies etc are available for all types of activities. Properties available in the **typeProperties** section of the activity on the other hand vary with each activity type. 
+
+In case of Copy Activity the **typeProperties** section varies depending on the types of sources and sinks. Each of the data store specific page listed above documents these properties specific to the data store type.
+
+
+### Copy Activity Performance & Tuning 
+See [Copy Activity Performance & Tuning Guide](data-factory-copy-activity-performance.md) article, which describes key factors that impact performance of data movement (Copy Activity) in Azure Data Factory. It also lists the observed performance during internal testing, and discusses various ways to optimize the performance of the Copy Activity.
+
+
+## Data Factory Copy Wizard
+The **Data Factory Copy Wizard** allows you to create a pipeline to copy data from supported sources to destinations without writing JSON definitions for linked services, datasets, and pipelines. To launch Copy Wizard, click **Copy data** tile on the home page of your data factory. 
+
+![Copy data wizard](./media/data-factory-data-movement-activities/copy-data-wizard.png)
+
+### Features
+
+#### An intuitive and seamless wizard for copying data 
+This wizard allows you to easily move data from a source to a destination in minutes with the following easy steps: 
+
+1.	Select the **source**
+2.	Select the **destination**
+3.	Configure **settings**
+
+![Select data source](./media/data-factory-data-movement-activities/select-data-source-page.png)
+
+#### Rich data exploration and schema mappings
+You can browse tables/folders, preview data, map schema, validate expressions and perform simple data transformations within the wizard. 
+
+**Browse tables/folders**
+![Browse tables and folders](./media/data-factory-data-movement-activities/browse-tables-folders.png)
+
+#### Scalable experience for diverse data and object types
+The experience is designed with big data in mind from the start. It is simple and efficient to author Data Factory pipelines that move hundreds of folders, files or tables.
+
+**Preview data, map schema and perform simple transformations**
+![File format settings](./media/data-factory-data-movement-activities/file-format-settings.png)
+![Schema mapping](./media/data-factory-data-movement-activities/schema-mapping.png)
+![Validate expressions](./media/data-factory-data-movement-activities/validate-expressions.png)
+
+#### Scalable experience for diverse data and object types
+The experience is designed with big data in mind from the start. Moving hundreds of folders, files or tables is as simple and efficient to author using the Copy Wizard.
+
+![Select tables to copy data](./media/data-factory-data-movement-activities/select-tables-to-copy-data.png)
+
+#### Richer scheduling options
+You can run the copy operation just once or on a schedule (hourly, daily, etc...). Both these options can be used for the breadth of the connectors across on-premises, cloud and local desktop copy. One-time copy enables data movement from a source to a destination just once and applies to data of any size and any supported formats. The scheduled copy enables copying data on a prescribed recurrence. You can leverage rich settings (like retry, timeout, alerts etc) to configure the scheduled copy.
+
+![Scheduling properties](./media/data-factory-data-movement-activities/scheduling-properties.png)
+
+
+### Try it out 
+For a quick walkthrough of using the **Data Factory Copy Wizard** to create a pipeline with a Copy Activity, see [Tutorial: Create a pipeline using Copy Wizard](data-factory-copy-data-wizard-tutorial.md).
+
+
+### Variables in Azure Blob folder path
+You can use variables in folder path to copy data from a folder that is determined at runtime based on [WindowStart system variable](data-factory-functions-variables.md#data-factory-system-variables). The supported variables are: **year**, **month**, **day**, **hour**, **minute** and **{custom}**. Example: inputfolder/{year}/{month}/{day}. 
+
+Suppose, you have input folders in the following format: 
+	
+	2016/03/01/01
+	2016/03/01/02
+	2016/03/01/03
+	...
+
+Click the **Browse** button for the **File or folder**, navigate to one of these folders, say 2016->03->01->02, and click **Choose**. You should see **2016/03/01/02** in the text box now. Now, replace **2016** with **{year}**, **03** with **{month}**, **01** with **{day}**, **02** with **{hour}**, and press **TAB**. You should see drop down lists to select **format** for these four variables as shown below: 
+
+![Using system variables](./media/data-factory-data-movement-activities/blob-standard-variables-in-folder-path.png)   
+
+You can also use a **custom** variable as shown below and use any [supported format strings](https://msdn.microsoft.com/library/8kb3ddd4.aspx). Make sure that you select a folder with that structure using the Browse button first, replace a value with **{custom}** and press **TAB** to see the text box where you can type the format string.    
+
+![Using custom variable](./media/data-factory-data-movement-activities/blob-custom-variables-in-folder-path.png)
+