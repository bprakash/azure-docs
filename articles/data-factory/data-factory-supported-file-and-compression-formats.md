--- conflicted
+++ resolved
@@ -78,11 +78,7 @@
 * You are copying from a text file and want to skip a few lines at the beginning that contain no data or header information. Specify `skipLineCount` to indicate the number of lines to be skipped. If the rest of the file contains a header line, you can also specify `firstRowAsHeader`. If both `skipLineCount` and `firstRowAsHeader` are specified, the lines are skipped first and then the header information is read from the input file
 
 ## JSON format
-<<<<<<< HEAD
-To **import/export a JSON file as-is into/from DocumentDB**, the see [Import/export JSON documents](data-factory-azure-documentdb-connector.md#importexport-json-documents) section in [Move data to/from Azure DocumentDB](data-factory-azure-documentdb-connector.md) article.
-=======
 To **import/export a JSON file as-is into/from Azure Cosmos DB**, the see [Import/export JSON documents](data-factory-azure-documentdb-connector.md#importexport-json-documents) section in [Move data to/from Azure Cosmos DB](data-factory-azure-documentdb-connector.md) article.
->>>>>>> a42dbad0
 
 If you want to parse the JSON files or write the data in JSON format, set the `type` property in the `format` section to **JsonFormat**. You can also specify the following **optional** properties in the `format` section. See [JsonFormat example](#jsonformat-example) section on how to configure.
 
