--- conflicted
+++ resolved
@@ -29,15 +29,6 @@
 |**Lift and shift SSIS packages to Azure**||
 |[Create Azure-SSIS integration runtime](scripts/deploy-azure-ssis-integration-runtime-powershell.md?toc=%2fpowershell%2fmodule%2ftoc.json)| This PowerShell scripts provisions an Azure-SSIS integration runtime that runs SQL Server Integration Services (SSIS) packages in Azure. |
 
-<<<<<<< HEAD
-## Next steps
-The pipeline in this sample copies data from one location to another location in an Azure blob storage. Go through the following tutorials to learn about using Data Factory in slightly complex scenarios. 
-
-Tutorial | Description
--------- | -----------
-[Tutorial: copy data from Azure Blob Storage to Azure SQL Database](tutorial-copy-data-powershell.md) | Shows you how to copy data from a blob storage to a SQL database. For a list of data stores supported as sources and sinks in a copy operation by data factory, see [supported data stores](copy-activity-overview.md#supported-data-stores-and-formats). 
-[Tutorial: transform data using Spark](tutorial-transform-data-spark-powershell.md) | Shows you how to transform data in the cloud by using a Spark cluster on Azure
-=======
 
 
 ## Next steps
@@ -47,4 +38,3 @@
 -------- | -----------
 [Tutorial: copy data from an on-premises SQL Server to an Azure blob storage](tutorial-copy-onprem-data-to-cloud-powershell.md) | Shows you how to copy data from an on-premises SQL Server database to an Azure blob storage. 
 [Tutorial: Bulk copy](tutorial-bulk-copy.md) | Shows you how to copy data in bulk form a source data store to a destination data store. 
->>>>>>> c951650b
