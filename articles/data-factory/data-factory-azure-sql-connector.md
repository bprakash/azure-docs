---
title: Move data to/from Azure SQL Database | Microsoft Docs
description: Learn how to move data to/from Azure SQL Database using Azure Data Factory.
services: data-factory
documentationcenter: ''
author: linda33wj
manager: jhubbard
editor: monicar

ms.assetid: 484f735b-8464-40ba-a9fc-820e6553159e
ms.service: data-factory
ms.workload: data-services
ms.tgt_pltfrm: na
ms.devlang: na
ms.topic: article
ms.date: 09/20/2016
ms.author: jingwang

---
# Move data to and from Azure SQL Database using Azure Data Factory
This article outlines how you can use the Copy Activity in an Azure data factory to move data to/from Azure SQL Database from/to another data store. This article builds on the [data movement activities](data-factory-data-movement-activities.md) article, which presents a general overview of data movement with copy activity and supported data store combinations.

## Supported sources and sinks
See [Supported data stores](data-factory-data-movement-activities.md#supported-data-stores-and-formats) table for a list of data stores supported as sources or sinks by the copy activity. You can move data from any supported source data store to Azure SQL Database or from Azure SQL Database to any supported sink data store.

## Create pipeline
You can create a pipeline with a copy activity that moves data to/from an Azure SQL database by using different tools/APIs.  

* Copy Wizard
* Azure portal
* Visual Studio
* Azure PowerShell
* .NET API
* REST API

See [Copy activity tutorial](data-factory-copy-data-from-azure-blob-storage-to-sql-database.md) for step-by-step instructions for creating a pipeline with a copy activity in different ways.   

## Copy data wizard
The easiest way to create a pipeline that copies data to/from Azure SQL Database is to use the Copy data wizard. See [Tutorial: Create a pipeline using Copy Wizard](data-factory-copy-data-wizard-tutorial.md) for a quick walkthrough on creating a pipeline using the Copy data wizard.

<<<<<<< HEAD
The following examples provide sample JSON definitions that you can use to create a pipeline by using [Azure portal](data-factory-copy-activity-tutorial-using-azure-portal.md) or [Visual Studio](data-factory-copy-activity-tutorial-using-visual-studio.md) or [Azure PowerShell](data-factory-copy-activity-tutorial-using-powershell.md). They show how to copy data to and from Azure SQL Database and Azure Blob Storage. However, data can be copied **directly** from any of the sources to any of the supported sinks. For more information, see the section "Supported data stores and formats" in [Move data by using Copy Activity](data-factory-data-movement-activities.md).
=======
The following examples provide sample JSON definitions that you can use to create a pipeline by using [Azure portal](data-factory-copy-activity-tutorial-using-azure-portal.md) or [Visual Studio](data-factory-copy-activity-tutorial-using-visual-studio.md) or [Azure PowerShell](data-factory-copy-activity-tutorial-using-powershell.md). They show how to copy data to and from Azure SQL Database and Azure Blob Storage. However, data can be copied **directly** from any of sources to any of the sinks stated [here](data-factory-data-movement-activities.md#supported-data-stores-and-formats) using the Copy Activity in Azure Data Factory.
>>>>>>> 275c2e5b

## Sample: Copy data from Azure SQL Database to Azure Blob
The same defines the following Data Factory entities:

1. A linked service of type [AzureSqlDatabase](#azure-sql-linked-service-properties).
<<<<<<< HEAD
2. A linked service of type [AzureStorage](data-factory-azure-blob-connector.md).
3. An input [dataset](data-factory-create-datasets.md) of type [AzureSqlTable](#azure-sql-dataset-type-properties).
=======
2. A linked service of type [AzureStorage](data-factory-azure-blob-connector.md#azure-storage-linked-service). 
3. An input [dataset](data-factory-create-datasets.md) of type [AzureSqlTable](#azure-sql-dataset-type-properties). 
>>>>>>> 275c2e5b
4. An output [dataset](data-factory-create-datasets.md) of type [AzureBlob](data-factory-azure-blob-connector.md#azure-blob-dataset-type-properties).
5. A [pipeline](data-factory-create-pipelines.md) with Copy Activity that uses [SqlSource](#azure-sql-copy-activity-type-properties) and [BlobSink](data-factory-azure-blob-connector.md#azure-blob-copy-activity-type-properties).

The sample copies time-series data (hourly, daily, etc.) from a table in Azure SQL database to a blob every hour. The JSON properties used in these samples are described in sections following the samples.  

**Azure SQL linked service**

    {
      "name": "AzureSqlLinkedService",
      "properties": {
        "type": "AzureSqlDatabase",
        "typeProperties": {
          "connectionString": "Server=tcp:<servername>.database.windows.net,1433;Database=<databasename>;User ID=<username>@<servername>;Password=<password>;Trusted_Connection=False;Encrypt=True;Connection Timeout=30"
        }
      }
    }

See the [Azure SQL Linked Service](#azure-sql-linked-service-properties) section for the list of properties supported by this linked service.

**Azure Blob storage linked service**

    {
      "name": "StorageLinkedService",
      "properties": {
        "type": "AzureStorage",
        "typeProperties": {
          "connectionString": "DefaultEndpointsProtocol=https;AccountName=<accountname>;AccountKey=<accountkey>"
        }
      }
    }

<<<<<<< HEAD
See the [Azure Blob](data-factory-azure-blob-connector.md) article for the list of properties supported by this linked service.
=======
See the [Azure Blob](data-factory-azure-blob-connector.md#azure-storage-linked-service) article for the list of properties supported by this linked service. 
>>>>>>> 275c2e5b

**Azure SQL input dataset**

The sample assumes you have created a table “MyTable” in Azure SQL and it contains a column called “timestampcolumn” for time series data.

Setting “external”: ”true” informs the Azure Data Factory service that the dataset is external to the data factory and is not produced by an activity in the data factory.

    {
      "name": "AzureSqlInput",
      "properties": {
        "type": "AzureSqlTable",
        "linkedServiceName": "AzureSqlLinkedService",
        "typeProperties": {
          "tableName": "MyTable"
        },
        "external": true,
        "availability": {
          "frequency": "Hour",
          "interval": 1
        },
        "policy": {
          "externalData": {
            "retryInterval": "00:01:00",
            "retryTimeout": "00:10:00",
            "maximumRetry": 3
          }
        }
      }
    }

See the [Azure SQL dataset type properties](#azure-sql-dataset-type-properties) section for the list of properties supported by this dataset type.  

**Azure Blob output dataset**

Data is written to a new blob every hour (frequency: hour, interval: 1). The folder path for the blob is dynamically evaluated based on the start time of the slice that is being processed. The folder path uses year, month, day, and hours parts of the start time.

    {
      "name": "AzureBlobOutput",
      "properties": {
        "type": "AzureBlob",
        "linkedServiceName": "StorageLinkedService",
        "typeProperties": {
          "folderPath": "mycontainer/myfolder/yearno={Year}/monthno={Month}/dayno={Day}/hourno={Hour}/",
          "partitionedBy": [
            {
              "name": "Year",
              "value": {
                "type": "DateTime",
                "date": "SliceStart",
                "format": "yyyy"
              }
            },
            {
              "name": "Month",
              "value": {
                "type": "DateTime",
                "date": "SliceStart",
                "format": "MM"
              }
            },
            {
              "name": "Day",
              "value": {
                "type": "DateTime",
                "date": "SliceStart",
                "format": "dd"
              }
            },
            {
              "name": "Hour",
              "value": {
                "type": "DateTime",
                "date": "SliceStart",
                "format": "HH"
              }
            }
          ],
          "format": {
            "type": "TextFormat",
            "columnDelimiter": "\t",
            "rowDelimiter": "\n"
          }
        },
        "availability": {
          "frequency": "Hour",
          "interval": 1
        }
      }
    }

See the [Azure Blob dataset type properties](data-factory-azure-blob-connector.md#azure-blob-dataset-type-properties) section for the list of properties supported by this dataset type.  

**Pipeline with Copy activity**

The pipeline contains a Copy Activity that is configured to use the input and output datasets and is scheduled to run every hour. In the pipeline JSON definition, the **source** type is set to **SqlSource** and **sink** type is set to **BlobSink**. The SQL query specified for the **SqlReaderQuery** property selects the data in the past hour to copy.

    {  
        "name":"SamplePipeline",
        "properties":{  
        "start":"2014-06-01T18:00:00",
        "end":"2014-06-01T19:00:00",
        "description":"pipeline for copy activity",
        "activities":[  
          {
            "name": "AzureSQLtoBlob",
            "description": "copy activity",
            "type": "Copy",
            "inputs": [
              {
                "name": "AzureSQLInput"
              }
            ],
            "outputs": [
              {
                "name": "AzureBlobOutput"
              }
            ],
            "typeProperties": {
              "source": {
                "type": "SqlSource",
                "SqlReaderQuery": "$$Text.Format('select * from MyTable where timestampcolumn >= \\'{0:yyyy-MM-dd HH:mm}\\' AND timestampcolumn < \\'{1:yyyy-MM-dd HH:mm}\\'', WindowStart, WindowEnd)"
              },
              "sink": {
                "type": "BlobSink"
              }
            },
           "scheduler": {
              "frequency": "Hour",
              "interval": 1
            },
            "policy": {
              "concurrency": 1,
              "executionPriorityOrder": "OldestFirst",
              "retry": 0,
              "timeout": "01:00:00"
            }
          }
         ]
       }
    }

In the example, **sqlReaderQuery** is specified for the SqlSource. The Copy Activity runs this query against the Azure SQL Database source to get the data. Alternatively, you can specify a stored procedure by specifying the **sqlReaderStoredProcedureName** and **storedProcedureParameters** (if the stored procedure takes parameters).

If you do not specify either sqlReaderQuery or sqlReaderStoredProcedureName, the columns defined in the structure section of the dataset JSON are used to build a query to run against the Azure SQL Database. For example: `select column1, column2 from mytable`. If the dataset definition does not have the structure, all columns are selected from the table.

See the [Sql Source](#sqlsource) section and [BlobSink](data-factory-azure-blob-connector.md#azure-blob-copy-activity-type-properties) for the list of properties supported by SqlSource and BlobSink.

## Sample: Copy data from Azure Blob to Azure SQL Database
The sample defines the following Data Factory entities:  

1. A linked service of type [AzureSqlDatabase](data-factory-azure-sql-connector.md#azure-sql-linked-service-properties).
<<<<<<< HEAD
2. A linked service of type [AzureStorage](data-factory-azure-blob-connector.md).
=======
2. A linked service of type [AzureStorage](data-factory-azure-blob-connector.md#azure-storage-linked-service).
>>>>>>> 275c2e5b
3. An input [dataset](data-factory-create-datasets.md) of type [AzureBlob](data-factory-azure-blob-connector.md#azure-blob-dataset-type-properties).
4. An output [dataset](data-factory-create-datasets.md) of type [AzureSqlTable](data-factory-azure-sql-connector.md#azure-sql-dataset-type-properties).
5. A [pipeline](data-factory-create-pipelines.md) with Copy activity that uses [BlobSource](data-factory-azure-blob-connector.md#azure-blob-copy-activity-type-properties) and [SqlSink](data-factory-azure-sql-connector.md#azure-sql-copy-activity-type-properties).

The sample copies time-series data (hourly, daily, etc.) from Azure blob to a table in Azure SQL database every hour. The JSON properties used in these samples are described in sections following the samples.

**Azure SQL linked service**

    {
      "name": "AzureSqlLinkedService",
      "properties": {
        "type": "AzureSqlDatabase",
        "typeProperties": {
          "connectionString": "Server=tcp:<servername>.database.windows.net,1433;Database=<databasename>;User ID=<username>@<servername>;Password=<password>;Trusted_Connection=False;Encrypt=True;Connection Timeout=30"
        }
      }
    }

See the [Azure SQL Linked Service](#azure-sql-linked-service-properties) section for the list of properties supported by this linked service.

**Azure Blob storage linked service**

    {
      "name": "StorageLinkedService",
      "properties": {
        "type": "AzureStorage",
        "typeProperties": {
          "connectionString": "DefaultEndpointsProtocol=https;AccountName=<accountname>;AccountKey=<accountkey>"
        }
      }
    }

<<<<<<< HEAD
See the [Azure Blob](data-factory-azure-blob-connector.md) article for the list of properties supported by this linked service.
=======
See the [Azure Blob](data-factory-azure-blob-connector.md#azure-storage-linked-service) article for the list of properties supported by this linked service.
>>>>>>> 275c2e5b

**Azure Blob input dataset**

Data is picked up from a new blob every hour (frequency: hour, interval: 1). The folder path and file name for the blob are dynamically evaluated based on the start time of the slice that is being processed. The folder path uses year, month, and day part of the start time and file name uses the hour part of the start time. “external”: “true” setting informs the Data Factory service that this table is external to the data factory and is not produced by an activity in the data factory.

    {
      "name": "AzureBlobInput",
      "properties": {
        "type": "AzureBlob",
        "linkedServiceName": "StorageLinkedService",
        "typeProperties": {
          "folderPath": "mycontainer/myfolder/yearno={Year}/monthno={Month}/dayno={Day}/",
          "fileName": "{Hour}.csv",
          "partitionedBy": [
            {
              "name": "Year",
              "value": {
                "type": "DateTime",
                "date": "SliceStart",
                "format": "yyyy"
              }
            },
            {
              "name": "Month",
              "value": {
                "type": "DateTime",
                "date": "SliceStart",
                "format": "MM"
              }
            },
            {
              "name": "Day",
              "value": {
                "type": "DateTime",
                "date": "SliceStart",
                "format": "dd"
              }
            },
            {
              "name": "Hour",
              "value": {
                "type": "DateTime",
                "date": "SliceStart",
                "format": "HH"
              }
            }
          ],
          "format": {
            "type": "TextFormat",
            "columnDelimiter": ",",
            "rowDelimiter": "\n"
          }
        },
        "external": true,
        "availability": {
          "frequency": "Hour",
          "interval": 1
        },
        "policy": {
          "externalData": {
            "retryInterval": "00:01:00",
            "retryTimeout": "00:10:00",
            "maximumRetry": 3
          }
        }
      }
    }

See the [Azure Blob dataset type properties](data-factory-azure-blob-connector.md#azure-blob-dataset-type-properties) section for the list of properties supported by this dataset type.

**Azure SQL output dataset**

The sample copies data to a table named “MyTable” in Azure SQL. Create the table in Azure SQL with the same number of columns as you expect the Blob CSV file to contain. New rows are added to the table every hour.

    {
      "name": "AzureSqlOutput",
      "properties": {
        "type": "AzureSqlTable",
        "linkedServiceName": "AzureSqlLinkedService",
        "typeProperties": {
          "tableName": "MyOutputTable"
        },
        "availability": {
          "frequency": "Hour",
          "interval": 1
        }
      }
    }

See the [Azure SQL dataset type properties](#azure-sql-dataset-type-properties) section for the list of properties supported by this dataset type.

**Pipeline with Copy activity**

The pipeline contains a Copy Activity that is configured to use the input and output datasets and is scheduled to run every hour. In the pipeline JSON definition, the **source** type is set to **BlobSource** and **sink** type is set to **SqlSink**.

    {  
        "name":"SamplePipeline",
        "properties":{  
        "start":"2014-06-01T18:00:00",
        "end":"2014-06-01T19:00:00",
        "description":"pipeline with copy activity",
        "activities":[  
          {
            "name": "AzureBlobtoSQL",
            "description": "Copy Activity",
            "type": "Copy",
            "inputs": [
              {
                "name": "AzureBlobInput"
              }
            ],
            "outputs": [
              {
                "name": "AzureSqlOutput"
              }
            ],
            "typeProperties": {
              "source": {
                "type": "BlobSource",
                "blobColumnSeparators": ","
              },
              "sink": {
                "type": "SqlSink"
              }
            },
           "scheduler": {
              "frequency": "Hour",
              "interval": 1
            },
            "policy": {
              "concurrency": 1,
              "executionPriorityOrder": "OldestFirst",
              "retry": 0,
              "timeout": "01:00:00"
            }
          }
          ]
       }
    }

See the [Sql Sink](#sqlsink) section and [BlobSource](data-factory-azure-blob-connector.md#azure-blob-copy-activity-type-properties) for the list of properties supported by SqlSink and BlobSource.

## Azure SQL linked service properties
In the samples, you have used a linked service of type **AzureSqlDatabase** to link an Azure SQL database to a data factory. The following table provides description for JSON elements specific to Azure SQL linked service.

| Property | Description | Required |
| --- | --- | --- |
| type |The type property must be set to: **AzureSqlDatabase** |Yes |
| connectionString |Specify information needed to connect to the Azure SQL Database instance for the connectionString property. |Yes |

> [!NOTE]
> Configure [Azure SQL Database Firewall](https://msdn.microsoft.com/library/azure/ee621782.aspx#ConnectingFromAzure) the database server to [allow Azure Services to access the server](https://msdn.microsoft.com/library/azure/ee621782.aspx#ConnectingFromAzure). Additionally, if you are copying data to Azure SQL Database from outside Azure including from on-premises data sources with data factory gateway, configure appropriate IP address range for the machine that is sending data to Azure SQL Database.
>
>

## Azure SQL dataset type properties
In the samples, you have used a dataset of type **AzureSqlTable** to represent a table in an Azure SQL database.

For a full list of sections & properties available for defining datasets, see the [Creating datasets](data-factory-create-datasets.md) article. Sections such as structure, availability, and policy of a dataset JSON are similar for all dataset types (Azure SQL, Azure blob, Azure table, etc.).

The typeProperties section is different for each type of dataset and provides information about the location of the data in the data store. The **typeProperties** section for the dataset of type **AzureSqlTable** has the following properties:

| Property | Description | Required |
| --- | --- | --- |
| tableName |Name of the table or view in the Azure SQL Database instance that linked service refers to. |Yes |

## Azure SQL copy activity type properties
For a full list of sections & properties available for defining activities, see the [Creating Pipelines](data-factory-create-pipelines.md) article. Properties such as name, description, input and output tables, and policy are available for all types of activities.

> [!NOTE]
> The Copy Activity takes only one input and produces only one output.
>
>

Properties available in the **typeProperties** section of the activity on the other hand vary with each activity type. For Copy activity, they vary depending on the types of sources and sinks.

If you are moving data from an Azure SQL database, you set the source type in the copy activity to **SqlSource**. Similarly, if you are moving data to an Azure SQL database, you set the sink type in the copy activity to **SqlSink**. This section provides a list of properties supported by SqlSource and SqlSink.

### SqlSource
In copy activity, when the source is of type **SqlSource**, the following properties are available in **typeProperties** section:

| Property | Description | Allowed values | Required |
| --- | --- | --- | --- |
| sqlReaderQuery |Use the custom query to read data. |SQL query string. Example: `select * from MyTable`. |No |
| sqlReaderStoredProcedureName |Name of the stored procedure that reads data from the source table. |Name of the stored procedure. |No |
| storedProcedureParameters |Parameters for the stored procedure. |Name/value pairs. Names and casing of parameters must match the names and casing of the stored procedure parameters. |No |

If the **sqlReaderQuery** is specified for the SqlSource, the Copy Activity runs this query against the Azure SQL Database source to get the data. Alternatively, you can specify a stored procedure by specifying the **sqlReaderStoredProcedureName** and **storedProcedureParameters** (if the stored procedure takes parameters).

If you do not specify either sqlReaderQuery or sqlReaderStoredProcedureName, the columns defined in the structure section of the dataset JSON are used to build a query (`select column1, column2 from mytable`) to run against the Azure SQL Database. If the dataset definition does not have the structure, all columns are selected from the table.

> [!NOTE]
> When you use **sqlReaderStoredProcedureName**, you still need to specify a value for the **tableName** property in the dataset JSON. There are no validations performed against this table though.
>
>

### SqlSource example
    "source": {
        "type": "SqlSource",
        "sqlReaderStoredProcedureName": "CopyTestSrcStoredProcedureWithParameters",
        "storedProcedureParameters": {
            "stringData": { "value": "str3" },
            "id": { "value": "$$Text.Format('{0:yyyy}', SliceStart)", "type": "Int"}
        }
    }

**The stored procedure definition:**

    CREATE PROCEDURE CopyTestSrcStoredProcedureWithParameters
    (
        @stringData varchar(20),
        @id int
    )
    AS
    SET NOCOUNT ON;
    BEGIN
         select *
         from dbo.UnitTestSrcTable
         where dbo.UnitTestSrcTable.stringData != stringData
        and dbo.UnitTestSrcTable.id != id
    END
    GO


### SqlSink
**SqlSink** supports the following properties:

| Property | Description | Allowed values | Required |
| --- | --- | --- | --- |
| writeBatchTimeout |Wait time for the batch insert operation to complete before it times out. |timespan<br/><br/> Example: “00:30:00” (30 minutes). |No |
| writeBatchSize |Inserts data into the SQL table when the buffer size reaches writeBatchSize. |Integer (number of rows) |No (default: 10000) |
| sqlWriterCleanupScript |Specify a query for Copy Activity to execute such that data of a specific slice is cleaned up. For more information, see [repeatability section](#repeatability-during-copy). |A query statement. |No |
| sliceIdentifierColumnName |Specify a column name for Copy Activity to fill with auto generated slice identifier, which is used to clean up data of a specific slice when rerun. For more information, see [repeatability section](#repeatability-during-copy). |Column name of a column with data type of binary(32). |No |
| sqlWriterStoredProcedureName |Name of the stored procedure that upserts (updates/inserts) data into the target table. |Name of the stored procedure. |No |
| storedProcedureParameters |Parameters for the stored procedure. |Name/value pairs. Names and casing of parameters must match the names and casing of the stored procedure parameters. |No |
| sqlWriterTableType |Specify a table type name to be used in the stored procedure. Copy activity makes the data being moved available in a temp table with this table type. Stored procedure code can then merge the data being copied with existing data. |A table type name. |No |

#### SqlSink example
    "sink": {
        "type": "SqlSink",
        "writeBatchSize": 1000000,
        "writeBatchTimeout": "00:05:00",
        "sqlWriterStoredProcedureName": "CopyTestStoredProcedureWithParameters",
        "sqlWriterTableType": "CopyTestTableType",
        "storedProcedureParameters": {
            "id": { "value": "1", "type": "Int" },
            "stringData": { "value": "str1" },
            "decimalData": { "value": "1", "type": "Decimal" }
        }
    }

## Identity columns in the target database
This section provides an example for copying data from a source table without an identity column to a destination table with an identity column.

**Source table:**

    create table dbo.SourceTbl
    (
           name varchar(100),
           age int
    )

**Destination table:**

    create table dbo.TargetTbl
    (
           id int identity(1,1),
           name varchar(100),
           age int
    )


Notice that the target table has an identity column.

**Source dataset JSON definition**

    {
        "name": "SampleSource",
        "properties": {
            "type": " SqlServerTable",
            "linkedServiceName": "TestIdentitySQL",
            "typeProperties": {
                "tableName": "SourceTbl"
            },
            "availability": {
                "frequency": "Hour",
                "interval": 1
            },
            "external": true,
            "policy": {}
        }
    }

**Destination dataset JSON definition**

    {
        "name": "SampleTarget",
        "properties": {
            "structure": [
                { "name": "name" },
                { "name": "age" }
            ],
            "type": "AzureSqlTable",
            "linkedServiceName": "TestIdentitySQLSource",
            "typeProperties": {
                "tableName": "TargetTbl"
            },
            "availability": {
                "frequency": "Hour",
                "interval": 1
            },
            "external": false,
            "policy": {}
        }    
    }


Notice that as your source and target table have different schema (target has an additional column with identity). In this scenario, you need to specify **structure** property in the target dataset definition, which doesn’t include the identity column.

Then, you map columns from source dataset to columns in the destination dataset. See [Column mapping samples](#column-mapping-samples) section for an example.

[!INCLUDE [data-factory-type-repeatability-for-sql-sources](../../includes/data-factory-type-repeatability-for-sql-sources.md)]

[!INCLUDE [data-factory-sql-invoke-stored-procedure](../../includes/data-factory-sql-invoke-stored-procedure.md)]

[!INCLUDE [data-factory-structure-for-rectangualr-datasets](../../includes/data-factory-structure-for-rectangualr-datasets.md)]

### Type mapping for SQL Server & Azure SQL Database
As mentioned in the [data movement activities](data-factory-data-movement-activities.md) article Copy activity performs automatic type conversions from source types to sink types with the following 2-step approach:

1. Convert from native source types to .NET type
2. Convert from .NET type to native sink type

When moving data to & from Azure SQL, SQL server, Sybase the following mappings are used from SQL type to .NET type and vice versa.

The mapping is same as the SQL Server Data Type Mapping for ADO.NET.

| SQL Server Database Engine type | .NET Framework type |
| --- | --- |
| bigint |Int64 |
| binary |Byte[] |
| bit |Boolean |
| char |String, Char[] |
| date |DateTime |
| Datetime |DateTime |
| datetime2 |DateTime |
| Datetimeoffset |DateTimeOffset |
| Decimal |Decimal |
| FILESTREAM attribute (varbinary(max)) |Byte[] |
| Float |Double |
| image |Byte[] |
| int |Int32 |
| money |Decimal |
| nchar |String, Char[] |
| ntext |String, Char[] |
| numeric |Decimal |
| nvarchar |String, Char[] |
| real |Single |
| rowversion |Byte[] |
| smalldatetime |DateTime |
| smallint |Int16 |
| smallmoney |Decimal |
| sql_variant |Object * |
| text |String, Char[] |
| time |TimeSpan |
| timestamp |Byte[] |
| tinyint |Byte |
| uniqueidentifier |Guid |
| varbinary |Byte[] |
| varchar |String, Char[] |
| xml |Xml |

[!INCLUDE [data-factory-type-conversion-sample](../../includes/data-factory-type-conversion-sample.md)]

[!INCLUDE [data-factory-column-mapping](../../includes/data-factory-column-mapping.md)]

## Performance and Tuning
See [Copy Activity Performance & Tuning Guide](data-factory-copy-activity-performance.md) to learn about key factors that impact performance of data movement (Copy Activity) in Azure Data Factory and various ways to optimize it.<|MERGE_RESOLUTION|>--- conflicted
+++ resolved
@@ -38,25 +38,17 @@
 ## Copy data wizard
 The easiest way to create a pipeline that copies data to/from Azure SQL Database is to use the Copy data wizard. See [Tutorial: Create a pipeline using Copy Wizard](data-factory-copy-data-wizard-tutorial.md) for a quick walkthrough on creating a pipeline using the Copy data wizard.
 
-<<<<<<< HEAD
-The following examples provide sample JSON definitions that you can use to create a pipeline by using [Azure portal](data-factory-copy-activity-tutorial-using-azure-portal.md) or [Visual Studio](data-factory-copy-activity-tutorial-using-visual-studio.md) or [Azure PowerShell](data-factory-copy-activity-tutorial-using-powershell.md). They show how to copy data to and from Azure SQL Database and Azure Blob Storage. However, data can be copied **directly** from any of the sources to any of the supported sinks. For more information, see the section "Supported data stores and formats" in [Move data by using Copy Activity](data-factory-data-movement-activities.md).
-=======
+
 The following examples provide sample JSON definitions that you can use to create a pipeline by using [Azure portal](data-factory-copy-activity-tutorial-using-azure-portal.md) or [Visual Studio](data-factory-copy-activity-tutorial-using-visual-studio.md) or [Azure PowerShell](data-factory-copy-activity-tutorial-using-powershell.md). They show how to copy data to and from Azure SQL Database and Azure Blob Storage. However, data can be copied **directly** from any of sources to any of the sinks stated [here](data-factory-data-movement-activities.md#supported-data-stores-and-formats) using the Copy Activity in Azure Data Factory.
->>>>>>> 275c2e5b
+
 
 ## Sample: Copy data from Azure SQL Database to Azure Blob
 The same defines the following Data Factory entities:
 
 1. A linked service of type [AzureSqlDatabase](#azure-sql-linked-service-properties).
-<<<<<<< HEAD
-2. A linked service of type [AzureStorage](data-factory-azure-blob-connector.md).
+2. A linked service of type [AzureStorage](data-factory-azure-blob-connector.md#azure-storage-linked-service).
 3. An input [dataset](data-factory-create-datasets.md) of type [AzureSqlTable](#azure-sql-dataset-type-properties).
-=======
-2. A linked service of type [AzureStorage](data-factory-azure-blob-connector.md#azure-storage-linked-service). 
-3. An input [dataset](data-factory-create-datasets.md) of type [AzureSqlTable](#azure-sql-dataset-type-properties). 
->>>>>>> 275c2e5b
-4. An output [dataset](data-factory-create-datasets.md) of type [AzureBlob](data-factory-azure-blob-connector.md#azure-blob-dataset-type-properties).
-5. A [pipeline](data-factory-create-pipelines.md) with Copy Activity that uses [SqlSource](#azure-sql-copy-activity-type-properties) and [BlobSink](data-factory-azure-blob-connector.md#azure-blob-copy-activity-type-properties).
+
 
 The sample copies time-series data (hourly, daily, etc.) from a table in Azure SQL database to a blob every hour. The JSON properties used in these samples are described in sections following the samples.  
 
@@ -86,11 +78,8 @@
       }
     }
 
-<<<<<<< HEAD
-See the [Azure Blob](data-factory-azure-blob-connector.md) article for the list of properties supported by this linked service.
-=======
-See the [Azure Blob](data-factory-azure-blob-connector.md#azure-storage-linked-service) article for the list of properties supported by this linked service. 
->>>>>>> 275c2e5b
+See the [Azure Blob](data-factory-azure-blob-connector.md#azure-storage-linked-service) article for the list of properties supported by this linked service.
+
 
 **Azure SQL input dataset**
 
@@ -242,11 +231,7 @@
 The sample defines the following Data Factory entities:  
 
 1. A linked service of type [AzureSqlDatabase](data-factory-azure-sql-connector.md#azure-sql-linked-service-properties).
-<<<<<<< HEAD
-2. A linked service of type [AzureStorage](data-factory-azure-blob-connector.md).
-=======
 2. A linked service of type [AzureStorage](data-factory-azure-blob-connector.md#azure-storage-linked-service).
->>>>>>> 275c2e5b
 3. An input [dataset](data-factory-create-datasets.md) of type [AzureBlob](data-factory-azure-blob-connector.md#azure-blob-dataset-type-properties).
 4. An output [dataset](data-factory-create-datasets.md) of type [AzureSqlTable](data-factory-azure-sql-connector.md#azure-sql-dataset-type-properties).
 5. A [pipeline](data-factory-create-pipelines.md) with Copy activity that uses [BlobSource](data-factory-azure-blob-connector.md#azure-blob-copy-activity-type-properties) and [SqlSink](data-factory-azure-sql-connector.md#azure-sql-copy-activity-type-properties).
@@ -279,11 +264,8 @@
       }
     }
 
-<<<<<<< HEAD
-See the [Azure Blob](data-factory-azure-blob-connector.md) article for the list of properties supported by this linked service.
-=======
 See the [Azure Blob](data-factory-azure-blob-connector.md#azure-storage-linked-service) article for the list of properties supported by this linked service.
->>>>>>> 275c2e5b
+
 
 **Azure Blob input dataset**
 
