--- conflicted
+++ resolved
@@ -1,643 +1,640 @@
-<properties 
-	pageTitle="Move data to and from Azure SQL | Azure Data Factory" 
-	description="Learn how to move data to/from Azure SQL Database using Azure Data Factory." 
-	services="data-factory" 
-	documentationCenter="" 
-	authors="spelluru" 
-	manager="jhubbard" 
-	editor="monicar"/>
-
-<tags 
-	ms.service="data-factory" 
-	ms.workload="data-services" 
-	ms.tgt_pltfrm="na" 
-	ms.devlang="na" 
-	ms.topic="article" 
-	ms.date="02/01/2016" 
-	ms.author="spelluru"/>
-
-# Move data to and from Azure SQL Database using Azure Data Factory
-
-This article outlines how you can use the Copy Activity in an Azure data factory to move data to Azure SQL from another data store and move data from another data store to Azure SQL. This article builds on the [data movement activities](data-factory-data-movement-activities.md) article which presents a general overview of data movement with copy activity and supported data store combinations.
-
-The following sample(s) show how to copy data to and from Azure SQL Database and Azure Blob Storage. However, data can be copied **directly** from any of sources to any of the sinks stated [here](data-factory-data-movement-activities.md#supported-data-stores) using the Copy Activity in Azure Data Factory.  
-
-
-## Sample: Copy data from Azure SQL Database to Azure Blob
-
-The sample below shows:
-
-1. A linked service of type [AzureSqlDatabase](#azure-sql-linked-service-properties).
-2. A linked service of type [AzureStorage](data-factory-azure-blob-connector.md#azure-storage-linked-service-properties). 
-3. An input [dataset](data-factory-create-datasets.md) of type [AzureSqlTable](#azure-sql-dataset-type-properties). 
-4. An output [dataset](data-factory-create-datasets.md) of type [AzureBlob](data-factory-azure-blob-connector.md#azure-blob-dataset-type-properties).
-4. A [pipeline](data-factory-create-pipelines.md) with Copy Activity that uses [SqlSource](#azure-sql-copy-activity-type-properties) and [BlobSink](data-factory-azure-blob-connector.md#azure-blob-copy-activity-type-properties).
-
-The sample copies data belonging to a time series from a table in Azure SQL database to a blob every hour. The JSON properties used in these samples are described in sections following the samples.  
-
-**Azure SQL linked service**
-
-	{
-	  "name": "AzureSqlLinkedService",
-	  "properties": {
-	    "type": "AzureSqlDatabase",
-	    "typeProperties": {
-	      "connectionString": "Server=tcp:<servername>.database.windows.net,1433;Database=<databasename>;User ID=<username>@<servername>;Password=<password>;Trusted_Connection=False;Encrypt=True;Connection Timeout=30"
-	    }
-	  }
-	}
-
-See the [Azure SQL Linked Service](#azure-sql-linked-service-properties) section for the list of properties supported by this linked service. 
-
-**Azure Blob storage linked service**
-
-	{
-	  "name": "StorageLinkedService",
-	  "properties": {
-	    "type": "AzureStorage",
-	    "typeProperties": {
-	      "connectionString": "DefaultEndpointsProtocol=https;AccountName=<accountname>;AccountKey=<accountkey>"
-	    }
-	  }
-	}
-
-See the [Azure Blob](data-factory-azure-blob-connector.md#azure-storage-linked-service-properties) article for the list of properties supported by this linked service. 
-
-**Azure SQL input dataset**
-
-The sample assumes you have created a table “MyTable” in Azure SQL and it contains a column called “timestampcolumn” for time series data. 
-
-Setting “external”: ”true” and specifying externalData policy informs the Azure Data Factory service that this is a table that is external to the data factory and not produced by an activity in the data factory.
-
-	{
-	  "name": "AzureSqlInput",
-	  "properties": {
-	    "type": "AzureSqlTable",
-	    "linkedServiceName": "AzureSqlLinkedService",
-	    "typeProperties": {
-	      "tableName": "MyTable"
-	    },
-	    "external": true,
-	    "availability": {
-	      "frequency": "Hour",
-	      "interval": 1
-	    },
-	    "policy": {
-	      "externalData": {
-	        "retryInterval": "00:01:00",
-	        "retryTimeout": "00:10:00",
-	        "maximumRetry": 3
-	      }
-	    }
-	  }
-	}
-
-See the [Azure SQL dataset type properties](#azure-sql-dataset-type-properties) section for the list of properties supported by this dataset type.  
-
-**Azure Blob output dataset**
-
-Data is written to a new blob every hour (frequency: hour, interval: 1). The folder path for the blob is dynamically evaluated based on the start time of the slice that is being processed. The folder path uses year, month, day, and hours parts of the start time. 
-
-	{
-	  "name": "AzureBlobOutput",
-	  "properties": {
-	    "type": "AzureBlob",
-	    "linkedServiceName": "StorageLinkedService",
-	    "typeProperties": {
-	      "folderPath": "mycontainer/myfolder/yearno={Year}/monthno={Month}/dayno={Day}/hourno={Hour}/",
-	      "partitionedBy": [
-	        {
-	          "name": "Year",
-	          "value": {
-	            "type": "DateTime",
-	            "date": "SliceStart",
-	            "format": "yyyy"
-	          }
-	        },
-	        {
-	          "name": "Month",
-	          "value": {
-	            "type": "DateTime",
-	            "date": "SliceStart",
-	            "format": "%M"
-	          }
-	        },
-	        {
-	          "name": "Day",
-	          "value": {
-	            "type": "DateTime",
-	            "date": "SliceStart",
-	            "format": "%d"
-	          }
-	        },
-	        {
-	          "name": "Hour",
-	          "value": {
-	            "type": "DateTime",
-	            "date": "SliceStart",
-	            "format": "%H"
-	          }
-	        }
-	      ],
-	      "format": {
-	        "type": "TextFormat",
-	        "columnDelimiter": "\t",
-	        "rowDelimiter": "\n"
-	      }
-	    },
-	    "availability": {
-	      "frequency": "Hour",
-	      "interval": 1
-	    }
-	  }
-	}
-
-See the [Azure Blob dataset type properties](data-factory-azure-blob-connector.md#azure-blob-dataset-type-properties) section for the list of properties supported by this dataset type.  
-
-**Pipeline with Copy activity**
-
-The pipeline contains a Copy Activity that is configured to use the above input and output datasets and is scheduled to run every hour. In the pipeline JSON definition, the **source** type is set to **SqlSource** and **sink** type is set to **BlobSink**. The SQL query specified for the **SqlReaderQuery** property selects the data in the past hour to copy.
-
-	{  
-	    "name":"SamplePipeline",
-	    "properties":{  
-	    "start":"2014-06-01T18:00:00",
-	    "end":"2014-06-01T19:00:00",
-	    "description":"pipeline for copy activity",
-	    "activities":[  
-	      {
-	        "name": "AzureSQLtoBlob",
-	        "description": "copy activity",
-	        "type": "Copy",
-	        "inputs": [
-	          {
-	            "name": "AzureSQLInput"
-	          }
-	        ],
-	        "outputs": [
-	          {
-	            "name": "AzureBlobOutput"
-	          }
-	        ],
-	        "typeProperties": {
-	          "source": {
-	            "type": "SqlSource",
-	            "SqlReaderQuery": "$$Text.Format('select * from MyTable where timestampcolumn >= \\'{0:yyyy-MM-dd HH:mm}\\' AND timestampcolumn < \\'{1:yyyy-MM-dd HH:mm}\\'', WindowStart, WindowEnd)"
-	          },
-	          "sink": {
-	            "type": "BlobSink"
-	          }
-	        },
-	       "scheduler": {
-	          "frequency": "Hour",
-	          "interval": 1
-	        },
-	        "policy": {
-	          "concurrency": 1,
-	          "executionPriorityOrder": "OldestFirst",
-	          "retry": 0,
-	          "timeout": "01:00:00"
-	        }
-	      }
-	     ]
-	   }
-	}
-
-In the above example, **sqlReaderQuery** is specified for the SqlSource. The Copy Activity runs this query against the Azure SQL Database source to get the data. Alternatively, you can specify a stored procedure by specifying the **sqlReaderStoredProcedureName** and **storedProcedureParameters** (if the stored procedure takes parameters).
-
-If you do not specify either sqlReaderQuery or sqlReaderStoredProcedureName, the columns defined in the structure section of the dataset JSON are used to build a query (select column1, column2 from mytable) to run against the Azure SQL Database. If the dataset definition does not have the structure, all columns are selected from the table. 
-
-
-See the [Sql Source](#sqlsource) section and [BlobSink](data-factory-azure-blob-connector.md#azure-blob-copy-activity-type-properties) for the list of properties supported by SqlSource and BlobSink. 
-
-
-## Sample: Copy data from Azure Blob to Azure SQL Database
-
-The sample below shows:
-
-1.	A linked service of type [AzureSqlDatabase](data-factory-azure-sql-connector.md#azure-sql-linked-service-properties).
-2.	A linked service of type [AzureStorage](data-factory-azure-blob-connector.md#azure-storage-linked-service-properties).
-3.	An input [dataset](data-factory-create-datasets.md) of type [AzureBlob](data-factory-azure-blob-connector.md#azure-blob-dataset-type-properties).
-4.	An output [dataset](data-factory-create-datasets.md) of type [AzureSqlTable](data-factory-azure-sql-connector.md#azure-sql-dataset-type-properties).
-4.	A [pipeline](data-factory-create-pipelines.md) with Copy activity that uses [BlobSource](data-factory-azure-blob-connector.md#azure-blob-copy-activity-type-properties) and [SqlSink](data-factory-azure-sql-connector.md#azure-sql-copy-activity-type-properties).
-
-The sample copies data belonging to a time series from Azure blob to a table in Azure SQL database every hour. The JSON properties used in these samples are described in sections following the samples. 
-
-
-**Azure SQL linked service**
-	
-	{
-	  "name": "AzureSqlLinkedService",
-	  "properties": {
-	    "type": "AzureSqlDatabase",
-	    "typeProperties": {
-	      "connectionString": "Server=tcp:<servername>.database.windows.net,1433;Database=<databasename>;User ID=<username>@<servername>;Password=<password>;Trusted_Connection=False;Encrypt=True;Connection Timeout=30"
-	    }
-	  }
-	}
-
-See the [Azure SQL Linked Service](#azure-sql-linked-service-properties) section for the list of properties supported by this linked service. 
-
-**Azure Blob storage linked service**
-
-	{
-	  "name": "StorageLinkedService",
-	  "properties": {
-	    "type": "AzureStorage",
-	    "typeProperties": {
-	      "connectionString": "DefaultEndpointsProtocol=https;AccountName=<accountname>;AccountKey=<accountkey>"
-	    }
-	  }
-	}
-
-See the [Azure Blob](data-factory-azure-blob-connector.md#azure-storage-linked-service-properties) article for the list of properties supported by this linked service.
-
-**Azure Blob input dataset**
-
-Data is picked up from a new blob every hour (frequency: hour, interval: 1). The folder path and file name for the blob are dynamically evaluated based on the start time of the slice that is being processed. The folder path uses year, month, and day part of the start time and file name uses the hour part of the start time. “external”: “true” setting informs the Data Factory service that this table is external to the data factory and not produced by an activity in the data factory.
-
-	{
-	  "name": "AzureBlobInput",
-	  "properties": {
-	    "type": "AzureBlob",
-	    "linkedServiceName": "StorageLinkedService",
-	    "typeProperties": {
-	      "folderPath": "mycontainer/myfolder/yearno={Year}/monthno={Month}/dayno={Day}/",
-	      "fileName": "{Hour}.csv",
-	      "partitionedBy": [
-	        {
-	          "name": "Year",
-	          "value": {
-	            "type": "DateTime",
-	            "date": "SliceStart",
-	            "format": "yyyy"
-	          }
-	        },
-	        {
-	          "name": "Month",
-	          "value": {
-	            "type": "DateTime",
-	            "date": "SliceStart",
-	            "format": "%M"
-	          }
-	        },
-	        {
-	          "name": "Day",
-	          "value": {
-	            "type": "DateTime",
-	            "date": "SliceStart",
-	            "format": "%d"
-	          }
-	        },
-	        {
-	          "name": "Hour",
-	          "value": {
-	            "type": "DateTime",
-	            "date": "SliceStart",
-	            "format": "%H"
-	          }
-	        }
-	      ],
-	      "format": {
-	        "type": "TextFormat",
-	        "columnDelimiter": ",",
-	        "rowDelimiter": "\n"
-	      }
-	    },
-	    "external": true,
-	    "availability": {
-	      "frequency": "Hour",
-	      "interval": 1
-	    },
-	    "policy": {
-	      "externalData": {
-	        "retryInterval": "00:01:00",
-	        "retryTimeout": "00:10:00",
-	        "maximumRetry": 3
-	      }
-	    }
-	  }
-	}
-
-See the [Azure Blob dataset type properties](data-factory-azure-blob-connector.md#azure-blob-dataset-type-properties) section for the list of properties supported by this dataset type.
-
-**Azure SQL output dataset**
-
-The sample copies data to a table named “MyTable” in Azure SQL. You should create the table in Azure SQL with the same number of columns as you expect the Blob CSV file to contain. New rows are added to the table every hour. 
-
-	{
-	  "name": "AzureSqlOutput",
-	  "properties": {
-	    "type": "AzureSqlTable",
-	    "linkedServiceName": "AzureSqlLinkedService",
-	    "typeProperties": {
-	      "tableName": "MyOutputTable"
-	    },
-	    "availability": {
-	      "frequency": "Hour",
-	      "interval": 1
-	    }
-	  }
-	}
-
-See the [Azure SQL dataset type properties](#azure-sql-dataset-type-properties) section for the list of properties supported by this dataset type.
-
-**Pipeline with Copy activity**
-
-The pipeline contains a Copy Activity that is configured to use the above input and output datasets and is scheduled to run every hour. In the pipeline JSON definition, the **source** type is set to **BlobSource** and **sink** type is set to **SqlSink**.
-
-	{  
-	    "name":"SamplePipeline",
-	    "properties":{  
-	    "start":"2014-06-01T18:00:00",
-	    "end":"2014-06-01T19:00:00",
-	    "description":"pipeline with copy activity",
-	    "activities":[  
-	      {
-	        "name": "AzureBlobtoSQL",
-	        "description": "Copy Activity",
-	        "type": "Copy",
-	        "inputs": [
-	          {
-	            "name": "AzureBlobInput"
-	          }
-	        ],
-	        "outputs": [
-	          {
-	            "name": "AzureSqlOutput"
-	          }
-	        ],
-	        "typeProperties": {
-	          "source": {
-	            "type": "BlobSource",
-	            "blobColumnSeparators": ","
-	          },
-	          "sink": {
-	            "type": "SqlSink"
-	          }
-	        },
-	       "scheduler": {
-	          "frequency": "Hour",
-	          "interval": 1
-	        },
-	        "policy": {
-	          "concurrency": 1,
-	          "executionPriorityOrder": "OldestFirst",
-	          "retry": 0,
-	          "timeout": "01:00:00"
-	        }
-	      }
-	      ]
-	   }
-	}
-
-See the [Sql Sink](#sqlsink) section and [BlobSource](data-factory-azure-blob-connector.md#azure-blob-copy-activity-type-properties) for the list of properties supported by SqlSink and BlobSource. 
-
-
-## Azure SQL linked service properties
-
-The following table provides description for JSON elements specific to Azure SQL linked service.
-
-| Property | Description | Required |
-| -------- | ----------- | -------- |
-| type | The type property must be set to: AzureSqlDatabase | Yes |
-| connectionString | Specify information needed to connect to the Azure SQL Database instance for the connectionString property. | Yes |
-
-**Note:** You need to configure [Azure SQL Database Firewall](https://msdn.microsoft.com/library/azure/ee621782.aspx#ConnectingFromAzure). You need to configure the database server to [allow Azure Services to access the server](https://msdn.microsoft.com/library/azure/ee621782.aspx#ConnectingFromAzure). Additionally, if you are copying data to Azure SQL from outside Azure including from on-premises data sources with data factory gateway you need to configure appropriate IP address range for the machine that is sending data to Azure SQL. 
-
-## Azure SQL dataset type properties
-
-For a full list of sections & properties available for defining datasets, please refer to the [Creating datasets](data-factory-create-datasets.md) article. Sections like structure, availability, and policy of a dataset JSON are similar for all dataset types (Azure SQL, Azure blob, Azure table, etc...). 
-
-The typeProperties section is different for each type of dataset and provides information about the location of the data in the data store. The **typeProperties** section for the dataset of type **AzureSqlTable** has the following properties.
-
-| Property | Description | Required |
-| -------- | ----------- | -------- |
-| tableName | Name of the table in the Azure SQL Database instance that linked service refers to. | Yes |
-
-## Azure SQL copy activity type properties
-
-For a full list of sections & properties available for defining activities, please refer to the [Creating Pipelines](data-factory-create-pipelines.md) article. Properties like name, description, input and output tables, various policies etc are available for all types of activities.
-
-> [AZURE.NOTE] The Copy Activity takes only one input and produces only one output.
-
-Properties available in the typeProperties section of the activity on the other hand vary with each activity type and in case of Copy activity they vary depending on the types of sources and sinks.
-
-### SqlSource
-
-In case of Copy activity when source is of type **SqlSource** the following properties are available in **typeProperties** section:
-
-| Property | Description | Allowed values | Required |
-| -------- | ----------- | -------------- | -------- |
-| sqlReaderQuery | Use the custom query to read data. | SQL query string.For example: select * from MyTable. If not specified, the SQL statement that is executed: select from MyTable. | No |
-| sqlReaderStoredProcedureName | Name of the stored procedure that reads data from the source table. | Name of the stored procedure. | No |
-| storedProcedureParameters | Parameters for the stored procedure. | Name/value pairs. Names and casing of parameters must match the names and casing of the stored procedure parameters. | No |
-
-If the **sqlReaderQuery** is specified for the SqlSource, the Copy Activity runs this query against the Azure SQL Database source to get the data. Alternatively, you can specify a stored procedure by specifying the **sqlReaderStoredProcedureName** and **storedProcedureParameters** (if the stored procedure takes parameters). 
-
-If you do not specify either sqlReaderQuery or sqlReaderStoredProcedureName, the columns defined in the structure section of the dataset JSON are used to build a query (select column1, column2 from mytable) to run against the Azure SQL Database. If the dataset definition does not have the structure, all columns are selected from the table. 
-
-<<<<<<< HEAD
-=======
-> [AZURE.NOTE] When you use **sqlReaderStoredProcedureName**, you still need to specify a value for the **tableName** property in the dataset JSON. This is a limitation with the product at this time. There are no validations performed against this table though. 
-
->>>>>>> abb96edc
-### SqlSource example
-
-    "source": {
-        "type": "SqlSource",
-        "sqlReaderStoredProcedureName": "CopyTestSrcStoredProcedureWithParameters",
-        "storedProcedureParameters": {
-            "stringData": { "value": "str3" },
-            "id": { "value": "$$Text.Format('{0:yyyy}', SliceStart)", "type": "Int"}
-        }
-    }
-
-**The stored procedure definition:** 
-
-	CREATE PROCEDURE CopyTestSrcStoredProcedureWithParameters
-	(
-		@stringData varchar(20),
-		@id int
-	)
-	AS
-	SET NOCOUNT ON;
-	BEGIN
-	     select *
-	     from dbo.UnitTestSrcTable
-	     where dbo.UnitTestSrcTable.stringData != stringData
-	    and dbo.UnitTestSrcTable.id != id
-	END
-	GO
-
-
-### SqlSink 
-
-**SqlSink** supports the following properties:
-
-| Property | Description | Allowed values | Required |
-| -------- | ----------- | -------------- | -------- |
-| writeBatchTimeout | Wait time for the batch insert operation to complete before it times out. | (Unit = timespan) Example: “00:30:00” (30 minutes). | No | 
-| writeBatchSize | Inserts data into the SQL table when the buffer size reaches writeBatchSize. | Integer. (unit = Row Count) | No (Default = 10000)
-| sqlWriterCleanupScript | User specified query for Copy Activity to execute such that data of a specific slice will be cleaned up. See repeatability section below for more details. | A query statement.  | No |
-| sliceIdentifierColumnName | User specified column name for Copy Activity to fill with auto generated slice identifier, which will be used to clean up data of a specific slice when rerun. See repeatability section below for more details. | Column name of a column with data type of binary(32). | No |
-| sqlWriterStoredProcedureName | Name of the stored procedure that upserts (updates/inserts) data into the target table. | Name of the stored procedure. | No |
-| storedProcedureParameters | Parameters for the stored procedure. | Name/value pairs. Names and casing of parameters must match the names and casing of the stored procedure parameters. | No | 
-| sqlWriterTableType | User specified table type name to be used in the above stored procedure. Copy activity makes the data being moved available in a temp table with this table type. Stored procedure code can then merge the data being copied with existing data. | A table type name. | No |
-
-#### SqlSink example
-
-    "sink": {
-        "type": "SqlSink",
-        "writeBatchSize": 1000000,
-        "writeBatchTimeout": "00:05:00",
-        "sqlWriterStoredProcedureName": "CopyTestStoredProcedureWithParameters",
-        "sqlWriterTableType": "CopyTestTableType",
-        "storedProcedureParameters": {
-            "id": { "value": "1", "type": "Int" },
-            "stringData": { "value": "str1" },
-            "decimalData": { "value": "1", "type": "Decimal" }
-        }
-    }
-
-## Identity columns in the target database
-This section provides an example for copying data from a source table without an identity column to a destination table with an identity column. 
-
-**Source table:** 
-
-	create table dbo.SourceTbl
-	(
-	       name varchar(100),
-	       age int
-	)
-
-**Destination table:**
-
-	create table dbo.TargetTbl
-	(
-	       id int identity(1,1),
-	       name varchar(100),
-	       age int
-	)
-
-
-Notice that the target table has an identity column. 
-
-**Source dataset JSON definition**
-
-	{
-	    "name": "SampleSource",
-	    "properties": {
-	        "published": false,
-	        "type": " SqlServerTable",
-	        "linkedServiceName": "TestIdentitySQL",
-	        "typeProperties": {
-	            "tableName": "SourceTbl"
-	        },
-	        "availability": {
-	            "frequency": "Hour",
-	            "interval": 1
-	        },
-	        "external": true,
-	        "policy": {}
-	    }
-	}
-
-**Destination dataset JSON definition**
-
-	{
-	    "name": "SampleTarget",
-	    "properties": {
-	        "structure": [
-	            { "name": "name" },
-	            { "name": "age" }
-	        ],
-	        "published": false,
-	        "type": "AzureSqlTable",
-	        "linkedServiceName": "TestIdentitySQLSource",
-	        "typeProperties": {
-	            "tableName": "TargetTbl"
-	        },
-	        "availability": {
-	            "frequency": "Hour",
-	            "interval": 1
-	        },
-	        "external": false,
-	        "policy": {}
-	    }	
-	}
-
-
-Notice that as your source and target table have different schema (target has an additional column with identity). In this scenario, you need to specify **structure** property in  the target dataset definition, which doesn’t include the identity column.
-
-[AZURE.INCLUDE [data-factory-type-repeatability-for-sql-sources](../../includes/data-factory-type-repeatability-for-sql-sources.md)] 
-
-[AZURE.INCLUDE [data-factory-sql-invoke-stored-procedure](../../includes/data-factory-sql-invoke-stored-procedure.md)]
- 
-
-[AZURE.INCLUDE [data-factory-structure-for-rectangualr-datasets](../../includes/data-factory-structure-for-rectangualr-datasets.md)]
-
-### Type mapping for SQL Server & Azure SQL Database
-
-As mentioned in the [data movement activities](data-factory-data-movement-activities.md) article Copy activity performs automatic type conversions from automatic type conversions from source types to sink types with the following 2 step approach:
-
-1. Convert from native source types to .NET type
-2. Convert from .NET type to native sink type
-
-When moving data to & from Azure SQL, SQL server, Sybase the following mappings will be used from SQL type to .NET type and vice versa.
-
-The mapping is same as the SQL Server Data Type Mapping for ADO.NET.
-
-| SQL Server Database Engine type | .NET Framework type |
-| ------------------------------- | ------------------- |
-| bigint | Int64 |
-| binary | Byte[] |
-| bit | Boolean |
-| char | String, Char[] |
-| date | DateTime |
-| Datetime | DateTime |
-| datetime2 | DateTime |
-| Datetimeoffset | DateTimeOffset |
-| Decimal | Decimal |
-| FILESTREAM attribute (varbinary(max)) | Byte[] |
-| Float | Double |
-| image | Byte[] | 
-| int | Int32 | 
-| money | Decimal |
-| nchar | String, Char[] |
-| ntext | String, Char[] |
-| numeric | Decimal |
-| nvarchar | String, Char[] |
-| real | Single |
-| rowversion | Byte[] |
-| smalldatetime | DateTime |
-| smallint | Int16 |
-| smallmoney | Decimal | 
-| sql_variant | Object * |
-| text | String, Char[] |
-| time | TimeSpan |
-| timestamp | Byte[] |
-| tinyint | Byte |
-| uniqueidentifier | Guid |
-| varbinary |  Byte[] |
-| varchar | String, Char[] |
-| xml | Xml |
-
-
-[AZURE.INCLUDE [data-factory-type-conversion-sample](../../includes/data-factory-type-conversion-sample.md)]
-
-[AZURE.INCLUDE [data-factory-column-mapping](../../includes/data-factory-column-mapping.md)]
-
-
-
-
-	 
-
-
-
-
-
-
-
-
-
+<properties 
+	pageTitle="Move data to and from Azure SQL | Azure Data Factory" 
+	description="Learn how to move data to/from Azure SQL Database using Azure Data Factory." 
+	services="data-factory" 
+	documentationCenter="" 
+	authors="spelluru" 
+	manager="jhubbard" 
+	editor="monicar"/>
+
+<tags 
+	ms.service="data-factory" 
+	ms.workload="data-services" 
+	ms.tgt_pltfrm="na" 
+	ms.devlang="na" 
+	ms.topic="article" 
+	ms.date="02/01/2016" 
+	ms.author="spelluru"/>
+
+# Move data to and from Azure SQL Database using Azure Data Factory
+
+This article outlines how you can use the Copy Activity in an Azure data factory to move data to Azure SQL from another data store and move data from another data store to Azure SQL. This article builds on the [data movement activities](data-factory-data-movement-activities.md) article which presents a general overview of data movement with copy activity and supported data store combinations.
+
+The following sample(s) show how to copy data to and from Azure SQL Database and Azure Blob Storage. However, data can be copied **directly** from any of sources to any of the sinks stated [here](data-factory-data-movement-activities.md#supported-data-stores) using the Copy Activity in Azure Data Factory.  
+
+
+## Sample: Copy data from Azure SQL Database to Azure Blob
+
+The sample below shows:
+
+1. A linked service of type [AzureSqlDatabase](#azure-sql-linked-service-properties).
+2. A linked service of type [AzureStorage](data-factory-azure-blob-connector.md#azure-storage-linked-service-properties). 
+3. An input [dataset](data-factory-create-datasets.md) of type [AzureSqlTable](#azure-sql-dataset-type-properties). 
+4. An output [dataset](data-factory-create-datasets.md) of type [AzureBlob](data-factory-azure-blob-connector.md#azure-blob-dataset-type-properties).
+4. A [pipeline](data-factory-create-pipelines.md) with Copy Activity that uses [SqlSource](#azure-sql-copy-activity-type-properties) and [BlobSink](data-factory-azure-blob-connector.md#azure-blob-copy-activity-type-properties).
+
+The sample copies data belonging to a time series from a table in Azure SQL database to a blob every hour. The JSON properties used in these samples are described in sections following the samples.  
+
+**Azure SQL linked service**
+
+	{
+	  "name": "AzureSqlLinkedService",
+	  "properties": {
+	    "type": "AzureSqlDatabase",
+	    "typeProperties": {
+	      "connectionString": "Server=tcp:<servername>.database.windows.net,1433;Database=<databasename>;User ID=<username>@<servername>;Password=<password>;Trusted_Connection=False;Encrypt=True;Connection Timeout=30"
+	    }
+	  }
+	}
+
+See the [Azure SQL Linked Service](#azure-sql-linked-service-properties) section for the list of properties supported by this linked service. 
+
+**Azure Blob storage linked service**
+
+	{
+	  "name": "StorageLinkedService",
+	  "properties": {
+	    "type": "AzureStorage",
+	    "typeProperties": {
+	      "connectionString": "DefaultEndpointsProtocol=https;AccountName=<accountname>;AccountKey=<accountkey>"
+	    }
+	  }
+	}
+
+See the [Azure Blob](data-factory-azure-blob-connector.md#azure-storage-linked-service-properties) article for the list of properties supported by this linked service. 
+
+**Azure SQL input dataset**
+
+The sample assumes you have created a table “MyTable” in Azure SQL and it contains a column called “timestampcolumn” for time series data. 
+
+Setting “external”: ”true” and specifying externalData policy informs the Azure Data Factory service that this is a table that is external to the data factory and not produced by an activity in the data factory.
+
+	{
+	  "name": "AzureSqlInput",
+	  "properties": {
+	    "type": "AzureSqlTable",
+	    "linkedServiceName": "AzureSqlLinkedService",
+	    "typeProperties": {
+	      "tableName": "MyTable"
+	    },
+	    "external": true,
+	    "availability": {
+	      "frequency": "Hour",
+	      "interval": 1
+	    },
+	    "policy": {
+	      "externalData": {
+	        "retryInterval": "00:01:00",
+	        "retryTimeout": "00:10:00",
+	        "maximumRetry": 3
+	      }
+	    }
+	  }
+	}
+
+See the [Azure SQL dataset type properties](#azure-sql-dataset-type-properties) section for the list of properties supported by this dataset type.  
+
+**Azure Blob output dataset**
+
+Data is written to a new blob every hour (frequency: hour, interval: 1). The folder path for the blob is dynamically evaluated based on the start time of the slice that is being processed. The folder path uses year, month, day, and hours parts of the start time. 
+
+	{
+	  "name": "AzureBlobOutput",
+	  "properties": {
+	    "type": "AzureBlob",
+	    "linkedServiceName": "StorageLinkedService",
+	    "typeProperties": {
+	      "folderPath": "mycontainer/myfolder/yearno={Year}/monthno={Month}/dayno={Day}/hourno={Hour}/",
+	      "partitionedBy": [
+	        {
+	          "name": "Year",
+	          "value": {
+	            "type": "DateTime",
+	            "date": "SliceStart",
+	            "format": "yyyy"
+	          }
+	        },
+	        {
+	          "name": "Month",
+	          "value": {
+	            "type": "DateTime",
+	            "date": "SliceStart",
+	            "format": "%M"
+	          }
+	        },
+	        {
+	          "name": "Day",
+	          "value": {
+	            "type": "DateTime",
+	            "date": "SliceStart",
+	            "format": "%d"
+	          }
+	        },
+	        {
+	          "name": "Hour",
+	          "value": {
+	            "type": "DateTime",
+	            "date": "SliceStart",
+	            "format": "%H"
+	          }
+	        }
+	      ],
+	      "format": {
+	        "type": "TextFormat",
+	        "columnDelimiter": "\t",
+	        "rowDelimiter": "\n"
+	      }
+	    },
+	    "availability": {
+	      "frequency": "Hour",
+	      "interval": 1
+	    }
+	  }
+	}
+
+See the [Azure Blob dataset type properties](data-factory-azure-blob-connector.md#azure-blob-dataset-type-properties) section for the list of properties supported by this dataset type.  
+
+**Pipeline with Copy activity**
+
+The pipeline contains a Copy Activity that is configured to use the above input and output datasets and is scheduled to run every hour. In the pipeline JSON definition, the **source** type is set to **SqlSource** and **sink** type is set to **BlobSink**. The SQL query specified for the **SqlReaderQuery** property selects the data in the past hour to copy.
+
+	{  
+	    "name":"SamplePipeline",
+	    "properties":{  
+	    "start":"2014-06-01T18:00:00",
+	    "end":"2014-06-01T19:00:00",
+	    "description":"pipeline for copy activity",
+	    "activities":[  
+	      {
+	        "name": "AzureSQLtoBlob",
+	        "description": "copy activity",
+	        "type": "Copy",
+	        "inputs": [
+	          {
+	            "name": "AzureSQLInput"
+	          }
+	        ],
+	        "outputs": [
+	          {
+	            "name": "AzureBlobOutput"
+	          }
+	        ],
+	        "typeProperties": {
+	          "source": {
+	            "type": "SqlSource",
+	            "SqlReaderQuery": "$$Text.Format('select * from MyTable where timestampcolumn >= \\'{0:yyyy-MM-dd HH:mm}\\' AND timestampcolumn < \\'{1:yyyy-MM-dd HH:mm}\\'', WindowStart, WindowEnd)"
+	          },
+	          "sink": {
+	            "type": "BlobSink"
+	          }
+	        },
+	       "scheduler": {
+	          "frequency": "Hour",
+	          "interval": 1
+	        },
+	        "policy": {
+	          "concurrency": 1,
+	          "executionPriorityOrder": "OldestFirst",
+	          "retry": 0,
+	          "timeout": "01:00:00"
+	        }
+	      }
+	     ]
+	   }
+	}
+
+In the above example, **sqlReaderQuery** is specified for the SqlSource. The Copy Activity runs this query against the Azure SQL Database source to get the data. Alternatively, you can specify a stored procedure by specifying the **sqlReaderStoredProcedureName** and **storedProcedureParameters** (if the stored procedure takes parameters).
+
+If you do not specify either sqlReaderQuery or sqlReaderStoredProcedureName, the columns defined in the structure section of the dataset JSON are used to build a query (select column1, column2 from mytable) to run against the Azure SQL Database. If the dataset definition does not have the structure, all columns are selected from the table. 
+
+
+See the [Sql Source](#sqlsource) section and [BlobSink](data-factory-azure-blob-connector.md#azure-blob-copy-activity-type-properties) for the list of properties supported by SqlSource and BlobSink. 
+
+
+## Sample: Copy data from Azure Blob to Azure SQL Database
+
+The sample below shows:
+
+1.	A linked service of type [AzureSqlDatabase](data-factory-azure-sql-connector.md#azure-sql-linked-service-properties).
+2.	A linked service of type [AzureStorage](data-factory-azure-blob-connector.md#azure-storage-linked-service-properties).
+3.	An input [dataset](data-factory-create-datasets.md) of type [AzureBlob](data-factory-azure-blob-connector.md#azure-blob-dataset-type-properties).
+4.	An output [dataset](data-factory-create-datasets.md) of type [AzureSqlTable](data-factory-azure-sql-connector.md#azure-sql-dataset-type-properties).
+4.	A [pipeline](data-factory-create-pipelines.md) with Copy activity that uses [BlobSource](data-factory-azure-blob-connector.md#azure-blob-copy-activity-type-properties) and [SqlSink](data-factory-azure-sql-connector.md#azure-sql-copy-activity-type-properties).
+
+The sample copies data belonging to a time series from Azure blob to a table in Azure SQL database every hour. The JSON properties used in these samples are described in sections following the samples. 
+
+
+**Azure SQL linked service**
+	
+	{
+	  "name": "AzureSqlLinkedService",
+	  "properties": {
+	    "type": "AzureSqlDatabase",
+	    "typeProperties": {
+	      "connectionString": "Server=tcp:<servername>.database.windows.net,1433;Database=<databasename>;User ID=<username>@<servername>;Password=<password>;Trusted_Connection=False;Encrypt=True;Connection Timeout=30"
+	    }
+	  }
+	}
+
+See the [Azure SQL Linked Service](#azure-sql-linked-service-properties) section for the list of properties supported by this linked service. 
+
+**Azure Blob storage linked service**
+
+	{
+	  "name": "StorageLinkedService",
+	  "properties": {
+	    "type": "AzureStorage",
+	    "typeProperties": {
+	      "connectionString": "DefaultEndpointsProtocol=https;AccountName=<accountname>;AccountKey=<accountkey>"
+	    }
+	  }
+	}
+
+See the [Azure Blob](data-factory-azure-blob-connector.md#azure-storage-linked-service-properties) article for the list of properties supported by this linked service.
+
+**Azure Blob input dataset**
+
+Data is picked up from a new blob every hour (frequency: hour, interval: 1). The folder path and file name for the blob are dynamically evaluated based on the start time of the slice that is being processed. The folder path uses year, month, and day part of the start time and file name uses the hour part of the start time. “external”: “true” setting informs the Data Factory service that this table is external to the data factory and not produced by an activity in the data factory.
+
+	{
+	  "name": "AzureBlobInput",
+	  "properties": {
+	    "type": "AzureBlob",
+	    "linkedServiceName": "StorageLinkedService",
+	    "typeProperties": {
+	      "folderPath": "mycontainer/myfolder/yearno={Year}/monthno={Month}/dayno={Day}/",
+	      "fileName": "{Hour}.csv",
+	      "partitionedBy": [
+	        {
+	          "name": "Year",
+	          "value": {
+	            "type": "DateTime",
+	            "date": "SliceStart",
+	            "format": "yyyy"
+	          }
+	        },
+	        {
+	          "name": "Month",
+	          "value": {
+	            "type": "DateTime",
+	            "date": "SliceStart",
+	            "format": "%M"
+	          }
+	        },
+	        {
+	          "name": "Day",
+	          "value": {
+	            "type": "DateTime",
+	            "date": "SliceStart",
+	            "format": "%d"
+	          }
+	        },
+	        {
+	          "name": "Hour",
+	          "value": {
+	            "type": "DateTime",
+	            "date": "SliceStart",
+	            "format": "%H"
+	          }
+	        }
+	      ],
+	      "format": {
+	        "type": "TextFormat",
+	        "columnDelimiter": ",",
+	        "rowDelimiter": "\n"
+	      }
+	    },
+	    "external": true,
+	    "availability": {
+	      "frequency": "Hour",
+	      "interval": 1
+	    },
+	    "policy": {
+	      "externalData": {
+	        "retryInterval": "00:01:00",
+	        "retryTimeout": "00:10:00",
+	        "maximumRetry": 3
+	      }
+	    }
+	  }
+	}
+
+See the [Azure Blob dataset type properties](data-factory-azure-blob-connector.md#azure-blob-dataset-type-properties) section for the list of properties supported by this dataset type.
+
+**Azure SQL output dataset**
+
+The sample copies data to a table named “MyTable” in Azure SQL. You should create the table in Azure SQL with the same number of columns as you expect the Blob CSV file to contain. New rows are added to the table every hour. 
+
+	{
+	  "name": "AzureSqlOutput",
+	  "properties": {
+	    "type": "AzureSqlTable",
+	    "linkedServiceName": "AzureSqlLinkedService",
+	    "typeProperties": {
+	      "tableName": "MyOutputTable"
+	    },
+	    "availability": {
+	      "frequency": "Hour",
+	      "interval": 1
+	    }
+	  }
+	}
+
+See the [Azure SQL dataset type properties](#azure-sql-dataset-type-properties) section for the list of properties supported by this dataset type.
+
+**Pipeline with Copy activity**
+
+The pipeline contains a Copy Activity that is configured to use the above input and output datasets and is scheduled to run every hour. In the pipeline JSON definition, the **source** type is set to **BlobSource** and **sink** type is set to **SqlSink**.
+
+	{  
+	    "name":"SamplePipeline",
+	    "properties":{  
+	    "start":"2014-06-01T18:00:00",
+	    "end":"2014-06-01T19:00:00",
+	    "description":"pipeline with copy activity",
+	    "activities":[  
+	      {
+	        "name": "AzureBlobtoSQL",
+	        "description": "Copy Activity",
+	        "type": "Copy",
+	        "inputs": [
+	          {
+	            "name": "AzureBlobInput"
+	          }
+	        ],
+	        "outputs": [
+	          {
+	            "name": "AzureSqlOutput"
+	          }
+	        ],
+	        "typeProperties": {
+	          "source": {
+	            "type": "BlobSource",
+	            "blobColumnSeparators": ","
+	          },
+	          "sink": {
+	            "type": "SqlSink"
+	          }
+	        },
+	       "scheduler": {
+	          "frequency": "Hour",
+	          "interval": 1
+	        },
+	        "policy": {
+	          "concurrency": 1,
+	          "executionPriorityOrder": "OldestFirst",
+	          "retry": 0,
+	          "timeout": "01:00:00"
+	        }
+	      }
+	      ]
+	   }
+	}
+
+See the [Sql Sink](#sqlsink) section and [BlobSource](data-factory-azure-blob-connector.md#azure-blob-copy-activity-type-properties) for the list of properties supported by SqlSink and BlobSource. 
+
+
+## Azure SQL linked service properties
+
+The following table provides description for JSON elements specific to Azure SQL linked service.
+
+| Property | Description | Required |
+| -------- | ----------- | -------- |
+| type | The type property must be set to: AzureSqlDatabase | Yes |
+| connectionString | Specify information needed to connect to the Azure SQL Database instance for the connectionString property. | Yes |
+
+**Note:** You need to configure [Azure SQL Database Firewall](https://msdn.microsoft.com/library/azure/ee621782.aspx#ConnectingFromAzure). You need to configure the database server to [allow Azure Services to access the server](https://msdn.microsoft.com/library/azure/ee621782.aspx#ConnectingFromAzure). Additionally, if you are copying data to Azure SQL from outside Azure including from on-premises data sources with data factory gateway you need to configure appropriate IP address range for the machine that is sending data to Azure SQL. 
+
+## Azure SQL dataset type properties
+
+For a full list of sections & properties available for defining datasets, please refer to the [Creating datasets](data-factory-create-datasets.md) article. Sections like structure, availability, and policy of a dataset JSON are similar for all dataset types (Azure SQL, Azure blob, Azure table, etc...). 
+
+The typeProperties section is different for each type of dataset and provides information about the location of the data in the data store. The **typeProperties** section for the dataset of type **AzureSqlTable** has the following properties.
+
+| Property | Description | Required |
+| -------- | ----------- | -------- |
+| tableName | Name of the table in the Azure SQL Database instance that linked service refers to. | Yes |
+
+## Azure SQL copy activity type properties
+
+For a full list of sections & properties available for defining activities, please refer to the [Creating Pipelines](data-factory-create-pipelines.md) article. Properties like name, description, input and output tables, various policies etc are available for all types of activities.
+
+> [AZURE.NOTE] The Copy Activity takes only one input and produces only one output.
+
+Properties available in the typeProperties section of the activity on the other hand vary with each activity type and in case of Copy activity they vary depending on the types of sources and sinks.
+
+### SqlSource
+
+In case of Copy activity when source is of type **SqlSource** the following properties are available in **typeProperties** section:
+
+| Property | Description | Allowed values | Required |
+| -------- | ----------- | -------------- | -------- |
+| sqlReaderQuery | Use the custom query to read data. | SQL query string.For example: select * from MyTable. If not specified, the SQL statement that is executed: select from MyTable. | No |
+| sqlReaderStoredProcedureName | Name of the stored procedure that reads data from the source table. | Name of the stored procedure. | No |
+| storedProcedureParameters | Parameters for the stored procedure. | Name/value pairs. Names and casing of parameters must match the names and casing of the stored procedure parameters. | No |
+
+If the **sqlReaderQuery** is specified for the SqlSource, the Copy Activity runs this query against the Azure SQL Database source to get the data. Alternatively, you can specify a stored procedure by specifying the **sqlReaderStoredProcedureName** and **storedProcedureParameters** (if the stored procedure takes parameters). 
+
+If you do not specify either sqlReaderQuery or sqlReaderStoredProcedureName, the columns defined in the structure section of the dataset JSON are used to build a query (select column1, column2 from mytable) to run against the Azure SQL Database. If the dataset definition does not have the structure, all columns are selected from the table. 
+
+> [AZURE.NOTE] When you use **sqlReaderStoredProcedureName**, you still need to specify a value for the **tableName** property in the dataset JSON. This is a limitation with the product at this time. There are no validations performed against this table though. 
+
+### SqlSource example
+
+    "source": {
+        "type": "SqlSource",
+        "sqlReaderStoredProcedureName": "CopyTestSrcStoredProcedureWithParameters",
+        "storedProcedureParameters": {
+            "stringData": { "value": "str3" },
+            "id": { "value": "$$Text.Format('{0:yyyy}', SliceStart)", "type": "Int"}
+        }
+    }
+
+**The stored procedure definition:** 
+
+	CREATE PROCEDURE CopyTestSrcStoredProcedureWithParameters
+	(
+		@stringData varchar(20),
+		@id int
+	)
+	AS
+	SET NOCOUNT ON;
+	BEGIN
+	     select *
+	     from dbo.UnitTestSrcTable
+	     where dbo.UnitTestSrcTable.stringData != stringData
+	    and dbo.UnitTestSrcTable.id != id
+	END
+	GO
+
+
+### SqlSink 
+
+**SqlSink** supports the following properties:
+
+| Property | Description | Allowed values | Required |
+| -------- | ----------- | -------------- | -------- |
+| writeBatchTimeout | Wait time for the batch insert operation to complete before it times out. | (Unit = timespan) Example: “00:30:00” (30 minutes). | No | 
+| writeBatchSize | Inserts data into the SQL table when the buffer size reaches writeBatchSize. | Integer. (unit = Row Count) | No (Default = 10000)
+| sqlWriterCleanupScript | User specified query for Copy Activity to execute such that data of a specific slice will be cleaned up. See repeatability section below for more details. | A query statement.  | No |
+| sliceIdentifierColumnName | User specified column name for Copy Activity to fill with auto generated slice identifier, which will be used to clean up data of a specific slice when rerun. See repeatability section below for more details. | Column name of a column with data type of binary(32). | No |
+| sqlWriterStoredProcedureName | Name of the stored procedure that upserts (updates/inserts) data into the target table. | Name of the stored procedure. | No |
+| storedProcedureParameters | Parameters for the stored procedure. | Name/value pairs. Names and casing of parameters must match the names and casing of the stored procedure parameters. | No | 
+| sqlWriterTableType | User specified table type name to be used in the above stored procedure. Copy activity makes the data being moved available in a temp table with this table type. Stored procedure code can then merge the data being copied with existing data. | A table type name. | No |
+
+#### SqlSink example
+
+    "sink": {
+        "type": "SqlSink",
+        "writeBatchSize": 1000000,
+        "writeBatchTimeout": "00:05:00",
+        "sqlWriterStoredProcedureName": "CopyTestStoredProcedureWithParameters",
+        "sqlWriterTableType": "CopyTestTableType",
+        "storedProcedureParameters": {
+            "id": { "value": "1", "type": "Int" },
+            "stringData": { "value": "str1" },
+            "decimalData": { "value": "1", "type": "Decimal" }
+        }
+    }
+
+## Identity columns in the target database
+This section provides an example for copying data from a source table without an identity column to a destination table with an identity column. 
+
+**Source table:** 
+
+	create table dbo.SourceTbl
+	(
+	       name varchar(100),
+	       age int
+	)
+
+**Destination table:**
+
+	create table dbo.TargetTbl
+	(
+	       id int identity(1,1),
+	       name varchar(100),
+	       age int
+	)
+
+
+Notice that the target table has an identity column. 
+
+**Source dataset JSON definition**
+
+	{
+	    "name": "SampleSource",
+	    "properties": {
+	        "published": false,
+	        "type": " SqlServerTable",
+	        "linkedServiceName": "TestIdentitySQL",
+	        "typeProperties": {
+	            "tableName": "SourceTbl"
+	        },
+	        "availability": {
+	            "frequency": "Hour",
+	            "interval": 1
+	        },
+	        "external": true,
+	        "policy": {}
+	    }
+	}
+
+**Destination dataset JSON definition**
+
+	{
+	    "name": "SampleTarget",
+	    "properties": {
+	        "structure": [
+	            { "name": "name" },
+	            { "name": "age" }
+	        ],
+	        "published": false,
+	        "type": "AzureSqlTable",
+	        "linkedServiceName": "TestIdentitySQLSource",
+	        "typeProperties": {
+	            "tableName": "TargetTbl"
+	        },
+	        "availability": {
+	            "frequency": "Hour",
+	            "interval": 1
+	        },
+	        "external": false,
+	        "policy": {}
+	    }	
+	}
+
+
+Notice that as your source and target table have different schema (target has an additional column with identity). In this scenario, you need to specify **structure** property in  the target dataset definition, which doesn’t include the identity column.
+
+[AZURE.INCLUDE [data-factory-type-repeatability-for-sql-sources](../../includes/data-factory-type-repeatability-for-sql-sources.md)] 
+
+[AZURE.INCLUDE [data-factory-sql-invoke-stored-procedure](../../includes/data-factory-sql-invoke-stored-procedure.md)]
+ 
+
+[AZURE.INCLUDE [data-factory-structure-for-rectangualr-datasets](../../includes/data-factory-structure-for-rectangualr-datasets.md)]
+
+### Type mapping for SQL Server & Azure SQL Database
+
+As mentioned in the [data movement activities](data-factory-data-movement-activities.md) article Copy activity performs automatic type conversions from automatic type conversions from source types to sink types with the following 2 step approach:
+
+1. Convert from native source types to .NET type
+2. Convert from .NET type to native sink type
+
+When moving data to & from Azure SQL, SQL server, Sybase the following mappings will be used from SQL type to .NET type and vice versa.
+
+The mapping is same as the SQL Server Data Type Mapping for ADO.NET.
+
+| SQL Server Database Engine type | .NET Framework type |
+| ------------------------------- | ------------------- |
+| bigint | Int64 |
+| binary | Byte[] |
+| bit | Boolean |
+| char | String, Char[] |
+| date | DateTime |
+| Datetime | DateTime |
+| datetime2 | DateTime |
+| Datetimeoffset | DateTimeOffset |
+| Decimal | Decimal |
+| FILESTREAM attribute (varbinary(max)) | Byte[] |
+| Float | Double |
+| image | Byte[] | 
+| int | Int32 | 
+| money | Decimal |
+| nchar | String, Char[] |
+| ntext | String, Char[] |
+| numeric | Decimal |
+| nvarchar | String, Char[] |
+| real | Single |
+| rowversion | Byte[] |
+| smalldatetime | DateTime |
+| smallint | Int16 |
+| smallmoney | Decimal | 
+| sql_variant | Object * |
+| text | String, Char[] |
+| time | TimeSpan |
+| timestamp | Byte[] |
+| tinyint | Byte |
+| uniqueidentifier | Guid |
+| varbinary |  Byte[] |
+| varchar | String, Char[] |
+| xml | Xml |
+
+
+[AZURE.INCLUDE [data-factory-type-conversion-sample](../../includes/data-factory-type-conversion-sample.md)]
+
+[AZURE.INCLUDE [data-factory-column-mapping](../../includes/data-factory-column-mapping.md)]
+
+
+
+
+	 
+
+
+
+
+
+
+
+
+