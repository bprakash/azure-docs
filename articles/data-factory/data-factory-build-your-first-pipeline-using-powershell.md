--- conflicted
+++ resolved
@@ -13,11 +13,7 @@
 	ms.tgt_pltfrm="na"
 	ms.devlang="na"
 	ms.topic="hero-article"
-<<<<<<< HEAD
-	ms.date="12/08/2015"
-=======
 	ms.date="12/18/2015"
->>>>>>> a3c102f7
 	ms.author="spelluru"/>
 
 # Get started with Azure Data Factory (Azure PowerShell)
@@ -32,16 +28,12 @@
 In this article, you will learn how to use the Azure PowerShell to create your first Azure data factory. 
 
 
-<<<<<<< HEAD
-> [AZURE.IMPORTANT] 
-> This article does not provide a conceptual overview of the Azure Data Factory service. For a detailed overview of the service, see [Introduction to Azure Data Factory](data-factory-introduction.md). 
-> 
-> This article does not cover all the Data Factory cmdlets. See [Data Factory Cmdlet Reference](https://msdn.microsoft.com/library/dn820234.aspx) for comprehensive documentation on Data Factory cmdlets.
-
 ## Prerequisites
 Apart from prerequisites listed in the Tutorial Overview topic, you need to install the following:
 
-- **Azure PowerShell**. Follow instructions in [How to install and configure Azure PowerShell](../powershell-install-configure.md) article to install latest version of Azure PowerShell on your computer. 
+- You **must** read through [Tutorial Overview](data-factory-build-your-first-pipeline.md) article and complete the prerequisite steps before proceeding further.
+- **Azure PowerShell**. Follow instructions in [How to install and configure Azure PowerShell](../powershell-install-configure.md) article to install latest version of Azure PowerShell on your computer.
+- (optional) This article does not cover all the Data Factory cmdlets. See [Data Factory Cmdlet Reference](https://msdn.microsoft.com/library/dn820234.aspx) for comprehensive documentation on Data Factory cmdlets. 
 
 If you are using Azure PowerShell of **version < 1.0**, You will need to use cmdlets that are documented [here][cmdlet-reference]. You also will need to run the following commands before using the Data Factory cmdlets: 
  
@@ -51,25 +43,11 @@
 	3. Run **Select-AzureSubscription** to select the subscription that you want to work with. This subscription should be the same as the one you used in the Azure portal.
 4. Switch to AzureResourceManager mode as the Azure Data Factory cmdlets are available in this mode: **Switch-AzureMode AzureResourceManager**.
 
-=======
-## Prerequisites
-Apart from prerequisites listed in the Tutorial Overview topic, you need to install the following:
-
-- You **must** read through [Tutorial Overview](data-factory-build-your-first-pipeline.md) article and complete the prerequisite steps before proceeding further.
-- **Azure PowerShell**. Follow instructions in [How to install and configure Azure PowerShell](../powershell-install-configure.md) article to install latest version of Azure PowerShell on your computer.
-- (optional) This article does not cover all the Data Factory cmdlets. See [Data Factory Cmdlet Reference](https://msdn.microsoft.com/library/dn820234.aspx) for comprehensive documentation on Data Factory cmdlets. 
->>>>>>> a3c102f7
-
-If you are using Azure PowerShell of **version < 1.0**, You will need to use cmdlets that are documented [here][cmdlet-reference]. You also will need to run the following commands before using the Data Factory cmdlets: 
- 
-1. Start Azure PowerShell and run the following commands. Keep Azure PowerShell open until the end of this tutorial. If you close and reopen, you need to run these commands again.
-	1. Run **Add-AzureAccount** and enter the  user name and password that you use to sign in to the Azure Portal.
-	2. Run **Get-AzureSubscription** to view all the subscriptions for this account.
-	3. Run **Select-AzureSubscription** to select the subscription that you want to work with. This subscription should be the same as the one you used in the Azure portal.
-4. Switch to AzureResourceManager mode as the Azure Data Factory cmdlets are available in this mode: **Switch-AzureMode AzureResourceManager**.
-
-
-<<<<<<< HEAD
+
+## Step 1: Create the data factory
+
+In this step, you use Azure PowerShell to create an Azure Data Factory named **FirstDataFactoryPSH**. A data factory can have one or more pipelines. A pipeline can have one or more activities in it. For example, a Copy Activity to copy data from a source to a destination data store and a HDInsight Hive activity to run Hive script to transform input data to product output data. Let's start with creating the data factory in this step. 
+
 1. Start Azure PowerShell and run the following command. Keep Azure PowerShell open until the end of this tutorial. If you close and reopen, you need to run these commands again.
 	- Run **Login-AzureRmAccount** and enter the  user name and password that you use to sign in to the Azure Portal.  
 	- Run **Get-AzureSubscription** to view all the subscriptions for this account.
@@ -79,27 +57,9 @@
 		New-AzureRmResourceGroup -Name ADFTutorialResourceGroup  -Location "West US"
 
 	Some of the steps in this tutorial assume that you use the resource group named ADFTutorialResourceGroup. If you use a different resource group, you will need to use it in place of ADFTutorialResourceGroup in this tutorial.
-4. Run the **New-AzureRmDataFactory** cmdlet to create a data factory named DataFactoryMyFirstPipelinePSH.  
-
-		New-AzureRmDataFactory -ResourceGroupName ADFTutorialResourceGroup -Name DataFactoryMyFirstPipelinePSH –Location "West US"
-=======
-## Step 1: Create the data factory
-
-In this step, you use Azure PowerShell to create an Azure Data Factory named **FirstDataFactoryPSH**. A data factory can have one or more pipelines. A pipeline can have one or more activities in it. For example, a Copy Activity to copy data from a source to a destination data store and a HDInsight Hive activity to run Hive script to transform input data to product output data. Let's start with creating the data factory in this step. 
-
-1. Start Azure PowerShell and run the following command. Keep Azure PowerShell open until the end of this tutorial. If you close and reopen, you need to run these commands again.
-	- Run **Login-AzureRmAccount** and enter the  user name and password that you use to sign in to the Azure Portal.  
-	- Run **Get-AzureSubscription** to view all the subscriptions for this account.
-	- Run **Select-AzureSubscription <Name of the subscription>** to select the subscription that you want to work with. This subscription should be the same as the one you used in the Azure portal.
-3. Create an Azure resource group named **ADFTutorialResourceGroup** by running the following command.
-
-		New-AzureRmResourceGroup -Name ADFTutorialResourceGroup  -Location "West US"
-
-	Some of the steps in this tutorial assume that you use the resource group named ADFTutorialResourceGroup. If you use a different resource group, you will need to use it in place of ADFTutorialResourceGroup in this tutorial.
 4. Run the **New-AzureRmDataFactory** cmdlet to create a data factory named **FirstDataFactoryPSH**.  
 
 		New-AzureRmDataFactory -ResourceGroupName ADFTutorialResourceGroup -Name FirstDataFactoryPSH –Location "West US"
->>>>>>> a3c102f7
 
 	> [AZURE.IMPORTANT] The name of the Azure Data Factory must be globally unique. If you receive the error **Data factory name “FirstDataFactoryPSH” is not available**, change the name (for example, yournameFirstDataFactoryPSH). Use this name in place of ADFTutorialFactoryPSH while performing steps in this tutorial. See [Data Factory - Naming Rules](data-factory-naming-rules.md) topic for naming rules for Data Factory artifacts.
 	> 
@@ -128,31 +88,18 @@
 
 	Replace **account name** with the name of your Azure storage account and **account key** with the access key of the Azure storage account. To learn how to get your storage access key, see [View, copy and regenerate storage access keys](http://azure.microsoft.com/documentation/articles/storage-create-storage-account/#view-copy-and-regenerate-storage-access-keys).
 
-<<<<<<< HEAD
-2.	In Azure PowerShell, switch to the ADFGetStartedPSH folder.
-3.	You can use the **New-AzureRmDataFactoryLinkedService** cmdlet to create a linked service. This cmdlet and other Data Factory cmdlets you use in this tutorial require you to pass values for the *ResourceGroupName* and *DataFactoryName* parameters. Alternatively, you can use **Get-AzureRmDataFactory** to get a **DataFactory** object and pass the object without typing *ResourceGroupName* and *DataFactoryName* each time you run a cmdlet. Run the following command to assign the output of the **Get-AzureRmDataFactory** cmdlet to a **$df** variable.
-
-		$df=Get-AzureRmDataFactory -ResourceGroupName ADFTutorialResourceGroup -Name DataFactoryMyFirstPipelinePSH
-
-4.	Now, run the **New-AzureRmDataFactoryLinkedService** cmdlet to create the linked **StorageLinkedService** service.
-=======
 2. In Azure PowerShell, switch to the ADFGetStarted folder.
 3. You can use the **New-AzureRmDataFactoryLinkedService** cmdlet to create a linked service. This cmdlet and other Data Factory cmdlets you use in this tutorial require you to pass values for the *ResourceGroupName* and *DataFactoryName* parameters. Alternatively, you can use **Get-AzureRmDataFactory** to get a **DataFactory** object and pass the object without typing *ResourceGroupName* and *DataFactoryName* each time you run a cmdlet. Run the following command to assign the output of the **Get-AzureRmDataFactory** cmdlet to a **$df** variable.
 
 		$df=Get-AzureRmDataFactory -ResourceGroupName ADFTutorialResourceGroup -Name FirstDataFactoryPSH
 
 4. Now, run the **New-AzureRmDataFactoryLinkedService** cmdlet to create the linked **StorageLinkedService** service.
->>>>>>> a3c102f7
 
 		New-AzureRmDataFactoryLinkedService $df -File .\StorageLinkedService.json
 
 	If you hadn't run the **Get-AzureRmDataFactory** cmdlet and assigned the output to the **$df** variable, you would have to specify values for the *ResourceGroupName* and *DataFactoryName* parameters as follows.
 
-<<<<<<< HEAD
-		New-AzureRmDataFactoryLinkedService -ResourceGroupName ADFTutorialResourceGroup -DataFactoryName ADFTutorialDataFactoryPSH -File .\StorageLinkedService.json
-=======
 		New-AzureRmDataFactoryLinkedService -ResourceGroupName ADFTutorialResourceGroup -DataFactoryName FirstDataFactoryPSH -File .\StorageLinkedService.json
->>>>>>> a3c102f7
 
 	If you close Azure PowerShell in the middle of the tutorial, you will have run the **Get-AzureRmDataFactory** cmdlet next time you start Azure PowerShell to complete the tutorial.
 
@@ -176,14 +123,6 @@
 
 	The following table provides descriptions for the JSON properties used in the snippet:
 
-<<<<<<< HEAD
-	Property | Description
-	-------- | -----------
-	Version | This specifies that the version of the HDInsight created to be 3.2.
-	ClusterSize | This creates a one node HDInsight cluster.
-	TimeToLive | This specifies that the idle time for the HDInsight cluster, before it is deleted.
-	linkedServiceName | This specifies the storage account that will be used to store the logs that are generated by HDInsight
-=======
 	| Property | Description |
 	| :------- | :---------- |
 	| Version | This specifies that the version of the HDInsight created to be 3.2. | 
@@ -191,7 +130,6 @@
 	| TimeToLive | This specifies that the idle time for the HDInsight cluster, before it is deleted. |
 	| linkedServiceName | This specifies the storage account that will be used to store the logs that are generated by HDInsight |
 
->>>>>>> a3c102f7
 2. Run the **New-AzureRmDataFactoryLinkedService** cmdlet to create the linked service called HDInsightOnDemandLinkedService.
 
 		New-AzureRmDataFactoryLinkedService $df -File .\HDInsightOnDemandLinkedService.json
@@ -341,15 +279,6 @@
 ### <a name="MonitorDataSetsAndPipeline"></a> Monitor the datasets and pipeline
 In this step, you will use Azure PowerShell to monitor what’s going on in an Azure data factory.
 
-<<<<<<< HEAD
-1.	Run **Get-AzureRmDataFactory** and assign the output to a **$df** variable.
-
-		$df=Get-AzureRmDataFactory -ResourceGroupName ADFTutorialResourceGroup -Name DataFactoryMyFirstPipelinePSH
-
-2.	Run **Get-AzureRmDataFactorySlice** to get details about all slices of the **EmpSQLTable**, which is the output table of the pipeline.  
-
-		Get-AzureRmDataFactorySlice $df -DatasetName AzureBlobOutput -StartDateTime 2014-01-01
-=======
 1. Run **Get-AzureRmDataFactory** and assign the output to a **$df** variable.
 
 		$df=Get-AzureRmDataFactory -ResourceGroupName ADFTutorialResourceGroup -Name FirstDataFactoryPSH
@@ -357,7 +286,6 @@
 2. Run **Get-AzureRmDataFactorySlice** to get details about all slices of the **EmpSQLTable**, which is the output table of the pipeline.  
 
 		Get-AzureRmDataFactorySlice $df -DatasetName AzureBlobOutput -StartDateTime 2014-02-01
->>>>>>> a3c102f7
 
 	Notice that the StartDateTime you specify here is the same start time specified in the pipeline JSON. You should see output similar to the following.
 
@@ -372,14 +300,8 @@
 		LatencyStatus     :
 		LongRetryCount    : 0
 
-<<<<<<< HEAD
-3.	Run **Get-AzureRmDataFactoryRun** to get the details of activity runs for a specific slice.
-
-		Get-AzureRmDataFactoryRun $df -DatasetName AzureBlobOutput -StartDateTime 2014-01-01
-=======
 
 3. Run **Get-AzureRmDataFactoryRun** to get the details of activity runs for a specific slice.
->>>>>>> a3c102f7
 
 		Get-AzureRmDataFactoryRun $df -DatasetName AzureBlobOutput -StartDateTime 2014-02-01
 
