---
title: Build your first data factory (PowerShell) | Microsoft Docs
description: In this tutorial, you create a sample Azure Data Factory pipeline using Azure PowerShell.
services: data-factory
documentationcenter: ''
author: spelluru
manager: jhubbard
editor: monicar

ms.assetid: 22ec1236-ea86-4eb7-b903-0e79a58b90c7
ms.service: data-factory
ms.workload: data-services
ms.tgt_pltfrm: na
ms.devlang: na
ms.topic: hero-article
ms.date: 11/01/2016
ms.author: spelluru

---
# Tutorial: Build your first Azure data factory using Azure PowerShell
> [!div class="op_single_selector"]
> * [Overview and prerequisites](data-factory-build-your-first-pipeline.md)
> * [Azure portal](data-factory-build-your-first-pipeline-using-editor.md)
> * [Visual Studio](data-factory-build-your-first-pipeline-using-vs.md)
> * [PowerShell](data-factory-build-your-first-pipeline-using-powershell.md)
> * [Resource Manager Template](data-factory-build-your-first-pipeline-using-arm.md)
> * [REST API](data-factory-build-your-first-pipeline-using-rest-api.md)
>
>

In this article, you use Azure PowerShell to create your first Azure data factory.

## Prerequisites
* Read through [Tutorial Overview](data-factory-build-your-first-pipeline.md) article and complete the **prerequisite** steps.
* Follow instructions in [How to install and configure Azure PowerShell](../powershell-install-configure.md) article to install latest version of Azure PowerShell on your computer.
* (optional) This article does not cover all the Data Factory cmdlets. See [Data Factory Cmdlet Reference](https://msdn.microsoft.com/library/dn820234.aspx) for comprehensive documentation on Data Factory cmdlets.

## Create data factory
In this step, you use Azure PowerShell to create an Azure Data Factory named **FirstDataFactoryPSH**. A data factory can have one or more pipelines. A pipeline can have one or more activities in it. For example, a Copy Activity to copy data from a source to a destination data store and a HDInsight Hive activity to run Hive script to transform input data. Let's start with creating the data factory in this step.

1. Start Azure PowerShell and run the following command. Keep Azure PowerShell open until the end of this tutorial. If you close and reopen, you need to run these commands again.
   * Run `Login-AzureRmAccount` and enter the user name and password that you use to sign in to the Azure portal.  
   * Run `Get-AzureRmSubscription` to view all the subscriptions for this account.
   * Run `Get-AzureRmSubscription -SubscriptionName <SUBSCRIPTION NAME> | Set-AzureRmContext` to select the subscription that you want to work with. This subscription should be the same as the one you used in the Azure portal.
2. Create an Azure resource group named **ADFTutorialResourceGroup** by running the following command:

        New-AzureRmResourceGroup -Name ADFTutorialResourceGroup  -Location "West US"

    Some of the steps in this tutorial assume that you use the resource group named ADFTutorialResourceGroup. If you use a different resource group, you need to use it in place of ADFTutorialResourceGroup in this tutorial.
3. Run the **New-AzureRmDataFactory** cmdlet that creates a data factory named **FirstDataFactoryPSH**.  

        New-AzureRmDataFactory -ResourceGroupName ADFTutorialResourceGroup -Name FirstDataFactoryPSH –Location "West US"

Note the following points:

* The name of the Azure Data Factory must be globally unique. If you receive the error **Data factory name “FirstDataFactoryPSH” is not available**, change the name (for example, yournameFirstDataFactoryPSH). Use this name in place of ADFTutorialFactoryPSH while performing steps in this tutorial. See [Data Factory - Naming Rules](data-factory-naming-rules.md) topic for naming rules for Data Factory artifacts.
* To create Data Factory instances, you need to be a contributor/administrator of the Azure subscription
* The name of the data factory may be registered as a DNS name in the future and hence become publically visible.
* If you receive the error: "**This subscription is not registered to use namespace Microsoft.DataFactory**", do one of the following and try publishing again:

  * In Azure PowerShell, run the following command to register the Data Factory provider:

          Register-AzureRmResourceProvider -ProviderNamespace Microsoft.DataFactory

      You can run the following command to confirm that the Data Factory provider is registered:

          Get-AzureRmResourceProvider
  * Login using the Azure subscription into the [Azure portal](https://portal.azure.com) and navigate to a Data Factory blade (or) create a data factory in the Azure portal. This action automatically registers the provider for you.

Before creating a pipeline, you need to create a few Data Factory entities first. You first create linked services to link data stores/computes to your data store, define input and output datasets to represent input/output data in linked data stores, and then create the pipeline with an activity that uses these datasets.

## Create linked services
In this step, you link your Azure Storage account and an on-demand Azure HDInsight cluster to your data factory. The Azure Storage account holds the input and output data for the pipeline in this sample. The HDInsight linked service is used to run Hive script specified in the activity of the pipeline in this sample. Identify what data store/compute services are used in your scenario and link those services to the data factory by creating linked services.

### Create Azure Storage linked service
In this step, you link your Azure Storage account to your data factory. You use the same Azure Storage account to store input/output data and the HQL script file.

1. Create a JSON file named StorageLinkedService.json in the C:\ADFGetStarted folder with the following content. Create the folder ADFGetStarted if it does not already exist.

        {
            "name": "StorageLinkedService",
            "properties": {
                "type": "AzureStorage",
                "description": "",
                "typeProperties": {
                    "connectionString": "DefaultEndpointsProtocol=https;AccountName=<accountname>;AccountKey=<accountkey>"
                }
            }
        }
<<<<<<< HEAD

    Replace **account name** with the name of your Azure storage account and **account key** with the access key of the Azure storage account. To learn how to get your storage access key, see [View, copy and regenerate storage access keys](https://azure.microsoft.com/documentation/articles/storage-create-storage-account/#view-copy-and-regenerate-storage-access-keys).
=======
   
    Replace **account name** with the name of your Azure storage account and **account key** with the access key of the Azure storage account. To learn how to get your storage access key, see [View, copy and regenerate storage access keys](https://azure.microsoft.com/documentation/articles/storage-create-storage-account/#manage-your-storage-access-keys).
>>>>>>> 65d00c4f
2. In Azure PowerShell, switch to the ADFGetStarted folder.
3. You can use the **New-AzureRmDataFactoryLinkedService** cmdlet that creates a linked service. This cmdlet and other Data Factory cmdlets you use in this tutorial requires you to pass values for the *ResourceGroupName* and *DataFactoryName* parameters. Alternatively, you can use **Get-AzureRmDataFactory** to get a **DataFactory** object and pass the object without typing *ResourceGroupName* and *DataFactoryName* each time you run a cmdlet. Run the following command to assign the output of the **Get-AzureRmDataFactory** cmdlet to a **$df** variable.

        $df=Get-AzureRmDataFactory -ResourceGroupName ADFTutorialResourceGroup -Name FirstDataFactoryPSH
4. Now, run the **New-AzureRmDataFactoryLinkedService** cmdlet that creates the linked **StorageLinkedService** service.

        New-AzureRmDataFactoryLinkedService $df -File .\StorageLinkedService.json

    If you hadn't run the **Get-AzureRmDataFactory** cmdlet and assigned the output to the **$df** variable, you would have to specify values for the *ResourceGroupName* and *DataFactoryName* parameters as follows.

        New-AzureRmDataFactoryLinkedService -ResourceGroupName ADFTutorialResourceGroup -DataFactoryName FirstDataFactoryPSH -File .\StorageLinkedService.json

    If you close Azure PowerShell in the middle of the tutorial, you have to run the **Get-AzureRmDataFactory** cmdlet next time you start Azure PowerShell to complete the tutorial.

### Create Azure HDInsight linked service
In this step, you link an on-demand HDInsight cluster to your data factory. The HDInsight cluster is automatically created at runtime and deleted after it is done processing and idle for the specified amount of time. You could use your own HDInsight cluster instead of using an on-demand HDInsight cluster. See [Compute Linked Services](data-factory-compute-linked-services.md) for details.  

1. Create a JSON file named **HDInsightOnDemandLinkedService**.json in the **C:\ADFGetStarted** folder with the following content.

        {
          "name": "HDInsightOnDemandLinkedService",
          "properties": {
            "type": "HDInsightOnDemand",
            "typeProperties": {
              "version": "3.2",
              "clusterSize": 1,
              "timeToLive": "00:30:00",
              "linkedServiceName": "StorageLinkedService"
            }
          }
        }

    The following table provides descriptions for the JSON properties used in the snippet:

   | Property | Description |
   |:--- |:--- |
   | Version |Specifies that the version of the HDInsight created to be 3.2. |
   | ClusterSize |Specifies the size of the HDInsight cluster. |
   | TimeToLive |Specifies that the idle time for the HDInsight cluster, before it is deleted. |
   | linkedServiceName |Specifies the storage account that is used to store the logs that are generated by HDInsight |

    Note the following points:

   * The Data Factory creates a **Windows-based** HDInsight cluster for you with the JSON. You could also have it create a **Linux-based** HDInsight cluster. See [On-demand HDInsight Linked Service](data-factory-compute-linked-services.md#azure-hdinsight-on-demand-linked-service) for details.
   * You could use **your own HDInsight cluster** instead of using an on-demand HDInsight cluster. See [HDInsight Linked Service](data-factory-compute-linked-services.md#azure-hdinsight-linked-service) for details.
   * The HDInsight cluster creates a **default container** in the blob storage you specified in the JSON (**linkedServiceName**). HDInsight does not delete this container when the cluster is deleted. This behavior is by design. With on-demand HDInsight linked service, a HDInsight cluster is created every time a slice is processed unless there is an existing live cluster (**timeToLive**). The cluster is automatically deleted when the processing is done.

       As more slices are processed, you see many containers in your Azure blob storage. If you do not need them for troubleshooting of the jobs, you may want to delete them to reduce the storage cost. The names of these containers follow a pattern: "adf**yourdatafactoryname**-**linkedservicename**-datetimestamp". Use tools such as [Microsoft Storage Explorer](http://storageexplorer.com/) to delete containers in your Azure blob storage.

     See [On-demand HDInsight Linked Service](data-factory-compute-linked-services.md#azure-hdinsight-on-demand-linked-service) for details.
2. Run the **New-AzureRmDataFactoryLinkedService** cmdlet that creates the linked service called HDInsightOnDemandLinkedService.

        New-AzureRmDataFactoryLinkedService $df -File .\HDInsightOnDemandLinkedService.json

## Create datasets
In this step, you create datasets to represent the input and output data for Hive processing. These datasets refer to the **StorageLinkedService** you have created earlier in this tutorial. The linked service points to an Azure Storage account and datasets specify container, folder, file name in the storage that holds input and output data.   

### Create input dataset
1. Create a JSON file named **InputTable.json** in the **C:\ADFGetStarted** folder with the following content:

        {
            "name": "AzureBlobInput",
            "properties": {
                "type": "AzureBlob",
                "linkedServiceName": "StorageLinkedService",
                "typeProperties": {
                    "fileName": "input.log",
                    "folderPath": "adfgetstarted/inputdata",
                    "format": {
                        "type": "TextFormat",
                        "columnDelimiter": ","
                    }
                },
                "availability": {
                    "frequency": "Month",
                    "interval": 1
                },
                "external": true,
                "policy": {}
            }
        }

    The JSON defines a dataset named **AzureBlobInput**, which represents input data for an activity in the pipeline. In addition, it specifies that the input data is located in the blob container called **adfgetstarted** and the folder called **inputdata**.

    The following table provides descriptions for the JSON properties used in the snippet:

   | Property | Description |
   |:--- |:--- |
   | type |The type property is set to AzureBlob because data resides in Azure blob storage. |
   | linkedServiceName |refers to the StorageLinkedService you created earlier. |
   | fileName |This property is optional. If you omit this property, all the files from the folderPath are picked. In this case, only the input.log is processed. |
   | type |The log files are in text format, so we use TextFormat. |
   | columnDelimiter |columns in the log files are delimited by the comma character (,). |
   | frequency/interval |frequency set to Month and interval is 1, which means that the input slices are available monthly. |
   | external |this property is set to true if the input data is not generated by the Data Factory service. |
2. Run the following command in Azure PowerShell to create the Data Factory dataset:

        New-AzureRmDataFactoryDataset $df -File .\InputTable.json

### Create output dataset
Now, you create the output dataset to represent the output data stored in the Azure Blob storage.

1. Create a JSON file named **OutputTable.json** in the **C:\ADFGetStarted** folder with the following content:

        {
          "name": "AzureBlobOutput",
          "properties": {
            "type": "AzureBlob",
            "linkedServiceName": "StorageLinkedService",
            "typeProperties": {
              "folderPath": "adfgetstarted/partitioneddata",
              "format": {
                "type": "TextFormat",
                "columnDelimiter": ","
              }
            },
            "availability": {
              "frequency": "Month",
              "interval": 1
            }
          }
        }

    The JSON defines a dataset named **AzureBlobOutput**, which represents output data for an activity in the pipeline. In addition, it specifies that the results are stored in the blob container called **adfgetstarted** and the folder called **partitioneddata**. The **availability** section specifies that the output dataset is produced on a monthly basis.
2. Run the following command in Azure PowerShell to create the Data Factory dataset:

        New-AzureRmDataFactoryDataset $df -File .\OutputTable.json

## Create pipeline
In this step, you create your first pipeline with a **HDInsightHive** activity. Input slice is available monthly (frequency: Month, interval: 1), output slice is produced monthly, and the scheduler property for the activity is also set to monthly. The settings for the output dataset and the activity scheduler must match. Currently, output dataset is what drives the schedule, so you must create an output dataset even if the activity does not produce any output. If the activity doesn't take any input, you can skip creating the input dataset. The properties used in the following JSON are explained at the end of this section.

1. Create a JSON file named MyFirstPipelinePSH.json in the C:\ADFGetStarted folder with the following content:

   > [!IMPORTANT]
   > Replace **storageaccountname** with the name of your storage account in the JSON.
   >
   >

        {
            "name": "MyFirstPipeline",
            "properties": {
                "description": "My first Azure Data Factory pipeline",
                "activities": [
                    {
                        "type": "HDInsightHive",
                        "typeProperties": {
                            "scriptPath": "adfgetstarted/script/partitionweblogs.hql",
                            "scriptLinkedService": "StorageLinkedService",
                            "defines": {
                                "inputtable": "wasb://adfgetstarted@<storageaccountname>.blob.core.windows.net/inputdata",
                                "partitionedtable": "wasb://adfgetstarted@<storageaccountname>.blob.core.windows.net/partitioneddata"
                            }
                        },
                        "inputs": [
                            {
                                "name": "AzureBlobInput"
                            }
                        ],
                        "outputs": [
                            {
                                "name": "AzureBlobOutput"
                            }
                        ],
                        "policy": {
                            "concurrency": 1,
                            "retry": 3
                        },
                        "scheduler": {
                            "frequency": "Month",
                            "interval": 1
                        },
                        "name": "RunSampleHiveActivity",
                        "linkedServiceName": "HDInsightOnDemandLinkedService"
                    }
                ],
                "start": "2016-04-01T00:00:00Z",
                "end": "2016-04-02T00:00:00Z",
                "isPaused": false
            }
        }

    In the JSON snippet, you are creating a pipeline that consists of a single activity that uses Hive to process Data on an HDInsight cluster.

    The Hive script file, **partitionweblogs.hql**, is stored in the Azure storage account (specified by the scriptLinkedService, called **StorageLinkedService**), and in **script** folder in the container **adfgetstarted**.

    The **defines** section is used to specify the runtime settings that be passed to the hive script as Hive configuration values (e.g ${hiveconf:inputtable}, ${hiveconf:partitionedtable}).

    The **start** and **end** properties of the pipeline specifies the active period of the pipeline.

    In the activity JSON, you specify that the Hive script runs on the compute specified by the **linkedServiceName** – **HDInsightOnDemandLinkedService**.
<<<<<<< HEAD

   > [ACOM.NOTE] See "Pipeline JSON" in [Pipelines and activities in Azure Data Factory](data-factory-create-pipelines.md) for details about JSON properties used in the example. 
   >
   >
2. Confirm that you see the **input.log** file in the **adfgetstarted/inputdata** folder in the Azure blob storage, and run the following command to deploy the pipeline. Since the **start** and **end** times are set in the past and **isPaused** is set to false, the pipeline (activity in the pipeline) runs immediately after you deploy.

=======
   
   > [ACOM.NOTE] See [Create pipelines](data-factory-create-pipelines.md) article for details about JSON properties used in the example. 
   > 
   > 
2. Confirm that you see the **input.log** file in the **adfgetstarted/inputdata** folder in the Azure blob storage, and run the following command to deploy the pipeline. Since the **start** and **end** times are set in the past and **isPaused** is set to false, the pipeline (activity in the pipeline) runs immediately after you deploy. 
   
>>>>>>> 65d00c4f
       New-AzureRmDataFactoryPipeline $df -File .\MyFirstPipelinePSH.json
3. Congratulations, you have successfully created your first pipeline using Azure PowerShell!

## Monitor pipeline
In this step, you use Azure PowerShell to monitor what’s going on in an Azure data factory.

1. Run **Get-AzureRmDataFactory** and assign the output to a **$df** variable.

        $df=Get-AzureRmDataFactory -ResourceGroupName ADFTutorialResourceGroup -Name FirstDataFactoryPSH
2. Run **Get-AzureRmDataFactorySlice** to get details about all slices of the **EmpSQLTable**, which is the output table of the pipeline.  

        Get-AzureRmDataFactorySlice $df -DatasetName AzureBlobOutput -StartDateTime 2016-04-01

    Notice that the StartDateTime you specify here is the same start time specified in the pipeline JSON. You should see output similar to the following.

        ResourceGroupName : ADFTutorialResourceGroup
        DataFactoryName   : FirstDataFactoryPSH
        DatasetName       : AzureBlobOutput
        Start             : 4/1/2016 12:00:00 AM
        End               : 4/2/2016 12:00:00 AM
        RetryCount        : 0
        State             : InProgress
        SubState          :
        LatencyStatus     :
        LongRetryCount    : 0
3. Run **Get-AzureRmDataFactoryRun** to get the details of activity runs for a specific slice.

        Get-AzureRmDataFactoryRun $df -DatasetName AzureBlobOutput -StartDateTime 2016-04-01

    You should see output similar to the following.

        Id                  : 0f6334f2-d56c-4d48-b427-d4f0fb4ef883_635268096000000000_635292288000000000_AzureBlobOutput
        ResourceGroupName   : ADFTutorialResourceGroup
        DataFactoryName     : FirstDataFactoryPSH
        DatasetName         : AzureBlobOutput
        ProcessingStartTime : 12/18/2015 4:50:33 AM
        ProcessingEndTime   : 12/31/9999 11:59:59 PM
        PercentComplete     : 0
        DataSliceStart      : 4/1/2016 12:00:00 AM
        DataSliceEnd        : 4/2/2016 12:00:00 AM
        Status              : AllocatingResources
        Timestamp           : 12/18/2015 4:50:33 AM
        RetryAttempt        : 0
        Properties          : {}
        ErrorMessage        :
        ActivityName        : RunSampleHiveActivity
        PipelineName        : MyFirstPipeline
        Type                : Script

    You can keep running this cmdlet until you see the slice in **Ready** state or **Failed** state. When the slice is in Ready state, check the **partitioneddata** folder in the **adfgetstarted** container in your blob storage for the output data.  Creation of an on-demand HDInsight cluster usually takes some time.

    ![output data](./media/data-factory-build-your-first-pipeline-using-powershell/three-ouptut-files.png)

> [!IMPORTANT]
> Creation of an on-demand HDInsight cluster usually takes sometime (approximately 20 minutes). Therefore, expect the pipeline to take **approximately 30 minutes** to process the slice.  
>
> The input file gets deleted when the slice is processed successfully. Therefore, if you want to rerun the slice or do the tutorial again, upload the input file (input.log) to the inputdata folder of the adfgetstarted container.
>
>

## Summary
In this tutorial, you created an Azure data factory to process data by running Hive script on a HDInsight hadoop cluster. You used the Data Factory Editor in the Azure portal to do the following steps:  

1. Created an Azure **data factory**.
2. Created two **linked services**:
   1. **Azure Storage** linked service to link your Azure blob storage that holds input/output files to the data factory.
   2. **Azure HDInsight** on-demand linked service to link an on-demand HDInsight Hadoop cluster to the data factory. Azure Data Factory creates a HDInsight Hadoop cluster just-in-time to process input data and produce output data.
3. Created two **datasets**, which describe input and output data for HDInsight Hive activity in the pipeline.
4. Created a **pipeline** with a **HDInsight Hive** activity.

## Next steps
In this article, you have created a pipeline with a transformation activity (HDInsight Activity) that runs a Hive script on an on-demand Azure HDInsight cluster. To see how to use a Copy Activity to copy data from an Azure Blob to Azure SQL, see [Tutorial: Copy data from an Azure Blob to Azure SQL](data-factory-copy-data-from-azure-blob-storage-to-sql-database.md).

## See Also
| Topic | Description |
|:--- |:--- |
| [Data Factory Cmdlet Reference](https://msdn.microsoft.com/library/azure/dn820234.aspx) |See comprehensive documentation on Data Factory cmdlets |
| [Data Transformation Activities](data-factory-data-transformation-activities.md) |This article provides a list of data transformation activities (such as HDInsight Hive transformation you used in this tutorial) supported by Azure Data Factory. |
| [Scheduling and Execution](data-factory-scheduling-and-execution.md) |This article explains the scheduling and execution aspects of Azure Data Factory application model. |
| [Pipelines](data-factory-create-pipelines.md) |This article helps you understand pipelines and activities in Azure Data Factory and how to use them to construct end-to-end data-driven workflows for your scenario or business. |
| [Datasets](data-factory-create-datasets.md) |This article helps you understand datasets in Azure Data Factory. |
| [Monitor and Manage Pipelines using Azure portal blades](data-factory-monitor-manage-pipelines.md) |This article describes how to monitor, manage, and debug your pipelines using Azure portal blades. |
| [Monitor and manage pipelines using Monitoring App](data-factory-monitor-manage-app.md) |This article describes how to monitor, manage, and debug pipelines using the Monitoring & Management App. |<|MERGE_RESOLUTION|>--- conflicted
+++ resolved
@@ -87,13 +87,8 @@
                 }
             }
         }
-<<<<<<< HEAD
-
-    Replace **account name** with the name of your Azure storage account and **account key** with the access key of the Azure storage account. To learn how to get your storage access key, see [View, copy and regenerate storage access keys](https://azure.microsoft.com/documentation/articles/storage-create-storage-account/#view-copy-and-regenerate-storage-access-keys).
-=======
-   
-    Replace **account name** with the name of your Azure storage account and **account key** with the access key of the Azure storage account. To learn how to get your storage access key, see [View, copy and regenerate storage access keys](https://azure.microsoft.com/documentation/articles/storage-create-storage-account/#manage-your-storage-access-keys).
->>>>>>> 65d00c4f
+
+    Replace **account name** with the name of your Azure storage account and **account key** with the access key of the Azure storage account. To learn how to get your storage access key, see the information about how to view, copy, and regenerate storage access keys in [Manage your storage account](../storage/storage-create-storage-account.md#manage-your-storage-account).
 2. In Azure PowerShell, switch to the ADFGetStarted folder.
 3. You can use the **New-AzureRmDataFactoryLinkedService** cmdlet that creates a linked service. This cmdlet and other Data Factory cmdlets you use in this tutorial requires you to pass values for the *ResourceGroupName* and *DataFactoryName* parameters. Alternatively, you can use **Get-AzureRmDataFactory** to get a **DataFactory** object and pass the object without typing *ResourceGroupName* and *DataFactoryName* each time you run a cmdlet. Run the following command to assign the output of the **Get-AzureRmDataFactory** cmdlet to a **$df** variable.
 
@@ -284,21 +279,11 @@
     The **start** and **end** properties of the pipeline specifies the active period of the pipeline.
 
     In the activity JSON, you specify that the Hive script runs on the compute specified by the **linkedServiceName** – **HDInsightOnDemandLinkedService**.
-<<<<<<< HEAD
-
-   > [ACOM.NOTE] See "Pipeline JSON" in [Pipelines and activities in Azure Data Factory](data-factory-create-pipelines.md) for details about JSON properties used in the example. 
-   >
-   >
+
+   > [ACOM.NOTE] See "Pipeline JSON" in [Pipelines and activities in Azure Data Factory](data-factory-create-pipelines.md) for details about JSON properties that are used in the example.
+
 2. Confirm that you see the **input.log** file in the **adfgetstarted/inputdata** folder in the Azure blob storage, and run the following command to deploy the pipeline. Since the **start** and **end** times are set in the past and **isPaused** is set to false, the pipeline (activity in the pipeline) runs immediately after you deploy.
 
-=======
-   
-   > [ACOM.NOTE] See [Create pipelines](data-factory-create-pipelines.md) article for details about JSON properties used in the example. 
-   > 
-   > 
-2. Confirm that you see the **input.log** file in the **adfgetstarted/inputdata** folder in the Azure blob storage, and run the following command to deploy the pipeline. Since the **start** and **end** times are set in the past and **isPaused** is set to false, the pipeline (activity in the pipeline) runs immediately after you deploy. 
-   
->>>>>>> 65d00c4f
        New-AzureRmDataFactoryPipeline $df -File .\MyFirstPipelinePSH.json
 3. Congratulations, you have successfully created your first pipeline using Azure PowerShell!
 
