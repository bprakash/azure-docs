<properties linkid="develop-mobile-tutorials-build-realtime-apps-with-pusher-ios" urlDisplayName="Build Realtime Apps with Pusher" pageTitle="Build Realtime Apps with Pusher (iOS) - Mobile Services" metaKeywords="" description="Learn how to use Pusher to send notifications to your Windows Azure Media Services app on iOS." metaCanonical="" services="" documentationCenter="Mobile" title="Build Real-time Apps with Mobile Services and Pusher" authors=""  solutions="" writer="" manager="" editor=""  />


# Build Real-time Apps with Mobile Services and Pusher
<div class="dev-center-tutorial-selector sublanding"> 
	<a href="" title="iOS" class="current">iOS</a> 
</div>

This topic shows you how can add real-time functionality to your Windows Azure Mobile Services-based app. When completed, your TodoList data is synchronized, in real-time, across all running instances of your app.

The [Push Notifications to Users][] tutorial shows you how to use push notifications to inform users of new items in the Todo list. Push notifications are a great way to show occasional changes. However, sometimes an app needs frequent real-time notifications. Real-time notifications can be added to your mobile service using the Pusher API. In this tutorial, we use Pusher with Mobile Services to keep a Todo list synchronized when changes are made in any running instance of the app. 

Pusher is a cloud-based service that, like Mobile Services, makes building real-time apps incredibly easy. You can use Pusher to quickly build live polls, chat rooms, multi-player games, collaborative apps, to broadcast live data and content, and that's just the start! For more information, see [http://pusher.com](http://pusher.com).

This tutorial walks you through these basic steps to add realtime collaboration to the Todo list application:

1. [Create a Pusher account][]
2. [Update your app][]
3. [Install server scripts][]
4. [Test your app][]

This tutorial is based on the Mobile Services quickstart. Before you start this tutorial, you must first complete [Get started with Mobile Services][].

## <a name="sign-up"></a>Create a new Pusher account

[WACOM.INCLUDE [pusher-sign-up](../includes/pusher-sign-up.md)]

## <a name="update-app"></a>Update your app

Now that you have your Pusher account set up, the next step is to modify the iOS app code for the new functionality.

###Install the libPusher library

<<<<<<< HEAD
The [libPusher][] library let's you access Pusher from iOS. 
=======
The [libPusher][] library lets you access Pusher from iOS. 
>>>>>>> 15144d49

1. Download the libPusher library [from here][libPusherDownload].

2. Create a group called _libPusher_ in your project.

3. In Finder, unzip the downloaded zip file, select the **libPusher-combined.a** and **/headers** folders, and drag these items into the **libPusher** group in your project.

4. Check **Copy items into destination group's folder**, then click **Finish**
	
	![][add-files-to-group]

   This copies the libPusher files into your project.

5. On the project root in the project explorer, click **Build Phases**, then click **Add Build Phase** and **Add Copy Files**.

6. Drag the **libPusher-combined.a** file from the project explorer into the new build phase.

7. Change the **Destination** to **Frameworks** and click **Copy only when installing**.

	![][add-build-phase]
	
8. Within the **Link Binary With Libraries** area, add the following libraries:
	
	- libicucore.dylib
	- CFNetwork.framework
	- Security.framework
	- SystemConfiguration.framework
	
9. Finally within **Build Settings**, locate the target build setting **Other Linker Flags** and add the **-all_load** flag.

	![][add-linker-flag]

	This shows the **-all_load** flag set for the Debug build target.

The library is now installed ready for use.

### Add code to the application

1. In Xcode, open the **QSTodoService.h** file and add the following method declarations:

        // Allows retrieval of items by id
        - (NSUInteger) getItemIndex:(NSDictionary *)item;

        // To be called when items are added by other users
        - (NSUInteger) itemAdded:(NSDictionary *)item;
        
        // To be called when items are completed by other users
        - (NSUInteger) itemCompleted:(NSDictionary *)item;
        
2. Replace the existing declarations of **addItem** and **completeItem** with the following:

		- (void) addItem:(NSDictionary *) item;
		- (void) completeItem: (NSDictionary *) item;

3. In **QSTodoService.m**, add the following code to implement the new methods:

        // Allows retrieval of items by id
		- (NSUInteger) getItemIndex:(NSDictionary *)item
		{
		    NSInteger itemId = [[item objectForKey: @"id"] integerValue];
    
		    return [items indexOfObjectPassingTest:^BOOL(id currItem, NSUInteger idx, BOOL *stop)
                 {
                     return ([[currItem objectForKey: @"id"] integerValue] == itemId);
                 }];
		}

        // To be called when items are added by other users
        -(NSUInteger) itemAdded:(NSDictionary *)item
		{
		    NSUInteger index = [self getItemIndex:item];
    
		    // Only complete action if item not already in list
		    if(index == NSNotFound)
		    {
        		NSUInteger newIndex = [items count];
		        [(NSMutableArray *)items insertObject:item atIndex:newIndex];
		        return newIndex;
		    }
		    else
        		return -1;
		}

        // To be called when items are completed by other users
		- (NSUInteger) itemCompleted:(NSDictionary *)item
		{
		    NSUInteger index = [self getItemIndex:item];
    
		    // Only complete action if item exists in items list
		    if(index != NSNotFound)
		    {
		        NSMutableArray *mutableItems = (NSMutableArray *) items;
		        [mutableItems removeObjectAtIndex:index];
		    }  		
		    return index;
		}

	The QSTodoService now allows you to find items by **id** and add and complete items locally without sending explicit requests to the remote service.
	
4. Replace the existing **addItem** and **completeItem** methods with the following code:

		-(void) addItem:(NSDictionary *)item
		{
		    // Insert the item into the TodoItem table and add to the items array on completion
		    [self.table insert:item completion:^(NSDictionary *result, NSError *error) {
        		[self logErrorIfNotNil:error];
		    }];
		}

		-(void) completeItem:(NSDictionary *)item
		{
		    // Set the item to be complete (we need a mutable copy)
		    NSMutableDictionary *mutable = [item mutableCopy];
		    [mutable setObject:@(YES) forKey:@"complete"];
    
		    // Update the item in the TodoItem table and remove from the items array on completion
		    [self.table update:mutable completion:^(NSDictionary *item, NSError *error) {
		        [self logErrorIfNotNil:error];
		    }];
		}


	Note that items are now added and completed, along with updates to the UI, when events are received from Pusher instead of when the data table is updated.

5. In the **QSTodoListViewController.h** file, add the following import statements:

		#import "PTPusherDelegate.h"
		#import "PTPusher.h"
		#import "PTPusherEvent.h"
		#import "PTPusherChannel.h"
		
6. Modify the interface declaration to add **PTPusherDelegate** to look like the following:

		@interface QSTodoListViewController : UITableViewController<UITextFieldDelegate, PTPusherDelegate>
		
7. Add the following new property:

		@property (nonatomic, strong) PTPusher *pusher;

8. Add the following code that declares a new method:

		// Sets up the Pusher client
		- (void) setupPusher;
		
9. In **QSTodoListViewController.m**, add the following line under the other **@synthesise** lines to implement the new property:

		@synthesize pusher = _pusher;

10. Now add the following code to implement the new method:

		// Sets up the Pusher client
		- (void) setupPusher {
		
			// Create a Pusher client, using your Pusher app key as the credential
		    // TODO: Move Pusher app key to configuration file
		    self.pusher = [PTPusher pusherWithKey:@"**your_app_key**" delegate:self encrypted:NO];
		    self.pusher.reconnectAutomatically = YES;
    		
    		// Subscribe to the 'todo-updates' channel
		    PTPusherChannel *todoChannel = [self.pusher subscribeToChannelNamed:@"todo-updates"];
    		
    		// Bind to the 'todo-added' event
		    [todoChannel bindToEventNamed:@"todo-added" handleWithBlock:^(PTPusherEvent *channelEvent) {
		    
		    	// Add item to the todo list
        		NSUInteger index = [self.todoService itemAdded:channelEvent.data];
        
        		// If the item was not already in the list, add the item to the UI
		        if(index != -1)
        		{
		            NSIndexPath *indexPath = [NSIndexPath indexPathForRow:index inSection:0];
        		    [self.tableView insertRowsAtIndexPaths:@[ indexPath ]
                                  withRowAnimation:UITableViewRowAnimationTop];
		        }
		    }];

    		// Bind to the 'todo-completed' event
		    [todoChannel bindToEventNamed:@"todo-completed" handleWithBlock:^(PTPusherEvent *channelEvent) {
		    
		    	// Update the item to be completed
		        NSUInteger index = [self.todoService itemCompleted:channelEvent.data];
        		
        		// As long as the item did exit in the list, update the UI
		        if(index != NSNotFound)
		        {
		            NSIndexPath *indexPath = [NSIndexPath indexPathForRow:index inSection:0];
        		    [self.tableView deleteRowsAtIndexPaths:@[ indexPath ]
                                  withRowAnimation:UITableViewRowAnimationTop];
		        }		        
		    }];
		}

11. Replace the `**your_app_key**` placeholder with the app_key value you copied from the Connection Info dialog earlier.

12. Replace the **onAdd** method with the following code:

		- (IBAction)onAdd:(id)sender
		{
		    if (itemText.text.length  == 0) {
        		return;
		    }
    
		    NSDictionary *item = @{ @"text" : itemText.text, @"complete" : @(NO) };
		    [self.todoService addItem:item];
    
		    itemText.text = @"";
		}

13. In the **QSTodoListViewController.m** file, locate the (void)viewDidLoad method and add a call to the **setupPusher** method so the first few lines are:

		- (void)viewDidLoad
		{
		    [super viewDidLoad];
		    [self setupPusher];
		    
14. At the end of the **tableView:commitEditingStyle:forRowAtIndexPath** method, replace the call to **completeItem** with the following code:

		// Ask the todoService to set the item's complete value to YES
	    [self.todoService completeItem:item];

The app is now able to receive events from Pusher, and to update the local Todo list accordingly.

<h2><a name="install-scripts"></a>Install server scripts</h2>

All that remains is setting up your server scripts. We'll insert a script for when an item is inserted or updated into the TodoList table.

1. Log on to the [Windows Azure Management Portal], click **Mobile Services**, and then click your mobile service.

2. In the Management Portal, click the **Data** tab and then click the **TodoItem** table. 

   ![][1]

3. In **TodoItem**, click the **Script** tab and select **Insert**.
   
   ![][2]

   This displays the function that is invoked when an insert occurs in the **TodoItem** table.

4. Replace the insert function with the following code:

		var Pusher = require('pusher');
		
		function insert(item, user, request) {   

			request.execute({
	    		success: function() {
			        // After the record has been inserted, trigger immediately to the client
	    		    request.respond();

			        // Publish event for all other active clients
			        publishItemCreatedEvent(item);
			    }
			});
		
			function publishItemCreatedEvent(item) {
		
				// Ideally these settings would be taken from config
			    var pusher = new Pusher({
				  appId: '**your_app_id**',
				  key: '**your_app_key**',
				  secret: '**your_app_secret**'
				});     
		
				// Publish event on Pusher channel
			    pusher.trigger( 'todo-updates', 'todo-added', item );	
			}
		}

5. Replace the placeholders in the above script with the values you copied from the Connection Info dialog earlier:

	- **`**your_app_id**`**: the app&#95;id value
	- **`**your_app_key**`**: the app&#95;key value
	- **`**your_app_key_secret**`**: the app&#95;key&#95;secret

6. Click the **Save** button. You have now configured a script to publish an event to Pusher every time a new item is inserted into the **TodoItem** table.

7. Select **Update** from the **Operation** dropdown.

8. Replace the update function with the following code:

		var Pusher = require('pusher');
		
		function update(item, user, request) {   

			request.execute({
	    		success: function() {
			        // After the record has been updated, trigger immediately to the client
	    		    request.respond();

			        // Publish event for all other active clients
			        publishItemUpdatedEvent(item);
			    }
			});
		
			function publishItemUpdatedEvent(item) {
		
				// Ideally these settings would be taken from config
			    var pusher = new Pusher({
				  appId: '**your_app_id**',
				  key: '**your_app_key**',
				  secret: '**your_app_secret**'
				});     
		
				// Publish event on Pusher channel
			    pusher.trigger( 'todo-updates', 'todo-completed', item );
		
			}
		}

9. Repeat step 5 for this script to replace the placeholders.

10. Click the **Save** button. You have now configured a script to publish an event to Pusher every time a new item is updated.

<h2><a name="test-app"></a>Test your app</h2>

To test the app you'll need to run two instances. You can run one instance on an iOS device and another in the iOS simulator.

1. Connect your iOS device, press the **Run** button (or the Command+R key) to start the app on the device, then stop debugging. 

	You now have your app installed on your device.

2. Run the app on the iOS simulator, and at the same time start the app on your iOS device.

	Now you have two instances of the app running.

3. Add a new Todo item in one of the app instances. 

	Verify that the added item appears in the other instance.

4. Check a Todo item to mark it complete in one app instance. 

	Verify that the item disappears from the other instance. 

Congratulations, you have successfully configured your mobile service app to synchronise across all clients in realtime.

## <a name="nextsteps"> </a>Next Steps

Now that you've seen how easy it is to use the Pusher service with Mobile Services, follow these links to learn more about Pusher.

-   Pusher API documentation: <http://pusher.com/docs>
-   Pusher tutorials: <http://pusher.com/tutorials>

To learn more about registering and using server scripts, see [Mobile Services server script reference].

<!-- Anchors. -->
[Create a Pusher account]: #sign-up
[Update your app]: #update-app
[Install server scripts]: #install-scripts
[Test your app]: #test-app

<!-- Images. -->
[1]: ./media/mobile-services-ios-build-realtime-apps-pusher/mobile-portal-data-tables.png
[2]: ./media/mobile-services-ios-build-realtime-apps-pusher/mobile-insert-script-push2.png

[add-files-to-group]: ./media/mobile-services-ios-build-realtime-apps-pusher/pusher-ios-add-files-to-group.png
[add-build-phase]: ./media/mobile-services-ios-build-realtime-apps-pusher/pusher-ios-add-build-phase.png
[add-linker-flag]: ./media/mobile-services-ios-build-realtime-apps-pusher/pusher-ios-add-linker-flag.png

<!-- URLs. -->
[Push Notifications to Users]: /en-us/develop/mobile/tutorials/push-notifications-to-users-ios
[Get started with Mobile Services]: /en-us/develop/mobile/tutorials/get-started
[libPusher]: http://go.microsoft.com/fwlink/p?LinkId=276999
[libPusherDownload]: http://go.microsoft.com/fwlink/p/?LinkId=276998


[Windows Azure Management Portal]: https://manage.windowsazure.com/

[Mobile Services server script reference]: http://go.microsoft.com/fwlink/p/?LinkId=262293<|MERGE_RESOLUTION|>--- conflicted
+++ resolved
@@ -31,11 +31,7 @@
 
 ###Install the libPusher library
 
-<<<<<<< HEAD
-The [libPusher][] library let's you access Pusher from iOS. 
-=======
-The [libPusher][] library lets you access Pusher from iOS. 
->>>>>>> 15144d49
+The [libPusher][] library lets you access Pusher from iOS. 
 
 1. Download the libPusher library [from here][libPusherDownload].
 
