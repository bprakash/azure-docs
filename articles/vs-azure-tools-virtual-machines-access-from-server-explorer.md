<properties
<<<<<<< HEAD
   pageTitle="Accessing Azure Virtual Machines from Server Explorer"
=======
   pageTitle="Accessing Azure Virtual Machines from Server Explorer | Microsoft Azure"
>>>>>>> 08be3281
   description="Get an overview of how to view create and manage Azure virtual machines (VMs) in Server Explorer in Visual Studio."
   services="visual-studio-online"
   documentationCenter="na"
   authors="TomArcher"
   manager="douge"
<<<<<<< HEAD
   editor="tglee" />
=======
   editor="" />
>>>>>>> 08be3281
<tags
   ms.service="multiple"
   ms.devlang="dotnet"
   ms.topic="article"
   ms.tgt_pltfrm="na"
   ms.workload="multiple"
   ms.date="09/30/2015"
   ms.author="tarcher" />

# Accessing Azure Virtual Machines from Server Explorer

By using Server Explorer in Visual Studio, you can display information about your virtual machines hosted by Azure.

## Accessing virtual machines in Server Explorer

If you have virtual machines hosted by Azure, you can access them in Server Explorer. You must first sign in to your Azure subscription to view your mobile services. To sign in, open the shortcut menu for the Azure node in Server Explorer, and choose **Connect to Microsoft Azure**.

### To get information about your virtual machines

1. In Server Explorer, choose a virtual machine, and then choose the F4 key to show its properties window.

    The following table shows what properties are available, but they are all read-only. To change them, use the management portal.

  	|Property|Description|
  	|---|---|
  	|DNS Name|The URL with the Internet address of the virtual machine.|
  	|Environment|For a virtual machine, the value of this property is always Production.|
  	|Name|The name of the virtual machine.|
  	|Size|The size of the virtual machine, which reflects the amount of memory and disk space that’s available. For more information, see How To: Configure Virtual Machine Sizes.|
  	|Status|Values include Starting, Started, Stopping, Stopped, and Retrieving Status. If Retrieving Status appears, the current status is unknown. The values for this property differ from the values that are used on the management portal.|
  	|SubscriptionID|The subscription ID for your Azure account. You can show this information on the management portal by viewing the properties for a subscription.|

1. Choose an endpoint node, and then view the **Properties** window.

1. The following table describes the available properties of endpoints, but they are read-only. To add or edit the endpoints for a virtual machine, use the management portal. 

  	|Property|Description|
  	|---|---|
  	|Name|An identifier for the endpoint.|
  	|Private Port|The port for network access internal to your application.|
  	|Protocol|The protocol that the transport layer for this endpoint uses, either TCP or UDP.|
  	|Public Port|The port that’s used for public access to your application.|

## Next steps

<<<<<<< HEAD
To learn more about using Azure roles in Visual Studio, see [Using Remote Desktop with Azure Roles](http://go.microsoft.com/fwlink/p/?LinkID=623091).
=======
To learn more about using Azure roles in Visual Studio, see [Using Remote Desktop with Azure Roles](vs-azure-tools-remote-desktop-roles.md).
>>>>>>> 08be3281
<|MERGE_RESOLUTION|>--- conflicted
+++ resolved
@@ -1,19 +1,11 @@
 <properties
-<<<<<<< HEAD
-   pageTitle="Accessing Azure Virtual Machines from Server Explorer"
-=======
    pageTitle="Accessing Azure Virtual Machines from Server Explorer | Microsoft Azure"
->>>>>>> 08be3281
    description="Get an overview of how to view create and manage Azure virtual machines (VMs) in Server Explorer in Visual Studio."
    services="visual-studio-online"
    documentationCenter="na"
    authors="TomArcher"
    manager="douge"
-<<<<<<< HEAD
-   editor="tglee" />
-=======
    editor="" />
->>>>>>> 08be3281
 <tags
    ms.service="multiple"
    ms.devlang="dotnet"
@@ -59,8 +51,4 @@
 
 ## Next steps
 
-<<<<<<< HEAD
-To learn more about using Azure roles in Visual Studio, see [Using Remote Desktop with Azure Roles](http://go.microsoft.com/fwlink/p/?LinkID=623091).
-=======
-To learn more about using Azure roles in Visual Studio, see [Using Remote Desktop with Azure Roles](vs-azure-tools-remote-desktop-roles.md).
->>>>>>> 08be3281
+To learn more about using Azure roles in Visual Studio, see [Using Remote Desktop with Azure Roles](vs-azure-tools-remote-desktop-roles.md).