<properties
   pageTitle="Accessing Azure Virtual Machines from Server Explorer"
   description="Get an overview of how to view create and manage Azure virtual machines (VMs) in Server Explorer in Visual Studio."
   services="visual-studio-online"
   documentationCenter="na"
   authors="kempb"
   manager="douge"
   editor="tglee" />
<tags
   ms.service="multiple"
   ms.devlang="dotnet"
   ms.topic="article"
   ms.tgt_pltfrm="na"
   ms.workload="multiple"
   ms.date="09/30/2015"
   ms.author="kempb" />

# Accessing Azure Virtual Machines from Server Explorer

By using Server Explorer in Visual Studio, you can display information about your virtual machines hosted by Azure.

## Accessing virtual machines in Server Explorer

If you have virtual machines hosted by Azure, you can access them in Server Explorer. You must first sign in to your Azure subscription to view your mobile services. To sign in, open the shortcut menu for the Azure node in Server Explorer, and choose **Connect to Microsoft Azure**.

### To get information about your virtual machines

1. In Server Explorer, choose a virtual machine, and then choose the F4 key to show its properties window.

    The following table shows what properties are available, but they are all read-only. To change them, use the management portal.

  	|Property|Description|
  	|---|---|
  	|DNS Name|The URL with the Internet address of the virtual machine.|
  	|Environment|For a virtual machine, the value of this property is always Production.|
  	|Name|The name of the virtual machine.|
  	|Size|The size of the virtual machine, which reflects the amount of memory and disk space that’s available. For more information, see How To: Configure Virtual Machine Sizes.|
  	|Status|Values include Starting, Started, Stopping, Stopped, and Retrieving Status. If Retrieving Status appears, the current status is unknown. The values for this property differ from the values that are used on the management portal.|
  	|SubscriptionID|The subscription ID for your Azure account. You can show this information on the management portal by viewing the properties for a subscription.|

1. Choose an endpoint node, and then view the **Properties** window.

1. The following table describes the available properties of endpoints, but they are read-only. To add or edit the endpoints for a virtual machine, use the management portal. 

  	|Property|Description|
  	|---|---|
  	|Name|An identifier for the endpoint.|
  	|Private Port|The port for network access internal to your application.|
  	|Protocol|The protocol that the transport layer for this endpoint uses, either TCP or UDP.|
  	|Public Port|The port that’s used for public access to your application.|

## Next steps

<<<<<<< HEAD
To learn more about using Azure roles in Visual Studio, see [Using Remote Desktop with Azure Roles](http://go.microsoft.com/fwlink/p/?LinkID=623091).
=======
To learn more about using Azure roles in Visual Studio, see [Using Remote Desktop with Azure Roles](vs-azure-tools-remote-desktop-roles.md).
>>>>>>> a3835ed1
<|MERGE_RESOLUTION|>--- conflicted
+++ resolved
@@ -51,8 +51,4 @@
 
 ## Next steps
 
-<<<<<<< HEAD
-To learn more about using Azure roles in Visual Studio, see [Using Remote Desktop with Azure Roles](http://go.microsoft.com/fwlink/p/?LinkID=623091).
-=======
-To learn more about using Azure roles in Visual Studio, see [Using Remote Desktop with Azure Roles](vs-azure-tools-remote-desktop-roles.md).
->>>>>>> a3835ed1
+To learn more about using Azure roles in Visual Studio, see [Using Remote Desktop with Azure Roles](vs-azure-tools-remote-desktop-roles.md).