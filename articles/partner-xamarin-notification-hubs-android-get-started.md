<properties linkid="" urlDisplayName="" pageTitle="Get started with Notification Hubs for Xamarin.Android apps" metaKeywords="" description="Learn how to use Azure Notification Hubs to send push notifications to a Xamarin Android application." metaCanonical="" authors="elioda" solutions="" manager="" editor="" services="mobile-services,notification-hubs" documentationCenter="" title="Get started with Notification Hubs" />

# Get started with Notification Hubs

<<<<<<< HEAD
<div class="dev-center-tutorial-selector sublanding"><a href="/en-us/documentation/articles/notification-hubs-windows-store-dotnet-get-started/" title="Windows Store C#">Windows Store C#</a><a href="/en-us/documentation/articles/notification-hubs-windows-phone-get-started/" title="Windows Phone">Windows Phone</a><a href="/en-us/documentation/articles/notification-hubs-ios-get-started/" title="iOS">iOS</a><a href="/en-us/documentation/articles/notification-hubs-android-get-started/" title="Android">Android</a><a href="/en-us/documentation/articles/notification-hubs-kindle-get-started/" title="Kindle">Kindle</a><a href="/en-us/documentation/articles/notification-hubs-nokia-x-get-started/" title="Nokia X">Nokia X</a><a href="/en-us/documentation/articles/partner-xamarin-notification-hubs-ios-get-started/" title="Xamarin.iOS">Xamarin.iOS</a><a href="/en-us/documentation/articles/partner-xamarin-notification-hubs-android-get-started/" title="Xamarin.Android" class="current">Xamarin.Android</a></div>
=======
<div class="dev-center-tutorial-selector sublanding"><a href="/en-us/documentation/articles/notification-hubs-windows-store-dotnet-get-started/" title="Windows Universal">Windows Universal</a><a href="/en-us/documentation/articles/notification-hubs-windows-phone-get-started/" title="Windows Phone">Windows Phone</a><a href="/en-us/documentation/articles/notification-hubs-ios-get-started/" title="iOS">iOS</a><a href="/en-us/documentation/articles/notification-hubs-android-get-started/" title="Android">Android</a><a href="/en-us/documentation/articles/notification-hubs-kindle-get-started/" title="Kindle">Kindle</a><a href="/en-us/documentation/articles/partner-xamarin-notification-hubs-ios-get-started/" title="Xamarin.iOS">Xamarin.iOS</a><a href="/en-us/documentation/articles/partner-xamarin-notification-hubs-android-get-started/" title="Xamarin.Android" class="current">Xamarin.Android</a></div>
>>>>>>> d51030de

This topic shows you how to use Azure Notification Hubs to send push notifications to a Xamarin.Android application. 
In this tutorial, you create a blank Xamarin.Android app that receives push notifications using Google Cloud Messaging (GCM). When complete, you will be able to broadcast push notifications to all the devices running your app using your notification hub. The finished code is available in the [NotificationHubs app][GitHub] sample.

The tutorial walks you through these basic steps to enable push notifications:

1. [Enable Google Cloud Messaging]
2. [Configure your Notification Hub]
3. [Connecting your app to the Notification Hub]
4. [Run your app with the emulator]
5. [Send notifications from your back-end]

This tutorial demonstrates the simple broadcast scenario using Notification Hubs. This tutorial requires the following:

+ [Xamarin.Android]
+ Active Google account
+ [Azure Mobile Services Component]
+ [Google Cloud Messaging Component]

Completing this tutorial is a prerequisite for all other notification hub tutorials for Xamarin.Android apps. 

<div class="dev-callout"><strong>Note</strong> <p>To complete this tutorial, you must have an active Azure account. If you don't have an account, you can create a free trial account in just a couple of minutes. For details, see <a href="http://www.windowsazure.com/en-us/pricing/free-trial/?WT.mc_id=A9C9624B5&amp;returnurl=http%3A%2F%2Fwww.windowsazure.com%2Fen-us%2Fmanage%2Fservices%2Fnotification-hubs%2Fgetting-started-xamarin-android%2F" target="_blank">Azure Free Trial</a>.</p></div>

<h2><a name="register"></a><span class="short-header">Enable Google Cloud Messaging</span>Enable Google Cloud Messaging</h2>

<p></p>

<div class="dev-callout"><b>Note</b>
<p>To complete the procedure in this topic, you must have a Google account that has a verified email address. To create a new Google account, go to <a href="http://go.microsoft.com/fwlink/p/?LinkId=268302" target="_blank">accounts.google.com</a>.</p>
</div> 

1. Navigate to the <a href="http://go.microsoft.com/fwlink/p/?LinkId=268303" target="_blank">Google apis</a> web site, sign-in with your Google account credentials, and then click **Create project...**.

   	![][1]   
	
	<div class="dev-callout"><b>Note</b>
	<p>When you already have an existing project, you are directed to the <strong>Dashboard</strong> page after login. To create a new project from the Dashboard, expand <strong>API Project</strong>, click <strong>Create...</strong> under <strong>Other projects</strong>, then enter a project name and click <strong>Create project</strong>.</p>
    </div>

2. Click **Overview** in the left column, and make a note of the project number in the **Dashboard** section. 

	Later in the tutorial you set this value as the PROJECT_ID variable in the client.

3. On the <a href="http://go.microsoft.com/fwlink/p/?LinkId=268303" target="_blank">Google apis</a> page, click **Services**, then click the toggle to enable **Google Cloud Messaging for Android** and accept the terms of service. 

4. Click **API Access**, and then click **Create new Server key...** 

   	![][2]

5. In **Configure Server Key for API Project**, click **Create**.

   	![][3]

6. Make a note of the **API key** value.

   	![][4] 

Next, you will use this API key value to enable your notification hub to authenticate with GCM and send push notifications on behalf of your application.

<h2><a name="configure-hub"></a><span class="short-header">Configure your Notification Hub</span>Configure your Notification Hub</h2>

1. Log on to the [Azure Management Portal], and then click **+NEW** at the bottom of the screen.

2. Click on **App Services**, then **Service Bus**, then **Notification Hub**, then **Quick Create**.

   	![][7]

3. Type a name for your notification hub, select your desired region, and then click **Create a new Notification Hub**.

   	![][8]

4. Click the namespace you just created (usually ***notification hub name*-ns**), and then click **Configure** at the top.

   	![][9]

5. Click the **Notification Hubs** tab at the top, and then click on the notification hub you just created.

   	![][10]

6. Click the **Configure** tab at the top, enter the **API Key** value you obtained in the previous section, and then click **Save**.

   	![][11]

7. Select the **Dashboard** tab at the top, then click **Connection Information**. Take note of the two connection strings.

   	![][12]

Your notification hub is now configured to work with GCM, and you have the connection strings to register your app and send push notifications.

<h2><a name="connecting-app"></a><span class="short-header">Connecting your app</span>Connecting your app to the Notification Hub</h2>

### Create a new project

1. In Xamarin Studio (or Visual Studio), create a new Android project (File, New, Solution, Android Application).

   	![][13]   
   	![][14]

2. Open the project properties by right clicking on your new project in the Solution view, and choosing **Options**. Select the **Android Application** item in the **Build** section.

   	![][15]

3. Set the **Minimum Android version** to API Level 8.

4. Set the **Target Android version** to the API version you would like to target (must be API level 8 or higher).

5. Ensure that the first letter of your **Package name** is lowercase.

	<div class="dev-callout"><b>Note</b>
    <p>The first letter of the package name must be lowercase. Otherwise you will receive application manifest errors when registering your **BroadcastReceiver** and **IntentFilter**s for push notifications below.</p>
    </div> 

### Add the Google Cloud Messaging Client to your project

The Google Cloud Messaging Client available on the Xamarin Component Store simplifies the process of supporting push notifications in Xamarin.Android.

1. Right-click the Components folder in Xamarin.Android app and choose **Get More Components...**

2. Search for the **Google Cloud Messaging Client** component.

3. Add the component to the Xamarin.Android application. The necessary assembly references are automatically added.

### Add Xamarin.NotificationHub to your project

This assembly provides an easy way to register with Azure Notification Hubs. It can be downloaded using the instructions below or found in the [sample download][GitHub].

1. Visit the [Xamarin.NotificationHub Github page], download and build the source folder.

2. Create an **_external** folder in your Xamarin.Android project folder then copy the compiled **ByteSmith.WindowsAzure.Messaging.Android.dll** there.

3. Open your Xamarin.Android project in Xamarin Studio (or Visual Studio).

4. Right click the project **References** folder, and choose **Edit References...**

5. Go to the **.Net Assembly** tab, browse to your project's **_external** folder, select the **ByteSmith.WindowsAzure.Messaging.Android.dll** we built earlier and click **Add**. Click OK to close the dialog. 

### Setup Notification Hubs in your project

1. Create a **Constants.cs** class and define the following constant values (replacing placeholders with values):

        public const string SenderID = "<GoogleProjectNumber>"; // Google API Project Number

        // Azure app specific connection string and hub path
        public const string ConnectionString = "<Azure connection string>";
        public const string NotificationHubPath = "<hub path>";

2. Add the following using statements to **MainActivity.cs**:

		using ByteSmith.WindowsAzure.Messaging;
		using Gcm.Client;

3. Create the following method in the **MainActivity** class:

		private void RegisterWithGCM()
        {
            // Check to ensure everything's setup right
            GcmClient.CheckDevice(this);
            GcmClient.CheckManifest(this);

            // Register for push notifications
            System.Diagnostics.Debug.WriteLine("Registering...");
            GcmClient.Register(this, Constants.SenderID);
        }

4. Create a new class **MyBroadcastReceiver**.

	<div class="dev-callout"><b>Note</b>
    <p>We will walk through creating a **BroadcastReceiver** from scratch below. However, a quick alternative to manually creating a **MyBroadcastReceiver.cs** is to refer to the **GcmService.cs** file found in the sample Xamarin.Android project on GitHub. Duplicating the **GcmService.cs** and changing class names can be a great place to start as well.</p>
    </div> 

5. Add the following using statements to **MyBroadcastReceiver.cs** (referring to the component and assembly added earlier):

		using ByteSmith.WindowsAzure.Messaging;
		using Gcm.Client;

5. Add the following permission requests between the **using** statements and the **namespace** declaration:

		[assembly: Permission(Name = "@PACKAGE_NAME@.permission.C2D_MESSAGE")]
		[assembly: UsesPermission(Name = "@PACKAGE_NAME@.permission.C2D_MESSAGE")]
		[assembly: UsesPermission(Name = "com.google.android.c2dm.permission.RECEIVE")]

		//GET_ACCOUNTS is only needed for android versions 4.0.3 and below
		[assembly: UsesPermission(Name = "android.permission.GET_ACCOUNTS")]
		[assembly: UsesPermission(Name = "android.permission.INTERNET")]
		[assembly: UsesPermission(Name = "android.permission.WAKE_LOCK")]

6. In **MyBroadcastReceiver.cs** change the **MyBroadcastReceiver** class to match the following:

    	[BroadcastReceiver(Permission=Gcm.Client.Constants.PERMISSION_GCM_INTENTS)]
        [IntentFilter(new string[] { Gcm.Client.Constants.INTENT_FROM_GCM_MESSAGE }, Categories = new string[] { "@PACKAGE_NAME@" })]
        [IntentFilter(new string[] { Gcm.Client.Constants.INTENT_FROM_GCM_REGISTRATION_CALLBACK }, Categories = new string[] { "@PACKAGE_NAME@" })]
        [IntentFilter(new string[] { Gcm.Client.Constants.INTENT_FROM_GCM_LIBRARY_RETRY }, Categories = new string[] { "@PACKAGE_NAME@" })]
        public class MyBroadcastReceiver : GcmBroadcastReceiverBase<GcmService>
        {
            public static string[] SENDER_IDS = new string[] { Constants.SenderID };

            public const string TAG = "MyBroadcastReceiver-GCM";
        }
        
7. Add another class in **MyBroadcastReceiver.cs** named **PushHandlerService** which derives from **PushHandlerServiceBase**. Make sure to use the **Service** directive on the class:

    	[Service] //Must use the service tag
    	public class GcmService : GcmServiceBase
    	{
        	public static string RegistrationID { get; private set; }
        	private NotificationHub Hub { get; set; }

        	public GcmService() : base(Constants.SenderID) 
       		{
            	Log.Info(MyBroadcastReceiver.TAG, "GcmService() constructor"); 
        	}
    	}


8. **GcmServiceBase** implements methods **OnRegistered()**, **OnUnRegistered()**, **OnMessage()**, **OnRecoverableError()**, and **OnError()**. Our implementation class **GcmService** must override these methods, and these methods will fire in response to interacting with the notification hub.

9. Override the **OnRegistered()** method in **PushHandlerService** with the following code:

        protected override async void OnRegistered(Context context, string registrationId)
        {
            Log.Verbose(MyBroadcastReceiver.TAG, "GCM Registered: " + registrationId);
            RegistrationID = registrationId;

            createNotification("GcmService-GCM Registered...", "The device has been Registered, Tap to View!");

            Hub = new NotificationHub(Constants.NotificationHubPath, Constants.ConnectionString);
            try
            {
                await Hub.UnregisterAllAsync(registrationId);
            }
            catch (Exception ex)
            {
                Debug.WriteLine(ex.Message);
                Debugger.Break();
            }

            var tags = new List<string>() { "falcons" }; // create tags if you want

            try
            {
                var hubRegistration = await Hub.RegisterNativeAsync(registrationId, tags);
            }
            catch (Exception ex)
            {
                Debug.WriteLine(ex.Message); 
                Debugger.Break();
            }
        }

	<div class="dev-callout"><b>Note</b>
    <p>In the **OnRegistered()** code above you should note the ability to specify tags to register for specific messaging channels.</p>
    </div> 
    
10. Override the **OnMessage** method in **PushHandlerService** with the following code:

        protected override void OnMessage(Context context, Intent intent)
        {
            Log.Info(MyBroadcastReceiver.TAG, "GCM Message Received!");

            var msg = new StringBuilder();

            if (intent != null && intent.Extras != null)
            {
                foreach (var key in intent.Extras.KeySet())
                    msg.AppendLine(key + "=" + intent.Extras.Get(key).ToString());
            }

            string messageText = intent.Extras.GetString("msg");
            if (!string.IsNullOrEmpty(messageText))
            {
                createNotification("New hub message!", messageText);
                return;
            }

            createNotification("Unknown message details", msg.ToString());
        }

11. Add the following **createNotification** method to **PushHandlerService** for notifying users as used above:

        void createNotification(string title, string desc)
        {
            //Create notification
            var notificationManager = GetSystemService(Context.NotificationService) as NotificationManager;

            //Create an intent to show ui
            var uiIntent = new Intent(this, typeof(MainActivity));

            //Create the notification
            var notification = new Notification(Android.Resource.Drawable.SymActionEmail, title);

            //Auto cancel will remove the notification once the user touches it
            notification.Flags = NotificationFlags.AutoCancel;

            //Set the notification info
            //we use the pending intent, passing our ui intent over which will get called
            //when the notification is tapped.
            notification.SetLatestEventInfo(this, title, desc, PendingIntent.GetActivity(this, 0, uiIntent, 0));

            //Show the notification
            notificationManager.Notify(1, notification);
        }
        
12. Override abstract members **OnUnRegistered()**, **OnRecoverableError()**, and **OnError()** so that your code compiles.


<h2><a name="run-app"></a><span class="short-header">Run your app</span>Run your app in the emulator</h2>

When you run this app in the emulator, make sure that you use an Android Virtual Device (AVD) that supports Google APIs.

1. From **Tools**, click **Open Android Emulator Manager**, select your device, and then click **Edit**.

   	![][18]

2. Select **Google APIs** in **Target**, then click **OK**.

   	![][19]

3. On the top toolbar, click **Run**, and then select your app. This starts the emulator and run the app.

4. The app retrieves the *registrationId* from GCM and registers with the Notification Hub.

	<div class="dev-callout"><b>Note</b>
    <p>In order to receive push notifications, you must set up a Google account on your Android Virtual Device (in the emulator, navigate to **Settings** and click **Add Account**). Also, make sure that the emulator is connected to the Internet.</p>
    </div> 

<h2><a name="send"></a><span class="short-header">Send notification</span>Send notification from your back-end</h2>

You can send notifications using Notification Hubs from any back-end using the <a href="http://msdn.microsoft.com/en-us/library/windowsazure/dn223264.aspx">REST interface</a>. In this tutorial we will send notifications with a .NET console app, and with a Mobile Service using a node script.

To send notifications using a .NET app:

1. Create a new Visual C# console application: 

   	![][20]

2. Add a reference to the Azure Service Bus SDK with the <a href="http://nuget.org/packages/WindowsAzure.ServiceBus/">WindowsAzure.ServiceBus NuGet package</a>. In the Visual Studio main menu, click **Tools**, then **Library Package Manager**, then **Package Manager Console**. Then, in the console window type:

        Install-Package WindowsAzure.ServiceBus

    and press Enter.

2. Open the file Program.cs and add the following using statement:

        using Microsoft.ServiceBus.Notifications;

3. In your `Program` class add the following method:

        private static async void SendNotificationAsync()
        {
            NotificationHubClient hub = NotificationHubClient.CreateClientFromConnectionString("<connection string with full access>", "<hub name>");
            await hub.SendGcmNativeNotificationAsync("{ \"data\" : {\"msg\":\"Hello from Azure!\"}}");
        }

4. Then add the following lines in your Main method:

         SendNotificationAsync();
		 Console.ReadLine();

5. Press the F5 key to run the app. You should receive a toast notification.

   	![][21]

To send a notification using a Mobile Service, follow [Get started with Mobile Services], then:

1. Log on to the [Azure Management Portal], and select your Mobile Service.

2. Select the tab **Scheduler** on the top.

   	![][22]

3. Create a new scheduled job, insert a name, and select **On demand**.

   	![][23]

4. When the job is created, click the job name. Then click the tab **Script** in the top bar.

5. Insert the following script inside your scheduler function. Make sure to replace the placeholders with your notification hub name and the connection string for *DefaultFullSharedAccessSignature* that you obtained earlier. Click **Save**.

        var azure = require('azure');
		var notificationHubService = azure.createNotificationHubService('<hub name>', '<connection string>');
		notificationHubService.gcm.send(null,'{"data":{"msg" : "Hello from Mobile Services!"}}',
    	  function (error)
    	  {
        	if (!error) {
               console.warn("Notification successful");
            }
            else
            {
              console.warn("Notification failed" + error);
            }
          }
	    );

6. Click **Run Once** on the bottom bar. You should receive a toast notification.

## <a name="next-steps"> </a>Next steps

In this simple example you broadcast notifications to all your Android devices. In order to target specific users refer to the tutorial [Use Notification Hubs to push notifications to users], while if you want to segment your users by interest groups you can read [Use Notification Hubs to send breaking news]. Learn more about how to use Notification Hubs in [Notification Hubs Guidance] and on the [Notification Hubs How-To for Android].

<!-- Anchors. -->
[Enable Google Cloud Messaging]: #register
[Configure your Notification Hub]: #configure-hub
[Connecting your app to the Notification Hub]: #connecting-app
[Run your app with the emulator]: #run-app
[Send notifications from your back-end]: #send
[Next Steps]:#next-steps

<!-- Images. -->
[1]: ./media/partner-xamarin-notification-hubs-android-get-started/mobile-services-google-developers.png
[2]: ./media/partner-xamarin-notification-hubs-android-get-started/mobile-services-google-create-server.png
[3]: ./media/partner-xamarin-notification-hubs-android-get-started/mobile-services-google-create-server2.png
[4]: ./media/partner-xamarin-notification-hubs-android-get-started/mobile-services-google-create-server3.png

[7]: ./media/partner-xamarin-notification-hubs-android-get-started/notification-hub-create-from-portal.png
[8]: ./media/partner-xamarin-notification-hubs-android-get-started/notification-hub-create-from-portal2.png
[9]: ./media/partner-xamarin-notification-hubs-android-get-started/notification-hub-select-from-portal.png
[10]: ./media/partner-xamarin-notification-hubs-android-get-started/notification-hub-select-from-portal2.png
[11]: ./media/partner-xamarin-notification-hubs-android-get-started/notification-hub-configure-android.png
[12]: ./media/partner-xamarin-notification-hubs-android-get-started/notification-hub-connection-strings.png

[13]: ./media/partner-xamarin-notification-hubs-android-get-started/notification-hub-create-xamarin-android-app1.png
[14]: ./media/partner-xamarin-notification-hubs-android-get-started/notification-hub-create-xamarin-android-app2.png
[15]: ./media/partner-xamarin-notification-hubs-android-get-started/notification-hub-create-xamarin-android-app3.png

[18]: ./media/partner-xamarin-notification-hubs-android-get-started/notification-hub-create-android-app7.png
[19]: ./media/partner-xamarin-notification-hubs-android-get-started/notification-hub-create-android-app8.png

[20]: ./media/partner-xamarin-notification-hubs-android-get-started/notification-hub-create-console-app.png
[21]: ./media/partner-xamarin-notification-hubs-android-get-started/notification-hub-android-toast.png
[22]: ./media/partner-xamarin-notification-hubs-android-get-started/notification-hub-scheduler1.png
[23]: ./media/partner-xamarin-notification-hubs-android-get-started/notification-hub-scheduler2.png

<!-- URLs. -->
[Submit an app page]: http://go.microsoft.com/fwlink/p/?LinkID=266582
[My Applications]: http://go.microsoft.com/fwlink/p/?LinkId=262039
[Live SDK for Windows]: http://go.microsoft.com/fwlink/p/?LinkId=262253
[Get started with Mobile Services]: /en-us/develop/mobile/tutorials/get-started-xamarin-android/#create-new-service
[JavaScript and HTML]: /en-us/develop/mobile/tutorials/get-started-with-push-js

[Azure Management Portal]: https://manage.windowsazure.com/
[wns object]: http://go.microsoft.com/fwlink/p/?LinkId=260591
[Notification Hubs Guidance]: http://msdn.microsoft.com/en-us/library/jj927170.aspx
[Notification Hubs How-To for Android]: http://msdn.microsoft.com/en-us/library/dn282661.aspx

[Use Notification Hubs to push notifications to users]: /en-us/manage/services/notification-hubs/notify-users-aspnet
[Use Notification Hubs to send breaking news]: /en-us/manage/services/notification-hubs/breaking-news-dotnet
[GCMClient Component page]: http://components.xamarin.com/view/GCMClient
[Xamarin.NotificationHub Github page]: https://github.com/SaschaDittmann/Xamarin.NotificationHub
[GitHub]: http://go.microsoft.com/fwlink/p/?LinkId=331329
[Xamarin.Android]: http://xamarin.com/download/
[Azure Mobile Services Component]: http://components.xamarin.com/view/azure-mobile-services/
[Google Cloud Messaging Component]: http://components.xamarin.com/view/GCMClient/<|MERGE_RESOLUTION|>--- conflicted
+++ resolved
@@ -1,461 +1,457 @@
-<properties linkid="" urlDisplayName="" pageTitle="Get started with Notification Hubs for Xamarin.Android apps" metaKeywords="" description="Learn how to use Azure Notification Hubs to send push notifications to a Xamarin Android application." metaCanonical="" authors="elioda" solutions="" manager="" editor="" services="mobile-services,notification-hubs" documentationCenter="" title="Get started with Notification Hubs" />
-
-# Get started with Notification Hubs
-
-<<<<<<< HEAD
-<div class="dev-center-tutorial-selector sublanding"><a href="/en-us/documentation/articles/notification-hubs-windows-store-dotnet-get-started/" title="Windows Store C#">Windows Store C#</a><a href="/en-us/documentation/articles/notification-hubs-windows-phone-get-started/" title="Windows Phone">Windows Phone</a><a href="/en-us/documentation/articles/notification-hubs-ios-get-started/" title="iOS">iOS</a><a href="/en-us/documentation/articles/notification-hubs-android-get-started/" title="Android">Android</a><a href="/en-us/documentation/articles/notification-hubs-kindle-get-started/" title="Kindle">Kindle</a><a href="/en-us/documentation/articles/notification-hubs-nokia-x-get-started/" title="Nokia X">Nokia X</a><a href="/en-us/documentation/articles/partner-xamarin-notification-hubs-ios-get-started/" title="Xamarin.iOS">Xamarin.iOS</a><a href="/en-us/documentation/articles/partner-xamarin-notification-hubs-android-get-started/" title="Xamarin.Android" class="current">Xamarin.Android</a></div>
-=======
-<div class="dev-center-tutorial-selector sublanding"><a href="/en-us/documentation/articles/notification-hubs-windows-store-dotnet-get-started/" title="Windows Universal">Windows Universal</a><a href="/en-us/documentation/articles/notification-hubs-windows-phone-get-started/" title="Windows Phone">Windows Phone</a><a href="/en-us/documentation/articles/notification-hubs-ios-get-started/" title="iOS">iOS</a><a href="/en-us/documentation/articles/notification-hubs-android-get-started/" title="Android">Android</a><a href="/en-us/documentation/articles/notification-hubs-kindle-get-started/" title="Kindle">Kindle</a><a href="/en-us/documentation/articles/partner-xamarin-notification-hubs-ios-get-started/" title="Xamarin.iOS">Xamarin.iOS</a><a href="/en-us/documentation/articles/partner-xamarin-notification-hubs-android-get-started/" title="Xamarin.Android" class="current">Xamarin.Android</a></div>
->>>>>>> d51030de
-
-This topic shows you how to use Azure Notification Hubs to send push notifications to a Xamarin.Android application. 
-In this tutorial, you create a blank Xamarin.Android app that receives push notifications using Google Cloud Messaging (GCM). When complete, you will be able to broadcast push notifications to all the devices running your app using your notification hub. The finished code is available in the [NotificationHubs app][GitHub] sample.
-
-The tutorial walks you through these basic steps to enable push notifications:
-
-1. [Enable Google Cloud Messaging]
-2. [Configure your Notification Hub]
-3. [Connecting your app to the Notification Hub]
-4. [Run your app with the emulator]
-5. [Send notifications from your back-end]
-
-This tutorial demonstrates the simple broadcast scenario using Notification Hubs. This tutorial requires the following:
-
-+ [Xamarin.Android]
-+ Active Google account
-+ [Azure Mobile Services Component]
-+ [Google Cloud Messaging Component]
-
-Completing this tutorial is a prerequisite for all other notification hub tutorials for Xamarin.Android apps. 
-
-<div class="dev-callout"><strong>Note</strong> <p>To complete this tutorial, you must have an active Azure account. If you don't have an account, you can create a free trial account in just a couple of minutes. For details, see <a href="http://www.windowsazure.com/en-us/pricing/free-trial/?WT.mc_id=A9C9624B5&amp;returnurl=http%3A%2F%2Fwww.windowsazure.com%2Fen-us%2Fmanage%2Fservices%2Fnotification-hubs%2Fgetting-started-xamarin-android%2F" target="_blank">Azure Free Trial</a>.</p></div>
-
-<h2><a name="register"></a><span class="short-header">Enable Google Cloud Messaging</span>Enable Google Cloud Messaging</h2>
-
-<p></p>
-
-<div class="dev-callout"><b>Note</b>
-<p>To complete the procedure in this topic, you must have a Google account that has a verified email address. To create a new Google account, go to <a href="http://go.microsoft.com/fwlink/p/?LinkId=268302" target="_blank">accounts.google.com</a>.</p>
-</div> 
-
-1. Navigate to the <a href="http://go.microsoft.com/fwlink/p/?LinkId=268303" target="_blank">Google apis</a> web site, sign-in with your Google account credentials, and then click **Create project...**.
-
-   	![][1]   
-	
-	<div class="dev-callout"><b>Note</b>
-	<p>When you already have an existing project, you are directed to the <strong>Dashboard</strong> page after login. To create a new project from the Dashboard, expand <strong>API Project</strong>, click <strong>Create...</strong> under <strong>Other projects</strong>, then enter a project name and click <strong>Create project</strong>.</p>
-    </div>
-
-2. Click **Overview** in the left column, and make a note of the project number in the **Dashboard** section. 
-
-	Later in the tutorial you set this value as the PROJECT_ID variable in the client.
-
-3. On the <a href="http://go.microsoft.com/fwlink/p/?LinkId=268303" target="_blank">Google apis</a> page, click **Services**, then click the toggle to enable **Google Cloud Messaging for Android** and accept the terms of service. 
-
-4. Click **API Access**, and then click **Create new Server key...** 
-
-   	![][2]
-
-5. In **Configure Server Key for API Project**, click **Create**.
-
-   	![][3]
-
-6. Make a note of the **API key** value.
-
-   	![][4] 
-
-Next, you will use this API key value to enable your notification hub to authenticate with GCM and send push notifications on behalf of your application.
-
-<h2><a name="configure-hub"></a><span class="short-header">Configure your Notification Hub</span>Configure your Notification Hub</h2>
-
-1. Log on to the [Azure Management Portal], and then click **+NEW** at the bottom of the screen.
-
-2. Click on **App Services**, then **Service Bus**, then **Notification Hub**, then **Quick Create**.
-
-   	![][7]
-
-3. Type a name for your notification hub, select your desired region, and then click **Create a new Notification Hub**.
-
-   	![][8]
-
-4. Click the namespace you just created (usually ***notification hub name*-ns**), and then click **Configure** at the top.
-
-   	![][9]
-
-5. Click the **Notification Hubs** tab at the top, and then click on the notification hub you just created.
-
-   	![][10]
-
-6. Click the **Configure** tab at the top, enter the **API Key** value you obtained in the previous section, and then click **Save**.
-
-   	![][11]
-
-7. Select the **Dashboard** tab at the top, then click **Connection Information**. Take note of the two connection strings.
-
-   	![][12]
-
-Your notification hub is now configured to work with GCM, and you have the connection strings to register your app and send push notifications.
-
-<h2><a name="connecting-app"></a><span class="short-header">Connecting your app</span>Connecting your app to the Notification Hub</h2>
-
-### Create a new project
-
-1. In Xamarin Studio (or Visual Studio), create a new Android project (File, New, Solution, Android Application).
-
-   	![][13]   
-   	![][14]
-
-2. Open the project properties by right clicking on your new project in the Solution view, and choosing **Options**. Select the **Android Application** item in the **Build** section.
-
-   	![][15]
-
-3. Set the **Minimum Android version** to API Level 8.
-
-4. Set the **Target Android version** to the API version you would like to target (must be API level 8 or higher).
-
-5. Ensure that the first letter of your **Package name** is lowercase.
-
-	<div class="dev-callout"><b>Note</b>
-    <p>The first letter of the package name must be lowercase. Otherwise you will receive application manifest errors when registering your **BroadcastReceiver** and **IntentFilter**s for push notifications below.</p>
-    </div> 
-
-### Add the Google Cloud Messaging Client to your project
-
-The Google Cloud Messaging Client available on the Xamarin Component Store simplifies the process of supporting push notifications in Xamarin.Android.
-
-1. Right-click the Components folder in Xamarin.Android app and choose **Get More Components...**
-
-2. Search for the **Google Cloud Messaging Client** component.
-
-3. Add the component to the Xamarin.Android application. The necessary assembly references are automatically added.
-
-### Add Xamarin.NotificationHub to your project
-
-This assembly provides an easy way to register with Azure Notification Hubs. It can be downloaded using the instructions below or found in the [sample download][GitHub].
-
-1. Visit the [Xamarin.NotificationHub Github page], download and build the source folder.
-
-2. Create an **_external** folder in your Xamarin.Android project folder then copy the compiled **ByteSmith.WindowsAzure.Messaging.Android.dll** there.
-
-3. Open your Xamarin.Android project in Xamarin Studio (or Visual Studio).
-
-4. Right click the project **References** folder, and choose **Edit References...**
-
-5. Go to the **.Net Assembly** tab, browse to your project's **_external** folder, select the **ByteSmith.WindowsAzure.Messaging.Android.dll** we built earlier and click **Add**. Click OK to close the dialog. 
-
-### Setup Notification Hubs in your project
-
-1. Create a **Constants.cs** class and define the following constant values (replacing placeholders with values):
-
-        public const string SenderID = "<GoogleProjectNumber>"; // Google API Project Number
-
-        // Azure app specific connection string and hub path
-        public const string ConnectionString = "<Azure connection string>";
-        public const string NotificationHubPath = "<hub path>";
-
-2. Add the following using statements to **MainActivity.cs**:
-
-		using ByteSmith.WindowsAzure.Messaging;
-		using Gcm.Client;
-
-3. Create the following method in the **MainActivity** class:
-
-		private void RegisterWithGCM()
-        {
-            // Check to ensure everything's setup right
-            GcmClient.CheckDevice(this);
-            GcmClient.CheckManifest(this);
-
-            // Register for push notifications
-            System.Diagnostics.Debug.WriteLine("Registering...");
-            GcmClient.Register(this, Constants.SenderID);
-        }
-
-4. Create a new class **MyBroadcastReceiver**.
-
-	<div class="dev-callout"><b>Note</b>
-    <p>We will walk through creating a **BroadcastReceiver** from scratch below. However, a quick alternative to manually creating a **MyBroadcastReceiver.cs** is to refer to the **GcmService.cs** file found in the sample Xamarin.Android project on GitHub. Duplicating the **GcmService.cs** and changing class names can be a great place to start as well.</p>
-    </div> 
-
-5. Add the following using statements to **MyBroadcastReceiver.cs** (referring to the component and assembly added earlier):
-
-		using ByteSmith.WindowsAzure.Messaging;
-		using Gcm.Client;
-
-5. Add the following permission requests between the **using** statements and the **namespace** declaration:
-
-		[assembly: Permission(Name = "@PACKAGE_NAME@.permission.C2D_MESSAGE")]
-		[assembly: UsesPermission(Name = "@PACKAGE_NAME@.permission.C2D_MESSAGE")]
-		[assembly: UsesPermission(Name = "com.google.android.c2dm.permission.RECEIVE")]
-
-		//GET_ACCOUNTS is only needed for android versions 4.0.3 and below
-		[assembly: UsesPermission(Name = "android.permission.GET_ACCOUNTS")]
-		[assembly: UsesPermission(Name = "android.permission.INTERNET")]
-		[assembly: UsesPermission(Name = "android.permission.WAKE_LOCK")]
-
-6. In **MyBroadcastReceiver.cs** change the **MyBroadcastReceiver** class to match the following:
-
-    	[BroadcastReceiver(Permission=Gcm.Client.Constants.PERMISSION_GCM_INTENTS)]
-        [IntentFilter(new string[] { Gcm.Client.Constants.INTENT_FROM_GCM_MESSAGE }, Categories = new string[] { "@PACKAGE_NAME@" })]
-        [IntentFilter(new string[] { Gcm.Client.Constants.INTENT_FROM_GCM_REGISTRATION_CALLBACK }, Categories = new string[] { "@PACKAGE_NAME@" })]
-        [IntentFilter(new string[] { Gcm.Client.Constants.INTENT_FROM_GCM_LIBRARY_RETRY }, Categories = new string[] { "@PACKAGE_NAME@" })]
-        public class MyBroadcastReceiver : GcmBroadcastReceiverBase<GcmService>
-        {
-            public static string[] SENDER_IDS = new string[] { Constants.SenderID };
-
-            public const string TAG = "MyBroadcastReceiver-GCM";
-        }
-        
-7. Add another class in **MyBroadcastReceiver.cs** named **PushHandlerService** which derives from **PushHandlerServiceBase**. Make sure to use the **Service** directive on the class:
-
-    	[Service] //Must use the service tag
-    	public class GcmService : GcmServiceBase
-    	{
-        	public static string RegistrationID { get; private set; }
-        	private NotificationHub Hub { get; set; }
-
-        	public GcmService() : base(Constants.SenderID) 
-       		{
-            	Log.Info(MyBroadcastReceiver.TAG, "GcmService() constructor"); 
-        	}
-    	}
-
-
-8. **GcmServiceBase** implements methods **OnRegistered()**, **OnUnRegistered()**, **OnMessage()**, **OnRecoverableError()**, and **OnError()**. Our implementation class **GcmService** must override these methods, and these methods will fire in response to interacting with the notification hub.
-
-9. Override the **OnRegistered()** method in **PushHandlerService** with the following code:
-
-        protected override async void OnRegistered(Context context, string registrationId)
-        {
-            Log.Verbose(MyBroadcastReceiver.TAG, "GCM Registered: " + registrationId);
-            RegistrationID = registrationId;
-
-            createNotification("GcmService-GCM Registered...", "The device has been Registered, Tap to View!");
-
-            Hub = new NotificationHub(Constants.NotificationHubPath, Constants.ConnectionString);
-            try
-            {
-                await Hub.UnregisterAllAsync(registrationId);
-            }
-            catch (Exception ex)
-            {
-                Debug.WriteLine(ex.Message);
-                Debugger.Break();
-            }
-
-            var tags = new List<string>() { "falcons" }; // create tags if you want
-
-            try
-            {
-                var hubRegistration = await Hub.RegisterNativeAsync(registrationId, tags);
-            }
-            catch (Exception ex)
-            {
-                Debug.WriteLine(ex.Message); 
-                Debugger.Break();
-            }
-        }
-
-	<div class="dev-callout"><b>Note</b>
-    <p>In the **OnRegistered()** code above you should note the ability to specify tags to register for specific messaging channels.</p>
-    </div> 
-    
-10. Override the **OnMessage** method in **PushHandlerService** with the following code:
-
-        protected override void OnMessage(Context context, Intent intent)
-        {
-            Log.Info(MyBroadcastReceiver.TAG, "GCM Message Received!");
-
-            var msg = new StringBuilder();
-
-            if (intent != null && intent.Extras != null)
-            {
-                foreach (var key in intent.Extras.KeySet())
-                    msg.AppendLine(key + "=" + intent.Extras.Get(key).ToString());
-            }
-
-            string messageText = intent.Extras.GetString("msg");
-            if (!string.IsNullOrEmpty(messageText))
-            {
-                createNotification("New hub message!", messageText);
-                return;
-            }
-
-            createNotification("Unknown message details", msg.ToString());
-        }
-
-11. Add the following **createNotification** method to **PushHandlerService** for notifying users as used above:
-
-        void createNotification(string title, string desc)
-        {
-            //Create notification
-            var notificationManager = GetSystemService(Context.NotificationService) as NotificationManager;
-
-            //Create an intent to show ui
-            var uiIntent = new Intent(this, typeof(MainActivity));
-
-            //Create the notification
-            var notification = new Notification(Android.Resource.Drawable.SymActionEmail, title);
-
-            //Auto cancel will remove the notification once the user touches it
-            notification.Flags = NotificationFlags.AutoCancel;
-
-            //Set the notification info
-            //we use the pending intent, passing our ui intent over which will get called
-            //when the notification is tapped.
-            notification.SetLatestEventInfo(this, title, desc, PendingIntent.GetActivity(this, 0, uiIntent, 0));
-
-            //Show the notification
-            notificationManager.Notify(1, notification);
-        }
-        
-12. Override abstract members **OnUnRegistered()**, **OnRecoverableError()**, and **OnError()** so that your code compiles.
-
-
-<h2><a name="run-app"></a><span class="short-header">Run your app</span>Run your app in the emulator</h2>
-
-When you run this app in the emulator, make sure that you use an Android Virtual Device (AVD) that supports Google APIs.
-
-1. From **Tools**, click **Open Android Emulator Manager**, select your device, and then click **Edit**.
-
-   	![][18]
-
-2. Select **Google APIs** in **Target**, then click **OK**.
-
-   	![][19]
-
-3. On the top toolbar, click **Run**, and then select your app. This starts the emulator and run the app.
-
-4. The app retrieves the *registrationId* from GCM and registers with the Notification Hub.
-
-	<div class="dev-callout"><b>Note</b>
-    <p>In order to receive push notifications, you must set up a Google account on your Android Virtual Device (in the emulator, navigate to **Settings** and click **Add Account**). Also, make sure that the emulator is connected to the Internet.</p>
-    </div> 
-
-<h2><a name="send"></a><span class="short-header">Send notification</span>Send notification from your back-end</h2>
-
-You can send notifications using Notification Hubs from any back-end using the <a href="http://msdn.microsoft.com/en-us/library/windowsazure/dn223264.aspx">REST interface</a>. In this tutorial we will send notifications with a .NET console app, and with a Mobile Service using a node script.
-
-To send notifications using a .NET app:
-
-1. Create a new Visual C# console application: 
-
-   	![][20]
-
-2. Add a reference to the Azure Service Bus SDK with the <a href="http://nuget.org/packages/WindowsAzure.ServiceBus/">WindowsAzure.ServiceBus NuGet package</a>. In the Visual Studio main menu, click **Tools**, then **Library Package Manager**, then **Package Manager Console**. Then, in the console window type:
-
-        Install-Package WindowsAzure.ServiceBus
-
-    and press Enter.
-
-2. Open the file Program.cs and add the following using statement:
-
-        using Microsoft.ServiceBus.Notifications;
-
-3. In your `Program` class add the following method:
-
-        private static async void SendNotificationAsync()
-        {
-            NotificationHubClient hub = NotificationHubClient.CreateClientFromConnectionString("<connection string with full access>", "<hub name>");
-            await hub.SendGcmNativeNotificationAsync("{ \"data\" : {\"msg\":\"Hello from Azure!\"}}");
-        }
-
-4. Then add the following lines in your Main method:
-
-         SendNotificationAsync();
-		 Console.ReadLine();
-
-5. Press the F5 key to run the app. You should receive a toast notification.
-
-   	![][21]
-
-To send a notification using a Mobile Service, follow [Get started with Mobile Services], then:
-
-1. Log on to the [Azure Management Portal], and select your Mobile Service.
-
-2. Select the tab **Scheduler** on the top.
-
-   	![][22]
-
-3. Create a new scheduled job, insert a name, and select **On demand**.
-
-   	![][23]
-
-4. When the job is created, click the job name. Then click the tab **Script** in the top bar.
-
-5. Insert the following script inside your scheduler function. Make sure to replace the placeholders with your notification hub name and the connection string for *DefaultFullSharedAccessSignature* that you obtained earlier. Click **Save**.
-
-        var azure = require('azure');
-		var notificationHubService = azure.createNotificationHubService('<hub name>', '<connection string>');
-		notificationHubService.gcm.send(null,'{"data":{"msg" : "Hello from Mobile Services!"}}',
-    	  function (error)
-    	  {
-        	if (!error) {
-               console.warn("Notification successful");
-            }
-            else
-            {
-              console.warn("Notification failed" + error);
-            }
-          }
-	    );
-
-6. Click **Run Once** on the bottom bar. You should receive a toast notification.
-
-## <a name="next-steps"> </a>Next steps
-
-In this simple example you broadcast notifications to all your Android devices. In order to target specific users refer to the tutorial [Use Notification Hubs to push notifications to users], while if you want to segment your users by interest groups you can read [Use Notification Hubs to send breaking news]. Learn more about how to use Notification Hubs in [Notification Hubs Guidance] and on the [Notification Hubs How-To for Android].
-
-<!-- Anchors. -->
-[Enable Google Cloud Messaging]: #register
-[Configure your Notification Hub]: #configure-hub
-[Connecting your app to the Notification Hub]: #connecting-app
-[Run your app with the emulator]: #run-app
-[Send notifications from your back-end]: #send
-[Next Steps]:#next-steps
-
-<!-- Images. -->
-[1]: ./media/partner-xamarin-notification-hubs-android-get-started/mobile-services-google-developers.png
-[2]: ./media/partner-xamarin-notification-hubs-android-get-started/mobile-services-google-create-server.png
-[3]: ./media/partner-xamarin-notification-hubs-android-get-started/mobile-services-google-create-server2.png
-[4]: ./media/partner-xamarin-notification-hubs-android-get-started/mobile-services-google-create-server3.png
-
-[7]: ./media/partner-xamarin-notification-hubs-android-get-started/notification-hub-create-from-portal.png
-[8]: ./media/partner-xamarin-notification-hubs-android-get-started/notification-hub-create-from-portal2.png
-[9]: ./media/partner-xamarin-notification-hubs-android-get-started/notification-hub-select-from-portal.png
-[10]: ./media/partner-xamarin-notification-hubs-android-get-started/notification-hub-select-from-portal2.png
-[11]: ./media/partner-xamarin-notification-hubs-android-get-started/notification-hub-configure-android.png
-[12]: ./media/partner-xamarin-notification-hubs-android-get-started/notification-hub-connection-strings.png
-
-[13]: ./media/partner-xamarin-notification-hubs-android-get-started/notification-hub-create-xamarin-android-app1.png
-[14]: ./media/partner-xamarin-notification-hubs-android-get-started/notification-hub-create-xamarin-android-app2.png
-[15]: ./media/partner-xamarin-notification-hubs-android-get-started/notification-hub-create-xamarin-android-app3.png
-
-[18]: ./media/partner-xamarin-notification-hubs-android-get-started/notification-hub-create-android-app7.png
-[19]: ./media/partner-xamarin-notification-hubs-android-get-started/notification-hub-create-android-app8.png
-
-[20]: ./media/partner-xamarin-notification-hubs-android-get-started/notification-hub-create-console-app.png
-[21]: ./media/partner-xamarin-notification-hubs-android-get-started/notification-hub-android-toast.png
-[22]: ./media/partner-xamarin-notification-hubs-android-get-started/notification-hub-scheduler1.png
-[23]: ./media/partner-xamarin-notification-hubs-android-get-started/notification-hub-scheduler2.png
-
-<!-- URLs. -->
-[Submit an app page]: http://go.microsoft.com/fwlink/p/?LinkID=266582
-[My Applications]: http://go.microsoft.com/fwlink/p/?LinkId=262039
-[Live SDK for Windows]: http://go.microsoft.com/fwlink/p/?LinkId=262253
-[Get started with Mobile Services]: /en-us/develop/mobile/tutorials/get-started-xamarin-android/#create-new-service
-[JavaScript and HTML]: /en-us/develop/mobile/tutorials/get-started-with-push-js
-
-[Azure Management Portal]: https://manage.windowsazure.com/
-[wns object]: http://go.microsoft.com/fwlink/p/?LinkId=260591
-[Notification Hubs Guidance]: http://msdn.microsoft.com/en-us/library/jj927170.aspx
-[Notification Hubs How-To for Android]: http://msdn.microsoft.com/en-us/library/dn282661.aspx
-
-[Use Notification Hubs to push notifications to users]: /en-us/manage/services/notification-hubs/notify-users-aspnet
-[Use Notification Hubs to send breaking news]: /en-us/manage/services/notification-hubs/breaking-news-dotnet
-[GCMClient Component page]: http://components.xamarin.com/view/GCMClient
-[Xamarin.NotificationHub Github page]: https://github.com/SaschaDittmann/Xamarin.NotificationHub
-[GitHub]: http://go.microsoft.com/fwlink/p/?LinkId=331329
-[Xamarin.Android]: http://xamarin.com/download/
-[Azure Mobile Services Component]: http://components.xamarin.com/view/azure-mobile-services/
+<properties linkid="" urlDisplayName="" pageTitle="Get started with Notification Hubs for Xamarin.Android apps" metaKeywords="" description="Learn how to use Azure Notification Hubs to send push notifications to a Xamarin Android application." metaCanonical="" authors="elioda" solutions="" manager="" editor="" services="mobile-services,notification-hubs" documentationCenter="" title="Get started with Notification Hubs" />
+
+# Get started with Notification Hubs
+
+<div class="dev-center-tutorial-selector sublanding"><a href="/en-us/documentation/articles/notification-hubs-windows-store-dotnet-get-started/" title="Windows Universal">Windows Universal</a><a href="/en-us/documentation/articles/notification-hubs-windows-phone-get-started/" title="Windows Phone">Windows Phone</a><a href="/en-us/documentation/articles/notification-hubs-ios-get-started/" title="iOS">iOS</a><a href="/en-us/documentation/articles/notification-hubs-android-get-started/" title="Android">Android</a><a href="/en-us/documentation/articles/notification-hubs-kindle-get-started/" title="Kindle">Kindle</a><a href="/en-us/documentation/articles/notification-hubs-nokia-x-get-started/" title="Nokia X">Nokia X</a><a href="/en-us/documentation/articles/partner-xamarin-notification-hubs-ios-get-started/" title="Xamarin.iOS">Xamarin.iOS</a><a href="/en-us/documentation/articles/partner-xamarin-notification-hubs-android-get-started/" title="Xamarin.Android" class="current">Xamarin.Android</a></div>
+
+This topic shows you how to use Azure Notification Hubs to send push notifications to a Xamarin.Android application. 
+In this tutorial, you create a blank Xamarin.Android app that receives push notifications using Google Cloud Messaging (GCM). When complete, you will be able to broadcast push notifications to all the devices running your app using your notification hub. The finished code is available in the [NotificationHubs app][GitHub] sample.
+
+The tutorial walks you through these basic steps to enable push notifications:
+
+1. [Enable Google Cloud Messaging]
+2. [Configure your Notification Hub]
+3. [Connecting your app to the Notification Hub]
+4. [Run your app with the emulator]
+5. [Send notifications from your back-end]
+
+This tutorial demonstrates the simple broadcast scenario using Notification Hubs. This tutorial requires the following:
+
++ [Xamarin.Android]
++ Active Google account
++ [Azure Mobile Services Component]
++ [Google Cloud Messaging Component]
+
+Completing this tutorial is a prerequisite for all other notification hub tutorials for Xamarin.Android apps. 
+
+<div class="dev-callout"><strong>Note</strong> <p>To complete this tutorial, you must have an active Azure account. If you don't have an account, you can create a free trial account in just a couple of minutes. For details, see <a href="http://www.windowsazure.com/en-us/pricing/free-trial/?WT.mc_id=A9C9624B5&amp;returnurl=http%3A%2F%2Fwww.windowsazure.com%2Fen-us%2Fmanage%2Fservices%2Fnotification-hubs%2Fgetting-started-xamarin-android%2F" target="_blank">Azure Free Trial</a>.</p></div>
+
+<h2><a name="register"></a><span class="short-header">Enable Google Cloud Messaging</span>Enable Google Cloud Messaging</h2>
+
+<p></p>
+
+<div class="dev-callout"><b>Note</b>
+<p>To complete the procedure in this topic, you must have a Google account that has a verified email address. To create a new Google account, go to <a href="http://go.microsoft.com/fwlink/p/?LinkId=268302" target="_blank">accounts.google.com</a>.</p>
+</div> 
+
+1. Navigate to the <a href="http://go.microsoft.com/fwlink/p/?LinkId=268303" target="_blank">Google apis</a> web site, sign-in with your Google account credentials, and then click **Create project...**.
+
+   	![][1]   
+	
+	<div class="dev-callout"><b>Note</b>
+	<p>When you already have an existing project, you are directed to the <strong>Dashboard</strong> page after login. To create a new project from the Dashboard, expand <strong>API Project</strong>, click <strong>Create...</strong> under <strong>Other projects</strong>, then enter a project name and click <strong>Create project</strong>.</p>
+    </div>
+
+2. Click **Overview** in the left column, and make a note of the project number in the **Dashboard** section. 
+
+	Later in the tutorial you set this value as the PROJECT_ID variable in the client.
+
+3. On the <a href="http://go.microsoft.com/fwlink/p/?LinkId=268303" target="_blank">Google apis</a> page, click **Services**, then click the toggle to enable **Google Cloud Messaging for Android** and accept the terms of service. 
+
+4. Click **API Access**, and then click **Create new Server key...** 
+
+   	![][2]
+
+5. In **Configure Server Key for API Project**, click **Create**.
+
+   	![][3]
+
+6. Make a note of the **API key** value.
+
+   	![][4] 
+
+Next, you will use this API key value to enable your notification hub to authenticate with GCM and send push notifications on behalf of your application.
+
+<h2><a name="configure-hub"></a><span class="short-header">Configure your Notification Hub</span>Configure your Notification Hub</h2>
+
+1. Log on to the [Azure Management Portal], and then click **+NEW** at the bottom of the screen.
+
+2. Click on **App Services**, then **Service Bus**, then **Notification Hub**, then **Quick Create**.
+
+   	![][7]
+
+3. Type a name for your notification hub, select your desired region, and then click **Create a new Notification Hub**.
+
+   	![][8]
+
+4. Click the namespace you just created (usually ***notification hub name*-ns**), and then click **Configure** at the top.
+
+   	![][9]
+
+5. Click the **Notification Hubs** tab at the top, and then click on the notification hub you just created.
+
+   	![][10]
+
+6. Click the **Configure** tab at the top, enter the **API Key** value you obtained in the previous section, and then click **Save**.
+
+   	![][11]
+
+7. Select the **Dashboard** tab at the top, then click **Connection Information**. Take note of the two connection strings.
+
+   	![][12]
+
+Your notification hub is now configured to work with GCM, and you have the connection strings to register your app and send push notifications.
+
+<h2><a name="connecting-app"></a><span class="short-header">Connecting your app</span>Connecting your app to the Notification Hub</h2>
+
+### Create a new project
+
+1. In Xamarin Studio (or Visual Studio), create a new Android project (File, New, Solution, Android Application).
+
+   	![][13]   
+   	![][14]
+
+2. Open the project properties by right clicking on your new project in the Solution view, and choosing **Options**. Select the **Android Application** item in the **Build** section.
+
+   	![][15]
+
+3. Set the **Minimum Android version** to API Level 8.
+
+4. Set the **Target Android version** to the API version you would like to target (must be API level 8 or higher).
+
+5. Ensure that the first letter of your **Package name** is lowercase.
+
+	<div class="dev-callout"><b>Note</b>
+    <p>The first letter of the package name must be lowercase. Otherwise you will receive application manifest errors when registering your **BroadcastReceiver** and **IntentFilter**s for push notifications below.</p>
+    </div> 
+
+### Add the Google Cloud Messaging Client to your project
+
+The Google Cloud Messaging Client available on the Xamarin Component Store simplifies the process of supporting push notifications in Xamarin.Android.
+
+1. Right-click the Components folder in Xamarin.Android app and choose **Get More Components...**
+
+2. Search for the **Google Cloud Messaging Client** component.
+
+3. Add the component to the Xamarin.Android application. The necessary assembly references are automatically added.
+
+### Add Xamarin.NotificationHub to your project
+
+This assembly provides an easy way to register with Azure Notification Hubs. It can be downloaded using the instructions below or found in the [sample download][GitHub].
+
+1. Visit the [Xamarin.NotificationHub Github page], download and build the source folder.
+
+2. Create an **_external** folder in your Xamarin.Android project folder then copy the compiled **ByteSmith.WindowsAzure.Messaging.Android.dll** there.
+
+3. Open your Xamarin.Android project in Xamarin Studio (or Visual Studio).
+
+4. Right click the project **References** folder, and choose **Edit References...**
+
+5. Go to the **.Net Assembly** tab, browse to your project's **_external** folder, select the **ByteSmith.WindowsAzure.Messaging.Android.dll** we built earlier and click **Add**. Click OK to close the dialog. 
+
+### Setup Notification Hubs in your project
+
+1. Create a **Constants.cs** class and define the following constant values (replacing placeholders with values):
+
+        public const string SenderID = "<GoogleProjectNumber>"; // Google API Project Number
+
+        // Azure app specific connection string and hub path
+        public const string ConnectionString = "<Azure connection string>";
+        public const string NotificationHubPath = "<hub path>";
+
+2. Add the following using statements to **MainActivity.cs**:
+
+		using ByteSmith.WindowsAzure.Messaging;
+		using Gcm.Client;
+
+3. Create the following method in the **MainActivity** class:
+
+		private void RegisterWithGCM()
+        {
+            // Check to ensure everything's setup right
+            GcmClient.CheckDevice(this);
+            GcmClient.CheckManifest(this);
+
+            // Register for push notifications
+            System.Diagnostics.Debug.WriteLine("Registering...");
+            GcmClient.Register(this, Constants.SenderID);
+        }
+
+4. Create a new class **MyBroadcastReceiver**.
+
+	<div class="dev-callout"><b>Note</b>
+    <p>We will walk through creating a **BroadcastReceiver** from scratch below. However, a quick alternative to manually creating a **MyBroadcastReceiver.cs** is to refer to the **GcmService.cs** file found in the sample Xamarin.Android project on GitHub. Duplicating the **GcmService.cs** and changing class names can be a great place to start as well.</p>
+    </div> 
+
+5. Add the following using statements to **MyBroadcastReceiver.cs** (referring to the component and assembly added earlier):
+
+		using ByteSmith.WindowsAzure.Messaging;
+		using Gcm.Client;
+
+5. Add the following permission requests between the **using** statements and the **namespace** declaration:
+
+		[assembly: Permission(Name = "@PACKAGE_NAME@.permission.C2D_MESSAGE")]
+		[assembly: UsesPermission(Name = "@PACKAGE_NAME@.permission.C2D_MESSAGE")]
+		[assembly: UsesPermission(Name = "com.google.android.c2dm.permission.RECEIVE")]
+
+		//GET_ACCOUNTS is only needed for android versions 4.0.3 and below
+		[assembly: UsesPermission(Name = "android.permission.GET_ACCOUNTS")]
+		[assembly: UsesPermission(Name = "android.permission.INTERNET")]
+		[assembly: UsesPermission(Name = "android.permission.WAKE_LOCK")]
+
+6. In **MyBroadcastReceiver.cs** change the **MyBroadcastReceiver** class to match the following:
+
+    	[BroadcastReceiver(Permission=Gcm.Client.Constants.PERMISSION_GCM_INTENTS)]
+        [IntentFilter(new string[] { Gcm.Client.Constants.INTENT_FROM_GCM_MESSAGE }, Categories = new string[] { "@PACKAGE_NAME@" })]
+        [IntentFilter(new string[] { Gcm.Client.Constants.INTENT_FROM_GCM_REGISTRATION_CALLBACK }, Categories = new string[] { "@PACKAGE_NAME@" })]
+        [IntentFilter(new string[] { Gcm.Client.Constants.INTENT_FROM_GCM_LIBRARY_RETRY }, Categories = new string[] { "@PACKAGE_NAME@" })]
+        public class MyBroadcastReceiver : GcmBroadcastReceiverBase<GcmService>
+        {
+            public static string[] SENDER_IDS = new string[] { Constants.SenderID };
+
+            public const string TAG = "MyBroadcastReceiver-GCM";
+        }
+        
+7. Add another class in **MyBroadcastReceiver.cs** named **PushHandlerService** which derives from **PushHandlerServiceBase**. Make sure to use the **Service** directive on the class:
+
+    	[Service] //Must use the service tag
+    	public class GcmService : GcmServiceBase
+    	{
+        	public static string RegistrationID { get; private set; }
+        	private NotificationHub Hub { get; set; }
+
+        	public GcmService() : base(Constants.SenderID) 
+       		{
+            	Log.Info(MyBroadcastReceiver.TAG, "GcmService() constructor"); 
+        	}
+    	}
+
+
+8. **GcmServiceBase** implements methods **OnRegistered()**, **OnUnRegistered()**, **OnMessage()**, **OnRecoverableError()**, and **OnError()**. Our implementation class **GcmService** must override these methods, and these methods will fire in response to interacting with the notification hub.
+
+9. Override the **OnRegistered()** method in **PushHandlerService** with the following code:
+
+        protected override async void OnRegistered(Context context, string registrationId)
+        {
+            Log.Verbose(MyBroadcastReceiver.TAG, "GCM Registered: " + registrationId);
+            RegistrationID = registrationId;
+
+            createNotification("GcmService-GCM Registered...", "The device has been Registered, Tap to View!");
+
+            Hub = new NotificationHub(Constants.NotificationHubPath, Constants.ConnectionString);
+            try
+            {
+                await Hub.UnregisterAllAsync(registrationId);
+            }
+            catch (Exception ex)
+            {
+                Debug.WriteLine(ex.Message);
+                Debugger.Break();
+            }
+
+            var tags = new List<string>() { "falcons" }; // create tags if you want
+
+            try
+            {
+                var hubRegistration = await Hub.RegisterNativeAsync(registrationId, tags);
+            }
+            catch (Exception ex)
+            {
+                Debug.WriteLine(ex.Message); 
+                Debugger.Break();
+            }
+        }
+
+	<div class="dev-callout"><b>Note</b>
+    <p>In the **OnRegistered()** code above you should note the ability to specify tags to register for specific messaging channels.</p>
+    </div> 
+    
+10. Override the **OnMessage** method in **PushHandlerService** with the following code:
+
+        protected override void OnMessage(Context context, Intent intent)
+        {
+            Log.Info(MyBroadcastReceiver.TAG, "GCM Message Received!");
+
+            var msg = new StringBuilder();
+
+            if (intent != null && intent.Extras != null)
+            {
+                foreach (var key in intent.Extras.KeySet())
+                    msg.AppendLine(key + "=" + intent.Extras.Get(key).ToString());
+            }
+
+            string messageText = intent.Extras.GetString("msg");
+            if (!string.IsNullOrEmpty(messageText))
+            {
+                createNotification("New hub message!", messageText);
+                return;
+            }
+
+            createNotification("Unknown message details", msg.ToString());
+        }
+
+11. Add the following **createNotification** method to **PushHandlerService** for notifying users as used above:
+
+        void createNotification(string title, string desc)
+        {
+            //Create notification
+            var notificationManager = GetSystemService(Context.NotificationService) as NotificationManager;
+
+            //Create an intent to show ui
+            var uiIntent = new Intent(this, typeof(MainActivity));
+
+            //Create the notification
+            var notification = new Notification(Android.Resource.Drawable.SymActionEmail, title);
+
+            //Auto cancel will remove the notification once the user touches it
+            notification.Flags = NotificationFlags.AutoCancel;
+
+            //Set the notification info
+            //we use the pending intent, passing our ui intent over which will get called
+            //when the notification is tapped.
+            notification.SetLatestEventInfo(this, title, desc, PendingIntent.GetActivity(this, 0, uiIntent, 0));
+
+            //Show the notification
+            notificationManager.Notify(1, notification);
+        }
+        
+12. Override abstract members **OnUnRegistered()**, **OnRecoverableError()**, and **OnError()** so that your code compiles.
+
+
+<h2><a name="run-app"></a><span class="short-header">Run your app</span>Run your app in the emulator</h2>
+
+When you run this app in the emulator, make sure that you use an Android Virtual Device (AVD) that supports Google APIs.
+
+1. From **Tools**, click **Open Android Emulator Manager**, select your device, and then click **Edit**.
+
+   	![][18]
+
+2. Select **Google APIs** in **Target**, then click **OK**.
+
+   	![][19]
+
+3. On the top toolbar, click **Run**, and then select your app. This starts the emulator and run the app.
+
+4. The app retrieves the *registrationId* from GCM and registers with the Notification Hub.
+
+	<div class="dev-callout"><b>Note</b>
+    <p>In order to receive push notifications, you must set up a Google account on your Android Virtual Device (in the emulator, navigate to **Settings** and click **Add Account**). Also, make sure that the emulator is connected to the Internet.</p>
+    </div> 
+
+<h2><a name="send"></a><span class="short-header">Send notification</span>Send notification from your back-end</h2>
+
+You can send notifications using Notification Hubs from any back-end using the <a href="http://msdn.microsoft.com/en-us/library/windowsazure/dn223264.aspx">REST interface</a>. In this tutorial we will send notifications with a .NET console app, and with a Mobile Service using a node script.
+
+To send notifications using a .NET app:
+
+1. Create a new Visual C# console application: 
+
+   	![][20]
+
+2. Add a reference to the Azure Service Bus SDK with the <a href="http://nuget.org/packages/WindowsAzure.ServiceBus/">WindowsAzure.ServiceBus NuGet package</a>. In the Visual Studio main menu, click **Tools**, then **Library Package Manager**, then **Package Manager Console**. Then, in the console window type:
+
+        Install-Package WindowsAzure.ServiceBus
+
+    and press Enter.
+
+2. Open the file Program.cs and add the following using statement:
+
+        using Microsoft.ServiceBus.Notifications;
+
+3. In your `Program` class add the following method:
+
+        private static async void SendNotificationAsync()
+        {
+            NotificationHubClient hub = NotificationHubClient.CreateClientFromConnectionString("<connection string with full access>", "<hub name>");
+            await hub.SendGcmNativeNotificationAsync("{ \"data\" : {\"msg\":\"Hello from Azure!\"}}");
+        }
+
+4. Then add the following lines in your Main method:
+
+         SendNotificationAsync();
+		 Console.ReadLine();
+
+5. Press the F5 key to run the app. You should receive a toast notification.
+
+   	![][21]
+
+To send a notification using a Mobile Service, follow [Get started with Mobile Services], then:
+
+1. Log on to the [Azure Management Portal], and select your Mobile Service.
+
+2. Select the tab **Scheduler** on the top.
+
+   	![][22]
+
+3. Create a new scheduled job, insert a name, and select **On demand**.
+
+   	![][23]
+
+4. When the job is created, click the job name. Then click the tab **Script** in the top bar.
+
+5. Insert the following script inside your scheduler function. Make sure to replace the placeholders with your notification hub name and the connection string for *DefaultFullSharedAccessSignature* that you obtained earlier. Click **Save**.
+
+        var azure = require('azure');
+		var notificationHubService = azure.createNotificationHubService('<hub name>', '<connection string>');
+		notificationHubService.gcm.send(null,'{"data":{"msg" : "Hello from Mobile Services!"}}',
+    	  function (error)
+    	  {
+        	if (!error) {
+               console.warn("Notification successful");
+            }
+            else
+            {
+              console.warn("Notification failed" + error);
+            }
+          }
+	    );
+
+6. Click **Run Once** on the bottom bar. You should receive a toast notification.
+
+## <a name="next-steps"> </a>Next steps
+
+In this simple example you broadcast notifications to all your Android devices. In order to target specific users refer to the tutorial [Use Notification Hubs to push notifications to users], while if you want to segment your users by interest groups you can read [Use Notification Hubs to send breaking news]. Learn more about how to use Notification Hubs in [Notification Hubs Guidance] and on the [Notification Hubs How-To for Android].
+
+<!-- Anchors. -->
+[Enable Google Cloud Messaging]: #register
+[Configure your Notification Hub]: #configure-hub
+[Connecting your app to the Notification Hub]: #connecting-app
+[Run your app with the emulator]: #run-app
+[Send notifications from your back-end]: #send
+[Next Steps]:#next-steps
+
+<!-- Images. -->
+[1]: ./media/partner-xamarin-notification-hubs-android-get-started/mobile-services-google-developers.png
+[2]: ./media/partner-xamarin-notification-hubs-android-get-started/mobile-services-google-create-server.png
+[3]: ./media/partner-xamarin-notification-hubs-android-get-started/mobile-services-google-create-server2.png
+[4]: ./media/partner-xamarin-notification-hubs-android-get-started/mobile-services-google-create-server3.png
+
+[7]: ./media/partner-xamarin-notification-hubs-android-get-started/notification-hub-create-from-portal.png
+[8]: ./media/partner-xamarin-notification-hubs-android-get-started/notification-hub-create-from-portal2.png
+[9]: ./media/partner-xamarin-notification-hubs-android-get-started/notification-hub-select-from-portal.png
+[10]: ./media/partner-xamarin-notification-hubs-android-get-started/notification-hub-select-from-portal2.png
+[11]: ./media/partner-xamarin-notification-hubs-android-get-started/notification-hub-configure-android.png
+[12]: ./media/partner-xamarin-notification-hubs-android-get-started/notification-hub-connection-strings.png
+
+[13]: ./media/partner-xamarin-notification-hubs-android-get-started/notification-hub-create-xamarin-android-app1.png
+[14]: ./media/partner-xamarin-notification-hubs-android-get-started/notification-hub-create-xamarin-android-app2.png
+[15]: ./media/partner-xamarin-notification-hubs-android-get-started/notification-hub-create-xamarin-android-app3.png
+
+[18]: ./media/partner-xamarin-notification-hubs-android-get-started/notification-hub-create-android-app7.png
+[19]: ./media/partner-xamarin-notification-hubs-android-get-started/notification-hub-create-android-app8.png
+
+[20]: ./media/partner-xamarin-notification-hubs-android-get-started/notification-hub-create-console-app.png
+[21]: ./media/partner-xamarin-notification-hubs-android-get-started/notification-hub-android-toast.png
+[22]: ./media/partner-xamarin-notification-hubs-android-get-started/notification-hub-scheduler1.png
+[23]: ./media/partner-xamarin-notification-hubs-android-get-started/notification-hub-scheduler2.png
+
+<!-- URLs. -->
+[Submit an app page]: http://go.microsoft.com/fwlink/p/?LinkID=266582
+[My Applications]: http://go.microsoft.com/fwlink/p/?LinkId=262039
+[Live SDK for Windows]: http://go.microsoft.com/fwlink/p/?LinkId=262253
+[Get started with Mobile Services]: /en-us/develop/mobile/tutorials/get-started-xamarin-android/#create-new-service
+[JavaScript and HTML]: /en-us/develop/mobile/tutorials/get-started-with-push-js
+
+[Azure Management Portal]: https://manage.windowsazure.com/
+[wns object]: http://go.microsoft.com/fwlink/p/?LinkId=260591
+[Notification Hubs Guidance]: http://msdn.microsoft.com/en-us/library/jj927170.aspx
+[Notification Hubs How-To for Android]: http://msdn.microsoft.com/en-us/library/dn282661.aspx
+
+[Use Notification Hubs to push notifications to users]: /en-us/manage/services/notification-hubs/notify-users-aspnet
+[Use Notification Hubs to send breaking news]: /en-us/manage/services/notification-hubs/breaking-news-dotnet
+[GCMClient Component page]: http://components.xamarin.com/view/GCMClient
+[Xamarin.NotificationHub Github page]: https://github.com/SaschaDittmann/Xamarin.NotificationHub
+[GitHub]: http://go.microsoft.com/fwlink/p/?LinkId=331329
+[Xamarin.Android]: http://xamarin.com/download/
+[Azure Mobile Services Component]: http://components.xamarin.com/view/azure-mobile-services/
 [Google Cloud Messaging Component]: http://components.xamarin.com/view/GCMClient/