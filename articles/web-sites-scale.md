<properties 
	pageTitle="Scale a web app in Azure App Service" 
	description="Learn how to scale up and scale out a web app in Azure App Service, including autoscaling." 
	services="app-service\web" 
	documentationCenter="" 
	authors="cephalin" 
	manager="wpickett" 
	editor="mollybos"/>

<tags 
	ms.service="app-service-web" 
	ms.workload="web" 
	ms.tgt_pltfrm="na" 
	ms.devlang="na" 
	ms.topic="article" 
	ms.date="03/24/2015" 
	ms.author="cephalin"/>

# Scale a web app in Azure App Service

<<<<<<< HEAD
> [AZURE.NOTE] This article has moved. Please see: [Scale pricing tier in Azure App Service](./app-service-scale/)
=======
For increased performance and throughput for your web apps on Microsoft Azure, you can use the [Azure Portal](http://go.microsoft.com/fwlink/?LinkId=529715) to scale your [App Service](http://go.microsoft.com/fwlink/?LinkId=529714) plan from **Free** mode to **Shared**, **Basic**, **Standard**, or **Premium** mode. 

Scaling up on Azure web apps involves two related actions: changing your App Service plan mode to a higher level of service, and configuring certain settings after you have switched to the higher level of service. Both topics are covered in this article. Higher service tiers like **Standard** and **Premium** modes offer greater robustness and flexibility in determining how your resources on Azure are used.

Changing modes and configuring them is easily done in the Scale tab of the management portal. You can scale up or down as required. These changes take only seconds to apply and affect all web apps in your App Service plan. They do not require your code to be changed or your applications to be redeployed.

For information about App Service plans, see [What is an App Service Plan?](web-sites-web-hosting-plan-overview.md) and [Azure App Service Plans In-Depth Overview](azure-web-sites-web-hosting-plans-in-depth-overview.md). For information the pricing and features of individual App Service plans, see [App Service Pricing Details](/pricing/details/web-sites/).  

> [AZURE.NOTE] Before switching a web app from the **Free** mode to **Basic**, **Standard**, or **Premium** mode, you must first remove the spending caps in place for your Azure App Service subscription. To view or change options for your Microsoft Azure App Service subscription, see [Microsoft Azure Subscriptions][azuresubscriptions].

<a name="scalingsharedorbasic"></a>
<!-- ===================================== -->
## Scaling to Shared or Basic mode
<!-- ===================================== -->

1. In your browser, open the [Azure Portal][portal].
	
2. In your web app's blade, click **All settings**, then click **Scale**, then click **Upgrade from a Free plan to add instances and get better performance**.
	
	![Choose Plan][ChooseWHP]
	
4. In the **Choose your pricing tier** blade, choose either **Shared** or a **Basic** mode, then click **Select**.
	
	The **Notifications** tab will flash a green **SUCCESS** once the operation is complete. 
	
5. Slide the **Instance** bar from left to right to increase the number of instances, then click **Save** in the command bar. The instance size option is not available in **Shared** mode. For more information about these instance sizes, see [Virtual Machine and Cloud Service Sizes for Microsoft Azure][vmsizes].
	
	![Instance size for Basic mode][ChooseBasicInstances]
	
	The **Notifications** tab will flash a green **SUCCESS** once the operation is complete. 
	
<a name="scalingstandard"></a>
<!-- ================================= -->
## Scaling to Standard or Premium mode
<!-- ================================= -->

> [AZURE.NOTE] Before switching an App Service plan to **Standard** or **Premium** mode, you should remove spending caps in place for your Microsoft Azure App Service subscription. Otherwise, you risk your web app becoming unavailable if you reach your caps before the billing period ends. To view or change options for your Microsoft Azure App Service subscription, see [Microsoft Azure Subscriptions][azuresubscriptions].

1. To scale to **Standard** or **Premium** mode, follow the same initial steps as when scaling to **Shared** or **Basic**, and then choose a **Standard** or **Premium** mode in **Choose your pricing tier**, then click **Select**. 
	
	The **Notifications** tab will flash a green **SUCCESS** once the operation is complete, and **Autoscale Mode** will be enabled.
	
	![Scale in Standard or Premium Mode][ScaleStandard]
	
	You can still slide the **Instance** bar to manually scale to more instances, just like in **Basic** mode as shown above. However, here you will learn how to use **Autoscale Mode**. 
	
2. In **Autoscale Mode**, select **Performance** to autoscale based on performance metrics.
	
	![Autoscale Mode set to Performance][Autoscale]
	
3. In **Instance Range**, move the two sliders to define the minimum and maximum number of instances to scale automatically for the App Service plan. For this tutorial, move the maximum slider to **6** instances.
	
4. Click **Save** in the command bar.
	
4. Under **Target Metrics**, click **>** to configure autoscaling rules for the default metric.  
	
	![Set Target Metrics][SetTargetMetrics]
	
	You can configure autoscaling rules for different performance metrics, including CPU, memory, disk queue, HTTP queue, and data flow. Here, you will configure autoscaling for CPU percentage that does the following:
	
	- Scale up by 1 instance if CPU is above 70% in the last 10 minutes
	- Scale up by 3 instances if CPU is above 90% in the last 5 minutes
	- Scale down by 1 instance if CPU is below 50% in the last 30 minutes 
	
	
4. Leave **Metric** dropdown as **CPU Percentage**.
	
5. In **Scale up rules**, configure the first rule by setting **Condition** to **Greater**, **Threshold** to **70** (%), **Over past** to **10** (minutes), **Scale up by** to **1** (instance), and **Cool down** to **10** (minutes). 
	
	![Set First Autoscale Rule][SetFirstRule]
	
	>[AZURE.NOTE] The **Cool down** setting specifies how long this rule should wait after the previous scale action to scale again.
	
6. Click **Add Scale Up Rule**, then configure the second rule by setting **Condition** to **Greater**, **Threshold** to **90** (%), **Over past** to **1** (minutes), **Scale up by** to **3** (instance), and **Cool down** to **1** (minutes).
	
	![Set Second Autoscale Rule][SetSecondRule]
	
5. In **Scale down rules**, configure the third rule by setting **Condition** to **Less**, **Threshold** to **50** (%), **Over past** to **30** (minutes), **Scale down by** to **1** (instance), and **Cool down** to **60** (minutes). 
	
	![Set Third Autoscale Rule][SetThirdRule]
	
7. Click **Save** in the command bar. Your autoscale rule should now be reflected in the **Scale** blade. 
	
	![Set Autoscale Rule Result][SetRulesFinal]

<a name="ScalingSQLServer"></a>
##Scaling a SQL Server Database connected to your web app
If you have one or more SQL Server databases linked to your web app (regardless of App Service plan mode), you can quickly scale them based on your needs.

1. To scale one of the linked databases, open your web app's blade in the [Azure portal][portal]. In the **Essentials** collapsible dropdown, click the **Resource group** link. Then, in the **Summary** part of the resource group blade, clicked one of the linked databases.

	![Linked database][ResourceGroup]
	
2. In your linked SQL Database blade, click the **Pricing tier** part, select one of the tiers based on your performance requirement, and click **Select**. 
	
	![Scale your SQL Database][ScaleDatabase]
	
3. You can also set up geo-replication to increase the high availability and disaster recovery capabilities of your SQL Database. To do this, click the **Geo Replication** part.
	
	![Set up geo-replication for SQL Database][GeoReplication]

<a name="devfeatures"></a>
## Developer Features
Depending on the web app's mode, the following developer-oriented features are available:

### Bitness ###

- The **Basic**, **Standard**, and **Premium** modes support 64-bit and 32-bit applications.
- The **Free** and **Shared** plan modes support 32-bit applications only.

### Debugger Support ###

- Debugger support is available for the **Free**, **Shared**, and **Basic** modes at 1 concurrent connection per App Service plan.
- Debugger support is available for the **Standard** and **Premium** modes at 5 concurrent connections per App Service plan.

<a name="OtherFeatures"></a>
## Other Features

### Web Endpoint Monitoring ###

- Web endpoint monitoring is available in the **Basic**, **Standard**, and **Premium** modes. For more information about web endpoint monitoring, see [How to Monitor Web Apps](web-sites-monitor.md).

- For detailed information about all of the remaining features in the App Service plans, including pricing and features of interest to all users (including developers), see [App Service Pricing Details](/pricing/details/web-sites/).

>[AZURE.NOTE] If you want to get started with Azure App Service before signing up for an Azure account, go to [Try App Service](http://go.microsoft.com/fwlink/?LinkId=523751), where you can immediately create a short-lived starter web app in App Service. No credit cards required; no commitments.

<a name="Next Steps"></a>	
## Next Steps

- To get started with Azure, see [Microsoft Azure Free Trial](/pricing/free-trial/).
- For information on pricing, support, and SLA, visit the following links.
	
	[Data Transfers Pricing Details](/pricing/details/data-transfers/)
	
	[Microsoft Azure Support Plans](/support/plans/)
	
	[Service Level Agreements](/support/legal/sla/)
	
	[SQL Database Pricing Details](/pricing/details/sql-database/)
	
	[Virtual Machine and Cloud Service Sizes for Microsoft Azure][vmsizes]
	
	[App Service Pricing Details](/pricing/details/web-sites/)
	
	[App Service Pricing Details - SSL Connections](/pricing/details/web-sites/#ssl-connections)

- For information on Azure App Service best practices, including building a scalable and resilient architecture, see [Best Practices: Azure App Service Web Apps](http://blogs.msdn.com/b/windowsazure/archive/2014/02/10/best-practices-windows-azure-websites-waws.aspx).

- Videos on scaling Web Apps:
	
	- [When to Scale Azure Websites - with Stefan Schackow](/documentation/videos/azure-web-sites-free-vs-standard-scaling/)
	- [Auto Scaling Azure Websites, CPU or Scheduled - with Stefan Schackow](/documentation/videos/auto-scaling-azure-web-sites/)
	- [How Azure Websites Scale - with Stefan Schackow](/documentation/videos/how-azure-web-sites-scale/)

## What's changed
* For a guide to the change from Websites to App Service see: [Azure App Service and Its Impact on Existing Azure Services](http://go.microsoft.com/fwlink/?LinkId=529714)
* For a guide to the change of the old portal to the new portal see: [Reference for navigating the preview portal](http://go.microsoft.com/fwlink/?LinkId=529715)

<!-- LINKS -->
[vmsizes]:http://go.microsoft.com/fwlink/?LinkId=309169
[SQLaccountsbilling]:http://go.microsoft.com/fwlink/?LinkId=234930
[azuresubscriptions]:http://go.microsoft.com/fwlink/?LinkID=235288
[portal]: https://portal.azure.com/

<!-- IMAGES -->
[ChooseWHP]: ./media/web-sites-scale/scale1ChooseWHP.png
[ChooseBasicInstances]: ./media/web-sites-scale/scale2InstancesBasic.png
[SaveButton]: ./media/web-sites-scale/05SaveButton.png
[BasicComplete]: ./media/web-sites-scale/06BasicComplete.png
[ScaleStandard]: ./media/web-sites-scale/scale3InstancesStandard.png
[Autoscale]: ./media/web-sites-scale/scale4AutoScale.png
[SetTargetMetrics]: ./media/web-sites-scale/scale5AutoScaleTargetMetrics.png
[SetFirstRule]: ./media/web-sites-scale/scale6AutoScaleFirstRule.png
[SetSecondRule]: ./media/web-sites-scale/scale7AutoScaleSecondRule.png
[SetThirdRule]: ./media/web-sites-scale/scale8AutoScaleThirdRule.png
[SetRulesFinal]: ./media/web-sites-scale/scale9AutoScaleFinal.png
[ResourceGroup]: ./media/web-sites-scale/scale10ResourceGroup.png
[ScaleDatabase]: ./media/web-sites-scale/scale11SQLScale.png
[GeoReplication]: ./media/web-sites-scale/scale12SQLGeoReplication.png
>>>>>>> 682d2d3d
<|MERGE_RESOLUTION|>--- conflicted
+++ resolved
@@ -16,11 +16,8 @@
 	ms.date="03/24/2015" 
 	ms.author="cephalin"/>
 
-# Scale a web app in Azure App Service
+# Scale a web app in Azure App Service #
 
-<<<<<<< HEAD
-> [AZURE.NOTE] This article has moved. Please see: [Scale pricing tier in Azure App Service](./app-service-scale/)
-=======
 For increased performance and throughput for your web apps on Microsoft Azure, you can use the [Azure Portal](http://go.microsoft.com/fwlink/?LinkId=529715) to scale your [App Service](http://go.microsoft.com/fwlink/?LinkId=529714) plan from **Free** mode to **Shared**, **Basic**, **Standard**, or **Premium** mode. 
 
 Scaling up on Azure web apps involves two related actions: changing your App Service plan mode to a higher level of service, and configuring certain settings after you have switched to the higher level of service. Both topics are covered in this article. Higher service tiers like **Standard** and **Premium** modes offer greater robustness and flexibility in determining how your resources on Azure are used.
@@ -199,5 +196,4 @@
 [SetRulesFinal]: ./media/web-sites-scale/scale9AutoScaleFinal.png
 [ResourceGroup]: ./media/web-sites-scale/scale10ResourceGroup.png
 [ScaleDatabase]: ./media/web-sites-scale/scale11SQLScale.png
-[GeoReplication]: ./media/web-sites-scale/scale12SQLGeoReplication.png
->>>>>>> 682d2d3d
+[GeoReplication]: ./media/web-sites-scale/scale12SQLGeoReplication.png