--- conflicted
+++ resolved
@@ -24,11 +24,7 @@
 
 Changing modes and configuring them is easily done in the Scale tab of the management portal. You can scale up or down as required. These changes take only seconds to apply and affect all websites in your Web Hosting Plan. They do not require your code to be changed or your applications to be redeployed.
 
-<<<<<<< HEAD
-For information about Web Hosting Plans, see [What is a Web Hosting Plan?](./web-sites-web-hosting-plan-overview/) and [Azure Websites Web Hosting Plans In-Depth Overview](./azure-web-sites-web-hosting-plans-in-depth-overview/). For information the pricing and features of individual Web Hosting Plans, see [Websites Pricing Details](http://azure.microsoft.com/pricing/details/websites/).  
-=======
 For information about Web Hosting Plans, see [What is a Web Hosting Plan?](../web-sites-web-hosting-plan-overview/) and [Azure Websites Web Hosting Plans In-Depth Overview](../azure-web-sites-web-hosting-plans-in-depth-overview/). For information the pricing and features of individual Web Hosting Plans, see [Websites Pricing Details](/pricing/details/websites/).  
->>>>>>> 2076695a
 
 > [AZURE.NOTE] Before switching a website from a **Free** Web Hosting Plan mode to **Basic** or **Standard** Web Hosting Plan mode, you must first remove the spending caps in place for your Azure Websites subscription. To view or change options for your Microsoft Azure Websites subscription, see [Microsoft Azure Subscriptions][azuresubscriptions].
 
@@ -138,19 +134,11 @@
 	
 14. After you have finished making changes to the items in the **Edit Scale Settings for Schedule** list, click the **Save** icon in the command bar at the bottom of the page to save all schedule settings at once (you do not have to save each schedule individually).
 
-<<<<<<< HEAD
-> [AZURE.NOTE] In the [Azure Preview Portal](https://portal.azure.com/), you can scale not only on CPU percentage, but also on the additional metrics of Memory Percentage, Disk Queue Length, HTTP Queue Length, Data In, and Data Out. You can also create one or more Scale up and Scale down rules that give you even more custom control over scaling. For more information, see [How to Scale a Website](./insights-how-to-scale/) in the Azure Preview Portal documentation.
-
-<a name="ScalingSQLServer"></a>
-## Scaling a SQL Server Database connected to your site	
-If you have one or more SQL Server databases linked to your website (regardless of web hosting plan mode), they will be listed under a **Linked Resources** section at the bottom of the Scaling page.
-=======
 > [AZURE.NOTE] In the [Azure Preview Portal](https://portal.azure.com/), you can scale not only on CPU percentage, but also on the additional metrics of Memory Percentage, Disk Queue Length, HTTP Queue Length, Data In, and Data Out. You can also create one or more Scale up and Scale down rules that give you even more custom control over scaling. For more information, see [How to Scale a Website](../insights-how-to-scale/) in the Azure Preview Portal documentation.
 
 <a name="ScalingSQLServer"></a>
 ## Scaling a SQL Database connected to your site	
 If you have one or more SQL Databases linked to your website (regardless of web hosting plan mode), they will be listed in the **Linked Resources** page.
->>>>>>> 2076695a
 
 1. To scale one of the databases, in the **Linked Resources** section, click the name of the database to manage it.
 	
@@ -181,11 +169,7 @@
 
 **Web Endpoint Monitoring**
 
-<<<<<<< HEAD
-- Web endpoint monitoring is available in the Basic and Standard web hosting plan modes. For more information about web endpoint monitoring, see [How to Monitor Websites](./web-sites-monitor/).
-=======
 - Web endpoint monitoring is available in the Basic and Standard web hosting plan modes. For more information about web endpoint monitoring, see [How to Monitor Websites](../web-sites-monitor/).
->>>>>>> 2076695a
 
 - For detailed information about all of the remaining features in the web hosting plans, including pricing and features of interest to all users (including developers), see [Websites Pricing Details](/pricing/details/websites/).
 
