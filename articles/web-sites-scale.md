--- conflicted
+++ resolved
@@ -1,13 +1,7 @@
 <properties 
-<<<<<<< HEAD
 	pageTitle="How to Scale a Web App in Azure App Service" 
 	description="Learn how to scale up and scale out a Web App in Azure App Service, including autoscaling." 
 	services="app-service-web" 
-=======
-	pageTitle="How to Scale Websites" 
-	description="Manually scale up or scale out your website, scale on a schedule, or autoscale your website based on usage." 
-	services="web-sites" 
->>>>>>> a71c289e
 	documentationCenter="" 
 	authors="cephalin" 
 	manager="wpickett" 
@@ -19,11 +13,7 @@
 	ms.tgt_pltfrm="na" 
 	ms.devlang="na" 
 	ms.topic="article" 
-<<<<<<< HEAD
 	ms.date="03/23/2015" 
-=======
-	ms.date="2/20/2015" 
->>>>>>> a71c289e
 	ms.author="cephalin"/>
 
 # How to Scale a Web App in Azure App Service #
@@ -34,11 +24,7 @@
 
 Changing modes and configuring them is easily done in the Scale tab of the management portal. You can scale up or down as required. These changes take only seconds to apply and affect all web apps in your hosting plan. They do not require your code to be changed or your applications to be redeployed.
 
-<<<<<<< HEAD
 For information about hosting plans, see [What is an App Service Hosting Plan?](http://azure.microsoft.com/en-us/documentation/articles/web-sites-web-hosting-plan-overview/) and [Azure App Service Hosting Plans In-Depth Overview](http://www.azure.microsoft.com/en-us/Documentation/Articles/azure-web-sites-web-hosting-plans-in-depth-overview/). For information the pricing and features of individual hosting plans, see [App Service Pricing Details](http://www.windowsazure.com/en-us/pricing/details/web-sites/).  
-=======
-For information about Web Hosting Plans, see [What is a Web Hosting Plan?](../web-sites-web-hosting-plan-overview/) and [Azure Websites Web Hosting Plans In-Depth Overview](../azure-web-sites-web-hosting-plans-in-depth-overview/). For information the pricing and features of individual Web Hosting Plans, see [Websites Pricing Details](/pricing/details/websites/).  
->>>>>>> a71c289e
 
 > [AZURE.NOTE] Before switching a web app from the **Free** mode to **Basic** or **Standard** mode, you must first remove the spending caps in place for your Azure App Service subscription. To view or change options for your Microsoft Azure App Service subscription, see [Microsoft Azure Subscriptions][azuresubscriptions].
 
@@ -54,7 +40,7 @@
 	![Choose Hosting Plan][ChooseWHP]
 	
 4. In the **Choose your pricing tier** blade, choose either **Shared** or a **Basic** mode, then click **Select**.
-
+	
 	The **Notifications** tab will flash a green **SUCCESS** once the operation is complete. 
 	
 5. Slide the **Instance** bar from left to right to increase the number of instances, then click **Save** in hte command bar. The instance size option is not available in **Shared** mode. For more information about these instance sizes, see [Virtual Machine and Cloud Service Sizes for Microsoft Azure][vmsizes].
@@ -73,36 +59,36 @@
 1. To scale to **Standard** mode, follow the same initial steps as when scaling to **Shared** or **Basic**, and then choose a **Standard** mode in **Choose your pricing tier**, then click **Select**. 
 	
 	The **Notifications** tab will flash a green **SUCCESS** once the operation is complete, and **Autoscale Mode** will be enabled.
-
+	
 	![Scale in Standard Mode][ScaleStandard]
-
+	
 	You can still slide the **Instance** bar to manually scale to more instances, just like in **Basic** mode as shown above. However, here you will learn how to use **Autoscale Mode**. 
-
+	
 2. In **Autoscale Mode**, select **Performance** to autoscale based on performance metrics.
 	
 	![Autoscale Mode set to Performance][Autoscale]
 	
 3. In **Instance Range**, move the two sliders to define the minimum and maximum number of instances to scale automatically for the hosting plan. For this tutorial, move the maximum slider to **6** instances.
-
+	
 4. Click **Save** in the command bar.
-
+	
 4. Under **Target Metrics**, click **>** to configure autoscaling rules for the default metric.  
 	
 	![Set Target Metrics][SetTargetMetrics]
 	
 	You can configure autoscaling rules for different performance metrics, including CPU, memory, disk queue, HTTP queue, and data flow. Here, you will configure autoscaling for CPU percentage that does the following:
-
+	
 	- Scale up by 1 instance if CPU is above 70% in the last 10 minutes
 	- Scale up by 3 instances if CPU is above 90% in the last 5 minutes
 	- Scale down by 1 instance if CPU is below 50% in the last 30 minutes 
-
-
+	
+	
 4. Leave **Metric** dropdown as **CPU Percentage**.
 	
 5. In **Scale up rules**, configure the first rule by setting **Condition** to **Greater**, **Threshold** to **70** (%), **Over past** to **10** (minutes), **Scale up by** to **1** (instance), and **Cool down** to **10** (minutes). 
 	
 	![Set First Autoscale Rule][SetFirstRule]
-
+	
 	>[AZURE.NOTE] The **Cool down** setting specifies how long this rule should wait after the previous scale action to scale again.
 	
 6. Click **Add Scale Up Rule**, then configure the second rule by setting **Condition** to **Greater**, **Threshold** to **90** (%), **Over past** to **1** (minutes), **Scale up by** to **3** (instance), and **Cool down** to **1** (minutes).
@@ -117,7 +103,6 @@
 	
 	![Set Autoscale Rule Result][SetRulesFinal]
 	
-<<<<<<< HEAD
 <a name="ScalingSQLServer"></a>
 ##Scaling a SQL Server Database connected to your web app
 If you have one or more SQL Server databases linked to your web app (regardless of hosting plan mode), you can quickly scale them based on your needs.
@@ -125,26 +110,13 @@
 1. To scale one of the linked databases, open your web app blade in the [Azure portal][portal]. In the **Essentials** collapsible dropdown, click the **Resource group** link. Then, in the **Summary** part of the resource group blade, clicked one of the linked databases.
 	
 	![Linked database][ResourceGroup]
-=======
-14. After you have finished making changes to the items in the **Edit Scale Settings for Schedule** list, click the **Save** icon in the command bar at the bottom of the page to save all schedule settings at once (you do not have to save each schedule individually).
-
-> [AZURE.NOTE] In the [Azure Preview Portal](https://portal.azure.com/), you can scale not only on CPU percentage, but also on the additional metrics of Memory Percentage, Disk Queue Length, HTTP Queue Length, Data In, and Data Out. You can also create one or more Scale up and Scale down rules that give you even more custom control over scaling. For more information, see [How to Scale a Website](../insights-how-to-scale/) in the Azure Preview Portal documentation.
-
-<a name="ScalingSQLServer"></a>
-## Scaling a SQL Database connected to your site	
-If you have one or more SQL Databases linked to your website (regardless of web hosting plan mode), they will be listed in the **Linked Resources** page.
-
-1. To scale one of the databases, in the **Linked Resources** section, click the name of the database to manage it.
-	
-2. The link takes you to the SQL Databases tab of the Azure Management Portal, where you can scale the linked SQL Database in the **Scale** page.
->>>>>>> a71c289e
 	
 2. In your linked SQL Database blade, click the **Pricing tier** part, select one of the tiers based on your performance requirement, and click **Select**. 
 	
 	![Scale your SQL Database][ScaleDatabase]
 	
 3. You can also set up geo-replication to increase the high availability and disaster recovery capabilities of your SQL Database. To do this, click the **Geo Replication** part.
-
+	
 	![Set up geo-replication for SQL Database][GeoReplication]
 
 <a name="devfeatures"></a>
@@ -166,22 +138,15 @@
 
 ### Web Endpoint Monitoring ###
 
-<<<<<<< HEAD
 - Web endpoint monitoring is available in the Basic and Standard hosting plan modes. For more information about web endpoint monitoring, see [How to Monitor Web Apps](http://www.windowsazure.com/en-us/documentation/articles/web-sites-monitor/).
 
 - For detailed information about all of the remaining features in the hosting plans, including pricing and features of interest to all users (including developers), see [App Service Pricing Details](http://www.windowsazure.com/en-us/pricing/details/web-sites/).
-=======
-- Web endpoint monitoring is available in the Basic and Standard web hosting plan modes. For more information about web endpoint monitoring, see [How to Monitor Websites](../web-sites-monitor/).
-
-- For detailed information about all of the remaining features in the web hosting plans, including pricing and features of interest to all users (including developers), see [Websites Pricing Details](/pricing/details/websites/).
->>>>>>> a71c289e
 
 <a name="Next Steps"></a>	
 ## Next Steps
 
 - To get started with Azure, see [Microsoft Azure Free Trial](/pricing/free-trial/).
 - For information on pricing, support, and SLA, visit the following links.
-<<<<<<< HEAD
 	
 	[Data Transfers Pricing Details](http://www.windowsazure.com/en-us/pricing/details/data-transfers/)
 	
@@ -199,17 +164,6 @@
 
 - For information on Azure App Service best practices, including building a scalable and resilient architecture, see [Best Practices: Azure App Service Web App](http://blogs.msdn.com/b/windowsazure/archive/2014/02/10/best-practices-windows-azure-websites-waws.aspx).
 
-=======
-	- [Data Transfers Pricing Details](/pricing/details/data-transfers/)
-	- [Microsoft Azure Support Plans](/support/plans/)
-	- [Service Level Agreements](/support/legal/sla/)
-	- [SQL Database Pricing Details](/pricing/details/sql-database/)
-	- [Virtual Machine and Cloud Service Sizes for Microsoft Azure][vmsizes]
-	- [Websites Pricing Details](/pricing/details/websites/)
-	- [Websites Pricing Details - SSL Connections](/pricing/details/websites/#ssl-connections)
-
-- For information on Azure Websites best practices, including building a scalable and resilient architecture, see [Best Practices: Windows Azure Websites (WAWS)](http://blogs.msdn.com/b/windowsazure/archive/2014/02/10/best-practices-windows-azure-websites-waws.aspx).
->>>>>>> a71c289e
 - Videos on scaling Azure Websites:
 	
 	- [When to Scale Azure Websites - with Stefan Schackow](/documentation/videos/azure-web-sites-free-vs-standard-scaling/)
@@ -221,13 +175,8 @@
 <!-- LINKS -->
 [vmsizes]:http://go.microsoft.com/fwlink/?LinkId=309169
 [SQLaccountsbilling]:http://go.microsoft.com/fwlink/?LinkId=234930
-<<<<<<< HEAD
 [azuresubscriptions]:http://go.microsoft.com/fwlink/?LinkID=235288
 [portal]: https://portal.azure.com/
-=======
-[azuresubscriptions]:https://account.windowsazure.com/subscriptions
-[portal]: https://manage.windowsazure.com/
->>>>>>> a71c289e
 
 <!-- IMAGES -->
 [ChooseWHP]: ./media/web-sites-scale/scale1ChooseWHP.png
