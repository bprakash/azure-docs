--- conflicted
+++ resolved
@@ -1,133 +1,128 @@
-<properties linkid="develop-mobile-tutorials-get-started" urlDisplayName="Get Started" pageTitle="Get Started with Mobile Services for Windows Store apps | Mobile Dev Center" metaKeywords="" description="Follow this tutorial to get started using Windows Azure Mobile Services for Windows Store development in C#, VB, or JavaScript. " metaCanonical="" services="" documentationCenter="Mobile" title="Get started with Mobile Services" authors=""  solutions="" writer="glenga" manager="" editor=""  />
-
-
-# <a name="getting-started"> </a>Get started with Mobile Services
-
-<div class="dev-center-tutorial-selector sublanding"><a href="/en-us/develop/mobile/tutorials/get-started" title="Windows Store" class="current">Windows Store</a><a href="/en-us/develop/mobile/tutorials/get-started-wp8" title="Windows Phone">Windows Phone</a><a href="/en-us/develop/mobile/tutorials/get-started-ios" title="iOS">iOS</a><a href="/en-us/develop/mobile/tutorials/get-started-android" title="Android">Android</a><a href="/en-us/develop/mobile/tutorials/get-started-html" title="HTML">HTML</a><a href="/en-us/develop/mobile/tutorials/get-started-xamarin-ios" title="Xamarin.iOS">Xamarin.iOS</a><a href="/en-us/develop/mobile/tutorials/get-started-xamarin-android" title="Xamarin.Android">Xamarin.Android</a><a href="/en-us/develop/mobile/tutorials/get-started-sencha/" title="Sencha">Sencha</a></div>
-<div class="dev-onpage-video-clear clearfix">
-<div class="dev-onpage-left-content">
-<p>This tutorial shows you how to add a cloud-based backend service to a Windows Store app using Windows Azure Mobile Services.</p>
-<p>If you prefer to watch a video, the clip to the right follows the same steps as this tutorial. In the video, Scott Guthrie provides an introduction to Mobile Services and walks through creating your first mobile service and connecting to it from a Windows Store app.</p>
-</div>
-<div class="dev-onpage-video-wrapper"><a href="http://channel9.msdn.com/Series/Windows-Azure-Mobile-Services/Introduction-to-Windows-Azure-Mobile-Services" target="_blank" class="label">watch the tutorial</a> <a style="background-image: url('/media/devcenter/mobile/videos/get-started-180x120.png') !important;" href="http://channel9.msdn.com/Series/Windows-Azure-Mobile-Services/Introduction-to-Windows-Azure-Mobile-Services" target="_blank" class="dev-onpage-video"><span class="icon">Play Video</span></a> <span class="time">10:08</span></div>
-</div>
-
-In this tutorial, you will create both a new mobile service and a simple _To do list_ app that stores app data in the new mobile service. The mobile service that you will create uses JavaScript for server-side business logic. To create a mobile service that lets you write your server-side business logic in the supported .NET languages using Visual Studio, see the [.NET version] of this topic.
-
-A screenshot from the completed app is below:
-
-![][0]
-
-Completing this tutorial is a prerequisite for all other Mobile Services tutorials for Windows Store apps. 
-
-<<<<<<< HEAD
->[WACOM.NOTE] To complete this tutorial, you need a Windows Azure account. If you don't have an account, you can create a free trial account in just a couple of minutes. For details, see [Windows Azure Free Trial](http://www.windowsazure.com/en-us/pricing/free-trial/?WT.mc_id=A0E0E5C02&amp;returnurl=http%3A%2F%2Fwww.windowsazure.com%2Fen-us%2Fdevelop%2Fmobile%2Ftutorials%2Fget-started%2F).
-
->This tutorial requires Visual Studio 2013. To connect a Windows Store app using Visual Studio 2012, follow the steps in the topic [Get started with data in Mobile Services using Visual Studio 2012](/en-us/develop/mobile/tutorials/get-started-with-data-dotnet-vs2012/).
-=======
->[WACOM.NOTE]To complete this tutorial, you need a Windows Azure account. If you don't have an account, you can create a free trial account in just a couple of minutes. For details, see <a href="http://www.windowsazure.com/en-us/pricing/free-trial/?WT.mc_id=A0E0E5C02&amp;returnurl=http%3A%2F%2Fwww.windowsazure.com%2Fen-us%2Fdocumentation%2Farticles%2Fmobile-services-windows-store-get-started%2F" target="_blank">Windows Azure Free Trial</a>.
-<br />This tutorial requires Visual Studio 2013. To connect a Windows Store app using Visual Studio 2012, follow the steps in the topic [Get started with data in Mobile Services using Visual Studio 2012].
->>>>>>> 96561fbf
-
-
-## <a name="create-new-service"> </a>Create a new mobile service
-
-[WACOM.INCLUDE [mobile-services-create-new-service](../includes/mobile-services-create-new-service.md)]
-
-## <h2><span class="short-header">Create a new app</span>Create a new Windows Store app</h2>
-
-Once you have created your mobile service, you can follow an easy quickstart in the Management Portal to either create a new app or modify an existing app to connect to your mobile service. 
-
-In this section you will create a new Windows Store app that is connected to your mobile service.
-
-1.  In the Management Portal, click **Mobile Services**, and then click the mobile service that you just created.
-
-   
-2. In the quickstart tab, click **Windows** under **Choose platform** and expand **Create a new Windows Store app**.
-
-   	![][6]
-
-   	This displays the three easy steps to create a Windows Store app connected to your mobile service.
-
-  	![][7]
-
-3. If you haven't already done so, download and install [Visual Studio 2013 Express for Windows] on your local computer or virtual machine.
-
-4. Click **Create TodoItem table** to create a table to store app data.
-
-5. Under **Download and run your app**, select a language for your app, then click **Download**. 
-
-  	This downloads the project for the sample _To do list_ application that is connected to your mobile service. Save the compressed project file to your local computer, and make a note of where you save it.
-
-## Run your Windows app
-
-The final stage of this tutorial is to build and run your new app.
-
-1. Browse to the location where you saved the compressed project files, expand the files on your computer, and open the solution file in Visual Studio 2013 Express for Windows.
-
-   	![][8]
-
-2. Press the **F5** key to rebuild the project and start the app.
-
-3. In the app, type meaningful text, such as _Complete the tutorial_, in **Insert a TodoItem**, and then click **Save**.
-
-   	![][10]
-
-   	This sends a POST request to the new mobile service hosted in Windows Azure. Data from the request is inserted into the TodoItem table. Items stored in the table are returned by the mobile service, and the data is displayed in the second column in the app.
-
-	>[WACOM.NOTE] You can review the code that accesses your mobile service to query and insert data, which is found in either the MainPage.xaml.cs file (C#/XAML project) or the default.js (JavaScript/HTML project) file.
-
-4. Back in the Management Portal, click the **Data** tab and then click the **TodoItems** table.
-
-   	![][11]
-
-   	This lets you browse the data inserted by the app into the table.
-
-   	![][12]
-
-## <a name="next-steps"> </a>Next Steps
-Now that you have completed the quickstart, learn how to perform additional important tasks in Mobile Services: 
-
-* **Get started with data** ( [C#][Get started with data] / [JavaScript][Get started with data JS] )
-  <br/>Learn more about storing and querying data using Mobile Services.
-
-* **Get started with authentication** ( [C#][Get started with authentication] / [JavaScript][Get started with authentication JS] )
-  <br/>Learn how to authenticate users of your app with an identity provider.
-
-* **Get started with push notifications** ( [C#][Get started with push notifications] / [JavaScript][Get started with push notifications JS] )
-  <br/>Learn how to send a very basic push notification to your app.
-
->[WACOM.NOTE] Visual Studio 2013 includes new features that make it easy to connect an existing Windows Store app to your mobile service. For more information, see [Get started with data in Mobile Services](/en-us/develop/mobile/tutorials/get-started-with-data-dotnet/).
-
-
-<!-- Anchors. -->
-[Getting started with Mobile Services]:#getting-started
-[Create a new mobile service]:#create-new-service
-[Define the mobile service instance]:#define-mobile-service-instance
-[Next Steps]:#next-steps
-
-<!-- Images. -->
-[0]: ./media/mobile-services-windows-store-get-started/mobile-quickstart-completed.png
-
-[6]: ./media/mobile-services-windows-store-get-started/mobile-portal-quickstart.png
-[7]: ./media/mobile-services-windows-store-get-started/mobile-quickstart-steps.png
-[8]: ./media/mobile-services-windows-store-get-started/mobile-vs2013-project.png
-
-[10]: ./media/mobile-services-windows-store-get-started/mobile-quickstart-startup.png
-[11]: ./media/mobile-services-windows-store-get-started/mobile-data-tab.png
-[12]: ./media/mobile-services-windows-store-get-started/mobile-data-browse.png
-
-
-<!-- URLs. -->
-[Get started with data]: /en-us/develop/mobile/tutorials/get-started-with-data-dotnet
-[Get started with authentication]: /en-us/develop/mobile/tutorials/get-started-with-users-dotnet
-[Get started with push notifications]: /en-us/develop/mobile/tutorials/get-started-with-push-dotnet
-[Get started with data JS]: /en-us/develop/mobile/tutorials/get-started-with-data-js
-[Get started with authentication JS]: /en-us/develop/mobile/tutorials/get-started-with-users-js
-[Get started with push notifications JS]: /en-us/develop/mobile/tutorials/get-started-with-push-js
-[Visual Studio 2013 Express for Windows]: http://go.microsoft.com/fwlink/?LinkId=257546
-[Mobile Services SDK]: http://go.microsoft.com/fwlink/?LinkId=257545
-[JavaScript and HTML]: mobile-services-win8-javascript/
-[Management Portal]: https://manage.windowsazure.com/
-[.NET version]: /en-us/documentation/articles/mobile-services-dotnet-backend-windows-store-get-started
+<properties linkid="develop-mobile-tutorials-get-started" urlDisplayName="Get Started" pageTitle="Get Started with Mobile Services for Windows Store apps | Mobile Dev Center" metaKeywords="" description="Follow this tutorial to get started using Windows Azure Mobile Services for Windows Store development in C#, VB, or JavaScript. " metaCanonical="" services="" documentationCenter="Mobile" title="Get started with Mobile Services" authors=""  solutions="" writer="glenga" manager="" editor=""  />
+
+
+# <a name="getting-started"> </a>Get started with Mobile Services
+
+<div class="dev-center-tutorial-selector sublanding"><a href="/en-us/develop/mobile/tutorials/get-started" title="Windows Store" class="current">Windows Store</a><a href="/en-us/develop/mobile/tutorials/get-started-wp8" title="Windows Phone">Windows Phone</a><a href="/en-us/develop/mobile/tutorials/get-started-ios" title="iOS">iOS</a><a href="/en-us/develop/mobile/tutorials/get-started-android" title="Android">Android</a><a href="/en-us/develop/mobile/tutorials/get-started-html" title="HTML">HTML</a><a href="/en-us/develop/mobile/tutorials/get-started-xamarin-ios" title="Xamarin.iOS">Xamarin.iOS</a><a href="/en-us/develop/mobile/tutorials/get-started-xamarin-android" title="Xamarin.Android">Xamarin.Android</a><a href="/en-us/develop/mobile/tutorials/get-started-sencha/" title="Sencha">Sencha</a></div>
+<div class="dev-onpage-video-clear clearfix">
+<div class="dev-onpage-left-content">
+<p>This tutorial shows you how to add a cloud-based backend service to a Windows Store app using Windows Azure Mobile Services.</p>
+<p>If you prefer to watch a video, the clip to the right follows the same steps as this tutorial. In the video, Scott Guthrie provides an introduction to Mobile Services and walks through creating your first mobile service and connecting to it from a Windows Store app.</p>
+</div>
+<div class="dev-onpage-video-wrapper"><a href="http://channel9.msdn.com/Series/Windows-Azure-Mobile-Services/Introduction-to-Windows-Azure-Mobile-Services" target="_blank" class="label">watch the tutorial</a> <a style="background-image: url('/media/devcenter/mobile/videos/get-started-180x120.png') !important;" href="http://channel9.msdn.com/Series/Windows-Azure-Mobile-Services/Introduction-to-Windows-Azure-Mobile-Services" target="_blank" class="dev-onpage-video"><span class="icon">Play Video</span></a> <span class="time">10:08</span></div>
+</div>
+
+In this tutorial, you will create both a new mobile service and a simple _To do list_ app that stores app data in the new mobile service. The mobile service that you will create uses JavaScript for server-side business logic. To create a mobile service that lets you write your server-side business logic in the supported .NET languages using Visual Studio, see the [.NET version] of this topic.
+
+A screenshot from the completed app is below:
+
+![][0]
+
+Completing this tutorial is a prerequisite for all other Mobile Services tutorials for Windows Store apps. 
+
+>[WACOM.NOTE] To complete this tutorial, you need a Windows Azure account. If you don't have an account, you can create a free trial account in just a couple of minutes. For details, see [Windows Azure Free Trial](http://www.windowsazure.com/en-us/pricing/free-trial/?WT.mc_id=A0E0E5C02&amp;returnurl=http%3A%2F%2Fwww.windowsazure.com%2Fen-us%2Fdevelop%2Fmobile%2Ftutorials%2Fget-started%2F).
+
+>This tutorial requires Visual Studio 2013. To connect a Windows Store app using Visual Studio 2012, follow the steps in the topic [Get started with data in Mobile Services using Visual Studio 2012](/en-us/develop/mobile/tutorials/get-started-with-data-dotnet-vs2012/).
+
+
+## <a name="create-new-service"> </a>Create a new mobile service
+
+[WACOM.INCLUDE [mobile-services-create-new-service](../includes/mobile-services-create-new-service.md)]
+
+## <h2><span class="short-header">Create a new app</span>Create a new Windows Store app</h2>
+
+Once you have created your mobile service, you can follow an easy quickstart in the Management Portal to either create a new app or modify an existing app to connect to your mobile service. 
+
+In this section you will create a new Windows Store app that is connected to your mobile service.
+
+1.  In the Management Portal, click **Mobile Services**, and then click the mobile service that you just created.
+
+   
+2. In the quickstart tab, click **Windows** under **Choose platform** and expand **Create a new Windows Store app**.
+
+   	![][6]
+
+   	This displays the three easy steps to create a Windows Store app connected to your mobile service.
+
+  	![][7]
+
+3. If you haven't already done so, download and install [Visual Studio 2013 Express for Windows] on your local computer or virtual machine.
+
+4. Click **Create TodoItem table** to create a table to store app data.
+
+5. Under **Download and run your app**, select a language for your app, then click **Download**. 
+
+  	This downloads the project for the sample _To do list_ application that is connected to your mobile service. Save the compressed project file to your local computer, and make a note of where you save it.
+
+## Run your Windows app
+
+The final stage of this tutorial is to build and run your new app.
+
+1. Browse to the location where you saved the compressed project files, expand the files on your computer, and open the solution file in Visual Studio 2013 Express for Windows.
+
+   	![][8]
+
+2. Press the **F5** key to rebuild the project and start the app.
+
+3. In the app, type meaningful text, such as _Complete the tutorial_, in **Insert a TodoItem**, and then click **Save**.
+
+   	![][10]
+
+   	This sends a POST request to the new mobile service hosted in Windows Azure. Data from the request is inserted into the TodoItem table. Items stored in the table are returned by the mobile service, and the data is displayed in the second column in the app.
+
+	>[WACOM.NOTE] You can review the code that accesses your mobile service to query and insert data, which is found in either the MainPage.xaml.cs file (C#/XAML project) or the default.js (JavaScript/HTML project) file.
+
+4. Back in the Management Portal, click the **Data** tab and then click the **TodoItems** table.
+
+   	![][11]
+
+   	This lets you browse the data inserted by the app into the table.
+
+   	![][12]
+
+## <a name="next-steps"> </a>Next Steps
+Now that you have completed the quickstart, learn how to perform additional important tasks in Mobile Services: 
+
+* **Get started with data** ( [C#][Get started with data] / [JavaScript][Get started with data JS] )
+  <br/>Learn more about storing and querying data using Mobile Services.
+
+* **Get started with authentication** ( [C#][Get started with authentication] / [JavaScript][Get started with authentication JS] )
+  <br/>Learn how to authenticate users of your app with an identity provider.
+
+* **Get started with push notifications** ( [C#][Get started with push notifications] / [JavaScript][Get started with push notifications JS] )
+  <br/>Learn how to send a very basic push notification to your app.
+
+>[WACOM.NOTE] Visual Studio 2013 includes new features that make it easy to connect an existing Windows Store app to your mobile service. For more information, see [Get started with data in Mobile Services](/en-us/develop/mobile/tutorials/get-started-with-data-dotnet/).
+
+
+<!-- Anchors. -->
+[Getting started with Mobile Services]:#getting-started
+[Create a new mobile service]:#create-new-service
+[Define the mobile service instance]:#define-mobile-service-instance
+[Next Steps]:#next-steps
+
+<!-- Images. -->
+[0]: ./media/mobile-services-windows-store-get-started/mobile-quickstart-completed.png
+
+[6]: ./media/mobile-services-windows-store-get-started/mobile-portal-quickstart.png
+[7]: ./media/mobile-services-windows-store-get-started/mobile-quickstart-steps.png
+[8]: ./media/mobile-services-windows-store-get-started/mobile-vs2013-project.png
+
+[10]: ./media/mobile-services-windows-store-get-started/mobile-quickstart-startup.png
+[11]: ./media/mobile-services-windows-store-get-started/mobile-data-tab.png
+[12]: ./media/mobile-services-windows-store-get-started/mobile-data-browse.png
+
+
+<!-- URLs. -->
+[Get started with data]: /en-us/develop/mobile/tutorials/get-started-with-data-dotnet
+[Get started with authentication]: /en-us/develop/mobile/tutorials/get-started-with-users-dotnet
+[Get started with push notifications]: /en-us/develop/mobile/tutorials/get-started-with-push-dotnet
+[Get started with data JS]: /en-us/develop/mobile/tutorials/get-started-with-data-js
+[Get started with authentication JS]: /en-us/develop/mobile/tutorials/get-started-with-users-js
+[Get started with push notifications JS]: /en-us/develop/mobile/tutorials/get-started-with-push-js
+[Visual Studio 2013 Express for Windows]: http://go.microsoft.com/fwlink/?LinkId=257546
+[Mobile Services SDK]: http://go.microsoft.com/fwlink/?LinkId=257545
+[JavaScript and HTML]: mobile-services-win8-javascript/
+[Management Portal]: https://manage.windowsazure.com/
+[.NET version]: /en-us/documentation/articles/mobile-services-dotnet-backend-windows-store-get-started
 [Get started with data in Mobile Services using Visual Studio 2012]: /en-us/documentation/articles/mobile-services-windows-store-dotnet-get-started-data-vs2012