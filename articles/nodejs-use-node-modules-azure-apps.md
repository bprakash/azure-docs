--- conflicted
+++ resolved
@@ -50,11 +50,8 @@
 * Azure App Service can be configured to execute custom bash or shell scripts during deployment, giving you the opportunity to execute custom commands and precisely configure the way **npm install** is being run. For a video showing how to configure that environment, see [Custom Website Deployment Scripts with Kudu].
 
 ### Using a package.json file
-<<<<<<< HEAD
+
 The **package.json** file is a way to specify the top level dependencies your application requires so that the hosting platform can install the dependencies, rather than requiring you to include the **node\_modules** folder as part of the deployment. After the application has been deployed, the **npm install** command is used to parse the **package.json** file and install all the dependencies listed.
-=======
-The **package.json** file is a way to specify the top-level dependencies your application requires so that the hosting platform can install the dependencies, rather than requiring you to include the **node\_packages** folder as part of the deployment. After the application has been deployed, the **npm install** command is used to parse the **package.json** file and install all the dependencies listed.
->>>>>>> 36445a31
 
 During development, you can use the **--save**, **--save-dev**, or **--save-optional** parameters when installing modules to add an entry for the module to your **package.json** file automatically. For more information, see [npm-install](https://docs.npmjs.com/cli/install).
 
