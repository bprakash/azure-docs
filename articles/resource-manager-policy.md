<properties
	pageTitle="Azure Resource Manager Policy | Microsoft Azure"
	description="Describes how to use Azure Resource Manager Policy to prevent violations at different scopes like subscription, resource groups or individual resources."
	services="azure-resource-manager"
	documentationCenter="na"
	authors="ravbhatnagar"
	manager="ryjones"
	editor="tysonn"/>

<tags
	ms.service="azure-resource-manager"
	ms.devlang="na"
	ms.topic="article"
	ms.tgt_pltfrm="na"
	ms.workload="na"
	ms.date="07/12/2016"
	ms.author="gauravbh;tomfitz"/>

# Use Policy to manage resources and control access

Azure Resource Manager now allows you to control access through custom
policies. With policies, you can prevent users in your organization from breaking conventions that are needed to manage your organization's resources. 

You create policy definitions that describe the actions or resources that are specifically denied. 
You assign those policy definitions at the desired scope, such as the subscription,
resource group, or an individual resource. 

In this article, we will explain the basic structure of the policy
definition language that you can use to create policies. Then we will
describe how you can apply these policies at different scopes and
finally we will show some examples of how you can achieve this through
REST API.

## How is it different from RBAC?

There are a few key differences between policy and role-based access control, but the first thing to understand is that 
policies and RBAC work together. To be able to use policy, the user must be authenticated through RBAC. Unlike RBAC, policy is a 
default allow and explicit deny system. 

RBAC focuses on the actions a **user** can perform at different scopes. 
For example, a particular user is added to the contributor role for a resource group at the desired scope, so the user can make changes to that 
resource group. 

Policy focuses on **resource** actions at various scopes. For example, through policies, you can 
control the types of resources that can be provisioned or restrict the locations in which the 
resources can be provisioned.

## Common Scenarios

One common scenario is to require departmental tags for chargeback
purpose. An organization might want to allow operations only when the
appropriate cost center is associated; otherwise, they will deny the request.
This would help them charge the appropriate cost center for the
operations performed.

Another common scenario is that the organization might want to control
the locations where resources are created. Or they might want to control
access to the resources by allowing only certain types of resources to
be provisioned.

Similarly, an organization can control the service catalog or enforce
the desired naming conventions for the resources.

Using policies, these scenarios can easily be achieved as described below.

## Policy Definition structure

Policy definition is created using JSON. It consists of one or more
conditions/logical operators which define the actions and an effect
which tells what happens when the conditions are fulfilled. The schema is published at [http://schema.management.azure.com/schemas/2015-10-01-preview/policyDefinition.json](http://schema.management.azure.com/schemas/2015-10-01-preview/policyDefinition.json). 

Basically, a policy contains the following:

**Condition/Logical operators:** It contains a set of conditions which
can be manipulated through a set of logical operators.

**Effect:** This describes what the effect will be when the condition is
satisfied – either deny or audit. An audit effect will emit a warning
event service log. For example, an administrator can create a policy which causes an audit if anyone creates a large VM, then review the logs later.

    {
      "if" : {
          <condition> | <logical operator>
      },
      "then" : {
          "effect" : "deny | audit | append"
      }
    }
    
## Policy Evaluation
<<<<<<< HEAD

Policy will be evaluated when resource creation or template deployment happens using HTTP PUT. In case of template deployment, policy will be evaluated during the creation of each resource in the template. 

Note: Resource types which do not support tags, kind, location are not evaluated by Policy, such as Microsoft.Resources/deployments. The support will be added at a future time. To avoid backward compatability issues, it is best practice to explicitly specify type when authoring policies. For example, a tag policy without specifying types will be applied for all types, so template deployment may fail if there is a nested resource that don't support tag when the resource type is added to evaluation at a future time. 
=======

Policy will be evaluated when resource creation or template deployment happens using HTTP PUT. In case of template deployment, policy will be evaluated during the creation of each resource in the template. 

> [AZURE.NOTE] Currently, policy does not evaluate resource types that do not support tags, kind, and location, such as the Microsoft.Resources/deployments resource type. This support will be added at a future time. To avoid backward compatibility issues, you should explicitly specify type when authoring policies. For example, a tag policy that does not specify types will be applied for all types. In that case, a template deployment may fail in the future if there is a nested resource that don't support tag, and the deployment resource type has been added to policy evaluation. 
>>>>>>> c186bb0b

## Logical Operators

The supported logical operators along with the syntax are listed below:

| Operator Name		| Syntax		 |
| :------------- | :------------- |
| Not			 | "not" : {&lt;condition  or operator &gt;}			 |
| And			| "allOf" : [ {&lt;condition  or operator &gt;},{&lt;condition  or operator &gt;}] |
| Or						 | "anyOf" : [ {&lt;condition  or operator &gt;},{&lt;condition  or operator &gt;}] |

Resource Manager enables you to specify complex logic in your policy through nested operators. For example, you can deny resource creation in a particular location for a specified resource type. An example of nested 
operators is shown below.

## Conditions

A condition evaluates whether a **field** or **source** meets certain criteria. The supported condition names and syntax are listed below:

| Condition Name | Syntax				 |
| :------------- | :------------- |
| Equals			 | "equals" : "&lt;value&gt;"				|
| Like					| "like" : "&lt;value&gt;"					 |
| Contains			| "contains" : "&lt;value&gt;"|
| In						| "in" : [ "&lt;value1&gt;","&lt;value2&gt;" ]|
| ContainsKey	 | "containsKey" : "&lt;keyName&gt;" |
| Exists	 | "exists" : "&lt;bool&gt;" |

### Fields

Conditions are formed through the use of fields and sources. A field represents properties in the resource request payload that is used to describe the state of the resource. A source represents characteristics of the request itself. 

The following fields and sources are supported:

Fields: **name**, **kind**, **type**, **location**, **tags**, **tags.***, and **property alias**. 

### Property aliases 
Property alias is a name that can be used in a policy definition to access the resource type specific properties, such as settings, and skus. It works across all API versions where the property exists. Aliases can be retrieved by using the REST API shown below (Powershell support will be added in the future):

    GET /subscriptions/{id}/providers?$expand=resourceTypes/aliases&api-version=2015-11-01
	
The definition of an alias is shown below. As you can see, an alias defines paths in different API versions, even when there is a property name change. 

	"aliases": [
	    {
	      "name": "Microsoft.Storage/storageAccounts/sku.name",
	      "paths": [
	        {
	          "path": "properties.accountType",
	          "apiVersions": [
	            "2015-06-15",
	            "2015-05-01-preview"
	          ]
	        },
	        {
	          "path": "sku.name",
	          "apiVersions": [
	            "2016-01-01"
	          ]
	        }
	      ]
	    }
	]

Currently, the supported aliases are:

| Alias name | Description |
| ---------- | ----------- |
| {resourceType}/sku.name | Supported resource types are: Microsoft.Compute/virtualMachines,<br />Microsoft.Storage/storageAccounts,<br />Microsoft.Web/serverFarms,<br /> Microsoft.Scheduler/jobcollections,<br />Microsoft.DocumentDB/databaseAccounts,<br />Microsoft.Cache/Redis,<br />Microsoft..CDN/profiles |
| {resourceType}/sku.family | Supported resource type is Microsoft.Cache/Redis |
| {resourceType}/sku.capacity | Supported resource type is Microsoft.Cache/Redis |
| Microsoft.Compute/virtualMachines/imagePublisher |  |
| Microsoft.Compute/virtualMachines/imageOffer  |  |
| Microsoft.Compute/virtualMachines/imageSku  |  |
| Microsoft.Compute/virtualMachines/imageVersion  |  |
| Microsoft.Cache/Redis/enableNonSslPort |  |
| Microsoft.Cache/Redis/shardCount |  |
| Microsoft.SQL/servers/version |  |
| Microsoft.SQL/servers/databases/requestedServiceObjectiveId |  |
| Microsoft.SQL/servers/databases/requestedServiceObjectiveName |  |
| Microsoft.SQL/servers/databases/edition |  |
| Microsoft.SQL/servers/databases/elasticPoolName |  |
| Microsoft.SQL/servers/elasticPools/dtu |  |
| Microsoft.SQL/servers/elasticPools/edition |  |

Currently, policy only works on PUT requests. 

## Effect
Policy supports three types of effect - **deny**, **audit**, and **append**. 

- Deny generates an event in the audit log and fails the request
- Audit generates an event in audit log but does not fail the request
- Append adds the defined set of fields to the request 

For **append**, you must provide the details as shown below:

    ....
    "effect": "append",
    "details": [
      {
        "field": "field name",
        "value": "value of the field"
      }
    ]

The value can be either a string or a JSON format object. 

## Policy Definition Examples

Now let's take a look at how we will define the policy to achieve the
scenarios listed above.

### Chargeback: Require departmental tags

The below policy denies all requests which don’t have a tag containing
"costCenter" key.

    {
      "if": {
        "not" : {
          "field" : "tags",
          "containsKey" : "costCenter"
        }
      },
      "then" : {
        "effect" : "deny"
      }
    }

The below policy appends costCenter tag with a predefined value if no tags are present. 

	{
	  "if": {
	    "field": "tags",
	    "exists": "false"
	  },
	  "then": {
	    "effect": "append",
	    "details": [
	      {
	        "field": "tags",
	        "value": {"costCenter":"myDepartment" }
	      }
	    ]
	  }
	}
	
The below policy appends costCenter tag with a predefined value if other tags are present. 

	{
	  "if": {
	    "allOf": [
	      {
	        "field": "tags",
	        "exists": "true"
	      },
	      {
	        "field": "tags.costCenter",
	        "exists": "false"
	      }
	    ]
	
	  },
	  "then": {
	    "effect": "append",
	    "details": [
	      {
	        "field": "tags.costCenter",
	        "value": "myDepartment"
	      }
	    ]
	  }
	}


### Geo Compliance: Ensure resource locations

The below example shows a policy which will deny all requests where location is not North Europe or West Europe.

    {
      "if" : {
        "not" : {
          "field" : "location",
          "in" : ["northeurope" , "westeurope"]
        }
      },
      "then" : {
        "effect" : "deny"
      }
    }

### Service Curation: Select the service catalog

The below example shows the use of source. It shows that actions only on
the services of type Microsoft.Resources/\*, Microsoft.Compute/\*,
Microsoft.Storage/\*, Microsoft.Network/\* are allowed. Anything else
will be denied.

    {
      "if" : {
        "not" : {
          "anyOf" : [
            {
              "field" : "type",
              "like" : "Microsoft.Resources/*"
            },
            {
              "field" : "type",
              "like" : "Microsoft.Compute/*"
            },
            {
              "field" : "type",
              "like" : "Microsoft.Storage/*"
            },
            {
              "field" : "type",
              "like" : "Microsoft.Network/*"
            }
          ]
        }
      },
      "then" : {
        "effect" : "deny"
      }
    }

### Use Approved SKUs

The below example shows the use of property alias to restrict SKUs. In the example below, only Standard_LRS and Standard_GRS is approved to use for storage accounts.

    {
      "if": {
        "allOf": [
          {
            "field": "type",
            "equals": "Microsoft.Storage/storageAccounts"
          },
          {
            "not": {
              "allof": [
                {
                  "field": "Microsoft.Storage/storageAccounts/sku.name",
                  "in": ["Standard_LRS", "Standard_GRS"]
                }
              ]
            }
          }
        ]
      },
      "then": {
        "effect": "deny"
      }
    }
    

### Naming Convention

The below example shows the use of wildcard which is supported by the condition
"like". The condition states that if the name does match the mentioned pattern (namePrefix\*nameSuffix) then deny
the request.

    {
      "if" : {
        "not" : {
          "field" : "name",
          "like" : "namePrefix*nameSuffix"
        }
      },
      "then" : {
        "effect" : "deny"
      }
    }
    
### Tag requirement just for Storage resources

The below example shows how to nest logical operators to require an application tag for only Storage resources.

    {
        "if": {
            "allOf": [
              {
                "not": {
                  "field": "tags",
                  "containsKey": "application"
                }
              },
              {
                "field": "type",
                "equals": "Microsoft.Storage/storageAccounts"
              }
            ]
        },
        "then": {
            "effect": "audit"
        }
    }

## Policy Assignment

Policies can be applied at different scopes like subscription, resource
groups and individual resources. Policies are inherited by all child
resources. So if a policy is applied to a resource group, it will be
applicable to all the resources in that resource group.

## Creating a Policy

This section provides detail on how a policy can be created using REST
API.

### Create Policy Definition with REST API

You can create a policy with the [REST API for Policy Definitions](https://msdn.microsoft.com/library/azure/mt588471.aspx). The REST API enables you to create and delete policy definitions, and get information about existing definitions.

To create a new policy, run:

    PUT https://management.azure.com/subscriptions/{subscription-id}/providers/Microsoft.authorization/policydefinitions/{policyDefinitionName}?api-version={api-version}

With a request body similar to the following:

    {
      "properties":{
        "policyType":"Custom",
        "description":"Test Policy",
        "policyRule":{
          "if" : {
            "not" : {
              "field" : "tags",
              "containsKey" : "costCenter"
            }
          },
          "then" : {
            "effect" : "deny"
          }
        }
      },
      "name":"testdefinition"
    }


The policy-definition can be defined as one of the examples shown above.
For api-version use *2016-04-01*. For examples and more details,
see [REST API for Policy Definitions](https://msdn.microsoft.com/library/azure/mt588471.aspx).

### Create Policy Definition using PowerShell

You can create a new policy definition using the New-AzureRmPolicyDefinition cmdlet as shown below. The below examples creates a policy for allowing resources only in North Europe and West Europe.

    $policy = New-AzureRmPolicyDefinition -Name regionPolicyDefinition -Description "Policy to allow resource creation only in certain regions" -Policy '{	
      "if" : {
        "not" : {
          "field" : "location",
          "in" : ["northeurope" , "westeurope"]
    	}
      },
      "then" : {
        "effect" : "deny"
      }
    }'    		

The output of execution is stored in $policy object, and can used later during policy assignment. For the policy parameter, the path to a .json file containing the policy can also be provided instead of specifying the policy inline as shown below.

    New-AzureRmPolicyDefinition -Name regionPolicyDefinition -Description "Policy to allow resource creation only in certain 	regions" -Policy "path-to-policy-json-on-disk"


## Applying a Policy

### Policy Assignment with REST API

You can apply the policy definition at the desired scope through the [REST API for policy assignments](https://msdn.microsoft.com/library/azure/mt588466.aspx).
The REST API enables you to create and delete policy assignments, and get information about existing assignments.

To create a new policy assignment, run:

    PUT https://management.azure.com /subscriptions/{subscription-id}/providers/Microsoft.authorization/policyassignments/{policyAssignmentName}?api-version={api-version}

The {policy-assignment} is the name of the policy assignment. For
api-version use *2016-04-01*. 

With a request body similar to the following:

    {
      "properties":{
        "displayName":"VM_Policy_Assignment",
        "policyDefinitionId":"/subscriptions/########/providers/Microsoft.Authorization/policyDefinitions/testdefinition",
        "scope":"/subscriptions/########-####-####-####-############"
      },
      "name":"VMPolicyAssignment"
    }

For examples and more details, see [REST API for Policy Assignments](https://msdn.microsoft.com/library/azure/mt588466.aspx).

### Policy Assignment using PowerShell

You can apply the policy created above through PowerShell to the desired scope by using the New-AzureRmPolicyAssignment cmdlet as shown below:

    New-AzureRmPolicyAssignment -Name regionPolicyAssignment -PolicyDefinition $policy -Scope    /subscriptions/########-####-####-####-############/resourceGroups/<resource-group-name>
        
Here $policy is the policy object that was returned as a result of executing the New-AzureRmPolicyDefinition cmdlet as shown above. The scope here is the name of the resource group you specify.

If you want to remove the above policy assignment, you can do it as follows:

    Remove-AzureRmPolicyAssignment -Name regionPolicyAssignment -Scope /subscriptions/########-####-####-####-############/resourceGroups/<resource-group-name>

You can get, change or remove policy definitions through Get-AzureRmPolicyDefinition, Set-AzureRmPolicyDefinition and Remove-AzureRmPolicyDefinition cmdlets respectively.

Similarly, you can get, change or remove policy assignments through the Get-AzureRmPolicyAssignment, Set-AzureRmPolicyAssignment and Remove-AzureRmPolicyAssignment cmdlets respectively.

##Policy Audit Events

After you have applied your policy, you will begin to see policy-related events. You can either go to portal or use PowerShell to get this data. 

To view all events that related to deny effect, you can use the following command. 

    Get-AzureRmLog | where {$_.OperationName -eq "Microsoft.Authorization/policies/deny/action"} 

To view all events related to audit effect, you can use the following command. 

    Get-AzureRmLog | where {$_.OperationName -eq "Microsoft.Authorization/policies/audit/action"} 
    
<|MERGE_RESOLUTION|>--- conflicted
+++ resolved
@@ -88,17 +88,10 @@
     }
     
 ## Policy Evaluation
-<<<<<<< HEAD
 
 Policy will be evaluated when resource creation or template deployment happens using HTTP PUT. In case of template deployment, policy will be evaluated during the creation of each resource in the template. 
 
-Note: Resource types which do not support tags, kind, location are not evaluated by Policy, such as Microsoft.Resources/deployments. The support will be added at a future time. To avoid backward compatability issues, it is best practice to explicitly specify type when authoring policies. For example, a tag policy without specifying types will be applied for all types, so template deployment may fail if there is a nested resource that don't support tag when the resource type is added to evaluation at a future time. 
-=======
-
-Policy will be evaluated when resource creation or template deployment happens using HTTP PUT. In case of template deployment, policy will be evaluated during the creation of each resource in the template. 
-
 > [AZURE.NOTE] Currently, policy does not evaluate resource types that do not support tags, kind, and location, such as the Microsoft.Resources/deployments resource type. This support will be added at a future time. To avoid backward compatibility issues, you should explicitly specify type when authoring policies. For example, a tag policy that does not specify types will be applied for all types. In that case, a template deployment may fail in the future if there is a nested resource that don't support tag, and the deployment resource type has been added to policy evaluation. 
->>>>>>> c186bb0b
 
 ## Logical Operators
 
