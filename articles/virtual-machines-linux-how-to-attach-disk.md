--- conflicted
+++ resolved
@@ -1,8 +1,3 @@
-<<<<<<< HEAD
-<properties pageTitle="Attach a disk to a virtual machine running Linux in Azure" description="Learn how to attach a data disk to an Azure virtual machine and initialize it so it's ready for use." services="virtual-machines" documentationCenter="" authors="KBDAzure" manager="timlt" editor="tysonn"/>
-
-<tags ms.service="virtual-machines" ms.workload="infrastructure-services" ms.tgt_pltfrm="vm-linux" ms.devlang="na" ms.topic="article" ms.date="1/26/2015" ms.author="kathydav"/>
-=======
 <properties 
 	pageTitle="Attach a disk to a virtual machine running Linux in Azure" 
 	description="Learn how to attach a data disk to an Azure virtual machine and initialize it so it's ready for use." 
@@ -20,7 +15,6 @@
 	ms.topic="article" 
 	ms.date="1/26/2015" 
 	ms.author="kathydav"/>
->>>>>>> aa65fa0c
 
 #How to Attach a Data Disk to a Linux Virtual Machine
 
