<<<<<<< HEAD
<properties linkid="develop-python-queue-service" urlDisplayName="Queue Service" pageTitle="How to use the queue service (Python) - Windows Azure" metaKeywords="Windows Azure Queue Service messaging Python" description="Learn how to use the Windows Azure Queue service to create and delete queues, and insert, get, and delete messages. Samples written in PHP." metaCanonical="" services="storage" documentationCenter="Python" title="How to Use the Queue Storage Service from Python" authors=""  solutions="" writer="" manager="" editor=""  />



# How to Use the Queue Storage Service from Python
This guide shows you how to perform common scenarios using the Windows
Azure Queue storage service. The samples are written using the Python
API. The scenarios covered include **inserting**, **peeking**,
**getting**, and **deleting** queue messages, as well as **creating and
deleting queues**. For more information on queues, refer to the [Next Steps][] section.

## Table of Contents

[What is Queue Storage?][]   
 [Concepts][]   
 [Create a Windows Azure Storage Account][]   
 [How To: Create a Queue][]   
 [How To: Insert a Message into a Queue][]   
 [How To: Peek at the Next Message][]   
 [How To: Dequeue the Next Message][]   
 [How To: Change the Contents of a Queued Message][]   
 [How To: Additional Options for Dequeuing Messages][]   
 [How To: Get the Queue Length][]   
 [How To: Delete a Queue][]   
 [Next Steps][]

[WACOM.INCLUDE [howto-queue-storage](../includes/howto-queue-storage.md)]

## <a name="create-account"> </a>Create a Windows Azure Storage Account
[WACOM.INCLUDE [create-storage-account](../includes/create-storage-account.md)]


**Note:** If you need to install Python or the Client Libraries, please see the [Python Installation Guide](../commontasks/how-to-install-python.md).

## <a name="create-queue"> </a>How To: Create a Queue

The **QueueService** object lets you work with queues. The following code creates a **QueueService** object. Add the following near the top of any Python file in which you wish to programmatically access Windows Azure Storage:

	from azure.storage import *

The following code creates a **QueueService** object using the storage account name and account key. Replace 'myaccount' and 'mykey' with the real account and key.

	queue_service = QueueService(account_name='myaccount', account_key='mykey')

	queue_service.create_queue('taskqueue')


## <a name="insert-message"> </a>How To: Insert a Message into a Queue

To insert a message into a queue, use the **put\_message** method to
create a new message and add it to the queue.

	queue_service.put_message('taskqueue', 'Hello World')


## <a name="peek-message"> </a>How To: Peek at the Next Message

You can peek at the message in the front of a queue without removing it
from the queue by calling the **peek\_messages** method. By default,
**peek\_messages** peeks at a single message.

	messages = queue_service.peek_messages('taskqueue')
	for message in messages:
		print(message.message_text)


## <a name="get-message"> </a>How To: Dequeue the Next Message

Your code removes a message from a queue in two steps. When you call
**get\_messages**, you get the next message in a queue by default. A
message returned from **get\_messages** becomes invisible to any other
code reading messages from this queue. By default, this message stays
invisible for 30 seconds. To finish removing the message from the queue,
you must also call **delete\_message**. This two-step process of removing
a message assures that when your code fails to process a message due to
hardware or software failure, another instance of your code can get the
same message and try again. Your code calls **delete\_message** right
after the message has been processed.

	messages = queue_service.get_messages('taskqueue')
	for message in messages:
		print(message.message_text)
		queue_service.delete_message('taskqueue', message.message_id, message.pop_receipt)


## <a name="change-contents"> </a>How To: Change the Contents of a Queued Message

You can change the contents of a message in-place in the queue. If the
message represents a work task, you could use this feature to update the
status of the work task. The code below uses the **update\_message**
method to update a message.

	messages = queue_service.get_messages('taskqueue')
	for message in messages:
		queue_service.update_message('taskqueue', message.message_id, 'Hello World Again', message.pop_receipt, 0)

## <a name="advanced-get"> </a>How To: Additional Options for Dequeuing Messages

There are two ways you can customize message retrieval from a queue.
First, you can get a batch of messages (up to 32). Second, you can set a
longer or shorter invisibility timeout, allowing your code more or less
time to fully process each message. The following code example uses the
**get\_messages** method to get 16 messages in one call. Then it processes
each message using a for loop. It also sets the invisibility timeout to
five minutes for each message.

	messages = queue_service.get_messages('taskqueue', numofmessages=16, visibilitytimeout=5*60)
	for message in messages:
		print(message.message_text)
		queue_service.delete_message('taskqueue', message.message_id, message.pop_receipt)

## <a name="get-queue-length"> </a>How To: Get the Queue Length

You can get an estimate of the number of messages in a queue. The
**get\_queue\_metadata** method asks the queue service to return metadata
about the queue, and the **x-ms-approximate-messages-count** should be used as the index into the returned dictionary to find the count.
The result is only approximate because messages can be added or removed after the
queue service responds to your request.

	queue_metadata = queue_service.get_queue_metadata('taskqueue')
	count = queue_metadata['x-ms-approximate-messages-count']

## <a name="delete-queue"> </a>How To: Delete a Queue

To delete a queue and all the messages contained in it, call the
**delete\_queue** method.

	queue_service.delete_queue('taskqueue')

## <a name="next-steps"> </a>Next Steps

Now that you've learned the basics of queue storage, follow these links
to learn how to do more complex storage tasks.

-   See the MSDN Reference: [Storing and Accessing Data in Windows Azure][]
-   Visit the [Windows Azure Storage Team Blog][]

  [Next Steps]: #next-steps
  [What is Queue Storage?]: #what-is
  [Concepts]: #concepts
  [Create a Windows Azure Storage Account]: #create-account
  [How To: Create a Queue]: #create-queue
  [How To: Insert a Message into a Queue]: #insert-message
  [How To: Peek at the Next Message]: #peek-message
  [How To: Dequeue the Next Message]: #get-message
  [How To: Change the Contents of a Queued Message]: #change-contents
  [How To: Additional Options for Dequeuing Messages]: #advanced-get
  [How To: Get the Queue Length]: #get-queue-length
  [How To: Delete a Queue]: #delete-queue
  [Storing and Accessing Data in Windows Azure]: http://msdn.microsoft.com/en-us/library/windowsazure/gg433040.aspx
  [Windows Azure Storage Team Blog]: http://blogs.msdn.com/b/windowsazurestorage/
=======
<properties linkid="develop-python-queue-service" urlDisplayName="Queue Service" pageTitle="How to use the queue service (Python) - Windows Azure" metaKeywords="Windows Azure Queue Service messaging Python" description="Learn how to use the Windows Azure Queue service to create and delete queues, and insert, get, and delete messages. Samples written in PHP." metaCanonical="" services="storage" documentationCenter="Python" title="How to Use the Queue Storage Service from Python" authors=""  solutions="" writer="" manager="" editor=""  />



# How to Use the Queue Storage Service from Python
This guide shows you how to perform common scenarios using the Windows
Azure Queue storage service. The samples are written using the Python
API. The scenarios covered include **inserting**, **peeking**,
**getting**, and **deleting** queue messages, as well as **creating and
deleting queues**. For more information on queues, refer to the [Next Steps][] section.

## Table of Contents

[What is Queue Storage?][]   
 [Concepts][]   
 [Create a Windows Azure Storage Account][]   
 [How To: Create a Queue][]   
 [How To: Insert a Message into a Queue][]   
 [How To: Peek at the Next Message][]   
 [How To: Dequeue the Next Message][]   
 [How To: Change the Contents of a Queued Message][]   
 [How To: Additional Options for Dequeuing Messages][]   
 [How To: Get the Queue Length][]   
 [How To: Delete a Queue][]   
 [Next Steps][]

[WACOM.INCLUDE [howto-queue-storage](../includes/howto-queue-storage.md)]

## <a name="create-account"> </a>Create a Windows Azure Storage Account
[WACOM.INCLUDE [create-storage-account](../includes/create-storage-account.md)]


**Note:** If you need to install Python or the Client Libraries, please see the [Python Installation Guide](../commontasks/how-to-install-python.md).

## <a name="create-queue"> </a>How To: Create a Queue

The **QueueService** object lets you work with queues. The following code creates a **QueueService** object. Add the following near the top of any Python file in which you wish to programmatically access Windows Azure Storage:

	from azure.storage import *

The following code creates a **QueueService** object using the storage account name and account key. Replace 'myaccount' and 'mykey' with the real account and key.

	queue_service = QueueService(account_name='myaccount', account_key='mykey')

	queue_service.create_queue('taskqueue')


## <a name="insert-message"> </a>How To: Insert a Message into a Queue

To insert a message into a queue, use the **put\_message** method to
create a new message and add it to the queue.

	queue_service.put_message('taskqueue', 'Hello World')


## <a name="peek-message"> </a>How To: Peek at the Next Message

You can peek at the message in the front of a queue without removing it
from the queue by calling the **peek\_messages** method. By default,
**peek\_messages** peeks at a single message.

	messages = queue_service.peek_messages('taskqueue')
	for message in messages:
		print(message.message_text)


## <a name="get-message"> </a>How To: Dequeue the Next Message

Your code removes a message from a queue in two steps. When you call
**get\_messages**, you get the next message in a queue by default. A
message returned from **get\_messages** becomes invisible to any other
code reading messages from this queue. By default, this message stays
invisible for 30 seconds. To finish removing the message from the queue,
you must also call **delete\_message**. This two-step process of removing
a message assures that when your code fails to process a message due to
hardware or software failure, another instance of your code can get the
same message and try again. Your code calls **delete\_message** right
after the message has been processed.

	messages = queue_service.get_messages('taskqueue')
	for message in messages:
		print(message.message_text)
		queue_service.delete_message('taskqueue', message.message_id, message.pop_receipt)


## <a name="change-contents"> </a>How To: Change the Contents of a Queued Message

You can change the contents of a message in-place in the queue. If the
message represents a work task, you could use this feature to update the
status of the work task. The code below uses the **update\_message**
method to update a message.

	messages = queue_service.get_messages('taskqueue')
	for message in messages:
		queue_service.update_message('taskqueue', message.message_id, 'Hello World Again', message.pop_receipt, 0)

## <a name="advanced-get"> </a>How To: Additional Options for Dequeuing Messages

There are two ways you can customize message retrieval from a queue.
First, you can get a batch of messages (up to 32). Second, you can set a
longer or shorter invisibility timeout, allowing your code more or less
time to fully process each message. The following code example uses the
**get\_messages** method to get 16 messages in one call. Then it processes
each message using a for loop. It also sets the invisibility timeout to
five minutes for each message.

	messages = queue_service.get_messages('taskqueue', numofmessages=16, visibilitytimeout=5*60)
	for message in messages:
		print(message.message_text)
		queue_service.delete_message('taskqueue', message.message_id, message.pop_receipt)

## <a name="get-queue-length"> </a>How To: Get the Queue Length

You can get an estimate of the number of messages in a queue. The
**get\_queue\_metadata** method asks the queue service to return metadata
about the queue, and the **x-ms-approximate-messages-count** should be used as the index into the returned dictionary to find the count.
The result is only approximate because messages can be added or removed after the
queue service responds to your request.

	queue_metadata = queue_service.get_queue_metadata('taskqueue')
	count = queue_metadata['x-ms-approximate-messages-count']

## <a name="delete-queue"> </a>How To: Delete a Queue

To delete a queue and all the messages contained in it, call the
**delete\_queue** method.

	queue_service.delete_queue('taskqueue')

## <a name="next-steps"> </a>Next Steps

Now that you have learned the basics of queue storage, follow these links
to learn how to do more complex storage tasks.

-   See the MSDN Reference: [Storing and Accessing Data in Windows Azure][]
-   Visit the [Windows Azure Storage Team Blog][]

  [Next Steps]: #next-steps
  [What is Queue Storage?]: #what-is
  [Concepts]: #concepts
  [Create a Windows Azure Storage Account]: #create-account
  [How To: Create a Queue]: #create-queue
  [How To: Insert a Message into a Queue]: #insert-message
  [How To: Peek at the Next Message]: #peek-message
  [How To: Dequeue the Next Message]: #get-message
  [How To: Change the Contents of a Queued Message]: #change-contents
  [How To: Additional Options for Dequeuing Messages]: #advanced-get
  [How To: Get the Queue Length]: #get-queue-length
  [How To: Delete a Queue]: #delete-queue
  [Storing and Accessing Data in Windows Azure]: http://msdn.microsoft.com/en-us/library/windowsazure/gg433040.aspx
  [Windows Azure Storage Team Blog]: http://blogs.msdn.com/b/windowsazurestorage/
>>>>>>> a64338f1
<|MERGE_RESOLUTION|>--- conflicted
+++ resolved
@@ -1,156 +1,3 @@
-<<<<<<< HEAD
-<properties linkid="develop-python-queue-service" urlDisplayName="Queue Service" pageTitle="How to use the queue service (Python) - Windows Azure" metaKeywords="Windows Azure Queue Service messaging Python" description="Learn how to use the Windows Azure Queue service to create and delete queues, and insert, get, and delete messages. Samples written in PHP." metaCanonical="" services="storage" documentationCenter="Python" title="How to Use the Queue Storage Service from Python" authors=""  solutions="" writer="" manager="" editor=""  />
-
-
-
-# How to Use the Queue Storage Service from Python
-This guide shows you how to perform common scenarios using the Windows
-Azure Queue storage service. The samples are written using the Python
-API. The scenarios covered include **inserting**, **peeking**,
-**getting**, and **deleting** queue messages, as well as **creating and
-deleting queues**. For more information on queues, refer to the [Next Steps][] section.
-
-## Table of Contents
-
-[What is Queue Storage?][]   
- [Concepts][]   
- [Create a Windows Azure Storage Account][]   
- [How To: Create a Queue][]   
- [How To: Insert a Message into a Queue][]   
- [How To: Peek at the Next Message][]   
- [How To: Dequeue the Next Message][]   
- [How To: Change the Contents of a Queued Message][]   
- [How To: Additional Options for Dequeuing Messages][]   
- [How To: Get the Queue Length][]   
- [How To: Delete a Queue][]   
- [Next Steps][]
-
-[WACOM.INCLUDE [howto-queue-storage](../includes/howto-queue-storage.md)]
-
-## <a name="create-account"> </a>Create a Windows Azure Storage Account
-[WACOM.INCLUDE [create-storage-account](../includes/create-storage-account.md)]
-
-
-**Note:** If you need to install Python or the Client Libraries, please see the [Python Installation Guide](../commontasks/how-to-install-python.md).
-
-## <a name="create-queue"> </a>How To: Create a Queue
-
-The **QueueService** object lets you work with queues. The following code creates a **QueueService** object. Add the following near the top of any Python file in which you wish to programmatically access Windows Azure Storage:
-
-	from azure.storage import *
-
-The following code creates a **QueueService** object using the storage account name and account key. Replace 'myaccount' and 'mykey' with the real account and key.
-
-	queue_service = QueueService(account_name='myaccount', account_key='mykey')
-
-	queue_service.create_queue('taskqueue')
-
-
-## <a name="insert-message"> </a>How To: Insert a Message into a Queue
-
-To insert a message into a queue, use the **put\_message** method to
-create a new message and add it to the queue.
-
-	queue_service.put_message('taskqueue', 'Hello World')
-
-
-## <a name="peek-message"> </a>How To: Peek at the Next Message
-
-You can peek at the message in the front of a queue without removing it
-from the queue by calling the **peek\_messages** method. By default,
-**peek\_messages** peeks at a single message.
-
-	messages = queue_service.peek_messages('taskqueue')
-	for message in messages:
-		print(message.message_text)
-
-
-## <a name="get-message"> </a>How To: Dequeue the Next Message
-
-Your code removes a message from a queue in two steps. When you call
-**get\_messages**, you get the next message in a queue by default. A
-message returned from **get\_messages** becomes invisible to any other
-code reading messages from this queue. By default, this message stays
-invisible for 30 seconds. To finish removing the message from the queue,
-you must also call **delete\_message**. This two-step process of removing
-a message assures that when your code fails to process a message due to
-hardware or software failure, another instance of your code can get the
-same message and try again. Your code calls **delete\_message** right
-after the message has been processed.
-
-	messages = queue_service.get_messages('taskqueue')
-	for message in messages:
-		print(message.message_text)
-		queue_service.delete_message('taskqueue', message.message_id, message.pop_receipt)
-
-
-## <a name="change-contents"> </a>How To: Change the Contents of a Queued Message
-
-You can change the contents of a message in-place in the queue. If the
-message represents a work task, you could use this feature to update the
-status of the work task. The code below uses the **update\_message**
-method to update a message.
-
-	messages = queue_service.get_messages('taskqueue')
-	for message in messages:
-		queue_service.update_message('taskqueue', message.message_id, 'Hello World Again', message.pop_receipt, 0)
-
-## <a name="advanced-get"> </a>How To: Additional Options for Dequeuing Messages
-
-There are two ways you can customize message retrieval from a queue.
-First, you can get a batch of messages (up to 32). Second, you can set a
-longer or shorter invisibility timeout, allowing your code more or less
-time to fully process each message. The following code example uses the
-**get\_messages** method to get 16 messages in one call. Then it processes
-each message using a for loop. It also sets the invisibility timeout to
-five minutes for each message.
-
-	messages = queue_service.get_messages('taskqueue', numofmessages=16, visibilitytimeout=5*60)
-	for message in messages:
-		print(message.message_text)
-		queue_service.delete_message('taskqueue', message.message_id, message.pop_receipt)
-
-## <a name="get-queue-length"> </a>How To: Get the Queue Length
-
-You can get an estimate of the number of messages in a queue. The
-**get\_queue\_metadata** method asks the queue service to return metadata
-about the queue, and the **x-ms-approximate-messages-count** should be used as the index into the returned dictionary to find the count.
-The result is only approximate because messages can be added or removed after the
-queue service responds to your request.
-
-	queue_metadata = queue_service.get_queue_metadata('taskqueue')
-	count = queue_metadata['x-ms-approximate-messages-count']
-
-## <a name="delete-queue"> </a>How To: Delete a Queue
-
-To delete a queue and all the messages contained in it, call the
-**delete\_queue** method.
-
-	queue_service.delete_queue('taskqueue')
-
-## <a name="next-steps"> </a>Next Steps
-
-Now that you've learned the basics of queue storage, follow these links
-to learn how to do more complex storage tasks.
-
--   See the MSDN Reference: [Storing and Accessing Data in Windows Azure][]
--   Visit the [Windows Azure Storage Team Blog][]
-
-  [Next Steps]: #next-steps
-  [What is Queue Storage?]: #what-is
-  [Concepts]: #concepts
-  [Create a Windows Azure Storage Account]: #create-account
-  [How To: Create a Queue]: #create-queue
-  [How To: Insert a Message into a Queue]: #insert-message
-  [How To: Peek at the Next Message]: #peek-message
-  [How To: Dequeue the Next Message]: #get-message
-  [How To: Change the Contents of a Queued Message]: #change-contents
-  [How To: Additional Options for Dequeuing Messages]: #advanced-get
-  [How To: Get the Queue Length]: #get-queue-length
-  [How To: Delete a Queue]: #delete-queue
-  [Storing and Accessing Data in Windows Azure]: http://msdn.microsoft.com/en-us/library/windowsazure/gg433040.aspx
-  [Windows Azure Storage Team Blog]: http://blogs.msdn.com/b/windowsazurestorage/
-=======
 <properties linkid="develop-python-queue-service" urlDisplayName="Queue Service" pageTitle="How to use the queue service (Python) - Windows Azure" metaKeywords="Windows Azure Queue Service messaging Python" description="Learn how to use the Windows Azure Queue service to create and delete queues, and insert, get, and delete messages. Samples written in PHP." metaCanonical="" services="storage" documentationCenter="Python" title="How to Use the Queue Storage Service from Python" authors=""  solutions="" writer="" manager="" editor=""  />
 
 
@@ -301,5 +148,4 @@
   [How To: Get the Queue Length]: #get-queue-length
   [How To: Delete a Queue]: #delete-queue
   [Storing and Accessing Data in Windows Azure]: http://msdn.microsoft.com/en-us/library/windowsazure/gg433040.aspx
-  [Windows Azure Storage Team Blog]: http://blogs.msdn.com/b/windowsazurestorage/
->>>>>>> a64338f1
+  [Windows Azure Storage Team Blog]: http://blogs.msdn.com/b/windowsazurestorage/