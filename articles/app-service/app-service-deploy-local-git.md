---
title: Local Git Deployment to Azure App Service
description: Learn how to enable local Git deployment to Azure App Service.
services: app-service
documentationcenter: ''
author: dariagrigoriu
manager: cfowler
editor: mollybos

ms.assetid: ac50a623-c4b8-4dfd-96b2-a09420770063
ms.service: app-service
ms.workload: na
ms.tgt_pltfrm: na
ms.devlang: na
ms.topic: article
ms.date: 06/13/2016
ms.author: dariagrigoriu

---
# Local Git Deployment to Azure App Service

This tutorial shows you how to deploy your app to [Azure Web Apps](app-service-web-overview.md) from a Git repository on your local computer. App Service supports this approach with the **Local Git** deployment option in the [Azure portal].

## Prerequisites

To complete this tutorial, you need:

* Git. You can download the installation binary [here](http://www.git-scm.com/downloads).
* Basic knowledge of Git.
* A Microsoft Azure account. If you don't have an account, you can 
  [sign up for a free trial](https://azure.microsoft.com/pricing/free-trial) or 
  [activate your Visual Studio subscriber benefits](https://azure.microsoft.com/pricing/member-offers/msdn-benefits-details).

> [!NOTE]
> If you want to get started with Azure App Service before signing up for an Azure account, go to [Try App Service](https://azure.microsoft.com/try/app-service/), where you can immediately create a short-lived starter app in App Service. No credit cards required; no commitments.
>

## <a name="Step1"></a>Step 1: Create a local repository

Perform the following tasks to create a new Git repository.

1. Start a command-line tool, such as **GitBash** (Windows) or **Bash** (Unix Shell). On OS X systems, you can access the commandline through the **Terminal** application.
1. Navigate to the directory where the content to deploy would be located.
1. Use the following command to initialize a new Git repository:

```bash
git init
```

## <a name="Step2"></a>Step 2: Commit your content

App Service supports applications created in a variety of programming languages.

1. If your repository does not already include content simply populate with a static .html file as follows; or skip this step:
   * Using a text editor, create a new file named **index.html** at the root of the Git repository
   * Add the following text as the contents for the index.html file and save it: *Hello Git!*
1. From the command line, verify that you are under the root of your Git repository. Then use the following command to add files to your repository:

```bash
git add -A
```

1. Next, commit the changes to the repository by using the following command:

```bash
git commit -m "Hello Azure App Service"
```

## <a name="Step3"></a>Step 3: Enable the App Service app repository

Perform the following steps to enable a Git repository for your App Service app.

1. Log in to the [Azure portal].
1. In your App Service app's view, click **Settings > Deployment source**. Click **Choose source**, then click **Local Git Repository**, and then click **OK**.

    ![Local Git Repository](./media/app-service-deploy-local-git/local_git_selection.png)
<<<<<<< HEAD
3. If this is your first time setting up a repository in Azure, you need to create login credentials for it. You will use them to log into the Azure repository and push changes from your local Git repository. From your app's blade, click **Deployment > Deployment credentials**, then configure your deployment username and password. When you're done, click **Save**.
   
=======
1. If this is your first time setting up a repository in Azure, you need to create login credentials for it. You will use them to log into the Azure repository and push changes from your local Git repository. From your Web App's view, click **Settings > Deployment credentials**, then configure your deployment username and password. When you're done, click **Save**.

>>>>>>> 7faed971
    ![](./media/app-service-deploy-local-git/deployment_credentials.png)

## <a name="Step4"></a>Step 4: Deploy your project

Use the following steps to publish your app to App Service using Local Git.

1. In your Web App's view in the Azure portal, click **Settings > Properties** for the **Git URL**.

    ![](./media/app-service-deploy-local-git/git_url.png)

    **Git URL** is the remote reference to deploy to from your local repository. You'll use this URL in the following steps.
1. Using the command line, verify that you are in the root of your local Git repository.
1. Use `git remote` to add the remote reference listed in **Git URL** from step 1. Your command looks similar to the following:

        git remote add azure https://<username>@localgitdeployment.scm.azurewebsites.net:443/localgitdeployment.git

   > [!NOTE]
   > The **remote** command adds a named reference to a remote repository. In this example, it creates a reference named 'azure' for your web app's repository.
   >

1. Push your content to App Service using the new **azure** remote you created.

```bash
git push azure master
```

    You will be prompted for the password you created earlier when you reset your deployment credentials in the Azure portal. Enter the password (note that Gitbash does not echo asterisks to the console as you type your password). 
1. Go back to your app in the Azure portal. A log entry of your most recent push should be displayed in the **Deployments** view.

    ![](./media/app-service-deploy-local-git/deployment_history.png)

1. Click the **Browse** button at the top of the app's blade to verify the content has been deployed.

## <a name="Step5"></a>Troubleshooting

The following are errors or problems commonly encountered when using Git to publish to an App Service app in Azure:

---
**Symptom**: Unable to access '[siteURL]': Failed to connect to [scmAddress]

**Cause**: This error can occur if the app is not up and running.

**Resolution**: Start the app in the Azure portal. Git deployment is unavailable when the Web App is stopped.

---
**Symptom**: Couldn't resolve host 'hostname'

**Cause**: This error can occur if the address information entered when creating the 'azure' remote was incorrect.

**Resolution**: Use the `git remote -v` command to list all remotes, along with the associated URL. Verify that the URL for the 'azure' remote is correct. If needed, remove and recreate this remote using the correct URL.

---
**Symptom**: No refs in common and none specified; doing nothing. Perhaps you should specify a branch such as 'master'.

**Cause**: This error can occur if you do not specify a branch when performing a git push operation, or have not set the push.default value in `.gitconfig`.

**Resolution**: Perform the push operation again, specifying the master branch. For example:

```bash
git push azure master
```

---
**Symptom**: src refspec [branchname] does not match any.

**Cause**: This error can occur if you attempt to push to a branch other than master on the 'azure' remote.

**Resolution**: Perform the push operation again, specifying the master branch. For example:

```bash
git push azure master
```

---
**Symptom**: RPC failed; result=22, HTTP code = 5xx.

**Cause**: This error can occur if you attempt to push a large git repository over HTTPS.

**Resolution**: Change the git configuration on the local machine to make the postBuffer bigger

```bash
git config --global http.postBuffer 524288000
```

---
**Symptom**: Error - Changes committed to remote repository but your web app not updated.

**Cause**: This error can occur if you are deploying a Node.js app containing a package.json file that specifies additional required modules.

**Resolution**: Additional messages containing 'npm ERR!' should be logged prior to this error, and can provide additional context on the failure. The following are known causes of this error and the corresponding 'npm ERR!' message:

* **Malformed package.json file**: npm ERR! Couldn't read dependencies.
* **Native module that does not have a binary distribution for Windows**:

  * npm ERR! \`cmd "/c" "node-gyp rebuild"\` failed with 1

      OR
  * npm ERR! [modulename@version] preinstall: \`make || gmake\`

## Additional Resources

* [Git documentation](http://git-scm.com/documentation)
* [Project Kudu documentation](https://github.com/projectkudu/kudu/wiki)
* [Continuous Deployment to Azure App Service](app-service-continuous-deployment.md)
* [How to use PowerShell for Azure](/powershell/azure/overview)
* [How to use the Azure Command-Line Interface](../cli-install-nodejs.md)

[Azure Developer Center]: http://www.windowsazure.com/en-us/develop/overview/
[Azure portal]: https://portal.azure.com
[Git website]: http://git-scm.com
[Installing Git]: http://git-scm.com/book/en/Getting-Started-Installing-Git
[Azure Command-Line Interface]: https://azure.microsoft.com/en-us/documentation/articles/xplat-cli-azure-resource-manager/

[Using Git with CodePlex]: http://codeplex.codeplex.com/wikipage?title=Using%20Git%20with%20CodePlex&referringTitle=Source%20control%20clients&ProjectName=codeplex
[Quick Start - Mercurial]: http://mercurial.selenic.com/wiki/QuickStart<|MERGE_RESOLUTION|>--- conflicted
+++ resolved
@@ -74,13 +74,9 @@
 1. In your App Service app's view, click **Settings > Deployment source**. Click **Choose source**, then click **Local Git Repository**, and then click **OK**.
 
     ![Local Git Repository](./media/app-service-deploy-local-git/local_git_selection.png)
-<<<<<<< HEAD
-3. If this is your first time setting up a repository in Azure, you need to create login credentials for it. You will use them to log into the Azure repository and push changes from your local Git repository. From your app's blade, click **Deployment > Deployment credentials**, then configure your deployment username and password. When you're done, click **Save**.
-   
-=======
+
 1. If this is your first time setting up a repository in Azure, you need to create login credentials for it. You will use them to log into the Azure repository and push changes from your local Git repository. From your Web App's view, click **Settings > Deployment credentials**, then configure your deployment username and password. When you're done, click **Save**.
 
->>>>>>> 7faed971
     ![](./media/app-service-deploy-local-git/deployment_credentials.png)
 
 ## <a name="Step4"></a>Step 4: Deploy your project
