<properties
   pageTitle="Azure App Service Local Cache Overview"
   description="This article describes how to enable, resize and query the status of the Azure App Service Local Cache feature"
   services="app-service"
   documentationCenter="app-service"
   authors="SyntaxC4"
   manager="yochayk"
   editor=""
   tags="optional"
   keywords="For use by SEO champs only. Separate terms with commas. Check with your SEO champ before you change content in this article containing these terms."/>

<tags
   ms.service="app-service"
   ms.devlang="multiple"
   ms.topic="article"
   ms.tgt_pltfrm="na"
   ms.workload="na"
   ms.date="03/04/2016"
   ms.author="cfowler"/>

# Azure App Service Local Cache Overview

Azure web applications' content is stored on Azure Storage and surfaced up in a durable manner as a content share. This design is intended to work with a variety of applications and has the following attributes:  

* The content is shared across multiple VM instances of the web application. 
* Content is durable and can be modified by running web applications. 
* Log files and diagnostic data files are available under the same shared content folder. 
* Publishing new content directly updates the content folder and the same can be viewed through the SCM web site and the running web app immediately (typically some technologies such as ASP.NET do initiate a web application restart on some file changes to pick the latest content). 

While many web applications use one or all of these features, some web applications just want a high performant read only content store from which they can run with high availability. These applications can benefit from a VM instance specific copy of the content hereby referred to as "Local Cache". _Local Cache_ provides a web role view of your content and this content is a write-but-discard cache of your storage content that is created asynchronously on site startup. When the cache is ready, the site is switched to run against the cached content. 
Web applications running on Local Cache enjoy the following benefits: 

* They are immune to latencies experienced when accessing content on Azure storage 
* They are immune to the servers serving the content share undergoing planned upgrades or unplanned downtimes and any other disruptions with Azure Storage. 
* Fewer app restarts due to storage share changes. 

## How Does Local Cache Change the behaviour of App Service

* The local cache is a copy of the /site and /siteextensions folders of the web application and is created on the local VM instance on web application startup. The size of the local cache per web application is limited to 300 MB by default but can be increased up to 1 GB. 
* The local cache is read-write however any modifications will be discarded when the web application moves virtual machines or gets restarted. The local cache should not be used for applications that persist mission critical data in the content store. 
* Web applications can continue to write log files and diagnostic data as they do currently. Log files and data however are stored locally on the VM and are then copied over periodically to the shared content store. The copy over to the shared content store is a best case effort and write backs could be lost due to a sudden crash of a VM instance. 
* There is a change in the folder structure of the LogFiles and Data folders for web apps that use Local Cache.  There are now sub-folders in the storage "LogFiles" and "Data" folders following the naming pattern of "unique identifier" + timestamp. Each of the sub folders correspond to a VM instance where the web application is running or has run on.  
* Publishing changes to the web application through any of the publishing mechanisms will publish to the shared content store. This is by design as we want the published content to be durable. To refresh the local cache of the web application, it needs to be restarted. Seems like an excessive step? See below to make the lifecycle seamless.
* D:\Home will point to Local Cache. D:\local will continue pointing to the temporary VM specific storage. 
* The default content view of the SCM site will continue to be that of the shared content store. To look at what your local cache folder looks like you can navigate to https://[site-name].scm.azurewebsites.net/VFS/LocalSiteRoot/LocalCache

## How to Enable Local Cache in Azure App Service

Local Cache is configured using a combination of reserved App Settings. These App Settings can be configured using the following methods:

* [Azure Portal](#Configure-Local-Cache-Portal)
* [Azure Resource Manager](#Configure-Local-Cache-ARM)

### How to: Configure Local Cache using the Azure Portal
<a name="Configure-Local-Cache-Portal"></a>

Local Cache is enabled on a per web application basis by using an AppSetting. `WEBSITE_LOCAL_CACHE_OPTION` = `Always`  

![Azure Portal App Settings: Local Cache](media/app-service-local-cache/app-service-local-cache-configure-portal.png)

### How to: Configure Local Cache using Azure Resource Manager
<a name="Configure-Local-Cache-ARM"></a>

```
...

{
    "apiVersion": "2015-08-01",
    "type": "config",
    "name": "appsettings",
    "dependsOn": [
        "[resourceId('Microsoft.Web/sites/', variables('siteName'))]"
    ],
    "properties": {
        "WEBSITE_LOCAL_CACHE_OPTION": "Always",
        "WEBSITE_LOCAL_CACHE_SIZEINMB": "300" 
    }
}

...
```

## How to Change the Size of App Service Local Cache?

By default local cache size is **300 MB**. This includes the Site, SiteExtensions folders that are copied from content store as well as any locally created logs and data folders. To increase this limit use the AppSetting `WEBSITE_LOCAL_CACHE_SIZEINMB`. The size can be increased up to **1 GB** (1000 MB) per web application.

## Best Practices for using App Service Local Cache

It is recommended that Local Cache is used in conjunction with the [Staging Environments](../app-service-web/web-sites-staged-publishing.md) feature.

* Add a _sticky_ Appsetting `WEBSITE_LOCAL_CACHE_OPTION` with value `Always` to your **Production slot**. If using `WEBSITE_LOCAL_CACHE_SIZEINMB`, also add it as a sticky setting to your production  slot. 
* Create a Staging slot and publish to your Staging slot.  The staging slot typically does not use local cache to enable a seamless build-deploy-test lifecycle for staging while getting the benefits of Local Cache for the production slot. 
*	Test your site against your Staging slot.  
*	Once you are ready, issue a [swap operation](../app-service-web/web-sites-staged-publishing.md#to-swap-deployment-slots) between your **Staging** and **Production** slots.  
*	Sticky settings are by name and sticky to a slot. So when the Staging slot gets swapped into Production, it will inherit the Local Cache App settings. The newly swapped Production slot will run against the Local Cache after a few minutes and will be warmed up as part of slot warmup after swap. So when slot swap is complete, your production slot will be running against Local Cache.

## Frequently Asked Questions

### How can I tell if Local Cache applicable for my web application? 

If your web application need high performant, reliable content store and does not use the content store to write critical data at runtime and is <1 GB in total size- then the answer is Yes! To get the total size of your "site" and "site extensions" folders you can use the site extension "Azure Web Apps Disk Usage".  
 
### How do I enable Local Cache? 

See above section on Best Practices when using Local Cache. 
 
### How can I tell if my site has switched to using local cache? 

<<<<<<< HEAD
If using the Local Cache feature with Staging Environments, the swap operation will not complete till Local Cache is warmed up. To check if your site is running against local cache, you can check the worker process environment variable WEBSITE_LOCALCACHE_READY. Use the instructions on the [worker process environment variable](https://github.com/projectkudu/kudu/wiki/Process-Threads-list-and-minidump-gcdump-diagsession#process-environment-variable) page to access the worker process environment variables on multiple instances.  
=======
If using the Local Cache feature with Staging Environments, the swap operation will not complete till Local Cache is warmed up. To check if your site is running against local cache, you can check the worker process environment variable `WEBSITE_LOCALCACHE_READY`. Use the instructions here to access the worker process environment variable on multiple instances.  
>>>>>>> d3515312
 
### I just published new changes- but my web application does not seem to have them. Why? 
If your web application uses Local Cache, then you need to restart your site to get the latest changes. Don’t want to that to a production site? See slot options above. 
 
### Where are my logs? 

With local cache, your logs and data folders do look a little different. However, the structure of your sub folders remain the same except that they are nestled under a sub folder of the format "unique VM identifier" + timestamp. 
 
### I have Local Cache enabled but my web application still gets restarted. Why is that? I thought Local Cache helped with frequent app restarts. 

Local Cache does help prevent storage related web application restarts. However, your web application could still undergo restarts during planned infrastructure upgrades of the VM. The overall app restarts experienced with Local Cache enabled should be fewer.<|MERGE_RESOLUTION|>--- conflicted
+++ resolved
@@ -106,11 +106,7 @@
  
 ### How can I tell if my site has switched to using local cache? 
 
-<<<<<<< HEAD
 If using the Local Cache feature with Staging Environments, the swap operation will not complete till Local Cache is warmed up. To check if your site is running against local cache, you can check the worker process environment variable WEBSITE_LOCALCACHE_READY. Use the instructions on the [worker process environment variable](https://github.com/projectkudu/kudu/wiki/Process-Threads-list-and-minidump-gcdump-diagsession#process-environment-variable) page to access the worker process environment variables on multiple instances.  
-=======
-If using the Local Cache feature with Staging Environments, the swap operation will not complete till Local Cache is warmed up. To check if your site is running against local cache, you can check the worker process environment variable `WEBSITE_LOCALCACHE_READY`. Use the instructions here to access the worker process environment variable on multiple instances.  
->>>>>>> d3515312
  
 ### I just published new changes- but my web application does not seem to have them. Why? 
 If your web application uses Local Cache, then you need to restart your site to get the latest changes. Don’t want to that to a production site? See slot options above. 
