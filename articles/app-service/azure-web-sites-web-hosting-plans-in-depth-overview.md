---
title: Azure App Service plans in-depth overview | Microsoft Docs
description: Learn how App Service plans for Azure App Service work, and how they benefit your management experience.
keywords: app service, azure app service, scale, scalable, app service plan, app service cost
services: app-service
documentationcenter: ''
author: btardif
manager: erikre
editor: ''

ms.assetid: dea3f41e-cf35-481b-a6bc-33d7fc9d01b1
ms.service: app-service
ms.workload: na
ms.tgt_pltfrm: na
ms.devlang: na
ms.topic: article
ms.date: 12/02/2016
ms.author: byvinyal

---
# Azure App Service plans in-depth overview
App Service plans represent the collection of physical resources used to host 
your apps.

App Service plans define:

- Region (West US, East US, etc.)
- Scale count (one, two, three instances, etc.)
- Instance size (Small, Medium, Large)
- SKU (Free, Shared, Basic, Standard, Premium)

<<<<<<< HEAD
Web Apps, Mobile Apps, API Apps, or Functions, in 
=======
Web Apps, Mobile Apps, API Apps, Function Apps (or Functions), in 
>>>>>>> a42dbad0
[Azure App Service](http://go.microsoft.com/fwlink/?LinkId=529714) 
all run in an App Service plan.  Apps in the same subscription, region, and 
resource group can share an App Service plan. 

All applications assigned to an **App Service plan** share the resources 
<<<<<<< HEAD
defined by it allowing you to save cost when hosting multiple apps in a single 
=======
defined by it. This sharing saves money when hosting multiple apps in a single 
>>>>>>> a42dbad0
App Service plan.

Your **App Service plan** can scale from **Free** and **Shared** SKUs to 
**Basic**, **Standard**, and **Premium** SKUs giving you access to more 
resources and features along the way. 

If your App Service plan is set to **Basic** SKU or higher, then you can 
control the **size** and scale count of the VMs.

For example, if your plan is configured to use two "small" instances in the 
standard service tier, all apps that are associated with that plan run on both 
instances. Apps also have access to the standard service tier features. Plan 
instances on which apps are running are fully managed and highly available. 

> [!IMPORTANT]
> The **SKU** and **Scale** of the App Service plan determines the cost and not 
the number of apps hosted in it.

This article explores the key characteristics, such as tier and scale, of an 
App Service plan and how they come into play while managing your apps.

## Apps and App Service plans
An app in App Service can be associated with only one App Service plan at any 
given time.

Both apps and plans are contained in a **resource group**. A resource group serves 
as the lifecycle boundary for every resource that's within it. You can use 
resource groups to manage all the pieces of an application together.

Because a single resource group can have multiple App Service plans, you can 
allocate different apps to different physical resources. 

For example, you can separate resources among dev, test, and production 
environments. Having separate environments for production and dev/test lets 
you isolate resources. In this way, load testing against a new version of your 
apps does not compete for the same resources as your production apps, which 
are serving real customers.

When you have multiple plans in a single resource group, you can also define 
an application that spans geographical regions. 

For example, a highly available app running in two regions includes at least two plans, one for each region, and one app associated with each plan. In such a situation, all the copies of 
the app are then contained in a single resource group. Having a resource group 
with multiple plans and multiple apps makes it easy to manage, control, and 
view the health of the application.

## Create an App Service plan or use existing one
When you create an app, you should consider creating a resource group. On the 
other hand, if this app is a component for a larger application, create it within 
the resource group that's allocated for that larger application.

Whether the app is an altogether new application or part of a larger one, you 
can choose to use an existing plan to host it or create a new one. This 
decision is more a question of capacity and expected load.

We recommend isolating your app into a new App Service plan when:

- App is resource-intensive. 
- App has different scaling factors from the other apps hosted in an existing 
plan.
- App needs resource in a different geographical region.

This way you can allocate a new set of resources for your app and gain greater 
control of your apps.

## Create an App Service plan
> [!TIP]
> If you have an App Service Environment, you can review the documentation 
specific to App Service Environments here: 
[Create an App Service plan in an App Service Environment](../app-service-web/app-service-web-how-to-create-a-web-app-in-an-ase.md#createplan)
 

You can create an empty App Service plan from the App Service plan browse 
experience or as part of app creation.

In the [Azure portal](https://portal.azure.com), click **New** > 
**Web + mobile**, and then select **Web App** or other App Service app kind.
![Create an app in the Azure portal.][createWebApp]

You can then select or create the App Service plan for the new app.

 ![Create an App Service plan.][createASP]

To create an App Service plan, click **[+] Create New**, type the 
**App Service plan** name, and then select an appropriate **Location**. 
Click **Pricing tier**, and then select an appropriate pricing tier for the 
service. Select **View all** to view more pricing options, such as **Free** 
and **Shared**. After you have selected the pricing tier, click the **Select** 
button.

## Move an app to a different App Service plan
You can move an app to a different App Service plan in the 
[Azure portal](https://portal.azure.com). You can move apps between plans as 
long as the plans are in the same resource group and geographical region.

To move an app to another plan:

- Navigate to the app that you want to move. 
- In the **Menu**, look for the **App Service Plan** section.
- Select **Change App Service plan** to start the process.

**Change App Service plan** opens the **App Service plan** selector. At this 
point, you can pick an existing plan to move this app into. 

> [!IMPORTANT]
> Only valid plans (in the same resource group and geographical location) are 
shown.

![App Service plan selector.][change]

Each plan has its own pricing tier. For example, moving a site from a Free 
tier to a Standard tier, enables all apps assigned to it to use the features 
and resources of the Standard tier.

## Clone an app to a different App Service plan
If you want to move the app to a different region, one alternative is app 
cloning. Cloning makes a copy of your app in a new or existing App Service 
plan in any region.

You can find **Clone App** in the **Development Tools** section of the menu.

> [!IMPORTANT]
> Cloning has some limitations that you can read about at 
[Azure App Service App cloning using Azure portal](../app-service-web/app-service-web-app-cloning-portal.md).

## Scale an App Service plan
There are three ways to scale a plan:

* **Change the plan’s pricing tier**. A plan in the Basic tier can be converted to Standard, and all apps assigned to it to use the features of the Standard tier.
* **Change the plan’s instance size**. As an example, a plan in the Basic tier that uses small instances can be changed to use large instances. All apps that are associated with that plan now can use the additional memory and CPU resources that the larger instance size offers.
* **Change the plan’s instance count**. For example, a Standard plan that's scaled out to three instances can be scaled to 10 instances. A Premium plan can be scaled out to 20 instances (subject to availability). All apps that are associated with that plan now can use the additional memory and CPU resources that the larger instance count offers.

You can change the pricing tier and instance size by clicking the **Scale Up** 
item under settings for either the app or the App Service plan. Changes apply 
to the App Service plan and affect all apps that it hosts.

 ![Set values to scale up an app.][pricingtier]

## App Service plan cleanup
> [!IMPORTANT]
>**App Service plans** that have no apps associated to them still incur charges 
since they continue to reserve the compute capacity.

To avoid unexpected charges, when the last app hosted in an App Service plan 
is deleted, the resulting empty App Service plan is also deleted.

## Summary
App Service plans represent a set of features and capacity that you can share 
across your apps. App Service plans give you the flexibility to allocate 
specific apps to a set of resources and further optimize your Azure resource 
utilization. This way, if you want to save money on your testing environment, 
you can share a plan across multiple apps. You can also maximize throughput 
for your production environment by scaling it across multiple regions and plans.

## What's changed
* For a guide to the change from Websites to App Service, 
see: [Azure App Service and Its Impact on Existing Azure Services](http://go.microsoft.com/fwlink/?LinkId=529714)

[pricingtier]: ./media/azure-web-sites-web-hosting-plans-in-depth-overview/appserviceplan-pricingtier.png
[assign]: ./media/azure-web-sites-web-hosting-plans-in-depth-overview/assing-appserviceplan.png
[change]: ./media/azure-web-sites-web-hosting-plans-in-depth-overview/change-appserviceplan.png
[createASP]: ./media/azure-web-sites-web-hosting-plans-in-depth-overview/create-appserviceplan.png
[createWebApp]: ./media/azure-web-sites-web-hosting-plans-in-depth-overview/create-web-app.png<|MERGE_RESOLUTION|>--- conflicted
+++ resolved
@@ -29,21 +29,13 @@
 - Instance size (Small, Medium, Large)
 - SKU (Free, Shared, Basic, Standard, Premium)
 
-<<<<<<< HEAD
-Web Apps, Mobile Apps, API Apps, or Functions, in 
-=======
 Web Apps, Mobile Apps, API Apps, Function Apps (or Functions), in 
->>>>>>> a42dbad0
 [Azure App Service](http://go.microsoft.com/fwlink/?LinkId=529714) 
 all run in an App Service plan.  Apps in the same subscription, region, and 
 resource group can share an App Service plan. 
 
 All applications assigned to an **App Service plan** share the resources 
-<<<<<<< HEAD
-defined by it allowing you to save cost when hosting multiple apps in a single 
-=======
 defined by it. This sharing saves money when hosting multiple apps in a single 
->>>>>>> a42dbad0
 App Service plan.
 
 Your **App Service plan** can scale from **Free** and **Shared** SKUs to 
