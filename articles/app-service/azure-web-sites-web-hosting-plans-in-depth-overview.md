--- conflicted
+++ resolved
@@ -14,11 +14,7 @@
 	ms.tgt_pltfrm="na" 
 	ms.devlang="na" 
 	ms.topic="article" 
-<<<<<<< HEAD
-	ms.date="09/07/2015" 
-=======
 	ms.date="12/08/2015" 
->>>>>>> 08be3281
 	ms.author="byvinyal"/>
 
 #Azure App Service plans in-depth overview#
@@ -57,19 +53,12 @@
 
 To do this in the [Azure Portal](http://go.microsoft.com/fwlink/?LinkId=529715), click **NEW**, then select **Web + mobile**, then select **Web Apps**, **Mobile Apps**, **Logic Apps** or **API Apps**. 
 ![][createWebApp]
-<<<<<<< HEAD
-
-You can then select or create the App Service plan for the new app.
-  
- ![][createASP]
-=======
 
 You can then select or create the App Service plan for the new app.
   
  ![][createASP]
 
 To create a new App Service Plan, click **+ Create New**, type the **App Service plan** name and select an appropriate **Location**.  Click **Pricing tier** and select an appropriate pricing tier for the service. Select **View all** to view more pricing options, such as **Free** and **Shared**.  After you have selected the pricing tier, click the **Select** button. 
->>>>>>> 08be3281
  
 ## Move an app to a different App Service plan
 
@@ -102,10 +91,6 @@
 ## What's changed
 
 * For a guide to the change from Websites to App Service see: [Azure App Service and Its Impact on Existing Azure Services](http://go.microsoft.com/fwlink/?LinkId=529714)
-<<<<<<< HEAD
-* For a guide to the change of the old portal to the new portal see: [Reference for navigating the preview portal](http://go.microsoft.com/fwlink/?LinkId=529715)
-=======
->>>>>>> 08be3281
  
  
  
