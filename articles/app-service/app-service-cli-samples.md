--- conflicted
+++ resolved
@@ -22,18 +22,11 @@
 
 The following table includes links to bash scripts built using the Azure CLI.
 
-<<<<<<< HEAD
+| | |
 |**Create app**||
 | [Create a web app with deployment from GitHub](./scripts/app-service-cli-deploy-github.md)| Creates an Azure web app which pulls code from GitHub. |
 | [Create a web app with continuous deployment from GitHub](./scripts/app-service-cli-continuous-deployment-github.md)| Creates an Azure web app which continuously deploys code from GitHub. |
 | [Create a web app with continuous deployment from Visual Studio Team Services](./scripts/app-service-cli-continuous-deployment-vsts.md)| Creates an Azure web app which continuously deploys code from Visual Studio Team Services. |
-=======
-| | |
-|---|---|
-|**Create app**||
-| [Create a web app and deploy code from GitHub](./scripts/app-service-cli-deploy-github.md)| Creates an Azure web app and deploys code from a public GitHub repository. |
-| [Create a web app with continuous deployment from GitHub](./scripts/app-service-cli-continuous-deployment-github.md)| Creates an Azure web app with continuous publishing from a GitHub repository you own. |
->>>>>>> e3632756
 | [Create a web app and deploy code from a local Git repository](./scripts/app-service-cli-deploy-local-git.md) | Creates an Azure web app and configures code push from a local Git repository. |
 | [Create a web app and deploy code to a staging environment](./scripts/app-service-cli-deploy-staging-environment.md) | Creates an Azure web app with a deployment slot for staging code changes. |
 | [Create an ASP.NET Core web app in a Docker container from Docker Hub](./scripts/app-service-cli-linux-docker-aspnetcore.md)| Creates an Azure web app on Linux and loads a Docker image from Docker Hub. |
@@ -44,13 +37,8 @@
 | [Scale a web app manually](./scripts/app-service-cli-scale-manual.md) | Creates an Azure web app and scales it across 2 instances. |
 | [Scale a web app worldwide with a high-availability architecture](./scripts/app-service-cli-scale-high-availability.md) | Creates two Azure web apps in two different geographical regions and makes them available through a single endpoint using Azure Traffic Manager. |
 |**Connect app to resources**||
-<<<<<<< HEAD
-| [Connect a web app to a storage account](./scripts/app-service-cli-app-service-storage.md)| Creates an Azure web app and a storage account, then adds the storage connection string to the app settings. |
-| [Connect a web app to a SQL database](./scripts/app-service-cli-app-service-sql.md)| Creates an Azure web app and a SQL database, then adds the database connection string to the app settings. |
-=======
 | [Connect a web app to a SQL Database](./scripts/app-service-cli-app-service-sql.md)| Creates an Azure web app and a SQL database, then adds the database connection string to the app settings. |
 | [Connect a web app to a storage account](./scripts/app-service-cli-app-service-storage.md)| Creates an Azure web app and a storage account, then adds the storage connection string to the app settings. |
->>>>>>> e3632756
 |**Monitor app**||
 | [Monitor a web app with web server logs](./scripts/app-service-cli-monitor.md) | Creates an Azure web app, enables logging for it, and downloads the logs to your local machine. |
 | | |