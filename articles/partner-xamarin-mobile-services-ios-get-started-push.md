<properties
	pageTitle="Add push notifications to your Mobile Services app (Xamarin.iOS) - Mobile Services"
	description="Learn how to use push notifications in Xamarin.iOS apps with Azure Mobile Services."
	documentationCenter="xamarin"
	authors="ysxu"
	manager="dwrede"
	services="mobile-services"
	editor=""/>

<tags
	ms.service="mobile-services"
	ms.workload="mobile"
<<<<<<< HEAD
	ms.tgt_pltfrm="mobile-ios"
	ms.devlang="Java"
	ms.topic="article"
	ms.date="03/10/2015"
=======
	ms.tgt_pltfrm="mobile-xamarin-ios"
	ms.devlang="objective-c"
	ms.topic="article"
	ms.date="05/07/2015"
>>>>>>> 7ecb9679
	ms.author="yuaxu"/>

# Add push notifications to your Mobile Services app

[AZURE.INCLUDE [mobile-services-selector-get-started-push](../includes/mobile-services-selector-get-started-push.md)]

##Overview

This topic shows you how to use Azure Mobile Services to send push notifications to a Xamarin.iOS 8 app. In this tutorial you add push notifications using the Apple Push Notification service (APNS) to the [Get started with Mobile Services] project. When complete, your mobile service will send a push notification each time a record is inserted.

This tutorial requires the following:

+ An iOS 8 device (you cannot test push notifications in the iOS Simulator)
+ iOS Developer Program membership
+ [Xamarin.iOS Studio]
+ [Azure Mobile Services Component]

   > [AZURE.NOTE] Because of push notification configuration requirements, you must deploy and test push notifications on an iOS capable device (iPhone or iPad) instead of in the emulator.

The Apple Push Notification Service (APNS) uses certificates to authenticate your mobile service. Follow these instructions to create the necessary certificates and upload it to your Mobile Service. For the official APNS feature documentation, see [Apple Push Notification Service].

## <a name="certificates"></a>Generate the Certificate Signing Request file

First you must generate the Certificate Signing Request (CSR) file, which is used by Apple to generate a signed certificate.

1. From Utilities, run the **Keychain Access tool**.

2. Click **Keychain Access**, expand **Certificate Assistant**, then click **Request a Certificate from a Certificate Authority...**.

    ![][5]

3. Enter your **User Email Address**, type in a **Common Name** value, make sure that **Saved to disk** is selected, and then click **Continue**.

    ![][6]

4. Type a name for the Certificate Signing Request (CSR) file in **Save As**, select the location in **Where**, then click **Save**.

    ![][7]

    Remember the location you chose.

Next, you will register your app with Apple, enable push notifications, and upload this exported CSR to create a push certificate.

## <a name="register"></a>Register your app for push notifications

To be able to send push notifications to an iOS app from mobile services, you must register your application with Apple and register for push notifications.

1. If you have not already registered your app, navigate to the <a href="http://go.microsoft.com/fwlink/p/?LinkId=272456" target="_blank">iOS Provisioning Portal</a> at the Apple Developer Center, log on with your Apple ID, click **Identifiers**, then click **App IDs**, and finally click on the **+** sign to create an app ID for your app.

    ![][102]

2. Type a name for your app in **Description**, enter and remember the unique **Bundle Identifier**, check the "Push Notifications" option in the "App Services" section, and then click **Continue**. This example uses the ID **MobileServices.Quickstart** but you may not reuse this same ID, as app IDs must be unique across all users. As such, it is recommended that you append your full name or initials after the app name.

    ![][103]

    This generates your app ID and requests you to **Submit** the information. Click **Submit**.

    ![][104]

    Once you click **Submit**, you will see the **Registration complete** screen, as shown below. Click **Done**.

    ![][105]

3. Locate the app ID that you just created, and click on its row.

    ![][106]

    Clicking on the app ID will display details on the app and app ID. Click the **Settings** button.

    ![][107]

4. Scroll to the bottom of the screen, and click the **Create Certificate...** button under the section **Development Push SSL Certificate**.

    ![][108]

    This displays the "Add iOS Certificate" assistant.

    Note: This tutorial uses a development certificate. The same process is used when registering a production certificate. Just make sure that you set the same certificate type when you upload the certificate to Mobile Services.

5. Click **Choose File**, browse to the location where you saved the CSR file earlier, then click **Generate**.

    ![][110]

6. After the certificate is created by the portal, click the **Download** button, and click **Done**.

    ![][111]  

    This downloads the signing certificate and saves it to your computer in your Downloads folder.

    ![][9]

    Note: By default, the downloaded file a development certificate is named <strong>aps_development.cer</strong>.

7. Double-click the downloaded push certificate **aps_development.cer**.

    This installs the new certificate in the Keychain, as shown below:

    ![][10]

    Note: The name in your certificate might be different, but it will be prefixed with <strong>Apple Development iOS Push Notification Services:</strong>.

Later, you will use this certificate to generate a .p12 file and upload it to Mobile Services to enable authentication with APNS.

## <a name="profile"></a>Create a provisioning profile for the app

1. Back in the <a href="http://go.microsoft.com/fwlink/p/?LinkId=272456" target="_blank">iOS Provisioning Portal</a>, select **Provisioning Profiles**, select **All**, and then click the **+** button to create a new profile. This launches the **Add iOS Provisiong Profile** Wizard.

    ![][112]

2. Select **iOS App Development** under **Development** as the provisiong profile type, and click **Continue**.

3. Next, select the app ID for the Mobile Services Quickstart app from the **App ID** drop-down list, and click **Continue**.

    ![][113]

4. In the **Select certificates** screen, select the certificate created earlier, and click **Continue**.

    ![][114]

5. Next, select the **Devices** to use for testing, and click **Continue**.

    ![][115]

6. Finally, pick a name for the profile in **Profile Name**, click **Generate**, and click **Done**.

    ![][116]

    This creates a new provisioning profile.

    ![][117]

## <a name="configure-mobileServices"></a>Configure Mobile Services to send push requests

After you have registered your app with APNS and configured your project, you must next configure your mobile service to integrate with APNS.

1. In Keychain Access, right-click the new certificate, click **Export**, name your file, select the **.p12** format, then click **Save**.

    ![][28]

    Make a note of the file name and location of the exported certificate.

2. Log on to the [Azure Management Portal], click **Mobile Services**, and then click your app.

    ![][18]

3. Click the **Push** tab and click **Upload** under **apple push notification settings**.

    ![][19]

    This displays the Upload Certificate dialog.

4. Click **File**, select the exported certificate .p12 file, enter the **Password**, make sure that the correct **Mode** is selected, click the check icon, then click **Save**.

    ![][20]

Your mobile service is now configured to work with APNS.

## <a name="configure-app"></a>Configure your Xamarin.iOS application

1. In Xamarin.Studio, open **Info.plist**, and update the **Bundle Identifier** with the ID you created earlier.

    ![][121]

2. Scroll down to **Background Modes** and check the **Enable Background Modes** box and the **Remote notifications** box.

    ![][122]

3. Double click your project in the Solution Panel to open **Project Options**.

4.  Choose **iOS Bundle Signing** under **Build**, and select the corresponding **Identity** and **Provisioning profile** you had just set up for this project.

    ![][120]

    This ensures that the Xamarin project uses the new profile for code signing. For the official Xamarin device provisioning documentation, see [Xamarin Device Provisioning].

## <a name="add-push"></a>Add push notifications to your app

1. In Xamarin.Studio, open the AppDelegate.cs file and add the following property:

        public string DeviceToken { get; set; }

2. Open the **TodoItem** class and add the following property:

        [JsonProperty(PropertyName = "deviceToken")]
        public string DeviceToken { get; set; }

3. In **QSTodoService**, override the existing client declaration to be:

        public MobileServiceClient client { get; private set; }

4. Then add the following method so **AppDelegate** can acquire the client later to register push notifications:

        public MobileServiceClient GetClient {
            get{
                return client;
            }
        }

5. In **AppDelegate**, override the **FinishedLaunching** event:

        public override bool FinishedLaunching(UIApplication application, NSDictionary launchOptions)
        {
            // registers for push for iOS8
            var settings = UIUserNotificationSettings.GetSettingsForTypes(
                UIUserNotificationType.Alert
                | UIUserNotificationType.Badge
                | UIUserNotificationType.Sound,
                new NSSet());

            UIApplication.SharedApplication.RegisterUserNotificationSettings(settings);
            UIApplication.SharedApplication.RegisterForRemoteNotifications();

            return true;
        }

6. In **AppDelegate**, override the **RegisteredForRemoteNotifications** event:

        public override void RegisteredForRemoteNotifications(UIApplication application, NSData deviceToken)
        {
            // Modify device token
            DeviceToken = deviceToken.Description;
            DeviceToken = DeviceToken.Trim ('<', '>').Replace (" ", "");

            // Get Mobile Services client
            MobileServiceClient client = QSTodoService.DefaultService.GetClient;

            // Register for push with Mobile Services
            IEnumerable<string> tag = new List<string>() { "uniqueTag" };
            var push = client.GetPush ();
            push.RegisterNativeAsync (DeviceToken, tag);
        }

7. In **AppDelegate**, override the **ReceivedRemoteNotification** event:

        public override void ReceivedRemoteNotification(UIApplication application, NSDictionary userInfo)
        {
            Debug.WriteLine(userInfo.ToString());
            NSObject inAppMessage;

            bool success = userInfo.TryGetValue(new NSString("inAppMessage"), out inAppMessage);

            if (success)
            {
                var alert = new UIAlertView("Got push notification", inAppMessage.ToString(), null, "OK", null);
                alert.Show();
            }
        }

8. In **TodoListViewController**, modify the **OnAdd** action to get the device token stored in **AppDelegeate**, and store it into the **TodoItem** being added.

        string deviceToken = ((AppDelegate)UIApplication.SharedApplication.Delegate).DeviceToken;

        var newItem = new TodoItem()
        {
            Text = itemText.Text,
            Complete = false,
            DeviceToken = deviceToken
        };

Your app is now updated to support push notifications.

## <a name="update-scripts"></a>Update the registered insert script in the Management Portal

1. In the Management Portal, click the **Data** tab and then click the **TodoItem** table.

    ![][21]

2. In **todoitem**, click the **Script** tab and select **Insert**.

    ![][22]

    This displays the function that is invoked when an insert occurs in the **TodoItem** table.

3. Replace the insert function with the following code, and then click **Save**:

        function insert(item, user, request) {
            request.execute();
            // Set timeout to delay the notification, to provide time for the
            // app to be closed on the device to demonstrate toast notifications
            setTimeout(function() {
                push.apns.send("uniqueTag", {
                    alert: "Toast: " + item.text,
                    payload: {
                        inAppMessage: "Hey, a new item arrived: '" + item.text + "'"
                    }
                });
            }, 2500);
        }

    This registers a new insert script, which uses the [apns object] to send a push notification (the inserted text) to the device provided in the insert request.

   > [AZURE.NOTE] This script delays sending the notification to give you time to close the app to receive a toast notification.

## <a name="test"></a>Test push notifications in your app

1. Press the **Run** button to build the project and start the app in an iOS capable device, then click **OK** to accept push notifications

    ![][23]

   > [AZURE.NOTE] You must explicitly accept push notifications from your app. This request only occurs the first time that the app runs.

2. In the app, type meaningful text, such as _A new Mobile Services task_ and then click the plus (**+**) icon.

    ![][24]

3. Verify that a notification is received, then click **OK** to dismiss the notification.

    ![][25]

4. Repeat step 2 and immediately close the app, then verify that the following toast is shown.

    ![][26]

You have successfully completed this tutorial.

<!-- Anchors. -->
[Generate the certificate signing request]: #certificates
[Register your app and enable push notifications]: #register
[Create a provisioning profile for the app]: #profile
[Configure Mobile Services]: #configure-mobileServices
[Configure the Xamarin.iOS App]: #configure-app
[Update scripts to send push notifications]: #update-scripts
[Add push notifications to the app]: #add-push
[Insert data to receive notifications]: #test

<!-- Images. -->

[5]: ./media/partner-xamarin-mobile-services-ios-get-started-push/mobile-services-ios-push-step5.png
[6]: ./media/partner-xamarin-mobile-services-ios-get-started-push/mobile-services-ios-push-step6.png
[7]: ./media/partner-xamarin-mobile-services-ios-get-started-push/mobile-services-ios-push-step7.png

[9]: ./media/partner-xamarin-mobile-services-ios-get-started-push/mobile-services-ios-push-step9.png
[10]: ./media/partner-xamarin-mobile-services-ios-get-started-push/mobile-services-ios-push-step10.png

[17]: ./media/partner-xamarin-mobile-services-ios-get-started-push/mobile-services-ios-push-step17.png
[18]: ./media/partner-xamarin-mobile-services-ios-get-started-push/mobile-services-selection.png
[19]: ./media/partner-xamarin-mobile-services-ios-get-started-push/mobile-push-tab-ios.png
[20]: ./media/partner-xamarin-mobile-services-ios-get-started-push/mobile-push-tab-ios-upload.png
[21]: ./media/partner-xamarin-mobile-services-ios-get-started-push/mobile-portal-data-tables.png
[22]: ./media/partner-xamarin-mobile-services-ios-get-started-push/mobile-insert-script-push2.png
[23]: ./media/partner-xamarin-mobile-services-ios-get-started-push/mobile-quickstart-push1-ios.png
[24]: ./media/partner-xamarin-mobile-services-ios-get-started-push/mobile-quickstart-push2-ios.png
[25]: ./media/partner-xamarin-mobile-services-ios-get-started-push/mobile-quickstart-push3-ios.png
[26]: ./media/partner-xamarin-mobile-services-ios-get-started-push/mobile-quickstart-push4-ios.png
[28]: ./media/partner-xamarin-mobile-services-ios-get-started-push/mobile-services-ios-push-step18.png

[101]: ./media/partner-xamarin-mobile-services-ios-get-started-push/mobile-services-ios-push-01.png
[102]: ./media/partner-xamarin-mobile-services-ios-get-started-push/mobile-services-ios-push-02.png
[103]: ./media/partner-xamarin-mobile-services-ios-get-started-push/mobile-services-ios-push-03.png
[104]: ./media/partner-xamarin-mobile-services-ios-get-started-push/mobile-services-ios-push-04.png
[105]: ./media/partner-xamarin-mobile-services-ios-get-started-push/mobile-services-ios-push-05.png
[106]: ./media/partner-xamarin-mobile-services-ios-get-started-push/mobile-services-ios-push-06.png
[107]: ./media/partner-xamarin-mobile-services-ios-get-started-push/mobile-services-ios-push-07.png
[108]: ./media/partner-xamarin-mobile-services-ios-get-started-push/mobile-services-ios-push-08.png

[110]: ./media/partner-xamarin-mobile-services-ios-get-started-push/mobile-services-ios-push-10.png
[111]: ./media/partner-xamarin-mobile-services-ios-get-started-push/mobile-services-ios-push-11.png
[112]: ./media/partner-xamarin-mobile-services-ios-get-started-push/mobile-services-ios-push-12.png
[113]: ./media/partner-xamarin-mobile-services-ios-get-started-push/mobile-services-ios-push-13.png
[114]: ./media/partner-xamarin-mobile-services-ios-get-started-push/mobile-services-ios-push-14.png
[115]: ./media/partner-xamarin-mobile-services-ios-get-started-push/mobile-services-ios-push-15.png
[116]: ./media/partner-xamarin-mobile-services-ios-get-started-push/mobile-services-ios-push-16.png
[117]: ./media/partner-xamarin-mobile-services-ios-get-started-push/mobile-services-ios-push-17.png

[120]:./media/partner-xamarin-mobile-services-ios-get-started-push/mobile-services-ios-push-20.png
[121]:./media/partner-xamarin-mobile-services-ios-get-started-push/mobile-services-ios-push-21.png
[122]:./media/partner-xamarin-mobile-services-ios-get-started-push/mobile-services-ios-push-22.png

[Xamarin.iOS Studio]: http://xamarin.com/platform
[Install Xcode]: https://go.microsoft.com/fwLink/p/?LinkID=266532
[iOS Provisioning Portal]: http://go.microsoft.com/fwlink/p/?LinkId=272456
[Mobile Services iOS SDK]: https://go.microsoft.com/fwLink/p/?LinkID=266533
[Apple Push Notification Service]: http://go.microsoft.com/fwlink/p/?LinkId=272584
[Get started with Mobile Services]: partner-xamarin-mobile-services-ios-get-started.md

[Xamarin Device Provisioning]: http://developer.xamarin.com/guides/ios/getting_started/installation/device_provisioning/


[Azure Management Portal]: https://manage.windowsazure.com/
[apns object]: http://go.microsoft.com/fwlink/p/?LinkId=272333
[Azure Mobile Services Component]: http://components.xamarin.com/view/azure-mobile-services/
[completed example project]: http://go.microsoft.com/fwlink/p/?LinkId=331303
[Xamarin.iOS]: http://xamarin.com/download
<|MERGE_RESOLUTION|>--- conflicted
+++ resolved
@@ -5,402 +5,395 @@
 	authors="ysxu"
 	manager="dwrede"
 	services="mobile-services"
-	editor=""/>
-
+	editor=""/>
+
 <tags
 	ms.service="mobile-services"
 	ms.workload="mobile"
-<<<<<<< HEAD
-	ms.tgt_pltfrm="mobile-ios"
-	ms.devlang="Java"
-	ms.topic="article"
-	ms.date="03/10/2015"
-=======
 	ms.tgt_pltfrm="mobile-xamarin-ios"
 	ms.devlang="objective-c"
 	ms.topic="article"
 	ms.date="05/07/2015"
->>>>>>> 7ecb9679
-	ms.author="yuaxu"/>
-
-# Add push notifications to your Mobile Services app
-
-[AZURE.INCLUDE [mobile-services-selector-get-started-push](../includes/mobile-services-selector-get-started-push.md)]
-
-##Overview
-
-This topic shows you how to use Azure Mobile Services to send push notifications to a Xamarin.iOS 8 app. In this tutorial you add push notifications using the Apple Push Notification service (APNS) to the [Get started with Mobile Services] project. When complete, your mobile service will send a push notification each time a record is inserted.
-
-This tutorial requires the following:
-
-+ An iOS 8 device (you cannot test push notifications in the iOS Simulator)
-+ iOS Developer Program membership
-+ [Xamarin.iOS Studio]
-+ [Azure Mobile Services Component]
-
-   > [AZURE.NOTE] Because of push notification configuration requirements, you must deploy and test push notifications on an iOS capable device (iPhone or iPad) instead of in the emulator.
-
-The Apple Push Notification Service (APNS) uses certificates to authenticate your mobile service. Follow these instructions to create the necessary certificates and upload it to your Mobile Service. For the official APNS feature documentation, see [Apple Push Notification Service].
-
-## <a name="certificates"></a>Generate the Certificate Signing Request file
-
-First you must generate the Certificate Signing Request (CSR) file, which is used by Apple to generate a signed certificate.
-
-1. From Utilities, run the **Keychain Access tool**.
-
-2. Click **Keychain Access**, expand **Certificate Assistant**, then click **Request a Certificate from a Certificate Authority...**.
-
-    ![][5]
-
-3. Enter your **User Email Address**, type in a **Common Name** value, make sure that **Saved to disk** is selected, and then click **Continue**.
-
-    ![][6]
-
-4. Type a name for the Certificate Signing Request (CSR) file in **Save As**, select the location in **Where**, then click **Save**.
-
-    ![][7]
-
-    Remember the location you chose.
-
-Next, you will register your app with Apple, enable push notifications, and upload this exported CSR to create a push certificate.
-
-## <a name="register"></a>Register your app for push notifications
-
-To be able to send push notifications to an iOS app from mobile services, you must register your application with Apple and register for push notifications.
-
-1. If you have not already registered your app, navigate to the <a href="http://go.microsoft.com/fwlink/p/?LinkId=272456" target="_blank">iOS Provisioning Portal</a> at the Apple Developer Center, log on with your Apple ID, click **Identifiers**, then click **App IDs**, and finally click on the **+** sign to create an app ID for your app.
-
-    ![][102]
-
-2. Type a name for your app in **Description**, enter and remember the unique **Bundle Identifier**, check the "Push Notifications" option in the "App Services" section, and then click **Continue**. This example uses the ID **MobileServices.Quickstart** but you may not reuse this same ID, as app IDs must be unique across all users. As such, it is recommended that you append your full name or initials after the app name.
-
-    ![][103]
-
-    This generates your app ID and requests you to **Submit** the information. Click **Submit**.
-
-    ![][104]
-
-    Once you click **Submit**, you will see the **Registration complete** screen, as shown below. Click **Done**.
-
-    ![][105]
-
-3. Locate the app ID that you just created, and click on its row.
-
-    ![][106]
-
-    Clicking on the app ID will display details on the app and app ID. Click the **Settings** button.
-
-    ![][107]
-
-4. Scroll to the bottom of the screen, and click the **Create Certificate...** button under the section **Development Push SSL Certificate**.
-
-    ![][108]
-
-    This displays the "Add iOS Certificate" assistant.
-
-    Note: This tutorial uses a development certificate. The same process is used when registering a production certificate. Just make sure that you set the same certificate type when you upload the certificate to Mobile Services.
-
-5. Click **Choose File**, browse to the location where you saved the CSR file earlier, then click **Generate**.
-
-    ![][110]
-
-6. After the certificate is created by the portal, click the **Download** button, and click **Done**.
-
-    ![][111]  
-
-    This downloads the signing certificate and saves it to your computer in your Downloads folder.
-
-    ![][9]
-
-    Note: By default, the downloaded file a development certificate is named <strong>aps_development.cer</strong>.
-
-7. Double-click the downloaded push certificate **aps_development.cer**.
-
-    This installs the new certificate in the Keychain, as shown below:
-
-    ![][10]
-
-    Note: The name in your certificate might be different, but it will be prefixed with <strong>Apple Development iOS Push Notification Services:</strong>.
-
-Later, you will use this certificate to generate a .p12 file and upload it to Mobile Services to enable authentication with APNS.
-
-## <a name="profile"></a>Create a provisioning profile for the app
-
-1. Back in the <a href="http://go.microsoft.com/fwlink/p/?LinkId=272456" target="_blank">iOS Provisioning Portal</a>, select **Provisioning Profiles**, select **All**, and then click the **+** button to create a new profile. This launches the **Add iOS Provisiong Profile** Wizard.
-
-    ![][112]
-
-2. Select **iOS App Development** under **Development** as the provisiong profile type, and click **Continue**.
-
-3. Next, select the app ID for the Mobile Services Quickstart app from the **App ID** drop-down list, and click **Continue**.
-
-    ![][113]
-
-4. In the **Select certificates** screen, select the certificate created earlier, and click **Continue**.
-
-    ![][114]
-
-5. Next, select the **Devices** to use for testing, and click **Continue**.
-
-    ![][115]
-
-6. Finally, pick a name for the profile in **Profile Name**, click **Generate**, and click **Done**.
-
-    ![][116]
-
-    This creates a new provisioning profile.
-
-    ![][117]
-
-## <a name="configure-mobileServices"></a>Configure Mobile Services to send push requests
-
-After you have registered your app with APNS and configured your project, you must next configure your mobile service to integrate with APNS.
-
-1. In Keychain Access, right-click the new certificate, click **Export**, name your file, select the **.p12** format, then click **Save**.
-
-    ![][28]
-
-    Make a note of the file name and location of the exported certificate.
-
-2. Log on to the [Azure Management Portal], click **Mobile Services**, and then click your app.
-
-    ![][18]
-
-3. Click the **Push** tab and click **Upload** under **apple push notification settings**.
-
-    ![][19]
-
-    This displays the Upload Certificate dialog.
-
-4. Click **File**, select the exported certificate .p12 file, enter the **Password**, make sure that the correct **Mode** is selected, click the check icon, then click **Save**.
-
-    ![][20]
-
-Your mobile service is now configured to work with APNS.
-
-## <a name="configure-app"></a>Configure your Xamarin.iOS application
-
-1. In Xamarin.Studio, open **Info.plist**, and update the **Bundle Identifier** with the ID you created earlier.
-
-    ![][121]
-
-2. Scroll down to **Background Modes** and check the **Enable Background Modes** box and the **Remote notifications** box.
-
-    ![][122]
-
-3. Double click your project in the Solution Panel to open **Project Options**.
-
-4.  Choose **iOS Bundle Signing** under **Build**, and select the corresponding **Identity** and **Provisioning profile** you had just set up for this project.
-
-    ![][120]
-
-    This ensures that the Xamarin project uses the new profile for code signing. For the official Xamarin device provisioning documentation, see [Xamarin Device Provisioning].
-
-## <a name="add-push"></a>Add push notifications to your app
-
-1. In Xamarin.Studio, open the AppDelegate.cs file and add the following property:
-
-        public string DeviceToken { get; set; }
-
-2. Open the **TodoItem** class and add the following property:
-
-        [JsonProperty(PropertyName = "deviceToken")]
-        public string DeviceToken { get; set; }
-
-3. In **QSTodoService**, override the existing client declaration to be:
-
-        public MobileServiceClient client { get; private set; }
-
-4. Then add the following method so **AppDelegate** can acquire the client later to register push notifications:
-
-        public MobileServiceClient GetClient {
-            get{
-                return client;
-            }
-        }
-
-5. In **AppDelegate**, override the **FinishedLaunching** event:
-
-        public override bool FinishedLaunching(UIApplication application, NSDictionary launchOptions)
-        {
-            // registers for push for iOS8
-            var settings = UIUserNotificationSettings.GetSettingsForTypes(
-                UIUserNotificationType.Alert
-                | UIUserNotificationType.Badge
-                | UIUserNotificationType.Sound,
-                new NSSet());
-
-            UIApplication.SharedApplication.RegisterUserNotificationSettings(settings);
-            UIApplication.SharedApplication.RegisterForRemoteNotifications();
-
-            return true;
-        }
-
-6. In **AppDelegate**, override the **RegisteredForRemoteNotifications** event:
-
-        public override void RegisteredForRemoteNotifications(UIApplication application, NSData deviceToken)
-        {
-            // Modify device token
-            DeviceToken = deviceToken.Description;
-            DeviceToken = DeviceToken.Trim ('<', '>').Replace (" ", "");
-
-            // Get Mobile Services client
-            MobileServiceClient client = QSTodoService.DefaultService.GetClient;
-
-            // Register for push with Mobile Services
-            IEnumerable<string> tag = new List<string>() { "uniqueTag" };
-            var push = client.GetPush ();
-            push.RegisterNativeAsync (DeviceToken, tag);
-        }
-
-7. In **AppDelegate**, override the **ReceivedRemoteNotification** event:
-
-        public override void ReceivedRemoteNotification(UIApplication application, NSDictionary userInfo)
-        {
-            Debug.WriteLine(userInfo.ToString());
-            NSObject inAppMessage;
-
-            bool success = userInfo.TryGetValue(new NSString("inAppMessage"), out inAppMessage);
-
-            if (success)
-            {
-                var alert = new UIAlertView("Got push notification", inAppMessage.ToString(), null, "OK", null);
-                alert.Show();
-            }
-        }
-
-8. In **TodoListViewController**, modify the **OnAdd** action to get the device token stored in **AppDelegeate**, and store it into the **TodoItem** being added.
-
-        string deviceToken = ((AppDelegate)UIApplication.SharedApplication.Delegate).DeviceToken;
-
-        var newItem = new TodoItem()
-        {
-            Text = itemText.Text,
-            Complete = false,
-            DeviceToken = deviceToken
-        };
-
-Your app is now updated to support push notifications.
-
-## <a name="update-scripts"></a>Update the registered insert script in the Management Portal
-
-1. In the Management Portal, click the **Data** tab and then click the **TodoItem** table.
-
-    ![][21]
-
-2. In **todoitem**, click the **Script** tab and select **Insert**.
-
-    ![][22]
-
-    This displays the function that is invoked when an insert occurs in the **TodoItem** table.
-
-3. Replace the insert function with the following code, and then click **Save**:
-
-        function insert(item, user, request) {
-            request.execute();
-            // Set timeout to delay the notification, to provide time for the
-            // app to be closed on the device to demonstrate toast notifications
-            setTimeout(function() {
-                push.apns.send("uniqueTag", {
-                    alert: "Toast: " + item.text,
-                    payload: {
-                        inAppMessage: "Hey, a new item arrived: '" + item.text + "'"
-                    }
-                });
-            }, 2500);
-        }
-
-    This registers a new insert script, which uses the [apns object] to send a push notification (the inserted text) to the device provided in the insert request.
-
-   > [AZURE.NOTE] This script delays sending the notification to give you time to close the app to receive a toast notification.
-
-## <a name="test"></a>Test push notifications in your app
-
-1. Press the **Run** button to build the project and start the app in an iOS capable device, then click **OK** to accept push notifications
-
-    ![][23]
-
-   > [AZURE.NOTE] You must explicitly accept push notifications from your app. This request only occurs the first time that the app runs.
-
-2. In the app, type meaningful text, such as _A new Mobile Services task_ and then click the plus (**+**) icon.
-
-    ![][24]
-
-3. Verify that a notification is received, then click **OK** to dismiss the notification.
-
-    ![][25]
-
-4. Repeat step 2 and immediately close the app, then verify that the following toast is shown.
-
-    ![][26]
-
-You have successfully completed this tutorial.
-
-<!-- Anchors. -->
-[Generate the certificate signing request]: #certificates
-[Register your app and enable push notifications]: #register
-[Create a provisioning profile for the app]: #profile
-[Configure Mobile Services]: #configure-mobileServices
-[Configure the Xamarin.iOS App]: #configure-app
-[Update scripts to send push notifications]: #update-scripts
-[Add push notifications to the app]: #add-push
-[Insert data to receive notifications]: #test
-
-<!-- Images. -->
-
-[5]: ./media/partner-xamarin-mobile-services-ios-get-started-push/mobile-services-ios-push-step5.png
-[6]: ./media/partner-xamarin-mobile-services-ios-get-started-push/mobile-services-ios-push-step6.png
-[7]: ./media/partner-xamarin-mobile-services-ios-get-started-push/mobile-services-ios-push-step7.png
-
-[9]: ./media/partner-xamarin-mobile-services-ios-get-started-push/mobile-services-ios-push-step9.png
-[10]: ./media/partner-xamarin-mobile-services-ios-get-started-push/mobile-services-ios-push-step10.png
-
-[17]: ./media/partner-xamarin-mobile-services-ios-get-started-push/mobile-services-ios-push-step17.png
-[18]: ./media/partner-xamarin-mobile-services-ios-get-started-push/mobile-services-selection.png
-[19]: ./media/partner-xamarin-mobile-services-ios-get-started-push/mobile-push-tab-ios.png
-[20]: ./media/partner-xamarin-mobile-services-ios-get-started-push/mobile-push-tab-ios-upload.png
-[21]: ./media/partner-xamarin-mobile-services-ios-get-started-push/mobile-portal-data-tables.png
-[22]: ./media/partner-xamarin-mobile-services-ios-get-started-push/mobile-insert-script-push2.png
-[23]: ./media/partner-xamarin-mobile-services-ios-get-started-push/mobile-quickstart-push1-ios.png
-[24]: ./media/partner-xamarin-mobile-services-ios-get-started-push/mobile-quickstart-push2-ios.png
-[25]: ./media/partner-xamarin-mobile-services-ios-get-started-push/mobile-quickstart-push3-ios.png
-[26]: ./media/partner-xamarin-mobile-services-ios-get-started-push/mobile-quickstart-push4-ios.png
-[28]: ./media/partner-xamarin-mobile-services-ios-get-started-push/mobile-services-ios-push-step18.png
-
-[101]: ./media/partner-xamarin-mobile-services-ios-get-started-push/mobile-services-ios-push-01.png
-[102]: ./media/partner-xamarin-mobile-services-ios-get-started-push/mobile-services-ios-push-02.png
-[103]: ./media/partner-xamarin-mobile-services-ios-get-started-push/mobile-services-ios-push-03.png
-[104]: ./media/partner-xamarin-mobile-services-ios-get-started-push/mobile-services-ios-push-04.png
-[105]: ./media/partner-xamarin-mobile-services-ios-get-started-push/mobile-services-ios-push-05.png
-[106]: ./media/partner-xamarin-mobile-services-ios-get-started-push/mobile-services-ios-push-06.png
-[107]: ./media/partner-xamarin-mobile-services-ios-get-started-push/mobile-services-ios-push-07.png
-[108]: ./media/partner-xamarin-mobile-services-ios-get-started-push/mobile-services-ios-push-08.png
-
-[110]: ./media/partner-xamarin-mobile-services-ios-get-started-push/mobile-services-ios-push-10.png
-[111]: ./media/partner-xamarin-mobile-services-ios-get-started-push/mobile-services-ios-push-11.png
-[112]: ./media/partner-xamarin-mobile-services-ios-get-started-push/mobile-services-ios-push-12.png
-[113]: ./media/partner-xamarin-mobile-services-ios-get-started-push/mobile-services-ios-push-13.png
-[114]: ./media/partner-xamarin-mobile-services-ios-get-started-push/mobile-services-ios-push-14.png
-[115]: ./media/partner-xamarin-mobile-services-ios-get-started-push/mobile-services-ios-push-15.png
-[116]: ./media/partner-xamarin-mobile-services-ios-get-started-push/mobile-services-ios-push-16.png
-[117]: ./media/partner-xamarin-mobile-services-ios-get-started-push/mobile-services-ios-push-17.png
-
-[120]:./media/partner-xamarin-mobile-services-ios-get-started-push/mobile-services-ios-push-20.png
-[121]:./media/partner-xamarin-mobile-services-ios-get-started-push/mobile-services-ios-push-21.png
-[122]:./media/partner-xamarin-mobile-services-ios-get-started-push/mobile-services-ios-push-22.png
-
-[Xamarin.iOS Studio]: http://xamarin.com/platform
-[Install Xcode]: https://go.microsoft.com/fwLink/p/?LinkID=266532
-[iOS Provisioning Portal]: http://go.microsoft.com/fwlink/p/?LinkId=272456
-[Mobile Services iOS SDK]: https://go.microsoft.com/fwLink/p/?LinkID=266533
-[Apple Push Notification Service]: http://go.microsoft.com/fwlink/p/?LinkId=272584
-[Get started with Mobile Services]: partner-xamarin-mobile-services-ios-get-started.md
-
-[Xamarin Device Provisioning]: http://developer.xamarin.com/guides/ios/getting_started/installation/device_provisioning/
-
-
-[Azure Management Portal]: https://manage.windowsazure.com/
-[apns object]: http://go.microsoft.com/fwlink/p/?LinkId=272333
-[Azure Mobile Services Component]: http://components.xamarin.com/view/azure-mobile-services/
-[completed example project]: http://go.microsoft.com/fwlink/p/?LinkId=331303
-[Xamarin.iOS]: http://xamarin.com/download
+	ms.author="yuaxu"/>
+
+# Add push notifications to your Mobile Services app
+
+[AZURE.INCLUDE [mobile-services-selector-get-started-push](../includes/mobile-services-selector-get-started-push.md)]
+
+##Overview
+
+This topic shows you how to use Azure Mobile Services to send push notifications to a Xamarin.iOS 8 app. In this tutorial you add push notifications using the Apple Push Notification service (APNS) to the [Get started with Mobile Services] project. When complete, your mobile service will send a push notification each time a record is inserted.
+
+This tutorial requires the following:
+
++ An iOS 8 device (you cannot test push notifications in the iOS Simulator)
++ iOS Developer Program membership
++ [Xamarin.iOS Studio]
++ [Azure Mobile Services Component]
+
+   > [AZURE.NOTE] Because of push notification configuration requirements, you must deploy and test push notifications on an iOS capable device (iPhone or iPad) instead of in the emulator.
+
+The Apple Push Notification Service (APNS) uses certificates to authenticate your mobile service. Follow these instructions to create the necessary certificates and upload it to your Mobile Service. For the official APNS feature documentation, see [Apple Push Notification Service].
+
+## <a name="certificates"></a>Generate the Certificate Signing Request file
+
+First you must generate the Certificate Signing Request (CSR) file, which is used by Apple to generate a signed certificate.
+
+1. From Utilities, run the **Keychain Access tool**.
+
+2. Click **Keychain Access**, expand **Certificate Assistant**, then click **Request a Certificate from a Certificate Authority...**.
+
+    ![][5]
+
+3. Enter your **User Email Address**, type in a **Common Name** value, make sure that **Saved to disk** is selected, and then click **Continue**.
+
+    ![][6]
+
+4. Type a name for the Certificate Signing Request (CSR) file in **Save As**, select the location in **Where**, then click **Save**.
+
+    ![][7]
+
+    Remember the location you chose.
+
+Next, you will register your app with Apple, enable push notifications, and upload this exported CSR to create a push certificate.
+
+## <a name="register"></a>Register your app for push notifications
+
+To be able to send push notifications to an iOS app from mobile services, you must register your application with Apple and register for push notifications.
+
+1. If you have not already registered your app, navigate to the <a href="http://go.microsoft.com/fwlink/p/?LinkId=272456" target="_blank">iOS Provisioning Portal</a> at the Apple Developer Center, log on with your Apple ID, click **Identifiers**, then click **App IDs**, and finally click on the **+** sign to create an app ID for your app.
+
+    ![][102]
+
+2. Type a name for your app in **Description**, enter and remember the unique **Bundle Identifier**, check the "Push Notifications" option in the "App Services" section, and then click **Continue**. This example uses the ID **MobileServices.Quickstart** but you may not reuse this same ID, as app IDs must be unique across all users. As such, it is recommended that you append your full name or initials after the app name.
+
+    ![][103]
+
+    This generates your app ID and requests you to **Submit** the information. Click **Submit**.
+
+    ![][104]
+
+    Once you click **Submit**, you will see the **Registration complete** screen, as shown below. Click **Done**.
+
+    ![][105]
+
+3. Locate the app ID that you just created, and click on its row.
+
+    ![][106]
+
+    Clicking on the app ID will display details on the app and app ID. Click the **Settings** button.
+
+    ![][107]
+
+4. Scroll to the bottom of the screen, and click the **Create Certificate...** button under the section **Development Push SSL Certificate**.
+
+    ![][108]
+
+    This displays the "Add iOS Certificate" assistant.
+
+    Note: This tutorial uses a development certificate. The same process is used when registering a production certificate. Just make sure that you set the same certificate type when you upload the certificate to Mobile Services.
+
+5. Click **Choose File**, browse to the location where you saved the CSR file earlier, then click **Generate**.
+
+    ![][110]
+
+6. After the certificate is created by the portal, click the **Download** button, and click **Done**.
+
+    ![][111]  
+
+    This downloads the signing certificate and saves it to your computer in your Downloads folder.
+
+    ![][9]
+
+    Note: By default, the downloaded file a development certificate is named <strong>aps_development.cer</strong>.
+
+7. Double-click the downloaded push certificate **aps_development.cer**.
+
+    This installs the new certificate in the Keychain, as shown below:
+
+    ![][10]
+
+    Note: The name in your certificate might be different, but it will be prefixed with <strong>Apple Development iOS Push Notification Services:</strong>.
+
+Later, you will use this certificate to generate a .p12 file and upload it to Mobile Services to enable authentication with APNS.
+
+## <a name="profile"></a>Create a provisioning profile for the app
+
+1. Back in the <a href="http://go.microsoft.com/fwlink/p/?LinkId=272456" target="_blank">iOS Provisioning Portal</a>, select **Provisioning Profiles**, select **All**, and then click the **+** button to create a new profile. This launches the **Add iOS Provisiong Profile** Wizard.
+
+    ![][112]
+
+2. Select **iOS App Development** under **Development** as the provisiong profile type, and click **Continue**.
+
+3. Next, select the app ID for the Mobile Services Quickstart app from the **App ID** drop-down list, and click **Continue**.
+
+    ![][113]
+
+4. In the **Select certificates** screen, select the certificate created earlier, and click **Continue**.
+
+    ![][114]
+
+5. Next, select the **Devices** to use for testing, and click **Continue**.
+
+    ![][115]
+
+6. Finally, pick a name for the profile in **Profile Name**, click **Generate**, and click **Done**.
+
+    ![][116]
+
+    This creates a new provisioning profile.
+
+    ![][117]
+
+## <a name="configure-mobileServices"></a>Configure Mobile Services to send push requests
+
+After you have registered your app with APNS and configured your project, you must next configure your mobile service to integrate with APNS.
+
+1. In Keychain Access, right-click the new certificate, click **Export**, name your file, select the **.p12** format, then click **Save**.
+
+    ![][28]
+
+    Make a note of the file name and location of the exported certificate.
+
+2. Log on to the [Azure Management Portal], click **Mobile Services**, and then click your app.
+
+    ![][18]
+
+3. Click the **Push** tab and click **Upload** under **apple push notification settings**.
+
+    ![][19]
+
+    This displays the Upload Certificate dialog.
+
+4. Click **File**, select the exported certificate .p12 file, enter the **Password**, make sure that the correct **Mode** is selected, click the check icon, then click **Save**.
+
+    ![][20]
+
+Your mobile service is now configured to work with APNS.
+
+## <a name="configure-app"></a>Configure your Xamarin.iOS application
+
+1. In Xamarin.Studio, open **Info.plist**, and update the **Bundle Identifier** with the ID you created earlier.
+
+    ![][121]
+
+2. Scroll down to **Background Modes** and check the **Enable Background Modes** box and the **Remote notifications** box.
+
+    ![][122]
+
+3. Double click your project in the Solution Panel to open **Project Options**.
+
+4.  Choose **iOS Bundle Signing** under **Build**, and select the corresponding **Identity** and **Provisioning profile** you had just set up for this project.
+
+    ![][120]
+
+    This ensures that the Xamarin project uses the new profile for code signing. For the official Xamarin device provisioning documentation, see [Xamarin Device Provisioning].
+
+## <a name="add-push"></a>Add push notifications to your app
+
+1. In Xamarin.Studio, open the AppDelegate.cs file and add the following property:
+
+        public string DeviceToken { get; set; }
+
+2. Open the **TodoItem** class and add the following property:
+
+        [JsonProperty(PropertyName = "deviceToken")]
+        public string DeviceToken { get; set; }
+
+3. In **QSTodoService**, override the existing client declaration to be:
+
+        public MobileServiceClient client { get; private set; }
+
+4. Then add the following method so **AppDelegate** can acquire the client later to register push notifications:
+
+        public MobileServiceClient GetClient {
+            get{
+                return client;
+            }
+        }
+
+5. In **AppDelegate**, override the **FinishedLaunching** event:
+
+        public override bool FinishedLaunching(UIApplication application, NSDictionary launchOptions)
+        {
+            // registers for push for iOS8
+            var settings = UIUserNotificationSettings.GetSettingsForTypes(
+                UIUserNotificationType.Alert
+                | UIUserNotificationType.Badge
+                | UIUserNotificationType.Sound,
+                new NSSet());
+
+            UIApplication.SharedApplication.RegisterUserNotificationSettings(settings);
+            UIApplication.SharedApplication.RegisterForRemoteNotifications();
+
+            return true;
+        }
+
+6. In **AppDelegate**, override the **RegisteredForRemoteNotifications** event:
+
+        public override void RegisteredForRemoteNotifications(UIApplication application, NSData deviceToken)
+        {
+            // Modify device token
+            DeviceToken = deviceToken.Description;
+            DeviceToken = DeviceToken.Trim ('<', '>').Replace (" ", "");
+
+            // Get Mobile Services client
+            MobileServiceClient client = QSTodoService.DefaultService.GetClient;
+
+            // Register for push with Mobile Services
+            IEnumerable<string> tag = new List<string>() { "uniqueTag" };
+            var push = client.GetPush ();
+            push.RegisterNativeAsync (DeviceToken, tag);
+        }
+
+7. In **AppDelegate**, override the **ReceivedRemoteNotification** event:
+
+        public override void ReceivedRemoteNotification(UIApplication application, NSDictionary userInfo)
+        {
+            Debug.WriteLine(userInfo.ToString());
+            NSObject inAppMessage;
+
+            bool success = userInfo.TryGetValue(new NSString("inAppMessage"), out inAppMessage);
+
+            if (success)
+            {
+                var alert = new UIAlertView("Got push notification", inAppMessage.ToString(), null, "OK", null);
+                alert.Show();
+            }
+        }
+
+8. In **TodoListViewController**, modify the **OnAdd** action to get the device token stored in **AppDelegeate**, and store it into the **TodoItem** being added.
+
+        string deviceToken = ((AppDelegate)UIApplication.SharedApplication.Delegate).DeviceToken;
+
+        var newItem = new TodoItem()
+        {
+            Text = itemText.Text,
+            Complete = false,
+            DeviceToken = deviceToken
+        };
+
+Your app is now updated to support push notifications.
+
+## <a name="update-scripts"></a>Update the registered insert script in the Management Portal
+
+1. In the Management Portal, click the **Data** tab and then click the **TodoItem** table.
+
+    ![][21]
+
+2. In **todoitem**, click the **Script** tab and select **Insert**.
+
+    ![][22]
+
+    This displays the function that is invoked when an insert occurs in the **TodoItem** table.
+
+3. Replace the insert function with the following code, and then click **Save**:
+
+        function insert(item, user, request) {
+            request.execute();
+            // Set timeout to delay the notification, to provide time for the
+            // app to be closed on the device to demonstrate toast notifications
+            setTimeout(function() {
+                push.apns.send("uniqueTag", {
+                    alert: "Toast: " + item.text,
+                    payload: {
+                        inAppMessage: "Hey, a new item arrived: '" + item.text + "'"
+                    }
+                });
+            }, 2500);
+        }
+
+    This registers a new insert script, which uses the [apns object] to send a push notification (the inserted text) to the device provided in the insert request.
+
+   > [AZURE.NOTE] This script delays sending the notification to give you time to close the app to receive a toast notification.
+
+## <a name="test"></a>Test push notifications in your app
+
+1. Press the **Run** button to build the project and start the app in an iOS capable device, then click **OK** to accept push notifications
+
+    ![][23]
+
+   > [AZURE.NOTE] You must explicitly accept push notifications from your app. This request only occurs the first time that the app runs.
+
+2. In the app, type meaningful text, such as _A new Mobile Services task_ and then click the plus (**+**) icon.
+
+    ![][24]
+
+3. Verify that a notification is received, then click **OK** to dismiss the notification.
+
+    ![][25]
+
+4. Repeat step 2 and immediately close the app, then verify that the following toast is shown.
+
+    ![][26]
+
+You have successfully completed this tutorial.
+
+<!-- Anchors. -->
+[Generate the certificate signing request]: #certificates
+[Register your app and enable push notifications]: #register
+[Create a provisioning profile for the app]: #profile
+[Configure Mobile Services]: #configure-mobileServices
+[Configure the Xamarin.iOS App]: #configure-app
+[Update scripts to send push notifications]: #update-scripts
+[Add push notifications to the app]: #add-push
+[Insert data to receive notifications]: #test
+
+<!-- Images. -->
+
+[5]: ./media/partner-xamarin-mobile-services-ios-get-started-push/mobile-services-ios-push-step5.png
+[6]: ./media/partner-xamarin-mobile-services-ios-get-started-push/mobile-services-ios-push-step6.png
+[7]: ./media/partner-xamarin-mobile-services-ios-get-started-push/mobile-services-ios-push-step7.png
+
+[9]: ./media/partner-xamarin-mobile-services-ios-get-started-push/mobile-services-ios-push-step9.png
+[10]: ./media/partner-xamarin-mobile-services-ios-get-started-push/mobile-services-ios-push-step10.png
+
+[17]: ./media/partner-xamarin-mobile-services-ios-get-started-push/mobile-services-ios-push-step17.png
+[18]: ./media/partner-xamarin-mobile-services-ios-get-started-push/mobile-services-selection.png
+[19]: ./media/partner-xamarin-mobile-services-ios-get-started-push/mobile-push-tab-ios.png
+[20]: ./media/partner-xamarin-mobile-services-ios-get-started-push/mobile-push-tab-ios-upload.png
+[21]: ./media/partner-xamarin-mobile-services-ios-get-started-push/mobile-portal-data-tables.png
+[22]: ./media/partner-xamarin-mobile-services-ios-get-started-push/mobile-insert-script-push2.png
+[23]: ./media/partner-xamarin-mobile-services-ios-get-started-push/mobile-quickstart-push1-ios.png
+[24]: ./media/partner-xamarin-mobile-services-ios-get-started-push/mobile-quickstart-push2-ios.png
+[25]: ./media/partner-xamarin-mobile-services-ios-get-started-push/mobile-quickstart-push3-ios.png
+[26]: ./media/partner-xamarin-mobile-services-ios-get-started-push/mobile-quickstart-push4-ios.png
+[28]: ./media/partner-xamarin-mobile-services-ios-get-started-push/mobile-services-ios-push-step18.png
+
+[101]: ./media/partner-xamarin-mobile-services-ios-get-started-push/mobile-services-ios-push-01.png
+[102]: ./media/partner-xamarin-mobile-services-ios-get-started-push/mobile-services-ios-push-02.png
+[103]: ./media/partner-xamarin-mobile-services-ios-get-started-push/mobile-services-ios-push-03.png
+[104]: ./media/partner-xamarin-mobile-services-ios-get-started-push/mobile-services-ios-push-04.png
+[105]: ./media/partner-xamarin-mobile-services-ios-get-started-push/mobile-services-ios-push-05.png
+[106]: ./media/partner-xamarin-mobile-services-ios-get-started-push/mobile-services-ios-push-06.png
+[107]: ./media/partner-xamarin-mobile-services-ios-get-started-push/mobile-services-ios-push-07.png
+[108]: ./media/partner-xamarin-mobile-services-ios-get-started-push/mobile-services-ios-push-08.png
+
+[110]: ./media/partner-xamarin-mobile-services-ios-get-started-push/mobile-services-ios-push-10.png
+[111]: ./media/partner-xamarin-mobile-services-ios-get-started-push/mobile-services-ios-push-11.png
+[112]: ./media/partner-xamarin-mobile-services-ios-get-started-push/mobile-services-ios-push-12.png
+[113]: ./media/partner-xamarin-mobile-services-ios-get-started-push/mobile-services-ios-push-13.png
+[114]: ./media/partner-xamarin-mobile-services-ios-get-started-push/mobile-services-ios-push-14.png
+[115]: ./media/partner-xamarin-mobile-services-ios-get-started-push/mobile-services-ios-push-15.png
+[116]: ./media/partner-xamarin-mobile-services-ios-get-started-push/mobile-services-ios-push-16.png
+[117]: ./media/partner-xamarin-mobile-services-ios-get-started-push/mobile-services-ios-push-17.png
+
+[120]:./media/partner-xamarin-mobile-services-ios-get-started-push/mobile-services-ios-push-20.png
+[121]:./media/partner-xamarin-mobile-services-ios-get-started-push/mobile-services-ios-push-21.png
+[122]:./media/partner-xamarin-mobile-services-ios-get-started-push/mobile-services-ios-push-22.png
+
+[Xamarin.iOS Studio]: http://xamarin.com/platform
+[Install Xcode]: https://go.microsoft.com/fwLink/p/?LinkID=266532
+[iOS Provisioning Portal]: http://go.microsoft.com/fwlink/p/?LinkId=272456
+[Mobile Services iOS SDK]: https://go.microsoft.com/fwLink/p/?LinkID=266533
+[Apple Push Notification Service]: http://go.microsoft.com/fwlink/p/?LinkId=272584
+[Get started with Mobile Services]: partner-xamarin-mobile-services-ios-get-started.md
+
+[Xamarin Device Provisioning]: http://developer.xamarin.com/guides/ios/getting_started/installation/device_provisioning/
+
+
+[Azure Management Portal]: https://manage.windowsazure.com/
+[apns object]: http://go.microsoft.com/fwlink/p/?LinkId=272333
+[Azure Mobile Services Component]: http://components.xamarin.com/view/azure-mobile-services/
+[completed example project]: http://go.microsoft.com/fwlink/p/?LinkId=331303
+[Xamarin.iOS]: http://xamarin.com/download