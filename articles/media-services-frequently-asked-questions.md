<properties 
	pageTitle="Frequently asked questions" 
	description="Frequently asked questions (FAQs)" 
	services="media-services" 
	documentationCenter="" 
	authors="Juliako" 
	manager="dwrede" 
	editor=""/>

<tags 
	ms.service="media-services" 
	ms.workload="media" 
	ms.tgt_pltfrm="na" 
	ms.devlang="na" 
	ms.topic="article" 
	ms.date="03/15/2015" 
	ms.author="juliako"/>


#Frequently asked questions  

##Overview

Q: How do you scale indexing?

A: The reserved units are the same for Encoding and Indexing tasks. Follow instructions on [How to Scale Encoding Reserved Units](media-services-how-to-scale.md). **Note** that Indexer performance is not affected by Reserved Unit Type.

Q: I uploaded, encoded, and published a video. What would be the reason the video does not play when I try to stream it? 

A: One of the most common reasons is you do not have at least one reserved streaming unit allocated on the streaming endpoint from which you are trying to playback.  Follow instructions on [How to Scale Streaming Reserved Units](media-services-how-to-scale.md).

Q: Can I do compositing on a live stream? 

A: Compositing on live streams is currently not offered in Azure Media Services, so you would need to pre-compose on your computer.

Q: Can I use Azure CDN with Live Streaming? 

<<<<<<< HEAD
A: Media Services supports integration with Azure CDN (for more information, see [How to Manage Streaming Endpoints in a Media Services Account](media-services-manage-origins.md#enable_cdn)).  You can use Live streaming with CDN. Azure Media Services provides Smooth Streaming, HLS and MPEG-DASH outputs. All these formats use HTTP for transferring data and get benefits of HTTP caching. In live streaming actual video/audio data is divided to fragments and this individual fragments get cached in CDN. Only data needs to be refreshed is the manifest data. CDN periodically refreshes manifest data.
=======
A: Media Services supports integration with Azure CDN (for more information, see [How to Manage Streaming Endpoints in a Media Services Account](media-services-manage-origins.md#enable_cdn)).  You can use Live streaming with CDN. Azure Media Services provides Smooth Streaming, HLS and MPEG-DASH outputs. All these formats use HTTP for transferring data and get benefits of HTTP caching. In live streaming actual video/audio data is divided to fragments and this individual fragments get cached in CDN. Only data needs to be refreshed is the manifest data. CDN periodically refreshes manifest data.

Q: Does Azure Media services support storing images?

A: If you are just looking to store JPEG or PNG images, you should keep those in Azure Blob Storage. There is no benefit to putting them in your Media Services account unless you want to keep them associated with your Video or Audio Assets. Or if you might have a need to use the images as overlays in the video encoder. Media Services encoder supports overlaying images on top of videos, and that is what it lists JPEG and PNG as supported input formats. For more information, see [Creating Overlays](https://msdn.microsoft.com/library/azure/dn640496.aspx).
>>>>>>> 8f5664f7
<|MERGE_RESOLUTION|>--- conflicted
+++ resolved
@@ -35,12 +35,8 @@
 
 Q: Can I use Azure CDN with Live Streaming? 
 
-<<<<<<< HEAD
-A: Media Services supports integration with Azure CDN (for more information, see [How to Manage Streaming Endpoints in a Media Services Account](media-services-manage-origins.md#enable_cdn)).  You can use Live streaming with CDN. Azure Media Services provides Smooth Streaming, HLS and MPEG-DASH outputs. All these formats use HTTP for transferring data and get benefits of HTTP caching. In live streaming actual video/audio data is divided to fragments and this individual fragments get cached in CDN. Only data needs to be refreshed is the manifest data. CDN periodically refreshes manifest data.
-=======
 A: Media Services supports integration with Azure CDN (for more information, see [How to Manage Streaming Endpoints in a Media Services Account](media-services-manage-origins.md#enable_cdn)).  You can use Live streaming with CDN. Azure Media Services provides Smooth Streaming, HLS and MPEG-DASH outputs. All these formats use HTTP for transferring data and get benefits of HTTP caching. In live streaming actual video/audio data is divided to fragments and this individual fragments get cached in CDN. Only data needs to be refreshed is the manifest data. CDN periodically refreshes manifest data.
 
 Q: Does Azure Media services support storing images?
 
-A: If you are just looking to store JPEG or PNG images, you should keep those in Azure Blob Storage. There is no benefit to putting them in your Media Services account unless you want to keep them associated with your Video or Audio Assets. Or if you might have a need to use the images as overlays in the video encoder. Media Services encoder supports overlaying images on top of videos, and that is what it lists JPEG and PNG as supported input formats. For more information, see [Creating Overlays](https://msdn.microsoft.com/library/azure/dn640496.aspx).
->>>>>>> 8f5664f7
+A: If you are just looking to store JPEG or PNG images, you should keep those in Azure Blob Storage. There is no benefit to putting them in your Media Services account unless you want to keep them associated with your Video or Audio Assets. Or if you might have a need to use the images as overlays in the video encoder. Media Services encoder supports overlaying images on top of videos, and that is what it lists JPEG and PNG as supported input formats. For more information, see [Creating Overlays](https://msdn.microsoft.com/library/azure/dn640496.aspx).