--- conflicted
+++ resolved
@@ -19,18 +19,6 @@
 # Recover an Azure SQL database using Geo-Restore in Azure PowerShell
 
 > [AZURE.SELECTOR]
-<<<<<<< HEAD
-- [Geo-Restore - portal](./sql-database-geo-restore-tutorial-management-portal.md)
-- [Geo-Restore - REST API](./sql-database-geo-restore-tutorial-rest.md)   
-
-## Overview
-
-This tutorial shows you how to recover an Azure SQL database using Geo-Restore in [Azure PowerShell](./powershell-install-configure.md). Geo-Restore is the core disaster recovery protection included for all Basic, Standard, and Premium Azure SQL Databases service tiers.
-
-## Restrictions and Security
-
-See [Recover an Azure SQL database using Geo-Restore in the Azure portal](./sql-database-geo-restore-tutorial-management-portal.md).
-=======
 - [Geo-Restore - portal](sql-database-geo-restore-tutorial-management-portal.md)
 - [Geo-Restore - REST API](sql-database-geo-restore-tutorial-rest.md)   
 
@@ -41,17 +29,12 @@
 ## Restrictions and Security
 
 See [Recover an Azure SQL database using Geo-Restore in the Azure portal](sql-database-geo-restore-tutorial-management-portal.md).
->>>>>>> 8f5664f7
 
 ## How to: Recover an Azure SQL database with Geo-Restore in Azure PowerShell
 
 > [AZURE.VIDEO restore-a-sql-database-using-geo-restore-with-microsoft-azure-powershell]
 
-<<<<<<< HEAD
-You must use certificate based authentication to run the following cmdlets. For more information, see the *Use the certificate method* section in [How to install and configure Azure PowerShell](./powershell-install-configure.md#use-the-certificate-method).
-=======
 You must use certificate based authentication to run the following cmdlets. For more information, see the *Use the certificate method* section in [How to install and configure Azure PowerShell](powershell-install-configure.md#use-the-certificate-method).
->>>>>>> 8f5664f7
 
 1. Get the list of recoverable databases by using the [Get-AzureSqlRecoverableDatabase](http://msdn.microsoft.com/library/azure/dn720219.aspx) cmdlet. Specify the following parameter:
 	* **ServerName** where the database is located.	
@@ -86,15 +69,9 @@
 
 For more information, see the following:  
 
-<<<<<<< HEAD
-[Restore an Azure SQL database using Point in Time Restore in the Azure portal](./sql-database-point-in-time-restore-tutorial-management-portal.md)
-
-[Restore a deleted Azure SQL database in the Azure portal](./sql-database-restore-deleted-database-tutorial-management-portal.md)
-=======
 [Restore an Azure SQL database using Point in Time Restore in the Azure portal](sql-database-point-in-time-restore-tutorial-management-portal.md)
 
 [Restore a deleted Azure SQL database in the Azure portal](sql-database-restore-deleted-database-tutorial-management-portal.md)
->>>>>>> 8f5664f7
 
 [Azure SQL Database Business Continuity](http://msdn.microsoft.com/library/azure/hh852669.aspx)
 
