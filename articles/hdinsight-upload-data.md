--- conflicted
+++ resolved
@@ -1,298 +1,294 @@
-<<<<<<< HEAD
-<properties linkid="manage-services-hdinsight-howto-upload-data-to-hdinsight" urlDisplayName="Upload Data" pageTitle="Upload data to HDInsight | Windows Azure" metaKeywords="" description="Learn how to upload and access data in HDInsight using Azure Storage Explorer, the interactive console, the Hadoop command line, or Sqoop." metaCanonical="" services="" documentationCenter="" title="Upload data to HDInsight" authors="jgao" solutions="" manager="paulettm" editor="cgronlun" />
-=======
-<properties linkid="manage-services-hdinsight-howto-upload-data-to-hdinsight" urlDisplayName="Upload Data" pageTitle="Upload data to HDInsight | Microsoft Azure" metaKeywords="" description="Learn how to upload and access data in HDInsight using Azure Storage Explorer, the interactive console, the Hadoop command line, or Sqoop." metaCanonical="" services="storage,hdinsight" documentationCenter="" title="Upload data to HDInsight" authors="jgao" solutions="" manager="paulettm" editor="cgronlun" />
->>>>>>> a39b7789
-
-
-
-#Upload data to HDInsight
-
-Windows Azure HDInsight provides a full-featured Hadoop Distributed File System (HDFS) over Windows Azure Blob storage. It has been designed as an HDFS extension to provide a seamless experience to customers by enabling the full set of components in the Hadoop ecosystem to operate directly on the data it manages. Both Windows Azure Blob storage and HDFS are distinct file systems that are optimized for storage of data and computations on that data. For the benefits of using Windows Azure Blob storage, see [Use Windows Azure Blob storage with HDInsight][hdinsight-storage]. 
-
-Windows Azure HDInsight clusters are typically deployed to execute MapReduce jobs and are dropped once these jobs have been completed. Keeping the data in the HDFS clusters after computations have been completed would be an expensive way to store this data. Windows Azure Blob storage is a highly available, highly scalable, high capacity, low cost, and shareable storage option for data that is to be processed using HDInsight. Storing data in a Blob enables the HDInsight clusters used for computation to be safely released without losing data. 
-
-Windows Azure Blob storage can either be accessed through [AzCopy][azure-azcopy], [Windows Azure PowerShell][azure-powershell], [Windows Azure Storage Client Library for .NET][azure-storage-client-library] or through explorer tools. Here are some of the tools available:
-
-* [Azure Storage Explorer](http://azurestorageexplorer.codeplex.com/)
-* [Cloud Storage Studio 2](http://www.cerebrata.com/Products/CloudStorageStudio/)
-* [CloudXplorer](http://clumsyleaf.com/products/cloudxplorer)
-* [Windows Azure Explorer](http://www.cloudberrylab.com/free-microsoft-azure-explorer.aspx)
-* [Windows Azure Explorer PRO](http://www.cloudberrylab.com/microsoft-azure-explorer-pro.aspx)
-
-**Prerequisites**
-
-Note the following requirements before you begin this article:
-
-* A Windows Azure HDInsight cluster. For instructions, see [Get started with Windows Azure HDInsight][hdinsight-getting-started] or [Provision HDInsight clusters][hdinsight-provision].
-
-##In this article
-
-* [Upload data to Blob storage using AzCopy](#azcopy)
-* [Upload data to Blob storage using Windows Azure PowerShell](#powershell)
-* [Upload data to Blob storage using Azure Storage Explorer](#storageexplorer)
-* [Upload data to Blob storage using Hadoop command line](#commandline)
-* [Import data from Windows Azure SQL Database to Blob storage using Sqoop](#sqoop)
-
-##<a id="azcopy"></a>Upload data to Blob storage using AzCopy##
-
-AzCopy is a command line utility which is designed to simplify the task of transferring data in to and out of a Windows Azure Storage account. You can use this as a standalone tool or incorporate this utility in an existing application. [Download AzCopy][azure-azcopy-download].
-
-The AzCopy syntax is:
-
-	AzCopy <Source> <Destination> [filePattern [filePattern...]] [Options]
-
-For more information, see [AzCopy - Uploading/Downloading files for Windows Azure Blobs][azure-azcopy]
-
-##<a id="powershell"></a>Upload data to Blob storage using Windows Azure PowerShell##
-
-Windows Azure PowerShell is a powerful scripting environment that you can use to control and automate the deployment and management of your workloads in Windows Azure. You can use Windows Azure PowerShell to upload data to Blob storage, so the data can be processed by MapReduce jobs. For information on configuring your workstation to run Windows Azure PowerShell, see [Install and configure Windows Azure PowerShell][powershell-install-configure].
-
-**To upload a local file to Blob storage**
-
-1. Open Windows Azure PowerShell console window as instructed in [Install and configure Windows Azure PowerShell][powershell-install-configure].
-2. Set the values of the first five variables in the following script:
-
-		$subscriptionName = "<WindowsAzureSubscriptionName>"
-		$storageAccountName = "<StorageAccountName>"
-		$containerName = "<ContainerName>"
-		
-		$fileName ="<LocalFileName>"
-		$blobName = "<BlobName>"
-		
-		# Get the storage account key
-		Select-AzureSubscription $subscriptionName
-		$storageaccountkey = get-azurestoragekey $storageAccountName | %{$_.Primary}
-		
-		# Create the storage context object
-		$destContext = New-AzureStorageContext -StorageAccountName $storageAccountName -StorageAccountKey $storageaccountkey
-		
-		# Copy the file from local workstation to the Blob container		
-		Set-AzureStorageBlobContent -File $fileName -Container $containerName -Blob $blobName -context $destContext
-		
-3. Paste the script into the Windows Azure PowerShell console window to run it.
-
-Blob storage containers store data as key/value pairs, and there is no directory hierarchy. However the "/" character can be used within the key name to make it appear as if a file is stored within a directory structure. For example, a blob's key may be *input/log1.txt*. No actual "input" directory exists, but due to the presence of the "/" character in the key name, it has the appearance of a file path. In the previous script, you can give the file a folder structure by setting the $blobname variable. For example *$blobname="myfolder/myfile.txt"*.
-
-Using Windows Azure Explorer tools, you may notice some 0 byte files. These files serve two purposes:
-
-- In case of empty folders, they serve as a marker of the existence of the folder. Blob storage is clever enough to know that if a blob exists called foo/bar then there is a folder called foo. But if you want to have an empty folder called foo, then the only way to signify that is by having this special 0 byte file in place.
-- They hold some special metadata needed by the Hadoop file system, notably the permissions and owners for the folders.
-
-
-
-
-
-
-
-
-##<a id="storageexplorer"></a>Upload data to Blob storage using Azure Storage Explorer
-
-*Azure Storage Explorer* is a useful tool for inspecting and altering the data in your Windows Azure Storage. It is a free tool that can be downloaded from [http://azurestorageexplorer.codeplex.com/](http://azurestorageexplorer.codeplex.com/ "Azure Storage Explorer").
-
-Before using the tool, you must know your Windows Azure storage account name and account key. For instructions on getting this information, see the "How to: View, copy and regenerate storage access keys" section of [Manage storage accounts][azure-storage-account].  
-
-1. Run Azure Storage Explorer.
-
-	![HDI.AzureStorageExplorer][image-azure-storage-explorer]
-
-2. Click **Add Account**. After an account is added to Azure Storage Explorer, you don't need to go through this step again. 
-
-	![HDI.ASEAddAccount][image-ase-addaccount]
-
-3. Enter **Storage account name** and **Storage account key**, and then click **Add Storage Account**. You can add multiple storage accounts, and each account will be displayed on a tab. 
-4. Under **Storage Type**, click **Blobs**.
-
-	![HDI.ASEBlob][image-ase-blob]
-
-5. From **Container**, click the container that is associated to your HDInsight cluster. When you create an HDInsight cluster, you must specify a container.  Otherwise, the cluster creation process creates one for you.
-6. Under **Blob**, click **Upload**.
-7. Specify a file to upload, and then click **Open**.
-
-
-
-
-
-
-
-
-
-
-
-
-
-
-
-
-
-
-
-
-
-
-
-
-
-
-
-
-
-
-
-
-
-
-
-
-
-
-
-
-
-
-
-
-
-
-
-
-
-
-
-
-
-
-
-
-
-
-
-
-
-
-
-
-
-
-
-
-
-
-
-
-##<a id="commandline"></a> Upload data to Blob storage using Hadoop Command Line
-
-To use Hadoop command line, you must first connect to the cluster using remote desktop. 
-
-
-
-1. Sign in to the [Management Portal][azure-management-portal].
-2. Click **HDINSIGHT**. You will see a list of deployed Hadoop clusters.
-3. Click the HDInsight cluster where you want to upload data.
-4. Click **CONFIGURATION** from the top of the page.
-5. Click **ENABLE REMOTE** if you haven't enabled remote desktop, and follow the instructions.  Otherwise, skip to the next step.
-4. Click **CONNECT** on the bottom of the page.
-7. Click **Open**.
-8. Enter your credentials, and then click **OK**.
-9. Click **Yes**.
-10. From the desktop, click **Hadoop Command Line**.
-12. The following sample demonstrates how to copy the davinci.txt file from the local file system on the HDInsight head node to the /example/data directory.
-
-		hadoop dfs -copyFromLocal C:\temp\davinci.txt /example/data/davinci.txt
-
-	Because the default file system is on Windows Azure Blob storage, /example/datadavinci.txt is actually on Windows Azure Blob storage.  You can also refer to the file as:
-
-		wasb:///example/data/davinci.txt 
-
-	or
-
-		wasbs://<ContainerName>@<StorageAccountName>.blob.core.windows.net/example/data/davinci.txt
-
-	The fully qualified domain name is required when you use *wasbs*.
-
-13. Use the following command to list the uploaded files:
-
-		hadoop dfs -lsr /example/data
-
-
-##<a id="sqoop"></a> Import data to HDFS from SQL Database/SQL Server using Sqoop
-
-Sqoop is a tool designed to transfer data between Hadoop and relational databases. You can use it to import data from a relational database management system (RDBMS) such as SQL or MySQL or Oracle into the Hadoop Distributed File System (HDFS), transform the data in Hadoop with MapReduce or Hive, and then export the data back into a RDBMS. For more information, see [Sqoop User Guide][apache-sqoop-guide].
-
-Before importing data, you must know the Windows Azure SQL Database server name, database account name, account password, and database name. 
-
-By default a Windows Azure SQL database allows connections from Windows Azure services like Windows Azure HDinsight. If this firewall setting is disabled, you must enabled it from Windows Azure Management portal. For instruction on creating SQL database and configuring firewall rules, see [Create and Configure SQL Database][sqldatabase-create-configue]. 
-
-The following procedure uses PowerShell to submit a Sqoop job. 
-
-**To import data to HDInsight using Sqoop and PowerShell**
-
-1. Open Windows Azure PowerShell console window as instructed in [Install and configure Windows Azure PowerShell][powershell-install-configure].
-2. Set the values of the first eight variables in the following script:
-
-		$subscriptionName = "<WindowsAzureSubscriptionName>"
-		$clusterName = "<HDInsightClusterName>"
-		
-		$sqlDatabaseServerName = "<SQLDatabaseServerName>"
-		$sqlDatabaseUserName = "<SQLDatabaseDatabaseName>"
-		$sqlDatabasePassword = "<SQLDatabasePassword>"
-		$sqlDatabaseDatabaseName = "<SQLDatabaseDatabaseName>"
-		$tableName = "<SQLDatabaseTableName>"
-		
-		$hdfsOutputDir = "<OutputPath>"  # This is the HDFS path for the output file, for example "/lineItemData".
-		
-		Select-AzureSubscription $subscriptionName		
-		$sqoopDef = New-AzureHDInsightSqoopJobDefinition -Command "import --connect jdbc:sqlserver://$sqlDatabaseServerName.database.windows.net;user=$sqlDatabaseUserName@$sqlDatabaseServerName;password=$sqlDatabasePassword;database=$sqlDatabaseDatabaseName --table $tableName --target-dir $hdfsOutputDir -m 1" 
-
-		$sqoopJob = Start-AzureHDInsightJob -Cluster $clusterName -JobDefinition $sqoopDef #-Debug -Verbose
-		Wait-AzureHDInsightJob -WaitTimeoutInSeconds 3600 -Job $sqoopJob
-		
-		Write-Host "Standard Error" -BackgroundColor Green
-		Get-AzureHDInsightJobOutput -Cluster $clusterName -JobId $sqoopJob.JobId -StandardError
-		Write-Host "Standard Output" -BackgroundColor Green
-		Get-AzureHDInsightJobOutput -Cluster $clusterName -JobId $sqoopJob.JobId -StandardOutput
-
-3. Paste the script into the Windows Azure PowerShell console window to run it. See [Get started with HDInsight][hdinsight-getting-started] for a PowerShell sample for retrieving the data file from Windows Azure Blob storage.
-
-For more information on using Sqoop, see [Use Sqoop with HDInsight][hdinsight-sqoop].
-
-## Next steps
-Now that you understand how to get data into HDInsight, use the following articles to learn how to perform analysis:
-
-* [Get started with Windows Azure HDInsight][hdinsight-getting-started]
-* [Submit Hadoop jobs programmatically][hdinsight-submit-jobs]
-* [Use Hive with HDInsight][hdinsight-hive]
-* [Use Pig with HDInsight][hdinsight-pig]
-
-
-
-
-[azure-management-portal]: https://manage.windowsazure.com
-[azure-powershell]: http://msdn.microsoft.com/en-us/library/windowsazure/jj152841.aspx
-[azure-storage-client-library]: /en-us/develop/net/how-to-guides/blob-storage/
-[azure-storage-account]: /en-us/manage/services/storage/how-to-manage-a-storage-account/
-[azure-azcopy-download]: https://github.com/downloads/WindowsAzure/azure-sdk-downloads/AzCopy.zip
-[azure-azcopy]: http://blogs.msdn.com/b/windowsazurestorage/archive/2012/12/03/azcopy-uploading-downloading-files-for-windows-azure-blobs.aspx
-
-[hdinsight-sqoop]: ../hdinsight-use-sqoop/
-
-[hdinsight-storage]: /en-us/manage/services/hdinsight/howto-blob-store/
-[hdinsight-submit-jobs]: /en-us/manage/services/hdinsight/submit-hadoop-jobs-programmatically/
-[hdinsight-getting-started]: /en-us/manage/services/hdinsight/get-started-hdinsight/
-
-[hdinsight-hive]: /en-us/manage/services/hdinsight/using-hive-with-hdinsight/
-[hdinsight-pig]: /en-us/manage/services/hdinsight/using-pig-with-hdinsight/
-[hdinsight-provision]: /en-us/manage/services/hdinsight/provision-hdinsight-clusters/
-[hdinsight-configure-powershell]: /en-us/manage/services/hdinsight/install-and-configure-powershell-for-hdinsight/
-
-[sqldatabase-create-configue]: ../sql-database-create-configure/
-
-[apache-sqoop-guide]: http://sqoop.apache.org/docs/1.4.4/SqoopUserGuide.html
-
-[Powershell-install-configure]: /en-us/documentation/articles/install-configure-powershell/
-
-
-[image-azure-storage-explorer]: ./media/hdinsight-upload-data/HDI.AzureStorageExplorer.png
-[image-ase-addaccount]: ./media/hdinsight-upload-data/HDI.ASEAddAccount.png
-[image-ase-blob]: ./media/hdinsight-upload-data/HDI.ASEBlob.png
-
+<properties linkid="manage-services-hdinsight-howto-upload-data-to-hdinsight" urlDisplayName="Upload Data" pageTitle="Upload data to HDInsight | Microsoft Azure" metaKeywords="" description="Learn how to upload and access data in HDInsight using Azure Storage Explorer, the interactive console, the Hadoop command line, or Sqoop." metaCanonical="" services="storage,hdinsight" documentationCenter="" title="Upload data to HDInsight" authors="jgao" solutions="" manager="paulettm" editor="cgronlun" />
+
+
+
+#Upload data to HDInsight
+
+Windows Azure HDInsight provides a full-featured Hadoop Distributed File System (HDFS) over Windows Azure Blob storage. It has been designed as an HDFS extension to provide a seamless experience to customers by enabling the full set of components in the Hadoop ecosystem to operate directly on the data it manages. Both Windows Azure Blob storage and HDFS are distinct file systems that are optimized for storage of data and computations on that data. For the benefits of using Windows Azure Blob storage, see [Use Windows Azure Blob storage with HDInsight][hdinsight-storage]. 
+
+Windows Azure HDInsight clusters are typically deployed to execute MapReduce jobs and are dropped once these jobs have been completed. Keeping the data in the HDFS clusters after computations have been completed would be an expensive way to store this data. Windows Azure Blob storage is a highly available, highly scalable, high capacity, low cost, and shareable storage option for data that is to be processed using HDInsight. Storing data in a Blob enables the HDInsight clusters used for computation to be safely released without losing data. 
+
+Windows Azure Blob storage can either be accessed through [AzCopy][azure-azcopy], [Windows Azure PowerShell][azure-powershell], [Windows Azure Storage Client Library for .NET][azure-storage-client-library] or through explorer tools. Here are some of the tools available:
+
+* [Azure Storage Explorer](http://azurestorageexplorer.codeplex.com/)
+* [Cloud Storage Studio 2](http://www.cerebrata.com/Products/CloudStorageStudio/)
+* [CloudXplorer](http://clumsyleaf.com/products/cloudxplorer)
+* [Windows Azure Explorer](http://www.cloudberrylab.com/free-microsoft-azure-explorer.aspx)
+* [Windows Azure Explorer PRO](http://www.cloudberrylab.com/microsoft-azure-explorer-pro.aspx)
+
+**Prerequisites**
+
+Note the following requirements before you begin this article:
+
+* A Windows Azure HDInsight cluster. For instructions, see [Get started with Windows Azure HDInsight][hdinsight-getting-started] or [Provision HDInsight clusters][hdinsight-provision].
+
+##In this article
+
+* [Upload data to Blob storage using AzCopy](#azcopy)
+* [Upload data to Blob storage using Windows Azure PowerShell](#powershell)
+* [Upload data to Blob storage using Azure Storage Explorer](#storageexplorer)
+* [Upload data to Blob storage using Hadoop command line](#commandline)
+* [Import data from Windows Azure SQL Database to Blob storage using Sqoop](#sqoop)
+
+##<a id="azcopy"></a>Upload data to Blob storage using AzCopy##
+
+AzCopy is a command line utility which is designed to simplify the task of transferring data in to and out of a Windows Azure Storage account. You can use this as a standalone tool or incorporate this utility in an existing application. [Download AzCopy][azure-azcopy-download].
+
+The AzCopy syntax is:
+
+	AzCopy <Source> <Destination> [filePattern [filePattern...]] [Options]
+
+For more information, see [AzCopy - Uploading/Downloading files for Windows Azure Blobs][azure-azcopy]
+
+##<a id="powershell"></a>Upload data to Blob storage using Windows Azure PowerShell##
+
+Windows Azure PowerShell is a powerful scripting environment that you can use to control and automate the deployment and management of your workloads in Windows Azure. You can use Windows Azure PowerShell to upload data to Blob storage, so the data can be processed by MapReduce jobs. For information on configuring your workstation to run Windows Azure PowerShell, see [Install and configure Windows Azure PowerShell][powershell-install-configure].
+
+**To upload a local file to Blob storage**
+
+1. Open Windows Azure PowerShell console window as instructed in [Install and configure Windows Azure PowerShell][powershell-install-configure].
+2. Set the values of the first five variables in the following script:
+
+		$subscriptionName = "<WindowsAzureSubscriptionName>"
+		$storageAccountName = "<StorageAccountName>"
+		$containerName = "<ContainerName>"
+		
+		$fileName ="<LocalFileName>"
+		$blobName = "<BlobName>"
+		
+		# Get the storage account key
+		Select-AzureSubscription $subscriptionName
+		$storageaccountkey = get-azurestoragekey $storageAccountName | %{$_.Primary}
+		
+		# Create the storage context object
+		$destContext = New-AzureStorageContext -StorageAccountName $storageAccountName -StorageAccountKey $storageaccountkey
+		
+		# Copy the file from local workstation to the Blob container		
+		Set-AzureStorageBlobContent -File $fileName -Container $containerName -Blob $blobName -context $destContext
+		
+3. Paste the script into the Windows Azure PowerShell console window to run it.
+
+Blob storage containers store data as key/value pairs, and there is no directory hierarchy. However the "/" character can be used within the key name to make it appear as if a file is stored within a directory structure. For example, a blob's key may be *input/log1.txt*. No actual "input" directory exists, but due to the presence of the "/" character in the key name, it has the appearance of a file path. In the previous script, you can give the file a folder structure by setting the $blobname variable. For example *$blobname="myfolder/myfile.txt"*.
+
+Using Windows Azure Explorer tools, you may notice some 0 byte files. These files serve two purposes:
+
+- In case of empty folders, they serve as a marker of the existence of the folder. Blob storage is clever enough to know that if a blob exists called foo/bar then there is a folder called foo. But if you want to have an empty folder called foo, then the only way to signify that is by having this special 0 byte file in place.
+- They hold some special metadata needed by the Hadoop file system, notably the permissions and owners for the folders.
+
+
+
+
+
+
+
+
+##<a id="storageexplorer"></a>Upload data to Blob storage using Azure Storage Explorer
+
+*Azure Storage Explorer* is a useful tool for inspecting and altering the data in your Windows Azure Storage. It is a free tool that can be downloaded from [http://azurestorageexplorer.codeplex.com/](http://azurestorageexplorer.codeplex.com/ "Azure Storage Explorer").
+
+Before using the tool, you must know your Windows Azure storage account name and account key. For instructions on getting this information, see the "How to: View, copy and regenerate storage access keys" section of [Manage storage accounts][azure-storage-account].  
+
+1. Run Azure Storage Explorer.
+
+	![HDI.AzureStorageExplorer][image-azure-storage-explorer]
+
+2. Click **Add Account**. After an account is added to Azure Storage Explorer, you don't need to go through this step again. 
+
+	![HDI.ASEAddAccount][image-ase-addaccount]
+
+3. Enter **Storage account name** and **Storage account key**, and then click **Add Storage Account**. You can add multiple storage accounts, and each account will be displayed on a tab. 
+4. Under **Storage Type**, click **Blobs**.
+
+	![HDI.ASEBlob][image-ase-blob]
+
+5. From **Container**, click the container that is associated to your HDInsight cluster. When you create an HDInsight cluster, you must specify a container.  Otherwise, the cluster creation process creates one for you.
+6. Under **Blob**, click **Upload**.
+7. Specify a file to upload, and then click **Open**.
+
+
+
+
+
+
+
+
+
+
+
+
+
+
+
+
+
+
+
+
+
+
+
+
+
+
+
+
+
+
+
+
+
+
+
+
+
+
+
+
+
+
+
+
+
+
+
+
+
+
+
+
+
+
+
+
+
+
+
+
+
+
+
+
+
+
+
+
+
+
+
+
+##<a id="commandline"></a> Upload data to Blob storage using Hadoop Command Line
+
+To use Hadoop command line, you must first connect to the cluster using remote desktop. 
+
+
+
+1. Sign in to the [Management Portal][azure-management-portal].
+2. Click **HDINSIGHT**. You will see a list of deployed Hadoop clusters.
+3. Click the HDInsight cluster where you want to upload data.
+4. Click **CONFIGURATION** from the top of the page.
+5. Click **ENABLE REMOTE** if you haven't enabled remote desktop, and follow the instructions.  Otherwise, skip to the next step.
+4. Click **CONNECT** on the bottom of the page.
+7. Click **Open**.
+8. Enter your credentials, and then click **OK**.
+9. Click **Yes**.
+10. From the desktop, click **Hadoop Command Line**.
+12. The following sample demonstrates how to copy the davinci.txt file from the local file system on the HDInsight head node to the /example/data directory.
+
+		hadoop dfs -copyFromLocal C:\temp\davinci.txt /example/data/davinci.txt
+
+	Because the default file system is on Windows Azure Blob storage, /example/datadavinci.txt is actually on Windows Azure Blob storage.  You can also refer to the file as:
+
+		wasb:///example/data/davinci.txt 
+
+	or
+
+		wasbs://<ContainerName>@<StorageAccountName>.blob.core.windows.net/example/data/davinci.txt
+
+	The fully qualified domain name is required when you use *wasbs*.
+
+13. Use the following command to list the uploaded files:
+
+		hadoop dfs -lsr /example/data
+
+
+##<a id="sqoop"></a> Import data to HDFS from SQL Database/SQL Server using Sqoop
+
+Sqoop is a tool designed to transfer data between Hadoop and relational databases. You can use it to import data from a relational database management system (RDBMS) such as SQL or MySQL or Oracle into the Hadoop Distributed File System (HDFS), transform the data in Hadoop with MapReduce or Hive, and then export the data back into a RDBMS. For more information, see [Sqoop User Guide][apache-sqoop-guide].
+
+Before importing data, you must know the Windows Azure SQL Database server name, database account name, account password, and database name. 
+
+By default a Windows Azure SQL database allows connections from Windows Azure services like Windows Azure HDinsight. If this firewall setting is disabled, you must enabled it from Windows Azure Management portal. For instruction on creating SQL database and configuring firewall rules, see [Create and Configure SQL Database][sqldatabase-create-configue]. 
+
+The following procedure uses PowerShell to submit a Sqoop job. 
+
+**To import data to HDInsight using Sqoop and PowerShell**
+
+1. Open Windows Azure PowerShell console window as instructed in [Install and configure Windows Azure PowerShell][powershell-install-configure].
+2. Set the values of the first eight variables in the following script:
+
+		$subscriptionName = "<WindowsAzureSubscriptionName>"
+		$clusterName = "<HDInsightClusterName>"
+		
+		$sqlDatabaseServerName = "<SQLDatabaseServerName>"
+		$sqlDatabaseUserName = "<SQLDatabaseDatabaseName>"
+		$sqlDatabasePassword = "<SQLDatabasePassword>"
+		$sqlDatabaseDatabaseName = "<SQLDatabaseDatabaseName>"
+		$tableName = "<SQLDatabaseTableName>"
+		
+		$hdfsOutputDir = "<OutputPath>"  # This is the HDFS path for the output file, for example "/lineItemData".
+		
+		Select-AzureSubscription $subscriptionName		
+		$sqoopDef = New-AzureHDInsightSqoopJobDefinition -Command "import --connect jdbc:sqlserver://$sqlDatabaseServerName.database.windows.net;user=$sqlDatabaseUserName@$sqlDatabaseServerName;password=$sqlDatabasePassword;database=$sqlDatabaseDatabaseName --table $tableName --target-dir $hdfsOutputDir -m 1" 
+
+		$sqoopJob = Start-AzureHDInsightJob -Cluster $clusterName -JobDefinition $sqoopDef #-Debug -Verbose
+		Wait-AzureHDInsightJob -WaitTimeoutInSeconds 3600 -Job $sqoopJob
+		
+		Write-Host "Standard Error" -BackgroundColor Green
+		Get-AzureHDInsightJobOutput -Cluster $clusterName -JobId $sqoopJob.JobId -StandardError
+		Write-Host "Standard Output" -BackgroundColor Green
+		Get-AzureHDInsightJobOutput -Cluster $clusterName -JobId $sqoopJob.JobId -StandardOutput
+
+3. Paste the script into the Windows Azure PowerShell console window to run it. See [Get started with HDInsight][hdinsight-getting-started] for a PowerShell sample for retrieving the data file from Windows Azure Blob storage.
+
+For more information on using Sqoop, see [Use Sqoop with HDInsight][hdinsight-sqoop].
+
+## Next steps
+Now that you understand how to get data into HDInsight, use the following articles to learn how to perform analysis:
+
+* [Get started with Windows Azure HDInsight][hdinsight-getting-started]
+* [Submit Hadoop jobs programmatically][hdinsight-submit-jobs]
+* [Use Hive with HDInsight][hdinsight-hive]
+* [Use Pig with HDInsight][hdinsight-pig]
+
+
+
+
+[azure-management-portal]: https://manage.windowsazure.com
+[azure-powershell]: http://msdn.microsoft.com/en-us/library/windowsazure/jj152841.aspx
+[azure-storage-client-library]: /en-us/develop/net/how-to-guides/blob-storage/
+[azure-storage-account]: /en-us/manage/services/storage/how-to-manage-a-storage-account/
+[azure-azcopy-download]: https://github.com/downloads/WindowsAzure/azure-sdk-downloads/AzCopy.zip
+[azure-azcopy]: http://blogs.msdn.com/b/windowsazurestorage/archive/2012/12/03/azcopy-uploading-downloading-files-for-windows-azure-blobs.aspx
+
+[hdinsight-sqoop]: ../hdinsight-use-sqoop/
+
+[hdinsight-storage]: /en-us/manage/services/hdinsight/howto-blob-store/
+[hdinsight-submit-jobs]: /en-us/manage/services/hdinsight/submit-hadoop-jobs-programmatically/
+[hdinsight-getting-started]: /en-us/manage/services/hdinsight/get-started-hdinsight/
+
+[hdinsight-hive]: /en-us/manage/services/hdinsight/using-hive-with-hdinsight/
+[hdinsight-pig]: /en-us/manage/services/hdinsight/using-pig-with-hdinsight/
+[hdinsight-provision]: /en-us/manage/services/hdinsight/provision-hdinsight-clusters/
+[hdinsight-configure-powershell]: /en-us/manage/services/hdinsight/install-and-configure-powershell-for-hdinsight/
+
+[sqldatabase-create-configue]: ../sql-database-create-configure/
+
+[apache-sqoop-guide]: http://sqoop.apache.org/docs/1.4.4/SqoopUserGuide.html
+
+[Powershell-install-configure]: /en-us/documentation/articles/install-configure-powershell/
+
+
+[image-azure-storage-explorer]: ./media/hdinsight-upload-data/HDI.AzureStorageExplorer.png
+[image-ase-addaccount]: ./media/hdinsight-upload-data/HDI.ASEAddAccount.png
+[image-ase-blob]: ./media/hdinsight-upload-data/HDI.ASEBlob.png
+