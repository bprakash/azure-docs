--- conflicted
+++ resolved
@@ -13,11 +13,7 @@
 	ms.tgt_pltfrm="na" 
 	ms.devlang="na" 
 	ms.topic="article" 
-<<<<<<< HEAD
-	ms.date="04/08/2015" 
-=======
 	ms.date="05/11/2015" 
->>>>>>> 8e917651
 	ms.author="anhoh"/>
 
 #DocumentDB resource model and concepts
@@ -49,11 +45,7 @@
 |Database	|A database is a logical container of document storage partitioned across collections. It is also a users container.
 |User	|The logical namespace for scoping/partitioning permissions. 
 |Permission	|An authorization token associated with a user for authorized access to a specific resource.
-<<<<<<< HEAD
-|Collection	|A collection is a container of JSON documents and the associated JavaScript application logic. A collection is assigned a performance tier with provisioned document storage and throughput. The performance tiers (S1, S2 and S3) provide 10GB of storage and a fixed amount of throughput. For more information on performance tiers, visit our [performance page](documentdb-performance-levels.md).
-=======
 |Collection	|A collection is a container of JSON documents and the associated JavaScript application logic. A collection is a billable entity, where the cost is determined by the performance level associated with the collection. The performance levels (S1, S2 and S3) provide 10GB of storage and a fixed amount of throughput. For more information on performance levels, visit our [performance page](documentdb-performance-levels.md).
->>>>>>> 8e917651
 |Stored Procedure	|Application logic written in JavaScript which is registered with a collection and transactionally executed within the database engine.
 |Trigger	|Application logic written in JavaScript modeling side effects associated with insert, replace or delete operations.
 |UDF	|A side effect free, application logic written in JavaScript. UDFs enable you to model a custom query operator and thereby extend the core DocumentDB query language.
