--- conflicted
+++ resolved
@@ -1,129 +1,47 @@
-<<<<<<< HEAD
-<properties 
-	pageTitle="How to Scale a media service" 
-	description="Learn how to scale Media Services by specifying the number of On-Demand Streaming Reserved Units and Encoding Reserved Units that you would like your account to be provisioned with." 
-	services="media-services" 
-	documentationCenter="" 
-	authors="juliako" 
-	manager="dwrede" 
-	editor=""/>
-
-<tags 
-	ms.service="media-services" 
-	ms.workload="media" 
-	ms.tgt_pltfrm="na" 
-	ms.devlang="na" 
-	ms.topic="article" 
-	ms.date="02/15/2015" 
-	ms.author="juliako"/>
-
-
-#How to Scale a Media Service  
-
-This article is part of the [Media Services Video on Demand workflow](../media-services-video-on-demand-workflow) series.
-
-##Overview
-
-You can scale Media Services by specifying the number of **Streaming Reserved Units** and **Encoding Reserved Units** that you would like your account to be provisioned with. 
-
-##<a id="streaming_endpoins"></a>Streaming Reserved Units
-
-For more information, see [Scaling streaming units](../media-services-manage-origins#scale_streaming_endpoints).
-
-##<a id="encoding_reserved_units"></a>Encoding Reserved Units
-
-A Media Services account is associated with a Reserved Unit Type which determines the speed with which your encoding jobs are processed. You can pick between the following reserved unit types: Basic, Standard, or Premium. For example, the same encoding job runs faster when you use the Standard reserved unit type compare to the Basic type. For more information, see the "Encoding Reserved Unit Types" blog written by [Milan Gada](http://azure.microsoft.com/blog/author/milanga).
-
-In addition to specifying the reserved unit type, you can specify to provision your account with encoding reserved units. The number of provisioned encoding reserved units determines the number of media tasks that can be processed concurrently in a given account. For example, if your account has 5 reserved units, then 5 media tasks will be running concurrently as long as there are tasks to be processed. The remaining tasks will wait in the queue and will get picked up for processing sequentially as soon as a running task finishes. If an account does not have any reserved units provisioned, then tasks will be picked up sequentially. In this case, the wait time between one task finishing and the next one starting will depend on the availability of resources in the system.
-
-To change the reserved unit type and the number of encoding reserved units, do the following:
-
-1. In the [Management Portal](https://manage.windowsazure.com/), click **Media Services**. Then, click the name of the media service.
-
-2. Select the **ENCODING** page. 
-
-	To change the **RESERVED UNIT TYPE**, press BASIC, STANDARD, or PREMIUM. 
-
-	To change the number of reserved units for the selected reserved unit type, use the **ENCODING** slider. 
-	
-	
-	![Processors page](./media/media-services-how-to-scale/media-services-encoding-scale.png)
-
-	  
-	>[Azure.Note] The following data centers do not offer the Premium reserved unit type: Singapore, Hong Kong, Osaka, Beijing, Shanghai.
-
-3. Press the SAVE button to save your changes.
-
-	The new encoding reserved units are allocated as soon as you press SAVE.
-
-	>[Azure.Note] The highest number of units specified for the 24-hour period is used in calculating the cost.
-
-##Opening a Support Ticket
-
-By default every Media Services account can scale to up to 25 Encoding and 5 Streaming Reserved Units. You can request a higher limit by opening a support ticket.
-
-To open a support ticket do the following: 
-
-1. Log in to your Azure account at [Management Portal](http://manage.windowsazure.com).
-2. Go to [Support](http://www.windowsazure.com/en-us/support/contact/).
-3. Click on "Get Support".
-4. Select your subscription.
-5. Under support type select "Technical".
-6. Click on "Create Ticket".
-7. Select "Azure Media Services" in the product list presented on the next page.
-8. Select "Media Processing" as "Problem type" and then select "Reservation Units" under category.
-9. Click Continue.
-10. Follow instructions on next page and then enter details about how many Encoding or On-Demand Streaming reserved units you need.
-11. Click submit to open the ticket.
-
-
-
-=======
-<properties 
-	pageTitle="How to Scale a media service" 
-	description="Learn how to scale Media Services by specifying the number of On-Demand Streaming Reserved Units and Encoding Reserved Units that you would like your account to be provisioned with." 
-	services="media-services" 
-	documentationCenter="" 
-	authors="juliako" 
-	manager="dwrede" 
-	editor=""/>
-
-<tags 
-	ms.service="media-services" 
-	ms.workload="media" 
-	ms.tgt_pltfrm="na" 
-	ms.devlang="na" 
-	ms.topic="article" 
-	ms.date="02/20/2015" 
-	ms.author="juliako"/>
-
-
-#How to Scale a Media Service  
-
-##Overview
-
-You can scale **Media Services** by specifying the number of **Streaming Reserved Units** and **Encoding Reserved Units** that you would like your account to be provisioned with. 
-
-You can also scale your Media Services account by adding storage accounts to it. Each storage account is limited to 500 TB. To expand your storage beyond the default limitations, you can choose to attach multiple storage accounts to a single Media Services account.
-
-This topic links to relevant topics.
-
-##<a id="streaming_endpoins"></a>Streaming Reserved Units
-
-For more information, see [Scaling streaming units](../media-services-manage-origins#scale_streaming_endpoints).
-
-##<a id="encoding_reserved_units"></a>Encoding Reserved Units
-
-For information about scaling encoding units, see the following **Portal** and **.NET** topics.
-
-[AZURE.INCLUDE [media-services-selector-scale-encoding-units](../includes/media-services-selector-scale-encoding-units.md)]
-
-Note that the reserved units are the same for Encoding and Indexing tasks.
-
-##<a id="storage"></a>Scale Storage
-
-For more information, see [Managing Media Services Assets across Multiple Storage Accounts](https://msdn.microsoft.com/en-us/library/azure/dn271889.aspx) and [Working with Azure Storage](https://msdn.microsoft.com/en-us/library/azure/dn767951.aspx).
-
-
-
->>>>>>> 2076695a
+<properties 
+	pageTitle="How to Scale a media service" 
+	description="Learn how to scale Media Services by specifying the number of On-Demand Streaming Reserved Units and Encoding Reserved Units that you would like your account to be provisioned with." 
+	services="media-services" 
+	documentationCenter="" 
+	authors="juliako" 
+	manager="dwrede" 
+	editor=""/>
+
+<tags 
+	ms.service="media-services" 
+	ms.workload="media" 
+	ms.tgt_pltfrm="na" 
+	ms.devlang="na" 
+	ms.topic="article" 
+	ms.date="02/20/2015" 
+	ms.author="juliako"/>
+
+
+#How to Scale a Media Service  
+
+##Overview
+
+You can scale **Media Services** by specifying the number of **Streaming Reserved Units** and **Encoding Reserved Units** that you would like your account to be provisioned with. 
+
+You can also scale your Media Services account by adding storage accounts to it. Each storage account is limited to 500 TB. To expand your storage beyond the default limitations, you can choose to attach multiple storage accounts to a single Media Services account.
+
+This topic links to relevant topics.
+
+##<a id="streaming_endpoins"></a>Streaming Reserved Units
+
+For more information, see [Scaling streaming units](../media-services-manage-origins#scale_streaming_endpoints).
+
+##<a id="encoding_reserved_units"></a>Encoding Reserved Units
+
+For information about scaling encoding units, see the following **Portal** and **.NET** topics.
+
+[AZURE.INCLUDE [media-services-selector-scale-encoding-units](../includes/media-services-selector-scale-encoding-units.md)]
+
+Note that the reserved units are the same for Encoding and Indexing tasks.
+
+##<a id="storage"></a>Scale Storage
+
+For more information, see [Managing Media Services Assets across Multiple Storage Accounts](https://msdn.microsoft.com/en-us/library/azure/dn271889.aspx) and [Working with Azure Storage](https://msdn.microsoft.com/en-us/library/azure/dn767951.aspx).
+
+
+