<<<<<<< HEAD
<properties 
	pageTitle="Add an application to your Java website" 
	description="This tutorial shows you how to add a page or application to your Java website on Microsoft Azure." 
	services="web-sites" 
	documentationCenter="java" 
	authors="rmcmurray" 
	manager="wpickett" 
	editor="mollybos"/>

<tags 
	ms.service="web-sites" 
	ms.workload="web" 
	ms.tgt_pltfrm="na" 
	ms.devlang="Java" 
	ms.topic="article" 
	ms.date="09/25/2014" 
	ms.author="robmcm"/>

# Adding an application to your Java website on Azure

Once you have initialized your Java website as documented at [Get started with Microsoft Azure Web Sites and Java](../web-sites-java-get-started), you can upload your application by placing your WAR in the **webapps** folder.

The navigation path to the **webapps** folder differs based on how you set up your website.

- If you set up your website by using the Azure Marketplace, the path to the **webapps** folder is in the form **d:\home\site\wwwroot\bin\application\_server\webapps**, where **application\_server** is the name of the application server in effect for your website. 
- If you set up your website by using the Azure configuration UI, the path to the **webapps** folder is in the form **d:\home\site\wwwroot\webapps**. 

Note that you can use source control to upload your application or web pages, including continuous integration scenarios. Instructions for using source control with your website are available at [Publishing from Source Control to Azure Web Sites](../web-sites-publish-source-control). FTP is also an option for uploading your application or web pages.

Note for Tomcat websites: Once you've uploaded your WAR file to the **webapps** folder, the Tomcat application server will detect that you've added it and will automatically load it. Note that if you copy files (other than WAR files) to the ROOT directory, the application server will need to be restarted before those files are used. The autoload functionality for the Tomcat Java websites running on Azure is based on a new WAR file being added, or new files or directories added to the **webapps** folder. 
=======
<properties 
	pageTitle="Add an application to your Java website" 
	description="This tutorial shows you how to add a page or application to your Java website on Microsoft Azure." 
	services="web-sites" 
	documentationCenter="java" 
	authors="rmcmurray" 
	manager="wpickett" 
	editor="jimbe"/>

<tags 
	ms.service="web-sites" 
	ms.workload="web" 
	ms.tgt_pltfrm="na" 
	ms.devlang="Java" 
	ms.topic="article" 
	ms.date="02/20/2015" 
	ms.author="robmcm"/>

# Adding an application to your Java website on Azure

Once you have initialized your Java website as documented at [Get started with Microsoft Azure Web Sites and Java](../web-sites-java-get-started), you can upload your application by placing your WAR in the **webapps** folder.

The navigation path to the **webapps** folder differs based on how you set up your website.

- If you set up your website by using the Azure application gallery, the path to the **webapps** folder is in the form **d:\home\site\wwwroot\bin\application\_server\webapps**, where **application\_server** is the name of the application server in effect for your website. 
- If you set up your website by using the Azure configuration UI, the path to the **webapps** folder is in the form **d:\home\site\wwwroot\webapps**. 

Note that you can use source control to upload your application or web pages, including in continuous integration scenarios. Instructions for using source control with your website are available at [Publishing from Source Control to Azure Web Sites](../web-sites-publish-source-control). FTP is also an option for uploading your application or web pages.

Note for Tomcat websites: Once you've uploaded your WAR file to the **webapps** folder, the Tomcat application server will detect that you've added it and will automatically load it. Note that if you copy files (other than WAR files) to the ROOT directory, the application server will need to be restarted before those files are used. The autoload functionality for the Tomcat Java websites running on Azure is based on a new WAR file being added, or new files or directories added to the **webapps** folder. 
>>>>>>> a71c289e
<|MERGE_RESOLUTION|>--- conflicted
+++ resolved
@@ -1,35 +1,3 @@
-<<<<<<< HEAD
-<properties 
-	pageTitle="Add an application to your Java website" 
-	description="This tutorial shows you how to add a page or application to your Java website on Microsoft Azure." 
-	services="web-sites" 
-	documentationCenter="java" 
-	authors="rmcmurray" 
-	manager="wpickett" 
-	editor="mollybos"/>
-
-<tags 
-	ms.service="web-sites" 
-	ms.workload="web" 
-	ms.tgt_pltfrm="na" 
-	ms.devlang="Java" 
-	ms.topic="article" 
-	ms.date="09/25/2014" 
-	ms.author="robmcm"/>
-
-# Adding an application to your Java website on Azure
-
-Once you have initialized your Java website as documented at [Get started with Microsoft Azure Web Sites and Java](../web-sites-java-get-started), you can upload your application by placing your WAR in the **webapps** folder.
-
-The navigation path to the **webapps** folder differs based on how you set up your website.
-
-- If you set up your website by using the Azure Marketplace, the path to the **webapps** folder is in the form **d:\home\site\wwwroot\bin\application\_server\webapps**, where **application\_server** is the name of the application server in effect for your website. 
-- If you set up your website by using the Azure configuration UI, the path to the **webapps** folder is in the form **d:\home\site\wwwroot\webapps**. 
-
-Note that you can use source control to upload your application or web pages, including continuous integration scenarios. Instructions for using source control with your website are available at [Publishing from Source Control to Azure Web Sites](../web-sites-publish-source-control). FTP is also an option for uploading your application or web pages.
-
-Note for Tomcat websites: Once you've uploaded your WAR file to the **webapps** folder, the Tomcat application server will detect that you've added it and will automatically load it. Note that if you copy files (other than WAR files) to the ROOT directory, the application server will need to be restarted before those files are used. The autoload functionality for the Tomcat Java websites running on Azure is based on a new WAR file being added, or new files or directories added to the **webapps** folder. 
-=======
 <properties 
 	pageTitle="Add an application to your Java website" 
 	description="This tutorial shows you how to add a page or application to your Java website on Microsoft Azure." 
@@ -54,10 +22,9 @@
 
 The navigation path to the **webapps** folder differs based on how you set up your website.
 
-- If you set up your website by using the Azure application gallery, the path to the **webapps** folder is in the form **d:\home\site\wwwroot\bin\application\_server\webapps**, where **application\_server** is the name of the application server in effect for your website. 
+- If you set up your website by using the Azure Marketplace, the path to the **webapps** folder is in the form **d:\home\site\wwwroot\bin\application\_server\webapps**, where **application\_server** is the name of the application server in effect for your website. 
 - If you set up your website by using the Azure configuration UI, the path to the **webapps** folder is in the form **d:\home\site\wwwroot\webapps**. 
 
-Note that you can use source control to upload your application or web pages, including in continuous integration scenarios. Instructions for using source control with your website are available at [Publishing from Source Control to Azure Web Sites](../web-sites-publish-source-control). FTP is also an option for uploading your application or web pages.
+Note that you can use source control to upload your application or web pages, including continuous integration scenarios. Instructions for using source control with your website are available at [Publishing from Source Control to Azure Web Sites](../web-sites-publish-source-control). FTP is also an option for uploading your application or web pages.
 
-Note for Tomcat websites: Once you've uploaded your WAR file to the **webapps** folder, the Tomcat application server will detect that you've added it and will automatically load it. Note that if you copy files (other than WAR files) to the ROOT directory, the application server will need to be restarted before those files are used. The autoload functionality for the Tomcat Java websites running on Azure is based on a new WAR file being added, or new files or directories added to the **webapps** folder. 
->>>>>>> a71c289e
+Note for Tomcat websites: Once you've uploaded your WAR file to the **webapps** folder, the Tomcat application server will detect that you've added it and will automatically load it. Note that if you copy files (other than WAR files) to the ROOT directory, the application server will need to be restarted before those files are used. The autoload functionality for the Tomcat Java websites running on Azure is based on a new WAR file being added, or new files or directories added to the **webapps** folder. 