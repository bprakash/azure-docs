<<<<<<< HEAD
<properties linkid="mobile-services-recovery-disaster" urlDisplayName="Recover your mobile service in the event of a disaster" pageTitle="Recover your mobile service in the event of a disaster - Windows Azure Mobile Services" metaKeywords="" description="Learn how to recover your mobile service in the event of a disaster." metaCanonical="" services="" documentationCenter="Mobile" title="Recover your mobile service in the event of a disaster" authors=""  solutions="" writer="yavorg" manager="" editor=""  />


<div class="umbMacroHolder" title="This is rendered content from macro" onresizestart="return false;" umbpageid="14798" ismacro="true" umb_chunkname="MobileArticleLeft" umb_chunkpath="devcenter/Menu" umb_macroalias="AzureChunkDisplayer" umb_hide="0" umb_modaltrigger="" umb_chunkurl="" umb_modalpopup="0"><!-- startUmbMacro --><span><strong>Azure Chunk Displayer</strong><br />No macro content available for WYSIWYG editing</span><!-- endUmbMacro --></div>

# Recover your mobile service in the event of a disaster

When you use Windows Azure Mobile Services to deploy an app, you can use its built-in features to ensure business continuity in the event of availability problems, such as server failures, network disruptions, data loss, and widespread facilities loss. By deploying your app using Windows Azure Mobile Services you are taking advantage of many fault tolerance and infrastructure capabilities that you would have to design, implement, and manage if you were to deploy a traditional on-premise solution. Windows Azure mitigates a large fraction of potential failures at a fraction of the cost.

<h2><a name="prepare"></a><span class="short-header">Prepare</span>Prepare for possible disasters</h2>

To make recovery easier in case of an availability problem, you can prepare for it in advance: 

+ **Back up your data in the Windows Azure mobile service SQL Database**
	<br/>Your mobile service application data is stored in a Windows Azure SQL Database. We recommend that you back it up as prescribed in the [SQL Database business continuity guidance].
+ **Back up your mobile service scripts**
	<br/>We recommend that you store your mobile service scripts in a source-control system such as [Team Foundation Service] or [GitHub] and not rely only on the copies in the mobile service itself. You can download the scripts via the Windows Azure portal, using the Mobile Services [source control feature], or [using the Windows Azure command-line tool]. Pay close attention to features labeled as "preview" in the portal, as recovery for those scripts is not guaranteed and you might need to recover them from your own source control original.
+ **Reserve a secondary mobile service**
	<br/>In the event of an availability problem with your mobile service, you may have to redeploy it to an alternate Windows Azure region. To ensure capacity is available (for example under rare circumstances such as the loss of an entire region), we recommend that you create a secondary mobile service in your alternate region and set its mode the same as or higher than the mode of your primary service. (If your primary service is in shared mode, you can make the secondary service either shared or reserved. But if the primary is reserved, then the secondary must also be reserved.)


<h2><a name="watch"></a><span class="short-header">Watch</span>Watch for signs of a problem</h2>

These circumstances indicate a problem that might require a recovery operation:

+ Apps that are connected to your mobile service can't communicate with it for an extended period of time.
+ Mobile service status is displayed as **"Unhealthy"** in the [Windows Azure portal].
+ An **"Unhealthy"** banner appears at the top of every tab for your mobile service in the Windows Azure portal, and management operations produce error messages.
+ The [Windows Azure Service Dashboard] indicates an availability problem.

<h2><a name="recover"></a><span class="short-header">Recover</span>Recover from a disaster</h2>

When a problem occurs, use the Service Dashboard to get guidance and updates.
 
If you're prompted by the Service Dashboard, execute the following steps to restore your mobile service to a running state in an alternate Windows Azure region. If you created a secondary service in advance, its capacity will be used to restore the primary service. Because the URL and application key of the primary service is unchanged after recovery, you don't have to update any apps that refer to it. 

To recover your mobile service after an outage:

1. In the Windows Azure portal, ensure that the status of your service is reported as **"Unhealthy"**.

2. If you already reserved a secondary mobile service, you can skip this step.

   If you haven't already reserved a secondary mobile service, create one now in another Windows Azure region. Set its mode the same as or higher than the mode of your primary service. (If your primary service is in shared mode, you can make the secondary service either shared or reserved. But if the primary is reserved, then the secondary must also be reserved.)

3. Configure the Windows Azure command-line tools to work with your subscription, as described in [Automate mobile services with command-line tools].

4. Now you can use your secondary service to recover your primary one.

    <div class="dev-callout"><b>Important</b>
	<p>When you execute the command in this step, the secondary service is deleted so that its capacity can be used to recover the primary service. We recommend that you back up your scripts and settings before you run the command, if you would like to keep them.</p>
    </div>

   When you're ready, execute this command:

		azure mobile recover PrimaryService SecondaryService
		info:    Executing command mobile recover
		Warning: this action will use the capacity from the mobile service 'SecondaryService' and delete it. Do you want to recover the mobile service 'PrimaryService'? (y/n): y
		+ Performing recovery
		+ Cleaning up
		info:    Recovery complete
		info:    mobile recover command OK

    <div class="dev-callout"><b>Note</b>
	<p>It may take a few minutes after the command completes until you can see the changes in the portal.</p>
    </div>

5. Verify that all scripts have been recovered correctly by comparing them to your originals in source control. In most cases, scripts are automatically recovered without data loss, but if you find a discrepancy, you can recover that script manually.

6. Make sure that your recovered service is communicating with your Windows Azure SQL Database. The recover command recovers the mobile service, but retains the connection to the original database. If the problem in the primary Windows Azure region also affects the database, the recovered service may still not be running correctly. You can use the Windows Azure Service Dashboard to examine the database status for a given region. If the original database is not working, you can recover it:
	+ Recover your Windows Azure SQL Database to the Windows Azure region where you just recovered your mobile service, as described in [SQL Database business continuity guidance].
	+ In the Windows Azure portal, on the **"Configure"** tab of your mobile service, choose "Change database" and then select the newly recovered database.

Now you should be in a state where your mobile service has been recovered to a new Azure region and is now accepting traffic from your store apps using its original URL.

<!-- Anchors. -->

<!-- Images. -->

<!-- URLs. -->
[SQL Database business continuity guidance]: http://msdn.microsoft.com/en-us/library/windowsazure/hh852669.aspx
[Team Foundation Service]: http://tfs.visualstudio.com/

[source control feature]: http://www.windowsazure.com/en-us/develop/mobile/tutorials/store-scripts-in-source-control/
[using the Windows Azure command-line tool]: http://www.windowsazure.com/en-us/develop/mobile/tutorials/command-line-administration/
[Windows Azure portal]: http://manage.windowsazure.com/
[Windows Azure Service Dashboard]: http://www.windowsazure.com/en-us/support/service-dashboard/
[Automate mobile services with command-line tools]: http://www.windowsazure.com/en-us/develop/mobile/tutorials/command-line-administration/
=======
<properties linkid="mobile-services-recovery-disaster" urlDisplayName="Recover your mobile service in the event of a disaster" pageTitle="Recover your mobile service in the event of a disaster - Windows Azure Mobile Services" metaKeywords="" description="Learn how to recover your mobile service in the event of a disaster." metaCanonical="" services="" documentationCenter="Mobile" title="Recover your mobile service in the event of a disaster" authors=""  solutions="" writer="yavorg" manager="" editor=""  />

# Recover your mobile service in the event of a disaster

When you use Windows Azure Mobile Services to deploy an app, you can use its built-in features to ensure business continuity in the event of availability problems, such as server failures, network disruptions, data loss, and widespread facilities loss. By deploying your app using Windows Azure Mobile Services you are taking advantage of many fault tolerance and infrastructure capabilities that you would have to design, implement, and manage if you were to deploy a traditional on-premise solution. Windows Azure mitigates a large fraction of potential failures at a fraction of the cost.

<h2><a name="prepare"></a><span class="short-header">Prepare</span>Prepare for possible disasters</h2>

To make recovery easier in case of an availability problem, you can prepare for it in advance: 

+ **Back up your data in the Windows Azure mobile service SQL Database**
	<br/>Your mobile service application data is stored in a Windows Azure SQL Database. We recommend that you back it up as prescribed in the [SQL Database business continuity guidance].
+ **Back up your mobile service scripts**
	<br/>We recommend that you store your mobile service scripts in a source-control system such as [Team Foundation Service] or [GitHub] and not rely only on the copies in the mobile service itself. You can download the scripts via the Windows Azure portal, using the Mobile Services [source control feature], or [using the Windows Azure command-line tool]. Pay close attention to features labeled as "preview" in the portal, as recovery for those scripts is not guaranteed and you might need to recover them from your own source control original.
+ **Reserve a secondary mobile service**
	<br/>In the event of an availability problem with your mobile service, you may have to redeploy it to an alternate Windows Azure region. To ensure capacity is available (for example under rare circumstances such as the loss of an entire region), we recommend that you create a secondary mobile service in your alternate region and set its mode the same as or higher than the mode of your primary service. (If your primary service is in shared mode, you can make the secondary service either shared or reserved. But if the primary is reserved, then the secondary must also be reserved.)


<h2><a name="watch"></a><span class="short-header">Watch</span>Watch for signs of a problem</h2>

These circumstances indicate a problem that might require a recovery operation:

+ Apps that are connected to your mobile service can't communicate with it for an extended period of time.
+ Mobile service status is displayed as **Unhealthy** in the [Windows Azure portal].
+ An **Unhealthy** banner appears at the top of every tab for your mobile service in the Windows Azure portal, and management operations produce error messages.
+ The [Windows Azure Service Dashboard] indicates an availability problem.

<h2><a name="recover"></a><span class="short-header">Recover</span>Recover from a disaster</h2>

When a problem occurs, use the Service Dashboard to get guidance and updates.
 
If you're prompted by the Service Dashboard, execute the following steps to restore your mobile service to a running state in an alternate Windows Azure region. If you created a secondary service in advance, its capacity will be used to restore the primary service. Because the URL and application key of the primary service is unchanged after recovery, you don't have to update any apps that refer to it. 

To recover your mobile service after an outage:

1. In the Windows Azure portal, ensure that the status of your service is reported as **Unhealthy**.

2. If you already reserved a secondary mobile service, you can skip this step.

   If you haven't already reserved a secondary mobile service, create one now in another Windows Azure region. Set its mode the same as or higher than the mode of your primary service. (If your primary service is in shared mode, you can make the secondary service either shared or reserved. But if the primary is reserved, then the secondary must also be reserved.)

3. Configure the Windows Azure command-line tools to work with your subscription, as described in [Automate mobile services with command-line tools].

4. Now you can use your secondary service to recover your primary one.

    <div class="dev-callout"><b>Important</b>
	<p>When you execute the command in this step, the secondary service is deleted so that its capacity can be used to recover the primary service. We recommend that you back up your scripts and settings before you run the command, if you would like to keep them.</p>
    </div>

   	When you're ready, execute this command:

		azure mobile recover PrimaryService SecondaryService
		info:    Executing command mobile recover
		Warning: this action will use the capacity from the mobile service 'SecondaryService' and delete it. Do you want to recover the mobile service 'PrimaryService'? (y/n): y
		+ Performing recovery
		+ Cleaning up
		info:    Recovery complete
		info:    mobile recover command OK

    <div class="dev-callout"><b>Note</b>
	<p>It may take a few minutes after the command completes until you can see the changes in the portal.</p>
    </div>

5. Verify that all scripts have been recovered correctly by comparing them to your originals in source control. In most cases, scripts are automatically recovered without data loss, but if you find a discrepancy, you can recover that script manually.

6. Make sure that your recovered service is communicating with your Windows Azure SQL Database. The recover command recovers the mobile service, but retains the connection to the original database. If the problem in the primary Windows Azure region also affects the database, the recovered service may still not be running correctly. You can use the Windows Azure Service Dashboard to examine the database status for a given region. If the original database is not working, you can recover it:
	+ Recover your Windows Azure SQL Database to the Windows Azure region where you just recovered your mobile service, as described in [SQL Database business continuity guidance].
	+ In the Windows Azure portal, on the **"Configure"** tab of your mobile service, choose "Change database" and then select the newly recovered database.

Now you should be in a state where your mobile service has been recovered to a new Azure region and is now accepting traffic from your store apps using its original URL.

<!-- Anchors. -->

<!-- Images. -->

<!-- URLs. -->
[SQL Database business continuity guidance]: http://msdn.microsoft.com/en-us/library/windowsazure/hh852669.aspx
[Team Foundation Service]: http://tfs.visualstudio.com/

[source control feature]: http://www.windowsazure.com/en-us/develop/mobile/tutorials/store-scripts-in-source-control/
[using the Windows Azure command-line tool]: http://www.windowsazure.com/en-us/develop/mobile/tutorials/command-line-administration/
[Windows Azure portal]: http://manage.windowsazure.com/
[Windows Azure Service Dashboard]: http://www.windowsazure.com/en-us/support/service-dashboard/
[Automate mobile services with command-line tools]: http://www.windowsazure.com/en-us/develop/mobile/tutorials/command-line-administration/
>>>>>>> 3c28a45e
<|MERGE_RESOLUTION|>--- conflicted
+++ resolved
@@ -1,92 +1,3 @@
-<<<<<<< HEAD
-<properties linkid="mobile-services-recovery-disaster" urlDisplayName="Recover your mobile service in the event of a disaster" pageTitle="Recover your mobile service in the event of a disaster - Windows Azure Mobile Services" metaKeywords="" description="Learn how to recover your mobile service in the event of a disaster." metaCanonical="" services="" documentationCenter="Mobile" title="Recover your mobile service in the event of a disaster" authors=""  solutions="" writer="yavorg" manager="" editor=""  />
-
-
-<div class="umbMacroHolder" title="This is rendered content from macro" onresizestart="return false;" umbpageid="14798" ismacro="true" umb_chunkname="MobileArticleLeft" umb_chunkpath="devcenter/Menu" umb_macroalias="AzureChunkDisplayer" umb_hide="0" umb_modaltrigger="" umb_chunkurl="" umb_modalpopup="0"><!-- startUmbMacro --><span><strong>Azure Chunk Displayer</strong><br />No macro content available for WYSIWYG editing</span><!-- endUmbMacro --></div>
-
-# Recover your mobile service in the event of a disaster
-
-When you use Windows Azure Mobile Services to deploy an app, you can use its built-in features to ensure business continuity in the event of availability problems, such as server failures, network disruptions, data loss, and widespread facilities loss. By deploying your app using Windows Azure Mobile Services you are taking advantage of many fault tolerance and infrastructure capabilities that you would have to design, implement, and manage if you were to deploy a traditional on-premise solution. Windows Azure mitigates a large fraction of potential failures at a fraction of the cost.
-
-<h2><a name="prepare"></a><span class="short-header">Prepare</span>Prepare for possible disasters</h2>
-
-To make recovery easier in case of an availability problem, you can prepare for it in advance: 
-
-+ **Back up your data in the Windows Azure mobile service SQL Database**
-	<br/>Your mobile service application data is stored in a Windows Azure SQL Database. We recommend that you back it up as prescribed in the [SQL Database business continuity guidance].
-+ **Back up your mobile service scripts**
-	<br/>We recommend that you store your mobile service scripts in a source-control system such as [Team Foundation Service] or [GitHub] and not rely only on the copies in the mobile service itself. You can download the scripts via the Windows Azure portal, using the Mobile Services [source control feature], or [using the Windows Azure command-line tool]. Pay close attention to features labeled as "preview" in the portal, as recovery for those scripts is not guaranteed and you might need to recover them from your own source control original.
-+ **Reserve a secondary mobile service**
-	<br/>In the event of an availability problem with your mobile service, you may have to redeploy it to an alternate Windows Azure region. To ensure capacity is available (for example under rare circumstances such as the loss of an entire region), we recommend that you create a secondary mobile service in your alternate region and set its mode the same as or higher than the mode of your primary service. (If your primary service is in shared mode, you can make the secondary service either shared or reserved. But if the primary is reserved, then the secondary must also be reserved.)
-
-
-<h2><a name="watch"></a><span class="short-header">Watch</span>Watch for signs of a problem</h2>
-
-These circumstances indicate a problem that might require a recovery operation:
-
-+ Apps that are connected to your mobile service can't communicate with it for an extended period of time.
-+ Mobile service status is displayed as **"Unhealthy"** in the [Windows Azure portal].
-+ An **"Unhealthy"** banner appears at the top of every tab for your mobile service in the Windows Azure portal, and management operations produce error messages.
-+ The [Windows Azure Service Dashboard] indicates an availability problem.
-
-<h2><a name="recover"></a><span class="short-header">Recover</span>Recover from a disaster</h2>
-
-When a problem occurs, use the Service Dashboard to get guidance and updates.
- 
-If you're prompted by the Service Dashboard, execute the following steps to restore your mobile service to a running state in an alternate Windows Azure region. If you created a secondary service in advance, its capacity will be used to restore the primary service. Because the URL and application key of the primary service is unchanged after recovery, you don't have to update any apps that refer to it. 
-
-To recover your mobile service after an outage:
-
-1. In the Windows Azure portal, ensure that the status of your service is reported as **"Unhealthy"**.
-
-2. If you already reserved a secondary mobile service, you can skip this step.
-
-   If you haven't already reserved a secondary mobile service, create one now in another Windows Azure region. Set its mode the same as or higher than the mode of your primary service. (If your primary service is in shared mode, you can make the secondary service either shared or reserved. But if the primary is reserved, then the secondary must also be reserved.)
-
-3. Configure the Windows Azure command-line tools to work with your subscription, as described in [Automate mobile services with command-line tools].
-
-4. Now you can use your secondary service to recover your primary one.
-
-    <div class="dev-callout"><b>Important</b>
-	<p>When you execute the command in this step, the secondary service is deleted so that its capacity can be used to recover the primary service. We recommend that you back up your scripts and settings before you run the command, if you would like to keep them.</p>
-    </div>
-
-   When you're ready, execute this command:
-
-		azure mobile recover PrimaryService SecondaryService
-		info:    Executing command mobile recover
-		Warning: this action will use the capacity from the mobile service 'SecondaryService' and delete it. Do you want to recover the mobile service 'PrimaryService'? (y/n): y
-		+ Performing recovery
-		+ Cleaning up
-		info:    Recovery complete
-		info:    mobile recover command OK
-
-    <div class="dev-callout"><b>Note</b>
-	<p>It may take a few minutes after the command completes until you can see the changes in the portal.</p>
-    </div>
-
-5. Verify that all scripts have been recovered correctly by comparing them to your originals in source control. In most cases, scripts are automatically recovered without data loss, but if you find a discrepancy, you can recover that script manually.
-
-6. Make sure that your recovered service is communicating with your Windows Azure SQL Database. The recover command recovers the mobile service, but retains the connection to the original database. If the problem in the primary Windows Azure region also affects the database, the recovered service may still not be running correctly. You can use the Windows Azure Service Dashboard to examine the database status for a given region. If the original database is not working, you can recover it:
-	+ Recover your Windows Azure SQL Database to the Windows Azure region where you just recovered your mobile service, as described in [SQL Database business continuity guidance].
-	+ In the Windows Azure portal, on the **"Configure"** tab of your mobile service, choose "Change database" and then select the newly recovered database.
-
-Now you should be in a state where your mobile service has been recovered to a new Azure region and is now accepting traffic from your store apps using its original URL.
-
-<!-- Anchors. -->
-
-<!-- Images. -->
-
-<!-- URLs. -->
-[SQL Database business continuity guidance]: http://msdn.microsoft.com/en-us/library/windowsazure/hh852669.aspx
-[Team Foundation Service]: http://tfs.visualstudio.com/
-
-[source control feature]: http://www.windowsazure.com/en-us/develop/mobile/tutorials/store-scripts-in-source-control/
-[using the Windows Azure command-line tool]: http://www.windowsazure.com/en-us/develop/mobile/tutorials/command-line-administration/
-[Windows Azure portal]: http://manage.windowsazure.com/
-[Windows Azure Service Dashboard]: http://www.windowsazure.com/en-us/support/service-dashboard/
-[Automate mobile services with command-line tools]: http://www.windowsazure.com/en-us/develop/mobile/tutorials/command-line-administration/
-=======
 <properties linkid="mobile-services-recovery-disaster" urlDisplayName="Recover your mobile service in the event of a disaster" pageTitle="Recover your mobile service in the event of a disaster - Windows Azure Mobile Services" metaKeywords="" description="Learn how to recover your mobile service in the event of a disaster." metaCanonical="" services="" documentationCenter="Mobile" title="Recover your mobile service in the event of a disaster" authors=""  solutions="" writer="yavorg" manager="" editor=""  />
 
 # Recover your mobile service in the event of a disaster
@@ -136,7 +47,7 @@
 	<p>When you execute the command in this step, the secondary service is deleted so that its capacity can be used to recover the primary service. We recommend that you back up your scripts and settings before you run the command, if you would like to keep them.</p>
     </div>
 
-   	When you're ready, execute this command:
+   When you're ready, execute this command:
 
 		azure mobile recover PrimaryService SecondaryService
 		info:    Executing command mobile recover
@@ -170,5 +81,4 @@
 [using the Windows Azure command-line tool]: http://www.windowsazure.com/en-us/develop/mobile/tutorials/command-line-administration/
 [Windows Azure portal]: http://manage.windowsazure.com/
 [Windows Azure Service Dashboard]: http://www.windowsazure.com/en-us/support/service-dashboard/
-[Automate mobile services with command-line tools]: http://www.windowsazure.com/en-us/develop/mobile/tutorials/command-line-administration/
->>>>>>> 3c28a45e
+[Automate mobile services with command-line tools]: http://www.windowsazure.com/en-us/develop/mobile/tutorials/command-line-administration/