<properties 
	pageTitle="Typical workflow for Azure Search development | Microsoft Azure" 
	description="A workflow or roadmap for building prototype and production applications that integrated with Azure Search"
	services="search" 
	documentationCenter="" 
	authors="HeidiSteen" 
	manager="mblythe" 
	editor=""/>

<tags 
	ms.service="search" 
	ms.devlang="rest-api" 
	ms.workload="search" 
	ms.topic="article" 
	ms.tgt_pltfrm="na" 
<<<<<<< HEAD
	ms.date="04/14/2015" 
=======
	ms.date="04/23/2015" 
>>>>>>> 692c0fec
	ms.author="heidist"/>

# Typical workflow for Azure Search development

<<<<<<< HEAD
In this article, you’ll find a roadmap for building applications that include Azure Search as a component that provides the search experience. Depending on whether you are testing the waters or ready to dive right in, you’ll want some preliminary guidance on how to integrate Azure Search into your custom development project.

This article breaks down a typical workflow for prototypes that demonstrate the value of Azure Search in the context of your application, followed by a section about important design decisions for a more serious development effort. 

Before you start prototyping, we recommend ramping up with one of our Getting Started tutorials. Get Started tutorials are offered in these languages: [.NET](../search-get-started-dotnet/), [Java](../search-get-started-java/), [Node.JS](../search-get-started-nodejs/).

##Phase 1: Prototype project development

The quickest path to a successful prototype typically include the steps in this section.

![1][]

###Provision the service	

Azure Search is available through an Azure subscription. [Once you sign up](http://azure.microsoft.com/pricing/free-trial/), adding the Search service is quick. 

There are two pricing tiers to choose from. We recommend the shared service for prototyping, with the caveat that you will need to work with a small subset of your data. The shared service is free to existing subscribers (trial or regular memberships) and fast to setup, but limits the number of indexes and documents you can work with.

[Create a Search service in the portal](../search-create-service-portal/) provides the steps for adding a Search service to your subscription.

###Create the index	

An index is organized, persisted data that serves as the search corpus for all subsequent search operations. It is stored in the cloud as part of your Search service. An index contains searchable data as well as non-searchable data to support filtering, criteria for boosting a search score, and configuration settings that enable auto-complete queries (suggesters).

The fastest and easiest way to create an index is through the portal. You can type in fields, data types, and attributes for the data you want to index. You can also fill in scoring profiles or enable CORS.

An index, as it applies to the documents collection, is structured like a table in a database. If you’ve created tables in client tools before, this is a similar exercise.

To get started, see [Create an index in the portal](../search-create-index-portal/) for more information.

###Load documents

After creating the index, the next step is load documents. Loading documents is a separate operation that populates the index. In this step, data is uploaded, analyzed, tokenized, and stored in data structures (such as inverted indexes) that are designed for search workloads. Storage is built into the service and managed for you. You cannot customize or substitute the data storage layer used in Azure Search.

Each document must have a unique key and a collection of fields containing searchable and non-searchable data. Document data is represented as a set of key/value pairs for each field, in JSON format.

Data that you load to an index must conform to the schema you defined in the previous step. If your schema specifies an ID (key) field, a name field, a number field, and a URL field (which you might do if external images are part of your search results), then all the documents you feed into the index must have values (or null) for each field.

There are several ways to load documents, but right now, all of them require an API. For most prototypes, this step is the most time consuming due to a coding requirement.

For minimal coding and very small datasets, you could use [Fiddler](../search-fiddler) or [Chrome Postman](../search-chrome-postman) to upload documents. 

For SQL Server relational data sources in Azure (specifically Azure SQL Database, or SQL Server in an Azure VM), you can use [indexers](https://msdn.microsoft.com/library/dn946891.aspx).

You could also write a simple program using either the REST API or the .NET library that loads the documents:
=======
This article is a roadmap for including Azure Search as a component that provides the search experience in your custom application. Depending on whether you are testing the waters or ready to dive right in, you’ll want some preliminary guidance on how to integrate Azure Search into your custom development project.

In the following sections, we break out a typical workflow for an initial prototype that will help you evaluate how well Azure Search meets the search requirements of your application. Part two of this article covers important design decisions that factor into a more serious application development effort. 

Before you start prototyping, we recommend that you ramp up with one of our Getting Started tutorials or this [one-hour deep dive presentation video](http://azure.microsoft.com/documentation/videos/tech-ed-europe-2014-azure-search-deep-dive/). Get Started tutorials are offered in these languages: [.NET](../search-get-started-dotnet/), [Java](../search-get-started-java/), [Node.JS](../search-get-started-nodejs/).

##Prototype development

The quickest path to a successful prototype typically include the steps in this section. Steps include provisioning a service, define a schema for your index, load the index with documents, and query the index. 

For applications with volatile data (for example, if the common case includes rapid changes to inventory or content), your prototype should include a component for updating documents as well.

   ![][1]

###Step 1: Provision the service	

Azure Search is a fully-managed online service available through an Azure subscription. [Once you sign up for Azure](http://azure.microsoft.com/pricing/free-trial/), adding the Search service is quick. Visit [Create a Search service in the portal](../search-create-service-portal/) for instructions on how to add a Search service to your subscription.

There are two pricing tiers to choose from. We recommend the shared (free) service for prototyping, with the caveat that you will need to work with a small subset of your data. The shared service is free to existing subscribers (through trial or regular memberships) and is fast to setup, but it constrains the number of indexes and documents you can use to 3 indexes, up to 10,000 documents per index, or 50 MB of storage total, whichever comes first.

###Step 2: Create the index	

After you create the service, you are ready to create an index, starting with its schema definition. 

The fastest and easiest way to create an index is through the portal. At a minimum, each document must have a unique key and at least one field that contains searchable data. To get started, see [Create an index in the portal](../search-create-index-portal/).

> [AZURE.NOTE] **Inside an Azure Search Index**
>
> An *index* is organized, persisted data that serves as the *search corpus* for all subsequent search operations. Your search corpus is stored in the cloud as part of your Search service subscription, which enables search operations to execute quickly and consistently. In search terminology, an item in your search corpus is called a *document*, and the sum total of all documents is the *documents collection*. 
>
>An *index schema* defines all of the fields within a document by name, data type, and attributes that specify whether the field is searchable, filterable, facetable, and so forth. 
>
> Besides document structure, an index schema also specifies scoring profiles that provide criteria for boosting a search score, and configuration settings that enable auto-complete queries (suggesters) and CORS for cross-domain query requests. **For prototypes, we recommend that you start out simply by specifying just the fields in a document**, and then add other features incrementally (see Step 5 for a list of additional functionality to add later).  
> 
> Applied to a real-world example, consider an e-commerce application. The search index would contain all of the products or services that are searchable in your application (anything that comes back in a search results). There would be one document for each SKU. Each document would include the product name, brand, sizes, price, colors, and even references to images or other resource files that you want returned within search results.

###Step 3: Load documents

After saving the index in Azure Search, the next step is to populate the index with documents. In this step, data is uploaded, analyzed, tokenized, and stored in data structures (such as inverted indexes) that are designed for search workloads. 

Data that you upload to an index must conform to the schema you defined in the previous step. Document data is represented as a set of key/value pairs for each field, in JSON format. If your schema specifies an ID (key) field, a name field, a number field, and a URL field (which you might do if external images are part of your search results), then all the documents you feed into the index must have values (or null) for each field.

There are several ways to load documents, but right now, all of them require an API. For most prototypes, this step might be the most time consuming due to a coding requirement. Options are described below.

> [AZURE.NOTE] Remember that the shared service limits you to 10,000 documents per index. Be sure to reduce your dataset so that it stays under the limits. See [Limits and constraints](https://msdn.microsoft.com/library/dn798934.aspx) for more information.

####How to load data into an index

One approach is to use an indexer. For Azure DocumentDB or SQL Server relational data sources in Azure (specifically Azure SQL Database, or SQL Server in an Azure VM), you can use [indexers](https://msdn.microsoft.com/library/dn946891.aspx) to retrieve documents from a supported data source. Code samples that use indexers for loading documents can be found in any of these Getting started tutorials: [.NET](../search-get-started-dotnet/), [Java](../search-get-started-java/), [Node.JS](../search-get-started-nodejs/).

A second option is to write a simple program using either the REST API or the .NET library that loads the documents:
>>>>>>> 692c0fec

- [Add, update, or delete documents (REST API)](https://msdn.microsoft.com/library/dn798930.aspx)
- [DocumentOperationsExtensions Class](https://msdn.microsoft.com/library/microsoft.azure.search.documentoperationsextensions.aspx)

<<<<<<< HEAD
Samples that include code for loading documents are provided for these Getting started tutorials: [.NET](../search-get-started-dotnet/), [Java](../search-get-started-java/), [Node.JS](../search-get-started-nodejs/).

You can also review this code sample for an [Adventure Works C# REST API example](https://azuresearchadventureworksdemo.codeplex.com/) that loads documents from an embedded database (.mdf) in the solution, or this [scoring profiles C# REST API example](https://azuresearchscoringprofiles.codeplex.com/) that loads data from JSON data files included in the solution.

Remember that the shared service has limits of 10,000 documents per index. See [Limits and constraints](https://msdn.microsoft.com/library/dn798934.aspx) for more information.

###Query documents

The fastest way to get initial search results back from your Search service is to use [Fiddler](../search-fiddler) or [Chrome Postman](../search-chrome-postman) to view a response, but realistically, you will want to write some simple UI code to view the results in a readable format. 
=======
A third option that works for very small datasets is to use [Fiddler](../search-fiddler/) or [Chrome Postman](../search-chrome-postman/) to upload documents. 

A fourth option, perhaps the easiest one, is to borrow code from either the [Adventure Works C# REST API Example](https://azuresearchadventureworksdemo.codeplex.com/) that loads documents from an embedded database (.mdf) in the solution, or [Scoring Profiles C# REST API Example](https://azuresearchscoringprofiles.codeplex.com/) that loads data from JSON data files included in the solution.

> [AZURE.TIP] You could modify and run the [scoring profiles sample](https://azuresearchscoringprofiles.codeplex.com/), replacing the data JSON files and schema.json file with data that is valid for your application.

###Step 4: Query documents

Once documents are loaded into the index, you can write your first query. 

The fastest way to get initial search results back from your Search service is to use [Fiddler](../search-fiddler/) or [Chrome Postman](../search-chrome-postman/) to view a response, but realistically, you will want to write some simple UI code to view the results in a readable format. 
>>>>>>> 692c0fec

APIs for search operations include:

- [Search Documents operation](https://msdn.microsoft.com/library/dn798927.aspx)
- [SearchIndexClient Class](https://msdn.microsoft.com/library/microsoft.azure.search.searchindexclient.aspx)

<<<<<<< HEAD
Queries in Azure Search can be very minimalistic. Including `search=*` on the URI will return the first 50 items in your search corpus; specifying `search=<some phrase>` will perform a full-text search on the phrase, returning up to 50 documents, assuming there are at least 50 documents that contain a match on the term input.

50 documents is the default. You can change the number of items returned using the `$Count` query parameter. This parameter is documented in [Search Documents](https://msdn.microsoft.com/library/dn798927.aspx).

The most comprehensive list of query examples can be found in [Search Documents](https://msdn.microsoft.com/library/dn798927.aspx), but you might also want to review the [syntax reference](https://msdn.microsoft.com/library/dn798920.aspx) to review the list of supported operators.

###Evaluate results and explore capabilities

Now that you have a service and index, you can experiment with features to further evolve the search experience. A short list of features to explore are listed next.

**searchMode=all** is a query parameter that changes how Azure Search evaluates the NOT operator. By default, queries that include NOT (-) expand rather than narrow the results. You can set this parameter to change how the operator is evaluated. It’s documented in [Search Documents](https://msdn.microsoft.com/library/dn798927.aspx) or [SearchMode Enumeration](https://msdn.microsoft.com/library/microsoft.azure.search.models.searchmode.aspx).

**Scoring profiles** are used to boost search scores, causing items that meet the criteria to appear higher in the search results. See [Get started with scoring profiles](../search-get-started-scoring-profiles/) to step through this feature.

**Filters** are used to narrow search results by providing additional criteria on the selection. Filter expressions are provided with the query. See [Search Documents](https://msdn.microsoft.com/library/dn798927.aspx) for details.

**Faceted navigation** is used for self-directed filtering. Azure Search builds and returns the structure, and your code handles the visualization in a search results page. See [Faceted Navigation](../search-faceted-navigation/) for details. 

**Search pages** typically include counts in a result set, or use pagination to subdivide results into more manageable numbers. See [Pagination](../search-pagination-page-layout/) for details.

**Suggesters** refers to type-ahead or autocomplete queries that return suggested search terms as the user types in the first characters of a search phrase. See [Suggestions operation](https://msdn.microsoft.com/library/dn798936.aspx) or [Suggesters Class](https://msdn.microsoft.com/library/microsoft.azure.search.models.suggester.aspx) for more information.

**Language analyzers** provide the linguistic rules used during text analysis. The default language analyzer for Azure Search is Lucene English, but you can use different, or even multiple, analyzers by specifying them in your index. Lucene analyzers are available in all APIs. Microsoft natural language processors are only available in [2015-02-28-Preview REST API](../search-api-2015-02-28-preview/). See [Language Support](https://msdn.microsoft.com/library/dn879793.aspx) for more information.

###Update indexes and documents
=======
Queries in Azure Search can be very simple. Including `search=*` on the URI will return the first 50 items in your search corpus; specifying `search=<some phrase>` will perform a full-text search on the phrase, returning up to 50 documents, assuming there are at least 50 documents that contain a match on the term input.

50 documents is the default. You can change the number of items returned using the `$Count` query parameter. This parameter is documented in [Search Documents](https://msdn.microsoft.com/library/dn798927.aspx).

> [AZURE.TIP] The most comprehensive list of query examples can be found in [Search Documents](https://msdn.microsoft.com/library/dn798927.aspx), but you might also want to review the [syntax reference](https://msdn.microsoft.com/library/dn798920.aspx) to review the list of supported operators.

###Step 5: Explore more features

Now that you have a service and index, you can experiment with features to further evolve the search experience. A short list of features to investigate are listed next.

**Search pages** often include document counts in a result set, or use pagination to subdivide results into more manageable numbers. See [Pagination](../search-pagination-page-layout/) for details.

**searchMode=all** is a query parameter that changes how Azure Search evaluates the NOT operator. By default, queries that include NOT (-) expand rather than narrow the results. You can set this parameter to change how the operator is evaluated. It’s documented in [Search Documents](https://msdn.microsoft.com/library/dn798927.aspx) or [SearchMode Enumeration](https://msdn.microsoft.com/library/microsoft.azure.search.models.searchmode.aspx).

**Scoring profiles** are used to boost search scores, causing items that meet predefined criteria to appear higher in the search results. See [Get started with scoring profiles](../search-get-started-scoring-profiles/) to step through this feature.

**Filters** are used to narrow search results by providing additional criteria on the selection. Filter expressions are placed within the query. See [Search Documents](https://msdn.microsoft.com/library/dn798927.aspx) for details.

**Faceted navigation** is used for self-directed filtering. Azure Search builds and returns the structure, and your code renders the faceted navigation structure in a search results page. See [Faceted Navigation](../search-faceted-navigation/) for details.

**Suggesters** refers to type-ahead or auto-complete queries that return suggested search terms as the user types in the first characters of a search phrase. See [Suggestions operation](https://msdn.microsoft.com/library/dn798936.aspx) or [Suggesters Class](https://msdn.microsoft.com/library/microsoft.azure.search.models.suggester.aspx) for more information.

**Language analyzers** provide the linguistic rules used during text analysis. The default language analyzer for Azure Search is Lucene English, but you can use different, or even multiple, analyzers by specifying them in your index. Lucene analyzers are available in all APIs. Microsoft natural language processors are only available in [2015-02-28-Preview REST API](../search-api-2015-02-28-preview/). See [Language Support](https://msdn.microsoft.com/library/dn879793.aspx) for more information.

###Step 6: Update indexes and documents
>>>>>>> 692c0fec

Some of the features that you want to evaluate might require an update to your index, which often has the downstream effect of requiring updates to your documents. 

If you need to update an index or documents, for example to add suggesters or specify language analyzers on fields that you’ve added for that purpose, see the following links for instructions:

<<<<<<< HEAD
- [Update Index operation](https://msdn.microsoft.com/library/dn800964.aspx)
- [Update Indexer operation](https://msdn.microsoft.com//library/dn946892.aspx)
- [Add, update or delete documents operation](https://msdn.microsoft.com/library/dn798930.aspx)
- [Index Class](https://msdn.microsoft.com/library/microsoft.azure.search.models.index.aspx)
- [Documents Class](https://msdn.microsoft.com/library/microsoft.azure.search.models.document.aspx)

Once you have built a prototype that establishes proof-of-concept, you can take what you’ve learned to the next level by designing an application development project that can support production workloads.

##Phase 2: Application development

Advancing to the next phase now requires decisions about which APIs to use, how to manage documents and upload frequency, and whether to include external resources in your search results.

###Choose an API

You can use the .NET library or the REST API if your programming language is Java, JavaScript, or another language that does not target the Microsoft .NET Framework.

Currently, a few features are not yet in the .NET library, so even if you prefer to write managed code, you might need to use the REST API to get the features you want. Features that fall into this category include:

- [Indexers](https://msdn.microsoft.com/library/dn946891.aspx)
=======
- [Update Index operation (REST API)](https://msdn.microsoft.com/library/dn800964.aspx)
- [Update Indexer operation (REST API)](https://msdn.microsoft.com/library/dn946892.aspx)
- [Add, update or delete documents operation (REST API)](https://msdn.microsoft.com/library/dn798930.aspx)
- [Index Class (.NET library)](https://msdn.microsoft.com/library/microsoft.azure.search.models.index.aspx)
- [Documents Class (.NET library)](https://msdn.microsoft.com/library/microsoft.azure.search.models.document.aspx)

Once you have built a prototype that establishes proof-of-concept, you can take what you’ve learned to the next level by designing a development project that can support production workloads.

##Application development

Advancing to the next phase now requires decisions about which APIs to use, how to manage documents and upload frequency, and whether to include external resources in your search results.

Your solution design will still need to include all of the steps described for prototypes, but instead of prioritizing the most expedient path, you will want to consider which approaches are the most compatible with your overall solution.

###Choose an API

Azure Search provides two programming models: the .NET library for managed code, and a REST API for programming languages like Java, JavaScript, or another language that does not target the Microsoft .NET Framework.

Currently, a small subset of features are not yet in the .NET library, so even if you prefer to write managed code, you might need to use the REST API to get the features you want. Features that are only available in the REST API include:

>>>>>>> 692c0fec
- [Microsoft Natural Language processors - preview only](../search-api-2015-02-28-preview/)
- [moreLikeThis feature - preview only](../search-api-2015-02-28-preview/)
- [Management API](https://msdn.microsoft.com/library/dn832684.aspx)

You can periodically check the [What’s New](../search-latest-updates/) article to monitor changes in feature status.

###Determine data synchronization methods: Push or Pull

Push and pull models refer to how documents are updated in the index. Often, the scenario dictates which model is right for you. 

<<<<<<< HEAD
If your business is online retail, you most likely need a push model so that you can push or double-write any change in inventory to both your OLTP database and your Azure Search index. When a specific SKU is sold out, or a size or color becomes unavailable, you will want the index to be updated as quickly as possible to avoid disappointing your customers. Only push models can provide that level of near-real-time updating.

There is no specific mechanism in Azure Search for implementing a push model. Your application code, at the data layer, must handle the operation using either the [REST API](https://msdn.microsoft.com/library/dn798935.aspx) or [.NET Library](https://msdn.microsoft.com/library/dn951165.aspx) to update documents in the collection. As an implementation detail, using a product SKU for the document key can help with this task. 

Pull models are usually scheduled operations that retrieve data from external data sources. In Azure Search, a pull model is available through Indexers, which are in turn available for specific data sources: Azure DocumentDB or Azure SQL Database (and also SQL Server on Azure VMs).

###Loading Documents
=======
If your business is online retail, you most likely need a push model so that you can push or double-write any change in inventory to both your OLTP database and your Azure Search index. When a specific SKU is sold out, or a size or color becomes unavailable, you will want the index to be updated as quickly as possible to avoid customer frustration. Only push models can provide near-real-time updates to your search index.

There is no specific mechanism in Azure Search for implementing a push model. Your application code, at the data layer, must handle the documents update operation using either the [REST API](https://msdn.microsoft.com/library/dn798935.aspx) or [.NET Library](https://msdn.microsoft.com/library/dn951165.aspx) to update documents in the collection. As an implementation detail, using a product SKU for the document key can help with this task. 

Pull models are usually scheduled operations that retrieve data from external data sources. In Azure Search, a pull model is available through [Indexers](https://msdn.microsoft.com/library/azure/dn946891.aspx), which are in turn available for specific data sources: Azure DocumentDB or Azure SQL Database (and also SQL Server on Azure VMs).

###Loading Documents in batches
>>>>>>> 692c0fec

We recommend adding documents in batches to improve throughput. You can batch up to 1,000 documents, assuming an average document size of about 1-2KB.

There is an overall status code for the POST request. Status codes are either HTTP 200 (Success) or HTTP 207 (Multi-Status) if there is combination of successful and failed documents. In addition to the status code for the POST request, Azure Search maintains a status field for each document. Given a batch upload, you need a way to get per-document status that indicates whether the insert succeeded or failed for each document. The status field provides that information. It will be set to false if the document failed to load.
<<<<<<< HEAD
Under heavy load, it's not uncommon to have some upload failures. Should this occur, the overall status code is 207, indicating a partial success, and the documents that failed indexing will have the 'status' property set to false.

> AZURE.NOTE  When the service receives documents, they are queued up for indexing and may not be immediately included in search results. When not under a heavy load, documents are typically indexed within a few seconds.
=======

Under heavy load, it's not uncommon to have some upload failures. Should this occur, the overall status code is 207, indicating a partial success, and the documents that failed indexing will have the 'status' property set to false.

> [AZURE.NOTE]  When the service receives documents, they are queued up for indexing and may not be immediately included in search results. When not under a heavy load, documents are typically indexed within a few seconds.
>>>>>>> 692c0fec

When updating an index, you can combine multiple actions (insert, merge, delete) into the same batch, eliminating the need for multiple round trips. Currently Azure Search does not support partial updates (HTTP PATCH), so if you need to update an index, you must resend the index definition.

###Integrating external data into search results

Azure Search uses internal storage for the indexes and documents used in search operations. Text analysis and index parsing is dependent on having all searchable fields and associated attributes readily available.

However, not all fields in a document will be searchable. For example, if your application is an online catalog for music or videos, we recommend storing binary files in Azure BLOB service or some other storage format. The binary files themselves are not searchable, hence there is no need to persist them in Azure Search storage. Although you should store images, videos, and audio files in other services or locations, you should include a field that references the URL to the file location. This way, you can return the external data as part of your search results. 

To use external data, you should define a field in your index that stores a URL pointer to the external data file. If you issue a [Lookup Documents](https://msdn.microsoft.com/library/dn798929.aspx) request, or include the field in search results, the binary file appears in the context of a document.

###Capacity planning

<<<<<<< HEAD
###Capacity planning

One of the more compelling feature in Azure Search is the ease with which you can scale up or scale down resources in response to demand. While this capability doesn’t eliminate the need for capacity planning, it does minimize most of the risk. You’re not stuck with extra hardware, or the wrong hardware, for running your search workloads. 

As a last step, review the existing resource levels for both replicas and partitions, and determine whether adjustments are needed. The easiest way to adjust capacity is in the [Azure management portal](https://ms.portal.azure.com/).

Remember that only the standard pricing tier can be scaled up or down. Additionally, depending on the degree of adjustment, it can take anywhere from several minutes to several hours to deploy additional clusters for your service.

> AZURE.NOTE Capacity can be adjusted programmatically by using the Management REST API. For more information, see [Management REST API](https://msdn.microsoft.com/library/azure/dn832684.aspx).
=======
One of the more compelling feature in Azure Search is the ease with which you can scale up or scale down resources in response to demand. While this capability doesn’t eliminate the need for capacity planning, it does minimize most of the risk. You’re not stuck with extra hardware, or the wrong hardware, for running your search workloads. 

As a last step, review the existing resource levels for both replicas and partitions, and determine whether adjustments are needed. The easiest way to adjust capacity is in the [Azure management portal](https://ms.portal.azure.com/).

Remember that only the standard pricing tier can be scaled up or down. Additionally, depending on the degree of adjustment, it can take anywhere from several minutes to several hours to deploy additional clusters for your service.

> [AZURE.NOTE] Capacity can be adjusted programmatically by using the Management REST API. For more information, see [Management REST API](https://msdn.microsoft.com/library/azure/dn832684.aspx).
>>>>>>> 692c0fec


<!--Image references-->
[1]: ./media/search-workflow/AzSearch-Workflow.png<|MERGE_RESOLUTION|>--- conflicted
+++ resolved
@@ -13,62 +13,11 @@
 	ms.workload="search" 
 	ms.topic="article" 
 	ms.tgt_pltfrm="na" 
-<<<<<<< HEAD
-	ms.date="04/14/2015" 
-=======
 	ms.date="04/23/2015" 
->>>>>>> 692c0fec
 	ms.author="heidist"/>
 
 # Typical workflow for Azure Search development
 
-<<<<<<< HEAD
-In this article, you’ll find a roadmap for building applications that include Azure Search as a component that provides the search experience. Depending on whether you are testing the waters or ready to dive right in, you’ll want some preliminary guidance on how to integrate Azure Search into your custom development project.
-
-This article breaks down a typical workflow for prototypes that demonstrate the value of Azure Search in the context of your application, followed by a section about important design decisions for a more serious development effort. 
-
-Before you start prototyping, we recommend ramping up with one of our Getting Started tutorials. Get Started tutorials are offered in these languages: [.NET](../search-get-started-dotnet/), [Java](../search-get-started-java/), [Node.JS](../search-get-started-nodejs/).
-
-##Phase 1: Prototype project development
-
-The quickest path to a successful prototype typically include the steps in this section.
-
-![1][]
-
-###Provision the service	
-
-Azure Search is available through an Azure subscription. [Once you sign up](http://azure.microsoft.com/pricing/free-trial/), adding the Search service is quick. 
-
-There are two pricing tiers to choose from. We recommend the shared service for prototyping, with the caveat that you will need to work with a small subset of your data. The shared service is free to existing subscribers (trial or regular memberships) and fast to setup, but limits the number of indexes and documents you can work with.
-
-[Create a Search service in the portal](../search-create-service-portal/) provides the steps for adding a Search service to your subscription.
-
-###Create the index	
-
-An index is organized, persisted data that serves as the search corpus for all subsequent search operations. It is stored in the cloud as part of your Search service. An index contains searchable data as well as non-searchable data to support filtering, criteria for boosting a search score, and configuration settings that enable auto-complete queries (suggesters).
-
-The fastest and easiest way to create an index is through the portal. You can type in fields, data types, and attributes for the data you want to index. You can also fill in scoring profiles or enable CORS.
-
-An index, as it applies to the documents collection, is structured like a table in a database. If you’ve created tables in client tools before, this is a similar exercise.
-
-To get started, see [Create an index in the portal](../search-create-index-portal/) for more information.
-
-###Load documents
-
-After creating the index, the next step is load documents. Loading documents is a separate operation that populates the index. In this step, data is uploaded, analyzed, tokenized, and stored in data structures (such as inverted indexes) that are designed for search workloads. Storage is built into the service and managed for you. You cannot customize or substitute the data storage layer used in Azure Search.
-
-Each document must have a unique key and a collection of fields containing searchable and non-searchable data. Document data is represented as a set of key/value pairs for each field, in JSON format.
-
-Data that you load to an index must conform to the schema you defined in the previous step. If your schema specifies an ID (key) field, a name field, a number field, and a URL field (which you might do if external images are part of your search results), then all the documents you feed into the index must have values (or null) for each field.
-
-There are several ways to load documents, but right now, all of them require an API. For most prototypes, this step is the most time consuming due to a coding requirement.
-
-For minimal coding and very small datasets, you could use [Fiddler](../search-fiddler) or [Chrome Postman](../search-chrome-postman) to upload documents. 
-
-For SQL Server relational data sources in Azure (specifically Azure SQL Database, or SQL Server in an Azure VM), you can use [indexers](https://msdn.microsoft.com/library/dn946891.aspx).
-
-You could also write a simple program using either the REST API or the .NET library that loads the documents:
-=======
 This article is a roadmap for including Azure Search as a component that provides the search experience in your custom application. Depending on whether you are testing the waters or ready to dive right in, you’ll want some preliminary guidance on how to integrate Azure Search into your custom development project.
 
 In the following sections, we break out a typical workflow for an initial prototype that will help you evaluate how well Azure Search meets the search requirements of your application. Part two of this article covers important design decisions that factor into a more serious application development effort. 
@@ -120,22 +69,10 @@
 One approach is to use an indexer. For Azure DocumentDB or SQL Server relational data sources in Azure (specifically Azure SQL Database, or SQL Server in an Azure VM), you can use [indexers](https://msdn.microsoft.com/library/dn946891.aspx) to retrieve documents from a supported data source. Code samples that use indexers for loading documents can be found in any of these Getting started tutorials: [.NET](../search-get-started-dotnet/), [Java](../search-get-started-java/), [Node.JS](../search-get-started-nodejs/).
 
 A second option is to write a simple program using either the REST API or the .NET library that loads the documents:
->>>>>>> 692c0fec
 
 - [Add, update, or delete documents (REST API)](https://msdn.microsoft.com/library/dn798930.aspx)
 - [DocumentOperationsExtensions Class](https://msdn.microsoft.com/library/microsoft.azure.search.documentoperationsextensions.aspx)
 
-<<<<<<< HEAD
-Samples that include code for loading documents are provided for these Getting started tutorials: [.NET](../search-get-started-dotnet/), [Java](../search-get-started-java/), [Node.JS](../search-get-started-nodejs/).
-
-You can also review this code sample for an [Adventure Works C# REST API example](https://azuresearchadventureworksdemo.codeplex.com/) that loads documents from an embedded database (.mdf) in the solution, or this [scoring profiles C# REST API example](https://azuresearchscoringprofiles.codeplex.com/) that loads data from JSON data files included in the solution.
-
-Remember that the shared service has limits of 10,000 documents per index. See [Limits and constraints](https://msdn.microsoft.com/library/dn798934.aspx) for more information.
-
-###Query documents
-
-The fastest way to get initial search results back from your Search service is to use [Fiddler](../search-fiddler) or [Chrome Postman](../search-chrome-postman) to view a response, but realistically, you will want to write some simple UI code to view the results in a readable format. 
-=======
 A third option that works for very small datasets is to use [Fiddler](../search-fiddler/) or [Chrome Postman](../search-chrome-postman/) to upload documents. 
 
 A fourth option, perhaps the easiest one, is to borrow code from either the [Adventure Works C# REST API Example](https://azuresearchadventureworksdemo.codeplex.com/) that loads documents from an embedded database (.mdf) in the solution, or [Scoring Profiles C# REST API Example](https://azuresearchscoringprofiles.codeplex.com/) that loads data from JSON data files included in the solution.
@@ -147,40 +84,12 @@
 Once documents are loaded into the index, you can write your first query. 
 
 The fastest way to get initial search results back from your Search service is to use [Fiddler](../search-fiddler/) or [Chrome Postman](../search-chrome-postman/) to view a response, but realistically, you will want to write some simple UI code to view the results in a readable format. 
->>>>>>> 692c0fec
 
 APIs for search operations include:
 
 - [Search Documents operation](https://msdn.microsoft.com/library/dn798927.aspx)
 - [SearchIndexClient Class](https://msdn.microsoft.com/library/microsoft.azure.search.searchindexclient.aspx)
 
-<<<<<<< HEAD
-Queries in Azure Search can be very minimalistic. Including `search=*` on the URI will return the first 50 items in your search corpus; specifying `search=<some phrase>` will perform a full-text search on the phrase, returning up to 50 documents, assuming there are at least 50 documents that contain a match on the term input.
-
-50 documents is the default. You can change the number of items returned using the `$Count` query parameter. This parameter is documented in [Search Documents](https://msdn.microsoft.com/library/dn798927.aspx).
-
-The most comprehensive list of query examples can be found in [Search Documents](https://msdn.microsoft.com/library/dn798927.aspx), but you might also want to review the [syntax reference](https://msdn.microsoft.com/library/dn798920.aspx) to review the list of supported operators.
-
-###Evaluate results and explore capabilities
-
-Now that you have a service and index, you can experiment with features to further evolve the search experience. A short list of features to explore are listed next.
-
-**searchMode=all** is a query parameter that changes how Azure Search evaluates the NOT operator. By default, queries that include NOT (-) expand rather than narrow the results. You can set this parameter to change how the operator is evaluated. It’s documented in [Search Documents](https://msdn.microsoft.com/library/dn798927.aspx) or [SearchMode Enumeration](https://msdn.microsoft.com/library/microsoft.azure.search.models.searchmode.aspx).
-
-**Scoring profiles** are used to boost search scores, causing items that meet the criteria to appear higher in the search results. See [Get started with scoring profiles](../search-get-started-scoring-profiles/) to step through this feature.
-
-**Filters** are used to narrow search results by providing additional criteria on the selection. Filter expressions are provided with the query. See [Search Documents](https://msdn.microsoft.com/library/dn798927.aspx) for details.
-
-**Faceted navigation** is used for self-directed filtering. Azure Search builds and returns the structure, and your code handles the visualization in a search results page. See [Faceted Navigation](../search-faceted-navigation/) for details. 
-
-**Search pages** typically include counts in a result set, or use pagination to subdivide results into more manageable numbers. See [Pagination](../search-pagination-page-layout/) for details.
-
-**Suggesters** refers to type-ahead or autocomplete queries that return suggested search terms as the user types in the first characters of a search phrase. See [Suggestions operation](https://msdn.microsoft.com/library/dn798936.aspx) or [Suggesters Class](https://msdn.microsoft.com/library/microsoft.azure.search.models.suggester.aspx) for more information.
-
-**Language analyzers** provide the linguistic rules used during text analysis. The default language analyzer for Azure Search is Lucene English, but you can use different, or even multiple, analyzers by specifying them in your index. Lucene analyzers are available in all APIs. Microsoft natural language processors are only available in [2015-02-28-Preview REST API](../search-api-2015-02-28-preview/). See [Language Support](https://msdn.microsoft.com/library/dn879793.aspx) for more information.
-
-###Update indexes and documents
-=======
 Queries in Azure Search can be very simple. Including `search=*` on the URI will return the first 50 items in your search corpus; specifying `search=<some phrase>` will perform a full-text search on the phrase, returning up to 50 documents, assuming there are at least 50 documents that contain a match on the term input.
 
 50 documents is the default. You can change the number of items returned using the `$Count` query parameter. This parameter is documented in [Search Documents](https://msdn.microsoft.com/library/dn798927.aspx).
@@ -206,33 +115,11 @@
 **Language analyzers** provide the linguistic rules used during text analysis. The default language analyzer for Azure Search is Lucene English, but you can use different, or even multiple, analyzers by specifying them in your index. Lucene analyzers are available in all APIs. Microsoft natural language processors are only available in [2015-02-28-Preview REST API](../search-api-2015-02-28-preview/). See [Language Support](https://msdn.microsoft.com/library/dn879793.aspx) for more information.
 
 ###Step 6: Update indexes and documents
->>>>>>> 692c0fec
 
 Some of the features that you want to evaluate might require an update to your index, which often has the downstream effect of requiring updates to your documents. 
 
 If you need to update an index or documents, for example to add suggesters or specify language analyzers on fields that you’ve added for that purpose, see the following links for instructions:
 
-<<<<<<< HEAD
-- [Update Index operation](https://msdn.microsoft.com/library/dn800964.aspx)
-- [Update Indexer operation](https://msdn.microsoft.com//library/dn946892.aspx)
-- [Add, update or delete documents operation](https://msdn.microsoft.com/library/dn798930.aspx)
-- [Index Class](https://msdn.microsoft.com/library/microsoft.azure.search.models.index.aspx)
-- [Documents Class](https://msdn.microsoft.com/library/microsoft.azure.search.models.document.aspx)
-
-Once you have built a prototype that establishes proof-of-concept, you can take what you’ve learned to the next level by designing an application development project that can support production workloads.
-
-##Phase 2: Application development
-
-Advancing to the next phase now requires decisions about which APIs to use, how to manage documents and upload frequency, and whether to include external resources in your search results.
-
-###Choose an API
-
-You can use the .NET library or the REST API if your programming language is Java, JavaScript, or another language that does not target the Microsoft .NET Framework.
-
-Currently, a few features are not yet in the .NET library, so even if you prefer to write managed code, you might need to use the REST API to get the features you want. Features that fall into this category include:
-
-- [Indexers](https://msdn.microsoft.com/library/dn946891.aspx)
-=======
 - [Update Index operation (REST API)](https://msdn.microsoft.com/library/dn800964.aspx)
 - [Update Indexer operation (REST API)](https://msdn.microsoft.com/library/dn946892.aspx)
 - [Add, update or delete documents operation (REST API)](https://msdn.microsoft.com/library/dn798930.aspx)
@@ -253,7 +140,6 @@
 
 Currently, a small subset of features are not yet in the .NET library, so even if you prefer to write managed code, you might need to use the REST API to get the features you want. Features that are only available in the REST API include:
 
->>>>>>> 692c0fec
 - [Microsoft Natural Language processors - preview only](../search-api-2015-02-28-preview/)
 - [moreLikeThis feature - preview only](../search-api-2015-02-28-preview/)
 - [Management API](https://msdn.microsoft.com/library/dn832684.aspx)
@@ -264,15 +150,6 @@
 
 Push and pull models refer to how documents are updated in the index. Often, the scenario dictates which model is right for you. 
 
-<<<<<<< HEAD
-If your business is online retail, you most likely need a push model so that you can push or double-write any change in inventory to both your OLTP database and your Azure Search index. When a specific SKU is sold out, or a size or color becomes unavailable, you will want the index to be updated as quickly as possible to avoid disappointing your customers. Only push models can provide that level of near-real-time updating.
-
-There is no specific mechanism in Azure Search for implementing a push model. Your application code, at the data layer, must handle the operation using either the [REST API](https://msdn.microsoft.com/library/dn798935.aspx) or [.NET Library](https://msdn.microsoft.com/library/dn951165.aspx) to update documents in the collection. As an implementation detail, using a product SKU for the document key can help with this task. 
-
-Pull models are usually scheduled operations that retrieve data from external data sources. In Azure Search, a pull model is available through Indexers, which are in turn available for specific data sources: Azure DocumentDB or Azure SQL Database (and also SQL Server on Azure VMs).
-
-###Loading Documents
-=======
 If your business is online retail, you most likely need a push model so that you can push or double-write any change in inventory to both your OLTP database and your Azure Search index. When a specific SKU is sold out, or a size or color becomes unavailable, you will want the index to be updated as quickly as possible to avoid customer frustration. Only push models can provide near-real-time updates to your search index.
 
 There is no specific mechanism in Azure Search for implementing a push model. Your application code, at the data layer, must handle the documents update operation using either the [REST API](https://msdn.microsoft.com/library/dn798935.aspx) or [.NET Library](https://msdn.microsoft.com/library/dn951165.aspx) to update documents in the collection. As an implementation detail, using a product SKU for the document key can help with this task. 
@@ -280,21 +157,14 @@
 Pull models are usually scheduled operations that retrieve data from external data sources. In Azure Search, a pull model is available through [Indexers](https://msdn.microsoft.com/library/azure/dn946891.aspx), which are in turn available for specific data sources: Azure DocumentDB or Azure SQL Database (and also SQL Server on Azure VMs).
 
 ###Loading Documents in batches
->>>>>>> 692c0fec
 
 We recommend adding documents in batches to improve throughput. You can batch up to 1,000 documents, assuming an average document size of about 1-2KB.
 
 There is an overall status code for the POST request. Status codes are either HTTP 200 (Success) or HTTP 207 (Multi-Status) if there is combination of successful and failed documents. In addition to the status code for the POST request, Azure Search maintains a status field for each document. Given a batch upload, you need a way to get per-document status that indicates whether the insert succeeded or failed for each document. The status field provides that information. It will be set to false if the document failed to load.
-<<<<<<< HEAD
-Under heavy load, it's not uncommon to have some upload failures. Should this occur, the overall status code is 207, indicating a partial success, and the documents that failed indexing will have the 'status' property set to false.
-
-> AZURE.NOTE  When the service receives documents, they are queued up for indexing and may not be immediately included in search results. When not under a heavy load, documents are typically indexed within a few seconds.
-=======
 
 Under heavy load, it's not uncommon to have some upload failures. Should this occur, the overall status code is 207, indicating a partial success, and the documents that failed indexing will have the 'status' property set to false.
 
 > [AZURE.NOTE]  When the service receives documents, they are queued up for indexing and may not be immediately included in search results. When not under a heavy load, documents are typically indexed within a few seconds.
->>>>>>> 692c0fec
 
 When updating an index, you can combine multiple actions (insert, merge, delete) into the same batch, eliminating the need for multiple round trips. Currently Azure Search does not support partial updates (HTTP PATCH), so if you need to update an index, you must resend the index definition.
 
@@ -308,17 +178,6 @@
 
 ###Capacity planning
 
-<<<<<<< HEAD
-###Capacity planning
-
-One of the more compelling feature in Azure Search is the ease with which you can scale up or scale down resources in response to demand. While this capability doesn’t eliminate the need for capacity planning, it does minimize most of the risk. You’re not stuck with extra hardware, or the wrong hardware, for running your search workloads. 
-
-As a last step, review the existing resource levels for both replicas and partitions, and determine whether adjustments are needed. The easiest way to adjust capacity is in the [Azure management portal](https://ms.portal.azure.com/).
-
-Remember that only the standard pricing tier can be scaled up or down. Additionally, depending on the degree of adjustment, it can take anywhere from several minutes to several hours to deploy additional clusters for your service.
-
-> AZURE.NOTE Capacity can be adjusted programmatically by using the Management REST API. For more information, see [Management REST API](https://msdn.microsoft.com/library/azure/dn832684.aspx).
-=======
 One of the more compelling feature in Azure Search is the ease with which you can scale up or scale down resources in response to demand. While this capability doesn’t eliminate the need for capacity planning, it does minimize most of the risk. You’re not stuck with extra hardware, or the wrong hardware, for running your search workloads. 
 
 As a last step, review the existing resource levels for both replicas and partitions, and determine whether adjustments are needed. The easiest way to adjust capacity is in the [Azure management portal](https://ms.portal.azure.com/).
@@ -326,7 +185,6 @@
 Remember that only the standard pricing tier can be scaled up or down. Additionally, depending on the degree of adjustment, it can take anywhere from several minutes to several hours to deploy additional clusters for your service.
 
 > [AZURE.NOTE] Capacity can be adjusted programmatically by using the Management REST API. For more information, see [Management REST API](https://msdn.microsoft.com/library/azure/dn832684.aspx).
->>>>>>> 692c0fec
 
 
 <!--Image references-->
