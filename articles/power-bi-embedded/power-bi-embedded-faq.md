--- conflicted
+++ resolved
@@ -20,100 +20,96 @@
 
 1. **What did you announce about Power BI at Build?**
 
-   Microsoft announced that the Microsoft Power BI Embedded Service Public Preview is now available.
+    Microsoft announced that the Microsoft Power BI Embedded Service Public Preview is now available.
 
 2.	**What is Microsoft Power BI Embedded?**
 
-   Microsoft Power BI Embedded is an Azure service that allows application developers to embed stunning, fully interactive reports and visualizations into your customer facing apps without the time and expense of having to build your own controls from the ground-up. You can choose from a broad range of data visualizations that come out of the box, or easily build custom visualizations to meet your application’s unique needs.  Power BI Embedded is intended for use by ISV/application developers that want to deliver BI to their customers as part of their larger application.  
+    Microsoft Power BI Embedded is an Azure service that allows application developers to embed stunning, fully interactive reports and visualizations into your customer facing apps without the time and expense of having to build your own controls from the ground-up. You can choose from a broad range of data visualizations that come out of the box, or easily build custom visualizations to meet your application’s unique needs.  Power BI Embedded is intended for use by ISV/application developers that want to deliver BI to their customers as part of their larger application.  
 
 3.	**Who would want to use Microsoft Power BI Embedded, and why?**
 
-   Microsoft Power BI Embedded is for application developers that want to offer stunning and interactive data visualization experiences for their users across any of their devices without having to build it themselves.  With Power BI Embedded, developers can deliver always-up-to-date views with **Direct Query**.  Developers can also programmatically deploy, manage, and automate Power BI with the Azure ARM APIs and Power BI APIs.  As with all things Power BI, the embedded service automatically scales to meet the usage and needs of your application.  The Power BI Embedded service features a Pay-as-you-go consumption based pricing model. For pricing, see [How is this service priced?](#price).
+    Microsoft Power BI Embedded is for application developers that want to offer stunning and interactive data visualization experiences for their users across any of their devices without having to build it themselves.  With Power BI Embedded, developers can deliver always-up-to-date views with **Direct Query**.  Developers can also programmatically deploy, manage, and automate Power BI with the Azure ARM APIs and Power BI APIs.  As with all things Power BI, the embedded service automatically scales to meet the usage and needs of your application.  The Power BI Embedded service features a Pay-as-you-go consumption based pricing model. For pricing, see [How is this service priced?](#price).
 
 4.	**How does Power BI Embedded relate to the Power BI service?**
 
-   Power BI Embedded and the Power BI service are separate offerings. Power BI Embedded features a consumption-based billing model, is deployed through the Azure portal and is designed to enable ISVs to embed data visualizations in applications for their customers to use. The Power BI service is billed and deployed through the O365 portal and is a standalone general purpose BI offering primarily targeted at enterprise internal use. For more information about the Power BI service please visit [www.powerbi.com](www.powerbi.com).
+    Power BI Embedded and the Power BI service are separate offerings. Power BI Embedded features a consumption-based billing model, is deployed through the Azure portal and is designed to enable ISVs to embed data visualizations in applications for their customers to use. The Power BI service is billed and deployed through the O365 portal and is a standalone general purpose BI offering primarily targeted at enterprise internal use. For more information about the Power BI service please visit [www.powerbi.com](www.powerbi.com).
 
 5.	**How does Power BI Embedded improve my app?**
 
-   Applications are significantly more powerful when you leverage data visualizations to inform user decisions directly in your application.  Power BI Embedded lets you enhance your app with interactive, always up-to-date, rich data visualizations so that you can increase the utility of your app, user satisfaction and loyalty, and deliver contextual analytics with ease on any device.
+    Applications are significantly more powerful when you leverage data visualizations to inform user decisions directly in your application.  Power BI Embedded lets you enhance your app with interactive, always up-to-date, rich data visualizations so that you can increase the utility of your app, user satisfaction and loyalty, and deliver contextual analytics with ease on any device.
 
 6.	**Are there any rules or restrictions about how I can use Power BI Embedded in my app?**
 
-   You may use the Power BI Embedded service within an application you develop only if your application (1) adds primary and significant functionality to Power BI Embedded service and is not primarily a substitute for any Power BI service, and (2) is provided solely for users external to your company.  You may not use the Power BI Embedded service within internal business applications.  
+    You may use the Power BI Embedded service within an application you develop only if your application (1) adds primary and significant functionality to Power BI Embedded service and is not primarily a substitute for any Power BI service, and (2) is provided solely for users external to your company.  You may not use the Power BI Embedded service within internal business applications.  
 
 7.	**Can Power BI Embedded be used to create internal applications?**
 
-   No, Power BI Embedded is only intended for use by external users and may not be used within internal business applications. In order to embed Power BI content for use in internal business applications, you should use the Power BI service, and all users consuming that content must have a valid Power BI Free or Power BI Pro user subscription license. More information on internal embedding using the Power BI service is available at [https://dev.powerbi.com](https://dev.powerbi.com).
+    No, Power BI Embedded is only intended for use by external users and may not be used within internal business applications. In order to embed Power BI content for use in internal business applications, you should use the Power BI service, and all users consuming that content must have a valid Power BI Free or Power BI Pro user subscription license. More information on internal embedding using the Power BI service is available at [https://dev.powerbi.com](https://dev.powerbi.com).
 
 8.	**Is this service available globally?**
 
-   The Power BI Embedded service is available in North America as of our announcement at BUILD 2016 (in the US South Central Data Center).  You can expect us to roll out this service to the rest of the Azure data centers very shortly after.  
+    The Power BI Embedded service is available in North America as of our announcement at BUILD 2016 (in the US South Central Data Center).  You can expect us to roll out this service to the rest of the Azure data centers very shortly after.  
 
 9. **What is the available SLA for the service?**
 
-   Power BI Embedded is now available as a preview Azure service without a formal SLA. An SLA will be provided when the service moves from preview to general availability.
+    Power BI Embedded is now available as a preview Azure service without a formal SLA. An SLA will be provided when the service moves from preview to general availability.
 
 10. <a name="price"/>**How is this service priced?**
 
-   Power BI Embedded is currently in preview and will be available at no cost until May 1, 2016. Starting on May 1, 2016, the service will be priced per render. Customers may purchase the service through two primary licensing vehicles: the Microsoft Online Subscription Program (MOSP) or the Enterprise VL Program.
+    Power BI Embedded is currently in preview and will be available at no cost until May 1, 2016. Starting on May 1, 2016, the service will be priced per render. Customers may purchase the service through two primary licensing vehicles: the Microsoft Online Subscription Program (MOSP) or the Enterprise VL Program.
 
-   You may use the Power BI Embedded service within an application you develop only if your application (1) adds primary and significant functionality to our service and is not primarily a substitute for any Power BI service, and (2) is provided solely for external users.  You may not use the Power BI Embedded service within internal business applications.
+    You may use the Power BI Embedded service within an application you develop only if your application (1) adds primary and significant functionality to our service and is not primarily a substitute for any Power BI service, and (2) is provided solely for external users.  You may not use the Power BI Embedded service within internal business applications.
 
-<<<<<<< HEAD
 
    ![](media\power-bi-embedded-faq\price.png)
-=======
-   ![Power BI pricing](media\power-bi-embedded-faq\price.png)
->>>>>>> f9a000af
 
 11. **What is a render and how is it billed?**
 
-   A render occurs when a visualization is displayed to an end user that requires a query to the service. The Power BI service attempts to cache rendered content when possible in order to reduce the number of renders that your application will be charged for.  However, user actions such as filtering may result in a query to our service, which constitutes a new render.  
+    A render occurs when a visualization is displayed to an end user that requires a query to the service. The Power BI service attempts to cache rendered content when possible in order to reduce the number of renders that your application will be charged for.  However, user actions such as filtering may result in a query to our service, which constitutes a new render.  
 
-   For example, if a user views a report containing four visuals, this may result in four renders. If the user refreshes the report and more queries are sent to the service, it would result in four more renders. The service owner will have control over the extent to which end users can drive new queries that result in paid renders to limit cost exposure and minimize costs in static data scenarios.
+    For example, if a user views a report containing four visuals, this may result in four renders. If the user refreshes the report and more queries are sent to the service, it would result in four more renders. The service owner will have control over the extent to which end users can drive new queries that result in paid renders to limit cost exposure and minimize costs in static data scenarios.
 
-   Renders are billed per 1,000 renders. Billing is prorated for render quantities less than 1,000. Customers receive 1,000 free renders per month. Customers who purchase through Volume Licensing agreements should consult their Microsoft partner or seller for pricing information.
+    Renders are billed per 1,000 renders. Billing is prorated for render quantities less than 1,000. Customers receive 1,000 free renders per month. Customers who purchase through Volume Licensing agreements should consult their Microsoft partner or seller for pricing information.
 
 12. **Do you offer any tools or guidance to help me estimate how many renders I should expect? How will I know how many renders have been completed?**
 
-   The Azure Portal will provide billing details on how many renders have been performed against your subscription.
+    The Azure Portal will provide billing details on how many renders have been performed against your subscription.
 
 13. **Do I need a Power BI subscription in order to develop applications with Power BI Embedded? How do I get started?**
 
-   As the Application Developer, you do not need to have a Power BI subscription in order to create the reports and visualizations you wish to use in your application.  You will need a Microsoft Azure subscription and the free Power BI Desktop application.
+    As the Application Developer, you do not need to have a Power BI subscription in order to create the reports and visualizations you wish to use in your application.  You will need a Microsoft Azure subscription and the free Power BI Desktop application.
 
-   Please see our service documentation for details on how to use the Power BI Embedded service.
+    Please see our service documentation for details on how to use the Power BI Embedded service.
 
 14. **I have an Azure subscription. Can I use Power BI Embedded using my existing subscription?**
 
-   Yes. You can use your existing Azure subscription to provision and use the Microsoft Power BI Embedded service.
+    Yes. You can use your existing Azure subscription to provision and use the Microsoft Power BI Embedded service.
 
 15. **Does my application end-user need a Power BI license?**
 
-   No. Your application’s end-users are not required to buy a separate Power BI subscription to access the in-app data visualizations. In the Power BI Embedded model, the Application Provider, will be billed for the service through the Azure consumption meter. Please refer to the [Pricing and licensing page](http://go.microsoft.com/fwlink/?LinkId=760527).
+    No. Your application’s end-users are not required to buy a separate Power BI subscription to access the in-app data visualizations. In the Power BI Embedded model, the Application Provider, will be billed for the service through the Azure consumption meter. Please refer to the [Pricing and licensing page](http://go.microsoft.com/fwlink/?LinkId=760527).
 
 16. **How does user authentication work with Power BI Embedded?**
 
-   The Power BI Embedded service uses app tokens for authentication and authorization instead of explicit end-user authentication.  In the App Token model, your application manages authentication and authorization for your end-users.  Then, when necessary, your app creates and sends the App Tokens which tells our service to render the requested report. This design does not require your app to use Azure Active Directory for user authentication and authorization, although you can do this.  For more information on App Tokens, please refer to the [App Tokens](https://azure.microsoft.com/en-us/documentation/articles/power-bi-embedded-get-started-sample/#key-flow) documentation page.
+    The Power BI Embedded service uses app tokens for authentication and authorization instead of explicit end-user authentication.  In the App Token model, your application manages authentication and authorization for your end-users.  Then, when necessary, your app creates and sends the App Tokens which tells our service to render the requested report. This design does not require your app to use Azure Active Directory for user authentication and authorization, although you can do this.  For more information on App Tokens, please refer to the [App Tokens](https://azure.microsoft.com/en-us/documentation/articles/power-bi-embedded-get-started-sample/#key-flow) documentation page.
 
 17. **What data sources are currently supported with Power BI Embedded?**
 
-   During the public preview of the service, we are going to support access to cloud data sources that use basic credentials via Direct Query. This means that sources such as Azure SQL DB, HDInsight Spark and Azure SQL DW are supported right now.  We will add support for other data sources and access types in the coming months. We’ll announce new supported data sources on the Power BI developer site at [http://dev.powerbi.com](http://dev.powerbi.com/).
+    During the public preview of the service, we are going to support access to cloud data sources that use basic credentials via Direct Query. This means that sources such as Azure SQL DB, HDInsight Spark and Azure SQL DW are supported right now.  We will add support for other data sources and access types in the coming months. We’ll announce new supported data sources on the Power BI developer site at [http://dev.powerbi.com](http://dev.powerbi.com/).
 
 18. **How does the tenancy model work for Power BI Embedded?**
 
-   In the Power BI Embedded model, there is no explicit requirement to have your customers in Azure Active Directory (Azure AD) tenants.  You can elect to require Azure AD for your customers, or not. As a result, the architecture of your application and infrastructure is what will determine the tenancy model required for Power BI Embedded.
+    In the Power BI Embedded model, there is no explicit requirement to have your customers in Azure Active Directory (Azure AD) tenants.  You can elect to require Azure AD for your customers, or not. As a result, the architecture of your application and infrastructure is what will determine the tenancy model required for Power BI Embedded.
 
-   Developers/employees working on or building your application will need to have an Azure AD user account so they can manage your Azure Subscription and Workspace Collections via the Azure Portal. Programmatic APIs that enable developers to import reports, modify connection strings, and get embed URLs use app tokens for authentication instead, and as a result do not require Azure AD. Details on how to use our APIs and Azure Portal can be found in the [Power BI Embedded documentation page in Azure.com]( https://azure.microsoft.com/en-us/documentation/services/power-bi-embedded/).
+    Developers/employees working on or building your application will need to have an Azure AD user account so they can manage your Azure Subscription and Workspace Collections via the Azure Portal. Programmatic APIs that enable developers to import reports, modify connection strings, and get embed URLs use app tokens for authentication instead, and as a result do not require Azure AD. Details on how to use our APIs and Azure Portal can be found in the [Power BI Embedded documentation page in Azure.com]( https://azure.microsoft.com/en-us/documentation/services/power-bi-embedded/).
 
 19. **Where can I learn more?**
 
-   You can visit the [Power BI Embedded documentation page](http://go.microsoft.com/fwlink/?LinkId=760526). You can stay up-to-date about this service by visiting the [Power BI developer blog](http://blogs.msdn.com/powerbidev) or by visiting the Power BI developer center at dev.powerbi.com. You can also ask questions at [Stackoverflow](http://stackoverflow.com/questions/tagged/powerbi).
+    You can visit the [Power BI Embedded documentation page](http://go.microsoft.com/fwlink/?LinkId=760526). You can stay up-to-date about this service by visiting the [Power BI developer blog](http://blogs.msdn.com/powerbidev) or by visiting the Power BI developer center at dev.powerbi.com. You can also ask questions at [Stackoverflow](http://stackoverflow.com/questions/tagged/powerbi).
 
 20. **How do I get started?**
 
-   You can get started for free now! If you have an Azure subscription, you can now provision Power BI Embedded from the Azure portal directly.  You can also create you [free Azure account](https://azure.microsoft.com/free/). Once you have provisioned the Power BI Embedded service, you can easily use Power BI REST APIs directly, or use the developer SDK available on [GitHub](http://go.microsoft.com/fwlink/?LinkID=746472) . Samples are provided on how to leverage the developer SDK.
+    You can get started for free now! If you have an Azure subscription, you can now provision Power BI Embedded from the Azure portal directly.  You can also create you [free Azure account](https://azure.microsoft.com/free/). Once you have provisioned the Power BI Embedded service, you can easily use Power BI REST APIs directly, or use the developer SDK available on [GitHub](http://go.microsoft.com/fwlink/?LinkID=746472) . Samples are provided on how to leverage the developer SDK.
 
 ## See also
 
