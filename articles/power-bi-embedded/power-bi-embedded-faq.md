--- conflicted
+++ resolved
@@ -1,9 +1,5 @@
 <properties
-<<<<<<< HEAD
-   pageTitle="Power BI Embedded FAQ"
-=======
    pageTitle="FAQ"
->>>>>>> edd433ef
    description="Power BI Embedded FAQ"
    services="power-bi-embedded"
    documentationCenter=""
