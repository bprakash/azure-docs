--- conflicted
+++ resolved
@@ -40,16 +40,10 @@
 2. Open **PowerBI-embedded.sln** in Visual Studio. You may need to execute the **Update-Package** command in the NuGET Package Manager Console in order to update the packages used in this solution.
 3. Build the solution.
 4. Run the **ProvisionSample** console app. In the sample console app, you provision a workspace and import a PBIX file.
-<<<<<<< HEAD
-5. To provision a new **Workspace**, select option 2, **Report management**, and then select option 3, **Import PBIX Desktop file into a workspace**.
-
-6. Enter your **Workspace Collection** name, and **Access Key**. You can get these in the **Azure Portal**. To learn more about how to get your **Access Key**, see [View Power BI API Access Keys](power-bi-embedded-get-started.md#view-power-bi-api-access-keys) in Get started with Microsoft Power BI Embedded.
-=======
 5. To provision a new **Workspace**, select option 1, **Collection management**, and then select option 6, **Provision a new Workspace**
 6. To import a new **Report**, select option 2, **Report management**, and then select option 3, **Import PBIX Desktop file into a workspace**.
 
 7. Enter your **Workspace Collection** name, and **Access Key**. You can get these in the **Azure Portal**. To learn more about how to get your **Access Key**, see [View Power BI API Access Keys](power-bi-embedded-get-started.md#view-power-bi-api-access-keys) in Get started with Microsoft Power BI Embedded.
->>>>>>> a42dbad0
 
     ![](media/powerbi-embedded-get-started-sample/azure-portal.png)
 8. Copy and save the newly created **Workspace ID** to use later in this article. After the **Workspace ID** is created, you can find it the **Azure Portal**.
