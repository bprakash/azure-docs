﻿<properties
   pageTitle="What is Microsoft Power BI Embedded"
<<<<<<< HEAD
   description="What is Microsoft Power BI Embedded"
=======
   description="Power BI Embedded enables you to integrate Power BI reports into your web or mobile applications so you don't need to build custom solutions to visualize data for your users"
>>>>>>> edd433ef
   services="power-bi-embedded"
   documentationCenter=""
   authors="dvana"
   manager="NA"
   editor=""
   tags=""/>
<tags
   ms.service="power-bi-embedded"
   ms.devlang="NA"
   ms.topic="article"
   ms.tgt_pltfrm="NA"
   ms.workload="powerbi"
   ms.date="03/29/2016"
   ms.author="jocaplan"/>


# What is Microsoft Power BI Embedded

**Microsoft Power BI Embedded** enables you to integrate Power BI reports into your web or mobile applications so you don't need to build custom solutions to visualize data for your users.

![](media\powerbi-embedded-whats-is\what-is.png)

**Microsoft Power BI Embedded** is an Azure service that will enable Independent Software Vendors (ISVs) to surface Power BI data experiences within their applications. As an ISV you have built applications. These applications have their own users and distinct set of features. These apps may also happen to have some built-in data elements like charts and reports that can now be powered by **Microsoft Power BI Embedded**. Users of the application do not need a Power BI account to use your app. They can continue to sign into your application as they had before, and view and interact with the Power BI reporting and tile experience without requiring any additional licensing.

## Licensing for Microsoft Power BI Embedded

In the **Microsoft Power BI Embedded** usage model, licensing for Power BI is not the responsibility of the end-user.  Instead, **renders** are purchased by the developer of the app that is consuming the visuals, and are charged to the subscription that owns those resources.

## Microsoft Power BI Embedded Conceptual Model

![](media\powerbi-embedded-whats-is\model.png)

Like any other service in Azure, resources for **Microsoft Power BI Embedded** are provisioned through the [Azure ARM APIs](https://msdn.microsoft.com/library/mt712306.aspx). In this case, the resource that you provision is a **Power BI Workspace Collection**.

## Workspace Collection

A **Workspace Collection** is the top-level Azure container for resources that contains 0 or more **Workspaces**.  A **Workspace** **Collection** has all of the standard Azure properties, as well as the following:

-	**Access Keys** – Keys used when securely calling the Power BI APIs (described in a later section).
-	**Users** – Azure Active Directory (AAD) users that have administrator rights to manage the Power BI Workspace Collection through the Azure portal or ARM API.
-	**Region** – As part of provisioning a **Workspace Collection**, you can select a region to be provisioned in. For more information, see [Azure Regions](https://azure.microsoft.com/regions/).

## Workspace

A **Workspace** is a container of Power BI content, which can include datasets, reports and dashboards. A **Workspace** is empty when first created. During Preview, you’ll author all content using Power BI Desktop and you'll upload it to one of your workspaces using the [Power BI REST APIs](http://docs.powerbi.apiary.io/reference).

## Using Workspace Collections and Workspaces
**Workspace Collections** and **Workspaces** are containers of content that are used and organized in whichever way best fits the design of the application you are building. There will be many different ways that you could arrange the content within them. You may choose to put all content within one workspace and then later use app tokens to further subdivide the content amongst your customers. You may also choose to put all of your customers in separate workspaces so that there is some separation between them. Or, you may choose to organize users by region rather than by customer. This flexible design allows you to choose the best way to organize content.
## Data Sources in Preview

We will be enabling a limited set of data sources for Preview, as follows:

### Direct Query

We will support direct query connections against cloud sources for Preview.  This means that you will be able to connect to their data sources to show the latest data.  These data sources must be reachable from the cloud and must use basic authentication.  Some of the ideal candidates for this include:

-	SQL Azure
-	SQL Azure DW
-	HD Insight Spark

## Cached Datasets

Cached datasets can be used in Preview.  However, you cannot refresh cached data once it has been loaded into **Microsoft Power BI Embedded**.

## Authentication and authorization with app tokens

**Microsoft Power BI Embedded** defers to your application to perform all the necessary user authentication and authorization. There is no explicit requirement that your end-users be customers of Azure Active Directory (Azure AD).  Instead, your application will express authorization to render a Power BI report to the **Microsoft Power BI Embedded** via **Application Authentication Tokens (App Tokens)**.  These **App Tokens** are created as needed when your app wants to render a report.  See [App Tokens](power-bi-embedded-get-started-sample.md#key-flow).

![](media\powerbi-embedded-whats-is\app-tokens.png)

### Application Authentication Tokens

**Application Authentication Tokens (App Tokens)** are used to authenticate against **Microsoft Power BI Embedded**.  There are three types of **App Tokens**:

1.	Provisioning Tokens - Used when provisioning a new **Workspace** into a **Workspace Collection**
2.	Development Tokens - Used when making calls directly to the **Power BI REST APIs**
3.	Embedding Tokens - Used when making calls to render a report in the embedded iframe

These tokens are used for the various phases of your interactions with **Microsoft Power BI Embedded**.  The tokens are designed so that you can delegate permissions from your app to Power BI.

### Generating App Tokens

The SDKs provided for the Preview let you generate tokens. First, call one of the Create___Token() methods. Second, call the Generate() method with the access key retrieved from the **Workspace Collection**. The basic Create methods for tokens are defined in the Microsoft.PowerBI.Security.PowerBIToken class, and are as follows:

-	[CreateProvisionToken](https://msdn.microsoft.com/library/mt670218.aspx)
-	[CreateDevToken](https://msdn.microsoft.com/library/mt670215.aspx)
-	[CreateReportEmbedToken]( https://msdn.microsoft.com/library/mt710366.aspx)

For an example of how to use [CreateProvisionToken](https://msdn.microsoft.com/library/mt670218.aspx) and [CreateDevToken](https://msdn.microsoft.com/library/mt670215.aspx), see [Get started with Microsoft Power BI Embedded sample code](power-bi-embedded-get-started-sample.md).


## See Also
- [Common Microsoft Power BI Embedded scenarios](power-bi-embedded-scenarios.md)
- [Get started with Microsoft Power BI Embedded Preview](power-bi-embedded-get-started.md)
- [App Tokens](power-bi-embedded-get-started-sample.md#key-flow)
- [Power BI REST APIs](http://docs.powerbi.apiary.io/reference)
- [Azure Regions](https://azure.microsoft.com/regions/)<|MERGE_RESOLUTION|>--- conflicted
+++ resolved
@@ -1,10 +1,6 @@
 ﻿<properties
    pageTitle="What is Microsoft Power BI Embedded"
-<<<<<<< HEAD
-   description="What is Microsoft Power BI Embedded"
-=======
    description="Power BI Embedded enables you to integrate Power BI reports into your web or mobile applications so you don't need to build custom solutions to visualize data for your users"
->>>>>>> edd433ef
    services="power-bi-embedded"
    documentationCenter=""
    authors="dvana"
