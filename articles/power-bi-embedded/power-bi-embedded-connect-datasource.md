--- conflicted
+++ resolved
@@ -1,10 +1,6 @@
 <properties
    pageTitle="Microsoft Power BI Embedded - Connecting to a data source"
-<<<<<<< HEAD
-   description="Microsoft Power BI Embedded - Connecting to a data source"
-=======
    description="Power BI Embedded, connect to data sources"
->>>>>>> edd433ef
    services="power-bi-embedded"
    documentationCenter=""
    authors="dvana"
