<<<<<<< HEAD
<properties 
	pageTitle="Node.js Website using Socket.io - Azure tutorial" 
	description="A tutorial that demonstrates using socket.io in a node.js website hosted on Azure." 
	services="web-sites" 
	documentationCenter="nodejs" 
	authors="blackmist" 
	manager="wpickett" 
	editor="mollybos"/>

<tags 
	ms.service="web-sites" 
	ms.workload="web" 
	ms.tgt_pltfrm="na" 
	ms.devlang="nodejs" 
	ms.topic="article" 
	ms.date="2/20/2015" 
	ms.author="larryfr"/>




#Build a Node.js Chat Application with Socket.IO on an Azure Website

Socket.IO provides real-time communication between your node.js server and clients using WebSockets. It also supports fallback to other transports (such as long polling,) that work with older browsers. This tutorial will walk you through hosting a Socket.IO based chat application as an Azure Website, and show you how to [scale](#scale-out) the application using [Azure Redis Cache](http://azure.microsoft.com/documentation/services/cache). For more information on Socket.IO, see [http://socket.io/][socketio].

> [AZURE.NOTE] The procedures in this task apply to Azure Websites; for Cloud Services, see <a href="http://www.windowsazure.com/en-us/develop/nodejs/tutorials/app-using-socketio/">Build a Node.js Chat Application with Socket.IO on an Azure Cloud Service</a>.


## <a id="Download"></a>Download the Chat Example

For this project, we will use the chat example from the [Socket.IO
GitHub repository]. Perform the following steps to download the example
and add it to the project you previously created.

1.  Download a [ZIP or GZ archived release][release] of the Socket.IO project (version 1.0.6 was used for this document)


3.  Extract the archive and copy the **examples\\chat**
    directory to a new location. For example, 
    **\\node\\chat**.

## <a id="Modify"></a>Modify App.js and Install Modules

Before deploying the application to Azure, we must
make some minor modifications.

1.  Rename the **index.js** file to **app.js**. This allows Azure to detect that this is a Node.js application.

1.  Open the **app.js** file in Notepad or other text editor.

2.  Find the **Module dependencies** section at the beginning of app.js and change the line containing `var io = require('../..')(server);` to `var io = require('socket.io')(server);` as shown below:

		var express = require('express');
		var app = express();
		var server = require('http').createServer(app);
		// var io = require('../..')(server);
		var io = require('socket.io')(server);
		var port = process.env.PORT || 3000;


After saving the changes to app.js, use the following steps to
install required modules::

1.  From the command-line, change directories to the **\\node\\chat** directory and use the following command to install the modules required by this application:

        npm install

    This will install the modules listed in the package.json file. After
    the command completes, you should see output similar to the
    following:

	    express@3.4.8 node_modules\express
		├── methods@0.1.0
		├── merge-descriptors@0.0.1
		├── debug@0.8.1
		├── cookie-signature@1.0.1
		├── range-parser@0.0.4
		├── fresh@0.2.0
		├── buffer-crc32@0.2.1
		├── cookie@0.1.0
		├── mkdirp@0.3.5
		├── commander@1.3.2 (keypress@0.1.0)
		├── send@0.1.4 (mime@1.2.11)
		└── connect@2.12.0 (uid2@0.0.3, pause@0.0.1, qs@0.6.6, bytes@0.2.1, raw-body@1.1.2, batch@0.5.0, negotiator@0.3.0, multiparty@2.2.0)

2.  Since this example was originally a part of the Socket.IO GitHub
    repository, and directly referenced the Socket.IO library by
    relative path, Socket.IO was not referenced in the package.json
    file, so we must install it by issuing the following command:

        npm install socket.io@1.0.6 -save

	> [AZURE.NOTE] While newer versions of Socket.IO may work with the steps in this article, it was tested with version 1.0.6.

## <a id="Publish"></a>Create an Azure Website

Follow these steps to create an Azure Website, enable Git publishing, and then enable WebSocket support for the website.

> [AZURE.NOTE] To complete this tutorial, you need an Azure account. If you don't have an account, you can create a free trial account  in just a couple of minutes. For details, see <a href="http://www.windowsazure.com/en-us/pricing/free-trial/?WT.mc_id=A7171371E" target="_blank">Azure Free Trial</a>.

1. From the command-line, change directories to the **\\node\chat** directory and use the following command to create a new Azure Website and enable a Git repository for the website and the local directory. This will also create a Git remote named 'azure'.

		azure site create mysitename --git

	You must replace 'mysitename' with a unique name for your website.

2. Commit the existing files to the local repository by using the following commands:

		git add .
		git commit -m "Initial commit"

3. Push the files to the Azure Website repository with the following command:

		git push azure master

	You will receive status messages as modules are imported on the server. Once this process has completed, the application will be hosted on your Azure Website.

 	> [AZURE.NOTE] During module installation, you may notice errors that 'The imported project ... was not found'. These can safely be ignored.

4. Socket.IO uses WebSockets, which are not enabled by default on Azure. To enable web sockets, use the following command:

		azure site set -w

	If prompted, enter the name of the website.

	>[AZURE.NOTE]
	>The 'azure site set -w' command will only work with version 0.7.4 or higher of the Azure Cross-Platform Command-Line Interface. You can also enable WebSocket support using the Azure Management Portal.
	>
	>To enable WebSockets using the [Azure Management Portal](https://manage.windowsazure.com), select the Configure page for your website, select 'ON' for the Web Sockets entry, and then click Save.
	>	
	>![websockets](./media/web-sites-nodejs-chat-app-socketio/websockets.png)
	
5. To view the website on Azure, use the following command to launch your web browser and navigate to the hosted website:

		azure site browse

Your application is now running on Azure, and can relay chat
messages between different clients using Socket.IO.

> [AZURE.NOTE] For simplicity, this sample is limited to chatting between users connected to the same instance. This means that if the cloud service creates two worker role instances, users will only be able to chat with others connected to the same worker role instance. To scale the application to work with multiple role instances, you could use a technology like Service Bus to share the Socket.IO store state across instances. For examples, see the Service Bus Queues and Topics usage samples in the <a href="https://github.com/WindowsAzure/azure-sdk-for-node">Azure SDK for Node.js GitHub repository</a>.

##Scale out

Socket.IO applications can be scaled out by using an __adapter__ to distribute messages and events between multiple application instances. While there are several adapters available, the [socket.io-redis](https://github.com/automattic/socket.io-redis) adapter can be easily used with the Azure Redis Cache feature.

> [AZURE.NOTE] An additional requirement for scaling out a Socket.IO solution is support for sticky sessions. Sticky sessions are enabled by default for Azure Websites through Azure Request Routing. For more information, see [Instance Affinity in Azure Web Sites](http://azure.microsoft.com/blog/2013/11/18/disabling-arrs-instance-affinity-in-windows-azure-web-sites/)

###Create a Redis cache

Perform the steps in [Create a cache in Azure Redis Cache](http://go.microsoft.com/fwlink/p/?linkid=398592&clcid=0x409) to create a new cache.

> [AZURE.NOTE] Save the __Host name__ and __Primary key__ for your cache, as these will be needed in the next steps.

###Add the redis and socket.io-redis modules

1. From a command-line, change to the __\\node\\chat__ directory and use the following command.

		npm install socket.io-redis@0.1.3 redis@0.11.0 --save

	> [AZURE.NOTE] The versions specified in this command are the versions used when testing this article.

2. Modify the __app.js__ file to add the following lines immediately after `var io = require('socket.io')(server);`

		var pub = require('redis').createClient(6379,'redishostname', {auth_pass: 'rediskey', return_buffers: true});
		var sub = require('redis').createClient(6379,'redishostname', {auth_pass: 'rediskey', return_buffers: true});
		
		var redis = require('socket.io-redis');
		io.adapter(redis({pubClient: pub, subClient: sub}));


	Replace __redishostname__ and __rediskey__ with the host name and key for your Redis cache.

	This will create a publish and subscribe client to the Redis cache created previously. The clients are then used with the adapter to configure Socket.IO to use the Redis cache for passing messages and events between instances of your application

	> [AZURE.NOTE] While the __socket.io-redis__ adapter can communicate directly to Redis, the current version (as of 7/14/2014) does not support the authentication required by Azure Redis cache. So the initial connection is created using the __redis__ module, then the client is passed to the __socket.io-redis__ adapter.
	> 
	> While Azure Redis Cache supports secure connections using port 6380, the modules used in this example do not support secure connections as of 7/14/2014. The above code uses the default, unsecure port of 6380.

3. Save the modified __app.js__

###Commit changes and redeploy

From the command-line in the __\\node\\chat__ directory, use the following commands to commit changes and redeploy the application.

	git add .
	git commit -m "implementing scale out"
	git push azure master

Once the changes have been pushed to the server, you can scale your site across multiple instances by using the following command.

	azure site scale instances --instances #

Where __#__ is the number of instances to create. 

You can connect to your website from multiple browsers or computers to verify that messages are correctly sent to all clients.

##<a id="tshooting"></a>Troubleshooting

###Connection limits

Azure Websites is available in multiple SKUs, which determine the resources available to your site. This includes the number of allowed WebSocket connections. For more information, see the [Web Sites Pricing page][pricing].

###Messages aren't being sent using WebSockets

If client browsers keep falling back to long polling instead of using WebSockets, it may be because of one of the following.

* **Try limiting the transport to just WebSockets**

	In order for Socket.IO to use WebSockets as the messaging transport, both the server and client must support WebSockets. If one or the other does not, Socket.IO will negotiate another transport, such as long polling. The default list of transports used by Socket.IO is ` websocket, htmlfile, xhr-polling, jsonp-polling`. You can force it to only use WebSockets by adding the following code to the **app.js** file, after the line containing `, nicknames = {};`.

		io.configure(function() {
		  io.set('transports', ['websocket']);
		});

	> [AZURE.NOTE] Note that older browsers that do not support WebSockets will not be able to connect to the site while the above code is active, as it restricts communication to WebSockets only.

* **Use SSL**

	WebSockets relies on some lesser used HTTP headers, such as the **Upgrade** header. Some intermediate network devices, such as web proxies, may remove these headers. To avoid this problem, you can establish the WebSocket connection over SSL.

	An easy way to accomplish this is to configure Socket.IO to `match origin protocol`. This instructs Socket.IO to secure WebSockets communication the same as the originating HTTP/HTTPS request for the web page. If a browser uses an HTTPS URL to visit your website, subsequent WebSocket communications through Socket.IO will be secured over SSL.

	To modify this example to enable this configuration, add the following code to the **app.js** file after the line containing `, nicknames = {};`.

		io.configure(function() {
		  io.set('match origin protocol', true);
		});

* **Verify web.config settings**

	Azure Websites that host Node.js applications use the **web.config** file to route incoming requests to the Node.js application. For WebSockets to function correctly with Node.js applications, the **web.config** must contain the following entry.

		<webSocket enabled="false"/>

	This disables the IIS WebSockets module, which includes its own implementation of WebSockets and conflicts with Node.js specific WebSocket modules such as Socket.IO. If this line is not present, or is set to `true`, this may be the reason that the WebSocket transport is not working for your application.

	Normally, Node.js applications do not include a **web.config** file, so Azure Websites will automatically generate one for Node.js applications when they are deployed. Since this file is automatically generated on the server, you must use the FTP or FTPS URL for your website to view this file. You can find the FTP and FTPS URLs for your site in the Azure Management portal by selecting your website, and then the **Dashboard** link. The URLs are displayed in the **quick glance** section.

	> [AZURE.NOTE] The **web.config** file is only generated by Azure Websites if your application does not provide one. If you provide a **web.config** file in the root of your application project, it will be used by Azure Websites.

	If the entry is not present, or is set to a value of `true`, then you should create a **web.config** in the root of your Node.js application and specify a value of `false`.  For reference, the below is a default **web.config** for an application that uses **app.js** as the entry point.

		<?xml version="1.0" encoding="utf-8"?>
		<!--
		     This configuration file is required if iisnode is used to run node processes behind
		     IIS or IIS Express.  For more information, visit:
		
		     https://github.com/tjanczuk/iisnode/blob/master/src/samples/configuration/web.config
		-->
		
		<configuration>
		  <system.webServer>
		    <!-- Visit http://blogs.msdn.com/b/windowsazure/archive/2013/11/14/introduction-to-websockets-on-windows-azure-web-sites.aspx for more information on WebSocket support -->
		    <webSocket enabled="false" />
		    <handlers>
		      <!-- Indicates that the server.js file is a node.js site to be handled by the iisnode module -->
		      <add name="iisnode" path="app.js" verb="*" modules="iisnode"/>
		    </handlers>
		    <rewrite>
		      <rules>
		        <!-- Do not interfere with requests for node-inspector debugging -->
		        <rule name="NodeInspector" patternSyntax="ECMAScript" stopProcessing="true">
		          <match url="^app.js\/debug[\/]?" />
		        </rule>
		
		        <!-- First we consider whether the incoming URL matches a physical file in the /public folder -->
		        <rule name="StaticContent">
		          <action type="Rewrite" url="public{REQUEST_URI}"/>
		        </rule>
		
		        <!-- All other URLs are mapped to the node.js site entry point -->
		        <rule name="DynamicContent">
		          <conditions>
		            <add input="{REQUEST_FILENAME}" matchType="IsFile" negate="True"/>
		          </conditions>
		          <action type="Rewrite" url="app.js"/>
		        </rule>
		      </rules>
		    </rewrite>
		    <!--
		      You can control how Node is hosted within IIS using the following options:
		        * watchedFiles: semi-colon separated list of files that will be watched for changes to restart the server
		        * node_env: will be propagated to node as NODE_ENV environment variable
		        * debuggingEnabled - controls whether the built-in debugger is enabled
		
		      See https://github.com/tjanczuk/iisnode/blob/master/src/samples/configuration/web.config for a full list of options
		    -->
		    <!--<iisnode watchedFiles="web.config;*.js"/>-->
		  </system.webServer>
		</configuration>

	> [AZURE.NOTE] If your application uses an entry point other than **app.js**, you must replace all occurrences of **app.js** with the correct entry point. For example, replacing **app.js** with **server.js**.

##Next steps

In this tutorial you learned how to create a chat application hosted in an Azure Website. You can also host this application as an Azure Cloud Service. For steps on how to accomplish this, see [Build a Node.js Chat Application with Socket.IO on an Azure Cloud Service][cloudservice].

[socketio]: http://socket.io/
[completed-app]: ./media/web-sites-nodejs-chat-app-socketio/websitesocketcomplete.png
[Socket.IO GitHub repository]: https://github.com/Automattic/socket.io
[release]: https://github.com/Automattic/socket.io/releases
[cloudservice]: /en-us/develop/nodejs/tutorials/app-using-socketio/

[chat-example-view]: ./media/web-sites-nodejs-chat-app-socketio/socketio-2.png
[npm-output]: ./media/web-sites-nodejs-chat-app-socketio/socketio-7.png
=======
<properties 
	pageTitle="Node.js Website using Socket.io - Azure tutorial" 
	description="A tutorial that demonstrates using socket.io in a node.js website hosted on Azure." 
	services="web-sites" 
	documentationCenter="nodejs" 
	authors="wpickett" 
	manager="wpickett" 
	editor="mollybos"/>

<tags 
	ms.service="web-sites" 
	ms.workload="web" 
	ms.tgt_pltfrm="na" 
	ms.devlang="nodejs" 
	ms.topic="article" 
	ms.date="02/19/2015" 
	ms.author="wpickett"/>




#Build a Node.js Chat Application with Socket.IO on an Azure Website

Socket.IO provides real-time communication between your node.js server and clients using WebSockets. It also supports fallback to other transports (such as long polling,) that work with older browsers. This tutorial will walk you through hosting a Socket.IO based chat application as an Azure Website. For more information on Socket.IO, see [http://socket.io/][socketio].

> [AZURE.NOTE] The procedures in this task apply to Azure Websites; for Cloud Services, see <a href="http://www.windowsazure.com/en-us/develop/nodejs/tutorials/app-using-socketio/">Build a Node.js Chat Application with Socket.IO on an Azure Cloud Service</a>.


## <a id="Download"></a>Download the Chat Example

For this project, we will use the chat example from the [Socket.IO
GitHub repository]. Perform the following steps to download the example
and add it to the project you previously created.

1.  Download a [ZIP or GZ archived release][release] of the Socket.IO project (version 1.3.4 was used for this document)


3.  Extract the archive and copy the **examples\\chat**
    directory to a new location. For example, 
    **\\node\\chat**.

## <a id="Modify"></a>Modify App.js and Install Modules

Before deploying the application to Azure, we must
make some minor modifications.

1.  Rename the **index.js** file to **app.js**. This allows Azure to detect that this is a Node.js application.

1.  Open the **app.js** file in Notepad or other text editor.

2.  Find the **Module dependencies** section at the beginning of app.js and change the line containing `var io = require('../..')(server);` to `var io = require('socket.io')(server);` as shown below:

		var express = require('express');
		var app = express();
		var server = require('http').createServer(app);
		// var io = require('../..')(server);
		var io = require('socket.io')(server);
		var port = process.env.PORT || 3000;


After saving the changes to app.js, use the following steps to
install required modules::

1.  From the command-line, change directories to the **\\node\\chat** directory and use the following command to install the modules required by this application:

        npm install

    This will install the modules listed in the package.json file. After
    the command completes, you should see output similar to the
    following:

	    express@3.4.8 node_modules\express
		├── methods@0.1.0
		├── merge-descriptors@0.0.1
		├── debug@0.8.1
		├── cookie-signature@1.0.1
		├── range-parser@0.0.4
		├── fresh@0.2.0
		├── buffer-crc32@0.2.1
		├── cookie@0.1.0
		├── mkdirp@0.3.5
		├── commander@1.3.2 (keypress@0.1.0)
		├── send@0.1.4 (mime@1.2.11)
		└── connect@2.12.0 (uid2@0.0.3, pause@0.0.1, qs@0.6.6, bytes@0.2.1, raw-body@1.1.2, batch@0.5.0, negotiator@0.3.0, multiparty@2.2.0)

2.  Since this example was originally a part of the Socket.IO GitHub
    repository, and directly referenced the Socket.IO library by
    relative path, Socket.IO was not referenced in the package.json
    file, so we must install it by issuing the following command:

        npm install socket.io@1.3.4 -save

	> [AZURE.NOTE] While newer versions of Socket.IO may work with the steps in this article, it was tested with version 1.3.4.

## <a id="Publish"></a>Create an Azure Website

Follow these steps to create an Azure Website, enable Git publishing, and then enable WebSocket support for the website.

> [AZURE.NOTE] To complete this tutorial, you need an Azure account. If you don't have an account, you can create a free trial account  in just a couple of minutes. For details, see <a href="http://www.windowsazure.com/en-us/pricing/free-trial/?WT.mc_id=A7171371E" target="_blank">Azure Free Trial</a>.

1. From the command-line, change directories to the **\\node\chat** directory and use the following command to create a new Azure Website and enable a Git repository for the website and the local directory. This will also create a Git remote named 'azure'.

		azure site create mysitename --git

	You must replace 'mysitename' with a unique name for your website.

2. Commit the existing files to the local repository by using the following commands:

		git add .
		git commit -m "Initial commit"

3. Push the files to the Azure Website repository with the following command:

		git push azure master

	You will receive status messages as modules are imported on the server. Once this process has completed, the application will be hosted on your Azure Website.

 	> [AZURE.NOTE] During module installation, you may notice errors that 'The imported project ... was not found'. These can safely be ignored.

4. Socket.IO uses WebSockets, which are not enabled by default on Azure. To enable web sockets, use the following command:

		azure site set -w

	If prompted, enter the name of the website.

	>[AZURE.NOTE]
	>The 'azure site set -w' command will only work with version 0.7.4 or higher of the Azure Cross-Platform Command-Line Interface. You can also enable WebSocket support using the Azure Management Portal.
	>
	>To enable WebSockets using the [Azure Management Portal](https://manage.windowsazure.com), select the Configure page for your website, select 'ON' for the Web Sockets entry, and then click Save.
	>	
	>![websockets](./media/web-sites-nodejs-chat-app-socketio/websockets.png)
	
5. To view the website on Azure, use the following command to launch your web browser and navigate to the hosted website:

		azure site browse

Your application is now running on Azure, and can relay chat
messages between different clients using Socket.IO.

> [AZURE.NOTE] For simplicity, this sample is limited to chatting between users connected to the same instance. This means that if the cloud service creates two worker role instances, users will only be able to chat with others connected to the same worker role instance. To scale the application to work with multiple role instances, you could use a technology like Service Bus to share the Socket.IO store state across instances. For examples, see the Service Bus Queues and Topics usage samples in the <a href="https://github.com/WindowsAzure/azure-sdk-for-node">Azure SDK for Node.js GitHub repository</a>.

##Scale out

Socket.IO applications can be scaled out by using an __adapter__ to distribute messages and events between multiple application instances. While there are several adapters available, the [socket.io-redis](https://github.com/automattic/socket.io-redis) adapter can be easily used with the Azure Redis Cache feature.

> [AZURE.NOTE] An additional requirement for scaling out a Socket.IO solution is support for sticky sessions. Sticky sessions are enabled by default for Azure Websites through Azure Request Routing. For more information, see [Instance Affinity in Azure Web Sites](http://azure.microsoft.com/blog/2013/11/18/disabling-arrs-instance-affinity-in-windows-azure-web-sites/)

###Create a Redis cache

Perform the steps in [Create a cache in Azure Redis Cache](http://go.microsoft.com/fwlink/p/?linkid=398592&clcid=0x409) to create a new cache.

> [AZURE.NOTE] Save the __Host name__ and __Primary key__ for your cache, as these will be needed in the next steps.

###Add the redis and socket.io-redis modules

1. From a command-line, change to the __\\node\\chat__ directory and use the following command.

		npm install socket.io-redis@0.1.4 redis@0.12.1 --save

	> [AZURE.NOTE] The versions specified in this command are the versions used when testing this article.

2. Modify the __app.js__ file to add the following lines immediately after `var io = require('socket.io')(server);`

		var pub = require('redis').createClient(6379,'redishostname', {auth_pass: 'rediskey', return_buffers: true});
		var sub = require('redis').createClient(6379,'redishostname', {auth_pass: 'rediskey', return_buffers: true});
		
		var redis = require('socket.io-redis');
		io.adapter(redis({pubClient: pub, subClient: sub}));

	Replace __redishostname__ and __rediskey__ with the host name and key for your Redis cache.

	This will create a publish and subscribe client to the Redis cache created previously. The clients are then used with the adapter to configure Socket.IO to use the Redis cache for passing messages and events between instances of your application

	> [AZURE.NOTE] While the __socket.io-redis__ adapter can communicate directly to Redis, the current version does not support the authentication required by Azure Redis cache. So the initial connection is created using the __redis__ module, then the client is passed to the __socket.io-redis__ adapter.
	> 
	> While Azure Redis Cache supports secure connections using port 6380, the modules used in this example do not support secure connections as of 7/14/2014. The above code uses the default, unsecure port of 6380.

3. Save the modified __app.js__

###Commit changes and redeploy

From the command-line in the __\\node\\chat__ directory, use the following commands to commit changes and redeploy the application.

	git add .
	git commit -m "implementing scale out"
	git push azure master

Once the changes have been pushed to the server, you can scale your site across multiple instances by using the following command.

	azure site scale instances --instances #

Where __#__ is the number of instances to create. 

You can connect to your website from multiple browsers or computers to verify that messages are correctly sent to all clients.

##<a id="tshooting"></a>Troubleshooting

###Connection limits

Azure Websites is available in multiple SKUs, which determine the resources available to your site. This includes the number of allowed WebSocket connections. For more information, see the [Web Sites Pricing page][pricing].

###Messages aren't being sent using WebSockets

If client browsers keep falling back to long polling instead of using WebSockets, it may be because of one of the following.

* **Try limiting the transport to just WebSockets**

	In order for Socket.IO to use WebSockets as the messaging transport, both the server and client must support WebSockets. If one or the other does not, Socket.IO will negotiate another transport, such as long polling. The default list of transports used by Socket.IO is ` websocket, htmlfile, xhr-polling, jsonp-polling`. You can force it to only use WebSockets by adding the following code to the **app.js** file, after the line containing `, nicknames = {};`.

		io.configure(function() {
		  io.set('transports', ['websocket']);
		});

	> [AZURE.NOTE] Note that older browsers that do not support WebSockets will not be able to connect to the site while the above code is active, as it restricts communication to WebSockets only.

* **Use SSL**

	WebSockets relies on some lesser used HTTP headers, such as the **Upgrade** header. Some intermediate network devices, such as web proxies, may remove these headers. To avoid this problem, you can establish the WebSocket connection over SSL.

	An easy way to accomplish this is to configure Socket.IO to `match origin protocol`. This instructs Socket.IO to secure WebSockets communication the same as the originating HTTP/HTTPS request for the web page. If a browser uses an HTTPS URL to visit your website, subsequent WebSocket communications through Socket.IO will be secured over SSL.

	To modify this example to enable this configuration, add the following code to the **app.js** file after the line containing `, nicknames = {};`.

		io.configure(function() {
		  io.set('match origin protocol', true);
		});

* **Verify web.config settings**

	Azure Websites that host Node.js applications use the **web.config** file to route incoming requests to the Node.js application. For WebSockets to function correctly with Node.js applications, the **web.config** must contain the following entry.

		<webSocket enabled="false"/>

	This disables the IIS WebSockets module, which includes its own implementation of WebSockets and conflicts with Node.js specific WebSocket modules such as Socket.IO. If this line is not present, or is set to `true`, this may be the reason that the WebSocket transport is not working for your application.

	Normally, Node.js applications do not include a **web.config** file, so Azure Websites will automatically generate one for Node.js applications when they are deployed. Since this file is automatically generated on the server, you must use the FTP or FTPS URL for your website to view this file. You can find the FTP and FTPS URLs for your site in the Azure Management portal by selecting your website, and then the **Dashboard** link. The URLs are displayed in the **quick glance** section.

	> [AZURE.NOTE] The **web.config** file is only generated by Azure Websites if your application does not provide one. If you provide a **web.config** file in the root of your application project, it will be used by Azure Websites.

	If the entry is not present, or is set to a value of `true`, then you should create a **web.config** in the root of your Node.js application and specify a value of `false`.  For reference, the below is a default **web.config** for an application that uses **app.js** as the entry point.

		<?xml version="1.0" encoding="utf-8"?>
		<!--
		     This configuration file is required if iisnode is used to run node processes behind
		     IIS or IIS Express.  For more information, visit:
		
		     https://github.com/tjanczuk/iisnode/blob/master/src/samples/configuration/web.config
		-->
		
		<configuration>
		  <system.webServer>
		    <!-- Visit http://blogs.msdn.com/b/windowsazure/archive/2013/11/14/introduction-to-websockets-on-windows-azure-web-sites.aspx for more information on WebSocket support -->
		    <webSocket enabled="false" />
		    <handlers>
		      <!-- Indicates that the server.js file is a node.js site to be handled by the iisnode module -->
		      <add name="iisnode" path="app.js" verb="*" modules="iisnode"/>
		    </handlers>
		    <rewrite>
		      <rules>
		        <!-- Do not interfere with requests for node-inspector debugging -->
		        <rule name="NodeInspector" patternSyntax="ECMAScript" stopProcessing="true">
		          <match url="^app.js\/debug[\/]?" />
		        </rule>
		
		        <!-- First we consider whether the incoming URL matches a physical file in the /public folder -->
		        <rule name="StaticContent">
		          <action type="Rewrite" url="public{REQUEST_URI}"/>
		        </rule>
		
		        <!-- All other URLs are mapped to the node.js site entry point -->
		        <rule name="DynamicContent">
		          <conditions>
		            <add input="{REQUEST_FILENAME}" matchType="IsFile" negate="True"/>
		          </conditions>
		          <action type="Rewrite" url="app.js"/>
		        </rule>
		      </rules>
		    </rewrite>
		    <!--
		      You can control how Node is hosted within IIS using the following options:
		        * watchedFiles: semi-colon separated list of files that will be watched for changes to restart the server
		        * node_env: will be propagated to node as NODE_ENV environment variable
		        * debuggingEnabled - controls whether the built-in debugger is enabled
		
		      See https://github.com/tjanczuk/iisnode/blob/master/src/samples/configuration/web.config for a full list of options
		    -->
		    <!--<iisnode watchedFiles="web.config;*.js"/>-->
		  </system.webServer>
		</configuration>

	> [AZURE.NOTE] If your application uses an entry point other than **app.js**, you must replace all occurrences of **app.js** with the correct entry point. For example, replacing **app.js** with **server.js**.

##Next steps

In this tutorial you learned how to create a chat application hosted in an Azure Website. You can also host this application as an Azure Cloud Service. For steps on how to accomplish this, see [Build a Node.js Chat Application with Socket.IO on an Azure Cloud Service][cloudservice].

[socketio]: http://socket.io/
[completed-app]: ./media/web-sites-nodejs-chat-app-socketio/websitesocketcomplete.png
[Socket.IO GitHub repository]: https://github.com/Automattic/socket.io
[release]: https://github.com/Automattic/socket.io/releases
[cloudservice]: /en-us/develop/nodejs/tutorials/app-using-socketio/

[chat-example-view]: ./media/web-sites-nodejs-chat-app-socketio/socketio-2.png
[npm-output]: ./media/web-sites-nodejs-chat-app-socketio/socketio-7.png
>>>>>>> 6cd9459d
[pricing]: /en-us/pricing/details/web-sites/<|MERGE_RESOLUTION|>--- conflicted
+++ resolved
@@ -1,10 +1,9 @@
-<<<<<<< HEAD
 <properties 
 	pageTitle="Node.js Website using Socket.io - Azure tutorial" 
 	description="A tutorial that demonstrates using socket.io in a node.js website hosted on Azure." 
 	services="web-sites" 
 	documentationCenter="nodejs" 
-	authors="blackmist" 
+	authors="wpickett" 
 	manager="wpickett" 
 	editor="mollybos"/>
 
@@ -33,7 +32,7 @@
 GitHub repository]. Perform the following steps to download the example
 and add it to the project you previously created.
 
-1.  Download a [ZIP or GZ archived release][release] of the Socket.IO project (version 1.0.6 was used for this document)
+1.  Download a [ZIP or GZ archived release][release] of the Socket.IO project (version 1.3.4 was used for this document)
 
 
 3.  Extract the archive and copy the **examples\\chat**
@@ -89,9 +88,9 @@
     relative path, Socket.IO was not referenced in the package.json
     file, so we must install it by issuing the following command:
 
-        npm install socket.io@1.0.6 -save
-
-	> [AZURE.NOTE] While newer versions of Socket.IO may work with the steps in this article, it was tested with version 1.0.6.
+        npm install socket.io@1.3.4 -save
+
+	> [AZURE.NOTE] While newer versions of Socket.IO may work with the steps in this article, it was tested with version 1.3.4.
 
 ## <a id="Publish"></a>Create an Azure Website
 
@@ -156,7 +155,7 @@
 
 1. From a command-line, change to the __\\node\\chat__ directory and use the following command.
 
-		npm install socket.io-redis@0.1.3 redis@0.11.0 --save
+		npm install socket.io-redis@0.1.4 redis@0.12.1 --save
 
 	> [AZURE.NOTE] The versions specified in this command are the versions used when testing this article.
 
@@ -168,12 +167,11 @@
 		var redis = require('socket.io-redis');
 		io.adapter(redis({pubClient: pub, subClient: sub}));
 
-
 	Replace __redishostname__ and __rediskey__ with the host name and key for your Redis cache.
 
 	This will create a publish and subscribe client to the Redis cache created previously. The clients are then used with the adapter to configure Socket.IO to use the Redis cache for passing messages and events between instances of your application
 
-	> [AZURE.NOTE] While the __socket.io-redis__ adapter can communicate directly to Redis, the current version (as of 7/14/2014) does not support the authentication required by Azure Redis cache. So the initial connection is created using the __redis__ module, then the client is passed to the __socket.io-redis__ adapter.
+	> [AZURE.NOTE] While the __socket.io-redis__ adapter can communicate directly to Redis, the current version does not support the authentication required by Azure Redis cache. So the initial connection is created using the __redis__ module, then the client is passed to the __socket.io-redis__ adapter.
 	> 
 	> While Azure Redis Cache supports secure connections using port 6380, the modules used in this example do not support secure connections as of 7/14/2014. The above code uses the default, unsecure port of 6380.
 
@@ -304,310 +302,4 @@
 
 [chat-example-view]: ./media/web-sites-nodejs-chat-app-socketio/socketio-2.png
 [npm-output]: ./media/web-sites-nodejs-chat-app-socketio/socketio-7.png
-=======
-<properties 
-	pageTitle="Node.js Website using Socket.io - Azure tutorial" 
-	description="A tutorial that demonstrates using socket.io in a node.js website hosted on Azure." 
-	services="web-sites" 
-	documentationCenter="nodejs" 
-	authors="wpickett" 
-	manager="wpickett" 
-	editor="mollybos"/>
-
-<tags 
-	ms.service="web-sites" 
-	ms.workload="web" 
-	ms.tgt_pltfrm="na" 
-	ms.devlang="nodejs" 
-	ms.topic="article" 
-	ms.date="02/19/2015" 
-	ms.author="wpickett"/>
-
-
-
-
-#Build a Node.js Chat Application with Socket.IO on an Azure Website
-
-Socket.IO provides real-time communication between your node.js server and clients using WebSockets. It also supports fallback to other transports (such as long polling,) that work with older browsers. This tutorial will walk you through hosting a Socket.IO based chat application as an Azure Website. For more information on Socket.IO, see [http://socket.io/][socketio].
-
-> [AZURE.NOTE] The procedures in this task apply to Azure Websites; for Cloud Services, see <a href="http://www.windowsazure.com/en-us/develop/nodejs/tutorials/app-using-socketio/">Build a Node.js Chat Application with Socket.IO on an Azure Cloud Service</a>.
-
-
-## <a id="Download"></a>Download the Chat Example
-
-For this project, we will use the chat example from the [Socket.IO
-GitHub repository]. Perform the following steps to download the example
-and add it to the project you previously created.
-
-1.  Download a [ZIP or GZ archived release][release] of the Socket.IO project (version 1.3.4 was used for this document)
-
-
-3.  Extract the archive and copy the **examples\\chat**
-    directory to a new location. For example, 
-    **\\node\\chat**.
-
-## <a id="Modify"></a>Modify App.js and Install Modules
-
-Before deploying the application to Azure, we must
-make some minor modifications.
-
-1.  Rename the **index.js** file to **app.js**. This allows Azure to detect that this is a Node.js application.
-
-1.  Open the **app.js** file in Notepad or other text editor.
-
-2.  Find the **Module dependencies** section at the beginning of app.js and change the line containing `var io = require('../..')(server);` to `var io = require('socket.io')(server);` as shown below:
-
-		var express = require('express');
-		var app = express();
-		var server = require('http').createServer(app);
-		// var io = require('../..')(server);
-		var io = require('socket.io')(server);
-		var port = process.env.PORT || 3000;
-
-
-After saving the changes to app.js, use the following steps to
-install required modules::
-
-1.  From the command-line, change directories to the **\\node\\chat** directory and use the following command to install the modules required by this application:
-
-        npm install
-
-    This will install the modules listed in the package.json file. After
-    the command completes, you should see output similar to the
-    following:
-
-	    express@3.4.8 node_modules\express
-		├── methods@0.1.0
-		├── merge-descriptors@0.0.1
-		├── debug@0.8.1
-		├── cookie-signature@1.0.1
-		├── range-parser@0.0.4
-		├── fresh@0.2.0
-		├── buffer-crc32@0.2.1
-		├── cookie@0.1.0
-		├── mkdirp@0.3.5
-		├── commander@1.3.2 (keypress@0.1.0)
-		├── send@0.1.4 (mime@1.2.11)
-		└── connect@2.12.0 (uid2@0.0.3, pause@0.0.1, qs@0.6.6, bytes@0.2.1, raw-body@1.1.2, batch@0.5.0, negotiator@0.3.0, multiparty@2.2.0)
-
-2.  Since this example was originally a part of the Socket.IO GitHub
-    repository, and directly referenced the Socket.IO library by
-    relative path, Socket.IO was not referenced in the package.json
-    file, so we must install it by issuing the following command:
-
-        npm install socket.io@1.3.4 -save
-
-	> [AZURE.NOTE] While newer versions of Socket.IO may work with the steps in this article, it was tested with version 1.3.4.
-
-## <a id="Publish"></a>Create an Azure Website
-
-Follow these steps to create an Azure Website, enable Git publishing, and then enable WebSocket support for the website.
-
-> [AZURE.NOTE] To complete this tutorial, you need an Azure account. If you don't have an account, you can create a free trial account  in just a couple of minutes. For details, see <a href="http://www.windowsazure.com/en-us/pricing/free-trial/?WT.mc_id=A7171371E" target="_blank">Azure Free Trial</a>.
-
-1. From the command-line, change directories to the **\\node\chat** directory and use the following command to create a new Azure Website and enable a Git repository for the website and the local directory. This will also create a Git remote named 'azure'.
-
-		azure site create mysitename --git
-
-	You must replace 'mysitename' with a unique name for your website.
-
-2. Commit the existing files to the local repository by using the following commands:
-
-		git add .
-		git commit -m "Initial commit"
-
-3. Push the files to the Azure Website repository with the following command:
-
-		git push azure master
-
-	You will receive status messages as modules are imported on the server. Once this process has completed, the application will be hosted on your Azure Website.
-
- 	> [AZURE.NOTE] During module installation, you may notice errors that 'The imported project ... was not found'. These can safely be ignored.
-
-4. Socket.IO uses WebSockets, which are not enabled by default on Azure. To enable web sockets, use the following command:
-
-		azure site set -w
-
-	If prompted, enter the name of the website.
-
-	>[AZURE.NOTE]
-	>The 'azure site set -w' command will only work with version 0.7.4 or higher of the Azure Cross-Platform Command-Line Interface. You can also enable WebSocket support using the Azure Management Portal.
-	>
-	>To enable WebSockets using the [Azure Management Portal](https://manage.windowsazure.com), select the Configure page for your website, select 'ON' for the Web Sockets entry, and then click Save.
-	>	
-	>![websockets](./media/web-sites-nodejs-chat-app-socketio/websockets.png)
-	
-5. To view the website on Azure, use the following command to launch your web browser and navigate to the hosted website:
-
-		azure site browse
-
-Your application is now running on Azure, and can relay chat
-messages between different clients using Socket.IO.
-
-> [AZURE.NOTE] For simplicity, this sample is limited to chatting between users connected to the same instance. This means that if the cloud service creates two worker role instances, users will only be able to chat with others connected to the same worker role instance. To scale the application to work with multiple role instances, you could use a technology like Service Bus to share the Socket.IO store state across instances. For examples, see the Service Bus Queues and Topics usage samples in the <a href="https://github.com/WindowsAzure/azure-sdk-for-node">Azure SDK for Node.js GitHub repository</a>.
-
-##Scale out
-
-Socket.IO applications can be scaled out by using an __adapter__ to distribute messages and events between multiple application instances. While there are several adapters available, the [socket.io-redis](https://github.com/automattic/socket.io-redis) adapter can be easily used with the Azure Redis Cache feature.
-
-> [AZURE.NOTE] An additional requirement for scaling out a Socket.IO solution is support for sticky sessions. Sticky sessions are enabled by default for Azure Websites through Azure Request Routing. For more information, see [Instance Affinity in Azure Web Sites](http://azure.microsoft.com/blog/2013/11/18/disabling-arrs-instance-affinity-in-windows-azure-web-sites/)
-
-###Create a Redis cache
-
-Perform the steps in [Create a cache in Azure Redis Cache](http://go.microsoft.com/fwlink/p/?linkid=398592&clcid=0x409) to create a new cache.
-
-> [AZURE.NOTE] Save the __Host name__ and __Primary key__ for your cache, as these will be needed in the next steps.
-
-###Add the redis and socket.io-redis modules
-
-1. From a command-line, change to the __\\node\\chat__ directory and use the following command.
-
-		npm install socket.io-redis@0.1.4 redis@0.12.1 --save
-
-	> [AZURE.NOTE] The versions specified in this command are the versions used when testing this article.
-
-2. Modify the __app.js__ file to add the following lines immediately after `var io = require('socket.io')(server);`
-
-		var pub = require('redis').createClient(6379,'redishostname', {auth_pass: 'rediskey', return_buffers: true});
-		var sub = require('redis').createClient(6379,'redishostname', {auth_pass: 'rediskey', return_buffers: true});
-		
-		var redis = require('socket.io-redis');
-		io.adapter(redis({pubClient: pub, subClient: sub}));
-
-	Replace __redishostname__ and __rediskey__ with the host name and key for your Redis cache.
-
-	This will create a publish and subscribe client to the Redis cache created previously. The clients are then used with the adapter to configure Socket.IO to use the Redis cache for passing messages and events between instances of your application
-
-	> [AZURE.NOTE] While the __socket.io-redis__ adapter can communicate directly to Redis, the current version does not support the authentication required by Azure Redis cache. So the initial connection is created using the __redis__ module, then the client is passed to the __socket.io-redis__ adapter.
-	> 
-	> While Azure Redis Cache supports secure connections using port 6380, the modules used in this example do not support secure connections as of 7/14/2014. The above code uses the default, unsecure port of 6380.
-
-3. Save the modified __app.js__
-
-###Commit changes and redeploy
-
-From the command-line in the __\\node\\chat__ directory, use the following commands to commit changes and redeploy the application.
-
-	git add .
-	git commit -m "implementing scale out"
-	git push azure master
-
-Once the changes have been pushed to the server, you can scale your site across multiple instances by using the following command.
-
-	azure site scale instances --instances #
-
-Where __#__ is the number of instances to create. 
-
-You can connect to your website from multiple browsers or computers to verify that messages are correctly sent to all clients.
-
-##<a id="tshooting"></a>Troubleshooting
-
-###Connection limits
-
-Azure Websites is available in multiple SKUs, which determine the resources available to your site. This includes the number of allowed WebSocket connections. For more information, see the [Web Sites Pricing page][pricing].
-
-###Messages aren't being sent using WebSockets
-
-If client browsers keep falling back to long polling instead of using WebSockets, it may be because of one of the following.
-
-* **Try limiting the transport to just WebSockets**
-
-	In order for Socket.IO to use WebSockets as the messaging transport, both the server and client must support WebSockets. If one or the other does not, Socket.IO will negotiate another transport, such as long polling. The default list of transports used by Socket.IO is ` websocket, htmlfile, xhr-polling, jsonp-polling`. You can force it to only use WebSockets by adding the following code to the **app.js** file, after the line containing `, nicknames = {};`.
-
-		io.configure(function() {
-		  io.set('transports', ['websocket']);
-		});
-
-	> [AZURE.NOTE] Note that older browsers that do not support WebSockets will not be able to connect to the site while the above code is active, as it restricts communication to WebSockets only.
-
-* **Use SSL**
-
-	WebSockets relies on some lesser used HTTP headers, such as the **Upgrade** header. Some intermediate network devices, such as web proxies, may remove these headers. To avoid this problem, you can establish the WebSocket connection over SSL.
-
-	An easy way to accomplish this is to configure Socket.IO to `match origin protocol`. This instructs Socket.IO to secure WebSockets communication the same as the originating HTTP/HTTPS request for the web page. If a browser uses an HTTPS URL to visit your website, subsequent WebSocket communications through Socket.IO will be secured over SSL.
-
-	To modify this example to enable this configuration, add the following code to the **app.js** file after the line containing `, nicknames = {};`.
-
-		io.configure(function() {
-		  io.set('match origin protocol', true);
-		});
-
-* **Verify web.config settings**
-
-	Azure Websites that host Node.js applications use the **web.config** file to route incoming requests to the Node.js application. For WebSockets to function correctly with Node.js applications, the **web.config** must contain the following entry.
-
-		<webSocket enabled="false"/>
-
-	This disables the IIS WebSockets module, which includes its own implementation of WebSockets and conflicts with Node.js specific WebSocket modules such as Socket.IO. If this line is not present, or is set to `true`, this may be the reason that the WebSocket transport is not working for your application.
-
-	Normally, Node.js applications do not include a **web.config** file, so Azure Websites will automatically generate one for Node.js applications when they are deployed. Since this file is automatically generated on the server, you must use the FTP or FTPS URL for your website to view this file. You can find the FTP and FTPS URLs for your site in the Azure Management portal by selecting your website, and then the **Dashboard** link. The URLs are displayed in the **quick glance** section.
-
-	> [AZURE.NOTE] The **web.config** file is only generated by Azure Websites if your application does not provide one. If you provide a **web.config** file in the root of your application project, it will be used by Azure Websites.
-
-	If the entry is not present, or is set to a value of `true`, then you should create a **web.config** in the root of your Node.js application and specify a value of `false`.  For reference, the below is a default **web.config** for an application that uses **app.js** as the entry point.
-
-		<?xml version="1.0" encoding="utf-8"?>
-		<!--
-		     This configuration file is required if iisnode is used to run node processes behind
-		     IIS or IIS Express.  For more information, visit:
-		
-		     https://github.com/tjanczuk/iisnode/blob/master/src/samples/configuration/web.config
-		-->
-		
-		<configuration>
-		  <system.webServer>
-		    <!-- Visit http://blogs.msdn.com/b/windowsazure/archive/2013/11/14/introduction-to-websockets-on-windows-azure-web-sites.aspx for more information on WebSocket support -->
-		    <webSocket enabled="false" />
-		    <handlers>
-		      <!-- Indicates that the server.js file is a node.js site to be handled by the iisnode module -->
-		      <add name="iisnode" path="app.js" verb="*" modules="iisnode"/>
-		    </handlers>
-		    <rewrite>
-		      <rules>
-		        <!-- Do not interfere with requests for node-inspector debugging -->
-		        <rule name="NodeInspector" patternSyntax="ECMAScript" stopProcessing="true">
-		          <match url="^app.js\/debug[\/]?" />
-		        </rule>
-		
-		        <!-- First we consider whether the incoming URL matches a physical file in the /public folder -->
-		        <rule name="StaticContent">
-		          <action type="Rewrite" url="public{REQUEST_URI}"/>
-		        </rule>
-		
-		        <!-- All other URLs are mapped to the node.js site entry point -->
-		        <rule name="DynamicContent">
-		          <conditions>
-		            <add input="{REQUEST_FILENAME}" matchType="IsFile" negate="True"/>
-		          </conditions>
-		          <action type="Rewrite" url="app.js"/>
-		        </rule>
-		      </rules>
-		    </rewrite>
-		    <!--
-		      You can control how Node is hosted within IIS using the following options:
-		        * watchedFiles: semi-colon separated list of files that will be watched for changes to restart the server
-		        * node_env: will be propagated to node as NODE_ENV environment variable
-		        * debuggingEnabled - controls whether the built-in debugger is enabled
-		
-		      See https://github.com/tjanczuk/iisnode/blob/master/src/samples/configuration/web.config for a full list of options
-		    -->
-		    <!--<iisnode watchedFiles="web.config;*.js"/>-->
-		  </system.webServer>
-		</configuration>
-
-	> [AZURE.NOTE] If your application uses an entry point other than **app.js**, you must replace all occurrences of **app.js** with the correct entry point. For example, replacing **app.js** with **server.js**.
-
-##Next steps
-
-In this tutorial you learned how to create a chat application hosted in an Azure Website. You can also host this application as an Azure Cloud Service. For steps on how to accomplish this, see [Build a Node.js Chat Application with Socket.IO on an Azure Cloud Service][cloudservice].
-
-[socketio]: http://socket.io/
-[completed-app]: ./media/web-sites-nodejs-chat-app-socketio/websitesocketcomplete.png
-[Socket.IO GitHub repository]: https://github.com/Automattic/socket.io
-[release]: https://github.com/Automattic/socket.io/releases
-[cloudservice]: /en-us/develop/nodejs/tutorials/app-using-socketio/
-
-[chat-example-view]: ./media/web-sites-nodejs-chat-app-socketio/socketio-2.png
-[npm-output]: ./media/web-sites-nodejs-chat-app-socketio/socketio-7.png
->>>>>>> 6cd9459d
 [pricing]: /en-us/pricing/details/web-sites/