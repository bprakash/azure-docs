--- conflicted
+++ resolved
@@ -1,11 +1,6 @@
 <properties
-<<<<<<< HEAD
-	pageTitle="HDInsight Release Notes | Azure"
-	description="HDInsight release notes."
-=======
 	pageTitle="Release notes for Hadoop components on Azure HDInsight | Microsoft Azure"
 	description="Learning about the latest release of Hadoop components for HDInsight. Get development tips and details for Hadoop, Storm, and HBase on Azure HDInsight."
->>>>>>> 692c0fec
 	services="hdinsight"
 	documentationCenter=""
 	editor="cgronlun"
@@ -18,11 +13,7 @@
 	ms.tgt_pltfrm="na"
 	ms.devlang="na"
 	ms.topic="article"
-<<<<<<< HEAD
-	ms.date="04/13/2015"
-=======
 	ms.date="04/27/2015"
->>>>>>> 692c0fec
 	ms.author="nitinme"/>
 
 
@@ -67,197 +58,6 @@
 <td>N/A</td>
 </tr>
 </table>
-
-## Notes for 04/14/2015 release of HDInsight ##
-
-The full version numbers for HDInsight clusters deployed with this release:
-
-* HDInsight 	2.1.10.521.1453250	(HDP 1.3.12.0-01795 - unchanged)
-* HDInsight 	3.0.6.521.1453250	(HDP 2.0.13.0-2117 - unchanged)
-* HDInsight 	3.1.3.521.1453250	(HDP 2.1.12.0-2329 - unchanged)
-* HDInsight		3.2.3.525.1459730	(HDP 2.2.2.2-2)
-* SDK			1.5.6
-
-This release contains the following updates.
-
-<table border="1">
-<tr>
-<th>Title</th>
-<th>Description</th>
-<th>Impacted Area
-(for example, Service, component, or SDK)</p></th>
-<th>Cluster Type (for example, Hadoop, HBase, or Storm)</th>
-<th>JIRA (if applicable)</th>
-</tr>
-
-
-<tr>
-<td>Tez bug fixes</td>
-<td>Fixes for Apache TEZ 2214 and TEZ 1923 are included in this release of HDI 3.2. These are specifically needed for certain Hive queries on Tez which require to shuffle a significant amount of data.
-</td>
-<td>HDP</td>
-<td>Hadoop</td>
-<td><a href="https://issues.apache.org/jira/browse/TEZ-2214">TEZ 2214</a></br><a href="https://issues.apache.org/jira/browse/TEZ-1923">TEZ 1923</a></td>
-</tr>
-</table>
-
-## Notes for 04/06/2015 release of HDInsight ##
-
-The full version numbers for HDInsight clusters deployed with this release:
-
-* HDInsight 	2.1.10.521.1453250	(HDP 1.3.12.0-01795 - unchanged)
-* HDInsight 	3.0.6.521.1453250	(HDP 2.0.13.0-2117 - unchanged)
-* HDInsight 	3.1.3.521.1453250	(HDP 2.1.12.0-2329 - unchanged)
-* HDInsight		3.2.3.521.1453250	(HDP 2.2.2.2-1)
-* SDK			1.5.6
-
-This release contains the following updates.
-
-<table border="1">
-<tr>
-<th>Title</th>
-<th>Description</th>
-<th>Impacted Area
-(for example, Service, component, or SDK)</p></th>
-<th>Cluster Type (for example, Hadoop, HBase, or Storm)</th>
-<th>JIRA (if applicable)</th>
-</tr>
-
-
-<tr>
-<td>HDInsight .NET SDK 1.5.6</td>
-<td>Updates to remove some internal classes for HDInsight on Linux.</td>
-<td>SDK</td>
-<td>Hadoop</td>
-<td>N/A</td>
-</tr>
-
-<tr>
-<td>Avro Library 1.5.6</td>
-<td>Added <b>KnownTypeAttribute</b> for method <b>GetAllKnownTypes</b>. Fixed NullReferenceException when a type is null for GetAllKnownTypes method.</td>
-<td>SDK</td>
-<td>Hadoop</td>
-<td>N/A</td>
-</tr>
-
-<tr>
-<td>Bug fixes</td>
-<td>Various bug fixes to the service</td>
-<td>Service</td>
-<td>All</td>
-<td>N/A</td>
-</tr>
-
-</table>
-<br>
-
-## Notes for 04/01/2015 release of HDInsight ##
-
-The full version numbers for HDInsight clusters deployed with this release:
-
-* HDInsight 	2.1.10.513.1431705	(HDP 1.3.12.0-01795)
-* HDInsight 	3.0.6.513.1431705	(HDP 2.0.13.0-2117)
-* HDInsight 	3.1.3.513.1431705	(HDP 2.1.12.0-2329)
-* HDInsight		3.2.3.513.1431705	(HDP 2.2.2.1-2600)
-* SDK			1.5.5
-
-This release contains the following updates.
-
-<table border="1">
-<tr>
-<th>Title</th>
-<th>Description</th>
-<th>Impacted Area
-(for example, Service, component, or SDK)</p></th>
-<th>Cluster Type (for example, Hadoop, HBase, or Storm)</th>
-<th>JIRA (if applicable)</th>
-</tr>
-
-
-<tr>
-<td>Ability to enable/disable remote desktop credentials on Windows clusters via .NET SDK</td>
-<td>Programmatic support for enabling or disabling RDP credentials on Windows clusters.</td>
-<td>SDK</td>
-<td>All</td>
-<td>N/A</td>
-</tr>
-
-<tr>
-<td>Ability to enable remote desktop credentials on clusters while they are being provisioned</td>
-<td>Programmatic support for enabling remote desktop credentials as the cluster is being created. This removes the two-step process for first provisioning the cluster and then enabling remote desktop.</td>
-<td>SDK</td>
-<td>All</td>
-<td>N/A</td>
-</tr>
-
-<tr>
-<td>Upgraded Python to 2.7.8</td>
-<td>Upgraded Python on HDInsight Clusters to Python 2.7.8, which contains some important security fixes for HDInsight versions 2.1, 3.0, 3.1, and 3.2</td>
-<td>Service</td>
-<td>All</td>
-<td>N/A</td>
-</tr>
-
-<tr>
-<td>YARN configuration change</td>
-<td>Changed YARN configuration yarn.resourcemanager.max-completed-applications to 1000 for all cluster types for HDInsight versions 3.1 and 3.2. This value only controls the list of completed applications in the YARN UI. To get information about applications that were submitted prior to the list of applications shown on the UI, you can directly go to the History Server.</td>
-<td>YARN</td>
-<td>All</td>
-<td>N/A</td>
-</tr>
-
-<tr>
-<td>Resizing of nodes in an HBase cluster</td>
-<td>HBase clusters now allow resizing of nodes (up and down) for HDInsight versions 3.1 and 3.2</td>
-<td>Service</td>
-<td>HBase</td>
-<td>N/A</td>
-</tr>
-
-<tr>
-<td>JDBC upgrade</td>
-<td>SQL JDBC driver is upgraded to version sqljdbc_4.0.2206.100 for HDInsight version 3.2. This version contains important security enhancements.</td>
-<td>HDP</td>
-<td>All</td>
-<td>N/A</td>
-</tr>
-
-<tr>
-<td>JVM configuration update</td>
-<td>Updated JVM configuration networkaddress.cache.ttl to 300 seconds from the default value of -1 for HDInsight versions 3.1 and 3.2. This configuration value controls the caching policy for successful name lookups from the name service. This fixes a bug related to growing and shrinking HBase clusters.</td>
-<td>Service</td>
-<td>HBase</td>
-<td>N/A</td>
-</tr>
-
-<tr>
-<td>Upgrade to Azure Storage SDK for Java 2.0</td>
-<td>HDInsight version 3.2 is upgraded to use the latest version of the Azure Storage SDK for Java. This contains several important bug fixes over the current 0.6.0 version.</td>
-<td>HDP</td>
-<td>All</td>
-<td>N/A</td>
-</tr>
-
-<tr>
-<td>Upgraded to Apache WASB source code</td>
-<td>HDInsight version 3.2 now uses the latest code for the WASB filesystem driver from Apache Hadoop. With this change, the WASB driver is now packaged as a separate
-jar. This is purely a packaging change and does not contain any changes to behavior of the WASB driver. The name of this JAR file is hadoop-azure-2.6.0.jar.</td>
-<td>HDP</td>
-<td>All</td>
-<td>N/A</td>
-</tr>
-
-<tr>
-<td>Jar File Name updates in HDInsight 3.2</td>
-<td>This update to HDInsight version 3.2 contains several bug fixes, and a few internal jars packaged as part of HDP have been upgraded. Note that these JAR files
-are internal to the HDP package and not for direct use by customer applications. Applications should package their own version of the JARs so that an upgrade to the HDP internal JARs do not break customer applications.</td>
-<td>HDP</td>
-<td>All</td>
-<td>N/A</td>
-</tr>
-
-</table>
-<br>
 
 ## Notes for 04/14/2015 release of HDInsight ##
 
