--- conflicted
+++ resolved
@@ -1,100 +1,4 @@
 ---
-<<<<<<< HEAD
-title: Switch your Azure subscription to another offer | Microsoft Docs
-description: Learn about how to change your Azure subscription and switch to a different offer using the subscription management portal
-services: ''
-documentationcenter: ''
-author: genlin
-manager: mbaldwin
-editor: ''
-tags: billing,top-support-issue
-
-ms.assetid: aae227b3-6d64-4550-a5b6-d359f53f0a59
-ms.service: billing
-ms.workload: na
-ms.tgt_pltfrm: na
-ms.devlang: na
-ms.topic: article
-ms.date: 12/6/2016
-ms.author: genli
-
----
-# Switch your Azure subscription to another offer
-As a [Pay-As-You-Go](https://azure.microsoft.com/offers/ms-azr-0003p/) customer, you might be able to switch your Azure subscription to another offer in the [Account Center](https://account.windowsazure.com/Subscriptions). For example, you can use this feature to take advantage of the [monthly credits for Visual Studio subscribers](https://azure.microsoft.com/pricing/member-offers/msdn-benefits-details/). If you're on [Free Trial](https://azure.microsoft.com/free/), learn how to [upgrade to Pay-As-You-Go](billing-upgrade-azure-subscription.md).
-
-#### What's supported:
-| From | To |
-| --- | --- |
-| [Pay-As-You-Go](https://azure.microsoft.com/offers/ms-azr-0003p/) |[Pay-As-You-Go Dev/Test](https://azure.microsoft.com/offers/ms-azr-0023p/) |
-| [Pay-As-You-Go](https://azure.microsoft.com/offers/ms-azr-0003p/) |[Visual Studio Professional](https://azure.microsoft.com/offers/ms-azr-0059p/) |
-| [Pay-As-You-Go](https://azure.microsoft.com/offers/ms-azr-0003p/) |[Visual Studio Test Professional](https://azure.microsoft.com/offers/ms-azr-0060p/) |
-| [Pay-As-You-Go](https://azure.microsoft.com/offers/ms-azr-0003p/) |[MSDN Platforms](https://azure.microsoft.com/offers/ms-azr-0062p/) |
-| [Pay-As-You-Go](https://azure.microsoft.com/offers/ms-azr-0003p/) |[Visual Studio Enterprise](https://azure.microsoft.com/offers/ms-azr-0063p/) |
-| [Pay-As-You-Go](https://azure.microsoft.com/offers/ms-azr-0003p/) |[Visual Studio Enterprise (Bizspark)](https://azure.microsoft.com/offers/ms-azr-0064p/) |
-
-> [!NOTE]
-> For other offer changes, [contact support](https://portal.azure.com/?#blade/Microsoft_Azure_Support/HelpAndSupportBlade).
-> 
-> 
-
-## Switch subscription offer
-> [!VIDEO https://channel9.msdn.com/Series/Microsoft-Azure-Tutorials/Switch-to-a-different-Azure-offer/player]
-> 
-> 
-
-1. Sign in at [Azure Account Center](https://account.windowsazure.com/Subscriptions).
-2. Select your Pay-As-You-Go subscription.
-3. Click **Switch to another offer**. The button is only available if you're on Pay-As-You-Go and done with your first billing period.
-   
-   ![Notice the Switch offer button on the right side of the page](./media/billing-how-to-switch-azure-offer/switchbutton.png)
-4. **Select the offer you want** from the list of offers your subscription can be switched to. This list varies based on the memberships that your account is associated with. If nothing is available, check the [list of available offers you can switch to](#whats-supported) and make sure you have the right memberships. 
-   
-   ![Select an offer that you want to switch to](./media/billing-how-to-switch-azure-offer/selectoffer.png)
-5. Depending on the offer you’re switching to, you may see a note about the impact of switching. Go through this list carefully and follow the instructions before you proceed.
-   
-   ![Review the notes](./media/billing-how-to-switch-azure-offer/thingstonote.png)
-6. You can rename your subscription. By default, we set it to the new offer name. Click **Switch Offer** to complete the process.
-   
-   ![Click the green button](./media/billing-how-to-switch-azure-offer/confirmpage.png)
-7. Success! Your subscription is now switched to the new offer.
-
-## Why can't I switch offers?
-You might not see **Switch to another offer** if:
-
-* You're not on [Pay-As-You-Go](https://azure.microsoft.com/offers/ms-azr-0003p/). Currently only Pay-As-You-Go subscriptions can be switched to another offer.
-  
-  * If you're on [Free Trial](https://azure.microsoft.com/free/), learn how to [upgrade to Pay-As-You-Go](billing-upgrade-azure-subscription.md).
-  * To switch offer from a different subscription, [contact support](https://portal.azure.com/?#blade/Microsoft_Azure_Support/HelpAndSupportBlade).
-* You're still on your first billing period; you must wait for your first billing period to end before you can switch offers.
-
-You might see **There are no offers available in your region or country at this time** if:
-
-* You're not eligible for any offer switches. Check the [list of available offers you can switch to](#whats-supported).
-
-## What does switching Azure offers do to my service and billing?
-Here are the details of what happens when you switch Azure plans in the Account Center.
-
-### Access to services
-There is no service downtime for any users associated with the subscription. However, the offer you switch to may have restrictions. For instance, some offers prohibit production use, so you would need to move production resources to another subscription.
-
-### Billing
-On the day you switch, an invoice is generated for all outstanding charges. Then, your subscription is billed per the new offer’s pricing terms. Your subscription billing anniversary changes to the date on which you changed offers. Usage and billing data before the offer change is not retained, so we recommend that you download a copy before switching.
-
-> [!NOTE]
-> Due to billing-related constraints, offer switches are not possible within the first billing cycle after creating a subscription.
-> 
-> 
-
-## Can I migrate from Pay-As-You-Go to [Cloud Solution Provider](https://partner.microsoft.com/Solutions/cloud-reseller-overview) (CSP) or [Enterprise Agreement](https://azure.microsoft.com/pricing/enterprise-agreement/) (EA)?
-We currently don't support offer switch to CSP or EA in the Accounts Center. To move your existing subscription into EA, have your enrollment admin add your account into the EA. Then, you receive an invitation email. When you follow the instructions to accept the invitation, your subscriptions are automatically moved under the Enterprise Agreement. To migrate to CSP, see [Azure Subscription Migration to CSP](https://blogs.technet.microsoft.com/hybridcloudbp/2016/08/26/azure-subscription-migration-to-csp/).
-
-## Can I migrate data and services for my Azure subscription to a new subscription?
-Yes. For more information, see [Move resources to new resource group or subscription](./azure-resource-manager/resource-group-move-resources.md).
-
-## Need help? Contact support.
-If you still have further questions, please [contact support](https://portal.azure.com/?#blade/Microsoft_Azure_Support/HelpAndSupportBlade) to get your issue resolved quickly.
-=======
 redirect_url: /azure/billing/billing-how-to-switch-azure-offer
 redirect_document_id: TRUE
----
->>>>>>> e8cfaf0d
+---