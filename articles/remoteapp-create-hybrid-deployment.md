--- conflicted
+++ resolved
@@ -13,11 +13,7 @@
 	ms.tgt_pltfrm="na" 
 	ms.devlang="na" 
 	ms.topic="article" 
-<<<<<<< HEAD
-	ms.date="04/08/2015" 
-=======
 	ms.date="05/13/2015" 
->>>>>>> 8e917651
 	ms.author="elizapo"/>
 
 # How to create a hybrid collection for RemoteApp
@@ -29,12 +25,8 @@
 
 This tutorial walks you through the process of creating a hybrid collection. There are seven steps: 
 
-<<<<<<< HEAD
-1.	Create a [custom image for RemoteApp](remoteapp-imageoptions.md).
-=======
 1.	Create a [custom image for RemoteApp](remoteapp-imageoptions.md) or pick one of the images included with your subscription.
 2. Set up your virtual network.
->>>>>>> 8e917651
 2.	Create a RemoteApp collection.
 2.	Link your collection to your virtual network.
 3.	Add a template image to your collection.
@@ -50,11 +42,7 @@
 - Create a user account in Active Directory to use as the RemoteApp service account. Restrict the permissions for this account so that it can only join machines to the domain.
 - Gather information about your on-premises network: IP address information and VPN device details.
 - Install the [Azure PowerShell](install-configure-powershell.md) module.
-<<<<<<< HEAD
-- Gather information about the users that you want to grant access to. This can be either Microsoft account information or Active Directory work account information.
-=======
 - Gather information about the users that you want to grant access to. You will need the Azure Active Directory user principal name (for example, name@contoso.com) for each user.
->>>>>>> 8e917651
 - Create your template image. A RemoteApp template image contains the apps and programs that you want to publish for your users. See [Create a RemoteApp image](remoteapp-imageoptions.md) for more information. 
 - [Configure Active Directory for RemoteApp](remoteapp-ad.md).
 
