--- conflicted
+++ resolved
@@ -59,11 +59,7 @@
 
 The IoT hub exposes the telemetry data it receives through a consumer group end-point.
 
-<<<<<<< HEAD
-The IoT Hub instance in this preconfigured solution corresponds to the **IoT back end application** in a typical IoT solution architecture.
-=======
 The IoT Hub instance in this preconfigured solution corresponds to the **Cloud Gateway** in a typical IoT solution architecture.
->>>>>>> 8e374ed4
 
 ### Azure Stream Analytics
 
