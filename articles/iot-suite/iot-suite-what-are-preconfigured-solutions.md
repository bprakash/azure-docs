--- conflicted
+++ resolved
@@ -73,13 +73,10 @@
 The preconfigured solution uses three [Azure Stream Analytics][lnk-asa] (ASA) jobs to filter the telemetry stream from the cooler devices:
 
 
-<<<<<<< HEAD
-=======
 - *DeviceInfo job* - sends device registration specific messages to the solution device registry (a DocumentDB database).
 - *Telemetry job* - sends all raw telemetry to Azure blob storage for cold storage and calculates telemetry aggregations that display in the solution dashboard.
 - *Rules job* - filters the telemetry stream for values that exceed any rule thresholds. When a rule fires, the solution portal dashboard view displays this event as a new row in the alarm history table and triggers an action based on the settings defined on the Rules and Actions views in the solution portal.
 
->>>>>>> abb96edc
 In this preconfigured solution, the ASA jobs form part of to the *IoT solution back end* in a typical [IoT solution architecture][lnk-what-is-azure-iot].
 
 ## Event processor
