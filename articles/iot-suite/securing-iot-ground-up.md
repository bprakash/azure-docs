---
title: Securing your Internet of Things from the ground up | Microsoft Docs
description: This article describes the built-in security features of the Microsoft Azure IoT Suite
services: ''
suite: iot-suite
documentationcenter: ''
author: YuriDio
manager: timlt
editor: ''

ms.assetid: 10252dfa-8313-4a97-9bd6-a3f1345dd3be
ms.service: iot-suite
ms.devlang: na
ms.topic: article
ms.tgt_pltfrm: na
ms.workload: na
<<<<<<< HEAD
ms.date: 01/04/2017
=======
ms.date: 01/31/2017
>>>>>>> e8cfaf0d
ms.author: yurid

---
[!INCLUDE [iot-security-ground-up](../../includes/iot-security-ground-up.md)]

## Next steps
To learn more about securing your IoT solution, see:

* [IoT Security Best Practices][lnk-security-best-practices]
* [IoT Security Architecture][lnk-security-architecture]
* [Secure your IoT deployment][lnk-security-deployment]

[lnk-security-best-practices]: iot-security-best-practices.md
[lnk-security-architecture]: iot-security-architecture.md
[lnk-security-deployment]: iot-suite-security-deployment.md

You can also explore some of the other features and capabilities of the IoT Suite preconfigured solutions:

* [Predictive maintenance preconfigured solution overview][lnk-predictive-overview]
* [Frequently asked questions for IoT Suite][lnk-faq]

[lnk-predictive-overview]: iot-suite-predictive-overview.md
[lnk-faq]: iot-suite-faq.md<|MERGE_RESOLUTION|>--- conflicted
+++ resolved
@@ -14,11 +14,7 @@
 ms.topic: article
 ms.tgt_pltfrm: na
 ms.workload: na
-<<<<<<< HEAD
-ms.date: 01/04/2017
-=======
 ms.date: 01/31/2017
->>>>>>> e8cfaf0d
 ms.author: yurid
 
 ---
