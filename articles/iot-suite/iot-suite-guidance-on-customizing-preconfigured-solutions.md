<properties
	pageTitle="Customizing preconfigured solutions | Microsoft Azure"
	description="Provides guidance on how to customize the Azure IoT Suite preconfigured solutions."
	services=""
    suite="iot-suite"
	documentationCenter=".net"
	authors="stevehob"
	manager="timlt"
	editor=""/>

<tags
     ms.service="iot-suite"
     ms.devlang="dotnet"
     ms.topic="article"
     ms.tgt_pltfrm="na"
     ms.workload="na"
     ms.date="03/02/2016"
     ms.author="stevehob"/>

# Customizing preconfigured solutions

The preconfigured solutions provided with the Azure IoT Suite demonstrate the services within the suite working together to deliver an end-to-end solution. From this starting point, there are a variety of places in which you can extend and customize the solution for specific scenarios. The following sections describe these common customization points.

## Finding the source code

The source code for the preconfigured solutions is available on GitHub in the following repositories:

- Remote Monitoring: [https://www.github.com/Azure/azure-iot-remote-monitoring](https://github.com/Azure/azure-iot-remote-monitoring)
- Predictive Maintenance: [https://github.com/Azure/azure-iot-predictive-maintenance](https://github.com/Azure/azure-iot-predictive-maintenance)

The source code for the preconfigured solutions is provided to demonstrate the patterns and practices used to implement the end-to-end functionality of an IoT solution using Azure IoT Suite. You can find more information about how to build and deploy the solutions in the GitHub repositories.

## Changing the preconfigured rules

The remote monitoring solution includes three [Azure Stream Analytics](https://azure.microsoft.com/services/stream-analytics/) jobs to implement device information, telemetry and rules logic displayed  for the solution.

The three stream analytics jobs and their syntax is described in depth in the [Remote monitoring preconfigured solution walkthrough](iot-suite-remote-monitoring-sample-walkthrough.md). 

You can edit these jobs directly to alter the logic, or add logic specific to your scenario. You can find the Stream Analytics jobs as follows:
 
1. Go to [Azure portal](https://portal.azure.com).
2. Navigate to the resource group with the same name as your IoT solution. 
3. Select the Azure Stream Analytics job you'd like to modify. 
4. Stop the job by selecting **Stop**in the set of commands. 
5. Edit the inputs, query, and outputs.

    A simple modification is to change the query for the **Rules** job to use a **"<"** instead of a **">"**. The solution portal will still show **">"** when you edit a rule, but you'll notice the behavior is flipped due to the change in the underlying job.

6. Start the job

> [AZURE.NOTE] The remote monitoring dashboard depends on specific data, so altering the jobs can cause the dashboard to fail.

## Adding your own rules

In addition to changing the preconfigured Azure Stream Analytics jobs, you can use the Azure portal to add new jobs or add new queries to existing jobs.

## Customizing devices

One of the most common extension activities is working with devices specific to your scenario. There are several methods for working with devices. These methods include altering a simulated device to match your scenario, or using the [IoT Device SDK][] to connect your physical device to the solution.

For a step-by-step guide to adding devices to the remote monitoring preconfigured solution, see [Iot Suite Connecting Devices](iot-suite-connecting-devices.md) and the [remote monitoring C SDK Sample](https://github.com/Azure/azure-iot-sdks/tree/master/c/serializer/samples/remote_monitoring) that is designed to work with the remote monitoring preconfigured solution.

### Creating your own simulated device

Included in the remote monitoring solution source code (referenced above), is a .NET simulator. This simulator is the one provisioned as part of the solution and can be altered to send different metadata, telemetry or respond to different commands.

The preconfigured simulator in the remote monitoring preconfigured solution is a cooler device that emits temperature and humidity telemetry, you can modify the simulator in the [Simulator.WebJob](https://github.com/Azure/azure-iot-remote-monitoring/tree/master/Simulator/Simulator.WebJob ) project when you've forked the GitHub repository.

<<<<<<< HEAD
Additionally, Azure IoT provides a [C SDK Sample](https://github.com/Azure/azure-iot-sdks/tree/master/c/serializer/samples/remote_monitoring) that is designed to work with the remote monitoring preconfigured solution.

=======
>>>>>>> 1b69fc6d
### Building and using your own (physical) device

The [Azure IoT SDKs](https://github.com/Azure/azure-iot-sdks) provide libraries for connecting numerous device types (languages and operating systems) into IoT solutions.

## Manually setting up application roles

The following procedure describes how to add **Admin** and **ReadOnly** application roles to a preconfigured solution. Note that preconfigured solutions provisioned from the azureiotsuite.com site already include the **Admin** and **ReadOnly** roles.

Members of the **ReadOnly** role can see the dashboard and the device list, but are not allowed to add devices, change device attributes, or send commands.  Members of the **Admin** role have full access to all the functionality in the solution.

1. Go to the [Azure classic portal][lnk-classic-portal].

2. Select **Active Directory**.

3. Click the name of the AAD tenant you used when you provisioned your solution.

4. Click **Applications**.

5. Click the name of the application that matches your preconfigured solution name. If you don't see your application in the list, select **Applications my company owns** in the **Show** drop down and click the check mark.
<<<<<<< HEAD

6.  At the bottom of the page, click **Manage Manifest** and then **Download Manifest**.

=======

6.  At the bottom of the page, click **Manage Manifest** and then **Download Manifest**.

>>>>>>> 1b69fc6d
7. This downloads a .json file to your local machine.  Open this file for editing in a text editor of your choice.

8. On the third line of the .json file, you will find:

  ```
  "appRoles" : [],
  ```
  Replace this with the following:

  ```
  "appRoles": [
  {
  "allowedMemberTypes": [
  "User"
  ],
  "description": "Administrator access to the application",
  "displayName": "Admin",
  "id": "a400a00b-f67c-42b7-ba9a-f73d8c67e433",
  "isEnabled": true,
  "value": "Admin"
  },
  {
  "allowedMemberTypes": [
  "User"
  ],
  "description": "Read only access to device information",
  "displayName": "Read Only",
  "id": "e5bbd0f5-128e-4362-9dd1-8f253c6082d7",
  "isEnabled": true,
  "value": "ReadOnly"
  } ],
  ```

9. Save the updated .json file (you can overwrite the existing file).

10.  In the Azure Management Portal, at the bottom of the page, select **Manage Manifest** then **Upload Manifest** to upload the .json file you saved in the previous step.

11. You have now added the **Admin** and **ReadOnly** roles to your application.

12. To assign one of these roles to a user in your directory, see [Permissions on the azureiotsuite.com site][lnk-permissions].

## Feedback

<<<<<<< HEAD
Have a customization you'd like to see covered in this document? Please add feature suggestions to [User Voice](https://feedback.azure.com/forums/321918-azure-iot), or comment on this article below. 
=======
Do you have a customization you'd like to see covered in this document? Please add feature suggestions to [User Voice](https://feedback.azure.com/forums/321918-azure-iot), or comment on this article below. 
>>>>>>> 1b69fc6d

## Next steps

For more information about IoT devices, see the [Azure IoT Developer Site](https://azure.microsoft.com/develop/iot/) to find links and documentation.

[IoT Device SDK]: https://azure.microsoft.com/documentation/articles/iot-hub-sdks-summary/
[lnk-permissions]: iot-suite-permissions.md
[lnk-classic-portal]: https://manage.windowsazure.com<|MERGE_RESOLUTION|>--- conflicted
+++ resolved
@@ -66,11 +66,6 @@
 
 The preconfigured simulator in the remote monitoring preconfigured solution is a cooler device that emits temperature and humidity telemetry, you can modify the simulator in the [Simulator.WebJob](https://github.com/Azure/azure-iot-remote-monitoring/tree/master/Simulator/Simulator.WebJob ) project when you've forked the GitHub repository.
 
-<<<<<<< HEAD
-Additionally, Azure IoT provides a [C SDK Sample](https://github.com/Azure/azure-iot-sdks/tree/master/c/serializer/samples/remote_monitoring) that is designed to work with the remote monitoring preconfigured solution.
-
-=======
->>>>>>> 1b69fc6d
 ### Building and using your own (physical) device
 
 The [Azure IoT SDKs](https://github.com/Azure/azure-iot-sdks) provide libraries for connecting numerous device types (languages and operating systems) into IoT solutions.
@@ -90,15 +85,9 @@
 4. Click **Applications**.
 
 5. Click the name of the application that matches your preconfigured solution name. If you don't see your application in the list, select **Applications my company owns** in the **Show** drop down and click the check mark.
-<<<<<<< HEAD
 
 6.  At the bottom of the page, click **Manage Manifest** and then **Download Manifest**.
 
-=======
-
-6.  At the bottom of the page, click **Manage Manifest** and then **Download Manifest**.
-
->>>>>>> 1b69fc6d
 7. This downloads a .json file to your local machine.  Open this file for editing in a text editor of your choice.
 
 8. On the third line of the .json file, you will find:
@@ -142,11 +131,7 @@
 
 ## Feedback
 
-<<<<<<< HEAD
-Have a customization you'd like to see covered in this document? Please add feature suggestions to [User Voice](https://feedback.azure.com/forums/321918-azure-iot), or comment on this article below. 
-=======
 Do you have a customization you'd like to see covered in this document? Please add feature suggestions to [User Voice](https://feedback.azure.com/forums/321918-azure-iot), or comment on this article below. 
->>>>>>> 1b69fc6d
 
 ## Next steps
 
