--- conflicted
+++ resolved
@@ -24,11 +24,7 @@
 
 ## Create a C sample solution on Windows
 
-<<<<<<< HEAD
-The following steps show you how to create a simple client application that communicates with the Remote Monitoring preconfigured solution using a C program in Visual Studio.
-=======
 The following steps show you how to use Visual Studio to create a simple client application written in C that communicates with the Remote Monitoring preconfigured solution.
->>>>>>> c186bb0b
 
 Create a starter project in Visual Studio 2015 and add the IoT Hub device client NuGet packages:
 
@@ -46,9 +42,6 @@
     - Microsoft.Azure.IoTHub.IoTHubClient
     - Microsoft.Azure.IoTHub.HttpTransport
 
-<<<<<<< HEAD
-## Add code to specify the behavior of the simple IoT Hub device
-=======
 6. In **Solution Explorer**, right-click on the **RMDevice** project and then click **Properties** to open the project's **Property Pages** dialog box. For details,see [Setting Visual C++ Project Properties][lnk-c-project-properties]. 
 
 7. Click the **Linker** folder, then click the **Input** property page.
@@ -56,7 +49,6 @@
 8. Add **crypt32.lib** to the **Additional Dependencies** property. Click **OK** and then **OK** again to save the project property values.
 
 ## Specify the behavior of the IoT Hub device
->>>>>>> c186bb0b
 
 The IoT Hub client libraries use a model to specify the format of messages the device sends to IoT Hub and the commands from IoT Hub that the device responds to.
 
@@ -68,18 +60,11 @@
     #include "iothub_client.h"
     #include "serializer.h"
     #include "schemaserializer.h"
-<<<<<<< HEAD
-    #include "threadapi.h"
-    ```
-
-2. Add the following variable declarations after the `#include` statements. Replace the placeholder values [Device Id] and [Device Key] with values for your device from the remote monitoring solution dashboard. Use the IoT Hub Hostname from the dashboard to replace [IoTHub Name]. For example, if your IoT Hub Hostname is **contoso.azure-devices.net**, replace [IoTHub Name] with contoso:
-=======
     #include "azure_c_shared_utility/threadapi.h"
     #include "azure_c_shared_utility/platform.h"
     ```
 
 2. Add the following variable declarations after the `#include` statements. Replace the placeholder values [Device Id] and [Device Key] with values for your device from the remote monitoring solution dashboard. Use the IoT Hub Hostname from the dashboard to replace [IoTHub Name]. For example, if your IoT Hub Hostname is **contoso.azure-devices.net**, replace [IoTHub Name] with **contoso**:
->>>>>>> c186bb0b
 
     ```
     static const char* deviceId = "[Device Id]";
@@ -90,7 +75,6 @@
 
 3. Add the following code to define the model that enables the device to communicate with IoT Hub. This model specifies that the device sends temperature, external temperature, humidity, and a device id as telemetry. The device also sends metadata about the device to IoT Hub, including a list of commands that the device supports. This device responds to the commands **SetTemperature** and **SetHumidity**:
 
-<<<<<<< HEAD
     ```
     // Define the Model
     BEGIN_NAMESPACE(Contoso);
@@ -128,11 +112,11 @@
     END_NAMESPACE(Contoso);
     ```
 
-## Add code to implement the behavior of the device
-
-You must now add code that implements the behavior defined in the model. You will add functions to execute when the device receives a command from the hub, and code to send simulated telemetry to the hub.
-
-1. Add the following functions that execute when the device receives the **SetTemperature** and **SetHumidity** commands defined in the model:
+## Implement the behavior of the device
+
+You must now add code that implements the behavior defined in the model.
+
+1. Add the following functions that execute when the device receives the **SetTemperature** and **SetHumidity** commands from IoT Hub:
 
     ```
     EXECUTE_COMMAND_RESULT SetTemperature(Thermostat* thermostat, int temperature)
@@ -151,45 +135,8 @@
     ```
 
 2. Add the following function that sends a message to IoT Hub:
-=======
-    ```
-    // Define the Model
-    BEGIN_NAMESPACE(Contoso);
-
-    DECLARE_STRUCT(SystemProperties,
-    ascii_char_ptr, DeviceID,
-    _Bool, Enabled
-    );
-
-    DECLARE_STRUCT(DeviceProperties,
-    ascii_char_ptr, DeviceID,
-    _Bool, HubEnabledState
-    );
->>>>>>> c186bb0b
-
-    DECLARE_MODEL(Thermostat,
-
-    /* Event data (temperature, external temperature and humidity) */
-    WITH_DATA(int, Temperature),
-    WITH_DATA(int, ExternalTemperature),
-    WITH_DATA(int, Humidity),
-    WITH_DATA(ascii_char_ptr, DeviceId),
-
-    /* Device Info - This is command metadata + some extra fields */
-    WITH_DATA(ascii_char_ptr, ObjectType),
-    WITH_DATA(_Bool, IsSimulatedDevice),
-    WITH_DATA(ascii_char_ptr, Version),
-    WITH_DATA(DeviceProperties, DeviceProperties),
-    WITH_DATA(ascii_char_ptr_no_quotes, Commands),
-
-    /* Commands implemented by the device */
-    WITH_ACTION(SetTemperature, int, temperature),
-    WITH_ACTION(SetHumidity, int, humidity)
-    );
-
-    END_NAMESPACE(Contoso);
-    ```
-<<<<<<< HEAD
+
+    ```
     static void sendMessage(IOTHUB_CLIENT_HANDLE iotHubClientHandle, const unsigned char* buffer, size_t size)
     {
       IOTHUB_MESSAGE_HANDLE messageHandle = IoTHubMessage_CreateFromByteArray(buffer, size);
@@ -212,61 +159,8 @@
       }
     free((void*)buffer);
     }
-=======
-
-## Implement the behavior of the device
-
-You must now add code that implements the behavior defined in the model.
-
-1. Add the following functions that execute when the device receives the **SetTemperature** and **SetHumidity** commands from IoT Hub:
-
->>>>>>> c186bb0b
-    ```
-    EXECUTE_COMMAND_RESULT SetTemperature(Thermostat* thermostat, int temperature)
-    {
-      (void)printf("Received temperature %d\r\n", temperature);
-      thermostat->Temperature = temperature;
-      return EXECUTE_COMMAND_SUCCESS;
-    }
-
-<<<<<<< HEAD
-=======
-    EXECUTE_COMMAND_RESULT SetHumidity(Thermostat* thermostat, int humidity)
-    {
-      (void)printf("Received humidity %d\r\n", humidity);
-      thermostat->Humidity = humidity;
-      return EXECUTE_COMMAND_SUCCESS;
-    }
-    ```
-
-2. Add the following function that sends a message to IoT Hub:
-
-    ```
-    static void sendMessage(IOTHUB_CLIENT_HANDLE iotHubClientHandle, const unsigned char* buffer, size_t size)
-    {
-      IOTHUB_MESSAGE_HANDLE messageHandle = IoTHubMessage_CreateFromByteArray(buffer, size);
-      if (messageHandle == NULL)
-      {
-        printf("unable to create a new IoTHubMessage\r\n");
-      }
-      else
-      {
-        if (IoTHubClient_SendEventAsync(iotHubClientHandle, messageHandle, NULL, NULL) != IOTHUB_CLIENT_OK)
-        {
-          printf("failed to hand over the message to IoTHubClient");
-        }
-        else
-        {
-          printf("IoTHubClient accepted the message for delivery\r\n");
-        }
-
-        IoTHubMessage_Destroy(messageHandle);
-      }
-    free((void*)buffer);
-    }
-    ```
-
->>>>>>> c186bb0b
+    ```
+
 3. Add the following function that hooks up the serialization library in the SDK:
 
     ```
@@ -305,11 +199,7 @@
     }
     ```
 
-<<<<<<< HEAD
-4. Add the following function to connect to IoT Hub, send and receive messages, and disconnect from the hub. Notice how the device sends metadata about itself, including the commands it supports, to IoT Hub as soon as it connects; this enables the solution to update the status of the device to **Running** on the dashboard:
-=======
 4. Add the following function to connect to IoT Hub, send and receive messages, and disconnect from the hub. Notice how the device sends metadata about itself, including the commands it supports, to IoT Hub as soon as it connects - this enables the solution to update the status of the device to **Running** on the dashboard:
->>>>>>> c186bb0b
 
     ```
     void remote_monitoring_run(void)
@@ -328,11 +218,8 @@
         config.iotHubName = hubName;
         config.iotHubSuffix = hubSuffix;
         config.protocol = HTTP_Protocol;
-<<<<<<< HEAD
-=======
         config.deviceSasToken = NULL;
         config.protocolGatewayHostName = NULL;
->>>>>>> c186bb0b
         iotHubClientHandle = IoTHubClient_Create(&config);
         if (iotHubClientHandle == NULL)
         {
@@ -432,10 +319,7 @@
     ```
     
     For reference, here is a sample **DeviceInfo** message sent to IoT Hub at start up:
-<<<<<<< HEAD
-=======
-
->>>>>>> c186bb0b
+
     ```
     {
       "ObjectType":"DeviceInfo",
@@ -454,19 +338,13 @@
     ```
     
     For reference, here is a sample **Telemetry** message sent to IoT Hub:
-<<<<<<< HEAD
-=======
-
->>>>>>> c186bb0b
+
     ```
     {"DeviceId":"mydevice01", "Temperature":50, "Humidity":50, "ExternalTemperature":55}
     ```
     
     For reference, here is a sample **Command** received from IoT Hub:
-<<<<<<< HEAD
-=======
     
->>>>>>> c186bb0b
     ```
     {
       "Name":"SetHumidity",
@@ -486,15 +364,9 @@
     }
     ```
 
-<<<<<<< HEAD
-6. Click **Build**, then **Build Solution** to build the device application.
-
-7. In **Solution Explorer**, right-click the **RMDevice** project, click **Debug**, and then click **Start new instance** to build and run the sample. The console displays messages as the application sends sample telemetry to IoT Hub.
-=======
 6. Click **Build** and then **Build Solution** to build the device application.
 
 7. In **Solution Explorer**, right-click the **RMDevice** project, click **Debug**, and then click **Start new instance** to run the sample. The console displays messages as the application sends sample telemetry to IoT Hub and receives commands.
->>>>>>> c186bb0b
 
 [AZURE.INCLUDE [iot-suite-visualize-connecting](../../includes/iot-suite-visualize-connecting.md)]
 
