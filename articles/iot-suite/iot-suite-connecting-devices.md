---
<<<<<<< HEAD
title: Provision Windows devices to remote monitoring in C - Azure | Microsoft Docs
description: Describes how to connect a device to the Azure IoT Suite preconfigured remote monitoring solution using an application written in C running on Windows.
=======
title: Connect to Azure IoT Suite using C on Windows | Microsoft Docs
description: Describes how to connect a device to the Azure IoT Suite remote monitoring preconfigured solution using an application written in C running on Windows.
>>>>>>> 2bae60c2
services: ''
suite: iot-suite
documentationcenter: na
author: dominicbetts
manager: timlt
editor: ''

ms.assetid: 34e39a58-2434-482c-b3fa-29438a0c05e8
ms.service: iot-suite
ms.devlang: na
ms.topic: article
ms.tgt_pltfrm: na
ms.workload: na
ms.date: 09/12/2017
ms.author: dobett

---
# Connect your device to the remote monitoring preconfigured solution (Windows)

[!INCLUDE [iot-suite-selector-connecting](../../includes/iot-suite-selector-connecting.md)]

## Create a C client solution on Windows

The following steps show you how to create a client application that communicates with the remote monitoring preconfigured solution. This application is written in C and built and run on Windows.

### Create the starter project

Create a starter project in Visual Studio 2017 and add the IoT Hub device client NuGet packages:

1. In Visual Studio, create a C console application using the Visual C++ **Windows Console Application** template. Name the project **RMDevice**.

1. In **Solution Explorer**, delete the files `stdafx.h`, `targetver.h`, and `stdafx.cpp`.

1. In **Solution Explorer**, rename the file `RMDevice.cpp` to `RMDevice.c`.

1. In **Solution Explorer**, right-click the **RMDevice** project and then click **Manage NuGet packages**. Choose **Browse**, then search for and install the following NuGet packages:

    * Microsoft.Azure.IoTHub.Serializer
    * Microsoft.Azure.IoTHub.IoTHubClient
    * Microsoft.Azure.IoTHub.MqttTransport

1. In **Solution Explorer**, right-click on the **RMDevice** project and then choose **Properties** to open the project's **Property Pages** dialog box. For details, see [Setting Visual C++ Project Properties](https://docs.microsoft.com/cpp/ide/working-with-project-properties).

1. Choose the **C/C++** folder, then choose the **Precompiled Headers** property page.

1. Set **Precompiled Header** to **Not Using Precompiled Headers**. Then choose **Apply**.

1. Choose the **Linker** folder, then choose the **Input** property page.

1. Add `crypt32.lib` to the **Additional Dependencies** property. To save the project property values, choose **OK** and then **OK** again.

### Add the Parson JSON library

Add the Parson JSON library to the **RMDevice** project and add the required `#include` statements:

1. In a suitable folder on your computer, clone the Parson GitHub repository using the following command:

    ```cmd
    git clone https://github.com/kgabis/parson.git
    ```

1. Copy the `parson.h` and `parson.c` files from the local copy of the Parson repository to your **RMDevice** project folder.

1. In Visual Studio, right-click the **RMDevice** project, choose **Add**, and then choose **Existing Item**.

1. In the **Add Existing Item** dialog, select the `parson.h` and `parson.c` files in the **RMDevice** project folder. To add these two files to your project, choose **Add**.

1. In Visual Studio, open the `RMDevice.c` file. Replace the existing `#include` statements with the following code:

    ```c
    #include "iothubtransportmqtt.h"
    #include "schemalib.h"
    #include "iothub_client.h"
    #include "serializer_devicetwin.h"
    #include "schemaserializer.h"
    #include "azure_c_shared_utility/threadapi.h"
    #include "azure_c_shared_utility/platform.h"
    #include "parson.h"
    ```

    > [!NOTE]
    > Now you can verify that your project has the correct dependencies set up by building the solution.

[!INCLUDE [iot-suite-connecting-code](../../includes/iot-suite-connecting-code.md)]

## Build and run the sample

Add code to invoke the **remote\_monitoring\_run** function, then build and run the device application:

1. To invoke the **remote\_monitoring\_run** function, replace the **main** function with following code:

    ```c
    int main()
    {
      remote_monitoring_run();
      return 0;
    }
    ```

1. Choose **Build** and then **Build Solution** to build the device application.

1. In **Solution Explorer**, right-click the **RMDevice** project, choose **Debug**, and then choose **Start new instance** to run the sample. The console displays messages as:

    * The application sends sample telemetry to the preconfigured solution.
    * Receives desired property values set in the solution dashboard.
    * Responds to methods invoked from the solution dashboard.

[!INCLUDE [iot-suite-visualize-connecting](../../includes/iot-suite-visualize-connecting.md)]<|MERGE_RESOLUTION|>--- conflicted
+++ resolved
@@ -1,11 +1,6 @@
 ---
-<<<<<<< HEAD
 title: Provision Windows devices to remote monitoring in C - Azure | Microsoft Docs
 description: Describes how to connect a device to the Azure IoT Suite preconfigured remote monitoring solution using an application written in C running on Windows.
-=======
-title: Connect to Azure IoT Suite using C on Windows | Microsoft Docs
-description: Describes how to connect a device to the Azure IoT Suite remote monitoring preconfigured solution using an application written in C running on Windows.
->>>>>>> 2bae60c2
 services: ''
 suite: iot-suite
 documentationcenter: na
