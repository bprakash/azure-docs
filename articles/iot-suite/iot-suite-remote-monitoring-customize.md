---
<<<<<<< HEAD
title: Customize the remote monitoring solution - Azure | Microsoft Docs 
description: This article provides information about how you can access the source code for the remote monitoring preconfigured solution.
=======
title: Customize Azure IoT Suite remote monitoring solution | Microsoft Docs 
description: This article provides information about how you can access the source code and customize the remote monitoring preconfigured solution.
>>>>>>> 2bae60c2
services: ''
suite: iot-suite
author: dominicbetts
manager: timlt
ms.author: dobett
ms.service: iot-suite
ms.date: 09/07/2017
ms.topic: article
ms.devlang: NA
ms.tgt_pltfrm: NA
ms.workload: NA
---

# Customize the remote monitoring preconfigured solution

This article provides information about how you can access the source code and customize the remote monitoring preconfigured solution. The article describes:

* The GitHub repositories that contain the source code and resources for the microservices that make up the preconfigured solution.
* Common customization scenarios such as adding a new device type.

## Project overview

### Implementations

The remote monitoring solution has both .NET and Java implementations. Both implementations provide similar functionality and rely on the same underlying Azure services. You can find the top-level GitHub repositories here:

* [.NET solution](https://github.com/Azure/azure-iot-pcs-remote-monitoring-dotnet)
* [Java solution](https://github.com/Azure/azure-iot-pcs-remote-monitoring-java)

### Microservices

If you are interested in a specific feature of the solution, you can access the GitHub repositories for each individual microservice. Each microservice implements a different part of the solution functionality. To learn more about the overall architecture, see [Remote monitoring preconfigured solution architecture](iot-suite-remote-monitoring-sample-walkthrough.md).

This table summarizes the current availability of each microservice for each language:

<!-- please add links for each of the repos in the table, you can find them here https://github.com/Azure/azure-iot-pcs-team/wiki/Repositories-->

| Microservice      | Description | Java | .NET |
| ----------------- | ----------- | ---- | ---- |
| Web UI            | Web app for remote monitoring solution. Implements UI using React.js framework. | [N/A(React.js)](https://github.com/Azure/azure-iot-pcs-remote-monitoring-webui) | [N/A(React.js)](https://github.com/Azure/azure-iot-pcs-remote-monitoring-webui) |
| IoT Hub Manager   | Handles communication with the IoT Hub.        | [Available](https://github.com/Azure/iothub-manager-java) | [Available](https://github.com/Azure/iothub-manager-dotnet)   |
| Authentication    |  Manages Azure Active Directory integration.  | Not yet available | [Available](https://github.com/Azure/pcs-auth-dotnet)   |
| Device simulation | Manages a pool of simulated devices. | Not yet available | [Available](https://github.com/Azure/device-simulation-dotnet)   |
| Telemetry         | Makes device telemetry available to the UI. | [Available](https://github.com/Azure/device-telemetry-java) | [Available](https://github.com/Azure/device-telemetry-dotnet)   |
| Telemetry Agent   | Analyzes the telemetry stream, stores messages from Azure IoT Hub, and generates alerts according to defined rules.  | [Available](https://github.com/Azure/telemetry-agent-java) | [Available](https://github.com/Azure/telemetry-agent-dotnet)   |
| UI Config         | Manages configuration data from the UI. | [Available](https://github.com/azure/pcs-ui-config-java) | [Available](https://github.com/azure/pcs-ui-config-dotnet)   |
| Storage adapter   |  Manages interactions with storage service.   | [Available](https://github.com/azure/pcs-storage-adapter-java) | [Available](https://github.com/azure/pcs-storage-adapter-dotnet)   |
| Reverse proxy     | Exposes private resources in a managed way through a unique endpoint. | Not yet available | [Available](https://github.com/Azure/reverse-proxy-dotnet)   |

The Java solution currently uses the .NET authentication, simulation, and reverse proxy microservices. These microservices will be replaced by Java versions as soon as they become available.

## Presentation and visualization

The following sections describe options to customize the presentation and visualizations layer in the remote monitoring solution:

<!--
### Change the logo in the UI

The default deployment uses the Contoso company name and logo in the UI. To change these UI elements to display your company name and logo:

1. Step 1

1. Step 2

### Add a new KPI to the Dashboard page

The following steps describe how to add a new KPI to display on the **Dashboard** page. The new KPI shows information about the number of alarms with specific status values as a pie chart:

1. Step 1

1. Step 2
-->

### Customize the map

See the [Customize map](https://github.com/Azure/azure-iot-pcs-remote-monitoring-dotnet/) page in GitHub for details of the map components in the solution.
<!-- Update the previous link -->

### Customize the telemetry chart

See the [Customize telemetry chart](https://github.com/Azure/azure-iot-pcs-remote-monitoring-dotnet/) page in GitHub for details of the telemetry chart components in the solution.
<!-- Update the previous link -->

### Connect an external visualization tool

See the [Connect an external visualization tool](https://github.com/Azure/azure-iot-pcs-remote-monitoring-dotnet/) page in GitHub for details of how to connect an external visualization tool.
<!-- Update the previous link -->

### Duplicate an existing control

To duplicate an existing UI element such as a chart or alert, see the [Duplicate a control](https://github.com/Azure/azure-iot-pcs-remote-monitoring-dotnet/) page in GitHub.

### Other customization options

To further modify the presentation and visualizations layer in the remote monitoring solution, you can edit the code. The relevant GitHub repositories are:

* [UIConfig (.NET)](https://github.com/Azure/pcs-ui-config-dotnet/)
* [UIConfig (Java)](https://github.com/Azure/pcs-ui-config-java/)
* [Azure PCS Remote Monitoring WebUI](https://github.com/Azure/pcs-remote-monitoring-webui)

## Device connectivity and streaming

The following sections describe options to customize the device connectivity and streaming layer in the remote monitoring solution. [Device models](https://github.com/Azure/device-simulation-dotnet/blob/master/wiki/Device-Models) describe the device types and telemetry in the solution. You use device models for both simulated and [physical devices].

For an example of a physical device implementation, see [Connect your device to the remote monitoring preconfigured solution](iot-suite-connecting-devices-node.md).

If you are using a _physical device_, you must provide the client application with a device model that contains the device metadata and telemetry specification.

The following sections discuss using device models with simulated devices:

### Add a telemetry type

The device types in the Contoso demo solution specify the telemetry that each device type sends. To specify the additional telemetry types, a device can send telemetry definitions as metadata to the solution. If you use this format, the dashboard consumes your device telemetry and available methods dynamically and you don't need to modify the UI. Alternatively, you can modify the device type definition in the solution.

To learn how to add custom telemetry in the _device simulator_ microservice, see [Test your solution with simulated devices](iot-suite-remote-monitoring-test.md).

### Add a device type

The Contoso demo solution defines some sample device types. The solution enables you to define custom device types to meet your specific application requirements. For example, your company may use an industrial gateway as the primary device connected to the solution.

To create an accurate representation of your device, you need to modify the application that runs on your device to match the device requirements.

To learn how to add a new device type in the _device simulator_ microservice, see [Test your solution with simulated devices](iot-suite-remote-monitoring-test.md).

### Creating methods and jobs

The following sections describe options to define custom methods and jobs in the remote monitoring solution:

<!--
#### Using the simulator service

TODO: add steps for the simulator microservice here
-->

#### Using a physical device

To implement methods and jobs on your physical devices, see the following IoT Hub articles:

* [Understand and invoke direct methods from IoT Hub](../iot-hub/iot-hub-devguide-direct-methods.md).
* [Schedule jobs on multiple devices](../iot-hub/iot-hub-devguide-jobs.md).

### Other customization options

To further modify the device connectivity and streaming layer in the remote monitoring solution, you can edit the code. The relevant GitHub repositories are:

* [Device Telemetry (.NET)](https://github.com/Azure/device-telemetry-dotnet)
* [Device Telemetry (Java)](https://github.com/Azure/device-telemetry-java)
* [Telemetry Agent (.NET)](https://github.com/Azure/telemetry-agent-dotnet)
* [Telemetry Agent (Java)](https://github.com/Azure/telemetry-agent-java)

## Data processing and analytics

The following sections describe options to customize the data processing and analytics layer in the remote monitoring solution:

### Rules and actions

See the [Customize rules and actions](https://github.com/Azure/azure-iot-pcs-remote-monitoring-dotnet/) page in GitHub for details of how to customize the rules and actions in solution.
<!-- Update the previous link -->

### Other customization options

To further modify the data processing and analytics layer in the remote monitoring solution, you can edit the code. The relevant GitHub repositories are:

* [Telemetry Agent (.NET)](https://github.com/Azure/telemetry-agent-dotnet)
* [Telemetry Agent (Java)](https://github.com/Azure/telemetry-agent-java)

## Infrastructure

The following sections describe options for customizing the infrastructure services in the remote monitoring solution:

### Change storage

The default storage service for the remote monitoring solution is Cosmos DB. See the [Customize storage service](https://github.com/Azure/azure-iot-pcs-remote-monitoring-dotnet/) page in GitHub for details of how to change the storage service the solution uses.
<!-- Update the previous link -->

### Change log storage

The default storage service for logs is Cosmos DB. See the [Customize log storage service](https://github.com/Azure/azure-iot-pcs-remote-monitoring-dotnet/) page in GitHub for details of how to change the storage service the solution uses for logging.
<!-- Update the previous link -->

### Other customization options

To further modify the infrastructure in the remote monitoring solution, you can edit the code. The relevant GitHub repositories are:

* [IoTHub Manager (.NET)](https://github.com/Azure/iothub-manager-dotnet)
* [IoTHub Manager (Java)](https://github.com/Azure/iothub-manager-java)
* [Storage Adapter (.NET)](https://github.com/Azure/pcs-storage-adapter-dotnet)
* [Storage Adapter (Java)](https://github.com/Azure/pcs-storage-adapter-java)

## Next steps

In this article, you learned about the resources available to help you customize the preconfigured solution.

For more conceptual information about the remote monitoring preconfigured solution, see:

* [Modify the preconfigured solution from the CLI](iot-suite-remote-monitoring-cli.md)
* [Security](iot-suite-remote-monitoring-security.md)

<!-- Next tutorials in the sequence --><|MERGE_RESOLUTION|>--- conflicted
+++ resolved
@@ -1,11 +1,6 @@
 ---
-<<<<<<< HEAD
 title: Customize the remote monitoring solution - Azure | Microsoft Docs 
 description: This article provides information about how you can access the source code for the remote monitoring preconfigured solution.
-=======
-title: Customize Azure IoT Suite remote monitoring solution | Microsoft Docs 
-description: This article provides information about how you can access the source code and customize the remote monitoring preconfigured solution.
->>>>>>> 2bae60c2
 services: ''
 suite: iot-suite
 author: dominicbetts
