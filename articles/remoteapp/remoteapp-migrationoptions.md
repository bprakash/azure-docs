--- conflicted
+++ resolved
@@ -19,12 +19,7 @@
 # Options for migrating out of Azure RemoteApp
 > [!IMPORTANT]
 > Azure RemoteApp is being discontinued on August 31, 2017. Read the [announcement](https://go.microsoft.com/fwlink/?linkid=821148) for details.
-<<<<<<< HEAD
-> 
-> 
-=======
-
->>>>>>> a42dbad0
+
 
 If you have stopped using Azure RemoteApp because of the [retirement announcement](https://go.microsoft.com/fwlink/?linkid=821148) or because you've finished your evaluation, you need to migrate off of Azure RemoteApp to another app service. There are two different approaches for migrating: a self-managed (often called Infrastructure as a Service [IaaS]) deployment or a fully managed (often called Platform as a Service or Software as a Service [PaaS/SaaS]) offering. 
 
