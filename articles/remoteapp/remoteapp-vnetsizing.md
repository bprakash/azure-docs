<<<<<<< HEAD

=======
>>>>>>> f1ea3417
---
title: Sizing information for a VNET in Azure RemoteApp | Microsoft Docs
description: Learn about the IP address requirements for Azure RemoteApp running with a VNET
services: remoteapp
documentationcenter: ''
author: msmbaldwin
manager: mbaldwin

ms.assetid: b6e1c4ba-0236-42b2-bced-69353bf211be
ms.service: remoteapp
ms.workload: compute
ms.tgt_pltfrm: na
ms.devlang: na
ms.topic: article
ms.date: 11/23/2016
ms.author: mbaldwin

---
# Sizing information for a VNET in Azure RemoteApp
> [!IMPORTANT]
> Azure RemoteApp is being discontinued. Read the [announcement](https://go.microsoft.com/fwlink/?linkid=821148) for details.
> 
> 

When you use Azure RemoteApp with a virtual network (VNET), RemoteApp uses IP addresses within the subnet. Based on the scale of your RemoteApp service, you need to ensure that your subnet has enough IP addresses available for RemoteApp virtual machines. While this sizing guidance isn’t perfect given how RemoteApp dynamically spins up and spins down virtual machines within a collection, it will help you estimate your subnet range. This is especially important as, once a RemoteApp service is placed in a VNET, you cannot increase the subnet size without removing RemoteApp.

For each RemoteApp collection that you want to run at maximum capacity, you should have 100 IP addresses available. For example, if you have one RemoteApp collection in the Standard plan and you want to have the maximum 500 users, you should have 100 IP addresses for that collection. Similarly, you need 100 IP addresses for a RemoteApp collection in the Basic plan that has 800 users. If you plan to have fewer users (less than the maximum), you can reduce the IP addresses needed per collection. The minimum subnet size requirement is 30 IP addresses (/27).

Check out the following information to make sure your VNET is configured and working propertly:

* [Migrate from a personal VNET to an Azure VNET](remoteapp-migratevnet.md)
* [Validate the Azure VNET to use with Azure RemoteApp](remoteapp-vnet.md)
<|MERGE_RESOLUTION|>--- conflicted
+++ resolved
@@ -1,7 +1,3 @@
-<<<<<<< HEAD
-
-=======
->>>>>>> f1ea3417
 ---
 title: Sizing information for a VNET in Azure RemoteApp | Microsoft Docs
 description: Learn about the IP address requirements for Azure RemoteApp running with a VNET
