<properties
    pageTitle="What's coming in Azure RemoteApp | Microsoft Azure"
    description="Learn when new features for Azure RemoteApp will be available"
    services="remoteapp"
    documentationCenter=""
    authors="lizap"
    manager="mbaldwin" />

<tags
    ms.service="remoteapp"
    ms.workload="compute"
    ms.tgt_pltfrm="NA"
    ms.devlang="NA"
    ms.topic="article"
<<<<<<< HEAD
    ms.date="02/16/2016"
=======
    ms.date="03/08/2016"
>>>>>>> c4ea2467
    ms.author="elizapo" />

# What's coming in Azure RemoteApp

We are always working to improve Azure RemoteApp based on your feedback. Here are rough time lines for future feature availability.

|Feature|Jan-March 2016|April-June 2016|
|-----------|-------|-------|
|Azure Remote App available in both the [Azure classic portal](http://manage.windowsazure.com) and [Azure portal](https://portal.azure.com) |X | |
|Windows 10 Universal Application with Continuum for Azure RemoteApp - Preview|X| |
|Ability to publish individual applications to specific users - **Private Preview** ([feedback](https://feedback.azure.com/forums/247748-azure-remoteapp/suggestions/6067043-allow-the-ability-to-publish-specific-apps-to-spec/))|X | |
|Windows client redistributable MSI package ([feedback](https://feedback.azure.com/forums/247748-azure-remoteapp/suggestions/6627191-client-deployment-provide-an-msi-package-to-allo/))| X| |
|HTML5-based client for Azure RemoteApp|X ||
|Azure Resource Manager (ARM) support||X|
|Azure v2 resource support| |X|
|Cloud Solution Provider (CSP)||X|
|Availability in India region||X|
|Availability in UK region||X|


Other improvements added earlier this year:

- Deploy to a VNET without joining a domain (cloud collection connection to the Azure VMs)
- Re-use an existing virtual network for RemoteApp hybrid collection (also enables ExpressRoute)
- ExpressRoute
- RemoteApp PowerShell cmdlets and SDK for deployment and management
- Create and upload an image from an Azure VM
- Upload line-of-business (LOB) applications to a cloud collection, as well as in a hybrid collection
- Support for Windows Phone
- Usage metrics dashboard
- Provision a large number of users by using a CSV file
- Availability in Australian data centers
 <|MERGE_RESOLUTION|>--- conflicted
+++ resolved
@@ -12,11 +12,7 @@
     ms.tgt_pltfrm="NA"
     ms.devlang="NA"
     ms.topic="article"
-<<<<<<< HEAD
-    ms.date="02/16/2016"
-=======
     ms.date="03/08/2016"
->>>>>>> c4ea2467
     ms.author="elizapo" />
 
 # What's coming in Azure RemoteApp
