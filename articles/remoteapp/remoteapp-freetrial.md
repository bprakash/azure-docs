--- conflicted
+++ resolved
@@ -1,7 +1,3 @@
-<<<<<<< HEAD
-
-=======
->>>>>>> f1ea3417
 ---
 title: Free 30 day trial of Azure RemoteApp | Microsoft Docs
 description: Check out the 30 day free trial for Azure RemoteApp.
