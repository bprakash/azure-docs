<properties
    pageTitle="Publish an app in Azure RemoteApp | Microsoft Azure"
    description="Learn how to publish applications and resources in Azure RemoteApp."
    services="remoteapp"
    documentationCenter=""
    authors="lizap"
    manager="mbaldwin" />

<tags
    ms.service="remoteapp"
    ms.workload="tbd"
    ms.tgt_pltfrm="na"
    ms.devlang="na"
    ms.topic="article"
<<<<<<< HEAD
    ms.date="04/05/2016"
=======
    ms.date="08/15/2016"
>>>>>>> c186bb0b
    ms.author="elizapo" />


# How to publish an app in RemoteApp

> [AZURE.IMPORTANT]
> Azure RemoteApp is being discontinued. Read the [announcement](https://go.microsoft.com/fwlink/?linkid=821148) for details.

After you create your RemoteApp collection, you need to publish the apps or resources that you want to make available for your users. The template images provided with your subscription only have a few apps published by default - to share the other apps, you need to publish them.

> [AZURE.NOTE] Do you need to update an app? You'll need to [update the image](remoteapp-update.md) first.

On the **Publishing** tab in the portal, click **Publish**. You can either add an app from your template image's **Start** menu or provide the path to where the app is installed on the template image. If you choose to add from the **Start** menu, choose the app to publish from the list. If you choose to provide the path to the app, enter a name for the app and the path to the app. Use variables in the path - for example, "%systemdrive%" instead of "c:\".

> [AZURE.NOTE] If you want to add your app from the **Start** menu, you need to have *added that app to the **Start** menu on your template image.* Otherwise, RemoteApp will only see what *is* on the **Start** menu, and you will be confused. 

>To make sure your app is in the **Start** menu, place a shortcut file - **.lnk** - inside the %systemdrive%\ProgramData\Microsoft\Windows\Start Menu\Programs folder.

> If you forgot to add the app to the **Start** menu when you created the template, choose to add the path to the app. (Or recreate your template image, but that's quite a bit more work.)


 <|MERGE_RESOLUTION|>--- conflicted
+++ resolved
@@ -12,11 +12,7 @@
     ms.tgt_pltfrm="na"
     ms.devlang="na"
     ms.topic="article"
-<<<<<<< HEAD
-    ms.date="04/05/2016"
-=======
     ms.date="08/15/2016"
->>>>>>> c186bb0b
     ms.author="elizapo" />
 
 
