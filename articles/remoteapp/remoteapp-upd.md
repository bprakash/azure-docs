--- conflicted
+++ resolved
@@ -1,7 +1,3 @@
-<<<<<<< HEAD
-
-=======
->>>>>>> f1ea3417
 ---
 title: How does Azure RemoteApp save user data and settings? | Microsoft Docs
 description: Learn how Azure RemoteApp saves user data using the user profile disk.
