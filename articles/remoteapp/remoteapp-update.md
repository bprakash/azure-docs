<properties
   pageTitle="Update your Azure RemoteApp collection | Microsoft Azure"
   description="Learn how to update your Azure RemoteApp collection"
   services="remoteapp"
   documentationCenter=""
   authors="lizap"
   manager="mbaldwin"
   editor=""/>

<tags
   ms.service="remoteapp"
   ms.devlang="NA"
   ms.topic="article"
   ms.tgt_pltfrm="NA"
   ms.workload="compute"
<<<<<<< HEAD
   ms.date="09/03/2015"
=======
   ms.date="12/05/2015"
>>>>>>> 08be3281
   ms.author="elizapo"/>

# Update a collection in Azure RemoteApp

There will come a time, inevitably, when you need to update the apps or image in your Azure RemoteApp collection. If you are using one of the images included with your Azure RemoteApp subscription, in either a cloud or hybrid collection, any and all updates are handled by Azure RemoteApp itself, so you can rest easy.

However, if you are using a custom image (either that you built from scratch or that you created by modifying one of our images), you are in charge of maintaining the image and apps.

So, how do you go about updating your collection? It's fairly straightforward:

1. Update the image that you used in your collection. Apply any patches or updates needed, and then save it with a new name.
2. [Upload](remoteapp-uploadimage.md) or [import](remoteapp-image-on-azurevm.md) that image to RemoteApp.
3. Now, on the collection page, click **Update**.
4. Choose the new image from the **Template Image** list.
4. Here's the tricky part - you need to decide how to deal with any users that are currently using an app in the collection. You have the following choices:
	- **Give users 60 minutes after the update**. As soon as the update is finished, Azure RemoteApp will display a message to any active users telling them to save their work and log off and log back in. After 60 minutes, any active users who have not logged off will be automatically logged off. Users can immediately log back on.
	- **Sign users out immediately**. As soon as the update is finished, log off all users automatically without any warning. If you choose this option, users might lose data. However, they can reconnect to the app immediately.

1. Click the check mark to start the update.<|MERGE_RESOLUTION|>--- conflicted
+++ resolved
@@ -13,11 +13,7 @@
    ms.topic="article"
    ms.tgt_pltfrm="NA"
    ms.workload="compute"
-<<<<<<< HEAD
-   ms.date="09/03/2015"
-=======
    ms.date="12/05/2015"
->>>>>>> 08be3281
    ms.author="elizapo"/>
 
 # Update a collection in Azure RemoteApp
