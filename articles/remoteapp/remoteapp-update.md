<properties
   pageTitle="Update your Azure RemoteApp collection | Microsoft Azure"
   description="Learn how to update your Azure RemoteApp collection"
   services="remoteapp"
   documentationCenter=""
   authors="lizap"
   manager="mbaldwin"
   editor=""/>

<tags
   ms.service="remoteapp"
   ms.devlang="NA"
   ms.topic="article"
   ms.tgt_pltfrm="NA"
   ms.workload="compute"
<<<<<<< HEAD
   ms.date="04/05/2016"
=======
   ms.date="08/15/2016"
>>>>>>> c186bb0b
   ms.author="elizapo"/>

# Update a collection in Azure RemoteApp

> [AZURE.IMPORTANT]
> Azure RemoteApp is being discontinued. Read the [announcement](https://go.microsoft.com/fwlink/?linkid=821148) for details.

There will come a time, inevitably, when you need to update the apps or image in your Azure RemoteApp collection. If you are using one of the images included with your Azure RemoteApp subscription, in either a cloud or hybrid collection, any and all updates are handled by Azure RemoteApp itself, so you can rest easy.

However, if you are using a custom image (either that you built from scratch or that you created by modifying one of our images), you are in charge of maintaining the image and apps. If you need to update your image or any of the apps inside it, you need to create a new, updated version of the image, and then replace the existing image in your collection with this new updated image.

So, how do you go about updating your collection? It's fairly straightforward:

1. Update the image that you used in your collection. Apply any patches or updates needed, and then save it with a new name.
2. [Upload](remoteapp-uploadimage.md) or [import](remoteapp-image-on-azurevm.md) that image to RemoteApp.
3. Now, on the collection page, click **Update**.
4. Choose the new image from the **Template Image** list.
4. Here's the tricky part - you need to decide how to deal with any users that are currently using an app in the collection. You have the following choices:
	- **Give users 60 minutes after the update**. As soon as the update is finished, Azure RemoteApp will display a message to any active users telling them to save their work and log off and log back in. After 60 minutes, any active users who have not logged off will be automatically logged off. Users can immediately log back on.
	- **Sign users out immediately**. As soon as the update is finished, log off all users automatically without any warning. If you choose this option, users might lose data. However, they can reconnect to the app immediately.

1. Click the check mark to start the update.<|MERGE_RESOLUTION|>--- conflicted
+++ resolved
@@ -13,11 +13,7 @@
    ms.topic="article"
    ms.tgt_pltfrm="NA"
    ms.workload="compute"
-<<<<<<< HEAD
-   ms.date="04/05/2016"
-=======
    ms.date="08/15/2016"
->>>>>>> c186bb0b
    ms.author="elizapo"/>
 
 # Update a collection in Azure RemoteApp
