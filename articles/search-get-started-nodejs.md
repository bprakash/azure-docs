<properties 
	pageTitle="Get started with Azure Search in NodeJS" 
	description="Walk through building a custom Azure Search application using NodeJS as your programming language." 
	services="search" 
	documentationCenter="" 
	authors="HeidiSteen" 
	manager="mblythe" 
	editor=""/>

<tags 
	ms.service="search" 
	ms.devlang="na" 
	ms.workload="search" 
	ms.topic="article" 
	ms.tgt_pltfrm="na" 
	ms.date="03/25/2015" 
	ms.author="heidist"/>

#Get started with Azure Search in NodeJS#

Learn how to build a custom NodeJS search application that uses Azure Search for its search experience. The tutorial utilizes the [Azure Search Service REST API](https://msdn.microsoft.com/library/dn798935.aspx) to construct the objects and operations used in this exercise.

We used [NodeJS](https://nodejs.org) and NPM, [Sublime Text 3](http://www.sublimetext.com/3), and Windows PowerShell on Windows 8.1 to develop and test this code.

<<<<<<< HEAD
To run this sample, you must have an Azure Search service, which you can sign up for in the [Azure management portal](https://portal.azure.com). 
=======
To run this sample, you must have an Azure Search service, which you can sign up for in the [Azure portal](https://portal.azure.com). 
>>>>>>> 8e917651

> [AZURE.TIP] Download the source code for this tutorial at [AzureSearchNodeJSIndexerDemo](http://go.microsoft.com/fwlink/p/?LinkId=530198). 

##About the data##

This sample application uses data from the [United States Geological Services (USGS)](http://geonames.usgs.gov/domestic/download_data.htm), filtered on the state of Rhode Island to reduce the dataset size. We'll use this data to build a search application that returns landmark buildings such as hospitals and schools, as well as geological features like streams, lakes, and summits.

In this application, the **DataIndexer** program builds and loads the index using an [Indexer](https://msdn.microsoft.com/library/azure/dn798918.aspx) construct, retrieving the filtered USGS dataset from a public Azure SQL Database. Credentials and connection  information to the online data source is provided in the program code. No further configuration is necessary.

> [AZURE.NOTE] We applied a filter on this dataset to stay under the 10,000 document limit of the free pricing tier. If you use the standard tier, this limit does not apply. For details about capacity for each pricing tier, see [Limits and constraints](https://msdn.microsoft.com/library/azure/dn798934.aspx).

##Create the service##

<<<<<<< HEAD
1. Sign in to [Azure Preview portal](https://portal.azure.com).
=======
1. Sign in to [Azure portal](https://portal.azure.com).
>>>>>>> 8e917651

2. In the Jumpbar, click **New** | **Data + storage** | **Search**.
 
     ![][1]

3. Configure the service name, pricing tier, resource group, subscription and location. These settings are required and cannot be changed once the service is provisioned.

     ![][2]

	- **Service name** must be unique, lower-case, under 15 characters, with no spaces. This name becomes part of the endpoint of your Azure Search service. See [Naming Rules](https://msdn.microsoft.com/library/azure/dn857353.aspx) for more information about naming conventions. 
	
	- **Pricing Tier** determines capacity and billing. Both tiers provide the same features, but at different resource levels. 
	
		- **Free**  runs on clusters that are shared with other subscribers. It offers enough capacity to try out tutorials and write proof-of-concept code, but is not intended for production applications. Deploying a free service typically only takes a few minutes.
		- **Standard** runs on dedicated resources and is highly scalable. Initially, a standard service is provisioned with one replica and one partition, but you can adjust capacity once the service is created. Deploying a standard service takes longer, usually about fifteen minutes.
	
	- **Resource Groups** are containers for services and resources used for a common purpose. For example, if you're building a custom search application based on Azure Search, Azure Websites, Azure BLOB storage, you could create a resource group that keeps these services together in the portal management pages.
	
	- **Subscription** allows you to choose among multiple subscriptions, if you have more than one subscription.
	
	- **Location** is the data center region. Currently, all resources must run in the same data center. Distributing resources across multiple data centers is not supported.

4. Click **Create** to provision the service. 

Watch for notifications in the Jumpbar. A notice will appear when the service is ready to use.

<a id="sub-2"></a>
##Find the service name and api-key of your Azure Search service

After the service is created, you can return to the portal to get the URL or `api-key`. Connections to your Search service requires that you have both the URL and an `api-key` to authenticate the call. 

1. In the Jumpbar, click **Home** and then click the Search service to open the service dashboard. 

2. On the service dashboard, you'll see tiles for essential information, as well as the key icon for accessing the admin keys.

  	![][3]

3. Copy the service URL, an admin key, and a query key. You will need all three later, when you add them to the config.js file.

##Download the sample files

Use either one of the following approaches to download the sample.

1. Go to [AzureSearchNodeJSIndexerDemo](http://go.microsoft.com/fwlink/p/?LinkId=530198).
2. Click **Download ZIP**, save the .zip file, and then extract all the files it contains.

All subsequent file modifications and run statements will be made against files in this folder.

Alternatively, if you have GIT in your path statement, you can open a PowerShell window and type `git clone https://github.com/EvanBoyle/AzureSearchNodeJSIndexerDemo.git` 

##Update the config.js. with your Search service URL and api-key

Using the URL and api-keys that you copied earlier, specify the URL, admin-key, and query-key in configuration file.

Admin keys grant full control over service operations, including creating or deleting an index and loading documents. In contrast, query keys are for read-only operations, typically used by client applications that connect to Azure Search.

In this sample, we include the query key to help reinforce the best practice of using the query key in client applications.

The following screenshot shows **config.js** open in a text editor, with the relevant entries demarcated so that you can see where to update the file with the values that are valid for your search service.

![][5]


##Host a runtime environment for the sample

The sample requires an HTTP server, which you can install globally using npm. 

Use a PowerShell window for the following commands.

1. Navigate to the folder that contains the **package.json** file.
2. Type `npm install`.
2. Type `npm install -g http-server`.

##Build the index and run the application

1. Type `npm run indexDocuments`. 
2. Type `npm run build`.
3. Type `npm run start_server`.
4. Direct your browser at `http://localhost:8080/index.html`

##Search on USGS data##

The USGS data set includes records that are relevant to the state of Rhode Island. If you click **Search** on an empty search box, you will get the top 50 entries, which is the default. 

Entering a search term will give the search engine something to go on. Try entering a regional name. "Roger Williams" was the first governor of Rhode Island. Numerous parks, buildings, and schools are named after him.

![][9]

You could also try any of these terms:

- Pawtucket
- Pembroke
- goose +cape


##Next steps##

This is the first Azure Search tutorial based on NodeJS and the USGS dataset. Over time, we'll be extending this tutorial to demonstrate additional search features you might want to use in your custom solutions.

If you already have some background in Azure Search, you can use this sample as a springboard for trying suggesters (type-ahead or autocomplete queries), filters, and faceted navigation. You can also improve upon the search results page by adding counts and batching documents so that users can page through the results.

New to Azure Search? We recommend trying other tutorials to develop an understanding of what you can create. Visit our [documentation page](http://azure.microsoft.com/documentation/services/search/) to find more resources. You can also view the links in our [Video and Tutorial list](https://msdn.microsoft.com/library/azure/dn798933.aspx) to access more information.

<!--Image references-->
[1]: ./media/search-get-started-nodejs/create-search-portal-1.PNG
[2]: ./media/search-get-started-nodejs/create-search-portal-2.PNG
[3]: ./media/search-get-started-nodejs/create-search-portal-3.PNG
[5]: ./media/search-get-started-nodejs/AzSearch-NodeJS-configjs.png
[9]: ./media/search-get-started-dotnet/rogerwilliamsschool.png<|MERGE_RESOLUTION|>--- conflicted
+++ resolved
@@ -22,11 +22,7 @@
 
 We used [NodeJS](https://nodejs.org) and NPM, [Sublime Text 3](http://www.sublimetext.com/3), and Windows PowerShell on Windows 8.1 to develop and test this code.
 
-<<<<<<< HEAD
-To run this sample, you must have an Azure Search service, which you can sign up for in the [Azure management portal](https://portal.azure.com). 
-=======
 To run this sample, you must have an Azure Search service, which you can sign up for in the [Azure portal](https://portal.azure.com). 
->>>>>>> 8e917651
 
 > [AZURE.TIP] Download the source code for this tutorial at [AzureSearchNodeJSIndexerDemo](http://go.microsoft.com/fwlink/p/?LinkId=530198). 
 
@@ -40,11 +36,7 @@
 
 ##Create the service##
 
-<<<<<<< HEAD
-1. Sign in to [Azure Preview portal](https://portal.azure.com).
-=======
 1. Sign in to [Azure portal](https://portal.azure.com).
->>>>>>> 8e917651
 
 2. In the Jumpbar, click **New** | **Data + storage** | **Search**.
  
