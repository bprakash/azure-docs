--- conflicted
+++ resolved
@@ -1,79 +1,4 @@
 ---
-<<<<<<< HEAD
-title: Cancel your Azure subscription | Microsoft Docs
-description: Describes how to cancel your Azure subscription, like the Free Trial subscription
-services: ''
-documentationcenter: ''
-author: genlin
-manager: mbaldwin
-editor: ''
-tags: billing
-
-ms.assetid: 3051d6b0-179f-4e3a-bda4-3fee7135eac5
-ms.service: billing
-ms.workload: na
-ms.tgt_pltfrm: na
-ms.devlang: na
-ms.topic: article
-ms.date: 12/6/2016
-ms.author: genli
-
----
-# Cancel your Azure subscription
-You can cancel your Azure subscription as the Account Administrator. After you cancel the subscription, your access to Azure services and resources will end.
-
-Before you cancel your subscription:
-
-* Back up your data. For example, if you're storing data in Azure storage or SQL, download a copy. If you have a virtual machine, save an image of it locally.
-* Shut down your services. Go to the [resources page in the management portal](https://ms.portal.azure.com/?flight=1#blade/HubsExtension/Resources/resourceType/Microsoft.Resources%2Fresources), and **Stop** any running virtual machines, applications, or other services.
-* Consider migrating your data. See [Move resources to new resource group or subscription](./azure-resource-manager/resource-group-move-resources.md).
-
-If you cancel a paid [Azure Support plan](https://azure.microsoft.com/support/plans/), you will still be billed monthly for the rest of the 6-months term.
-
-## Cancel subscription via the Azure portal
-1. Log on to the [Azure portal](https://portal.azure.com) as the Account Administrator.
-
-   > [!NOTE]
-   > Only the  account administrator can cancel subscriptions. For more information about how to find out who is the account administrator of the subscription, see the [Frequently asked questions](billing-subscription-transfer.md#faq).
-   >
-   >
-
-2. On the Hub menu, select **Subscriptions**.
-
-    ![Subscription button](./media/billing-download-azure-invoice-daily-usage-date/submenu.png)
-
-3. In the subscriptions blade, select the subscription you want to cancel and click **Cancel Sub** to launch the cancel blade.
-
-    ![cancel_ibiza](./media/billing-how-to-cancel-azure-subscription/cancel_ibiza.png)
-4. Enter the subscripton name and choose a cancellation reason and click the **Cancel Sub** button at the bottom of the cancel blade.
-
-> [!NOTE]
-> It will take up to 10 minutes for the cancellation to be reflected in the portal but billing will be stopped immediately.
->
->
-
-## Cancel subscription via the Azure Account Center
-1. Log on to the [Azure Account Center](https://account.windowsazure.com/subscriptions) as the Account Administrator.
-2. Under **Click a subscription to view details and usage**, select the subscription that you want to cancel.
-
-    ![selectsub](./media/billing-how-to-cancel-azure-subscription/Selectsub.png)
-3. On the right side of the page, select **Cancel Subscription**.
-
-    ![cancelsub](./media/billing-how-to-cancel-azure-subscription/cancelsub.png)
-4. Select **Yes, cancel my subscription**.
-
-    ![cancelbox](./media/billing-how-to-cancel-azure-subscription/cancelbox.png)
-5. Click ![checkbutton](./media/billing-how-to-cancel-azure-subscription/checkbutton.png) to close the dialog window and return to your subscription page.
-
-After you cancel your subscription, we wait 90 days before permanently deleting your data in case you need to access it or change your mind. For more information, see [Microsoft Trust Center - How we manage your data](https://go.microsoft.com/fwLink/p/?LinkID=822930&clcid=0x409).
-
-## Reactivate subscription
-If you canceled your Pay-As-You-Go subscription accidentally, you can [reactivate it in the Accounts Center](billing-subscription-become-disable.md).
-
-## Need help? Contact support.
-If you still have further questions, please [contact support](https://portal.azure.com/?#blade/Microsoft_Azure_Support/HelpAndSupportBlade) to get your issue resolved quickly.
-=======
 redirect_url: /azure/billing/billing-how-to-cancel-azure-subscription
 redirect_document_id: TRUE
----
->>>>>>> e8cfaf0d
+---