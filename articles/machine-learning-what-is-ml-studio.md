<properties 
	pageTitle="What Is Azure Machine Learning Studio? | Azure" 
	description="Overview of Azure Machine Learning Studio and its basic components" 
	services="machine-learning" 
	documentationCenter="" 
	authors="garyericson" 
	manager="paulettm" 
	editor="cgronlun"/>

<tags 
	ms.service="machine-learning" 
	ms.workload="data-services" 
	ms.tgt_pltfrm="na" 
	ms.devlang="na" 
	ms.topic="article" 
<<<<<<< HEAD
	ms.date="02/18/2014" 
=======
	ms.date="04/22/2015" 
>>>>>>> 8f5664f7
	ms.author="garye"/>

# What is Azure Machine Learning Studio?

Microsoft Azure Machine Learning Studio is a collaborative visual development environment that enables you to build, test, and deploy predictive analytics solutions that operate on your data. The Machine Learning service and development environment is cloud-based, provides compute resource and memory flexibility, and eliminates setup and installation concerns because you work through your web browser. 

Machine Learning Studio is where data science, predictive analytics, cloud resources, and your data meet!

## The Machine Learning Studio interactive workspace

To develop a predictive analysis model, you typically use data from one or more sources, transform and analyze that data through various data manipulation and statistical functions, and generate a set of results. Developing a model like this is an iterative process. As you modify the various functions and their parameters, your results converge until you are satisfied that you have a trained, effective model.

**Machine Learning Studio** gives you an interactive, visual workspace to easily build, test, and iterate on a predictive analysis model. You drag-and-drop ***datasets*** and analysis ***modules*** onto an interactive ***canvas***, connecting them together to form an ***experiment***, which you ***run*** in Machine Learning Studio. To iterate on your model design, you ***edit*** the experiment, ***save*** a copy if desired, and run it again. When you're ready, you can ***publish*** your experiment as a ***web service*** so that your model can be accessed by others. 

There is no programming required, just visually connecting datasets and modules to construct your predictive analysis model.

![ML Studio Overview][ml-studio-overview]

## Getting started with Machine Learning Studio

When you first enter Machine Learning Studio, you see the following tabs on the left:

- **Studio Home** - A set of links to documentation and other resources.
- **EXPERIMENTS** - Experiments that have been created, run, and saved as drafts. 
- **WEB SERVICES** - A list of experiments that you have published. 
- **SETTINGS** - A collection of settings that you can use to configure your account and resources. 

>[AZURE.NOTE] When you are constructing an experiment, a working list of available datasets and modules	is displayed to the left of the canvas. That is the list of components you use to build your model.

## Components of an experiment

An experiment consists of datasets that provide data to analytical modules, which you connect together to construct a predictive analysis model. Specifically, a valid experiment has these characteristics:

- The experiment has at least one dataset and one module. 
- Datasets may be connected only to modules. 
- Modules may be connected to either datasets or other modules. 
- All input ports for modules must have some connection to the data flow. 
- All required parameters for a module must be set. 

<<<<<<< HEAD
For an example of creating a simple experiment, see [Create a simple experiment in Azure Machine Learning Studio](http://azure.microsoft.com/documentation/articles/machine-learning-create-experiment/). 
For a more complete walkthrough of creating a predictive analytics solution, see [Develop a predictive solution with Azure Machine Learning](http://azure.microsoft.com/documentation/articles/machine-learning-walkthrough-develop-predictive-solution/).
=======
For an example of creating a simple experiment, see [Create a simple experiment in Azure Machine Learning Studio](machine-learning-create-experiment.md). 
For a more complete walkthrough of creating a predictive analytics solution, see [Develop a predictive solution with Azure Machine Learning](machine-learning-walkthrough-develop-predictive-solution.md).
>>>>>>> 8f5664f7

### Datasets

A dataset is data that has been uploaded to Machine Learning Studio so that it can be used in the modeling process. A number of sample datasets are included with Machine Learning Studio for you to experiment with, and you can upload more datasets as you need them. Here are some examples of included datasets:

- **MPG data for various automobiles** - Miles per gallon (MPG) values for automobiles identified by number of cylinders, horsepower, etc. 
- **Breast cancer data** - Breast cancer diagnosis data. 
- **Forest fires data** - Forest fire sizes in northeast Portugal. 

As you build an experiment, the working list of datasets is available to the left of the canvas. 

### Modules

A module is an algorithm that you can perform on your data. Machine Learning Studio has a number of modules ranging from data ingress functions to training, scoring, and validation processes. Here are some examples of included modules:

<<<<<<< HEAD
- **Convert to ARFF** - Converts a .NET serialized dataset to Attribute-Relation File Format (ARFF). 
- **Elementary Statistics** - Calculates elementary statistics such as mean, standard deviation, etc. 
- **Linear Regression** - Creates an online gradient descent-based linear regression model. 
- **Score Model** - Scores a trained classification or regression model. 
=======
- [Convert to ARFF][convert-to-arff] - Converts a .NET serialized dataset to Attribute-Relation File Format (ARFF). 
- [Elementary Statistics][elementary-statistics] - Calculates elementary statistics such as mean, standard deviation, etc. 
- [Linear Regression][linear-regression] - Creates an online gradient descent-based linear regression model. 
- [Score Model][score-model] - Scores a trained classification or regression model. 
>>>>>>> 8f5664f7

As you build an experiment, the working list of modules is available to the left of the canvas. 

A module may have a set of parameters that you can use to configure the module's internal algorithms. When you select a module on the canvas, the module's parameters are displayed in the pane to the right of the canvas. You can modify the parameters in that pane to tune your model.


<<<<<<< HEAD
[ml-studio-overview]:./media/machine-learning-what-is-ml-studio/context.jpg
=======
[ml-studio-overview]:./media/machine-learning-what-is-ml-studio/context.jpg


<!-- Module References -->
[convert-to-arff]: https://msdn.microsoft.com/library/azure/62d2cece-d832-4a7a-a0bd-f01f03af0960/
[elementary-statistics]: https://msdn.microsoft.com/library/azure/3086b8d4-c895-45ba-8aa9-34f0c944d4d3/
[linear-regression]: https://msdn.microsoft.com/library/azure/31960a6f-789b-4cf7-88d6-2e1152c0bd1a/
[score-model]: https://msdn.microsoft.com/library/azure/401b4f92-e724-4d5a-be81-d5b0ff9bdb33/
>>>>>>> 8f5664f7
<|MERGE_RESOLUTION|>--- conflicted
+++ resolved
@@ -1,110 +1,90 @@
-<properties 
-	pageTitle="What Is Azure Machine Learning Studio? | Azure" 
-	description="Overview of Azure Machine Learning Studio and its basic components" 
-	services="machine-learning" 
-	documentationCenter="" 
-	authors="garyericson" 
-	manager="paulettm" 
-	editor="cgronlun"/>
-
-<tags 
-	ms.service="machine-learning" 
-	ms.workload="data-services" 
-	ms.tgt_pltfrm="na" 
-	ms.devlang="na" 
-	ms.topic="article" 
-<<<<<<< HEAD
-	ms.date="02/18/2014" 
-=======
-	ms.date="04/22/2015" 
->>>>>>> 8f5664f7
-	ms.author="garye"/>
-
-# What is Azure Machine Learning Studio?
-
-Microsoft Azure Machine Learning Studio is a collaborative visual development environment that enables you to build, test, and deploy predictive analytics solutions that operate on your data. The Machine Learning service and development environment is cloud-based, provides compute resource and memory flexibility, and eliminates setup and installation concerns because you work through your web browser. 
-
-Machine Learning Studio is where data science, predictive analytics, cloud resources, and your data meet!
-
-## The Machine Learning Studio interactive workspace
-
-To develop a predictive analysis model, you typically use data from one or more sources, transform and analyze that data through various data manipulation and statistical functions, and generate a set of results. Developing a model like this is an iterative process. As you modify the various functions and their parameters, your results converge until you are satisfied that you have a trained, effective model.
-
-**Machine Learning Studio** gives you an interactive, visual workspace to easily build, test, and iterate on a predictive analysis model. You drag-and-drop ***datasets*** and analysis ***modules*** onto an interactive ***canvas***, connecting them together to form an ***experiment***, which you ***run*** in Machine Learning Studio. To iterate on your model design, you ***edit*** the experiment, ***save*** a copy if desired, and run it again. When you're ready, you can ***publish*** your experiment as a ***web service*** so that your model can be accessed by others. 
-
-There is no programming required, just visually connecting datasets and modules to construct your predictive analysis model.
-
-![ML Studio Overview][ml-studio-overview]
-
-## Getting started with Machine Learning Studio
-
-When you first enter Machine Learning Studio, you see the following tabs on the left:
-
-- **Studio Home** - A set of links to documentation and other resources.
-- **EXPERIMENTS** - Experiments that have been created, run, and saved as drafts. 
-- **WEB SERVICES** - A list of experiments that you have published. 
-- **SETTINGS** - A collection of settings that you can use to configure your account and resources. 
-
->[AZURE.NOTE] When you are constructing an experiment, a working list of available datasets and modules	is displayed to the left of the canvas. That is the list of components you use to build your model.
-
-## Components of an experiment
-
-An experiment consists of datasets that provide data to analytical modules, which you connect together to construct a predictive analysis model. Specifically, a valid experiment has these characteristics:
-
-- The experiment has at least one dataset and one module. 
-- Datasets may be connected only to modules. 
-- Modules may be connected to either datasets or other modules. 
-- All input ports for modules must have some connection to the data flow. 
-- All required parameters for a module must be set. 
-
-<<<<<<< HEAD
-For an example of creating a simple experiment, see [Create a simple experiment in Azure Machine Learning Studio](http://azure.microsoft.com/documentation/articles/machine-learning-create-experiment/). 
-For a more complete walkthrough of creating a predictive analytics solution, see [Develop a predictive solution with Azure Machine Learning](http://azure.microsoft.com/documentation/articles/machine-learning-walkthrough-develop-predictive-solution/).
-=======
-For an example of creating a simple experiment, see [Create a simple experiment in Azure Machine Learning Studio](machine-learning-create-experiment.md). 
-For a more complete walkthrough of creating a predictive analytics solution, see [Develop a predictive solution with Azure Machine Learning](machine-learning-walkthrough-develop-predictive-solution.md).
->>>>>>> 8f5664f7
-
-### Datasets
-
-A dataset is data that has been uploaded to Machine Learning Studio so that it can be used in the modeling process. A number of sample datasets are included with Machine Learning Studio for you to experiment with, and you can upload more datasets as you need them. Here are some examples of included datasets:
-
-- **MPG data for various automobiles** - Miles per gallon (MPG) values for automobiles identified by number of cylinders, horsepower, etc. 
-- **Breast cancer data** - Breast cancer diagnosis data. 
-- **Forest fires data** - Forest fire sizes in northeast Portugal. 
-
-As you build an experiment, the working list of datasets is available to the left of the canvas. 
-
-### Modules
-
-A module is an algorithm that you can perform on your data. Machine Learning Studio has a number of modules ranging from data ingress functions to training, scoring, and validation processes. Here are some examples of included modules:
-
-<<<<<<< HEAD
-- **Convert to ARFF** - Converts a .NET serialized dataset to Attribute-Relation File Format (ARFF). 
-- **Elementary Statistics** - Calculates elementary statistics such as mean, standard deviation, etc. 
-- **Linear Regression** - Creates an online gradient descent-based linear regression model. 
-- **Score Model** - Scores a trained classification or regression model. 
-=======
-- [Convert to ARFF][convert-to-arff] - Converts a .NET serialized dataset to Attribute-Relation File Format (ARFF). 
-- [Elementary Statistics][elementary-statistics] - Calculates elementary statistics such as mean, standard deviation, etc. 
-- [Linear Regression][linear-regression] - Creates an online gradient descent-based linear regression model. 
-- [Score Model][score-model] - Scores a trained classification or regression model. 
->>>>>>> 8f5664f7
-
-As you build an experiment, the working list of modules is available to the left of the canvas. 
-
-A module may have a set of parameters that you can use to configure the module's internal algorithms. When you select a module on the canvas, the module's parameters are displayed in the pane to the right of the canvas. You can modify the parameters in that pane to tune your model.
-
-
-<<<<<<< HEAD
-[ml-studio-overview]:./media/machine-learning-what-is-ml-studio/context.jpg
-=======
-[ml-studio-overview]:./media/machine-learning-what-is-ml-studio/context.jpg
-
-
-<!-- Module References -->
-[convert-to-arff]: https://msdn.microsoft.com/library/azure/62d2cece-d832-4a7a-a0bd-f01f03af0960/
-[elementary-statistics]: https://msdn.microsoft.com/library/azure/3086b8d4-c895-45ba-8aa9-34f0c944d4d3/
-[linear-regression]: https://msdn.microsoft.com/library/azure/31960a6f-789b-4cf7-88d6-2e1152c0bd1a/
-[score-model]: https://msdn.microsoft.com/library/azure/401b4f92-e724-4d5a-be81-d5b0ff9bdb33/
->>>>>>> 8f5664f7
+<properties 
+	pageTitle="What Is Azure Machine Learning Studio? | Azure" 
+	description="Overview of Azure Machine Learning Studio and its basic components" 
+	services="machine-learning" 
+	documentationCenter="" 
+	authors="garyericson" 
+	manager="paulettm" 
+	editor="cgronlun"/>
+
+<tags 
+	ms.service="machine-learning" 
+	ms.workload="data-services" 
+	ms.tgt_pltfrm="na" 
+	ms.devlang="na" 
+	ms.topic="article" 
+	ms.date="04/22/2015" 
+	ms.author="garye"/>
+
+# What is Azure Machine Learning Studio?
+
+Microsoft Azure Machine Learning Studio is a collaborative visual development environment that enables you to build, test, and deploy predictive analytics solutions that operate on your data. The Machine Learning service and development environment is cloud-based, provides compute resource and memory flexibility, and eliminates setup and installation concerns because you work through your web browser. 
+
+Machine Learning Studio is where data science, predictive analytics, cloud resources, and your data meet!
+
+## The Machine Learning Studio interactive workspace
+
+To develop a predictive analysis model, you typically use data from one or more sources, transform and analyze that data through various data manipulation and statistical functions, and generate a set of results. Developing a model like this is an iterative process. As you modify the various functions and their parameters, your results converge until you are satisfied that you have a trained, effective model.
+
+**Machine Learning Studio** gives you an interactive, visual workspace to easily build, test, and iterate on a predictive analysis model. You drag-and-drop ***datasets*** and analysis ***modules*** onto an interactive ***canvas***, connecting them together to form an ***experiment***, which you ***run*** in Machine Learning Studio. To iterate on your model design, you ***edit*** the experiment, ***save*** a copy if desired, and run it again. When you're ready, you can ***publish*** your experiment as a ***web service*** so that your model can be accessed by others. 
+
+There is no programming required, just visually connecting datasets and modules to construct your predictive analysis model.
+
+![ML Studio Overview][ml-studio-overview]
+
+## Getting started with Machine Learning Studio
+
+When you first enter Machine Learning Studio, you see the following tabs on the left:
+
+- **Studio Home** - A set of links to documentation and other resources.
+- **EXPERIMENTS** - Experiments that have been created, run, and saved as drafts. 
+- **WEB SERVICES** - A list of experiments that you have published. 
+- **SETTINGS** - A collection of settings that you can use to configure your account and resources. 
+
+>[AZURE.NOTE] When you are constructing an experiment, a working list of available datasets and modules	is displayed to the left of the canvas. That is the list of components you use to build your model.
+
+## Components of an experiment
+
+An experiment consists of datasets that provide data to analytical modules, which you connect together to construct a predictive analysis model. Specifically, a valid experiment has these characteristics:
+
+- The experiment has at least one dataset and one module. 
+- Datasets may be connected only to modules. 
+- Modules may be connected to either datasets or other modules. 
+- All input ports for modules must have some connection to the data flow. 
+- All required parameters for a module must be set. 
+
+For an example of creating a simple experiment, see [Create a simple experiment in Azure Machine Learning Studio](machine-learning-create-experiment.md). 
+For a more complete walkthrough of creating a predictive analytics solution, see [Develop a predictive solution with Azure Machine Learning](machine-learning-walkthrough-develop-predictive-solution.md).
+
+### Datasets
+
+A dataset is data that has been uploaded to Machine Learning Studio so that it can be used in the modeling process. A number of sample datasets are included with Machine Learning Studio for you to experiment with, and you can upload more datasets as you need them. Here are some examples of included datasets:
+
+- **MPG data for various automobiles** - Miles per gallon (MPG) values for automobiles identified by number of cylinders, horsepower, etc. 
+- **Breast cancer data** - Breast cancer diagnosis data. 
+- **Forest fires data** - Forest fire sizes in northeast Portugal. 
+
+As you build an experiment, the working list of datasets is available to the left of the canvas. 
+
+### Modules
+
+A module is an algorithm that you can perform on your data. Machine Learning Studio has a number of modules ranging from data ingress functions to training, scoring, and validation processes. Here are some examples of included modules:
+
+- [Convert to ARFF][convert-to-arff] - Converts a .NET serialized dataset to Attribute-Relation File Format (ARFF). 
+- [Elementary Statistics][elementary-statistics] - Calculates elementary statistics such as mean, standard deviation, etc. 
+- [Linear Regression][linear-regression] - Creates an online gradient descent-based linear regression model. 
+- [Score Model][score-model] - Scores a trained classification or regression model. 
+
+As you build an experiment, the working list of modules is available to the left of the canvas. 
+
+A module may have a set of parameters that you can use to configure the module's internal algorithms. When you select a module on the canvas, the module's parameters are displayed in the pane to the right of the canvas. You can modify the parameters in that pane to tune your model.
+
+
+[ml-studio-overview]:./media/machine-learning-what-is-ml-studio/context.jpg
+
+
+<!-- Module References -->
+[convert-to-arff]: https://msdn.microsoft.com/library/azure/62d2cece-d832-4a7a-a0bd-f01f03af0960/
+[elementary-statistics]: https://msdn.microsoft.com/library/azure/3086b8d4-c895-45ba-8aa9-34f0c944d4d3/
+[linear-regression]: https://msdn.microsoft.com/library/azure/31960a6f-789b-4cf7-88d6-2e1152c0bd1a/
+[score-model]: https://msdn.microsoft.com/library/azure/401b4f92-e724-4d5a-be81-d5b0ff9bdb33/