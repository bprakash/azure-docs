<properties 
	pageTitle="What are Logic Apps?" 
	description="Learn more about App Service Logic Apps" 
	authors="joshtwist" 
	manager="dwrede" 
	editor="" 
	services="app-service\logic" 
	documentationCenter=""/>

<tags
	ms.service="app-service-logic"
	ms.workload="integration"
	ms.tgt_pltfrm="na"
	ms.devlang="na"
	ms.topic="article"
	ms.date="02/24/2015"
	ms.author="jtwist"/>

#What are Logic Apps?

Azure App Service is a fully managed PaaS (Platform as a Service) for developers that makes it easier to build web, mobile and integration apps. Logic Apps are a part of this suite and allow any technical user or developer to automate business process execution and workflow via an easy to use visual designer.

Best of all, Logic Apps can be combined with [Connectors][connectors] from our Marketplace to help solve even tricky integration scenarios with ease.

![Flow app designer](./media/app-service-learn-about-flows-preview/Designer.png)

If you want to automatically replicate new records in you SQL DB and mail the front desk, or  automatically find negative tweets and send them to a slack channel 

##Why Logic Apps?

Logic Apps allow developers to design workflows that start from a trigger and then execute a series of steps, each invoking an App Service API app whilst securely taking care of authentication and best practices like checkpointing and durable execution.

If you want to automate any business process (e.g. find negative tweets and post to your internal slack channel or replicate new customer records from SQL, as they arrive, into your CRM system) Logic Apps makes integrating disparate data sources, from cloud to on-premises easy. Check out our [connectors][connectors] for more inspiration and [get started][create] now to see what you can do. 

What's more, with our [BizTalk API][biztalk] apps you can scale to mature integration scenarios with the power of a [rules engine][rules], [trader partner management][tpm] and more.

- **Easy to use design tools** - Logic Apps can be designed end-to-end in the browser. Start with a trigger - from a simple schedule to whenever a tweet appears about your company. Then orchestrate any number of actions  using the rich gallery of connectors.

- **Compose SaaS easily** - Even composition tasks that are easy to describe are difficult to implement in code. Logic Apps make it a cinch to connect disparate systems. Want to create a task in your CRM software that is based on the activity from your Facebook or Twitter accounts? Want to connect your cloud marketing solution to your on-premises billing system? Logic apps are the fastest, most reliable way to deliver solutions to these problems.

- **Get started quickly from templates** - To help you get started we've provided a gallery of templates that allow you to rapidly create some common solutions. From advanced BizTalk solutions to simple SaaS connectivity, and even a few that are just 'for fun' - the gallery is the fastest way to understand the power of Logic Apps.

- **Extensibility baked in** - Don't see the connector you need? Logic Apps are part of the App Service suite and designed to work with API apps; you can easily create your own API app to use as a connector. Build a new app just for you, or share and monetize in the marketplace.

- **Real integration horsepower** - Start easy and grow as you need. Logic Apps can easily leverage the power of BizTalk, Microsoft's industry leading integration solution to enable integration professionals to build the solutions they need. Find out more about the [BizTalk capabilities provided with App Services][biztalk].

## Logic App Concepts

The following are some of the key pieces that comprise the Logic Apps experience. 

- **Workflow** - Logic Apps provides a graphical way to model your business processes as a series of steps or a workflow.
- **[Connectors][connectors]** - Your logic apps need access to data and services. A connector is a special type of API app. It is created specifically to aid you when you are connecting to and working with your data. See the list of connectors available now in [using connectors][connectors].
- **Triggers** - Some connectors can also act as a trigger. A trigger starts a new instance of a workflow based on a specific event, like the arrival of an e-mail or a change in your Azure Storage account.
-  **Actions** - Each step after the trigger in a workflow is called an action. Each action typically maps to an operation on your connector or custom API apps.
- **BizTalk** - for more advanced integration scenarios, Azure App Services includes capabilities from Biztalk. Biztalk is Microsoft's industry leading integration platform. The BizTalk API apps allow you to easily include validation, transformation, rules and more in to your Logic App workflows. Find out more in [what are BizTalk API apps][biztalk].

## Getting Started

To get started with Logic Apps, follow the [create a Logic App][create] tutorial.

For more information on Azure App Service platform, see [Azure App Service][appservice].

[biztalk]: app-service-logic-what-are-biztalk-api-apps.md
[appservice]: app-service-value-prop-what-is.md
[create]: app-service-logic-create-a-logic-app.md
<<<<<<< HEAD


=======
[connectors]: app-service-logic-use-biztalk-connectors.md
[tpm]: app-service-logic-create-a-trading-partner-agreement
[rules]: app-service-logic-use-biztalk-rules
>>>>>>> 8e917651

<|MERGE_RESOLUTION|>--- conflicted
+++ resolved
@@ -1,74 +1,69 @@
-<properties 
-	pageTitle="What are Logic Apps?" 
-	description="Learn more about App Service Logic Apps" 
-	authors="joshtwist" 
-	manager="dwrede" 
-	editor="" 
-	services="app-service\logic" 
-	documentationCenter=""/>
-
-<tags
-	ms.service="app-service-logic"
-	ms.workload="integration"
-	ms.tgt_pltfrm="na"
-	ms.devlang="na"
-	ms.topic="article"
-	ms.date="02/24/2015"
-	ms.author="jtwist"/>
-
-#What are Logic Apps?
-
-Azure App Service is a fully managed PaaS (Platform as a Service) for developers that makes it easier to build web, mobile and integration apps. Logic Apps are a part of this suite and allow any technical user or developer to automate business process execution and workflow via an easy to use visual designer.
-
-Best of all, Logic Apps can be combined with [Connectors][connectors] from our Marketplace to help solve even tricky integration scenarios with ease.
-
-![Flow app designer](./media/app-service-learn-about-flows-preview/Designer.png)
-
-If you want to automatically replicate new records in you SQL DB and mail the front desk, or  automatically find negative tweets and send them to a slack channel 
-
-##Why Logic Apps?
-
-Logic Apps allow developers to design workflows that start from a trigger and then execute a series of steps, each invoking an App Service API app whilst securely taking care of authentication and best practices like checkpointing and durable execution.
-
-If you want to automate any business process (e.g. find negative tweets and post to your internal slack channel or replicate new customer records from SQL, as they arrive, into your CRM system) Logic Apps makes integrating disparate data sources, from cloud to on-premises easy. Check out our [connectors][connectors] for more inspiration and [get started][create] now to see what you can do. 
-
-What's more, with our [BizTalk API][biztalk] apps you can scale to mature integration scenarios with the power of a [rules engine][rules], [trader partner management][tpm] and more.
-
-- **Easy to use design tools** - Logic Apps can be designed end-to-end in the browser. Start with a trigger - from a simple schedule to whenever a tweet appears about your company. Then orchestrate any number of actions  using the rich gallery of connectors.
-
-- **Compose SaaS easily** - Even composition tasks that are easy to describe are difficult to implement in code. Logic Apps make it a cinch to connect disparate systems. Want to create a task in your CRM software that is based on the activity from your Facebook or Twitter accounts? Want to connect your cloud marketing solution to your on-premises billing system? Logic apps are the fastest, most reliable way to deliver solutions to these problems.
-
-- **Get started quickly from templates** - To help you get started we've provided a gallery of templates that allow you to rapidly create some common solutions. From advanced BizTalk solutions to simple SaaS connectivity, and even a few that are just 'for fun' - the gallery is the fastest way to understand the power of Logic Apps.
-
-- **Extensibility baked in** - Don't see the connector you need? Logic Apps are part of the App Service suite and designed to work with API apps; you can easily create your own API app to use as a connector. Build a new app just for you, or share and monetize in the marketplace.
-
-- **Real integration horsepower** - Start easy and grow as you need. Logic Apps can easily leverage the power of BizTalk, Microsoft's industry leading integration solution to enable integration professionals to build the solutions they need. Find out more about the [BizTalk capabilities provided with App Services][biztalk].
-
-## Logic App Concepts
-
-The following are some of the key pieces that comprise the Logic Apps experience. 
-
-- **Workflow** - Logic Apps provides a graphical way to model your business processes as a series of steps or a workflow.
-- **[Connectors][connectors]** - Your logic apps need access to data and services. A connector is a special type of API app. It is created specifically to aid you when you are connecting to and working with your data. See the list of connectors available now in [using connectors][connectors].
-- **Triggers** - Some connectors can also act as a trigger. A trigger starts a new instance of a workflow based on a specific event, like the arrival of an e-mail or a change in your Azure Storage account.
--  **Actions** - Each step after the trigger in a workflow is called an action. Each action typically maps to an operation on your connector or custom API apps.
-- **BizTalk** - for more advanced integration scenarios, Azure App Services includes capabilities from Biztalk. Biztalk is Microsoft's industry leading integration platform. The BizTalk API apps allow you to easily include validation, transformation, rules and more in to your Logic App workflows. Find out more in [what are BizTalk API apps][biztalk].
-
-## Getting Started
-
-To get started with Logic Apps, follow the [create a Logic App][create] tutorial.
-
-For more information on Azure App Service platform, see [Azure App Service][appservice].
-
-[biztalk]: app-service-logic-what-are-biztalk-api-apps.md
-[appservice]: app-service-value-prop-what-is.md
-[create]: app-service-logic-create-a-logic-app.md
-<<<<<<< HEAD
-
-
-=======
-[connectors]: app-service-logic-use-biztalk-connectors.md
-[tpm]: app-service-logic-create-a-trading-partner-agreement
-[rules]: app-service-logic-use-biztalk-rules
->>>>>>> 8e917651
-
+<properties 
+	pageTitle="What are Logic Apps?" 
+	description="Learn more about App Service Logic Apps" 
+	authors="joshtwist" 
+	manager="dwrede" 
+	editor="" 
+	services="app-service\logic" 
+	documentationCenter=""/>
+
+<tags
+	ms.service="app-service-logic"
+	ms.workload="integration"
+	ms.tgt_pltfrm="na"
+	ms.devlang="na"
+	ms.topic="article"
+	ms.date="02/24/2015"
+	ms.author="jtwist"/>
+
+#What are Logic Apps?
+
+Azure App Service is a fully managed PaaS (Platform as a Service) for developers that makes it easier to build web, mobile and integration apps. Logic Apps are a part of this suite and allow any technical user or developer to automate business process execution and workflow via an easy to use visual designer.
+
+Best of all, Logic Apps can be combined with [Connectors][connectors] from our Marketplace to help solve even tricky integration scenarios with ease.
+
+![Flow app designer](./media/app-service-learn-about-flows-preview/Designer.png)
+
+If you want to automatically replicate new records in you SQL DB and mail the front desk, or  automatically find negative tweets and send them to a slack channel 
+
+##Why Logic Apps?
+
+Logic Apps allow developers to design workflows that start from a trigger and then execute a series of steps, each invoking an App Service API app whilst securely taking care of authentication and best practices like checkpointing and durable execution.
+
+If you want to automate any business process (e.g. find negative tweets and post to your internal slack channel or replicate new customer records from SQL, as they arrive, into your CRM system) Logic Apps makes integrating disparate data sources, from cloud to on-premises easy. Check out our [connectors][connectors] for more inspiration and [get started][create] now to see what you can do. 
+
+What's more, with our [BizTalk API][biztalk] apps you can scale to mature integration scenarios with the power of a [rules engine][rules], [trader partner management][tpm] and more.
+
+- **Easy to use design tools** - Logic Apps can be designed end-to-end in the browser. Start with a trigger - from a simple schedule to whenever a tweet appears about your company. Then orchestrate any number of actions  using the rich gallery of connectors.
+
+- **Compose SaaS easily** - Even composition tasks that are easy to describe are difficult to implement in code. Logic Apps make it a cinch to connect disparate systems. Want to create a task in your CRM software that is based on the activity from your Facebook or Twitter accounts? Want to connect your cloud marketing solution to your on-premises billing system? Logic apps are the fastest, most reliable way to deliver solutions to these problems.
+
+- **Get started quickly from templates** - To help you get started we've provided a gallery of templates that allow you to rapidly create some common solutions. From advanced BizTalk solutions to simple SaaS connectivity, and even a few that are just 'for fun' - the gallery is the fastest way to understand the power of Logic Apps.
+
+- **Extensibility baked in** - Don't see the connector you need? Logic Apps are part of the App Service suite and designed to work with API apps; you can easily create your own API app to use as a connector. Build a new app just for you, or share and monetize in the marketplace.
+
+- **Real integration horsepower** - Start easy and grow as you need. Logic Apps can easily leverage the power of BizTalk, Microsoft's industry leading integration solution to enable integration professionals to build the solutions they need. Find out more about the [BizTalk capabilities provided with App Services][biztalk].
+
+## Logic App Concepts
+
+The following are some of the key pieces that comprise the Logic Apps experience. 
+
+- **Workflow** - Logic Apps provides a graphical way to model your business processes as a series of steps or a workflow.
+- **[Connectors][connectors]** - Your logic apps need access to data and services. A connector is a special type of API app. It is created specifically to aid you when you are connecting to and working with your data. See the list of connectors available now in [using connectors][connectors].
+- **Triggers** - Some connectors can also act as a trigger. A trigger starts a new instance of a workflow based on a specific event, like the arrival of an e-mail or a change in your Azure Storage account.
+-  **Actions** - Each step after the trigger in a workflow is called an action. Each action typically maps to an operation on your connector or custom API apps.
+- **BizTalk** - for more advanced integration scenarios, Azure App Services includes capabilities from Biztalk. Biztalk is Microsoft's industry leading integration platform. The BizTalk API apps allow you to easily include validation, transformation, rules and more in to your Logic App workflows. Find out more in [what are BizTalk API apps][biztalk].
+
+## Getting Started
+
+To get started with Logic Apps, follow the [create a Logic App][create] tutorial.
+
+For more information on Azure App Service platform, see [Azure App Service][appservice].
+
+[biztalk]: app-service-logic-what-are-biztalk-api-apps.md
+[appservice]: app-service-value-prop-what-is.md
+[create]: app-service-logic-create-a-logic-app.md
+[connectors]: app-service-logic-use-biztalk-connectors.md
+[tpm]: app-service-logic-create-a-trading-partner-agreement
+[rules]: app-service-logic-use-biztalk-rules
+