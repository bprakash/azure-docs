<properties 
   pageTitle="Editing a Resource Manager template with Visual Studio | Microsoft Azure"
   description="Learn how to add resources to an Azure Resource Manager template by using Visual Studio."
   services="visual-studio-online"
   documentationCenter="na"
   authors="TomArcher"
   manager="douge"
   editor="" />
<tags 
   ms.service="multiple"
   ms.devlang="dotnet"
   ms.topic="article"
   ms.tgt_pltfrm="na"
   ms.workload="multiple"
   ms.date="11/13/2015"
<<<<<<< HEAD
   ms.author="kempb" />
=======
   ms.author="tarcher" />
>>>>>>> a3c102f7

# Editing Resource Manager templates with Visual Studio

Visual Studio enables you to edit the Resource Manager template for your resource group. You can make changes to the template either through the Visual Studio JSON Outline window or directly to the template syntax.

## Adding resources to a resource group through JSON Outline window

### To add resources to a resource group

1. In Solution Explorer, choose the JSON file for the Azure resource group. The JSON file appears in the editor, and the **JSON Outline** window also appears next to the editor. If you close the JSON Outline window, it won't automatically open again until you choose the Show Outline command on the context menu of a JSON template file (not a parameters file).

    ![JSON file for Azure resource group](./media/vs-azure-tools-resource-group-adding-resources/arm-json-file.png)

1. In the **JSON Outline** window, choose the **resources** node, and then either choose the **Add New Resource** command on the context menu, or choose the **Add Resource** button at the top of the JSON Outline window.

    ![Adding a new resource to resource group](./media/vs-azure-tools-resource-group-adding-resources/arm-add-resource.png)

1. In the list of resources in the **Add Resource** dialog box, choose the resource you want to add, provide the information required by the resource, and then choose the **Add** button. For example, if you add a storage account, you need to provide a base name for the parameters that will be created for you. 
 
    ![Add Resource dialog box](./media/vs-azure-tools-resource-group-adding-resources/arm-add-resource-dialog.png)

    The resource is added to the resources lists in the **JSON Outline** window, and the new JSON representing the resource appears in the file. Related parameters and/or variables may also be added.


    ![Resource added to JSON file](./media/vs-azure-tools-resource-group-adding-resources/arm-add-resource-json.png)

1. Deploy the new resource to the Azure resource group. On the context menu of the resource group project in Solution Explorer, choose **Deploy** and then choose the name of the resource group. 

    ![Azure resource group deployed](./media/vs-azure-tools-resource-group-adding-resources/deploy-arm-resource-group.png)

    The **Deploy to Resource Group** dialog box appears.


1. Choose the **Deploy** button.

1. If any parameters need to be specified by you, the **Edit Parameters** dialog box appears. Enter any required values and then choose the **Save** button. The new resource is deployed to your Azure resource group.

## Editing the template syntax

With Visual Studio, you can also edit the template directly. When you start editing values in the template, you will get help from the editor for the possible values you can provide. 

![Edit template](./media/vs-azure-tools-resource-group-adding-resources/arm-edit-template.png)

For more information about the structure of the template, see [Authoring Azure Resource Manager templates](resource-group-authoring-templates.md)

## See Also

[Creating and deploying Azure resource groups through Visual Studio](vs-azure-tools-resource-groups-deployment-project-create-deploy.md)

[Azure Resource Manager Cmdlets](https://msdn.microsoft.com/library/azure/dn757692.aspx)

[Using Windows PowerShell with Azure Resource Manager](../powershell-azure-resource-manager/)

[Channel9 Video: Azure Resource Manager](http://channel9.msdn.com/Events/TechEd/NorthAmerica/2014/DEV-B224#fbid=)
<|MERGE_RESOLUTION|>--- conflicted
+++ resolved
@@ -13,11 +13,7 @@
    ms.tgt_pltfrm="na"
    ms.workload="multiple"
    ms.date="11/13/2015"
-<<<<<<< HEAD
-   ms.author="kempb" />
-=======
    ms.author="tarcher" />
->>>>>>> a3c102f7
 
 # Editing Resource Manager templates with Visual Studio
 
