--- conflicted
+++ resolved
@@ -13,11 +13,7 @@
 	ms.tgt_pltfrm="na" 
 	ms.devlang="na" 
 	ms.topic="article" 
-<<<<<<< HEAD
-	ms.date="04/02/2015" 
-=======
 	ms.date="04/22/2015" 
->>>>>>> 692c0fec
 	ms.author="josephd"/>
 
 # Use Azure PowerShell to create and preconfigure Linux-based Virtual Machines
