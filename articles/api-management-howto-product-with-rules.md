<properties 
	pageTitle="Protect your API with rate limits using Azure API Management" 
	description="Learn how to protect your API with quotas and throttling (rate-limiting) policies." 
	services="api-management" 
	documentationCenter="" 
	authors="steved0x" 
	manager="dwrede" 
	editor=""/>

<tags 
	ms.service="api-management" 
	ms.workload="mobile" 
	ms.tgt_pltfrm="na" 
	ms.devlang="na" 
	ms.topic="article" 
	ms.date="03/10/2015" 
	ms.author="sdanie"/>

# Protect your API with rate limits using Azure API Management

This guide shows you how easy it is to add protection for your backend API by configuring rate limit and quota policies with Azure API Management.

In this tutorial you will create a 'Free Trial' API product that allows developers to make up to 10 calls per minute and up to a maximum of 200 calls per week to your API. You will then publish the API, and test the rate limit policy.

>[AZURE.NOTE] If you already have a product configured and want to use it for this tutorial, you can jump ahead to [Configure call rate limit and quota policies][] and follow the tutorial from there using your product in place of the **Free Trial** product.

## <a name="create-product"> </a>Create a product

In this step, you will create a Free Trial product that does not require subscription approval.

To get started, click **Manage** in the Azure Portal for your API Management service. This takes you to the API Management publisher portal.

![Publisher portal][api-management-management-console]

>If you have not yet created an API Management service instance, see [Create an API Management service instance][] in the [Get started with Azure API Management][] tutorial.

Click **Products** in the **API Management** menu on the left to display the **Products** page.

![Add product][api-management-add-product]

Click **add product** to display the **Add new product** pop up window. 

![Add new product][api-management-new-product-window]

Type **Free Trial** into the **Title** text box.

Type **Subscribers will be able to run 10 calls/minute up to a maximum of 200 calls/week after which access is denied.** into the **Description** text box.

Products in API Management can be **Open** or **Protected**. Protected products must be subscribed to before they can be used, while open products can be used without a subscription. Ensure that **Require subscription** is checked to create a protected product that requires a subscription. This is the default setting.

If you want an administrator to review and accept or reject subscription attempts to this product, check **Require subscription approval**. If the box is unchecked, subscription attempts will be auto-approved. In this example subscriptions are automatically approved, so do not check the box.

To allow developer accounts to subscribe multiple times to the new product, check the **Allow multiple simultaneous subscriptions** check box. This topic does not utilize multiple simultaneous subscriptions, so leave it unchecked.

After all values are entered, click **Save** to create the product.

![Product added][api-management-product-added]

By default new products are visible to users in the **Administrators** group. We are going to add the **Developers** group. Click **Free Trial**, and select the **Visibility** tab.

>In API Management, groups are used to manage the visibility of products to developers. Products grant visibility to groups, and developers can view and subscribe to the products that are visible to the groups in which they belong. For more information, see [How to create and use groups in Azure API Management][].

![Add developers group][api-management-add-developers-group]

Check the **Developers** group and click **Save**.

## <a name="add-api"> </a>Add an API to the product

In this step of the tutorial, we will add the Echo API to the new Free Trial product.

>Each API Management service instance comes pre-configured with an Echo API that can be used to experiment with and learn about API Management. For more information, see [Get started with Azure API Management][].

Click **Products** from the **API Management** menu on the left, and click **Free Trial** to configure the product.

![Configure product][api-management-configure-product]

Click **Add API to product**.

![Add API to product][api-management-add-api]

Check the box beside **Echo API** and click **Save**.

![Add Echo API][api-management-add-echo-api]

## <a name="policies"> </a>Configure call rate limit and quota policies

Rate limits and quotas are configured in the policy editor. Click **Policies** under the **API Management** menu on the left, and select **Free Trial** from the **Policy Scope Product** drop-down.

![Product policy][api-management-product-policy]

Click **Add Policy** to import the policy template and begin creating the rate limit and quota policy.

![Add policy][api-management-add-policy]

To insert policies, position the cursor into either the **inbound** or **outbound** section of the policy template. Rate limit and quota policies are inbound policies, so position the cursor in the inbound element.

![Policy editor][api-management-policy-editor-inbound]

The two policies we are adding in this tutorial are the [Limit call rate][] and [Set usage quota][] policies.

![Policy statements][api-management-limit-policies]

Once the cursor is positioned in the **inbound** policy element, click the arrow beside **Limit call rate** to insert its policy template.

	<rate-limit calls="number" renewal-period="seconds">
	<api name="name" calls="number">
	<operation name="name" calls="number" />
	</api>
	</rate-limit>

**Limit call rate** can be used at the product level, and can also be used at the API and individual operation name levels. In this tutorial only product level policies are used, so delete the **api** and **operation** elements from the **rate-limit** element, so only the outer **rate-limit** element remains, as shown in the following example.

	<rate-limit calls="number" renewal-period="seconds">
	</rate-limit>

In the **Free Trial** product, the maximum allowable call rate is 10 calls per minute, so type **10** as the value for the calls attribute, and **60** for the **renewal-period** attribute.

	<rate-limit calls="10" renewal-period="60">
	</rate-limit>

To configure the **Set usage quota** policy, position your cursor immediately below the newly added **rate-limit** element within the **inbound** element, and click the arrow to the left of **Set usage quota**.

	<quota calls="number" bandwidth="kilobytes" renewal-period="seconds">
	<api name="name" calls="number" bandwidth="kilobytes">
	<operation name="name" calls="number" bandwidth="kilobytes" />
	</api>
	</quota>

Because this policy is also intended to be at the product level, delete the **api** and **operation** name elements, as shown in the following example.

	<quota calls="number" bandwidth="kilobytes" renewal-period="seconds">
	</quota>

Quotas can be based on number of calls per interval, bandwidth, or both. In this tutorial we are not throttling based on bandwidth, so delete the **bandwidth** attribute.

	<quota calls="number" renewal-period="seconds">
	</quota>

In the **Free Trial** product, the quota is 200 calls per week. Specify **200** as the value for the calls attribute, and specify **604800** as the value for the renewal-period.

	<quota calls="200" renewal-period="604800">
	</quota>

>Policy intervals are specified in seconds. To calculate the interval for a week, you can multiply the number of days (7) by the number of hours in a day (24) by the number of minutes in an hour (60) by the number of seconds in a minute (60). 7 * 24 * 60 * 60 = 604800.

When you have finished configuring the policy, it should match the following example.

	<policies>
		<inbound>
			<rate-limit calls="10" renewal-period="60">
			</rate-limit>
			<quota calls="200" renewal-period="604800">
			</quota>
			<base />
        
	</inbound>
	<outbound>
        
		<base />
        
		</outbound>
	</policies>

Once the desired policies are configured, click **Save**.

![Save policy][api-management-policy-save]

## <a name="publish-product"> </a> Publish the product

Now that the the APIs are added and the policies configured, the product is ready to be used by developers. Before the product can be used by developers, it must be published. Click **Products** from the **API Management** menu on the left, and click **Free Trial** to configure the product.

![Configure product][api-management-configure-product]

Click **Publish**, and then click **Yes, publish it** to confirm.

![Publish product][api-management-publish-product]

## <a name="subscribe-account"> </a>Subscribe a developer account to the product

Now that the product is published, it is available to be subscribed to and used by developers.

>Administrators of an API Management instance are automatically subscribed to every product. In this tutorial step we will subscribe one of the non-administrator developer accounts to the Free Trial product. If your developer account is part of the Administrators role then you can follow along with this step, even though you are already subscribed.

Click **Users** on the **API Management** menu on the left, and click the name of your developer account. In this example we are using the **Clayton Gragg**  developer account.

![Configure developer][api-management-configure-developer]

Click **Add Subscription**.

![Add subscription][api-management-add-subscription-menu]

Check the box beside **Free Trial** and click **Subscribe**.

![Add subscription][api-management-add-subscription]

>[AZURE.NOTE] In this tutorial, multiple simultaneous subscriptions are not enabled for the **Free Trial** product. If they were, you would be prompted to name the subscription, as shown in the following example.

![Add subscription][api-management-add-subscription-multiple]

After clicking **Subscribe**, the product appears in the **Subscription** list for the user.

![Subscription added][api-management-subscription-added]

## <a name="test-rate-limit"> </a>Call an operation and test the rate limit

Now that the Free Trial product is configured and published, we can call some operations and test the rate limit policy. Switch to the developer portal by clicking **Developer portal** in the top right menu.

![Developer portal][api-management-developer-portal-menu]

Click **APIs** in the top menu and select **Echo API**.

![Developer portal][api-management-developer-portal-api-menu]

Select the **GET Resource** operation, and click **Open Console**.

![Open console][api-management-open-console]

Keep the default parameter values, and select your subscription key for the **Free Trial** product.

![Subscription key][api-management-select-key]

>[AZURE.NOTE] If you have multiple subscriptions be sure to select the key for **Free Trial**, or else the policies that were configured in the previous steps won't be in effect.

Click **HTTP Get** and view the response. Note the **Response status** of **200 OK**.

![Operation results][api-management-http-get-results]

Click **HTTP Get** at a rate greater than the rate limit policy of 10 calls per minute. Once the rate limit policy is exceeded, a response status of **429 Too many Requests** is returned.

![Operation results][api-management-http-get-429]

The **Response Headers** and the **Response content** indicate the remaining interval before retries will be successful.

When the rate limit policy of 10 calls per minute in effect, subsequent calls will fail until 60 seconds have elapsed from the first of the 10 successful calls to the product before the rate limit was exceeded. In this example the remaining interval is 43 seconds.

## <a name="next-steps"> </a>Next steps

-	Check out the other topics in the [Get started with advanced API configuration][] tutorial.


[api-management-management-console]: ./media/api-management-howto-product-with-rules/api-management-management-console.png
[api-management-add-product]: ./media/api-management-howto-product-with-rules/api-management-add-product.png
[api-management-new-product-window]: ./media/api-management-howto-product-with-rules/api-management-new-product-window.png
[api-management-product-added]: ./media/api-management-howto-product-with-rules/api-management-product-added.png
[api-management-add-policy]: ./media/api-management-howto-product-with-rules/api-management-add-policy.png
[api-management-policy-editor-inbound]: ./media/api-management-howto-product-with-rules/api-management-policy-editor-inbound.png
[api-management-limit-policies]: ./media/api-management-howto-product-with-rules/api-management-limit-policies.png
[api-management-policy-save]: ./media/api-management-howto-product-with-rules/api-management-policy-save.png
[api-management-configure-product]: ./media/api-management-howto-product-with-rules/api-management-configure-product.png
[api-management-add-api]: ./media/api-management-howto-product-with-rules/api-management-add-api.png
[api-management-add-echo-api]: ./media/api-management-howto-product-with-rules/api-management-add-echo-api.png
[api-management-developer-portal-menu]: ./media/api-management-howto-product-with-rules/api-management-developer-portal-menu.png
[api-management-publish-product]: ./media/api-management-howto-product-with-rules/api-management-publish-product.png
[api-management-configure-developer]: ./media/api-management-howto-product-with-rules/api-management-configure-developer.png
[api-management-add-subscription-menu]: ./media/api-management-howto-product-with-rules/api-management-add-subscription-menu.png
[api-management-add-subscription]: ./media/api-management-howto-product-with-rules/api-management-add-subscription.png
[api-management-developer-portal-api-menu]: ./media/api-management-howto-product-with-rules/api-management-developer-portal-api-menu.png
[api-management-open-console]: ./media/api-management-howto-product-with-rules/api-management-open-console.png
[api-management-http-get]: ./media/api-management-howto-product-with-rules/api-management-http-get.png
[api-management-http-get-results]: ./media/api-management-howto-product-with-rules/api-management-http-get-results.png
[api-management-http-get-429]: ./media/api-management-howto-product-with-rules/api-management-http-get-429.png
[api-management-product-policy]: ./media/api-management-howto-product-with-rules/api-management-product-policy.png
[api-management-add-developers-group]: ./media/api-management-howto-product-with-rules/api-management-add-developers-group.png
[api-management-select-key]: ./media/api-management-howto-product-with-rules/api-management-select-key.png
[api-management-subscription-added]: ./media/api-management-howto-product-with-rules/api-management-subscription-added.png
[api-management-add-subscription-multiple]: ./media/api-management-howto-product-with-rules/api-management-add-subscription-multiple.png

<<<<<<< HEAD
[How to add operations to an API]: ../api-management-howto-add-operations
[How to add and publish a product]: ../api-management-howto-add-products
[Monitoring and analytics]: ../api-management-monitoring
[Add APIs to a product]: ../api-management-howto-add-products/#add-apis
[Publish a product]: ../api-management-howto-add-products/#publish-product
[Get started with Azure API Management]: ../api-management-get-started
[How to create and use groups in Azure API Management]: ../api-management-howto-create-groups
[View subscribers to a product]: ../api-management-howto-add-products/#view-subscribers
[Get started with Azure API Management]: ../api-management-get-started
[Create an API Management service instance]: ../api-management-get-started/#create-service-instance
=======
[How to add operations to an API]: api-management-howto-add-operations.md
[How to add and publish a product]: api-management-howto-add-products.md
[Monitoring and analytics]: api-management-monitoring.md
[Add APIs to a product]: api-management-howto-add-products.md#add-apis
[Publish a product]: api-management-howto-add-products.md#publish-product
[Get started with Azure API Management]: api-management-get-started.md
[How to create and use groups in Azure API Management]: api-management-howto-create-groups.md
[View subscribers to a product]: api-management-howto-add-products.md#view-subscribers
[Get started with Azure API Management]: api-management-get-started.md
[Create an API Management service instance]: api-management-get-started.md#create-service-instance
>>>>>>> 8f5664f7
[Next steps]: #next-steps

[Create a product]: #create-product
[Configure call rate limit and quota policies]: #policies
[Add an API to the product]: #add-api
[Publish the product]: #publish-product
[Subscribe a developer account to the product]: #subscribe-account
[Call an operation and test the rate limit]: #test-rate-limit
<<<<<<< HEAD
[Get started with advanced API configuration]: ../api-management-get-started-advanced
=======
[Get started with advanced API configuration]: api-management-get-started-advanced.md
>>>>>>> 8f5664f7

[Limit call rate]: https://msdn.microsoft.com/library/azure/dn894078.aspx#LimitCallRate
[Set usage quota]: https://msdn.microsoft.com/library/azure/dn894078.aspx#SetUsageQuota



<|MERGE_RESOLUTION|>--- conflicted
+++ resolved
@@ -1,309 +1,292 @@
-<properties 
-	pageTitle="Protect your API with rate limits using Azure API Management" 
-	description="Learn how to protect your API with quotas and throttling (rate-limiting) policies." 
-	services="api-management" 
-	documentationCenter="" 
-	authors="steved0x" 
-	manager="dwrede" 
-	editor=""/>
-
-<tags 
-	ms.service="api-management" 
-	ms.workload="mobile" 
-	ms.tgt_pltfrm="na" 
-	ms.devlang="na" 
-	ms.topic="article" 
-	ms.date="03/10/2015" 
-	ms.author="sdanie"/>
-
-# Protect your API with rate limits using Azure API Management
-
-This guide shows you how easy it is to add protection for your backend API by configuring rate limit and quota policies with Azure API Management.
-
-In this tutorial you will create a 'Free Trial' API product that allows developers to make up to 10 calls per minute and up to a maximum of 200 calls per week to your API. You will then publish the API, and test the rate limit policy.
-
->[AZURE.NOTE] If you already have a product configured and want to use it for this tutorial, you can jump ahead to [Configure call rate limit and quota policies][] and follow the tutorial from there using your product in place of the **Free Trial** product.
-
-## <a name="create-product"> </a>Create a product
-
-In this step, you will create a Free Trial product that does not require subscription approval.
-
-To get started, click **Manage** in the Azure Portal for your API Management service. This takes you to the API Management publisher portal.
-
-![Publisher portal][api-management-management-console]
-
->If you have not yet created an API Management service instance, see [Create an API Management service instance][] in the [Get started with Azure API Management][] tutorial.
-
-Click **Products** in the **API Management** menu on the left to display the **Products** page.
-
-![Add product][api-management-add-product]
-
-Click **add product** to display the **Add new product** pop up window. 
-
-![Add new product][api-management-new-product-window]
-
-Type **Free Trial** into the **Title** text box.
-
-Type **Subscribers will be able to run 10 calls/minute up to a maximum of 200 calls/week after which access is denied.** into the **Description** text box.
-
-Products in API Management can be **Open** or **Protected**. Protected products must be subscribed to before they can be used, while open products can be used without a subscription. Ensure that **Require subscription** is checked to create a protected product that requires a subscription. This is the default setting.
-
-If you want an administrator to review and accept or reject subscription attempts to this product, check **Require subscription approval**. If the box is unchecked, subscription attempts will be auto-approved. In this example subscriptions are automatically approved, so do not check the box.
-
-To allow developer accounts to subscribe multiple times to the new product, check the **Allow multiple simultaneous subscriptions** check box. This topic does not utilize multiple simultaneous subscriptions, so leave it unchecked.
-
-After all values are entered, click **Save** to create the product.
-
-![Product added][api-management-product-added]
-
-By default new products are visible to users in the **Administrators** group. We are going to add the **Developers** group. Click **Free Trial**, and select the **Visibility** tab.
-
->In API Management, groups are used to manage the visibility of products to developers. Products grant visibility to groups, and developers can view and subscribe to the products that are visible to the groups in which they belong. For more information, see [How to create and use groups in Azure API Management][].
-
-![Add developers group][api-management-add-developers-group]
-
-Check the **Developers** group and click **Save**.
-
-## <a name="add-api"> </a>Add an API to the product
-
-In this step of the tutorial, we will add the Echo API to the new Free Trial product.
-
->Each API Management service instance comes pre-configured with an Echo API that can be used to experiment with and learn about API Management. For more information, see [Get started with Azure API Management][].
-
-Click **Products** from the **API Management** menu on the left, and click **Free Trial** to configure the product.
-
-![Configure product][api-management-configure-product]
-
-Click **Add API to product**.
-
-![Add API to product][api-management-add-api]
-
-Check the box beside **Echo API** and click **Save**.
-
-![Add Echo API][api-management-add-echo-api]
-
-## <a name="policies"> </a>Configure call rate limit and quota policies
-
-Rate limits and quotas are configured in the policy editor. Click **Policies** under the **API Management** menu on the left, and select **Free Trial** from the **Policy Scope Product** drop-down.
-
-![Product policy][api-management-product-policy]
-
-Click **Add Policy** to import the policy template and begin creating the rate limit and quota policy.
-
-![Add policy][api-management-add-policy]
-
-To insert policies, position the cursor into either the **inbound** or **outbound** section of the policy template. Rate limit and quota policies are inbound policies, so position the cursor in the inbound element.
-
-![Policy editor][api-management-policy-editor-inbound]
-
-The two policies we are adding in this tutorial are the [Limit call rate][] and [Set usage quota][] policies.
-
-![Policy statements][api-management-limit-policies]
-
-Once the cursor is positioned in the **inbound** policy element, click the arrow beside **Limit call rate** to insert its policy template.
-
-	<rate-limit calls="number" renewal-period="seconds">
-	<api name="name" calls="number">
-	<operation name="name" calls="number" />
-	</api>
-	</rate-limit>
-
-**Limit call rate** can be used at the product level, and can also be used at the API and individual operation name levels. In this tutorial only product level policies are used, so delete the **api** and **operation** elements from the **rate-limit** element, so only the outer **rate-limit** element remains, as shown in the following example.
-
-	<rate-limit calls="number" renewal-period="seconds">
-	</rate-limit>
-
-In the **Free Trial** product, the maximum allowable call rate is 10 calls per minute, so type **10** as the value for the calls attribute, and **60** for the **renewal-period** attribute.
-
-	<rate-limit calls="10" renewal-period="60">
-	</rate-limit>
-
-To configure the **Set usage quota** policy, position your cursor immediately below the newly added **rate-limit** element within the **inbound** element, and click the arrow to the left of **Set usage quota**.
-
-	<quota calls="number" bandwidth="kilobytes" renewal-period="seconds">
-	<api name="name" calls="number" bandwidth="kilobytes">
-	<operation name="name" calls="number" bandwidth="kilobytes" />
-	</api>
-	</quota>
-
-Because this policy is also intended to be at the product level, delete the **api** and **operation** name elements, as shown in the following example.
-
-	<quota calls="number" bandwidth="kilobytes" renewal-period="seconds">
-	</quota>
-
-Quotas can be based on number of calls per interval, bandwidth, or both. In this tutorial we are not throttling based on bandwidth, so delete the **bandwidth** attribute.
-
-	<quota calls="number" renewal-period="seconds">
-	</quota>
-
-In the **Free Trial** product, the quota is 200 calls per week. Specify **200** as the value for the calls attribute, and specify **604800** as the value for the renewal-period.
-
-	<quota calls="200" renewal-period="604800">
-	</quota>
-
->Policy intervals are specified in seconds. To calculate the interval for a week, you can multiply the number of days (7) by the number of hours in a day (24) by the number of minutes in an hour (60) by the number of seconds in a minute (60). 7 * 24 * 60 * 60 = 604800.
-
-When you have finished configuring the policy, it should match the following example.
-
-	<policies>
-		<inbound>
-			<rate-limit calls="10" renewal-period="60">
-			</rate-limit>
-			<quota calls="200" renewal-period="604800">
-			</quota>
-			<base />
-        
-	</inbound>
-	<outbound>
-        
-		<base />
-        
-		</outbound>
-	</policies>
-
-Once the desired policies are configured, click **Save**.
-
-![Save policy][api-management-policy-save]
-
-## <a name="publish-product"> </a> Publish the product
-
-Now that the the APIs are added and the policies configured, the product is ready to be used by developers. Before the product can be used by developers, it must be published. Click **Products** from the **API Management** menu on the left, and click **Free Trial** to configure the product.
-
-![Configure product][api-management-configure-product]
-
-Click **Publish**, and then click **Yes, publish it** to confirm.
-
-![Publish product][api-management-publish-product]
-
-## <a name="subscribe-account"> </a>Subscribe a developer account to the product
-
-Now that the product is published, it is available to be subscribed to and used by developers.
-
->Administrators of an API Management instance are automatically subscribed to every product. In this tutorial step we will subscribe one of the non-administrator developer accounts to the Free Trial product. If your developer account is part of the Administrators role then you can follow along with this step, even though you are already subscribed.
-
-Click **Users** on the **API Management** menu on the left, and click the name of your developer account. In this example we are using the **Clayton Gragg**  developer account.
-
-![Configure developer][api-management-configure-developer]
-
-Click **Add Subscription**.
-
-![Add subscription][api-management-add-subscription-menu]
-
-Check the box beside **Free Trial** and click **Subscribe**.
-
-![Add subscription][api-management-add-subscription]
-
->[AZURE.NOTE] In this tutorial, multiple simultaneous subscriptions are not enabled for the **Free Trial** product. If they were, you would be prompted to name the subscription, as shown in the following example.
-
-![Add subscription][api-management-add-subscription-multiple]
-
-After clicking **Subscribe**, the product appears in the **Subscription** list for the user.
-
-![Subscription added][api-management-subscription-added]
-
-## <a name="test-rate-limit"> </a>Call an operation and test the rate limit
-
-Now that the Free Trial product is configured and published, we can call some operations and test the rate limit policy. Switch to the developer portal by clicking **Developer portal** in the top right menu.
-
-![Developer portal][api-management-developer-portal-menu]
-
-Click **APIs** in the top menu and select **Echo API**.
-
-![Developer portal][api-management-developer-portal-api-menu]
-
-Select the **GET Resource** operation, and click **Open Console**.
-
-![Open console][api-management-open-console]
-
-Keep the default parameter values, and select your subscription key for the **Free Trial** product.
-
-![Subscription key][api-management-select-key]
-
->[AZURE.NOTE] If you have multiple subscriptions be sure to select the key for **Free Trial**, or else the policies that were configured in the previous steps won't be in effect.
-
-Click **HTTP Get** and view the response. Note the **Response status** of **200 OK**.
-
-![Operation results][api-management-http-get-results]
-
-Click **HTTP Get** at a rate greater than the rate limit policy of 10 calls per minute. Once the rate limit policy is exceeded, a response status of **429 Too many Requests** is returned.
-
-![Operation results][api-management-http-get-429]
-
-The **Response Headers** and the **Response content** indicate the remaining interval before retries will be successful.
-
-When the rate limit policy of 10 calls per minute in effect, subsequent calls will fail until 60 seconds have elapsed from the first of the 10 successful calls to the product before the rate limit was exceeded. In this example the remaining interval is 43 seconds.
-
-## <a name="next-steps"> </a>Next steps
-
--	Check out the other topics in the [Get started with advanced API configuration][] tutorial.
-
-
-[api-management-management-console]: ./media/api-management-howto-product-with-rules/api-management-management-console.png
-[api-management-add-product]: ./media/api-management-howto-product-with-rules/api-management-add-product.png
-[api-management-new-product-window]: ./media/api-management-howto-product-with-rules/api-management-new-product-window.png
-[api-management-product-added]: ./media/api-management-howto-product-with-rules/api-management-product-added.png
-[api-management-add-policy]: ./media/api-management-howto-product-with-rules/api-management-add-policy.png
-[api-management-policy-editor-inbound]: ./media/api-management-howto-product-with-rules/api-management-policy-editor-inbound.png
-[api-management-limit-policies]: ./media/api-management-howto-product-with-rules/api-management-limit-policies.png
-[api-management-policy-save]: ./media/api-management-howto-product-with-rules/api-management-policy-save.png
-[api-management-configure-product]: ./media/api-management-howto-product-with-rules/api-management-configure-product.png
-[api-management-add-api]: ./media/api-management-howto-product-with-rules/api-management-add-api.png
-[api-management-add-echo-api]: ./media/api-management-howto-product-with-rules/api-management-add-echo-api.png
-[api-management-developer-portal-menu]: ./media/api-management-howto-product-with-rules/api-management-developer-portal-menu.png
-[api-management-publish-product]: ./media/api-management-howto-product-with-rules/api-management-publish-product.png
-[api-management-configure-developer]: ./media/api-management-howto-product-with-rules/api-management-configure-developer.png
-[api-management-add-subscription-menu]: ./media/api-management-howto-product-with-rules/api-management-add-subscription-menu.png
-[api-management-add-subscription]: ./media/api-management-howto-product-with-rules/api-management-add-subscription.png
-[api-management-developer-portal-api-menu]: ./media/api-management-howto-product-with-rules/api-management-developer-portal-api-menu.png
-[api-management-open-console]: ./media/api-management-howto-product-with-rules/api-management-open-console.png
-[api-management-http-get]: ./media/api-management-howto-product-with-rules/api-management-http-get.png
-[api-management-http-get-results]: ./media/api-management-howto-product-with-rules/api-management-http-get-results.png
-[api-management-http-get-429]: ./media/api-management-howto-product-with-rules/api-management-http-get-429.png
-[api-management-product-policy]: ./media/api-management-howto-product-with-rules/api-management-product-policy.png
-[api-management-add-developers-group]: ./media/api-management-howto-product-with-rules/api-management-add-developers-group.png
-[api-management-select-key]: ./media/api-management-howto-product-with-rules/api-management-select-key.png
-[api-management-subscription-added]: ./media/api-management-howto-product-with-rules/api-management-subscription-added.png
-[api-management-add-subscription-multiple]: ./media/api-management-howto-product-with-rules/api-management-add-subscription-multiple.png
-
-<<<<<<< HEAD
-[How to add operations to an API]: ../api-management-howto-add-operations
-[How to add and publish a product]: ../api-management-howto-add-products
-[Monitoring and analytics]: ../api-management-monitoring
-[Add APIs to a product]: ../api-management-howto-add-products/#add-apis
-[Publish a product]: ../api-management-howto-add-products/#publish-product
-[Get started with Azure API Management]: ../api-management-get-started
-[How to create and use groups in Azure API Management]: ../api-management-howto-create-groups
-[View subscribers to a product]: ../api-management-howto-add-products/#view-subscribers
-[Get started with Azure API Management]: ../api-management-get-started
-[Create an API Management service instance]: ../api-management-get-started/#create-service-instance
-=======
-[How to add operations to an API]: api-management-howto-add-operations.md
-[How to add and publish a product]: api-management-howto-add-products.md
-[Monitoring and analytics]: api-management-monitoring.md
-[Add APIs to a product]: api-management-howto-add-products.md#add-apis
-[Publish a product]: api-management-howto-add-products.md#publish-product
-[Get started with Azure API Management]: api-management-get-started.md
-[How to create and use groups in Azure API Management]: api-management-howto-create-groups.md
-[View subscribers to a product]: api-management-howto-add-products.md#view-subscribers
-[Get started with Azure API Management]: api-management-get-started.md
-[Create an API Management service instance]: api-management-get-started.md#create-service-instance
->>>>>>> 8f5664f7
-[Next steps]: #next-steps
-
-[Create a product]: #create-product
-[Configure call rate limit and quota policies]: #policies
-[Add an API to the product]: #add-api
-[Publish the product]: #publish-product
-[Subscribe a developer account to the product]: #subscribe-account
-[Call an operation and test the rate limit]: #test-rate-limit
-<<<<<<< HEAD
-[Get started with advanced API configuration]: ../api-management-get-started-advanced
-=======
-[Get started with advanced API configuration]: api-management-get-started-advanced.md
->>>>>>> 8f5664f7
-
-[Limit call rate]: https://msdn.microsoft.com/library/azure/dn894078.aspx#LimitCallRate
-[Set usage quota]: https://msdn.microsoft.com/library/azure/dn894078.aspx#SetUsageQuota
-
-
-
+<properties 
+	pageTitle="Protect your API with rate limits using Azure API Management" 
+	description="Learn how to protect your API with quotas and throttling (rate-limiting) policies." 
+	services="api-management" 
+	documentationCenter="" 
+	authors="steved0x" 
+	manager="dwrede" 
+	editor=""/>
+
+<tags 
+	ms.service="api-management" 
+	ms.workload="mobile" 
+	ms.tgt_pltfrm="na" 
+	ms.devlang="na" 
+	ms.topic="article" 
+	ms.date="03/10/2015" 
+	ms.author="sdanie"/>
+
+# Protect your API with rate limits using Azure API Management
+
+This guide shows you how easy it is to add protection for your backend API by configuring rate limit and quota policies with Azure API Management.
+
+In this tutorial you will create a 'Free Trial' API product that allows developers to make up to 10 calls per minute and up to a maximum of 200 calls per week to your API. You will then publish the API, and test the rate limit policy.
+
+>[AZURE.NOTE] If you already have a product configured and want to use it for this tutorial, you can jump ahead to [Configure call rate limit and quota policies][] and follow the tutorial from there using your product in place of the **Free Trial** product.
+
+## <a name="create-product"> </a>Create a product
+
+In this step, you will create a Free Trial product that does not require subscription approval.
+
+To get started, click **Manage** in the Azure Portal for your API Management service. This takes you to the API Management publisher portal.
+
+![Publisher portal][api-management-management-console]
+
+>If you have not yet created an API Management service instance, see [Create an API Management service instance][] in the [Get started with Azure API Management][] tutorial.
+
+Click **Products** in the **API Management** menu on the left to display the **Products** page.
+
+![Add product][api-management-add-product]
+
+Click **add product** to display the **Add new product** pop up window. 
+
+![Add new product][api-management-new-product-window]
+
+Type **Free Trial** into the **Title** text box.
+
+Type **Subscribers will be able to run 10 calls/minute up to a maximum of 200 calls/week after which access is denied.** into the **Description** text box.
+
+Products in API Management can be **Open** or **Protected**. Protected products must be subscribed to before they can be used, while open products can be used without a subscription. Ensure that **Require subscription** is checked to create a protected product that requires a subscription. This is the default setting.
+
+If you want an administrator to review and accept or reject subscription attempts to this product, check **Require subscription approval**. If the box is unchecked, subscription attempts will be auto-approved. In this example subscriptions are automatically approved, so do not check the box.
+
+To allow developer accounts to subscribe multiple times to the new product, check the **Allow multiple simultaneous subscriptions** check box. This topic does not utilize multiple simultaneous subscriptions, so leave it unchecked.
+
+After all values are entered, click **Save** to create the product.
+
+![Product added][api-management-product-added]
+
+By default new products are visible to users in the **Administrators** group. We are going to add the **Developers** group. Click **Free Trial**, and select the **Visibility** tab.
+
+>In API Management, groups are used to manage the visibility of products to developers. Products grant visibility to groups, and developers can view and subscribe to the products that are visible to the groups in which they belong. For more information, see [How to create and use groups in Azure API Management][].
+
+![Add developers group][api-management-add-developers-group]
+
+Check the **Developers** group and click **Save**.
+
+## <a name="add-api"> </a>Add an API to the product
+
+In this step of the tutorial, we will add the Echo API to the new Free Trial product.
+
+>Each API Management service instance comes pre-configured with an Echo API that can be used to experiment with and learn about API Management. For more information, see [Get started with Azure API Management][].
+
+Click **Products** from the **API Management** menu on the left, and click **Free Trial** to configure the product.
+
+![Configure product][api-management-configure-product]
+
+Click **Add API to product**.
+
+![Add API to product][api-management-add-api]
+
+Check the box beside **Echo API** and click **Save**.
+
+![Add Echo API][api-management-add-echo-api]
+
+## <a name="policies"> </a>Configure call rate limit and quota policies
+
+Rate limits and quotas are configured in the policy editor. Click **Policies** under the **API Management** menu on the left, and select **Free Trial** from the **Policy Scope Product** drop-down.
+
+![Product policy][api-management-product-policy]
+
+Click **Add Policy** to import the policy template and begin creating the rate limit and quota policy.
+
+![Add policy][api-management-add-policy]
+
+To insert policies, position the cursor into either the **inbound** or **outbound** section of the policy template. Rate limit and quota policies are inbound policies, so position the cursor in the inbound element.
+
+![Policy editor][api-management-policy-editor-inbound]
+
+The two policies we are adding in this tutorial are the [Limit call rate][] and [Set usage quota][] policies.
+
+![Policy statements][api-management-limit-policies]
+
+Once the cursor is positioned in the **inbound** policy element, click the arrow beside **Limit call rate** to insert its policy template.
+
+	<rate-limit calls="number" renewal-period="seconds">
+	<api name="name" calls="number">
+	<operation name="name" calls="number" />
+	</api>
+	</rate-limit>
+
+**Limit call rate** can be used at the product level, and can also be used at the API and individual operation name levels. In this tutorial only product level policies are used, so delete the **api** and **operation** elements from the **rate-limit** element, so only the outer **rate-limit** element remains, as shown in the following example.
+
+	<rate-limit calls="number" renewal-period="seconds">
+	</rate-limit>
+
+In the **Free Trial** product, the maximum allowable call rate is 10 calls per minute, so type **10** as the value for the calls attribute, and **60** for the **renewal-period** attribute.
+
+	<rate-limit calls="10" renewal-period="60">
+	</rate-limit>
+
+To configure the **Set usage quota** policy, position your cursor immediately below the newly added **rate-limit** element within the **inbound** element, and click the arrow to the left of **Set usage quota**.
+
+	<quota calls="number" bandwidth="kilobytes" renewal-period="seconds">
+	<api name="name" calls="number" bandwidth="kilobytes">
+	<operation name="name" calls="number" bandwidth="kilobytes" />
+	</api>
+	</quota>
+
+Because this policy is also intended to be at the product level, delete the **api** and **operation** name elements, as shown in the following example.
+
+	<quota calls="number" bandwidth="kilobytes" renewal-period="seconds">
+	</quota>
+
+Quotas can be based on number of calls per interval, bandwidth, or both. In this tutorial we are not throttling based on bandwidth, so delete the **bandwidth** attribute.
+
+	<quota calls="number" renewal-period="seconds">
+	</quota>
+
+In the **Free Trial** product, the quota is 200 calls per week. Specify **200** as the value for the calls attribute, and specify **604800** as the value for the renewal-period.
+
+	<quota calls="200" renewal-period="604800">
+	</quota>
+
+>Policy intervals are specified in seconds. To calculate the interval for a week, you can multiply the number of days (7) by the number of hours in a day (24) by the number of minutes in an hour (60) by the number of seconds in a minute (60). 7 * 24 * 60 * 60 = 604800.
+
+When you have finished configuring the policy, it should match the following example.
+
+	<policies>
+		<inbound>
+			<rate-limit calls="10" renewal-period="60">
+			</rate-limit>
+			<quota calls="200" renewal-period="604800">
+			</quota>
+			<base />
+        
+	</inbound>
+	<outbound>
+        
+		<base />
+        
+		</outbound>
+	</policies>
+
+Once the desired policies are configured, click **Save**.
+
+![Save policy][api-management-policy-save]
+
+## <a name="publish-product"> </a> Publish the product
+
+Now that the the APIs are added and the policies configured, the product is ready to be used by developers. Before the product can be used by developers, it must be published. Click **Products** from the **API Management** menu on the left, and click **Free Trial** to configure the product.
+
+![Configure product][api-management-configure-product]
+
+Click **Publish**, and then click **Yes, publish it** to confirm.
+
+![Publish product][api-management-publish-product]
+
+## <a name="subscribe-account"> </a>Subscribe a developer account to the product
+
+Now that the product is published, it is available to be subscribed to and used by developers.
+
+>Administrators of an API Management instance are automatically subscribed to every product. In this tutorial step we will subscribe one of the non-administrator developer accounts to the Free Trial product. If your developer account is part of the Administrators role then you can follow along with this step, even though you are already subscribed.
+
+Click **Users** on the **API Management** menu on the left, and click the name of your developer account. In this example we are using the **Clayton Gragg**  developer account.
+
+![Configure developer][api-management-configure-developer]
+
+Click **Add Subscription**.
+
+![Add subscription][api-management-add-subscription-menu]
+
+Check the box beside **Free Trial** and click **Subscribe**.
+
+![Add subscription][api-management-add-subscription]
+
+>[AZURE.NOTE] In this tutorial, multiple simultaneous subscriptions are not enabled for the **Free Trial** product. If they were, you would be prompted to name the subscription, as shown in the following example.
+
+![Add subscription][api-management-add-subscription-multiple]
+
+After clicking **Subscribe**, the product appears in the **Subscription** list for the user.
+
+![Subscription added][api-management-subscription-added]
+
+## <a name="test-rate-limit"> </a>Call an operation and test the rate limit
+
+Now that the Free Trial product is configured and published, we can call some operations and test the rate limit policy. Switch to the developer portal by clicking **Developer portal** in the top right menu.
+
+![Developer portal][api-management-developer-portal-menu]
+
+Click **APIs** in the top menu and select **Echo API**.
+
+![Developer portal][api-management-developer-portal-api-menu]
+
+Select the **GET Resource** operation, and click **Open Console**.
+
+![Open console][api-management-open-console]
+
+Keep the default parameter values, and select your subscription key for the **Free Trial** product.
+
+![Subscription key][api-management-select-key]
+
+>[AZURE.NOTE] If you have multiple subscriptions be sure to select the key for **Free Trial**, or else the policies that were configured in the previous steps won't be in effect.
+
+Click **HTTP Get** and view the response. Note the **Response status** of **200 OK**.
+
+![Operation results][api-management-http-get-results]
+
+Click **HTTP Get** at a rate greater than the rate limit policy of 10 calls per minute. Once the rate limit policy is exceeded, a response status of **429 Too many Requests** is returned.
+
+![Operation results][api-management-http-get-429]
+
+The **Response Headers** and the **Response content** indicate the remaining interval before retries will be successful.
+
+When the rate limit policy of 10 calls per minute in effect, subsequent calls will fail until 60 seconds have elapsed from the first of the 10 successful calls to the product before the rate limit was exceeded. In this example the remaining interval is 43 seconds.
+
+## <a name="next-steps"> </a>Next steps
+
+-	Check out the other topics in the [Get started with advanced API configuration][] tutorial.
+
+
+[api-management-management-console]: ./media/api-management-howto-product-with-rules/api-management-management-console.png
+[api-management-add-product]: ./media/api-management-howto-product-with-rules/api-management-add-product.png
+[api-management-new-product-window]: ./media/api-management-howto-product-with-rules/api-management-new-product-window.png
+[api-management-product-added]: ./media/api-management-howto-product-with-rules/api-management-product-added.png
+[api-management-add-policy]: ./media/api-management-howto-product-with-rules/api-management-add-policy.png
+[api-management-policy-editor-inbound]: ./media/api-management-howto-product-with-rules/api-management-policy-editor-inbound.png
+[api-management-limit-policies]: ./media/api-management-howto-product-with-rules/api-management-limit-policies.png
+[api-management-policy-save]: ./media/api-management-howto-product-with-rules/api-management-policy-save.png
+[api-management-configure-product]: ./media/api-management-howto-product-with-rules/api-management-configure-product.png
+[api-management-add-api]: ./media/api-management-howto-product-with-rules/api-management-add-api.png
+[api-management-add-echo-api]: ./media/api-management-howto-product-with-rules/api-management-add-echo-api.png
+[api-management-developer-portal-menu]: ./media/api-management-howto-product-with-rules/api-management-developer-portal-menu.png
+[api-management-publish-product]: ./media/api-management-howto-product-with-rules/api-management-publish-product.png
+[api-management-configure-developer]: ./media/api-management-howto-product-with-rules/api-management-configure-developer.png
+[api-management-add-subscription-menu]: ./media/api-management-howto-product-with-rules/api-management-add-subscription-menu.png
+[api-management-add-subscription]: ./media/api-management-howto-product-with-rules/api-management-add-subscription.png
+[api-management-developer-portal-api-menu]: ./media/api-management-howto-product-with-rules/api-management-developer-portal-api-menu.png
+[api-management-open-console]: ./media/api-management-howto-product-with-rules/api-management-open-console.png
+[api-management-http-get]: ./media/api-management-howto-product-with-rules/api-management-http-get.png
+[api-management-http-get-results]: ./media/api-management-howto-product-with-rules/api-management-http-get-results.png
+[api-management-http-get-429]: ./media/api-management-howto-product-with-rules/api-management-http-get-429.png
+[api-management-product-policy]: ./media/api-management-howto-product-with-rules/api-management-product-policy.png
+[api-management-add-developers-group]: ./media/api-management-howto-product-with-rules/api-management-add-developers-group.png
+[api-management-select-key]: ./media/api-management-howto-product-with-rules/api-management-select-key.png
+[api-management-subscription-added]: ./media/api-management-howto-product-with-rules/api-management-subscription-added.png
+[api-management-add-subscription-multiple]: ./media/api-management-howto-product-with-rules/api-management-add-subscription-multiple.png
+
+[How to add operations to an API]: api-management-howto-add-operations.md
+[How to add and publish a product]: api-management-howto-add-products.md
+[Monitoring and analytics]: api-management-monitoring.md
+[Add APIs to a product]: api-management-howto-add-products.md#add-apis
+[Publish a product]: api-management-howto-add-products.md#publish-product
+[Get started with Azure API Management]: api-management-get-started.md
+[How to create and use groups in Azure API Management]: api-management-howto-create-groups.md
+[View subscribers to a product]: api-management-howto-add-products.md#view-subscribers
+[Get started with Azure API Management]: api-management-get-started.md
+[Create an API Management service instance]: api-management-get-started.md#create-service-instance
+[Next steps]: #next-steps
+
+[Create a product]: #create-product
+[Configure call rate limit and quota policies]: #policies
+[Add an API to the product]: #add-api
+[Publish the product]: #publish-product
+[Subscribe a developer account to the product]: #subscribe-account
+[Call an operation and test the rate limit]: #test-rate-limit
+[Get started with advanced API configuration]: api-management-get-started-advanced.md
+
+[Limit call rate]: https://msdn.microsoft.com/library/azure/dn894078.aspx#LimitCallRate
+[Set usage quota]: https://msdn.microsoft.com/library/azure/dn894078.aspx#SetUsageQuota
+
+
+