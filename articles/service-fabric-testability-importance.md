--- conflicted
+++ resolved
@@ -1,10 +1,10 @@
-<properties 
-   pageTitle="Importance of Testability." 
-   description="This article talks about why testability is important for services written on windows fabric." 
-   services="service-fabric" 
-   documentationCenter=".net" 
-   authors="rishirsinha" 
-   manager="timlt" 
+<properties
+   pageTitle="Importance of Testability."
+   description="This article talks about why testability is important for services written on windows fabric."
+   services="service-fabric"
+   documentationCenter=".net"
+   authors="rishirsinha"
+   manager="timlt"
    editor=""/>
 
 <tags
@@ -12,26 +12,23 @@
    ms.devlang="dotnet"
    ms.topic="article"
    ms.tgt_pltfrm="NA"
-   ms.workload="NA" 
+   ms.workload="NA"
    ms.date="03/17/2014"
    ms.author="rsinha" />
 
 # Importance of Testability.
 
-Service Fabric makes the job of writing and managing distributed scalable applications significantly easier. Testability component in Service Fabric is aimed at making testing a distributed application similarly easier. There are two main issues that need to be solved while testing: 
+Service Fabric makes the job of writing and managing distributed scalable applications significantly easier. Testability component in Service Fabric is aimed at making testing a distributed application similarly easier. There are three main issues that need to be solved while testing:
 
 1. Simulating/Generating failures that might occur in the real world scenarios: One of the important aspects of Service Fabric is that it allows distributed applications to recover from various failures. However, in order to test that the application is able to recover from these failures we need a mechanism to simulate/generate these real world failures in a controlled test environment.
 2. The ability to generate the correlated failures: While the basic failures in the system like network failure, machine failures are easy to produce individually. Generating the significant number of scenarios that can happen in the real world as a result of the interactions of these individual failures is non-trivial.
 3. Unified experience across various levels of development and deployment: There are many fault injection systems that provide the ability to do various types of failures. However, the experience in all of these is jagged when moving from one box developer scenarios to running the same tests in large tests environments to using them for test in production.
 
-While there are many mechanisms to solve the above mentioned problems, a system that does the same with required guarantees all the way from one box developer environment to test in production clusters is missing. The Testability component allows the application developers to test their business logic and not its interaction with the underlying distributed system. 
+While there are many mechanisms to solve the above mentioned problems, a system that does the same with required guarantees all the way from one box developer environment to test in production clusters is missing. The Testability component allows the application developers to test their business logic and not its interaction with the underlying distributed system.
 
 ## Simulating/Generating real word failure scenarios.
-<<<<<<< HEAD
-In order to test the robustness of a distributed system against failures, we need a mechanism to generate failures. While in theory generating a failure like a node down seems easy, it starts hitting the same set of consistency problems that windows fabric is trying to solve. As an example if we want to shutdown a node, the required work flow is the the following:
-=======
+
 In order to test the robustness of a distributed system against failures, we need a mechanism to generate failures. While in theory generating a failure like a node down seems easy, it starts hitting the same set of consistency problems that Service Fabric is trying to solve. As an example if we want to shutdown a node, the required workflow is the the following:
->>>>>>> 72352bbf
 
 1. From the client issue a shutdown node request.
 2. Send the request to the right node.
@@ -53,7 +50,7 @@
 The practice traditionally has been to create three different sets of experiences, one for development environment, one for tests and one for production. The model was
 
 1. In the development environment produce state transitions that allow unit tests of individual methods.
-2. In the test environment produce failures to allow end to end tests exercising various failure scenarios. 
+2. In the test environment produce failures to allow end to end tests exercising various failure scenarios.
 3. Keep the production environment pristine disallowing any non-natural failures and ensuring there is extremely quick human response to failure.
 
 In windows fabric through the Testability module and service, we are proposing to turn this around as use the same methodology from developer environment to production. There are two ways to achieve this:
