--- conflicted
+++ resolved
@@ -12,13 +12,8 @@
 	ms.tgt_pltfrm="na" 
 	ms.devlang="na" 
 	ms.topic="article" 
-<<<<<<< HEAD
 	ms.date="01/20/2015" 
 	ms.author="v-ahgumn"/>
-=======
-	ms.date="01/29/2015" 
-	ms.author="AharonGumnik"/>
->>>>>>> 0a06eed2
 
 #Azure Machine Learning Recommendations API Documentation
 
