--- conflicted
+++ resolved
@@ -1,97 +1,57 @@
-<properties 
-	pageTitle="Step 1: Create a Machine Learning workspace | Azure" 
-	description="Solution walkthrough step 1: Create a new Azure Machine Learning Studio workspace" 
-	services="machine-learning" 
-	documentationCenter="" 
-	authors="garyericson" 
-	manager="paulettm" 
-	editor="cgronlun"/>
-
-<tags 
-	ms.service="machine-learning" 
-	ms.workload="data-services" 
-	ms.tgt_pltfrm="na" 
-	ms.devlang="na" 
-	ms.topic="article" 
-<<<<<<< HEAD
-	ms.date="02/18/2015" 
-	ms.author="garye"/>
-
-
-This is the first step of the walkthrough, [Developing a Predictive Solution with Azure ML][develop]:
-
-[develop]: ../machine-learning-walkthrough-develop-predictive-solution/
-
-1.	**Create a Machine Learning workspace**
-2.	[Upload existing data][upload-data]
-3.	[Create a new experiment][create-new]
-4.	[Train and evaluate the models][train-models]
-5.	[Publish the web service][publish]
-6.	[Access the web service][access-ws]
-
-[create-workspace]: ../machine-learning-walkthrough-1-create-ml-workspace/
-[upload-data]: ../machine-learning-walkthrough-2-upload-data/
-[create-new]: ../machine-learning-walkthrough-3-create-new-experiment/
-[train-models]: ../machine-learning-walkthrough-4-train-and-evaluate-models/
-[publish]: ../machine-learning-walkthrough-5-publish-web-service/
-[access-ws]: ../machine-learning-walkthrough-6-access-web-service/
-
-----------
-
-# Step 1: Create an Azure Machine Learning workspace
-
-=======
-	ms.date="04/22/2015" 
-	ms.author="garye"/>
-
-
-# Walkthrough Step 1: Create a Machine Learning workspace
-
-This is the first step of the walkthrough, [Developing a Predictive Solution with Azure ML](machine-learning-walkthrough-develop-predictive-solution.md)
-
-
-1.	**Create a Machine Learning workspace**
-2.	[Upload existing data](machine-learning-walkthrough-2-upload-data.md)
-3.	[Create a new experiment](machine-learning-walkthrough-3-create-new-experiment.md)
-4.	[Train and evaluate the models](machine-learning-walkthrough-4-train-and-evaluate-models.md)
-5.	[Publish the web service](machine-learning-walkthrough-5-publish-web-service.md)
-6.	[Access the web service](machine-learning-walkthrough-6-access-web-service.md)
-
-----------
-
->>>>>>> 8f5664f7
-To use Machine Learning Studio, you need to have a Microsoft Azure Machine Learning workspace. This workspace contains the tools you need to create, manage, and publish experiments.  
-
-##To create a workspace  
-
-1.	Sign in to your Microsoft Azure account.
-2.	In the Microsoft Azure services panel, click **MACHINE LEARNING**.  
-![Create workspace][1]
-
-3.	Click **CREATE AN ML WORKSPACE**.
-4.	On the **QUICK CREATE** page, enter your workspace information and then click **CREATE AN ML WORKSPACE**.
-
-	> [AZURE.NOTE] The **WORKSPACE OWNER** is your Microsoft account (e.g., name@outlook.com) or organizational account.
-
-After your Machine Learning workspace is created, you will see it listed on the **machine learning** page.  
-
-> [AZURE.TIP] You can share the experiments you're working on by inviting others to your workspace. You can do this in Machine Learning Studio on the **SETTINGS** page. You just need the Microsoft account or organizational account for each user.
-
-<<<<<<< HEAD
-<!-- Uncomment this when this article has more content
-For more information, see [Manage an Azure Machine Learning workspace][manageworkspace]
-
-[manageworkspace]: ../machine-learning-manage-workspace/
--->
-----------
-
-**Next: [Upload existing data][upload-data]**
-=======
-For more information, see [Manage an Azure Machine Learning workspace](machine-learning-manage-workspace.md).
-
-----------
-
-**Next: [Upload existing data](machine-learning-walkthrough-2-upload-data.md)**
->>>>>>> 8f5664f7
-
-[1]: ./media/machine-learning-walkthrough-1-create-ml-workspace/create1.png
+<properties 
+	pageTitle="Step 1: Create a Machine Learning workspace | Azure" 
+	description="Solution walkthrough step 1: Create a new Azure Machine Learning Studio workspace" 
+	services="machine-learning" 
+	documentationCenter="" 
+	authors="garyericson" 
+	manager="paulettm" 
+	editor="cgronlun"/>
+
+<tags 
+	ms.service="machine-learning" 
+	ms.workload="data-services" 
+	ms.tgt_pltfrm="na" 
+	ms.devlang="na" 
+	ms.topic="article" 
+	ms.date="04/22/2015" 
+	ms.author="garye"/>
+
+
+# Walkthrough Step 1: Create a Machine Learning workspace
+
+This is the first step of the walkthrough, [Developing a Predictive Solution with Azure ML](machine-learning-walkthrough-develop-predictive-solution.md)
+
+
+1.	**Create a Machine Learning workspace**
+2.	[Upload existing data](machine-learning-walkthrough-2-upload-data.md)
+3.	[Create a new experiment](machine-learning-walkthrough-3-create-new-experiment.md)
+4.	[Train and evaluate the models](machine-learning-walkthrough-4-train-and-evaluate-models.md)
+5.	[Publish the web service](machine-learning-walkthrough-5-publish-web-service.md)
+6.	[Access the web service](machine-learning-walkthrough-6-access-web-service.md)
+
+----------
+
+To use Machine Learning Studio, you need to have a Microsoft Azure Machine Learning workspace. This workspace contains the tools you need to create, manage, and publish experiments.  
+
+##To create a workspace  
+
+1.	Sign in to your Microsoft Azure account.
+2.	In the Microsoft Azure services panel, click **MACHINE LEARNING**.  
+![Create workspace][1]
+
+3.	Click **CREATE AN ML WORKSPACE**.
+4.	On the **QUICK CREATE** page, enter your workspace information and then click **CREATE AN ML WORKSPACE**.
+
+	> [AZURE.NOTE] The **WORKSPACE OWNER** is your Microsoft account (e.g., name@outlook.com) or organizational account.
+
+After your Machine Learning workspace is created, you will see it listed on the **machine learning** page.  
+
+> [AZURE.TIP] You can share the experiments you're working on by inviting others to your workspace. You can do this in Machine Learning Studio on the **SETTINGS** page. You just need the Microsoft account or organizational account for each user.
+
+For more information, see [Manage an Azure Machine Learning workspace](machine-learning-manage-workspace.md).
+
+----------
+
+**Next: [Upload existing data](machine-learning-walkthrough-2-upload-data.md)**
+
+[1]: ./media/machine-learning-walkthrough-1-create-ml-workspace/create1.png