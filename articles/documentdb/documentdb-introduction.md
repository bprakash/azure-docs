<properties 
	pageTitle="Introduction to DocumentDB, a JSON database | Microsoft Azure" 
	description="Learn about Azure DocumentDB, a NoSQL JSON database. This document database is built for big data, elastic scalability, and high availability." 
	keywords="json database, document database"
	services="documentdb" 
	authors="mimig1" 
	manager="jhubbard" 
	editor="monicar" 
	documentationCenter=""/>

<tags 
	ms.service="documentdb" 
	ms.workload="data-services" 
	ms.tgt_pltfrm="na" 
	ms.devlang="na" 
<<<<<<< HEAD
	ms.topic="article" 
=======
	ms.topic="get-started-article" 
>>>>>>> 62d764ee
	ms.date="02/16/2016" 
	ms.author="mimig"/>

# Introduction to DocumentDB: A NoSQL JSON Database

DocumentDB is a NoSQL document database for big data solutions handling JSON data that require easy scaling and high availability. 

A quick way to learn about this JSON database and see it in action is to follow these three steps: 

1. Watch the two minute [What is DocumentDB?](https://azure.microsoft.com/documentation/videos/what-is-azure-documentdb/) video, which introduces the benefits of using DocumentDB.
2. Watch the three minute [Create DocumentDB on Azure](https://azure.microsoft.com/documentation/videos/create-documentdb-on-azure/) video, which highlights how to get started with DocumentDB by using the Azure Portal.
3. Visit the [Query Playground](http://www.documentdb.com/sql/demo), where you can walk through different activities to learn about the rich querying functionality available in DocumentDB. Then, head over to the Sandbox tab and run your own custom SQL queries and experiment with DocumentDB.

Then, return to this article, where we'll dig in deeper and you'll learn the answers to the following questions:  

-	[What is DocumentDB and what value does it provide to cloud and mobile applications?](#what-is-azure-documentdb)
-	[How is my data managed in DocumentDB and how do I access it?](#data-management)
-	[How do I develop applications using DocumentDB?](#develop)
-	[What are my next steps to build a DocumentDB application?](#next-steps)  

## What is Azure DocumentDB?  

Modern applications produce, consume and respond quickly to very large volumes of data. These applications evolve very rapidly and so does the underlying data schema. In response to this, developers have increasingly chosen schema-free NoSQL document databases as simple, fast, scalable solutions to store and process data while preserving the ability to quickly iterate over application data models and unstructured data feeds. However, many schema-free databases do not allow for complex queries and transactional processing, making advanced data management difficult. This is where DocumentDB comes in. Microsoft developed DocumentDB to fulfill these requirements when managing data for today's applications.

DocumentDB is a true schema-free NoSQL document database service designed for modern mobile and web applications.  DocumentDB delivers consistently fast reads and writes, schema flexibility, and the ability to easily scale a database up and down on demand. It does not assume or require any schema for the JSON documents it indexes. By default, it automatically indexes all the documents in the database and does not expect or require any schema or creation of secondary indices. DocumentDB enables complex ad hoc queries using a SQL language, supports well defined consistency levels, and offers JavaScript language integrated, multi-document transaction processing using the familiar programming model of stored procedures, triggers, and UDFs. 

As a JSON database, DocumentDB natively supports JSON documents enabling easy iteration of application schema. It embraces the ubiquity of JSON and JavaScript, eliminating mismatch between application defined objects and database schema. Deep integration of JavaScript also allows developers to execute application logic efficiently and directly - within the database engine in a database transaction. 

Azure DocumentDB offers the following key capabilities and benefits:

-	**Ad hoc queries with familiar SQL syntax:** Store heterogeneous JSON documents within DocumentDB and query these documents through a familiar SQL syntax. DocumentDB utilizes a highly concurrent, lock free, log structured indexing technology to automatically index all document content. This enables rich real-time queries without the need to specify schema hints, secondary indexes, or views. Learn more in [Query DocumentDB](documentdb-sql-query.md). 

-	**JavaScript execution within the database:** Express application logic as stored procedures, triggers, and user defined functions (UDFs) using standard JavaScript. This allows your application logic to operate over data without worrying about the mismatch between the application and the database schema. DocumentDB provides full transactional execution of JavaScript application logic directly inside the database engine. The deep integration of JavaScript enables the execution of INSERT, REPLACE, DELETE, and SELECT operations from within a JavaScript program as an isolated transaction. Learn more in [DocumentDB server-side programming](documentdb-programming.md).

-	**Tunable consistency levels:** Select from four well defined consistency levels to achieve optimal trade-off between consistency and performance. For queries and read operations, DocumentDB offers four distinct consistency levels: strong, bounded-staleness, session, and eventual. These granular, well-defined consistency levels allow you to make sound trade-offs between consistency, availability, and latency. Learn more in [Using consistency levels to maximize availability and performance in DocumentDB](documentdb-consistency-levels.md).

-	**Fully managed:** Eliminate the need to manage database and machine resources. As a fully-managed Microsoft Azure service, you do not need to manage virtual machines, deploy and configure software, or deal with complex data-tier upgrades. Every database is automatically backed up and protected against regional failures. You can easily add a DocumentDB account and provision capacity as you need it, allowing you to focus on your application instead of operating and managing your database. 

-	**Elastically scalable throughput and storage:** Easily scale up or scale down your DocumentDB JSON database to meet your application needs. Scaling is done through fine grained units (collections) of reserved SSD backed storage and throughput. You can elastically scale DocumentDB with predictable performance by creating more units as your application grows. 

-	**Open by design:** Get started quickly by using existing skills and tools. Programming against DocumentDB is simple, approachable, and does not require you to adopt new tools or adhere to custom extensions to JSON or JavaScript. You can access all of the database functionality including CRUD, query, and JavaScript processing over a simple RESTful HTTP interface. DocumentDB embraces existing formats, languages, and standards while offering high value database capabilities on top of them.

You can use DocumentDB to store flexible datasets that require query retrieval and transactional processing. Application scenarios may include user data for interactive web and mobile applications as well as storage, retrieval, and processing of application JSON data. A database can store any number of JSON documents, as DocumentDB is well suited for applications that run at scale on the internet.

##<a name="data-management"></a>Azure DocumentDB resources
Azure DocumentDB manages data through well-defined database resources. These resources are replicated for high availability and are uniquely addressable by their logical URI. DocumentDB offers a simple HTTP based RESTful programming model for all resources. 

The DocumentDB database account is a unique namespace that gives you access to Azure DocumentDB. Before you can create a database account, you must have an Azure subscription, which gives you access to a variety of Azure services. 

All resources within DocumentDB are modeled and stored as JSON documents. Resources are managed as items, which are JSON documents containing metadata, and as feeds which are collections of items. Sets of items are contained within their respective feeds.

The image below shows the relationships between the DocumentDB resources:

![The hierarchical relationship between resources in DocumentDB, a NoSQL JSON database][1] 

A database account consists of a set of databases, each containing multiple collections, each of which can contain stored procedures, triggers, UDFs, documents, and related attachments. A database also has associated users, each with a set of permissions to access various other collections, stored procedures, triggers, UDFs, documents, or attachments. While databases, users, permissions, and collections are system-defined resources with well-known schemas - documents, stored procedures, triggers, UDFs, and attachments contain arbitrary, user defined JSON content.  

##<a name="develop"></a> Developing with Azure DocumentDB
Azure DocumentDB exposes resources through a REST API that can be called by any language capable of making HTTP/HTTPS requests. Additionally, DocumentDB offers programming libraries for several popular languages. These libraries simplify many aspects of working with Azure DocumentDB by handling details such as address caching, exception management, automatic retries and so forth. Libraries are currently available for the following languages and platforms:  

Download | Documentation
--- | ---
[.NET SDK](http://go.microsoft.com/fwlink/?LinkID=402989) | [.NET library](https://msdn.microsoft.com/library/azure/dn948556.aspx)
[Node.js SDK](http://go.microsoft.com/fwlink/?LinkID=402990) | [Node.js library](http://azure.github.io/azure-documentdb-node/)
[Java SDK](http://go.microsoft.com/fwlink/?LinkID=402380) | [Java library](http://azure.github.io/azure-documentdb-java/)
[JavaScript SDK](http://go.microsoft.com/fwlink/?LinkID=402991) | [JavaScript library](http://azure.github.io/azure-documentdb-js/)
n/a | [Server-side JavaScript SDK](http://azure.github.io/azure-documentdb-js-server/)
[Python SDK](https://pypi.python.org/pypi/pydocumentdb) | [Python library](http://azure.github.io/azure-documentdb-python/)

Beyond basic create, read, update, and delete operations, DocumentDB provides a rich SQL query interface for retrieving JSON documents and server side support for transactional execution of JavaScript application logic. The query and script execution interfaces are available through all platform libraries as well as the REST APIs. 

### SQL query
Azure DocumentDB supports querying documents using a SQL language, which is rooted in the JavaScript type system, and expressions with support for rich hierarchical queries. The DocumentDB query language is a simple yet powerful interface to query JSON documents. The language supports a subset of ANSI SQL grammar and adds deep integration of JavaScript object, arrays, object construction, and function invocation. DocumentDB provides its query model without any explicit schema or indexing hints from the developer.

User Defined Functions (UDFs) can be registered with DocumentDB and referenced as part of a SQL query, thereby extending the grammar to support custom application logic. These UDFs are written as JavaScript programs and executed within the database. 

For .NET developers, DocumentDB also offers a LINQ query provider as part of the [.NET SDK](https://msdn.microsoft.com/library/azure/microsoft.azure.documents.linq.aspx). 

### Transactions and JavaScript execution
DocumentDB allows you to write application logic as named programs written entirely in JavaScript. These programs are registered for a collection and can issue database operations on the documents within a given collection. JavaScript can be registered for execution as a trigger, stored procedure or user defined function. Triggers and stored procedures can create, read, update, and delete documents whereas user defined functions execute as part of the query execution logic without write access to the collection.

JavaScript execution within DocumentDB is modeled after the concepts supported by relational database systems, with JavaScript as a modern replacement for Transact-SQL. All JavaScript logic is executed within an ambient ACID transaction with snapshot isolation. During the course of its execution, if the JavaScript throws an exception, then the entire transaction is aborted.

## Next steps
If you already have an Azure account, you can get started with DocumentDB in the [Azure Portal](https://portal.azure.com/#gallery/Microsoft.DocumentDB) by [creating a DocumentDB database account](documentdb-create-account.md).

If you don't have an Azure account, you can:

- Sign up for an [Azure free trial](https://azure.microsoft.com/pricing/free-trial/), which gives you 30 days and $200 to try all the Azure services. 
- If you have an MSDN subscription, you are eligible for [$150 in free Azure credits per month](https://azure.microsoft.com/pricing/member-offers/msdn-benefits-details/) to use on any Azure service. 

Then, when you're ready to learn more, visit our [learning path](https://azure.microsoft.com/documentation/learning-paths/documentdb/) to navigate all the learning resources available to you. 


[1]: ./media/documentdb-introduction/json-database-resources1.png
 <|MERGE_RESOLUTION|>--- conflicted
+++ resolved
@@ -13,11 +13,7 @@
 	ms.workload="data-services" 
 	ms.tgt_pltfrm="na" 
 	ms.devlang="na" 
-<<<<<<< HEAD
-	ms.topic="article" 
-=======
 	ms.topic="get-started-article" 
->>>>>>> 62d764ee
 	ms.date="02/16/2016" 
 	ms.author="mimig"/>
 
