---
<<<<<<< HEAD
title: 'NoSQL database encryption at rest: Azure DocumentDB | Microsoft Docs'
description: Learn how Azure DocumentDB provides default encryption of all NoSQL data
services: documentdb
=======
title: Database Encryption At Rest - Azure Cosmos DB | Microsoft Docs
description: Learn how Azure Cosmos DB provides default encryption of all data.
services: cosmosdb
>>>>>>> 022b39b2
author: voellm
manager: jhubbard
editor: mimig
documentationcenter: ''

ms.assetid: 99725c52-d7ca-4bfa-888b-19b1569754d3
ms.service: cosmosdb
ms.workload: data-services
ms.tgt_pltfrm: na
ms.devlang: na
ms.topic: article
ms.date: 04/31/2017
ms.author: voellm

---

# Azure Cosmos DB database encryption at rest

<<<<<<< HEAD
Encryption at rest is a phrase that commonly refers to the encryption of data on nonvolatile storage devices, such as solid-state drives (SSDs) and hard disk drives (HDDs). Azure DocumentDB stores its primary databases on SSDs. Its media attachments and backups are stored in Azure Blob storage, which is generally backed up by HDDs. With the release of encryption at rest for DocumentDB, all your databases, media attachments, and backups are encrypted. Your data is now encrypted in transit (over the network) and at rest (nonvolatile storage), giving you end-to-end encryption.

As a PaaS service, DocumentDB is easy to use. Because all user data stored in DocumentDB is encrypted at rest and in transport, you don't have to take any action. Another way to put this is that encryption at rest is "on" by default. There are no controls to turn it off or on. We have provided this feature while continuing to meet our [availability and performance SLAs](https://azure.microsoft.com/support/legal/sla/documentdb/v1_1/).
=======
Encryption at rest is a phrase that commonly refers the to encryption of data on non-volatile storage devices such as Solid State Drives (SSDs) and Hard Disks (HDDs).  Azure Cosmos DB stores its primary databases on SSD and its media attachments and backups into Azure Blobs which are generally HDD backed.  With the release of encryption at rest for Azure Cosmos DB all of your databases, media attachments, and backups are now encrypted.  This means your data is now encrypted in transit (over the network) and at rest (non-volatile storage) giving you end-to-end encryption.

As a PaaS service we have worked hard to make Azure Cosmos DB very easy to use.  With this in mind all user data stored in Azure Cosmos DB is encrypted at rest and in transport without the user having to take any action.  Another way to put this is Encryption At Rest is "on" by default.  There are no controls to turn it off or on and we have provided this feature while continuing to meet our [availability and performance SLAs](https://azure.microsoft.com/support/legal/sla/documentdb/v1_1/).
>>>>>>> 022b39b2

## Implement encryption at rest

Encryption at rest is implemented by using a number of security technologies, including secure key storage systems, encrypted networks, and cryptographic APIs. Systems that decrypt and process data have to communicate with systems that manage keys. The diagram shows how storage of encrypted data and the management of keys is separated. 

![Design diagram](./media/documentdb-nosql-database-encryption-at-rest/design-diagram.png)

<<<<<<< HEAD
Here is the basic flow of a user request:
- The user database account is made ready, and storage keys are retrieved via a request to the Management Service Resource Provider.
- A user creates a connection to DocumentDB via HTTPS/secure transport. (The SDKs abstract the details.)
- The user sends a JSON document to be stored over the previously created secure connection.
- The JSON document is indexed unless the user has turned off indexing.
- Both the JSON document and index data are written to secure storage.
- Periodically data is read from the secure storage and backed up to the Azure Encrypted Blob Store.
=======
The basic flow of a user request is the following:
- The user database account is made ready and storage keys are retrieved via a request to the Management Service Resource Provider (RP).
- A user creates a connection to Azure Cosmos DB via HTTPS/secure transport (The SDKs abstract the details).
- User sends a JSON Document to be stored over the previously created secure connection.
- The JSON Document is indexed unless the user has turned off indexing.
- Both the JSON Document and Index Data are written to secure storage.
- Periodically data is read from the secure storage and backed up to Azure Encrypted Blob Store.
>>>>>>> 022b39b2

## Frequently asked questions

### Q: How much more does Azure Storage cost if SSE is enabled?
A: There is no additional cost.

### Q: Who manages the encryption keys?
A: The keys are managed by Microsoft.

### Q: How often are encryption keys rotated?
A: Microsoft has a set of internal guidelines for encryption key rotation, which DocumentDB follows. The specific guidelines are not published. Microsoft does publish the [Security Development Lifecycle (SDL)](https://www.microsoft.com/sdl/default.aspx), which is seen as a subset of internal guidance and has useful best practices for developers.

### Q: Can I use my own encryption keys?
<<<<<<< HEAD
A: DocumentDB is a PaaS service, and we have worked hard to keep the service easy to use. We have noticed this question is often asked as a proxy question for meeting a compliance requirement like PCI-DSS. As part of building this feature, we have worked with compliance auditors to ensure that customers using DocumentDB meet their requirements without needing to manage keys themselves. As a result, we currently do not offer users the option to burden themselves with key management.
=======
A: Azure Cosmos DB is a PaaS service and we have worked hard to keep the service easy to use.  We have noticed this question is
often asked as a proxy question for meeting a compliance like PCI-DSS.  As part of building this feature we have worked with compliance auditors to ensure customers using Azure Cosmos DB meeting their requirements without needing to manage keys themselves.
This is why we currently do offer users the option to burden themselves with key management.

>>>>>>> 022b39b2

### Q: What regions have encryption turned on?
A: All Azure Cosmos DB regions have encryption turned on for all user data.

### Q: Does encryption affect the performance latency and throughput SLAs?
A: There is no impact or changes to the performance SLAs now that encryption at rest is enabled for all existing and new accounts. You can read more on the [SLA for DocumentDB](https://azure.microsoft.com/support/legal/sla/documentdb) page to see the latest guarantees.

### Q: Does the local emulator support encryption at rest?
A: The emulator is a standalone dev/test tool and does not use the key management services that the managed DocumentDB service uses. Our recommendation is to enable BitLocker on drives where you are storing sensitive emulator test data. The [emulator supports changing the default data directory](https://docs.microsoft.com/azure/documentdb/documentdb-nosql-local-emulator) as well as using a well-known location.

## Next steps

<<<<<<< HEAD
For an overview of DocumentDB security and the latest improvements, see [DocumentDB NoSQL database security](documentdb-nosql-database-security.md).
=======
For an overview of Azure Cosmos DB security and the latest improvements see [Azure Cosmos DB database security](documentdb-nosql-database-security.md).
>>>>>>> 022b39b2

For more information about Microsoft certifications, see the [Azure Trust Center](https://azure.microsoft.com/en-us/support/trust-center/).<|MERGE_RESOLUTION|>--- conflicted
+++ resolved
@@ -1,13 +1,7 @@
 ---
-<<<<<<< HEAD
-title: 'NoSQL database encryption at rest: Azure DocumentDB | Microsoft Docs'
-description: Learn how Azure DocumentDB provides default encryption of all NoSQL data
-services: documentdb
-=======
-title: Database Encryption At Rest - Azure Cosmos DB | Microsoft Docs
+title: 'Database encryption at rest: Azure Cosmos DB | Microsoft Docs'
 description: Learn how Azure Cosmos DB provides default encryption of all data.
 services: cosmosdb
->>>>>>> 022b39b2
 author: voellm
 manager: jhubbard
 editor: mimig
@@ -26,15 +20,9 @@
 
 # Azure Cosmos DB database encryption at rest
 
-<<<<<<< HEAD
-Encryption at rest is a phrase that commonly refers to the encryption of data on nonvolatile storage devices, such as solid-state drives (SSDs) and hard disk drives (HDDs). Azure DocumentDB stores its primary databases on SSDs. Its media attachments and backups are stored in Azure Blob storage, which is generally backed up by HDDs. With the release of encryption at rest for DocumentDB, all your databases, media attachments, and backups are encrypted. Your data is now encrypted in transit (over the network) and at rest (nonvolatile storage), giving you end-to-end encryption.
+Encryption at rest is a phrase that commonly refers to the encryption of data on nonvolatile storage devices, such as solid state drives (SSDs) and hard disk drives (HDDs). Cosmos DB stores its primary databases on SSDs. Its media attachments and backups are stored in Azure Blob storage, which is generally backed up by HDDs. With the release of encryption at rest for Cosmos DB, all your databases, media attachments, and backups are encrypted. Your data is now encrypted in transit (over the network) and at rest (nonvolatile storage), giving you end-to-end encryption.
 
-As a PaaS service, DocumentDB is easy to use. Because all user data stored in DocumentDB is encrypted at rest and in transport, you don't have to take any action. Another way to put this is that encryption at rest is "on" by default. There are no controls to turn it off or on. We have provided this feature while continuing to meet our [availability and performance SLAs](https://azure.microsoft.com/support/legal/sla/documentdb/v1_1/).
-=======
-Encryption at rest is a phrase that commonly refers the to encryption of data on non-volatile storage devices such as Solid State Drives (SSDs) and Hard Disks (HDDs).  Azure Cosmos DB stores its primary databases on SSD and its media attachments and backups into Azure Blobs which are generally HDD backed.  With the release of encryption at rest for Azure Cosmos DB all of your databases, media attachments, and backups are now encrypted.  This means your data is now encrypted in transit (over the network) and at rest (non-volatile storage) giving you end-to-end encryption.
-
-As a PaaS service we have worked hard to make Azure Cosmos DB very easy to use.  With this in mind all user data stored in Azure Cosmos DB is encrypted at rest and in transport without the user having to take any action.  Another way to put this is Encryption At Rest is "on" by default.  There are no controls to turn it off or on and we have provided this feature while continuing to meet our [availability and performance SLAs](https://azure.microsoft.com/support/legal/sla/documentdb/v1_1/).
->>>>>>> 022b39b2
+As a PaaS service, Cosmos DB is very easy to use. Because all user data stored in Cosmos DB is encrypted at rest and in transport, you don't have to take any action. Another way to put this is that encryption at rest is "on" by default. There are no controls to turn it off or on. We provide this feature while we continue to meet our [availability and performance SLAs](https://azure.microsoft.com/support/legal/sla/documentdb/v1_1/).
 
 ## Implement encryption at rest
 
@@ -42,23 +30,13 @@
 
 ![Design diagram](./media/documentdb-nosql-database-encryption-at-rest/design-diagram.png)
 
-<<<<<<< HEAD
-Here is the basic flow of a user request:
+The basic flow of a user request is as follows:
 - The user database account is made ready, and storage keys are retrieved via a request to the Management Service Resource Provider.
-- A user creates a connection to DocumentDB via HTTPS/secure transport. (The SDKs abstract the details.)
+- A user creates a connection to Cosmos DB via HTTPS/secure transport. (The SDKs abstract the details.)
 - The user sends a JSON document to be stored over the previously created secure connection.
 - The JSON document is indexed unless the user has turned off indexing.
 - Both the JSON document and index data are written to secure storage.
-- Periodically data is read from the secure storage and backed up to the Azure Encrypted Blob Store.
-=======
-The basic flow of a user request is the following:
-- The user database account is made ready and storage keys are retrieved via a request to the Management Service Resource Provider (RP).
-- A user creates a connection to Azure Cosmos DB via HTTPS/secure transport (The SDKs abstract the details).
-- User sends a JSON Document to be stored over the previously created secure connection.
-- The JSON Document is indexed unless the user has turned off indexing.
-- Both the JSON Document and Index Data are written to secure storage.
-- Periodically data is read from the secure storage and backed up to Azure Encrypted Blob Store.
->>>>>>> 022b39b2
+- Periodically, data is read from the secure storage and backed up to the Azure Encrypted Blob Store.
 
 ## Frequently asked questions
 
@@ -72,14 +50,8 @@
 A: Microsoft has a set of internal guidelines for encryption key rotation, which DocumentDB follows. The specific guidelines are not published. Microsoft does publish the [Security Development Lifecycle (SDL)](https://www.microsoft.com/sdl/default.aspx), which is seen as a subset of internal guidance and has useful best practices for developers.
 
 ### Q: Can I use my own encryption keys?
-<<<<<<< HEAD
-A: DocumentDB is a PaaS service, and we have worked hard to keep the service easy to use. We have noticed this question is often asked as a proxy question for meeting a compliance requirement like PCI-DSS. As part of building this feature, we have worked with compliance auditors to ensure that customers using DocumentDB meet their requirements without needing to manage keys themselves. As a result, we currently do not offer users the option to burden themselves with key management.
-=======
-A: Azure Cosmos DB is a PaaS service and we have worked hard to keep the service easy to use.  We have noticed this question is
-often asked as a proxy question for meeting a compliance like PCI-DSS.  As part of building this feature we have worked with compliance auditors to ensure customers using Azure Cosmos DB meeting their requirements without needing to manage keys themselves.
-This is why we currently do offer users the option to burden themselves with key management.
-
->>>>>>> 022b39b2
+A: Cosmos DB is a PaaS service, and we worked hard to keep the service easy to use. We've noticed this question is often asked as a proxy question for meeting a compliance requiement like PCI-DSS. As part of building this feature, we worked with compliance auditors to ensure that customers who use Cosmos DB meet their requirements without the need to manage keys themselves.
+As a result, we currently do not offer users the option to burden themselves with key management.
 
 ### Q: What regions have encryption turned on?
 A: All Azure Cosmos DB regions have encryption turned on for all user data.
@@ -92,10 +64,5 @@
 
 ## Next steps
 
-<<<<<<< HEAD
-For an overview of DocumentDB security and the latest improvements, see [DocumentDB NoSQL database security](documentdb-nosql-database-security.md).
-=======
-For an overview of Azure Cosmos DB security and the latest improvements see [Azure Cosmos DB database security](documentdb-nosql-database-security.md).
->>>>>>> 022b39b2
-
+For an overview of Cosmos DB security and the latest improvements, see [Azure Cosmos DB database security](documentdb-nosql-database-security.md).
 For more information about Microsoft certifications, see the [Azure Trust Center](https://azure.microsoft.com/en-us/support/trust-center/).