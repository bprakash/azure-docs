--- conflicted
+++ resolved
@@ -1,167 +1,157 @@
-<properties 
-	pageTitle="DocumentDB .NET SDK | Microsoft Azure" 
-	description="Learn all about the .NET SDK including release dates, retirement dates, and changes made between each version of the DocumentDB .NET SDK." 
-	services="documentdb" 
-	documentationCenter=".net" 
-	authors="aliuy" 
-	manager="jhubbard" 
-	editor="cgronlun"/>
-
-<tags 
-	ms.service="documentdb" 
-	ms.workload="data-services" 
-	ms.tgt_pltfrm="na" 
-	ms.devlang="dotnet" 
-	ms.topic="article" 
-<<<<<<< HEAD
-	ms.date="04/18/2016" 
-=======
-	ms.date="04/27/2016" 
->>>>>>> e75a547e
-	ms.author="rnagpal"/>
-
-# DocumentDB SDK
-
-> [AZURE.SELECTOR]
-- [.NET SDK](documentdb-sdk-dotnet.md)
-- [Node.js SDK](documentdb-sdk-node.md)
-- [Java SDK](documentdb-sdk-java.md)
-- [Python SDK](documentdb-sdk-python.md)
-
-##DocumentDB .NET SDK
-
-<table>
-<tr><td>**Download**</td><td>[NuGet](https://www.nuget.org/packages/Microsoft.Azure.DocumentDB/)</td></tr>
-<tr><td>**Documentation**</td><td>[.NET SDK Reference Documentation](https://msdn.microsoft.com/library/azure/dn948556.aspx)</td></tr>
-<tr><td>**Samples**</td><td>[.NET Code Samples](https://github.com/Azure/azure-documentdb-dotnet/tree/master/samples/code-samples)</td></tr>
-<tr><td>**Get Started**</td><td>[Get started with the DocumentDB .NET SDK](documentdb-get-started.md)</td></tr>
-<tr><td>**Current Supported Framework**</td><td>[Microsoft .NET Framework 4.5](https://www.microsoft.com/download/details.aspx?id=30653)</td></tr>
-</table></br>
-
-## Release Notes
-
-<<<<<<< HEAD
-=======
-### <a name="1.7.0"/>[1.7.0](https://www.nuget.org/packages/Microsoft.Azure.DocumentDB/1.7.0)
-  - Added time to live (TTL) support for documents.
-
->>>>>>> e75a547e
-### <a name="1.6.3"/>[1.6.3](https://www.nuget.org/packages/Microsoft.Azure.DocumentDB/1.6.3)
-  - Fixed a bug in Nuget packaging of .NET SDK for packaging it as part of a Azure Cloud Service solution.
-  
-### <a name="1.6.2"/>[1.6.2](https://www.nuget.org/packages/Microsoft.Azure.DocumentDB/1.6.2)
-  - Implemented [partitioned collections](documentdb-partition-data.md) and [user-defined performance levels](documentdb-performance-levels.md). 
-
-### <a name="1.5.3"/>[1.5.3](https://www.nuget.org/packages/Microsoft.Azure.DocumentDB/1.5.3)
-  - **[Fixed]** Querying DocumentDB endpoint throws: 'System.Net.Http.HttpRequestException: Error while copying content to a stream.
-
-### <a name="1.5.2"/>[1.5.2](https://www.nuget.org/packages/Microsoft.Azure.DocumentDB/1.5.2)
-  - Expanded LINQ support including new operators for paging, conditional expressions and range comparison.
-    - Take operator to enable SELECT TOP behavior in LINQ
-    - CompareTo operator to enable string range comparisons
-    - Conditional (?) and coalesce operators (??)
-  - **[Fixed]** ArgumentOutOfRangeException when combining Model projection with Where-In in linq query.  [#81](https://github.com/Azure/azure-documentdb-dotnet/issues/81)
-
-### <a name="1.5.1"/>[1.5.1](https://www.nuget.org/packages/Microsoft.Azure.DocumentDB/1.5.1)
- - **[Fixed]** If Select is not the last expression the LINQ Provider assumed no projection and produced SELECT * incorrectly.  [#58](https://github.com/Azure/azure-documentdb-dotnet/issues/58)
-
-### <a name="1.5.0"/>[1.5.0](https://www.nuget.org/packages/Microsoft.Azure.DocumentDB/1.5.0)
- - Implemented Upsert, Added UpsertXXXAsync methods
- - Performance improvements for all requests
- - LINQ Provider support for conditional, coalesce and CompareTo methods for strings
- - **[Fixed]** LINQ provider --> Implement Contains method on List to generate the same SQL as on IEnumerable and Array
- - **[Fixed]** BackoffRetryUtility uses the same HttpRequestMessage again instead of creating a new one on retry
- - **[Obsolete]** UriFactory.CreateCollection --> should now use UriFactory.CreateDocumentCollection
- 
-### <a name="1.4.1"/>[1.4.1](https://www.nuget.org/packages/Microsoft.Azure.DocumentDB/1.4.1)
- - **[Fixed]** Localization issues when using non en culture info such as nl-NL etc. 
- 
-### <a name="1.4.0"/>[1.4.0](https://www.nuget.org/packages/Microsoft.Azure.DocumentDB/1.4.0)
-  - ID Based Routing
-    - New UriFactory helper to assist with constructing ID based resource links
-    - New overloads on DocumentClient to take in URI
-  - Added IsValid() and IsValidDetailed() in LINQ for geospatial
-  - LINQ Provider support enhanced
-    - **Math** - Abs, Acos, Asin, Atan, Ceiling, Cos, Exp, Floor, Log, Log10, Pow, Round, Sign, Sin, Sqrt, Tan, Truncate
-    - **String** - Concat, Contains, EndsWith, IndexOf, Count, ToLower, TrimStart, Replace, Reverse, TrimEnd, StartsWith, SubString, ToUpper
-    - **Array** - Concat, Contains, Count
-    - **IN** operator
-
-### <a name="1.3.0"/>[1.3.0](https://www.nuget.org/packages/Microsoft.Azure.DocumentDB/1.3.0)
-  - Added support for modifying indexing policies
-    - New ReplaceDocumentCollectionAsync method in DocumentClient
-    - New IndexTransformationProgress property in ResourceResponse<T> for tracking percent progress of index policy changes
-    - DocumentCollection.IndexingPolicy is now mutable
-  - Added support for spatial indexing and query
-    - New Microsoft.Azure.Documents.Spatial namespace for serializing/deserializing spatial types like Point and Polygon
-    - New SpatialIndex class for indexing GeoJSON data stored in DocumentDB
-  - **[Fixed]** : Incorrect SQL query generated from linq expression [#38](https://github.com/Azure/azure-documentdb-net/issues/38)
-
-### <a name="1.2.0"/>[1.2.0](https://www.nuget.org/packages/Microsoft.Azure.DocumentDB/1.2.0)
-- Dependency on Newtonsoft.Json v5.0.7 
-- Changes to support Order By
-  - LINQ provider support for OrderBy() or OrderByDescending()
-  - IndexingPolicy to support Order By 
-  
-		**NB: Possible breaking change** 
-  
-    	If you have existing code that provisions collections with a custom indexing policy, then your existing code will need to be updated to support the new IndexingPolicy class. If you have no custom indexing policy, then this change does not affect you.
-
-### <a name="1.1.0"/>[1.1.0](https://www.nuget.org/packages/Microsoft.Azure.DocumentDB/1.1.0)
-- Support for partitioning data by using the new HashPartitionResolver and RangePartitionResolver classes and the IPartitionResolver
-- DataContract serialization
-- Guid support in LINQ provider
-- UDF support in LINQ
-
-### <a name="1.0.0"/>[1.0.0](https://www.nuget.org/packages/Microsoft.Azure.DocumentDB/1.0.0)
-- GA SDK
-
-> [AZURE.NOTE]
-There was a change of NuGet package name between preview and GA. We moved from **Microsoft.Azure.Documents.Client** to **Microsoft.Azure.DocumentDB**
-<br/>
-
-
-### <a name="0.9.x-preview"/>[0.9.x-preview](https://www.nuget.org/packages/Microsoft.Azure.Documents.Client)
-- Preview SDKs [Obsolete]
-
-## Release & Retirement Dates
-Microsoft will provide notification at least **12 months** in advance of retiring an SDK in order to smooth the transition to a newer/supported version.
-
-New features and functionality and optimizations are only added to the current SDK, as such it is  recommend that you always upgrade to the latest SDK version as early as possible. 
-
-Any request to DocumentDB using a retired SDK will be rejected by the service.
-
-> [AZURE.WARNING]
-All versions of the Azure DocumentDB SDK for .NET prior to version **1.0.0** will be retired on **February 29, 2016**. 
- 
-<br/>
- 
-| Version | Release Date | Retirement Date 
-| ---	  | ---	         | ---
-<<<<<<< HEAD
-=======
-| [1.7.0](#1.7.0) | April 26, 2016 |---
->>>>>>> e75a547e
-| [1.6.3](#1.6.3) | April 08, 2016 |---
-| [1.6.2](#1.6.2) | March 29, 2016 |---
-| [1.5.3](#1.5.3) | February 19, 2016 |---
-| [1.5.2](#1.5.2) | December 14, 2015 |---
-| [1.5.1](#1.5.1) | November 23, 2015 |---
-| [1.5.0](#1.5.0) | October 05, 2015 |---
-| [1.4.1](#1.4.1) | August 25, 2015 |---
-| [1.4.0](#1.4.0) | August 13, 2015 |---
-| [1.3.0](#1.3.0) | August 05, 2015 |---
-| [1.2.0](#1.2.0) | July 06, 2015 |---
-| [1.1.0](#1.1.0) | April 30, 2015 |---
-| [1.0.0](#1.0.0) | April 08, 2015 |---
-| [0.9.3-prelease](#0.9.x-preview) | March 12, 2015 | February 29, 2016
-| [0.9.2-prelease](#0.9.x-preview) | January , 2015 | February 29, 2016
-| [.9.1-prelease](#0.9.x-preview) | October 13, 2014 | February 29, 2016
-| [0.9.0-prelease](#0.9.x-preview) | August 21, 2014 | February 29, 2016
-
-## FAQ
-[AZURE.INCLUDE [documentdb-sdk-faq](../../includes/documentdb-sdk-faq.md)]
-
-## See Also
-
-To learn more about DocumentDB, see [Microsoft Azure DocumentDB](https://azure.microsoft.com/services/documentdb/) service page. 
+<properties 
+	pageTitle="DocumentDB .NET SDK | Microsoft Azure" 
+	description="Learn all about the .NET SDK including release dates, retirement dates, and changes made between each version of the DocumentDB .NET SDK." 
+	services="documentdb" 
+	documentationCenter=".net" 
+	authors="aliuy" 
+	manager="jhubbard" 
+	editor="cgronlun"/>
+
+<tags 
+	ms.service="documentdb" 
+	ms.workload="data-services" 
+	ms.tgt_pltfrm="na" 
+	ms.devlang="dotnet" 
+	ms.topic="article" 
+	ms.date="04/27/2016" 
+	ms.author="rnagpal"/>
+
+# DocumentDB SDK
+
+> [AZURE.SELECTOR]
+- [.NET SDK](documentdb-sdk-dotnet.md)
+- [Node.js SDK](documentdb-sdk-node.md)
+- [Java SDK](documentdb-sdk-java.md)
+- [Python SDK](documentdb-sdk-python.md)
+
+##DocumentDB .NET SDK
+
+<table>
+<tr><td>**Download**</td><td>[NuGet](https://www.nuget.org/packages/Microsoft.Azure.DocumentDB/)</td></tr>
+<tr><td>**Documentation**</td><td>[.NET SDK Reference Documentation](https://msdn.microsoft.com/library/azure/dn948556.aspx)</td></tr>
+<tr><td>**Samples**</td><td>[.NET Code Samples](https://github.com/Azure/azure-documentdb-dotnet/tree/master/samples/code-samples)</td></tr>
+<tr><td>**Get Started**</td><td>[Get started with the DocumentDB .NET SDK](documentdb-get-started.md)</td></tr>
+<tr><td>**Current Supported Framework**</td><td>[Microsoft .NET Framework 4.5](https://www.microsoft.com/download/details.aspx?id=30653)</td></tr>
+</table></br>
+
+## Release Notes
+
+### <a name="1.7.0"/>[1.7.0](https://www.nuget.org/packages/Microsoft.Azure.DocumentDB/1.7.0)
+  - Added time to live (TTL) support for documents.
+
+### <a name="1.6.3"/>[1.6.3](https://www.nuget.org/packages/Microsoft.Azure.DocumentDB/1.6.3)
+  - Fixed a bug in Nuget packaging of .NET SDK for packaging it as part of a Azure Cloud Service solution.
+  
+### <a name="1.6.2"/>[1.6.2](https://www.nuget.org/packages/Microsoft.Azure.DocumentDB/1.6.2)
+  - Implemented [partitioned collections](documentdb-partition-data.md) and [user-defined performance levels](documentdb-performance-levels.md). 
+
+### <a name="1.5.3"/>[1.5.3](https://www.nuget.org/packages/Microsoft.Azure.DocumentDB/1.5.3)
+  - **[Fixed]** Querying DocumentDB endpoint throws: 'System.Net.Http.HttpRequestException: Error while copying content to a stream.
+
+### <a name="1.5.2"/>[1.5.2](https://www.nuget.org/packages/Microsoft.Azure.DocumentDB/1.5.2)
+  - Expanded LINQ support including new operators for paging, conditional expressions and range comparison.
+    - Take operator to enable SELECT TOP behavior in LINQ
+    - CompareTo operator to enable string range comparisons
+    - Conditional (?) and coalesce operators (??)
+  - **[Fixed]** ArgumentOutOfRangeException when combining Model projection with Where-In in linq query.  [#81](https://github.com/Azure/azure-documentdb-dotnet/issues/81)
+
+### <a name="1.5.1"/>[1.5.1](https://www.nuget.org/packages/Microsoft.Azure.DocumentDB/1.5.1)
+ - **[Fixed]** If Select is not the last expression the LINQ Provider assumed no projection and produced SELECT * incorrectly.  [#58](https://github.com/Azure/azure-documentdb-dotnet/issues/58)
+
+### <a name="1.5.0"/>[1.5.0](https://www.nuget.org/packages/Microsoft.Azure.DocumentDB/1.5.0)
+ - Implemented Upsert, Added UpsertXXXAsync methods
+ - Performance improvements for all requests
+ - LINQ Provider support for conditional, coalesce and CompareTo methods for strings
+ - **[Fixed]** LINQ provider --> Implement Contains method on List to generate the same SQL as on IEnumerable and Array
+ - **[Fixed]** BackoffRetryUtility uses the same HttpRequestMessage again instead of creating a new one on retry
+ - **[Obsolete]** UriFactory.CreateCollection --> should now use UriFactory.CreateDocumentCollection
+ 
+### <a name="1.4.1"/>[1.4.1](https://www.nuget.org/packages/Microsoft.Azure.DocumentDB/1.4.1)
+ - **[Fixed]** Localization issues when using non en culture info such as nl-NL etc. 
+ 
+### <a name="1.4.0"/>[1.4.0](https://www.nuget.org/packages/Microsoft.Azure.DocumentDB/1.4.0)
+  - ID Based Routing
+    - New UriFactory helper to assist with constructing ID based resource links
+    - New overloads on DocumentClient to take in URI
+  - Added IsValid() and IsValidDetailed() in LINQ for geospatial
+  - LINQ Provider support enhanced
+    - **Math** - Abs, Acos, Asin, Atan, Ceiling, Cos, Exp, Floor, Log, Log10, Pow, Round, Sign, Sin, Sqrt, Tan, Truncate
+    - **String** - Concat, Contains, EndsWith, IndexOf, Count, ToLower, TrimStart, Replace, Reverse, TrimEnd, StartsWith, SubString, ToUpper
+    - **Array** - Concat, Contains, Count
+    - **IN** operator
+
+### <a name="1.3.0"/>[1.3.0](https://www.nuget.org/packages/Microsoft.Azure.DocumentDB/1.3.0)
+  - Added support for modifying indexing policies
+    - New ReplaceDocumentCollectionAsync method in DocumentClient
+    - New IndexTransformationProgress property in ResourceResponse<T> for tracking percent progress of index policy changes
+    - DocumentCollection.IndexingPolicy is now mutable
+  - Added support for spatial indexing and query
+    - New Microsoft.Azure.Documents.Spatial namespace for serializing/deserializing spatial types like Point and Polygon
+    - New SpatialIndex class for indexing GeoJSON data stored in DocumentDB
+  - **[Fixed]** : Incorrect SQL query generated from linq expression [#38](https://github.com/Azure/azure-documentdb-net/issues/38)
+
+### <a name="1.2.0"/>[1.2.0](https://www.nuget.org/packages/Microsoft.Azure.DocumentDB/1.2.0)
+- Dependency on Newtonsoft.Json v5.0.7 
+- Changes to support Order By
+  - LINQ provider support for OrderBy() or OrderByDescending()
+  - IndexingPolicy to support Order By 
+  
+		**NB: Possible breaking change** 
+  
+    	If you have existing code that provisions collections with a custom indexing policy, then your existing code will need to be updated to support the new IndexingPolicy class. If you have no custom indexing policy, then this change does not affect you.
+
+### <a name="1.1.0"/>[1.1.0](https://www.nuget.org/packages/Microsoft.Azure.DocumentDB/1.1.0)
+- Support for partitioning data by using the new HashPartitionResolver and RangePartitionResolver classes and the IPartitionResolver
+- DataContract serialization
+- Guid support in LINQ provider
+- UDF support in LINQ
+
+### <a name="1.0.0"/>[1.0.0](https://www.nuget.org/packages/Microsoft.Azure.DocumentDB/1.0.0)
+- GA SDK
+
+> [AZURE.NOTE]
+There was a change of NuGet package name between preview and GA. We moved from **Microsoft.Azure.Documents.Client** to **Microsoft.Azure.DocumentDB**
+<br/>
+
+
+### <a name="0.9.x-preview"/>[0.9.x-preview](https://www.nuget.org/packages/Microsoft.Azure.Documents.Client)
+- Preview SDKs [Obsolete]
+
+## Release & Retirement Dates
+Microsoft will provide notification at least **12 months** in advance of retiring an SDK in order to smooth the transition to a newer/supported version.
+
+New features and functionality and optimizations are only added to the current SDK, as such it is  recommend that you always upgrade to the latest SDK version as early as possible. 
+
+Any request to DocumentDB using a retired SDK will be rejected by the service.
+
+> [AZURE.WARNING]
+All versions of the Azure DocumentDB SDK for .NET prior to version **1.0.0** will be retired on **February 29, 2016**. 
+ 
+<br/>
+ 
+| Version | Release Date | Retirement Date 
+| ---	  | ---	         | ---
+| [1.7.0](#1.7.0) | April 26, 2016 |---
+| [1.6.3](#1.6.3) | April 08, 2016 |---
+| [1.6.2](#1.6.2) | March 29, 2016 |---
+| [1.5.3](#1.5.3) | February 19, 2016 |---
+| [1.5.2](#1.5.2) | December 14, 2015 |---
+| [1.5.1](#1.5.1) | November 23, 2015 |---
+| [1.5.0](#1.5.0) | October 05, 2015 |---
+| [1.4.1](#1.4.1) | August 25, 2015 |---
+| [1.4.0](#1.4.0) | August 13, 2015 |---
+| [1.3.0](#1.3.0) | August 05, 2015 |---
+| [1.2.0](#1.2.0) | July 06, 2015 |---
+| [1.1.0](#1.1.0) | April 30, 2015 |---
+| [1.0.0](#1.0.0) | April 08, 2015 |---
+| [0.9.3-prelease](#0.9.x-preview) | March 12, 2015 | February 29, 2016
+| [0.9.2-prelease](#0.9.x-preview) | January , 2015 | February 29, 2016
+| [.9.1-prelease](#0.9.x-preview) | October 13, 2014 | February 29, 2016
+| [0.9.0-prelease](#0.9.x-preview) | August 21, 2014 | February 29, 2016
+
+## FAQ
+[AZURE.INCLUDE [documentdb-sdk-faq](../../includes/documentdb-sdk-faq.md)]
+
+## See Also
+
+To learn more about DocumentDB, see [Microsoft Azure DocumentDB](https://azure.microsoft.com/services/documentdb/) service page. 