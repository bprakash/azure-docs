--- conflicted
+++ resolved
@@ -13,11 +13,7 @@
 ms.tgt_pltfrm: na
 ms.devlang: dotnet
 ms.topic: article
-<<<<<<< HEAD
-ms.date: 03/29/2017
-=======
 ms.date: 05/10/2017
->>>>>>> a42dbad0
 ms.author: rnagpal
 ms.custom: H1Hack27Feb2017
 
@@ -52,12 +48,6 @@
 
 ## Release notes
 
-<<<<<<< HEAD
-### <a name="1.13.1"/>[1.13.1](https://www.nuget.org/packages/Microsoft.Azure.DocumentDB/1.13.1)
-* Fixed an issue which caused deadlocks in some of the async APIs when used inside ASP.NET context.
-
-### <a name="1.13.0"/>[1.13.0](https://www.nuget.org/packages/Microsoft.Azure.DocumentDB/1.13.0)
-=======
 ### <a name="1.14.0"/>1.14.0
 *	Added support for Request Unit per Minute (RU/m) feature.
 *	Added support for a new consistency level called ConsistentPrefix.
@@ -80,7 +70,6 @@
 * Fixed an issue which caused deadlocks in some of the async APIs when used inside ASP.NET context.
 
 ### <a name="1.13.0"/>1.13.0
->>>>>>> a42dbad0
 * Fixes to make SDK more resilient to automatic failover under certain conditions.
 
 ### <a name="1.12.2"/>1.12.2
@@ -247,13 +236,10 @@
 
 | Version | Release Date | Retirement Date |
 | --- | --- | --- |
-<<<<<<< HEAD
-=======
 | [1.14.0](#1.14.0) |May 10, 2017 |--- |
 | [1.13.4](#1.13.4) |May 09, 2017 |--- |
 | [1.13.3](#1.13.3) |May 06, 2017 |--- |
 | [1.13.2](#1.13.2) |April 19, 2017 |--- |
->>>>>>> a42dbad0
 | [1.13.1](#1.13.1) |March 29, 2017 |--- |
 | [1.13.0](#1.13.0) |March 24, 2017 |--- |
 | [1.12.2](#1.12.2) |March 20, 2017 |--- |
