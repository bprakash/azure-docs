---
title: Performance levels in DocumentDB | Microsoft Docs
description: Learn about how performance levels in DocumentDB enable you to reserve throughput on a per collection basis.
services: documentdb
author: mimig1
manager: jhubbard
editor: monicar
documentationcenter: ''

ms.assetid: 7dc21c71-47e2-4e06-aa21-e84af52866f4
ms.service: documentdb
ms.workload: data-services
ms.tgt_pltfrm: na
ms.devlang: na
ms.topic: article
<<<<<<< HEAD
ms.date: 12/13/2016
=======
ms.date: 02/08/2017
>>>>>>> e8cfaf0d
ms.author: mimig

---
# Performance levels in DocumentDB

> [!IMPORTANT] 
> The S1, S2, and S3 performance levels discussed in this article are being retired and are no longer available for new DocumentDB collections.
>

This article provides an overview of S1, S2, and S3 performance levels, and discusses how the collections that use these performance levels will be migrated to single partition collections on August 1st, 2017. After reading this article, you'll be able to answer the following questions:

- [Why are the S1, S2, and S3 performance levels being retired?](#why-retired)
- [How do single partition collections and partitioned collections compare to the S1, S2, S3 performance levels?](#compare)
- [What do I need to do to ensure uninterrupted access to my data?](#uninterrupted-access)
- [How will my collection change after the migration?](#collection-change)
- [How will my billing change after I’m migrated to single partition collections?](#billing-change)
- [What if I need more than 10 GB of storage?](#more-storage-needed)
- [Can I change between the S1, S2, and S3 performance levels before August 1, 2017?](#change-before)
- [How will I know when my collection has migrated?](#when-migrated)
- [How do I migrate from the S1, S2, S3 performance levels to single partition collections on my own?](#migrate-diy)
- [How am I impacted if I'm an EA customer?](#ea-customer)

<a name="why-retired"></a>

<<<<<<< HEAD
|Performance type|Details|Throughput|Storage|Version|APIs|
|----------------|-------|----------|-------|-------|----|
|User-defined performance|User sets throughput in units of 100 RU/s|Unlimited|Unlimited|V2|API 2015-12-16 and newer|
|Pre-defined performance|10 GB reserved storage.<br><br>S1 = 250 RU/s<br>S2 = 1000 RU/s<br>S3 = 2500 RU/s|2500 RU/s|10 GB|V1|Any|
=======
## Why are the S1, S2, and S3 performance levels being retired?
>>>>>>> e8cfaf0d

The S1, S2, and S3 performance levels do not offer the flexibility that DocumentDB single partition collections offers. With the S1, S2, S3 performance levels, both the throughput and storage capacity were pre-set. DocumentDB now offers the ability to customize your throughput and storage, offering you much more flexibility in your ability to scale as your needs change.

<a name="compare"></a>

## How do single partition collections and partitioned collections compare to the S1, S2, S3 performance levels?

The following table compares the throughput and storage options available in single partition collections, partitioned collections, and S1, S2, S3 performance levels. Here is an example for US East 2 region:

|   |Partitioned collection|Single partition collection|S1|S2|S3|
|---|---|---|---|---|---|
|Maximum throughput|Unlimited|10K RU/s|250 RU/s|1 K RU/s|2.5 K RU/s|
|Minimum throughput|2.5K RU/s|400 RU/s|250 RU/s|1 K RU/s|2.5 K RU/s|
|Maximum storage|Unlimited|10 GB|10 GB|10 GB|10 GB|
|Price|Throughput: $6 / 100 RU/s<br><br>Storage: $0.25/GB|Throughput: $6 / 100 RU/s<br><br>Storage: $0.25/GB|$25 USD|$50 USD|$100 USD|

Are you an EA customer? If so, see [How am I impacted if I'm an EA customer?](#ea-customer)

<a name="uninterrupted-access"></a>

## What do I need to do to ensure uninterrupted access to my data?

Nothing, DocumentDB handles the migration for you. If you have an S1, S2, or S3 collection, your current collection will be migrated to a single partition collection on July 31, 2017. 

<a name="collection-change"></a>

## How will my collection change after the migration?

If you have an S1 collection, you will be migrated to a single partition collection with 400 RU/s throughput. 400 RU/s is the lowest throughput available with single partition collections. However, the cost for 400 RU/s in the a single partition collection is approximately the same as you were paying with your S1 collection and 250 RU/s – so you are not paying for the extra 150 RU/s available to you.

If you have an S2 collection, you will be migrated to a single partition collection with 1 K RU/s. You will see no change to your throughput level.

If you have an S3 collection, you will be migrated to a single partition collection with 2.5 K RU/s. You will see no change to your throughput level.

In each of these cases, after your collection is migrated, you will be able to customize your throughput level, or scale it up and down as needed to provide low-latency access to your users. To change the throughput level after your collection has migrated, simply open your DocumentDB account in the Azure portal, click Scale, choose your collection, and then adjust the throughput level, as shown in the following screenshot:

![How to scale throughput in the Azure portal](./media/documentdb-performance-levels/azure-documentdb-portal-scale-throughput.png)

<a name="billing-change"></a>

## How will my billing change after I’m migrated to the single partition collections?

Assuming you have 10 S1 collections, 1 GB of storage for each, in the US East region, and you migrate these 10 S1 collections to 10 single partition collections at 400 RU/sec (the minimum level). Your bill will look as follows if you keep the 10 single partition collections for a full month:

![How S1 pricing for 10 collections compares to 10 collections using pricing for a single partition collection](./media/documentdb-performance-levels/documentdb-s1-vs-standard-pricing.png)

<a name="more-storage-needed"></a>

## What if I need more than 10 GB of storage?

Whether you have a collection with an S1, S2, or S3 performance level, or have a single partition collection, all of which have 10 GB of storage available, you can use the DocumentDB Data Migration tool to migrate your data to a partitioned collection with virtually unlimited storage. For information about the benefits of a partitioned collection, see [Partitioning and scaling in Azure DocumentDB](documentdb-partition-data.md). For information about how to migrate your S1, S2, S3, or single partition collection to a partitioned collection, see [Migrating from single-partition to partitioned collections](documentdb-partition-data.md#migrating-from-single-partition). 

<a name="change-before"></a>

## Can I change between the S1, S2, and S3 performance levels before August 1, 2017?

Only existing accounts with S1, S2, and S3 performance will be able to change and alter performance level tiers through the portal or programmatically. By August 1, 2017, the S1, S2, and S3 performance levels will no longer be available. If you change from S1, S3, or S3 to a single partition collection, you cannot return to the S1, S2, or S3 performance levels.

<a name="when-migrated"></a>

## How will I know when my collection has migrated?

The migration will occur on July 31, 2017. If you have a collection that uses the S1, S2 or S3 performance levels, the DocumentDB team will contact you by email before the migration takes place. Once the migration is complete, on August 1, 2017, the Azure portal will show that your collection uses Standard pricing.

![How to confirm your collection has migrated to the Standard pricing tier](./media/documentdb-performance-levels/documentdb-portal-standard-pricing-applied.png)

<a name="migrate-diy"></a>

## How do I migrate from the S1, S2, S3 performance levels to single partition collections on my own?

You can migrate from the S1, S2, and S3 performance levels to single partition collections using the Azure portal or programmatically. You can do this on your own before August 1 to benefit from the flexible throughput options available with single partition collections, or we will migrate your collections for you on July 31, 2017.

**To migrate to single partition collections using the Azure portal**

1. In the [**Azure portal**](https://portal.azure.com), click **NoSQL (DocumentDB)**, then select the DocumentDB account to modify. 
 
    If **NoSQL (DocumentDB)** is not on the Jumpbar, click >, scroll to **Databases**, select **NoSQL (DocumentDB)**, and then select the DocumentDB account.  

2. On the resource menu, under **Collections**, click **Scale**, select the collection to modify from the drop-down list, and then click **Pricing Tier**. Accounts using pre-defined throughput have a pricing tier of S1, S2, or S3.  In the **Choose your pricing tier** blade, click **Standard** to change to user-defined throughput, and then click **Select** to save your change.

    ![Screen shot of the Settings blade showing where to change the throughput value](./media/documentdb-performance-levels/documentdb-change-performance-set-thoughput.png)

3. Back in the **Scale** blade, the **Pricing Tier** is changed to **Standard** and the **Throughput (RU/s)** box is displayed with a default value of 400. Set the throughput between 400 and 10,000 [Request units](documentdb-request-units.md)/second (RU/s). The **Estimated Monthly Bill** at the bottom of the page updates automatically to provide an estimate of the monthly cost. 

    >[!IMPORTANT] 
    > Once you save your changes and move to the Standard pricing tier, you cannot roll back to the S1, S2, or S3 performance levels.

4. Click **Save** to save your changes.

    If you determine that you need more throughput (greater than 10,000 RU/s) or more storage (greater than 10GB) you can create a partitioned collection. To migrate a single partition collection to a partitioned collection, see [Migrating from single-partition to partitioned collections](documentdb-partition-data.md#migrating-from-single-partition).

    > [!NOTE]
    > Changing from S1, S2, or S3 to Standard may take up to 2 minutes.
    > 
    > 

**To migrate to single partition collections using the .NET SDK**

Another option for changing your collections' performance levels is through our SDKs. This section only covers changing a collection's performance level using our [.NET SDK](https://msdn.microsoft.com/library/azure/dn948556.aspx), but the process is similar for our other [SDKs](https://msdn.microsoft.com/library/azure/dn781482.aspx). If you are new to our .NET SDK, visit our [getting started tutorial](documentdb-get-started.md).

Here is a code snippet for changing the collection throughput to 5,000 request units per second:
    
```C#
    //Fetch the resource to be updated
    Offer offer = client.CreateOfferQuery()
                      .Where(r => r.ResourceLink == collection.SelfLink)    
                      .AsEnumerable()
                      .SingleOrDefault();

    // Set the throughput to 5000 request units per second
    offer = new OfferV2(offer, 5000);

    //Now persist these changes to the database by replacing the original resource
    await client.ReplaceOfferAsync(offer);
```

Visit [MSDN](https://msdn.microsoft.com/library/azure/microsoft.azure.documents.client.documentclient.aspx) to view additional examples and learn more about our offer methods:

* [**ReadOfferAsync**](https://msdn.microsoft.com/library/azure/microsoft.azure.documents.client.documentclient.readofferasync.aspx)
* [**ReadOffersFeedAsync**](https://msdn.microsoft.com/library/azure/microsoft.azure.documents.client.documentclient.readoffersfeedasync.aspx)
* [**ReplaceOfferAsync**](https://msdn.microsoft.com/library/azure/microsoft.azure.documents.client.documentclient.replaceofferasync.aspx)
* [**CreateOfferQuery**](https://msdn.microsoft.com/library/azure/microsoft.azure.documents.linq.documentqueryable.createofferquery.aspx)

<a name="ea-customer"></a>

## How am I impacted if I'm an EA customer?

EA customers will be price protected until the end of their current contract.

## Next steps
To learn more about pricing and managing data with Azure DocumentDB, explore these resources:

1.	[Partitioning data in DocumentDB](documentdb-partition-data.md). Understand the difference between single partition collections and partitioned collection, as well as tips on implementing a partitioning strategy to scale seamlessly.
2.	[DocumentDB pricing](https://azure.microsoft.com/pricing/details/documentdb/). Learn about the cost of provisioning throughput and consuming storage.
3.	[Request units](documentdb-request-units.md). Understand the consumption of throughput for different operation types, for example Read, Write, Query.
4.	[Modeling data in DocumentDB](documentdb-modeling-data.md). Learn how to model your data for DocumentDB.<|MERGE_RESOLUTION|>--- conflicted
+++ resolved
@@ -13,11 +13,7 @@
 ms.tgt_pltfrm: na
 ms.devlang: na
 ms.topic: article
-<<<<<<< HEAD
-ms.date: 12/13/2016
-=======
 ms.date: 02/08/2017
->>>>>>> e8cfaf0d
 ms.author: mimig
 
 ---
@@ -42,14 +38,7 @@
 
 <a name="why-retired"></a>
 
-<<<<<<< HEAD
-|Performance type|Details|Throughput|Storage|Version|APIs|
-|----------------|-------|----------|-------|-------|----|
-|User-defined performance|User sets throughput in units of 100 RU/s|Unlimited|Unlimited|V2|API 2015-12-16 and newer|
-|Pre-defined performance|10 GB reserved storage.<br><br>S1 = 250 RU/s<br>S2 = 1000 RU/s<br>S3 = 2500 RU/s|2500 RU/s|10 GB|V1|Any|
-=======
 ## Why are the S1, S2, and S3 performance levels being retired?
->>>>>>> e8cfaf0d
 
 The S1, S2, and S3 performance levels do not offer the flexibility that DocumentDB single partition collections offers. With the S1, S2, S3 performance levels, both the throughput and storage capacity were pre-set. DocumentDB now offers the ability to customize your throughput and storage, offering you much more flexibility in your ability to scale as your needs change.
 
