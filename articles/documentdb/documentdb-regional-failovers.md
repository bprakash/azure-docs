---
title: Regional failovers in Azure Cosmos DB | Microsoft Docs
description: Learn about how manual and automatic failovers work with Azure Cosmos DB.
services: cosmosdb
documentationcenter: ''
author: arramac
manager: jhubbard
editor: ''

ms.assetid: 446e2580-ff49-4485-8e53-ae34e08d997f
ms.service: documentdb
ms.devlang: multiple
ms.topic: article
ms.tgt_pltfrm: na
ms.workload: na
ms.date: 05/10/2017
ms.author: arramac
ms.custom: H1Hack27Feb2017

---
# Automatic regional failovers for business continuity in Azure Cosmos DB
Azure Cosmos DB simplifies the global distribution of data by offering fully managed, [multi-region database accounts](documentdb-distribute-data-globally.md) that provide clear tradeoffs between consistency, availability, and performance, all with corresponding guarantees. Cosmos DB accounts offer high availability, single digit ms latencies, [well-defined consistency levels](documentdb-consistency-levels.md), transparent regional failover with multi-homing APIs, and the ability to elastically scale throughput and storage across the globe. 

Cosmos DB supports both explicit and policy driven failovers that allow you to control the end-to-end system behavior in the event of failures. In this article, we look at:

* How do manual failovers work in Cosmos DB?
* How do automatic failovers work in Cosmos DB and what happens when a data center goes down?
* How can you use manual failovers in application architectures?

You can also learn about regional failovers in this Azure Friday video with Scott Hanselman and Principal Engineering Manager Karthik Raman.

>[!VIDEO https://channel9.msdn.com/Shows/Azure-Friday/Planet-Scale-NoSQL-with-DocumentDB/player]  

## <a id="ConfigureMultiRegionApplications"></a>Configuring multi-region applications
Before we dive into failover modes, we look at how you can configure an application to take advantage of multi-region availability and be resilient in the face of regional failovers.

* First, deploy your application in multiple regions
* To ensure low latency access from every region your application is deployed, configure the corresponding [preferred regions list](https://msdn.microsoft.com/library/microsoft.azure.documents.client.connectionpolicy.preferredlocations.aspx#P:Microsoft.Azure.Documents.Client.ConnectionPolicy.PreferredLocations) for each region via one of the supported SDKs.

The following snippet shows how to initialize a multi-region application. Here, the Azure Cosmos DB account `contoso.documents.azure.com` is configured with two regions - West US and North Europe. 

* The application is deployed in the West US region (using Azure App Services for example) 
* Configured with `West US` as the first preferred region for low latency reads
* Configured with `North Europe` as the second preferred region (for high availability during regional failures)

<<<<<<< HEAD
In Azure Cosmos DB's DocumentDB .NET SDK, this configuration looks like the following snippet:
=======
In the DocumentDB API, this configuration looks like the following snippet:
>>>>>>> 2ecbd0bd

```cs
ConnectionPolicy usConnectionPolicy = new ConnectionPolicy 
{ 
    ConnectionMode = ConnectionMode.Direct,
    ConnectionProtocol = Protocol.Tcp
};

usConnectionPolicy.PreferredLocations.Add(LocationNames.WestUS);
usConnectionPolicy.PreferredLocations.Add(LocationNames.NorthEurope);

DocumentClient usClient = new DocumentClient(
    new Uri("https://contosodb.documents.azure.com"),
    "memf7qfF89n6KL9vcb7rIQl6tfgZsRt5gY5dh3BIjesarJanYIcg2Edn9uPOUIVwgkAugOb2zUdCR2h0PTtMrA==",
    usConnectionPolicy);
```

The application is also deployed in the North Europe region with the order of preferred regions reversed. That is, the North Europe region is specified first for low latency reads. Then, the West US region is specified as the second preferred region for high availability during regional failures.

The following architecture diagram shows a multi-region application deployment where Cosmos DB and the application are configured to be available in four Azure geographic regions.  

![Globally distributed application deployment with Azure Cosmos DB](./media/documentdb-regional-failovers/app-deployment.png)

Now, let's look at how the Cosmos DB service handles regional failures via automatic failovers. 

## <a id="AutomaticFailovers"></a>Automatic Failovers
In the rare event of an Azure regional outage or data center outage, Cosmos DB automatically triggers failovers of all Cosmos DB accounts with a presence in the affected region. 

**What happens if a read region has an outage?**

Cosmos DB accounts with a read region in one of the affected regions are automatically disconnected from their write region and marked offline. The Cosmos DB SDKs implement a regional discovery protocol that allows them to automatically detect when a region is available and redirect read calls to the next available region in the preferred region list. If none of the regions in the preferred region list is available, calls automatically fall back to the current write region. No changes are required in your application code to handle regional failovers. During this entire process, consistency guarantees continue to be honored by Cosmos DB.

![Read region failures in Azure Cosmos DB](./media/documentdb-regional-failovers/read-region-failures.png)

Once the affected region recovers from the outage, all the affected Cosmos DB accounts in the region are automatically recovered by the service. Cosmos DB accounts that had a read region in the affected region will then automatically sync with current write region and turn online. The Cosmos DB SDKs discover the availability of the new region and evaluate whether the region should be selected as the current read region based on the preferred region list configured by the application. Subsequent reads are redirected to the recovered region without requiring any changes to your application code.

**What happens if a write region has an outage?**

If the affected region is the current write region for a given Cosmos DB account, then the region will be automatically marked as offline. Then, an alternative region is promoted as the write region each affected Cosmos DB account. You can fully control the region selection order for your Cosmos DB accounts via the Azure portal or [programmatically](https://docs.microsoft.com/rest/api/documentdbresourceprovider/databaseaccounts#DatabaseAccounts_FailoverPriorityChange). 

![Failover priorities for Azure Cosmos DB](./media/documentdb-regional-failovers/failover-priorities.png)

During automatic failovers, Cosmos DB automatically chooses the next write region for a given Cosmos DB account based on the specified priority order. 

![Write region failures in Azure Cosmos DB](./media/documentdb-regional-failovers/write-region-failures.png)

Once the affected region recovers from the outage, all the affected Cosmos DB accounts in the region are automatically recovered by the service. 

* Cosmos DB accounts with their previous write region in the affected region will stay in an offline mode with read availability even after the recovery of the region. 
* You can query this region to compute any unreplicated writes during the outage by comparing with the data available in the current write region. Based on the needs of your application, you can perform merge and/or conflict resolution and write the final set of changes back to the current write region. 
* Once you've completed merging changes, you can bring the affected region back online by removing and readding the region to your Cosmos DB account. Once the region is added back, you can configure it back as the write region by performing a manual failover via the Azure portal or [programmatically](https://docs.microsoft.com/rest/api/documentdbresourceprovider/databaseaccounts#DatabaseAccounts_CreateOrUpdate).

## <a id="ManualFailovers"></a>Manual Failovers

In addition to automatic failovers, the current write region of a given Cosmos DB account can be manually changed dynamically to one of the existing read regions. Manual failovers can be initiated via the Azure portal or [programmatically](https://docs.microsoft.com/rest/api/documentdbresourceprovider/databaseaccounts#DatabaseAccounts_CreateOrUpdate). 

Manual failovers ensure **zero data loss** and **zero availability** loss and gracefully transfer write status from the old write region to the new one for the specified Cosmos DB account. Like in automatic failovers, the Cosmos DB SDK automatically handles write region changes during manual failovers and ensures that calls are automatically redirected to the new write region. No code or configuration changes are required in your application to manage failovers. 

![Manual failovers in Azure Cosmos DB](./media/documentdb-regional-failovers/manual-failovers.png)

Some of the common scenarios where manual failover can be useful are:

**Follow the clock model**: If your applications have predictable traffic patterns based on the time of the day, you can periodically change the write status to the most active geographic region based on time of the day.

**Service update**: Certain globally distributed application deployment may involve rerouting traffic to different region via traffic manager during their planned service update. Such application deployment now can use manual failover to keep the write status to the region where there is going to be active traffic during the service update window.

**Business Continuity and Disaster Recovery (BCDR) and High Availability and Disaster Recovery (HADR) drills**: Most enterprise applications include business continuity tests as part of their development and release process. BCDR and HADR testing is often an important step in compliance certifications and guaranteeing service availability in the case of regional outages. You can test the BCDR readiness of your applications that use Cosmos DB for storage by triggering a manual failover of your Cosmos DB account and/or adding and removing a region dynamically.

In this article, we reviewed how manual and automatic failovers work in Cosmos DB, and how you can configure your Cosmos DB accounts and applications to be globally available. By using Cosmos DB's global replication support, you can improve end-to-end latency and ensure that they are highly available even in the event of region failures. 

## <a id="NextSteps"></a>Next Steps
* Learn about how Cosmos DB supports [global distribution](documentdb-distribute-data-globally.md)
* Learn about [global consistency with Azure Cosmos DB](documentdb-consistency-levels.md)
* Develop with multiple regions using Azure Cosmos DB's [DocumentDB SDK](../cosmos-db/tutorial-global-distribution-documentdb.md)
* Learn how to build [Multi-region writer architectures](documentdb-multi-region-writers.md) with Azure DocumentDB
<|MERGE_RESOLUTION|>--- conflicted
+++ resolved
@@ -43,11 +43,7 @@
 * Configured with `West US` as the first preferred region for low latency reads
 * Configured with `North Europe` as the second preferred region (for high availability during regional failures)
 
-<<<<<<< HEAD
-In Azure Cosmos DB's DocumentDB .NET SDK, this configuration looks like the following snippet:
-=======
 In the DocumentDB API, this configuration looks like the following snippet:
->>>>>>> 2ecbd0bd
 
 ```cs
 ConnectionPolicy usConnectionPolicy = new ConnectionPolicy 
