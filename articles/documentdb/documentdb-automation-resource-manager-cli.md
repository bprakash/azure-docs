<<<<<<< HEAD
<properties
	pageTitle="DocumentDB Automation - Resource Manager - CLI | Microsoft Azure"
	description="Use Azure Resource Manager templates or CLI to deploy a DocumentDB database account. DocumentDB is a cloud-based NoSQL database for JSON data."
	services="documentdb"
	authors="mimig1"
	manager="jhubbard"
	editor=""
    tags="azure-resource-manager"
	documentationCenter=""/>


<tags 
	ms.service="documentdb" 
	ms.workload="data-services" 
	ms.tgt_pltfrm="na" 
	ms.devlang="na" 
	ms.topic="article" 
	ms.date="12/03/2015" 
	ms.author="mimig"/>

# Automate DocumentDB account creation using Azure Resource Manager templates and Azure CLI

> [AZURE.SELECTOR]
- [Azure Portal](documentdb-create-account.md)
- [Azure CLI and ARM](documentdb-automation-resource-manager-cli.md)

This article shows you how to create a DocumentDB account by using Azure Resource Manager templates or the Azure Command-Line Interface (CLI). To create a DocumentDB account using the Azure portal, see [Create a DocumentDB database account using the Azure portal](documentdb-create-account.md).

- [Create a DocumentDB account using CLI](#quick-create-documentdb-account)
- [Create a DocumentDB account using an ARM template](#deploy-documentdb-from-a-template)

DocumentDB database accounts are currently the only DocumentDB resource that can be created using ARM templates and the Azure CLI.

## Getting ready

Before you can use the Azure CLI with Azure resource groups, you need to have the right Azure CLI version and an Azure account. If you don't have the Azure CLI, [install it](../xplat-cli-install.md).

### Update your Azure CLI version

At the command prompt, type `azure --version` to see whether you have already installed version 0.9.11 or later.

	azure --version
    0.9.11 (node: 0.12.7)

If your version is not 0.9.11 or later, you need to either [install the Azure CLI](../xplat-cli-install.md) or update by using one of the native installers, or through **npm** by typing `npm update -g azure-cli` to update or `npm install -g azure-cli` to install.

### Set your Azure account and subscription

If you don't already have an Azure subscription but you do have a Visual Studio subscription, you can activate your [Visual Studio subscriber benefits](https://azure.microsoft.com/pricing/member-offers/msdn-benefits-details/). Or you can sign up for a [free trial](https://azure.microsoft.com/pricing/free-trial/).

You need to have a work or school account or a Microsoft account identity to use Azure resource management templates. If you have one of these accounts, type the following command.

	azure login

Which produces the following output: 

    info:    Executing command login
    |info:    To sign in, use a web browser to open the page https://aka.ms/devicelogin. 
    Enter the code E1A2B3C4D to authenticate. If you're signing in as an Azure
    AD application, use the --username and --password parameters.

> [AZURE.NOTE] If you don't have an Azure account, you'll see an error message indicating that you need a different type of account. To create one from your current Azure account, see [Creating a work or school identity in Azure Active Directory](../virtual-machines/virtual-machines-windows-create-aad-work-id.md).

Open [https://aka.ms/devicelogin](https://aka.ms/devicelogin) in a browser and enter the code provided in the command output.

![Screenshot showing the device login screen for Microsoft Azure CLI](media/documentdb-automation-resource-manager-cli/azure-cli-login-code.png)

Once you've entered the code, select the identity you want to use in the browser and provide your user name and password if needed.

![Screenshot showing where to select the Microsoft identity account associated with the Azure subscription you want to use](media/documentdb-automation-resource-manager-cli/identity-cli-login.png)

You'll receive the following confirmation screen when you're successfully logged in, and you can then close the browser window.

![Screenshot showing confirmation of login to the Microsoft Azure Cross-platform Command Line Interface](media/documentdb-automation-resource-manager-cli/login-confirmation.png)

The command shell also provides the following output.

    -info:    Added subscription Visual Studio Ultimate with MSDN
	+
	info:    login command OK

In addition to the interactive login method described here, there are additional Azure CLI login methods available. For more information about the other methods and information about handling multiple subscriptions, see [Connect to an Azure subscription from the Azure Command-Line Interface (Azure CLI)](../xplat-cli-connect.md).

### Switch to the Azure CLI resource group mode

By default, the Azure CLI starts in the service management mode (**asm** mode). Type the following to switch to resource group mode.

	azure config mode arm

Which provides the following output:

	info:    New mode is arm

You can switch back to the default set of commands by typing `azure config mode asm`.

## <a id="quick-create-documentdb-account"></a>Task: Create a DocumentDB account using Azure CLI

Use the instructions in this section to create a DocumentDB account with Azure CLI. 

### Step 1: Create or retrieve your resource group

In order to create a DocumentDB account, you first need a resource group. If you already know the name of the resource group that you'd like to use, then skip to [Step 2](#create-documentdb-account-cli). 

To review a list of all of your current resource groups, run the following command and take note of the resource group name you'd like to use: 

    azure group list

To create a new resource group, run the following command, specify the name of the new resource group to create, and the region in which to create the resource group: 

	azure group create <resourcegroupname> <resourcegrouplocation>

 - `<resourcegroupname>` can only use alphanumeric characters, periods, underscores, the '-' character, and parenthesis and cannot end in a period. 
 - `<resourcegrouplocation>` must be one of the regions in which DocumentDB is generally available. The current list of regions is provided on the [Azure Regions page](https://azure.microsoft.com/regions/#services).

Example input:

	azure group create new_res_group westus

Which produces the following output:

    info:    Executing command group create
    + Getting resource group new_res_group
    + Creating resource group new_res_group
    info:    Created resource group new_res_group
    data:    Id:                  /subscriptions/xxxxxxxx-xxxx-xxxx-xxxx-xxxxxxxxxxxx/resourceGroups/new_res_group
    data:    Name:                new_res_group
    data:    Location:            westus
    data:    Provisioning State:  Succeeded
    data:    Tags: null
    data:
    info:    group create command OK

If you encounter errors, see [Troubleshooting](#troubleshooting). 

### <a id="create-documentdb-account-cli"></a> Step 2: Create a DocumentDB account using CLI

Create a DocumentDB account in the new or existing resource group by entering the following command at the command prompt:

> [AZURE.TIP] If you run this command in Azure PowerShell or Windows PowerShell you will receive an error about an unexpected token. Instead, run this command at the Windows Command Prompt. 

    azure resource create -g <resourcegroupname> -n <databaseaccountname> -r "Microsoft.DocumentDB/databaseAccounts" -o "2015-04-08" -l <databaseaccountlocation> -p "{\"databaseAccountOfferType\":\"Standard\"}" 

 - `<resourcegroupname>` can only use alphanumeric characters, periods, underscores, the '-' character, and parenthesis and cannot end in a period. 
 - `<databaseaccountname>` can only use lowercase letters, numbers, the '-' character, and must be between 3 and 50 characters.
 - `<databaseaccountlocation>` must be one of the regions in which DocumentDB is generally available. The current list of regions is provided on the [Azure Regions page](https://azure.microsoft.com/regions/#services).

Example input: 

    azure resource create -g new_res_group -n samplecliacct -r "Microsoft.DocumentDB/databaseAccounts" -o 2015-04-08  -l westus -p "{\"databaseAccountOfferType\":\"Standard\"}"

Which produces the following output as your new account is provisioned:

    info:    Executing command resource create
    + Getting resource samplecliacct
    + Creating resource samplecliacct
    info:    Resource samplecliacct is updated
    data:
    data:    Id:        /subscriptions/xxxxxxxx-xxxx-xxxx-xxxx-xxxxxxxxxxxx/resourceGroups/new_res_group/providers/Microsoft.DocumentDB/databaseAccounts/samplecliacct
    data:    Name:      samplecliacct
    data:    Type:      Microsoft.DocumentDB/databaseAccounts
    data:    Parent:
    data:    Location:  West US
    data:    Tags:
    data:
    info:    resource create command OK

If you encounter errors, see [Troubleshooting](#troubleshooting). 

After the command returns, the account will be in the **Creating** state for a few minutes, before it changes to the **Online** state in which it is ready for use. You can check on the status of the account in the [Azure portal](https://portal.azure.com), on the **DocumentDB Accounts** blade.

## <a id="deploy-documentdb-from-a-template"></a>Task: Create a DocumentDB account using an ARM template

Use the instructions in this section to create a DocumentDB account with an Azure resource manager (ARM) template and an optional parameters file, both of which are JSON files. Using a template enables you to describe exactly what you want and repeat it without errors. 

### Understanding ARM templates and resource groups

Most applications are built from a combination of different resource types (such as one or more DocumentDB account, storage accounts, a virtual network, or a content delivery network). The default Azure service management API and the Azure portal represented these items by using a service-by-service approach. This approach requires you to deploy and manage the individual services individually (or find other tools that do so), and not as a single logical unit of deployment.

*Azure Resource Manager templates* make it possible for you to deploy and manage these different resources as one logical deployment unit in a declarative fashion. Instead of imperatively telling Azure what to deploy one command after another, you describe your entire deployment in a JSON file -- all of the resources and associated configuration and deployment parameters -- and tell Azure to deploy those resources as one group.

You can learn lots more about Azure resource groups and what they can do for you in the [Azure Resource Manager overview](../resource-group-overview.md). If you're interested in authoring templates, see [Authoring Azure Resource Manager templates](../resource-group-authoring-templates.md).

### Step 1: Create a template and parameter file

Create a local template file with the following content. Name the file azuredeploy.json.

    {
        "$schema": "http://schema.management.azure.com/schemas/2015-01-01/deploymentTemplate.json#",
        "contentVersion": "1.0.0.0",
        "parameters": {
            "databaseAccountName": {
                "type": "string"
            }
        },
        "variables": { },
        "resources": [
            {
                "apiVersion": "2015-04-08",
                "type": "Microsoft.DocumentDb/databaseAccounts",
                "name": "[parameters('databaseAccountName')]",
                "location": "[resourceGroup().location]",
                "properties": {
                    "name": "[parameters('databaseAccountName')]",
                    "databaseAccountOfferType": "Standard"
                }
            }
        ]
    }

This template requires only one parameter, the database account name to create. The location of the new database account is set to the same location as the resource group.

Because the template only takes one parameter, you can either enter the value at the command line, or create a parameter file to specify the value. 

To create a parameters file, copy the following content into a new file and name the file azuredeploy.parameters.json. If you plan on specifying the database account name at the command prompt, you can continue without creating this file.

    {
        "$schema": "http://schema.management.azure.com/schemas/2015-01-01/deploymentParameters.json#",
        "contentVersion": "1.0.0.0",
        "parameters": {
            "databaseAccountName": {
                "value": "samplearmacct"
            }
        }
    }

In the azuredeploy.parameters.json file, update the value "samplearmacct" to the database name you'd like to use, then save the file. `<databaseAccountName>` can only use lowercase letters, numbers, the '-' character, and must be between 3 and 50 characters.

### Step 2: Create or retrieve your resource group

In order to create a DocumentDB account, you first need a resource group. If you already know the name of the resource group that you'd like to use, ensure that the location is a [region where DocumentDB is generally available](https://azure.microsoft.com/regions/#services), then skip to [Step 3](#create-account-from-template). In the template, the location of the account is created in the same region as the resource group, so attempting to create an account in a region where DocumentDB is not available will result in a deployment error.

To review a list of all of your current resource groups, run the following command and take note of the resource group name you'd like to use: 

    azure group list

To create a new resource group, run the following command, specify the name of the new resource group to create, and the region in which to create the resource group: 

	azure group create <resourcegroupname> <databaseaccountlocation>

 - `<resourcegroupname>` can only use alphanumeric characters, periods, underscores, the '-' character, and parenthesis and cannot end in a period. 
 - `<databaseaccountlocation>` must be one of the regions in which DocumentDB is generally available. The current list of regions is provided on the [Azure Regions page](https://azure.microsoft.com/regions/#services).

Example input:

	azure group create new_res_group westus

Which produces the following output:

    info:    Executing command group create
    + Getting resource group new_res_group
    + Creating resource group new_res_group
    info:    Created resource group new_res_group
    data:    Id:                  /subscriptions/xxxxxxxx-xxxx-xxxx-xxxx-xxxxxxxxxxxx/resourceGroups/new_res_group
    data:    Name:                new_res_group
    data:    Location:            West US
    data:    Provisioning State:  Succeeded
    data:    Tags: null
    data:
    info:    group create command OK

If you encounter errors, see [Troubleshooting](#troubleshooting). 

### <a id="create-account-from-template"></a>Step 3: Create the DocumentDB account by using an ARM template

To create a DocumentDB account in your resource group, run the following command and provide the path to the template file, the path to the parameter file or the parameter value, the name of the resource group in which to deploy, and a deployment name (-n is optional). 

To use a parameter file:

    azure group deployment create -f <PathToTemplate> -e <PathToParameterFile> -g <resourcegroupname> -n <deploymentname>

 - `<PathToTemplate>` is the path to the azuredeploy.json file created in step 1.
 - `<PathToParameterFile>` is the path to the azuredeploy.parameters.json file created in step 1.
 - `<resourcegroupname>` is the name of the existing resource group in which to add a DocumentDB database account. 
 - `<deploymentname>` is the optional name of the deployment.

Example input: 

    azure group deployment create -f azuredeploy.json -e azuredeploy.parameters.json -g new_res_group -n azuredeploy

OR to specify the database account name parameter without a parameter file, and instead get prompted for the value, run the following command:

    azure group deployment create -f <PathToTemplate> -g <resourcegroupname> -n <deploymentname>

Example input which shows the prompt and entry for a database account named new\_db_acct:

    azure group deployment create -f azuredeploy.json -g new_res_group -n azuredeploy
    info:    Executing command group deployment create
    info:    Supply values for the following parameters
    databaseAccountName: samplearmacct

As the account is provisioned, you will receive the following information: 

    info:    Executing command group deployment create
    + Initializing template configurations and parameters
    + Creating a deployment
    info:    Created template deployment "azuredeploy"
    + Waiting for deployment to complete
    data:    DeploymentName     : azuredeploy
    data:    ResourceGroupName  : new_res_group
    data:    ProvisioningState  : Succeeded
    data:    Timestamp          : 2015-11-30T18:50:23.6300288Z
    data:    Mode               : Incremental
    data:    Name                 Type    Value
    data:    -------------------  ------  ------------------
    data:    databaseAccountName  String  samplearmacct
    data:    location             String  West US
    info:    group deployment create command OK

If you encounter errors, see [Troubleshooting](#troubleshooting).  

After the command returns, the account will be in the **Creating** state for a few minutes, before it changes to the **Online** state in which it is ready for use. You can check on the status of the account in the [Azure portal](https://portal.azure.com), on the **DocumentDB Accounts** blade.

## Troubleshooting

If you receive errors like `Deployment provisioning state was not successful` while creating your resource group or database account, you have a few troubleshooting options. 

> [AZURE.NOTE] Providing incorrect characters in the database account name or providing a location in which DocumentDB is not available will cause deployment errors. Database account names can only use lowercase letters, numbers, the '-' character, and must be between 3 and 50 characters. All valid database account locations are listed on the [Azure Regions page](https://azure.microsoft.com/regions/#services).

- If your output contains the following `Error information has been recorded to C:\Users\wendy\.azure\azure.err`, then review the error info in the azure.err file.

- You may find useful info in the log file for the resource group. To view the log file, run the following command:

    	azure group log show <resourcegroupname> --last-deployment

    Example input:

    	azure group log show new_res_group --last-deployment

    Then see [Troubleshooting resource group deployments in Azure](../virtual-machines/resource-group-deploy-debug.md) for additional information.

- Error information is also available in the Azure Portal as shown in the following screenshot. To navigate to the error info: click Resource Groups in the Jumpbar, select the Resource Group that had the error, then in the Essentials area of the Resource group blade click the date of the Last Deployment, then in the Deployment history blade select the failed deployment, then in the Deployment blade click the Operation detail with the red exclamation mark. The Status Message for the failed deployment is displayed in the Operation details blade. 

    ![Screenshot of the Azure portal showing how to navigate to the deployment error message](media/documentdb-automation-resource-manager-cli/portal-troubleshooting-deploy.png) 

## Next steps

Now that you have a DocumentDB account, the next step is to create a DocumentDB database. You can create a database by using one of the following:

- The Azure portal, as described in [Create a DocumentDB database using the Azure portal](documentdb-create-database.md).
- The C# .NET samples in the [DatabaseManagement](https://github.com/Azure/azure-documentdb-net/tree/master/samples/code-samples/DatabaseManagement) project of the [azure-documentdb-dotnet](https://github.com/Azure/azure-documentdb-net/tree/master/samples/code-samples) repository on GitHub.
- The [DocumentDB SDKs](https://msdn.microsoft.com/library/azure/dn781482.aspx). DocumentDB has .NET, Java, Python, Node.js, and JavaScript API SDKs. 

After creating your database, you need to [add one or more collections](documentdb-create-collection.md) to the database, then [add documents](documentdb-view-json-document-explorer.md) to the collections. 

After you have documents in a collection, you can use [DocumentDB SQL](documentdb-sql-query.md) to [execute queries](documentdb-sql-query.md#executing-queries) against your documents by using the [Query Explorer](documentdb-query-collections-query-explorer.md) in the preview portal, the [REST API](https://msdn.microsoft.com/library/azure/dn781481.aspx), or one of the [SDKs](https://msdn.microsoft.com/library/azure/dn781482.aspx).

To learn more about DocumentDB, explore these resources:

-	[Learning path for DocumentDB](https://azure.microsoft.com/documentation/learning-paths/documentdb/)
-	[DocumentDB resource model and concepts](documentdb-resources.md)

=======
<properties
	pageTitle="DocumentDB Automation - Resource Manager - CLI | Microsoft Azure"
	description="Use Azure Resource Manager templates or CLI to deploy a DocumentDB database account. DocumentDB is a cloud-based NoSQL database for JSON data."
	services="documentdb"
	authors="mimig1"
	manager="jhubbard"
	editor=""
    tags="azure-resource-manager"
	documentationCenter=""/>


<tags 
	ms.service="documentdb" 
	ms.workload="data-services" 
	ms.tgt_pltfrm="na" 
	ms.devlang="na" 
	ms.topic="article" 
	ms.date="03/04/2016" 
	ms.author="mimig"/>

# Automate DocumentDB account creation using Azure Resource Manager templates and Azure CLI

> [AZURE.SELECTOR]
- [Azure Portal](documentdb-create-account.md)
- [Azure CLI and ARM](documentdb-automation-resource-manager-cli.md)

This article shows you how to create a DocumentDB account by using Azure Resource Manager templates or the Azure Command-Line Interface (CLI). To create a DocumentDB account using the Azure portal, see [Create a DocumentDB database account using the Azure portal](documentdb-create-account.md).

- [Create a DocumentDB account using CLI](#quick-create-documentdb-account)
- [Create a DocumentDB account using an ARM template](#deploy-documentdb-from-a-template)

DocumentDB database accounts are currently the only DocumentDB resource that can be created using ARM templates and the Azure CLI.

## Getting ready

Before you can use the Azure CLI with Azure resource groups, you need to have the right Azure CLI version and an Azure account. If you don't have the Azure CLI, [install it](../xplat-cli-install.md).

### Update your Azure CLI version

At the command prompt, type `azure --version` to see whether you have already installed version 0.9.11 or later.

	azure --version
    0.9.11 (node: 0.12.7)

If your version is not 0.9.11 or later, you need to either [install the Azure CLI](../xplat-cli-install.md) or update by using one of the native installers, or through **npm** by typing `npm update -g azure-cli` to update or `npm install -g azure-cli` to install.

### Set your Azure account and subscription

If you don't already have an Azure subscription but you do have a Visual Studio subscription, you can activate your [Visual Studio subscriber benefits](https://azure.microsoft.com/pricing/member-offers/msdn-benefits-details/). Or you can sign up for a [free trial](https://azure.microsoft.com/pricing/free-trial/).

You need to have a work or school account or a Microsoft account identity to use Azure resource management templates. If you have one of these accounts, type the following command.

	azure login

Which produces the following output: 

    info:    Executing command login
    |info:    To sign in, use a web browser to open the page https://aka.ms/devicelogin. 
    Enter the code E1A2B3C4D to authenticate. If you're signing in as an Azure
    AD application, use the --username and --password parameters.

> [AZURE.NOTE] If you don't have an Azure account, you'll see an error message indicating that you need a different type of account. To create one from your current Azure account, see [Creating a work or school identity in Azure Active Directory](../virtual-machines/resource-group-create-work-id-from-personal.md).

Open [https://aka.ms/devicelogin](https://aka.ms/devicelogin) in a browser and enter the code provided in the command output.

![Screenshot showing the device login screen for Microsoft Azure CLI](media/documentdb-automation-resource-manager-cli/azure-cli-login-code.png)

Once you've entered the code, select the identity you want to use in the browser and provide your user name and password if needed.

![Screenshot showing where to select the Microsoft identity account associated with the Azure subscription you want to use](media/documentdb-automation-resource-manager-cli/identity-cli-login.png)

You'll receive the following confirmation screen when you're successfully logged in, and you can then close the browser window.

![Screenshot showing confirmation of login to the Microsoft Azure Cross-platform Command Line Interface](media/documentdb-automation-resource-manager-cli/login-confirmation.png)

The command shell also provides the following output.

    /info:    Added subscription Visual Studio Ultimate with MSDN
    info:    Setting subscription "Visual Studio Ultimate with MSDN" as default
    +
    info:    login command OKK

In addition to the interactive login method described here, there are additional Azure CLI login methods available. For more information about the other methods and information about handling multiple subscriptions, see [Connect to an Azure subscription from the Azure Command-Line Interface (Azure CLI)](../xplat-cli-connect.md).

### Switch to the Azure CLI resource group mode

By default, the Azure CLI starts in the service management mode (**asm** mode). Type the following to switch to resource group mode.

	azure config mode arm

Which provides the following output:

    info:    Executing command config mode
    info:    New mode is arm
    info:    config mode command OK

You can switch back to the default set of commands by typing `azure config mode asm`.

## <a id="quick-create-documentdb-account"></a>Task: Create a DocumentDB account using Azure CLI

Use the instructions in this section to create a DocumentDB account with Azure CLI. 

### Step 1: Create or retrieve your resource group

In order to create a DocumentDB account, you first need a resource group. If you already know the name of the resource group that you'd like to use, then skip to [Step 2](#create-documentdb-account-cli). 

To review a list of all of your current resource groups, run the following command and take note of the resource group name you'd like to use: 

    azure group list

To create a new resource group, run the following command, specify the name of the new resource group to create, and the region in which to create the resource group: 

	azure group create <resourcegroupname> <resourcegrouplocation>

 - `<resourcegroupname>` can only use alphanumeric characters, periods, underscores, the '-' character, and parenthesis and cannot end in a period. 
 - `<resourcegrouplocation>` must be one of the regions in which DocumentDB is generally available. The current list of regions is provided on the [Azure Regions page](https://azure.microsoft.com/regions/#services).

Example input:

	azure group create new_res_group westus

Which produces the following output:

    info:    Executing command group create
    + Getting resource group new_res_group
    + Creating resource group new_res_group
    info:    Created resource group new_res_group
    data:    Id:                  /subscriptions/xxxxxxxx-xxxx-xxxx-xxxx-xxxxxxxxxxxx/resourceGroups/new_res_group
    data:    Name:                new_res_group
    data:    Location:            westus
    data:    Provisioning State:  Succeeded
    data:    Tags: null
    data:
    info:    group create command OK

If you encounter errors, see [Troubleshooting](#troubleshooting). 

### <a id="create-documentdb-account-cli"></a> Step 2: Create a DocumentDB account using CLI

Create a DocumentDB account in the new or existing resource group by entering the following command at the command prompt:

> [AZURE.TIP] If you run this command in Azure PowerShell or Windows PowerShell you will receive an error about an unexpected token. Instead, run this command at the Windows Command Prompt. 

    azure resource create -g <resourcegroupname> -n <databaseaccountname> -r "Microsoft.DocumentDB/databaseAccounts" -o "2015-04-08" -l <databaseaccountlocation> -p "{\"databaseAccountOfferType\":\"Standard\"}" 

 - `<resourcegroupname>` can only use alphanumeric characters, periods, underscores, the '-' character, and parenthesis and cannot end in a period. 
 - `<databaseaccountname>` can only use lowercase letters, numbers, the '-' character, and must be between 3 and 50 characters.
 - `<databaseaccountlocation>` must be one of the regions in which DocumentDB is generally available. The current list of regions is provided on the [Azure Regions page](https://azure.microsoft.com/regions/#services).

Example input: 

    azure resource create -g new_res_group -n samplecliacct -r "Microsoft.DocumentDB/databaseAccounts" -o 2015-04-08  -l westus -p "{\"databaseAccountOfferType\":\"Standard\"}"

Which produces the following output as your new account is provisioned:

    info:    Executing command resource create
    + Getting resource samplecliacct
    + Creating resource samplecliacct
    info:    Resource samplecliacct is updated
    data:
    data:    Id:        /subscriptions/xxxxxxxx-xxxx-xxxx-xxxx-xxxxxxxxxxxx/resourceGroups/new_res_group/providers/Microsoft.DocumentDB/databaseAccounts/samplecliacct
    data:    Name:      samplecliacct
    data:    Type:      Microsoft.DocumentDB/databaseAccounts
    data:    Parent:
    data:    Location:  West US
    data:    Tags:
    data:
    info:    resource create command OK

If you encounter errors, see [Troubleshooting](#troubleshooting). 

After the command returns, the account will be in the **Creating** state for a few minutes, before it changes to the **Online** state in which it is ready for use. You can check on the status of the account in the [Azure portal](https://portal.azure.com), on the **DocumentDB Accounts** blade.

## <a id="deploy-documentdb-from-a-template"></a>Task: Create a DocumentDB account using an ARM template

Use the instructions in this section to create a DocumentDB account with an Azure resource manager (ARM) template and an optional parameters file, both of which are JSON files. Using a template enables you to describe exactly what you want and repeat it without errors. 

### Understanding ARM templates and resource groups

Most applications are built from a combination of different resource types (such as one or more DocumentDB account, storage accounts, a virtual network, or a content delivery network). The default Azure service management API and the Azure portal represented these items by using a service-by-service approach. This approach requires you to deploy and manage the individual services individually (or find other tools that do so), and not as a single logical unit of deployment.

*Azure Resource Manager templates* make it possible for you to deploy and manage these different resources as one logical deployment unit in a declarative fashion. Instead of imperatively telling Azure what to deploy one command after another, you describe your entire deployment in a JSON file -- all of the resources and associated configuration and deployment parameters -- and tell Azure to deploy those resources as one group.

You can learn lots more about Azure resource groups and what they can do for you in the [Azure Resource Manager overview](../resource-group-overview.md). If you're interested in authoring templates, see [Authoring Azure Resource Manager templates](../resource-group-authoring-templates.md).

### Step 1: Create a template and parameter file

Create a local template file with the following content. Name the file azuredeploy.json.

    {
        "$schema": "http://schema.management.azure.com/schemas/2015-01-01/deploymentTemplate.json#",
        "contentVersion": "1.0.0.0",
        "parameters": {
            "databaseAccountName": {
                "type": "string"
            }
        },
        "variables": { },
        "resources": [
            {
                "apiVersion": "2015-04-08",
                "type": "Microsoft.DocumentDb/databaseAccounts",
                "name": "[parameters('databaseAccountName')]",
                "location": "[resourceGroup().location]",
                "properties": {
                    "name": "[parameters('databaseAccountName')]",
                    "databaseAccountOfferType": "Standard"
                }
            }
        ]
    }

This template requires only one parameter, the database account name to create. The location of the new database account is set to the same location as the resource group.

Because the template only takes one parameter, you can either enter the value at the command line, or create a parameter file to specify the value. 

To create a parameters file, copy the following content into a new file and name the file azuredeploy.parameters.json. If you plan on specifying the database account name at the command prompt, you can continue without creating this file.

    {
        "$schema": "http://schema.management.azure.com/schemas/2015-01-01/deploymentParameters.json#",
        "contentVersion": "1.0.0.0",
        "parameters": {
            "databaseAccountName": {
                "value": "samplearmacct"
            }
        }
    }

In the azuredeploy.parameters.json file, update the value "samplearmacct" to the database name you'd like to use, then save the file. `<databaseAccountName>` can only use lowercase letters, numbers, the '-' character, and must be between 3 and 50 characters.

### Step 2: Create or retrieve your resource group

In order to create a DocumentDB account, you first need a resource group. If you already know the name of the resource group that you'd like to use, ensure that the location is a [region where DocumentDB is generally available](https://azure.microsoft.com/regions/#services), then skip to [Step 3](#create-account-from-template). In the template, the location of the account is created in the same region as the resource group, so attempting to create an account in a region where DocumentDB is not available will result in a deployment error.

To review a list of all of your current resource groups, run the following command and take note of the resource group name you'd like to use: 

    azure group list

To create a new resource group, run the following command, specify the name of the new resource group to create, and the region in which to create the resource group: 

	azure group create <resourcegroupname> <databaseaccountlocation>

 - `<resourcegroupname>` can only use alphanumeric characters, periods, underscores, the '-' character, and parenthesis and cannot end in a period. 
 - `<databaseaccountlocation>` must be one of the regions in which DocumentDB is generally available. The current list of regions is provided on the [Azure Regions page](https://azure.microsoft.com/regions/#services).

Example input:

	azure group create new_res_group westus

Which produces the following output:

    info:    Executing command group create
    + Getting resource group new_res_group
    + Creating resource group new_res_group
    info:    Created resource group new_res_group
    data:    Id:                  /subscriptions/xxxxxxxx-xxxx-xxxx-xxxx-xxxxxxxxxxxx/resourceGroups/new_res_group
    data:    Name:                new_res_group
    data:    Location:            West US
    data:    Provisioning State:  Succeeded
    data:    Tags: null
    data:
    info:    group create command OK

If you encounter errors, see [Troubleshooting](#troubleshooting). 

### <a id="create-account-from-template"></a>Step 3: Create the DocumentDB account by using an ARM template

To create a DocumentDB account in your resource group, run the following command and provide the path to the template file, the path to the parameter file or the parameter value, the name of the resource group in which to deploy, and a deployment name (-n is optional). 

To use a parameter file:

    azure group deployment create -f <PathToTemplate> -e <PathToParameterFile> -g <resourcegroupname> -n <deploymentname>

 - `<PathToTemplate>` is the path to the azuredeploy.json file created in step 1. If your path name has spaces in it, put double quotes around this parameter.
 - `<PathToParameterFile>` is the path to the azuredeploy.parameters.json file created in step 1. If your path name has spaces in it, put double quotes around this parameter.
 - `<resourcegroupname>` is the name of the existing resource group in which to add a DocumentDB database account. 
 - `<deploymentname>` is the optional name of the deployment.

Example input: 

    azure group deployment create -f azuredeploy.json -e azuredeploy.parameters.json -g new_res_group -n azuredeploy

OR to specify the database account name parameter without a parameter file, and instead get prompted for the value, run the following command:

    azure group deployment create -f <PathToTemplate> -g <resourcegroupname> -n <deploymentname>

Example input which shows the prompt and entry for a database account named new\_db_acct:

    azure group deployment create -f azuredeploy.json -g new_res_group -n azuredeploy
    info:    Executing command group deployment create
    info:    Supply values for the following parameters
    databaseAccountName: samplearmacct

As the account is provisioned, you will receive the following information: 

    info:    Executing command group deployment create
    + Initializing template configurations and parameters
    + Creating a deployment
    info:    Created template deployment "azuredeploy"
    + Waiting for deployment to complete
    data:    DeploymentName     : azuredeploy
    data:    ResourceGroupName  : new_res_group
    data:    ProvisioningState  : Succeeded
    data:    Timestamp          : 2015-11-30T18:50:23.6300288Z
    data:    Mode               : Incremental
    data:    Name                 Type    Value
    data:    -------------------  ------  ------------------
    data:    databaseAccountName  String  samplearmacct
    data:    location             String  West US
    info:    group deployment create command OK

If you encounter errors, see [Troubleshooting](#troubleshooting).  

After the command returns, the account will be in the **Creating** state for a few minutes, before it changes to the **Online** state in which it is ready for use. You can check on the status of the account in the [Azure portal](https://portal.azure.com), on the **DocumentDB Accounts** blade.

## Troubleshooting

If you receive errors like `Deployment provisioning state was not successful` while creating your resource group or database account, you have a few troubleshooting options. 

> [AZURE.NOTE] Providing incorrect characters in the database account name or providing a location in which DocumentDB is not available will cause deployment errors. Database account names can only use lowercase letters, numbers, the '-' character, and must be between 3 and 50 characters. All valid database account locations are listed on the [Azure Regions page](https://azure.microsoft.com/regions/#services).

- If your output contains the following `Error information has been recorded to C:\Users\wendy\.azure\azure.err`, then review the error info in the azure.err file.

- You may find useful info in the log file for the resource group. To view the log file, run the following command:

    	azure group log show <resourcegroupname> --last-deployment

    Example input:

    	azure group log show new_res_group --last-deployment

    Then see [Troubleshooting resource group deployments in Azure](../virtual-machines/resource-group-deploy-debug.md) for additional information.

- Error information is also available in the Azure Portal as shown in the following screenshot. To navigate to the error info: click Resource Groups in the Jumpbar, select the Resource Group that had the error, then in the Essentials area of the Resource group blade click the date of the Last Deployment, then in the Deployment history blade select the failed deployment, then in the Deployment blade click the Operation detail with the red exclamation mark. The Status Message for the failed deployment is displayed in the Operation details blade. 

    ![Screenshot of the Azure portal showing how to navigate to the deployment error message](media/documentdb-automation-resource-manager-cli/portal-troubleshooting-deploy.png) 

## Next steps

Now that you have a DocumentDB account, the next step is to create a DocumentDB database. You can create a database by using one of the following:

- The Azure portal, as described in [Create a DocumentDB database using the Azure portal](documentdb-create-database.md).
- The C# .NET samples in the [DatabaseManagement](https://github.com/Azure/azure-documentdb-net/tree/master/samples/code-samples/DatabaseManagement) project of the [azure-documentdb-dotnet](https://github.com/Azure/azure-documentdb-net/tree/master/samples/code-samples) repository on GitHub.
- The [DocumentDB SDKs](https://msdn.microsoft.com/library/azure/dn781482.aspx). DocumentDB has .NET, Java, Python, Node.js, and JavaScript API SDKs. 

After creating your database, you need to [add one or more collections](documentdb-create-collection.md) to the database, then [add documents](documentdb-view-json-document-explorer.md) to the collections. 

After you have documents in a collection, you can use [DocumentDB SQL](documentdb-sql-query.md) to [execute queries](documentdb-sql-query.md#executing-queries) against your documents by using the [Query Explorer](documentdb-query-collections-query-explorer.md) in the preview portal, the [REST API](https://msdn.microsoft.com/library/azure/dn781481.aspx), or one of the [SDKs](https://msdn.microsoft.com/library/azure/dn781482.aspx).

To learn more about DocumentDB, explore these resources:

-	[Learning path for DocumentDB](https://azure.microsoft.com/documentation/learning-paths/documentdb/)
-	[DocumentDB resource model and concepts](documentdb-resources.md)

>>>>>>> a9a21c44
For more templates you can use, see [Azure Quickstart templates](https://azure.microsoft.com/documentation/templates/).<|MERGE_RESOLUTION|>--- conflicted
+++ resolved
@@ -1,4 +1,3 @@
-<<<<<<< HEAD
 <properties
 	pageTitle="DocumentDB Automation - Resource Manager - CLI | Microsoft Azure"
 	description="Use Azure Resource Manager templates or CLI to deploy a DocumentDB database account. DocumentDB is a cloud-based NoSQL database for JSON data."
@@ -16,7 +15,7 @@
 	ms.tgt_pltfrm="na" 
 	ms.devlang="na" 
 	ms.topic="article" 
-	ms.date="12/03/2015" 
+	ms.date="03/04/2016" 
 	ms.author="mimig"/>
 
 # Automate DocumentDB account creation using Azure Resource Manager templates and Azure CLI
@@ -76,9 +75,10 @@
 
 The command shell also provides the following output.
 
-    -info:    Added subscription Visual Studio Ultimate with MSDN
+    /info:    Added subscription Visual Studio Ultimate with MSDN
+    info:    Setting subscription "Visual Studio Ultimate with MSDN" as default
 	+
-	info:    login command OK
+    info:    login command OKK
 
 In addition to the interactive login method described here, there are additional Azure CLI login methods available. For more information about the other methods and information about handling multiple subscriptions, see [Connect to an Azure subscription from the Azure Command-Line Interface (Azure CLI)](../xplat-cli-connect.md).
 
@@ -90,7 +90,9 @@
 
 Which provides the following output:
 
+    info:    Executing command config mode
 	info:    New mode is arm
+    info:    config mode command OK
 
 You can switch back to the default set of commands by typing `azure config mode asm`.
 
@@ -269,8 +271,8 @@
 
     azure group deployment create -f <PathToTemplate> -e <PathToParameterFile> -g <resourcegroupname> -n <deploymentname>
 
- - `<PathToTemplate>` is the path to the azuredeploy.json file created in step 1.
- - `<PathToParameterFile>` is the path to the azuredeploy.parameters.json file created in step 1.
+ - `<PathToTemplate>` is the path to the azuredeploy.json file created in step 1. If your path name has spaces in it, put double quotes around this parameter.
+ - `<PathToParameterFile>` is the path to the azuredeploy.parameters.json file created in step 1. If your path name has spaces in it, put double quotes around this parameter.
  - `<resourcegroupname>` is the name of the existing resource group in which to add a DocumentDB database account. 
  - `<deploymentname>` is the optional name of the deployment.
 
@@ -350,360 +352,4 @@
 -	[Learning path for DocumentDB](https://azure.microsoft.com/documentation/learning-paths/documentdb/)
 -	[DocumentDB resource model and concepts](documentdb-resources.md)
 
-=======
-<properties
-	pageTitle="DocumentDB Automation - Resource Manager - CLI | Microsoft Azure"
-	description="Use Azure Resource Manager templates or CLI to deploy a DocumentDB database account. DocumentDB is a cloud-based NoSQL database for JSON data."
-	services="documentdb"
-	authors="mimig1"
-	manager="jhubbard"
-	editor=""
-    tags="azure-resource-manager"
-	documentationCenter=""/>
-
-
-<tags 
-	ms.service="documentdb" 
-	ms.workload="data-services" 
-	ms.tgt_pltfrm="na" 
-	ms.devlang="na" 
-	ms.topic="article" 
-	ms.date="03/04/2016" 
-	ms.author="mimig"/>
-
-# Automate DocumentDB account creation using Azure Resource Manager templates and Azure CLI
-
-> [AZURE.SELECTOR]
-- [Azure Portal](documentdb-create-account.md)
-- [Azure CLI and ARM](documentdb-automation-resource-manager-cli.md)
-
-This article shows you how to create a DocumentDB account by using Azure Resource Manager templates or the Azure Command-Line Interface (CLI). To create a DocumentDB account using the Azure portal, see [Create a DocumentDB database account using the Azure portal](documentdb-create-account.md).
-
-- [Create a DocumentDB account using CLI](#quick-create-documentdb-account)
-- [Create a DocumentDB account using an ARM template](#deploy-documentdb-from-a-template)
-
-DocumentDB database accounts are currently the only DocumentDB resource that can be created using ARM templates and the Azure CLI.
-
-## Getting ready
-
-Before you can use the Azure CLI with Azure resource groups, you need to have the right Azure CLI version and an Azure account. If you don't have the Azure CLI, [install it](../xplat-cli-install.md).
-
-### Update your Azure CLI version
-
-At the command prompt, type `azure --version` to see whether you have already installed version 0.9.11 or later.
-
-	azure --version
-    0.9.11 (node: 0.12.7)
-
-If your version is not 0.9.11 or later, you need to either [install the Azure CLI](../xplat-cli-install.md) or update by using one of the native installers, or through **npm** by typing `npm update -g azure-cli` to update or `npm install -g azure-cli` to install.
-
-### Set your Azure account and subscription
-
-If you don't already have an Azure subscription but you do have a Visual Studio subscription, you can activate your [Visual Studio subscriber benefits](https://azure.microsoft.com/pricing/member-offers/msdn-benefits-details/). Or you can sign up for a [free trial](https://azure.microsoft.com/pricing/free-trial/).
-
-You need to have a work or school account or a Microsoft account identity to use Azure resource management templates. If you have one of these accounts, type the following command.
-
-	azure login
-
-Which produces the following output: 
-
-    info:    Executing command login
-    |info:    To sign in, use a web browser to open the page https://aka.ms/devicelogin. 
-    Enter the code E1A2B3C4D to authenticate. If you're signing in as an Azure
-    AD application, use the --username and --password parameters.
-
-> [AZURE.NOTE] If you don't have an Azure account, you'll see an error message indicating that you need a different type of account. To create one from your current Azure account, see [Creating a work or school identity in Azure Active Directory](../virtual-machines/resource-group-create-work-id-from-personal.md).
-
-Open [https://aka.ms/devicelogin](https://aka.ms/devicelogin) in a browser and enter the code provided in the command output.
-
-![Screenshot showing the device login screen for Microsoft Azure CLI](media/documentdb-automation-resource-manager-cli/azure-cli-login-code.png)
-
-Once you've entered the code, select the identity you want to use in the browser and provide your user name and password if needed.
-
-![Screenshot showing where to select the Microsoft identity account associated with the Azure subscription you want to use](media/documentdb-automation-resource-manager-cli/identity-cli-login.png)
-
-You'll receive the following confirmation screen when you're successfully logged in, and you can then close the browser window.
-
-![Screenshot showing confirmation of login to the Microsoft Azure Cross-platform Command Line Interface](media/documentdb-automation-resource-manager-cli/login-confirmation.png)
-
-The command shell also provides the following output.
-
-    /info:    Added subscription Visual Studio Ultimate with MSDN
-    info:    Setting subscription "Visual Studio Ultimate with MSDN" as default
-    +
-    info:    login command OKK
-
-In addition to the interactive login method described here, there are additional Azure CLI login methods available. For more information about the other methods and information about handling multiple subscriptions, see [Connect to an Azure subscription from the Azure Command-Line Interface (Azure CLI)](../xplat-cli-connect.md).
-
-### Switch to the Azure CLI resource group mode
-
-By default, the Azure CLI starts in the service management mode (**asm** mode). Type the following to switch to resource group mode.
-
-	azure config mode arm
-
-Which provides the following output:
-
-    info:    Executing command config mode
-    info:    New mode is arm
-    info:    config mode command OK
-
-You can switch back to the default set of commands by typing `azure config mode asm`.
-
-## <a id="quick-create-documentdb-account"></a>Task: Create a DocumentDB account using Azure CLI
-
-Use the instructions in this section to create a DocumentDB account with Azure CLI. 
-
-### Step 1: Create or retrieve your resource group
-
-In order to create a DocumentDB account, you first need a resource group. If you already know the name of the resource group that you'd like to use, then skip to [Step 2](#create-documentdb-account-cli). 
-
-To review a list of all of your current resource groups, run the following command and take note of the resource group name you'd like to use: 
-
-    azure group list
-
-To create a new resource group, run the following command, specify the name of the new resource group to create, and the region in which to create the resource group: 
-
-	azure group create <resourcegroupname> <resourcegrouplocation>
-
- - `<resourcegroupname>` can only use alphanumeric characters, periods, underscores, the '-' character, and parenthesis and cannot end in a period. 
- - `<resourcegrouplocation>` must be one of the regions in which DocumentDB is generally available. The current list of regions is provided on the [Azure Regions page](https://azure.microsoft.com/regions/#services).
-
-Example input:
-
-	azure group create new_res_group westus
-
-Which produces the following output:
-
-    info:    Executing command group create
-    + Getting resource group new_res_group
-    + Creating resource group new_res_group
-    info:    Created resource group new_res_group
-    data:    Id:                  /subscriptions/xxxxxxxx-xxxx-xxxx-xxxx-xxxxxxxxxxxx/resourceGroups/new_res_group
-    data:    Name:                new_res_group
-    data:    Location:            westus
-    data:    Provisioning State:  Succeeded
-    data:    Tags: null
-    data:
-    info:    group create command OK
-
-If you encounter errors, see [Troubleshooting](#troubleshooting). 
-
-### <a id="create-documentdb-account-cli"></a> Step 2: Create a DocumentDB account using CLI
-
-Create a DocumentDB account in the new or existing resource group by entering the following command at the command prompt:
-
-> [AZURE.TIP] If you run this command in Azure PowerShell or Windows PowerShell you will receive an error about an unexpected token. Instead, run this command at the Windows Command Prompt. 
-
-    azure resource create -g <resourcegroupname> -n <databaseaccountname> -r "Microsoft.DocumentDB/databaseAccounts" -o "2015-04-08" -l <databaseaccountlocation> -p "{\"databaseAccountOfferType\":\"Standard\"}" 
-
- - `<resourcegroupname>` can only use alphanumeric characters, periods, underscores, the '-' character, and parenthesis and cannot end in a period. 
- - `<databaseaccountname>` can only use lowercase letters, numbers, the '-' character, and must be between 3 and 50 characters.
- - `<databaseaccountlocation>` must be one of the regions in which DocumentDB is generally available. The current list of regions is provided on the [Azure Regions page](https://azure.microsoft.com/regions/#services).
-
-Example input: 
-
-    azure resource create -g new_res_group -n samplecliacct -r "Microsoft.DocumentDB/databaseAccounts" -o 2015-04-08  -l westus -p "{\"databaseAccountOfferType\":\"Standard\"}"
-
-Which produces the following output as your new account is provisioned:
-
-    info:    Executing command resource create
-    + Getting resource samplecliacct
-    + Creating resource samplecliacct
-    info:    Resource samplecliacct is updated
-    data:
-    data:    Id:        /subscriptions/xxxxxxxx-xxxx-xxxx-xxxx-xxxxxxxxxxxx/resourceGroups/new_res_group/providers/Microsoft.DocumentDB/databaseAccounts/samplecliacct
-    data:    Name:      samplecliacct
-    data:    Type:      Microsoft.DocumentDB/databaseAccounts
-    data:    Parent:
-    data:    Location:  West US
-    data:    Tags:
-    data:
-    info:    resource create command OK
-
-If you encounter errors, see [Troubleshooting](#troubleshooting). 
-
-After the command returns, the account will be in the **Creating** state for a few minutes, before it changes to the **Online** state in which it is ready for use. You can check on the status of the account in the [Azure portal](https://portal.azure.com), on the **DocumentDB Accounts** blade.
-
-## <a id="deploy-documentdb-from-a-template"></a>Task: Create a DocumentDB account using an ARM template
-
-Use the instructions in this section to create a DocumentDB account with an Azure resource manager (ARM) template and an optional parameters file, both of which are JSON files. Using a template enables you to describe exactly what you want and repeat it without errors. 
-
-### Understanding ARM templates and resource groups
-
-Most applications are built from a combination of different resource types (such as one or more DocumentDB account, storage accounts, a virtual network, or a content delivery network). The default Azure service management API and the Azure portal represented these items by using a service-by-service approach. This approach requires you to deploy and manage the individual services individually (or find other tools that do so), and not as a single logical unit of deployment.
-
-*Azure Resource Manager templates* make it possible for you to deploy and manage these different resources as one logical deployment unit in a declarative fashion. Instead of imperatively telling Azure what to deploy one command after another, you describe your entire deployment in a JSON file -- all of the resources and associated configuration and deployment parameters -- and tell Azure to deploy those resources as one group.
-
-You can learn lots more about Azure resource groups and what they can do for you in the [Azure Resource Manager overview](../resource-group-overview.md). If you're interested in authoring templates, see [Authoring Azure Resource Manager templates](../resource-group-authoring-templates.md).
-
-### Step 1: Create a template and parameter file
-
-Create a local template file with the following content. Name the file azuredeploy.json.
-
-    {
-        "$schema": "http://schema.management.azure.com/schemas/2015-01-01/deploymentTemplate.json#",
-        "contentVersion": "1.0.0.0",
-        "parameters": {
-            "databaseAccountName": {
-                "type": "string"
-            }
-        },
-        "variables": { },
-        "resources": [
-            {
-                "apiVersion": "2015-04-08",
-                "type": "Microsoft.DocumentDb/databaseAccounts",
-                "name": "[parameters('databaseAccountName')]",
-                "location": "[resourceGroup().location]",
-                "properties": {
-                    "name": "[parameters('databaseAccountName')]",
-                    "databaseAccountOfferType": "Standard"
-                }
-            }
-        ]
-    }
-
-This template requires only one parameter, the database account name to create. The location of the new database account is set to the same location as the resource group.
-
-Because the template only takes one parameter, you can either enter the value at the command line, or create a parameter file to specify the value. 
-
-To create a parameters file, copy the following content into a new file and name the file azuredeploy.parameters.json. If you plan on specifying the database account name at the command prompt, you can continue without creating this file.
-
-    {
-        "$schema": "http://schema.management.azure.com/schemas/2015-01-01/deploymentParameters.json#",
-        "contentVersion": "1.0.0.0",
-        "parameters": {
-            "databaseAccountName": {
-                "value": "samplearmacct"
-            }
-        }
-    }
-
-In the azuredeploy.parameters.json file, update the value "samplearmacct" to the database name you'd like to use, then save the file. `<databaseAccountName>` can only use lowercase letters, numbers, the '-' character, and must be between 3 and 50 characters.
-
-### Step 2: Create or retrieve your resource group
-
-In order to create a DocumentDB account, you first need a resource group. If you already know the name of the resource group that you'd like to use, ensure that the location is a [region where DocumentDB is generally available](https://azure.microsoft.com/regions/#services), then skip to [Step 3](#create-account-from-template). In the template, the location of the account is created in the same region as the resource group, so attempting to create an account in a region where DocumentDB is not available will result in a deployment error.
-
-To review a list of all of your current resource groups, run the following command and take note of the resource group name you'd like to use: 
-
-    azure group list
-
-To create a new resource group, run the following command, specify the name of the new resource group to create, and the region in which to create the resource group: 
-
-	azure group create <resourcegroupname> <databaseaccountlocation>
-
- - `<resourcegroupname>` can only use alphanumeric characters, periods, underscores, the '-' character, and parenthesis and cannot end in a period. 
- - `<databaseaccountlocation>` must be one of the regions in which DocumentDB is generally available. The current list of regions is provided on the [Azure Regions page](https://azure.microsoft.com/regions/#services).
-
-Example input:
-
-	azure group create new_res_group westus
-
-Which produces the following output:
-
-    info:    Executing command group create
-    + Getting resource group new_res_group
-    + Creating resource group new_res_group
-    info:    Created resource group new_res_group
-    data:    Id:                  /subscriptions/xxxxxxxx-xxxx-xxxx-xxxx-xxxxxxxxxxxx/resourceGroups/new_res_group
-    data:    Name:                new_res_group
-    data:    Location:            West US
-    data:    Provisioning State:  Succeeded
-    data:    Tags: null
-    data:
-    info:    group create command OK
-
-If you encounter errors, see [Troubleshooting](#troubleshooting). 
-
-### <a id="create-account-from-template"></a>Step 3: Create the DocumentDB account by using an ARM template
-
-To create a DocumentDB account in your resource group, run the following command and provide the path to the template file, the path to the parameter file or the parameter value, the name of the resource group in which to deploy, and a deployment name (-n is optional). 
-
-To use a parameter file:
-
-    azure group deployment create -f <PathToTemplate> -e <PathToParameterFile> -g <resourcegroupname> -n <deploymentname>
-
- - `<PathToTemplate>` is the path to the azuredeploy.json file created in step 1. If your path name has spaces in it, put double quotes around this parameter.
- - `<PathToParameterFile>` is the path to the azuredeploy.parameters.json file created in step 1. If your path name has spaces in it, put double quotes around this parameter.
- - `<resourcegroupname>` is the name of the existing resource group in which to add a DocumentDB database account. 
- - `<deploymentname>` is the optional name of the deployment.
-
-Example input: 
-
-    azure group deployment create -f azuredeploy.json -e azuredeploy.parameters.json -g new_res_group -n azuredeploy
-
-OR to specify the database account name parameter without a parameter file, and instead get prompted for the value, run the following command:
-
-    azure group deployment create -f <PathToTemplate> -g <resourcegroupname> -n <deploymentname>
-
-Example input which shows the prompt and entry for a database account named new\_db_acct:
-
-    azure group deployment create -f azuredeploy.json -g new_res_group -n azuredeploy
-    info:    Executing command group deployment create
-    info:    Supply values for the following parameters
-    databaseAccountName: samplearmacct
-
-As the account is provisioned, you will receive the following information: 
-
-    info:    Executing command group deployment create
-    + Initializing template configurations and parameters
-    + Creating a deployment
-    info:    Created template deployment "azuredeploy"
-    + Waiting for deployment to complete
-    data:    DeploymentName     : azuredeploy
-    data:    ResourceGroupName  : new_res_group
-    data:    ProvisioningState  : Succeeded
-    data:    Timestamp          : 2015-11-30T18:50:23.6300288Z
-    data:    Mode               : Incremental
-    data:    Name                 Type    Value
-    data:    -------------------  ------  ------------------
-    data:    databaseAccountName  String  samplearmacct
-    data:    location             String  West US
-    info:    group deployment create command OK
-
-If you encounter errors, see [Troubleshooting](#troubleshooting).  
-
-After the command returns, the account will be in the **Creating** state for a few minutes, before it changes to the **Online** state in which it is ready for use. You can check on the status of the account in the [Azure portal](https://portal.azure.com), on the **DocumentDB Accounts** blade.
-
-## Troubleshooting
-
-If you receive errors like `Deployment provisioning state was not successful` while creating your resource group or database account, you have a few troubleshooting options. 
-
-> [AZURE.NOTE] Providing incorrect characters in the database account name or providing a location in which DocumentDB is not available will cause deployment errors. Database account names can only use lowercase letters, numbers, the '-' character, and must be between 3 and 50 characters. All valid database account locations are listed on the [Azure Regions page](https://azure.microsoft.com/regions/#services).
-
-- If your output contains the following `Error information has been recorded to C:\Users\wendy\.azure\azure.err`, then review the error info in the azure.err file.
-
-- You may find useful info in the log file for the resource group. To view the log file, run the following command:
-
-    	azure group log show <resourcegroupname> --last-deployment
-
-    Example input:
-
-    	azure group log show new_res_group --last-deployment
-
-    Then see [Troubleshooting resource group deployments in Azure](../virtual-machines/resource-group-deploy-debug.md) for additional information.
-
-- Error information is also available in the Azure Portal as shown in the following screenshot. To navigate to the error info: click Resource Groups in the Jumpbar, select the Resource Group that had the error, then in the Essentials area of the Resource group blade click the date of the Last Deployment, then in the Deployment history blade select the failed deployment, then in the Deployment blade click the Operation detail with the red exclamation mark. The Status Message for the failed deployment is displayed in the Operation details blade. 
-
-    ![Screenshot of the Azure portal showing how to navigate to the deployment error message](media/documentdb-automation-resource-manager-cli/portal-troubleshooting-deploy.png) 
-
-## Next steps
-
-Now that you have a DocumentDB account, the next step is to create a DocumentDB database. You can create a database by using one of the following:
-
-- The Azure portal, as described in [Create a DocumentDB database using the Azure portal](documentdb-create-database.md).
-- The C# .NET samples in the [DatabaseManagement](https://github.com/Azure/azure-documentdb-net/tree/master/samples/code-samples/DatabaseManagement) project of the [azure-documentdb-dotnet](https://github.com/Azure/azure-documentdb-net/tree/master/samples/code-samples) repository on GitHub.
-- The [DocumentDB SDKs](https://msdn.microsoft.com/library/azure/dn781482.aspx). DocumentDB has .NET, Java, Python, Node.js, and JavaScript API SDKs. 
-
-After creating your database, you need to [add one or more collections](documentdb-create-collection.md) to the database, then [add documents](documentdb-view-json-document-explorer.md) to the collections. 
-
-After you have documents in a collection, you can use [DocumentDB SQL](documentdb-sql-query.md) to [execute queries](documentdb-sql-query.md#executing-queries) against your documents by using the [Query Explorer](documentdb-query-collections-query-explorer.md) in the preview portal, the [REST API](https://msdn.microsoft.com/library/azure/dn781481.aspx), or one of the [SDKs](https://msdn.microsoft.com/library/azure/dn781482.aspx).
-
-To learn more about DocumentDB, explore these resources:
-
--	[Learning path for DocumentDB](https://azure.microsoft.com/documentation/learning-paths/documentdb/)
--	[DocumentDB resource model and concepts](documentdb-resources.md)
-
->>>>>>> a9a21c44
 For more templates you can use, see [Azure Quickstart templates](https://azure.microsoft.com/documentation/templates/).