---
title: DocumentDB Automation - Resource Manager - CLI | Microsoft Docs
description: Use Azure Resource Manager templates or CLI to deploy a DocumentDB database account. DocumentDB is a cloud-based NoSQL database for JSON data.
services: documentdb
author: mimig1
manager: jhubbard
editor: ''
tags: azure-resource-manager
documentationcenter: ''

ms.assetid: eae5eec6-0e27-442c-abfc-ef6b7fd3f8d2
ms.service: documentdb
ms.workload: data-services
ms.tgt_pltfrm: na
ms.devlang: na
ms.topic: article
<<<<<<< HEAD
ms.date: 12/20/2016
=======
ms.date: 1/11/2017
>>>>>>> e8cfaf0d
ms.author: mimig

---
# Automate DocumentDB account creation using Azure CLI and Azure Resource Manager templates
> [!div class="op_single_selector"]
> * [Azure portal](documentdb-create-account.md)
> * [Azure CLI and ARM](documentdb-automation-resource-manager-cli.md)
> * [Azure Powershell](documentdb-manage-account-with-powershell.md)

This article shows you how to create an Azure DocumentDB account by using Azure Resource Manager templates or directly with the Azure Command-Line Interface (CLI). To create a DocumentDB account using the Azure portal, see [Create a DocumentDB database account using the Azure portal](documentdb-create-account.md).

DocumentDB database accounts are currently the only DocumentDB resource that can be created using Resource Manager templates and the Azure CLI.

## Getting ready
Before you can use the Azure CLI with Azure resource groups, you need to have the right Azure CLI version and an Azure account. If you don't have the Azure CLI, [install it](../xplat-cli-install.md).

### Update your Azure CLI version
At the command prompt, type `azure --version` to see whether you have already installed version 0.10.4 or later. You may be prompted to participate in Microsoft Azure CLI data collection at this step, and can select y or n to opt-in or opt-out.

    azure --version
    0.10.4 (node: 4.2.4)

If your version is not 0.10.4 or later, you need to either [install the Azure CLI](../xplat-cli-install.md) or update by using one of the native installers, or through **npm** by typing `npm update -g azure-cli` to update or `npm install -g azure-cli` to install.

### Set your Azure account and subscription
If you don't already have an Azure subscription but you do have a Visual Studio subscription, you can activate your [Visual Studio subscriber benefits](https://azure.microsoft.com/pricing/member-offers/msdn-benefits-details/). Or you can sign up for a [free trial](https://azure.microsoft.com/pricing/free-trial/).

You need to have a work or school account or a Microsoft account identity to use Azure resource management templates. If you have one of these accounts, type the following command:

    azure login

Which produces the following output:

    info:    Executing command login
    |info:    To sign in, use a web browser to open the page https://aka.ms/devicelogin.
    Enter the code E1A2B3C4D to authenticate.

> [!NOTE]
> If you don't have an Azure account, you see an error message indicating that you need a different type of account. To create one from your current Azure account, see [Creating a work or school identity in Azure Active Directory](../virtual-machines/virtual-machines-windows-create-aad-work-id.md?toc=%2fazure%2fvirtual-machines%2fwindows%2ftoc.json).
>
>

Open [https://aka.ms/devicelogin](https://aka.ms/devicelogin) in a browser and enter the code provided in the command output.

![Screenshot showing the device login screen for Microsoft Azure CLI](media/documentdb-automation-resource-manager-cli/azure-cli-login-code.png)

Once you've entered the code, select the identity you want to use in the browser and provide your user name and password if needed.

![Screenshot showing where to select the Microsoft identity account associated with the Azure subscription you want to use](media/documentdb-automation-resource-manager-cli/identity-cli-login.png)

You receive the following confirmation screen when you're successfully logged in, and you can then close the browser window.

![Screenshot showing confirmation of login to the Microsoft Azure Cross-platform Command Line Interface](media/documentdb-automation-resource-manager-cli/login-confirmation.png)

The command shell also provides the following output:

    /info:    Added subscription Visual Studio Ultimate with MSDN
    info:    Setting subscription "Visual Studio Ultimate with MSDN" as default
    +
    info:    login command OK

In addition to the interactive login method described here, there are additional Azure CLI login methods available. For more information about the other methods and information about handling multiple subscriptions, see [Connect to an Azure subscription from the Azure Command-Line Interface (Azure CLI)](../xplat-cli-connect.md).

### Switch to the Azure CLI resource group mode
By default, the Azure CLI starts in the service management mode (**asm** mode). Type the following to switch to resource group mode.

    azure config mode arm

Which provides the following output:

    info:    Executing command config mode
    info:    New mode is arm
    info:    config mode command OK

If needed, you can switch back to the default set of commands by typing `azure config mode asm`.

### Create or retrieve your resource group
To create a DocumentDB account, you first need a resource group. If you already know the name of the resource group that you'd like to use, then skip to [Step 2](#create-documentdb-account-cli).

To review a list of all your current resource groups, run the following command and take note of the resource group name you'd like to use:

    azure group list

To create a resource group, run the following command, specify the name of the new resource group to create, and the region in which to create the resource group:

    azure group create <resourcegroupname> <resourcegrouplocation>

* `<resourcegroupname>` can only use alphanumeric characters, periods, underscores, the '-' character, and parenthesis and cannot end in a period.
* `<resourcegrouplocation>` must be one of the regions in which DocumentDB is generally available. The current list of regions is provided on the [Azure Regions page](https://azure.microsoft.com/regions/#services).

Example input:

    azure group create new_res_group westus

Which produces the following output:

    info:    Executing command group create
    + Getting resource group new_res_group
    + Creating resource group new_res_group
    info:    Created resource group new_res_group
    data:    Id:                  /subscriptions/xxxxxxxx-xxxx-xxxx-xxxx-xxxxxxxxxxxx/resourceGroups/new_res_group
    data:    Name:                new_res_group
    data:    Location:            westus
    data:    Provisioning State:  Succeeded
    data:    Tags: null
    data:
    info:    group create command OK

If you encounter errors, see [Troubleshooting](#troubleshooting).

## Understanding Resource Manager templates and resource groups
Most applications are built from a combination of different resource types (such as one or more DocumentDB account, storage accounts, a virtual network, or a content delivery network). The default Azure service management API and the Azure portal represented these items by using a service-by-service approach. This approach requires you to deploy and manage the individual services individually (or find other tools that do so), and not as a single logical unit of deployment.

*Azure Resource Manager templates* make it possible for you to deploy and manage these different resources as one logical deployment unit in a declarative fashion. Instead of imperatively telling Azure what to deploy one command after another, you describe your entire deployment in a JSON file -- all the resources and associated configuration and deployment parameters -- and tell Azure to deploy those resources as one group.

You can learn lots more about Azure resource groups and what they can do for you in the [Azure Resource Manager overview](../azure-resource-manager/resource-group-overview.md). If you're interested in authoring templates, see [Authoring Azure Resource Manager templates](../azure-resource-manager/resource-group-authoring-templates.md).

## <a id="quick-create-documentdb-account"></a>Task: Create a Single Region DocumentDB account
Use the instructions in this section to create a Single Region DocumentDB account. This can be accomplished using Azure CLI with or without Resource Manager templates.

### <a id="create-single-documentdb-account-cli-arm"></a> Create a Single Region DocumentDB account using Azure CLI without Resource Manager templates
Create a DocumentDB account in the new or existing resource group by entering the following command at the command prompt:

> [!TIP]
> If you run this command in Azure PowerShell or Windows PowerShell you receive an error about an unexpected token. Instead, run this command at the Windows Command Prompt.
>
>

    azure resource create -g <resourcegroupname> -n <databaseaccountname> -r "Microsoft.DocumentDB/databaseAccounts" -o 2015-04-08 -l <resourcegrouplocation> -p "{\"databaseAccountOfferType\":\"Standard\",\"ipRangeFilter\":\"<ip-range-filter>\",\"locations\":["{\"locationName\":\"<databaseaccountlocation>\",\"failoverPriority\":\"<failoverPriority>\"}"]}"

* `<resourcegroupname>` can only use alphanumeric characters, periods, underscores, the '-' character, and parenthesis and cannot end in a period.
* `<resourcegrouplocation>` is the region of the current resource group.
* `<ip-range-filter>` Specifies the set of IP addresses or IP address ranges in CIDR form to be included as the allowed list of client IPs for a given database account. IP addresses/ranges must be comma separated and must not contain any spaces. For more information, see [DocumentDB Firewall Support](documentdb-firewall-support.md)
* `<databaseaccountname>` can only use lowercase letters, numbers, the '-' character, and must be between 3 and 50 characters.
* `<databaseaccountlocation>` must be one of the regions in which DocumentDB is generally available. The current list of regions is provided on the [Azure Regions page](https://azure.microsoft.com/regions/#services).

Example input:

    azure resource create -g new_res_group -n samplecliacct -r "Microsoft.DocumentDB/databaseAccounts" -o 2015-04-08 -l westus -p "{\"databaseAccountOfferType\":\"Standard\",\"ipRangeFilter\":\"\",\"locations\":["{\"locationName\":\"westus\",\"failoverPriority\":\"0\"}"]}"

Which produces the following output as your new account is provisioned:

    info:    Executing command resource create
    + Getting resource samplecliacct
    + Creating resource samplecliacct
    info:    Resource samplecliacct is updated
    data:
    data:    Id:        /subscriptions/xxxxxxxx-xxxx-xxxx-xxxx-xxxxxxxxxxxx/resourceGroups/new_res_group/providers/Microsoft.DocumentDB/databaseAccounts/samplecliacct
    data:    Name:      samplecliacct
    data:    Type:      Microsoft.DocumentDB/databaseAccounts
    data:    Parent:
    data:    Location:  West US
    data:    Tags:
    data:
    info:    resource create command OK

If you encounter errors, see [Troubleshooting](#troubleshooting).

After the command returns, the account will be in the **Creating** state for a few minutes, before it changes to the **Online** state in which it is ready for use. You can check on the status of the account in the [Azure portal](https://portal.azure.com), on the **DocumentDB Accounts** blade.

### <a id="create-single-documentdb-account-cli-arm"></a> Create a Single Region DocumentDB account using Azure CLI with Resource Manager templates
The instructions in this section describe how to create a DocumentDB account with an Azure Resource Manager template and an optional parameters file, both of which are JSON files. Using a template enables you to describe exactly what you want and repeat it without errors.

Create a local template file with the following content. Name the file azuredeploy.json.

    {
        "$schema": "http://schema.management.azure.com/schemas/2015-01-01/deploymentTemplate.json#",
        "contentVersion": "1.0.0.0",
        "parameters": {
            "databaseAccountName": {
                "type": "string"
            },
            "locationName1": {
                "type": "string"
            }
        },
        "variables": {},
        "resources": [
            {
                "apiVersion": "2015-04-08",
                "type": "Microsoft.DocumentDb/databaseAccounts",
                "name": "[parameters('databaseAccountName')]",
                "location": "[resourceGroup().location]",
                "properties": {
                    "databaseAccountOfferType": "Standard",
                    "ipRangeFilter": "",
                    "locations": [
                        {
                            "failoverPriority": 0,
                            "locationName": "[parameters('locationName1')]"
                        }
                    ]
                }
            }
        ]
    }

The failoverPriority must be set to 0 since this is a single region account. A failoverPriority of 0 indicates that this region be kept as the [write region for the DocumentDB account][scaling-globally].
You can either enter the value at the command line, or create a parameter file to specify the value.

To create a parameters file, copy the following content into a new file and name the file azuredeploy.parameters.json. If you plan on specifying the database account name at the command prompt, you can continue without creating this file.

    {
        "$schema": "http://schema.management.azure.com/schemas/2015-01-01/deploymentParameters.json#",
        "contentVersion": "1.0.0.0",
        "parameters": {
            "databaseAccountName": {
                "value": "samplearmacct"
            },
            "locationName1": {
                "value": "westus"
            }
        }
    }

In the azuredeploy.parameters.json file, update the value field of `"samplearmacct"` to the database name you'd like to use, then save the file. `"databaseAccountName"` can only use lowercase letters, numbers, the '-' character, and must be between 3 and 50 characters. Update the value field of `"locationName1"` to the region where you would like to create the DocumentDB account.

To create a DocumentDB account in your resource group, run the following command and provide the path to the template file, the path to the parameter file or the parameter value, the name of the resource group in which to deploy, and a deployment name (-n is optional).

To use a parameter file:

    azure group deployment create -f <PathToTemplate> -e <PathToParameterFile> -g <resourcegroupname> -n <deploymentname>

* `<PathToTemplate>` is the path to the azuredeploy.json file created in step 1. If your path name has spaces in it, put double quotes around this parameter.
* `<PathToParameterFile>` is the path to the azuredeploy.parameters.json file created in step 1. If your path name has spaces in it, put double quotes around this parameter.
* `<resourcegroupname>` is the name of the existing resource group in which to add a DocumentDB database account.
* `<deploymentname>` is the optional name of the deployment.

Example input:

    azure group deployment create -f azuredeploy.json -e azuredeploy.parameters.json -g new_res_group -n azuredeploy

OR to specify the database account name parameter without a parameter file, and instead get prompted for the value, run the following command:

    azure group deployment create -f <PathToTemplate> -g <resourcegroupname> -n <deploymentname>

Example input which shows the prompt and entry for a database account named samplearmacct:

    azure group deployment create -f azuredeploy.json -g new_res_group -n azuredeploy
    info:    Executing command group deployment create
    info:    Supply values for the following parameters
    databaseAccountName: samplearmacct

As the account is provisioned, you receive the following information:

    info:    Executing command group deployment create
    + Initializing template configurations and parameters
    + Creating a deployment
    info:    Created template deployment "azuredeploy"
    + Waiting for deployment to complete
    +
    +
    info:    Resource 'new_res_group' of type 'Microsoft.DocumentDb/databaseAccounts' provisioning status is Running
    +
    info:    Resource 'new_res_group' of type 'Microsoft.DocumentDb/databaseAccounts' provisioning status is Succeeded
    data:    DeploymentName     : azuredeploy
    data:    ResourceGroupName  : new_res_group
    data:    ProvisioningState  : Succeeded
    data:    Timestamp          : 2015-11-30T18:50:23.6300288Z
    data:    Mode               : Incremental
    data:    CorrelationId      : 4a5d4049-c494-4053-bad4-cc804d454700
    data:    DeploymentParameters :
    data:    Name                 Type    Value
    data:    -------------------  ------  ------------------
    data:    databaseAccountName  String  samplearmacct
    data:    locationName1        String  westus
    info:    group deployment create command OK

If you encounter errors, see [Troubleshooting](#troubleshooting).  

After the command returns, the account will be in the **Creating** state for a few minutes, before it changes to the **Online** state in which it is ready for use. You can check on the status of the account in the [Azure portal](https://portal.azure.com), on the **DocumentDB Accounts** blade.

## <a id="quick-create-documentdb-with-mongodb-api-account"></a>Task: Create a Single Region DocumentDB with support for MongoDB account
Use the instructions in this section to create a Single Region DocumentDB with support for MongoDB account. This can be accomplished using Azure CLI with Resource Manager templates.

### <a id="create-single-documentdb-with-mongodb-api-account-cli-arm"></a> Create a Single Region DocumentDB with support for MongoDB account using Azure CLI with Resource Manager templates
The instructions in this section describe how to create a DocumentDB with support for MongoDB account with an Azure Resource Manager template and an optional parameters file, both of which are JSON files. Using a template enables you to describe exactly what you want and repeat it without errors.

Create a local template file with the following content. Name the file azuredeploy.json.

    {
        "$schema": "http://schema.management.azure.com/schemas/2015-01-01/deploymentTemplate.json#",
        "contentVersion": "1.0.0.0",
        "parameters": {
            "databaseAccountName": {
                "type": "string"
            },
            "locationName1": {
                "type": "string"
            }
        },
        "variables": {},
        "resources": [
            {
                "apiVersion": "2015-04-08",
                "type": "Microsoft.DocumentDb/databaseAccounts",
                "name": "[parameters('databaseAccountName')]",
                "location": "[resourceGroup().location]",
                "kind": "MongoDB",
                "properties": {
                    "databaseAccountOfferType": "Standard",
                    "ipRangeFilter": "",
                    "locations": [
                        {
                            "failoverPriority": 0,
                            "locationName": "[parameters('locationName1')]"
                        }
                    ]
                }
            }
        ]
    }

The kind must be set to MongoDB to specify that this account will support MongoDB APIs. If no kind property is specified, the default will be a native DocumentDB account.

The failoverPriority must be set to 0 since this is a single region account. A failoverPriority of 0 indicates that this region be kept as the [write region for the DocumentDB account][scaling-globally].
You can either enter the value at the command line, or create a parameter file to specify the value.

To create a parameters file, copy the following content into a new file and name the file azuredeploy.parameters.json. If you plan on specifying the database account name at the command prompt, you can continue without creating this file.

    {
        "$schema": "http://schema.management.azure.com/schemas/2015-01-01/deploymentParameters.json#",
        "contentVersion": "1.0.0.0",
        "parameters": {
            "databaseAccountName": {
                "value": "samplearmacct"
            },
            "locationName1": {
                "value": "westus"
            }
        }
    }

In the azuredeploy.parameters.json file, update the value field of `"samplearmacct"` to the database name you'd like to use, then save the file. `"databaseAccountName"` can only use lowercase letters, numbers, the '-' character, and must be between 3 and 50 characters. Update the value field of `"locationName1"` to the region where you would like to create the DocumentDB account.

To create a DocumentDB account in your resource group, run the following command and provide the path to the template file, the path to the parameter file or the parameter value, the name of the resource group in which to deploy, and a deployment name (-n is optional).

To use a parameter file:

    azure group deployment create -f <PathToTemplate> -e <PathToParameterFile> -g <resourcegroupname> -n <deploymentname>

* `<PathToTemplate>` is the path to the azuredeploy.json file created in step 1. If your path name has spaces in it, put double quotes around this parameter.
* `<PathToParameterFile>` is the path to the azuredeploy.parameters.json file created in step 1. If your path name has spaces in it, put double quotes around this parameter.
* `<resourcegroupname>` is the name of the existing resource group in which to add a DocumentDB database account.
* `<deploymentname>` is the optional name of the deployment.

Example input:

    azure group deployment create -f azuredeploy.json -e azuredeploy.parameters.json -g new_res_group -n azuredeploy

OR to specify the database account name parameter without a parameter file, and instead get prompted for the value, run the following command:

    azure group deployment create -f <PathToTemplate> -g <resourcegroupname> -n <deploymentname>

Example input which shows the prompt and entry for a database account named samplearmacct:

    azure group deployment create -f azuredeploy.json -g new_res_group -n azuredeploy
    info:    Executing command group deployment create
    info:    Supply values for the following parameters
    databaseAccountName: samplearmacct

As the account is provisioned, you receive the following information:

    info:    Executing command group deployment create
    + Initializing template configurations and parameters
    + Creating a deployment
    info:    Created template deployment "azuredeploy"
    + Waiting for deployment to complete
    +
    +
    info:    Resource 'new_res_group' of type 'Microsoft.DocumentDb/databaseAccounts' provisioning status is Running
    +
    info:    Resource 'new_res_group' of type 'Microsoft.DocumentDb/databaseAccounts' provisioning status is Succeeded
    data:    DeploymentName     : azuredeploy
    data:    ResourceGroupName  : new_res_group
    data:    ProvisioningState  : Succeeded
    data:    Timestamp          : 2015-11-30T18:50:23.6300288Z
    data:    Mode               : Incremental
    data:    CorrelationId      : 4a5d4049-c494-4053-bad4-cc804d454700
    data:    DeploymentParameters :
    data:    Name                 Type    Value
    data:    -------------------  ------  ------------------
    data:    databaseAccountName  String  samplearmacct
    data:    locationName1        String  westus
    info:    group deployment create command OK

If you encounter errors, see [Troubleshooting](#troubleshooting).  

After the command returns, the account will be in the **Creating** state for a few minutes, before it changes to the **Online** state in which it is ready for use. You can check on the status of the account in the [Azure portal](https://portal.azure.com), on the **DocumentDB Accounts** blade.

## <a id="create-multi-documentdb-account"></a>Task: Create a multi-region DocumentDB account
DocumentDB has the capability to [distribute your data globally][distribute-globally] across various [Azure regions](https://azure.microsoft.com/regions/#services). When creating a DocumentDB account, the regions in which you would like the service to exist can be specified. Use the instructions in this section to create a multi-region DocumentDB account. This can be accomplished using Azure CLI with or without Resource Manager templates.

### <a id="create-multi-documentdb-account-cli"></a> Create a multi-region DocumentDB account using Azure CLI without Resource Manager templates
Create a DocumentDB account in the new or existing resource group by entering the following command at the command prompt:

> [!TIP]
> If you run this command in Azure PowerShell or Windows PowerShell you receive an error about an unexpected token. Instead, run this command at the Windows Command Prompt.
>
>

    azure resource create -g <resourcegroupname> -n <databaseaccountname> -r "Microsoft.DocumentDB/databaseAccounts" -o 2015-04-08 -l <resourcegrouplocation> -p "{\"databaseAccountOfferType\":\"Standard\",\"ipRangeFilter\":\"<ip-range-filter>\",\"locations\":["{\"locationName\":\"<databaseaccountlocation1>\",\"failoverPriority\":\"<failoverPriority1>\"},{\"locationName\":\"<databaseaccountlocation2>\",\"failoverPriority\":\"<failoverPriority2>\"}"]}"

* `<resourcegroupname>` can only use alphanumeric characters, periods, underscores, the '-' character, and parenthesis and cannot end in a period.
* `<resourcegrouplocation>` is the region of the current resource group.
* `<ip-range-filter>` Specifies the set of IP addresses or IP address ranges in CIDR form to be included as the allowed list of client IPs for a given database account. IP addresses/ranges must be comma separated and must not contain any spaces. For more information, see [DocumentDB Firewall Support](documentdb-firewall-support.md)
* `<databaseaccountname>` can only use lowercase letters, numbers, the '-' character, and must be between 3 and 50 characters.
* `<databaseaccountlocation1>` and `<databaseaccountlocation2>` must be regions in which DocumentDB is generally available. The current list of regions is provided on the [Azure Regions page](https://azure.microsoft.com/regions/#services).

Example input:

    azure resource create -g new_res_group -n samplecliacct -r "Microsoft.DocumentDB/databaseAccounts" -o 2015-04-08 -l westus -p "{\"databaseAccountOfferType\":\"Standard\",\"ipRangeFilter\":\"\",\"locations\":["{\"locationName\":\"westus\",\"failoverPriority\":\"0\"},{\"locationName\":\"eastus\",\"failoverPriority\":\"1\"}"]}"

Which produces the following output as your new account is provisioned:

    info:    Executing command resource create
    + Getting resource samplecliacct
    + Creating resource samplecliacct
    info:    Resource samplecliacct is updated
    data:
    data:    Id:        /subscriptions/xxxxxxxx-xxxx-xxxx-xxxx-xxxxxxxxxxxx/resourceGroups/new_res_group/providers/Microsoft.DocumentDB/databaseAccounts/samplecliacct
    data:    Name:      samplecliacct
    data:    Type:      Microsoft.DocumentDB/databaseAccounts
    data:    Parent:
    data:    Location:  West US
    data:    Tags:
    data:
    info:    resource create command OK

If you encounter errors, see [Troubleshooting](#troubleshooting).

After the command returns, the account will be in the **Creating** state for a few minutes, before it changes to the **Online** state in which it is ready for use. You can check on the status of the account in the [Azure portal](https://portal.azure.com), on the **DocumentDB Accounts** blade.

### <a id="create-multi-documentdb-account-cli-arm"></a> Create a multi-region DocumentDB account using Azure CLI with Resource Manager templates
The instructions in this section describe how to create a DocumentDB account with an Azure Resource Manager template and an optional parameters file, both of which are JSON files. Using a template enables you to describe exactly what you want and repeat it without errors.

Create a local template file with the following content. Name the file azuredeploy.json.

    {
        "$schema": "http://schema.management.azure.com/schemas/2015-01-01/deploymentTemplate.json#",
        "contentVersion": "1.0.0.0",
        "parameters": {
            "databaseAccountName": {
                "type": "string"
            },
            "locationName1": {
                "type": "string"
            },
            "locationName2": {
                "type": "string"
            }
        },
        "variables": {},
        "resources": [
            {
                "apiVersion": "2015-04-08",
                "type": "Microsoft.DocumentDb/databaseAccounts",
                "name": "[parameters('databaseAccountName')]",
                "location": "[resourceGroup().location]",
                "properties": {
                    "databaseAccountOfferType": "Standard",
                    "ipRangeFilter": "",
                    "locations": [
                        {
                            "failoverPriority": 0,
                            "locationName": "[parameters('locationName1')]"
                        },
                        {
                            "failoverPriority": 1,
                            "locationName": "[parameters('locationName2')]"
                        }
                    ]
                }
            }
        ]
    }

The preceding template file can be used to create a DocumentDB account with two regions. To create the account with more regions, add it to the "locations" array and add the corresponding parameters.

One of the regions must have a failoverPriority value of 0 to indicate that this region be kept as the [write region for the DocumentDB account][scaling-globally]. The failover priority values must be unique among the locations and the highest failover priority value must be less than the total number of regions. You can either enter the value at the command line, or create a parameter file to specify the value.

To create a parameters file, copy the following content into a new file and name the file azuredeploy.parameters.json. If you plan on specifying the database account name at the command prompt, you can continue without creating this file.

    {
        "$schema": "http://schema.management.azure.com/schemas/2015-01-01/deploymentParameters.json#",
        "contentVersion": "1.0.0.0",
        "parameters": {
            "databaseAccountName": {
                "value": "samplearmacct"
            },
            "locationName1": {
                "value": "westus"
            },
            "locationName2": {
                "value": "eastus"
            }
        }
    }

In the azuredeploy.parameters.json file, update the value field of `"samplearmacct"` to the database name you'd like to use, then save the file. `"databaseAccountName"` can only use lowercase letters, numbers, the '-' character, and must be between 3 and 50 characters. Update the value field of `"locationName1"` and `"locationName2"` to the region where you would like to create the DocumentDB account.

To create a DocumentDB account in your resource group, run the following command and provide the path to the template file, the path to the parameter file or the parameter value, the name of the resource group in which to deploy, and a deployment name (-n is optional).

To use a parameter file:

    azure group deployment create -f <PathToTemplate> -e <PathToParameterFile> -g <resourcegroupname> -n <deploymentname>

* `<PathToTemplate>` is the path to the azuredeploy.json file created in step 1. If your path name has spaces in it, put double quotes around this parameter.
* `<PathToParameterFile>` is the path to the azuredeploy.parameters.json file created in step 1. If your path name has spaces in it, put double quotes around this parameter.
* `<resourcegroupname>` is the name of the existing resource group in which to add a DocumentDB database account.
* `<deploymentname>` is the optional name of the deployment.

Example input:

    azure group deployment create -f azuredeploy.json -e azuredeploy.parameters.json -g new_res_group -n azuredeploy

OR to specify the database account name parameter without a parameter file, and instead get prompted for the value, run the following command:

    azure group deployment create -f <PathToTemplate> -g <resourcegroupname> -n <deploymentname>

Example input, which shows the prompt and entry for a database account named samplearmacct:

    azure group deployment create -f azuredeploy.json -g new_res_group -n azuredeploy
    info:    Executing command group deployment create
    info:    Supply values for the following parameters
    databaseAccountName: samplearmacct

As the account is provisioned, you receive the following information:

    info:    Executing command group deployment create
    + Initializing template configurations and parameters
    + Creating a deployment
    info:    Created template deployment "azuredeploy"
    + Waiting for deployment to complete
    +
    +
    info:    Resource 'new_res_group' of type 'Microsoft.DocumentDb/databaseAccounts' provisioning status is Running
    +
    info:    Resource 'new_res_group' of type 'Microsoft.DocumentDb/databaseAccounts' provisioning status is Succeeded
    data:    DeploymentName     : azuredeploy
    data:    ResourceGroupName  : new_res_group
    data:    ProvisioningState  : Succeeded
    data:    Timestamp          : 2015-11-30T18:50:23.6300288Z
    data:    Mode               : Incremental
    data:    CorrelationId      : 4a5d4049-c494-4053-bad4-cc804d454700
    data:    DeploymentParameters :
    data:    Name                 Type    Value
    data:    -------------------  ------  ------------------
    data:    databaseAccountName  String  samplearmacct
    data:    locationName1        String  westus
    data:    locationName2        String  eastus
    info:    group deployment create command OK

If you encounter errors, see [Troubleshooting](#troubleshooting).  

After the command returns, the account will be in the **Creating** state for a few minutes, before it changes to the **Online** state in which it is ready for use. You can check on the status of the account in the [Azure portal](https://portal.azure.com), on the **DocumentDB Accounts** blade.

## Troubleshooting
If you receive errors like `Deployment provisioning state was not successful` while creating your resource group or database account, you have a few troubleshooting options.

> [!NOTE]
> Providing incorrect characters in the database account name or providing a location in which DocumentDB is not available will cause deployment errors. Database account names can only use lowercase letters, numbers, the '-' character, and must be between 3 and 50 characters. All valid database account locations are listed on the [Azure Regions page](https://azure.microsoft.com/regions/#services).
>
>

* If your output contains the following `Error information has been recorded to C:\Users\wendy\.azure\azure.err`, then review the error info in the azure.err file.
* You may find useful info in the log file for the resource group. To view the log file, run the following command:

        azure group log show <resourcegroupname> --last-deployment

    Example input:

        azure group log show new_res_group --last-deployment

<<<<<<< HEAD
    Then see [Troubleshooting resource group deployments in Azure](../azure-resource-manager/resource-manager-troubleshoot-deployments-cli.md) for additional information.
=======
    Then see [Troubleshooting resource group deployments in Azure](../azure-resource-manager/resource-manager-common-deployment-errors.md) for additional information.
>>>>>>> e8cfaf0d
* Error information is also available in the Azure portal as shown in the following screenshot. To navigate to the error info: click Resource Groups in the Jumpbar, select the Resource Group that had the error, then in the Essentials area of the Resource group blade click the date of the Last Deployment, then in the Deployment history blade select the failed deployment, then in the Deployment blade click the Operation detail with the red exclamation mark. The Status Message for the failed deployment is displayed in the Operation details blade.

    ![Screenshot of the Azure portal showing how to navigate to the deployment error message](media/documentdb-automation-resource-manager-cli/portal-troubleshooting-deploy.png)

## Next steps
Now that you have a DocumentDB account, the next step is to create a DocumentDB database. You can create a database by using one of the following:

* The Azure portal, as described in [Create a DocumentDB collection and database using the Azure portal](documentdb-create-collection.md).
* The C# .NET samples in the [DatabaseManagement](https://github.com/Azure/azure-documentdb-net/tree/master/samples/code-samples/DatabaseManagement) project of the [azure-documentdb-dotnet](https://github.com/Azure/azure-documentdb-net/tree/master/samples/code-samples) repository on GitHub.
* The [DocumentDB SDKs](https://msdn.microsoft.com/library/azure/dn781482.aspx). DocumentDB has .NET, Java, Python, Node.js, and JavaScript API SDKs.

After creating your database, you need to [add one or more collections](documentdb-create-collection.md) to the database, then [add documents](documentdb-view-json-document-explorer.md) to the collections.

After you have documents in a collection, you can use [DocumentDB SQL](documentdb-sql-query.md) to [execute queries](documentdb-sql-query.md#executing-sql-queries) against your documents by using the [Query Explorer](documentdb-query-collections-query-explorer.md) in the portal, the [REST API](https://msdn.microsoft.com/library/azure/dn781481.aspx), or one of the [SDKs](https://msdn.microsoft.com/library/azure/dn781482.aspx).

To learn more about DocumentDB, explore these resources:

* [Learning path for DocumentDB](https://azure.microsoft.com/documentation/learning-paths/documentdb/)
* [DocumentDB resource model and concepts](documentdb-resources.md)

For more templates you can use, see [Azure Quickstart templates](https://azure.microsoft.com/documentation/templates/).

<!--Reference style links - using these makes the source content way more readable than using inline links-->
[distribute-globally]: https://azure.microsoft.com/en-us/documentation/articles/documentdb-distribute-data-globally
[scaling-globally]: https://azure.microsoft.com/en-us/documentation/articles/documentdb-distribute-data-globally/#scaling-across-the-planet<|MERGE_RESOLUTION|>--- conflicted
+++ resolved
@@ -14,11 +14,7 @@
 ms.tgt_pltfrm: na
 ms.devlang: na
 ms.topic: article
-<<<<<<< HEAD
-ms.date: 12/20/2016
-=======
 ms.date: 1/11/2017
->>>>>>> e8cfaf0d
 ms.author: mimig
 
 ---
@@ -593,11 +589,7 @@
 
         azure group log show new_res_group --last-deployment
 
-<<<<<<< HEAD
-    Then see [Troubleshooting resource group deployments in Azure](../azure-resource-manager/resource-manager-troubleshoot-deployments-cli.md) for additional information.
-=======
     Then see [Troubleshooting resource group deployments in Azure](../azure-resource-manager/resource-manager-common-deployment-errors.md) for additional information.
->>>>>>> e8cfaf0d
 * Error information is also available in the Azure portal as shown in the following screenshot. To navigate to the error info: click Resource Groups in the Jumpbar, select the Resource Group that had the error, then in the Essentials area of the Resource group blade click the date of the Last Deployment, then in the Deployment history blade select the failed deployment, then in the Deployment blade click the Operation detail with the red exclamation mark. The Status Message for the failed deployment is displayed in the Operation details blade.
 
     ![Screenshot of the Azure portal showing how to navigate to the deployment error message](media/documentdb-automation-resource-manager-cli/portal-troubleshooting-deploy.png)
