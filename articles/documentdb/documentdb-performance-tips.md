--- conflicted
+++ resolved
@@ -176,20 +176,6 @@
 
     To measure the overhead of any operation (create, update, or delete), inspect the x-ms-request-charge header (or the equivalent RequestCharge property in ResourceResponse<T> or FeedResponse<T> in the .NET SDK) to measure the number of request units consumed by these operations.
 
-<<<<<<< HEAD
-        // Measure the performance (request units) of writes
-        ResourceResponse<Document> response = await client.CreateDocumentAsync(collectionSelfLink, myDocument);
-        Console.WriteLine("Insert of document consumed {0} request units", response.RequestCharge);
-        // Measure the performance (request units) of queries
-        IDocumentQuery<dynamic> queryable = client.CreateDocumentQuery(collectionSelfLink, queryString).AsDocumentQuery();
-        while (queryable.HasMoreResults)
-             {
-                  FeedResponse<dynamic> queryResponse = await queryable.ExecuteNextAsync<dynamic>();
-                  Console.WriteLine("Query batch consumed {0} request units", queryResponse.RequestCharge);
-             }
-
-    The request charge returned in this header is a fraction of your provisioned throughput (i.e., 2000 RUs / second). For example, if the query above returns 1000 1KB documents, the cost of the operation will be 1000. As such, within one second, the server honors only two such requests before throttling subsequent requests. For more information, see [Request units](documentdb-request-units.md) and the [request unit calculator](https://www.documentdb.com/capacityplanner).
-=======
     ```C#
     // Measure the performance (request units) of writes
     ResourceResponse<Document> response = await client.CreateDocumentAsync(collectionSelfLink, myDocument);
@@ -204,7 +190,6 @@
     ```             
 
     The request charge returned in this header is a fraction of your provisioned throughput (i.e., 2000 RUs / second). For example, if the preceding query returns 1000 1KB-documents, the cost of the operation is 1000. As such, within one second, the server honors only two such requests before throttling subsequent requests. For more information, see [Request units](documentdb-request-units.md) and the [request unit calculator](https://www.documentdb.com/capacityplanner).
->>>>>>> e8cfaf0d
 <a id="429"></a>
 2. **Handle rate limiting/request rate too large**
 
