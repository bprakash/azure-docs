---
title: Azure Cosmos DB scale and performance testing | Microsoft Docs
description: Learn how to perform scale and performance testing with Azure Cosmos DB
keywords: performance testing
services: cosmosdb
author: arramac
manager: jhubbard
editor: ''
documentationcenter: ''

ms.assetid: f4c96ebd-f53c-427d-a500-3f28fe7b11d0
ms.service: cosmosdb
ms.workload: data-services
ms.tgt_pltfrm: na
ms.devlang: na
ms.topic: article
ms.date: 01/19/2017
ms.author: arramac

---
# Performance and scale testing with Azure Cosmos DB
Performance and scale testing is a key step in application development. For many applications, the database tier has a significant impact on the overall performance and scalability, and is therefore a critical component of performance testing. [Azure Cosmos DB](https://azure.microsoft.com/services/cosmos-db/) is purpose-built for elastic scale and predictable performance, and therefore a great fit for applications that need a high-performance database tier. 

This article is a reference for developers implementing performance test suites for their Cosmos DB workloads, or evaluating Cosmos DB for high-performance application scenarios. It focuses primarily on isolated performance testing of the database, but also includes best practices for production applications.

After reading this article, you will be able to answer the following questions:   

* Where can I find a sample .NET client application for performance testing of Cosmos DB? 
* How do I achieve high throughput levels with Cosmos DB from my client application?

To get started with code, please download the project from [Azure Cosmos DB Performance Testing  Sample](https://github.com/Azure/azure-documentdb-dotnet/tree/master/samples/documentdb-benchmark). 

> [!NOTE]
> The goal of this application is to demonstrate best practices for extracting better performance out of Cosmos DB with a small number of client machines. This was not made to demonstrate the peak capacity of the service, which can scale limitlessly.
> 
> 

If you're looking for client-side configuration options to improve Cosmos DB performance, see [Azure Cosmos DB performance tips](documentdb-performance-tips.md).

## Run the performance testing application
The quickest way to get started is to compile and run the .NET sample below, as described in the steps below. You can also review the source code and implement similar configurations to your own client applications.

<<<<<<< HEAD
**Step 1:** Download the project from [DocumentDB Performance Testing  Sample](https://github.com/Azure/azure-documentdb-dotnet/tree/master/samples/documentdb-benchmark), or fork the GitHub repository.
=======
**Step 1:** Download the project from [Azure Cosmos DB Performance Testing  Sample](https://github.com/Azure/azure-documentdb-dotnet/tree/master/samples/documentdb-benchmark), or fork the GitHub repository.
>>>>>>> a42dbad0

**Step 2:** Modify the settings for EndpointUrl, AuthorizationKey, CollectionThroughput and DocumentTemplate (optional) in App.config.

> [!NOTE]
> Before provisioning collections with high throughput, please refer to the [Pricing Page](https://azure.microsoft.com/pricing/details/documentdb/) to estimate the costs per collection. Cosmos DB bills storage and throughput independently on an hourly basis, so you can save costs by deleting or lowering the throughput of your DocumentDB collections after testing.
> 
> 

**Step 3:** Compile and run the console app from the command line. You should see output like the following:

    Summary:
    ---------------------------------------------------------------------
    Endpoint: https://docdb-scale-demo.documents.azure.com:443/
    Collection : db.testdata at 50000 request units per second
    Document Template*: Player.json
    Degree of parallelism*: 500
    ---------------------------------------------------------------------

    DocumentDBBenchmark starting...
    Creating database db
    Creating collection testdata
    Creating metric collection metrics
    Retrying after sleeping for 00:03:34.1720000
    Starting Inserts with 500 tasks
    Inserted 661 docs @ 656 writes/s, 6860 RU/s (18B max monthly 1KB reads)
    Inserted 6505 docs @ 2668 writes/s, 27962 RU/s (72B max monthly 1KB reads)
    Inserted 11756 docs @ 3240 writes/s, 33957 RU/s (88B max monthly 1KB reads)
    Inserted 17076 docs @ 3590 writes/s, 37627 RU/s (98B max monthly 1KB reads)
    Inserted 22106 docs @ 3748 writes/s, 39281 RU/s (102B max monthly 1KB reads)
    Inserted 28430 docs @ 3902 writes/s, 40897 RU/s (106B max monthly 1KB reads)
    Inserted 33492 docs @ 3928 writes/s, 41168 RU/s (107B max monthly 1KB reads)
    Inserted 38392 docs @ 3963 writes/s, 41528 RU/s (108B max monthly 1KB reads)
    Inserted 43371 docs @ 4012 writes/s, 42051 RU/s (109B max monthly 1KB reads)
    Inserted 48477 docs @ 4035 writes/s, 42282 RU/s (110B max monthly 1KB reads)
    Inserted 53845 docs @ 4088 writes/s, 42845 RU/s (111B max monthly 1KB reads)
    Inserted 59267 docs @ 4138 writes/s, 43364 RU/s (112B max monthly 1KB reads)
    Inserted 64703 docs @ 4197 writes/s, 43981 RU/s (114B max monthly 1KB reads)
    Inserted 70428 docs @ 4216 writes/s, 44181 RU/s (115B max monthly 1KB reads)
    Inserted 75868 docs @ 4247 writes/s, 44505 RU/s (115B max monthly 1KB reads)
    Inserted 81571 docs @ 4280 writes/s, 44852 RU/s (116B max monthly 1KB reads)
    Inserted 86271 docs @ 4273 writes/s, 44783 RU/s (116B max monthly 1KB reads)
    Inserted 91993 docs @ 4299 writes/s, 45056 RU/s (117B max monthly 1KB reads)
    Inserted 97469 docs @ 4292 writes/s, 44984 RU/s (117B max monthly 1KB reads)
    Inserted 99736 docs @ 4192 writes/s, 43930 RU/s (114B max monthly 1KB reads)
    Inserted 99997 docs @ 4013 writes/s, 42051 RU/s (109B max monthly 1KB reads)
    Inserted 100000 docs @ 3846 writes/s, 40304 RU/s (104B max monthly 1KB reads)

    Summary:
    ---------------------------------------------------------------------
    Inserted 100000 docs @ 3834 writes/s, 40180 RU/s (104B max monthly 1KB reads)
    ---------------------------------------------------------------------
    DocumentDBBenchmark completed successfully.


**Step 4 (if necessary):** The throughput reported (RU/s) from the tool should be the same or higher than the provisioned throughput of the collection. If not, increasing the DegreeOfParallelism in small increments may help you reach the limit. If the throughput from your client app plateaus, launching multiple instances of the app on the same or different machines will help you reach the provisioned limit across the different instances. If you need help with this step, please, write an email to askdocdb@microsoft.com or file a support ticket from the [Azure Portal](https://portal.azure.com).

Once you have the app running, you can try different [Indexing policies](documentdb-indexing-policies.md) and [Consistency levels](documentdb-consistency-levels.md) to understand their impact on throughput and latency. You can also review the source code and implement similar configurations to your own test suites or production applications.

## Next steps
In this article, we looked at how you can perform performance and scale testing with Cosmos DB using a .NET console app. Please refer to the links below for additional information on working with Cosmos DB.

* [Azure Cosmos DB performance testing sample](https://github.com/Azure/azure-documentdb-dotnet/tree/master/samples/documentdb-benchmark)
* [Client configuration options to improve Azure Cosmos DB performance](documentdb-performance-tips.md)
* [Server-side partitioning in Azure Cosmos DB](documentdb-partition-data.md)
* [DocumentDB collections and performance levels](documentdb-performance-levels.md)
* [DocumentDB .NET SDK documentation on MSDN](https://msdn.microsoft.com/library/azure/dn948556.aspx)
* [DocumentDB .NET samples](https://github.com/Azure/azure-documentdb-net)
* [Azure Cosmos DB blog on performance tips](https://azure.microsoft.com/blog/2015/01/20/performance-tips-for-azure-documentdb-part-1-2/)
<|MERGE_RESOLUTION|>--- conflicted
+++ resolved
@@ -40,11 +40,7 @@
 ## Run the performance testing application
 The quickest way to get started is to compile and run the .NET sample below, as described in the steps below. You can also review the source code and implement similar configurations to your own client applications.
 
-<<<<<<< HEAD
-**Step 1:** Download the project from [DocumentDB Performance Testing  Sample](https://github.com/Azure/azure-documentdb-dotnet/tree/master/samples/documentdb-benchmark), or fork the GitHub repository.
-=======
 **Step 1:** Download the project from [Azure Cosmos DB Performance Testing  Sample](https://github.com/Azure/azure-documentdb-dotnet/tree/master/samples/documentdb-benchmark), or fork the GitHub repository.
->>>>>>> a42dbad0
 
 **Step 2:** Modify the settings for EndpointUrl, AuthorizationKey, CollectionThroughput and DocumentTemplate (optional) in App.config.
 
