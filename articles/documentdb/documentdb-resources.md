<properties 
	pageTitle="DocumentDB hierarchical resource model and concepts | Microsoft Azure" 
	description="Learn about DocumentDB’s hierarchical model of databases, collections, user defined function (UDF), documents, permissions to manage resources, and more."
	keywords="Hierarchical model, documentdb, azure, Microsoft azure"	
	services="documentdb" 
	documentationCenter="" 
	authors="AndrewHoh" 
	manager="jhubbard" 
	editor="monicar"/>

<tags 
	ms.service="documentdb" 
	ms.workload="data-services" 
	ms.tgt_pltfrm="na" 
	ms.devlang="na" 
	ms.topic="article" 
<<<<<<< HEAD
	ms.date="01/29/2015" 
=======
	ms.date="01/29/2016" 
>>>>>>> abb96edc
	ms.author="anhoh"/>

# DocumentDB hierarchical resource model and concepts

The database entities that DocumentDB manages are referred to as **resources**. Each resource is uniquely identified by a logical URI. You can interact with the resources using standard HTTP verbs, request/response headers and status codes. 

By reading this article, you'll be able to answer the following questions:

- What is DocumentDB's resource model?
- What are system defined resources as opposed to user defined resources?
- How do I address a resource?
- How do I work with collections?
- How do I work with stored procedures, triggers and User Defined Functions (UDFs)?

## Hierarchical resource model
As the following diagram illustrates, the DocumentDB hierarchical **resource model** consists of sets of resources under a database account, each addressable via a logical and stable URI. A set of resources will be referred to as a **feed** in this article. 

>[AZURE.NOTE] DocumentDB offers a highly efficient TCP protocol which is also RESTful in its communication model, available through the [.NET client SDK](https://msdn.microsoft.com/library/azure/dn781482.aspx).

![DocumentDB hierarchical resource model][1]  
**Hierarchical resource model**   

To start working with resources, you must [create a DocumentDB database account](documentdb-create-account.md) using your Azure subscription. A database account can consist of a set of **databases**, each containing multiple **collections**, each of which in turn contain **stored procedures, triggers, UDFs, documents** and related **attachments** (preview feature). A database also has associated **users**, each with a set of **permissions** to access collections, stored procedures, triggers, UDFs, documents or attachments. While databases, users, permissions and collections are system-defined resources with well-known schemas, documents and attachments contain arbitrary, user defined JSON content.  

|Resource 	|Description
|-----------|-----------
|Database account	|A database account is associated with a set of databases and a fixed amount of blob storage for attachments (preview feature). You can create one or more database accounts using your Azure subscription. Every standard database account is allocated a minimum capacity of one S1 collection. For more information, visit our [pricing page](https://azure.microsoft.com/pricing/details/documentdb/).
|Database	|A database is a logical container of document storage partitioned across collections. It is also a users container.
|User	|The logical namespace for scoping permissions. 
|Permission	|An authorization token associated with a user for access to a specific resource.
|Collection	|A collection is a container of JSON documents and the associated JavaScript application logic. A collection is a billable entity, where the cost is determined by the performance level associated with the collection. The performance levels (S1, S2 and S3) provide 10GB of storage and a fixed amount of throughput. For more information on performance levels, visit our [performance page](documentdb-performance-levels.md).
|Stored Procedure	|Application logic written in JavaScript which is registered with a collection and transactionally executed within the database engine.
|Trigger	|Application logic written in JavaScript executed before or after either an insert, replace or delete operation.
|UDF	|Application logic written in JavaScript. UDFs enable you to model a custom query operator and thereby extend the core DocumentDB query language.
|Document	|User defined (arbitrary) JSON content. By default, no schema needs to be defined nor do secondary indices need to be provided for all the documents added to a collection.
|(Preview) Attachment	|An attachment is a special document containing references and associated metadata for external blob/media. The developer can choose to have the blob managed by DocumentDB or store it with an external blob service provider such as OneDrive, Dropbox, etc. 


## System vs. user defined resources
Resources such as database accounts, databases, collections, users, permissions, stored procedures, triggers, and UDFs - all have a fixed schema and are called system resources. In contrast, resources such as documents and attachments have no restrictions on the schema and are examples of user defined resources. In DocumentDB, both system and user defined resources are represented and managed as standard-compliant JSON. All resources, system or user defined, have the following common properties.

>[AZURE.NOTE] Note that all system generated properties in a resource are prefixed with an underscore (_) in their JSON representation.  


Property |User settable or system generated?|Purpose
---|---|---
_rid|System generated|System generated, unique and hierarchical identifier of the resource
_etag|System generated|etag of the resource required for optimistic concurrency control
_ts|System generated|Last updated timestamp of the resource
_self|System generated|Unique addressable URI of the resource
id|User settable|User defined unique name of the resource. If the user does not specify an id, an id will be system generated

### Wire representation of resources
DocumentDB does not mandate any proprietary extensions to the JSON standard or special encodings; it works with standard compliant JSON documents.  
 
### Addressing a resource
All resources are URI addressable. The value of the **_self** property of a resource represents the relative URI of the resource. The format of the URI consists of the /\<feed\>/{_rid} path segments:  

|Value of the _self	|Description
|-------------------|-----------
|/dbs	|Feed of databases under a database account
|/dbs/{_rid-db}	|Database with an id matching the value {_rid-db}
|/dbs/{_rid-db}/colls/	|Feed of collections under a database
|/dbs/{_rid-db}/colls/{_rid-coll}	|Collection with an id matching the value {_rid-coll}
|/dbs/{_rid-db}/colls/{_rid-coll}/docs	|Feed of documents under a collection
|/dbs/{_rid-db}/colls/{_rid-coll}/docs/{_rid-doc}	|Document with an id matching the value {_rid-doc}
|/dbs/{_rid-db}/users/	|Feed of users under a database
|/dbs/{_rid-db}/users/{_rid-user}	|User with an id matching the value {_rid-user}
|/dbs/{_rid-db}/users/{_rid-user}/permissions	|Feed of permissions under a user
|/dbs/{_rid-db}/users/{_rid-user}/permissions/{_rid-permission}	|Permission with an id matching the value {_rid-permission}
  
Each resource has a unique user defined name exposed via the id property. Note: for documents, if the user does not specify an id, the system will automatically generate a unique id for the document. The id is a user defined string, of up to 256 characters that is unique within the context of a specific parent resource. For instance, the value of the id property of all documents within a given collection are unique but they are not guaranteed to be unique across collections. Similarly, the value of the id property of all permissions for a given user are unique but they are not guaranteed to be unique across all users. The _rid property is used to construct the addressable _self link of a resource.   

Each resource also has a system generated hierarchical resource identifier (also referred to as an RID), which is available via the _rid property. The RID encodes the entire hierarchy of a given resource and it is a very convenient internal representation used to enforce referential integrity in a distributed manner. The RID is unique within a database account and it is internally used by DocumentDB for efficient routing without requiring cross partition lookups. 

The values of the _self and the  _rid properties are both alternate and canonical representations of a resource.  

## Database accounts
You can provision one or more DocumentDB database accounts using your Azure subscription. Each Standard tier database account will be given a minimum capacity of one S1 collection.

You can [create and manage DocumentDB database accounts](documentdb-create-account.md) via the Azure Portal at [http://portal.azure.com/](https://portal.azure.com/). Creating and managing a database account requires administrative access and can only be performed under your Azure subscription. 

### Database account properties
As part of provisioning and managing a database account you can configure and read the following properties:  

Property Name|Description
---|---
Consistency Policy|Set this property to configure the default consistency level for all the collections under your database account. You can override the consistency level on a per request basis using the [x-ms-consistency-level] request header. <p><p>Note that this property only applies to the <i>user defined resources</i>. All system defined resources are configured to support reads/queries with strong consistency.
Primary Key and Secondary Key|These are the primary and secondary keys that provide administrative access to all of the resources under the database account.
MaxMediaStorageUsageInMB (READ)|Maximum amount of media storage available for the database account.
MediaStorageUsageInMB (READ)|Current usage of media storage for the database account.

Note that in addition to provisioning, configuring and managing your database account from the Azure Portal, you can also programmatically create and manage DocumentDB database accounts by using the [Azure DocumentDB REST APIs](https://msdn.microsoft.com/library/azure/dn781481.aspx) as well as [client SDKs](https://msdn.microsoft.com/library/azure/dn781482.aspx).  

## Databases
A DocumentDB database is a logical container of one or more collections and users, as shown in the following diagram. You can create any number of databases under a DocumentDB database account subject to offer limits.  

![Database account and collections hierarchical model][2]  
**A Database is a logical container of users and collections**

A database can contain virtually unlimited document storage partitioned by collections, which form the transaction domains for the documents contained within them. 

### Elastic scale of a DocumentDB database
A DocumentDB database is elastic by default – ranging from a few GB to petabytes of SSD backed document storage and provisioned throughput. 

Unlike a database in traditional RDBMS, a database in DocumentDB is not scoped to a single machine. With DocumentDB, as your application’s scale needs to grow, you can create more collections, databases, or both. Indeed, various first party applications within Microsoft have been using DocumentDB at a consumer scale by creating extremely large DocumentDB databases each containing thousands of collections with terabytes of document storage. You can grow or shrink a database by adding or removing collections to meet your application’s scale requirements. 

You can create any number of collections within a database subject to the offer. Each collection has SSD backed storage and throughput provisioned for you depending on the selected performance tier.

A DocumentDB database is also a container of users. A user, in-turn, is a logical namespace for a set of permissions that provides fine-grained authorization and access to collections, documents and attachments.  
 
As with other resources in the DocumentDB resource model, databases can be created, replaced, deleted, read or enumerated easily using either [Azure DocumentDB REST APIs](https://msdn.microsoft.com/library/azure/dn781481.aspx) or any of the [client SDKs](https://msdn.microsoft.com/library/azure/dn781482.aspx). DocumentDB guarantees strong consistency for reading or querying the metadata of a database resource. Deleting a database automatically ensures that you cannot access any of the collections or users contained within it.   

## Collections
A DocumentDB collection is a container for your JSON documents. A collection is also a unit of scale for transactions and queries. You can scale out a DocumentDB database by adding more collections. If your application needs to scale more, you can add a collection, each allocated with SSD backed storage and a fixed amount of throughput depending on its performance tier.
 
### Elastic SSD backed document storage
A collection is intrinsically elastic - it automatically grows and shrinks as you add or remove documents. Although the first party usage of DocumentDB has tested it with thousands of collections within a database with each ranging from a few gigabytes to terabytes in size, DocumentDB currently limits the elasticity of a given collection to 10GB. 

### Automatic indexing of collections
DocumentDB is a true schema-free database system. It does not assume or require any schema for the JSON documents. As you add documents to a collection, DocumentDB automatically indexes them and they are available for you to query. Automatic indexing of documents without requiring schema or secondary indexes is a key capability of DocumentDB and is enabled by write-optimized, lock-free and log-structured index maintenance techniques. DocumentDB supports sustained volume of extremely fast writes while still serving consistent queries. Both document and index storage are used to calculate the storage consumed by each collection. You can control the storage and performance trade-offs associated with indexing by configuring the indexing policy for a collection. 

### Configuring the indexing policy of a collection
The indexing policy of each collection allows you to make performance and storage trade-offs associated with indexing. The following options are available to you as part of indexing configuration:  

-	Choose whether the collection automatically indexes all of the documents or not. By default, all documents are automatically indexed. You can choose to turn off automatic indexing and selectively add only specific documents to the index. Conversely, you can selectively choose to exclude only specific documents. You can achieve this by setting the automatic property to be true or false on the indexingPolicy of a collection and using the [x-ms-indexingdirective] request header while inserting, replacing or deleting a document.  
-	Choose whether to include or exclude specific paths or patterns in your documents from the index. You can achieve this by setting includedPaths and excludedPaths on the indexingPolicy of a collection respectively. You can also configure the storage and performance trade-offs for range and hash queries for specific path patterns. 
-	Choose between synchronous (consistent) and asynchronous (lazy) index updates. By default, the index is updated synchronously on each insert, replace or delete of a document to the collection. This enables the queries to honor the same consistency level as that of the document reads. While DocumentDB is write optimized and supports sustained volumes of document writes along with synchronous index maintenance and serving consistent queries, you can configure certain collections to update their index lazily. Lazy indexing boosts the write performance further and is ideal for bulk ingestion scenarios for primarily read-heavy collections.

The indexing policy can be changed by executing a PUT on the collection. This can be achieved either through the [client SDK](https://msdn.microsoft.com/library/azure/dn781482.aspx), the [Azure Portal](https://portal.azure.com) or the [Azure DocumentDB REST APIs](https://msdn.microsoft.com/library/azure/dn781481.aspx).

### Querying a collection
The documents within a collection can have arbitrary schemas and you can query documents within a collection without providing any schema or secondary indices upfront. You can query the collection using the [DocumentDB SQL syntax](https://msdn.microsoft.com/library/azure/dn782250.aspx), which provides rich hierarchical and relational operators and extensibility via JavaScript-based UDFs. JSON grammar allows for modeling JSON documents as trees with labels as the tree nodes. This is exploited both by DocumentDB’s automatic indexing techniques as well as DocumentDB's SQL dialect. The DocumentDB query language consists of three main aspects:   

1.	A small set of query operations that map naturally to the tree structure including hierarchical queries and projections. 
2.	A subset of relational operations including composition, filter, projections, aggregates and self joins. 
3.	Pure JavaScript based UDFs that work with (1) and (2).  

The DocumentDB query model attempts to strike a balance between functionality, efficiency and simplicity. The DocumentDB database engine natively compiles and executes the SQL query statements. You can query a collection using the [Azure DocumentDB REST APIs](https://msdn.microsoft.com/library/azure/dn781481.aspx) or any of the [client SDKs](https://msdn.microsoft.com/library/azure/dn781482.aspx). The .NET SDK comes with a LINQ provider.

> [AZURE.TIP] You can try out DocumentDB and run SQL queries against our dataset in the [Query Playground](https://www.documentdb.com/sql/demo).

### Multi-document transactions
Database transactions provide a safe and predictable programming model for dealing with concurrent changes to the data. In RDBMS, the traditional way to write business logic is to write **stored-procedures** and/or **triggers** and ship it to the database server for transactional execution. In RDBMS, the application programmer is required to deal with two disparate programming languages: 

- The (non-transactional) application programming language (e.g. JavaScript, Python, C#, Java, etc.)
- T-SQL, the transactional programming language which is natively executed by the database

By virtue of its deep commitment to JavaScript and JSON directly within the database engine, DocumentDB provides an intuitive programming model for executing JavaScript based application logic directly on the collections in terms of stored procedures and triggers. This allows for both of the following:

- Efficient implementation of concurrency control, recovery, automatic indexing of the JSON object graphs directly in the database engine
- Naturally expressing control flow, variable scoping, assignment and integration of exception handling primitives with database transactions directly in terms of the JavaScript programming language

The JavaScript logic registered at a collection level can then issue database operations on the documents of the given collection. DocumentDB implicitly wraps the JavaScript based stored procedures and triggers within an ambient ACID transactions with snapshot isolation across documents within a collection. During the course of its execution, if the JavaScript throws an exception, then the entire transaction is aborted. The resulting programming model is a very simple yet powerful. JavaScript developers get a “durable” programming model while still using their familiar language constructs and library primitives.   

The ability to execute JavaScript directly within the database engine in the same address space as the buffer pool enables performant and transactional execution of database operations against the documents of a collection. Furthermore, DocumentDB database engine makes a deep commitment to the JSON and JavaScript eliminates any impedance mismatch between the type systems of application and the database.   

After creating a collection, you can register stored procedures, triggers and UDFs with a collection using the [Azure DocumentDB REST APIs](https://msdn.microsoft.com/library/azure/dn781481.aspx) or any of the [client SDKs](https://msdn.microsoft.com/library/azure/dn781482.aspx). After registration, you can reference and execute them. Consider the following stored procedure written entirely in JavaScript, the code below takes two arguments (book name and author name) and creates a new document, queries for a document and then updates it – all within an implicit ACID transaction. At any point during the execution, if a JavaScript exception is thrown, the entire transaction aborts.

	function businessLogic(name, author) {
	    var context = getContext();
	    var collectionManager = context.getCollection();        
	    var collectionLink = collectionManager.getSelfLink()
	        
	    // create a new document.
	    collectionManager.createDocument(collectionLink,
	        {id: name, author: author},
	        function(err, documentCreated) {
	            if(err) throw new Error(err.message);
	            
	            // filter documents by author
	            var filterQuery = "SELECT * from root r WHERE r.author = 'George R.'";
	            collectionManager.queryDocuments(collectionLink,
	                filterQuery,
	                function(err, matchingDocuments) {
	                    if(err) throw new Error(err.message);
	                    
	                    context.getResponse().setBody(matchingDocuments.length);
	                   
	                    // Replace the author name for all documents that satisfied the query.
	                    for (var i = 0; i < matchingDocuments.length; i++) {
	                        matchingDocuments[i].author = "George R. R. Martin";
	                        // we don’t need to execute a callback because they are in parallel
	                        collectionManager.replaceDocument(matchingDocuments[i]._self,
	                            matchingDocuments[i]);   
	                    }
	                })
	        })
	};

The client can “ship” the above JavaScript logic to the database for transactional execution via HTTP POST. For more information about using HTTP methods, see [RESTful interactions with DocumentDB resources](https://msdn.microsoft.com/library/azure/mt622086.aspx). 

	client.createStoredProcedureAsync(collection._self, {id: "CRUDProc", body: businessLogic})
	   .then(function(createdStoredProcedure) {
	        return client.executeStoredProcedureAsync(createdStoredProcedure.resource._self,
	            "NoSQL Distilled",
	            "Martin Fowler");
	    })
	    .then(function(result) {
	        console.log(result);
	    },
	    function(error) {
	        console.log(error);
	    });


Notice that because the database natively understands JSON and JavaScript, there is no type system mismatch, no “OR mapping” or code generation magic required.   

Stored procedures and triggers interact with a collection and the documents in a collection through a well-defined object model, which exposes the current collection context.  

Collections in DocumentDB can be created, deleted, read or enumerated easily using either the [Azure DocumentDB REST APIs](https://msdn.microsoft.com/library/azure/dn781481.aspx) or any of the [client SDKs](https://msdn.microsoft.com/library/azure/dn781482.aspx). DocumentDB always provides strong consistency for reading or querying the metadata of a collection. Deleting a collection automatically ensures that you cannot access any of the documents, attachments, stored procedures, triggers, and UDFs contained within it.   

## Stored procedures, triggers and User Defined Functions (UDF)
As described in the previous section, you can write application logic to run directly within a transaction inside of the database engine. The application logic can be written entirely in JavaScript and can be modeled as a stored procedure, trigger or a UDF. The JavaScript code within a stored procedure or a trigger can insert, replace, delete, read or query documents within a collection. On the other hand, the JavaScript within a UDF cannot insert, replace, or delete documents. UDFs enumerate the documents of a query's result set and produce another result set. For multi-tenancy, DocumentDB enforces a strict reservation based resource governance. Each stored procedure, trigger or a UDF gets a fixed quantum of operating system resources to do its work. Furthermore, stored procedures, triggers or UDFs cannot link against external JavaScript libraries and are blacklisted if they exceed the resource budgets allocated to them. You can register, unregister stored procedures, triggers or UDFs with a collection by using the REST APIs.  Upon registration a stored procedure, trigger, or a UDF is pre-compiled and stored as byte code which gets executed later. The following section illustrate how you can use the DocumentDB JavaScript SDK to register, execute, and unregister a stored procedure, trigger, and a UDF. The JavaScript SDK is a simple wrapper over the [DocumentDB REST APIs](https://msdn.microsoft.com/library/azure/dn781481.aspx). 

### Registering a stored procedure
Registration of a stored procedure creates a new stored procedure resource on a collection via HTTP POST.  

	var storedProc = {
	    id: "validateAndCreate",
	    body: function (documentToCreate) {
	        documentToCreate.id = documentToCreate.id.toUpperCase();
	        
	        var collectionManager = getContext().getCollection();
	        collectionManager.createDocument(collectionManager.getSelfLink(),
	            documentToCreate,
	            function(err, documentCreated) {
	                if(err) throw new Error('Error while creating document: ' + err.message;
	                getContext().getResponse().setBody('success - created ' + 
	                        documentCreated.name);
	            });
	    }
	};
	
	client.createStoredProcedureAsync(collection._self, storedProc)
	    .then(function (createdStoredProcedure) {
	        console.log("Successfully created stored procedure");
	    }, function(error) {
	        console.log("Error");
	    });

### Executing a stored procedure
Execution of a stored procedure is done by issuing an HTTP POST against an existing stored procedure resource by passing parameters to the procedure in the request body.

	var inputDocument = {id : "document1", author: "G. G. Marquez"};
	client.executeStoredProcedureAsync(createdStoredProcedure.resource._self, inputDocument)
	    .then(function(executionResult) {
	        assert.equal(executionResult, "success - created DOCUMENT1");
	    }, function(error) {
	        console.log("Error");
	    });

### Unregistering a stored procedure
Un-registering a stored procedure is simply done by issuing an HTTP DELETE against an existing stored procedure resource.   

	client.deleteStoredProcedureAsync(createdStoredProcedure.resource._self)
	    .then(function (response) {
	        return;
	    }, function(error) {
	        console.log("Error");
	    });


### Registering a pre-trigger
Registration of a trigger is done by creating a new trigger resource on a collection via HTTP POST. You can specify if the trigger is a pre or a post trigger and the type of operation it can be associated with (e.g. Create, Replace, Delete, or All).   

	var preTrigger = {
	    id: "upperCaseId",
	    body: function() {
	            var item = getContext().getRequest().getBody();
	            item.id = item.id.toUpperCase();
	            getContext().getRequest().setBody(item);
	    },
	    triggerType: TriggerType.Pre,
	    triggerOperation: TriggerOperation.All
	}
	
	client.createTriggerAsync(collection._self, preTrigger)
	    .then(function (createdPreTrigger) {
	        console.log("Successfully created trigger");
	    }, function(error) {
	        console.log("Error");
	    });

### Executing a pre-trigger
Execution of a trigger is done by specifying the name of an existing trigger at the time of issuing the POST/PUT/DELETE request of a document resource via the request header.  
 
	client.createDocumentAsync(collection._self, { id: "doc1", key: "Love in the Time of Cholera" }, { preTriggerInclude: "upperCaseId" })
	    .then(function(createdDocument) {
	        assert.equal(createdDocument.resource.id, "DOC1");
	    }, function(error) {
	        console.log("Error");
	    });

### Unregistering a pre-trigger
Un-registering a trigger is simply done via issuing an HTTP DELETE against an existing trigger resource.  

	client.deleteTriggerAsync(createdPreTrigger._self);
	    .then(function(response) {
	        return;
	    }, function(error) {
	        console.log("Error");
	    });

### Registering a UDF
Registration of a UDF is done by creating a new UDF resource on a collection via HTTP POST.  

	var udf = { 
	    id: "mathSqrt",
	    body: function(number) {
	            return Math.sqrt(number);
	    },
	};
	client.createUserDefinedFunctionAsync(collection._self, udf)
	    .then(function (createdUdf) {
	        console.log("Successfully created stored procedure");
	    }, function(error) {
	        console.log("Error");
	    });

### Executing a UDF as part of the query
A UDF can be specified as part of the SQL query and is used as a way to extend the core [SQL query language of DocumentDB](https://msdn.microsoft.com/library/azure/dn782250.aspx).

	var filterQuery = "SELECT udf.mathSqrt(r.Age) AS sqrtAge FROM root r WHERE r.FirstName='John'";
	client.queryDocuments(collection._self, filterQuery).toArrayAsync();
	    .then(function(queryResponse) {
	        var queryResponseDocuments = queryResponse.feed;
	    }, function(error) {
	        console.log("Error");
	    });

### Unregistering a UDF 
Un-registering a UDF is simply done by issuing an HTTP DELETE against an existing UDF resource.  

	client.deleteUserDefinedFunctionAsync(createdUdf._self)
	    .then(function(response) {
	        return;
	    }, function(error) {
	        console.log("Error");
	    });

Although the snippets above showed the registration (POST), un-registration (PUT), read/list (GET) and execution (POST) via the [DocumentDB JavaScript SDK](https://github.com/Azure/azure-documentdb-js), you can also use the [REST APIs](https://msdn.microsoft.com/library/azure/dn781481.aspx) or other [client SDKs](https://msdn.microsoft.com/library/azure/dn781482.aspx). 

## Documents
You can insert, replace, delete, read, enumerate and query arbitrary JSON documents in a collection. DocumentDB does not mandate any schema and does not require secondary indexes in order to support querying over documents in a collection.   

Being a truly open database service, DocumentDB does not invent any specialized data types (e.g. date time) or specific encodings for JSON documents. Note that DocumentDB does not require any special JSON conventions to codify the relationships among various documents; the SQL syntax of DocumentDB provides very powerful hierarchical and relational query operators to query and project documents without any special annotations or need to codify relationships among documents using distinguished properties.  
 
As with all other resources, documents can be created, replaced, deleted, read, enumerated and queried easily using either REST APIs or any of the [client SDKs](https://msdn.microsoft.com/library/azure/dn781482.aspx). Deleting a document instantly frees up the quota corresponding to all of the nested attachments. The read consistency level of documents follows the consistency policy on the database account. This policy can be overridden on a per-request basis depending on data consistency requirements of your application. When querying documents, the read consistency follows the indexing mode set on the collection. For “consistent”, this follows the account’s consistency policy. 

## Attachments and media
>[AZURE.NOTE] Attachment and media resources are preview features.
 
DocumentDB allows you to store binary blobs/media either with DocumentDB or to your own remote media store. It also allows you to represent the metadata of a media in terms of a special document called attachment. An attachment in DocumentDB is a special (JSON) document that references the media/blob stored elsewhere. An attachment is simply a special document that captures the metadata (e.g. location, author etc.) of a media stored in a remote media storage. 

Consider a social reading application which uses DocumentDB to store ink annotations, and metadata including comments, highlights, bookmarks, ratings, likes/dislikes etc. associated for an e-book of a given user.   

-	The content of the book itself is stored in the media storage either available as part of DocumentDB database account or a remote media store. 
-	An application may store each user’s metadata as a distinct document -- e.g. Joe’s metadata for book1 is stored in a document referenced by /colls/joe/docs/book1. 
-	Attachments pointing to the content pages of a given book of a user are stored under the corresponding document e.g. /colls/joe/docs/book1/chapter1, /colls/joe/docs/book1/chapter2 etc. 

Note that the examples use friendly ids to convey the resource hierarchy. Resources are accessed via the REST APIs through unique resource ids. 

For the media that is managed by DocumentDB, the _media property of the attachment will reference the media by its URI. DocumentDB will ensure to garbage collect the media when all of the outstanding references are dropped. DocumentDB automatically generates the attachment when you upload the new media and populates the _media to point to the newly added media. If you choose to store the media in a remote blob store managed by you (e.g. OneDrive, Azure Storage, DropBox etc), you can still use attachments to reference the media. In this case, you will create the attachment yourself and populate its _media property.   

As with all other resources, attachments can be created, replaced, deleted, read or enumerated easily using either REST APIs or any of the client SDKs. As with documents, the read consistency level of attachments follows the consistency policy on the database account. This policy can be overridden on a per-request basis depending on data consistency requirements of your application. When querying for attachments, the read consistency follows the indexing mode set on the collection. For “consistent”, this follows the account’s consistency policy. 
 
## Users
A DocumentDB user represents a logical namespace for grouping permissions. A DocumentDB user may correspond to a user in an identity management system or a predefined application role. For DocumentDB, a user simply represents an abstraction to group a set of permissions under a database.   

For implementing multi-tenancy in your application, you can create users in DocumentDB which corresponds to your actual users or the tenants of your application. You can then create permissions for a given user that correspond to the access control over various collections, documents, attachments, etc.   

As your applications need to scale with your user growth, you can adopt various ways to shard your data. You can model each of your users as follows:   

-	Each user maps to a database.
-	Each user maps to a collection. 
-	Documents corresponding to multiple users go to a dedicated collection. 
-	Documents corresponding to multiple users go to a set of collections.   

Regardless of the specific sharding strategy you choose, you can model your actual users as users in DocumentDB database and associate fine grained permissions to each user.  

![User collections][3]  
**Sharding strategies and modeling users**

Like all other resources, users in DocumentDB can be created, replaced, deleted, read or enumerated easily using either REST APIs or any of the client SDKs. DocumentDB always provides strong consistency for reading or querying the metadata of a user resource. It is worth pointing out that deleting a user automatically ensures that you cannot access any of the permissions contained within it. Even though the DocumentDB reclaims the quota of the permissions as part of the deleted user in the background, the deleted permissions is available instantly again for you to use.  

## Permissions
From the access control perspective, resources such as database accounts, databases, users and permission are considered *administrative* resources since these require administrative permissions. On the other hand, resources including the collections, documents, attachments, stored procedures, triggers, and UDFs are scoped under a given database and considered *application resources*. Corresponding to the two types of resources and the roles that access them (namely the administrator and user), the authorization model defines two types of *access keys*: *master key* and *resource key*. The master key is a part of the database account and is provided to the developer (or administrator) who is provisioning the database account. This master key has administrator semantics, in that it can be used to authorize access to both administrative and application resources. In contrast, a resource key is a granular access key that allows access to a *specific* application resource. Thus, it captures the relationship between the user of a database and the permissions the user has for a specific resource (e.g. collection, document, attachment, stored procedure, trigger, or UDF).   

The only way to obtain a resource key is by creating a permission resource under a given user. Note that In order to create or retrieve a permission, a master key must be presented in the authorization header. A permission resource ties the resource, its access and the user. After creating a permission resource, the user only needs to present the associated resource key in order to gain access to the relevant resource. Hence, a resource key can be viewed as a logical and compact representation of the permission resource.  

As with all other resources, permissions in DocumentDB can be created, replaced, deleted, read or enumerated easily using either REST APIs or any of the client SDKs. DocumentDB always provides strong consistency for reading or querying the metadata of a permission. 

## Next steps
Learn more about working with resources by using HTTP commands in [RESTful interactions with DocumentDB resources](https://msdn.microsoft.com/library/azure/mt622086.aspx).


[1]: media/documentdb-resources/resources1.png
[2]: media/documentdb-resources/resources2.png
[3]: media/documentdb-resources/resources3.png
<|MERGE_RESOLUTION|>--- conflicted
+++ resolved
@@ -14,11 +14,7 @@
 	ms.tgt_pltfrm="na" 
 	ms.devlang="na" 
 	ms.topic="article" 
-<<<<<<< HEAD
-	ms.date="01/29/2015" 
-=======
 	ms.date="01/29/2016" 
->>>>>>> abb96edc
 	ms.author="anhoh"/>
 
 # DocumentDB hierarchical resource model and concepts
