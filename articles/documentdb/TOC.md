<<<<<<< HEAD
﻿ 
=======

>>>>>>> eb828998
# Overview
## [About Azure Cosmos DB](documentdb-multi-model-introduction.md)
## [Comparison of services](documentdb-nosql-vs-sql.md)

# Quickstarts
## [Create account – Portal](documentdb-get-started-portal.md)
## [Create account – CLI](documentdb-automation-resource-manager-cli.md)
## [Create account - Powershell](documentdb-manage-account-with-powershell.md)
## Connect to documents
### [.NET](documentdb-connect-dotnet.md)
### [.NET Core](documentdb-connect-dotnet-core.md)
## Connect to a MongoDB app
### [Node.js](documentdb-connect-mongodb-app.md)
## Connect to Gremlin graph
### [Gremlin console](documentdb-connect-gremlin-graph.md)
### [Visual Graph Explorer](documentdb-connect-graph-explorer.md)
### [.NET](documentdb-connect-graph-dotnet.md)
## Connect to Tables
### [.NET](documentdb-connect-tables-dotnet.md)
## Connect to a Xamarin app
### [.NET](documentdb-connect-xamarin-dotnet.md)

# Samples
## [Azure CLI 2.0](documentdb-cli-samples.md)
## [Azure PowerShell](documentdb-powershell-samples.md)

# Tutorials
## [How to import data?](documentdb-import-data.md)
## [How to partition and scale?](documentdb-partition-data.md)
## [How to query?](documentdb-tutorial-query.md)
## [How to index?](documentdb-indexing-policies.md)
## [How to tune consistency?](documentdb-consistency-levels.md)
## [How to implement server-side business logic?](documentdb-programming.md)
## [How to develop for multi-regions?](documentdb-portal-global-replication.md)
## [How to track changes?](documentdb-change-feed.md)

# Concepts
## Multi-model approach
### [Document data model](documentdb-introduction.md)
### [MongoDB data model](documentdb-protocol-mongodb.md)
### [Table model](documentdb-table-introduction.md)
### [Graph model](documentdb-graph-introduction.md)
## [Resource model](documentdb-resources.md)
## [Global distribution](documentdb-distribute-data-globally.md)
## [Regional failovers](documentdb-regional-failovers.md)
## [Security](documentdb-nosql-database-security.md)
## [NoSQL TCO analysis](https://aka.ms/documentdb-tco-paper)
## Scenarios
### [Common use cases](documentdb-use-cases.md)
### [Going social with Stellar](documentdb-social-media-apps.md)

# How To Guides

## Plan
### [Cost-effective reads and writes](documentdb-key-value-store-cost.md)

## Manage
### [Request units](documentdb-request-units.md)
### [Import to API for MongoDB](documentdb-mongodb-migrate.md)
### [Connect to your MongoDB account](documentdb-connect-mongodb-account.md)
### [Using MongoChef](documentdb-mongodb-mongochef.md)
### [Using Robomongo](documentdb-mongodb-robomongo.md)
### [Model your data](documentdb-modeling-data.md)
### [Expire data automatically](documentdb-time-to-live.md)
### [Back up and restore](documentdb-online-backup-and-restore.md)
### Security
#### [Secure access to data](documentdb-secure-access-to-data.md)
#### [Firewall support](documentdb-firewall-support.md)
### [Retire S1, S2, S3](documentdb-performance-levels.md)

## Develop
### [SQL query](documentdb-sql-query.md)
### [Multi-region development](documentdb-developing-with-multiple-regions.md)
### [Gremlin query](documentdb-gremlin-query.md)
### [Continuation model](documentdb-continuation-model.md)
### [Concurrency model](documentdb-concurrency-model.md)
### [Use geospatial data](documentdb-geospatial.md)
### [Performance testing](documentdb-performance-testing.md)
### [Performance tips](documentdb-performance-tips.md)
### Best practices
#### [Multi-master setup](documentdb-multi-region-writers.md)
#### [DateTimes](documentdb-working-with-dates.md)
### Samples
#### API for documents
##### [.NET samples](documentdb-dotnet-samples.md)
##### [Node.js samples](documentdb-nodejs-samples.md)
##### [Python samples](documentdb-python-samples.md)
##### [SQL syntax](https://msdn.microsoft.com/library/azure/dn782250.aspx)
##### [SQL grammar cheat sheet](documentdb-sql-query-cheat-sheet.md)
#### API for tables
##### [.NET samples](documentdb-tables-dotnet-samples.md)
#### API for graph
##### [.NET samples](documentdb-graph-dotnet-samples.md)

## Use the portal
### [Create a database account](documentdb-create-account.md)
### [Create a collection](documentdb-create-collection.md)
### [Set throughput](documentdb-set-throughput.md)
### [Add global replication](documentdb-portal-global-replication.md)
### [Add and edit documents](documentdb-view-json-document-explorer.md)
### [Query documents](documentdb-query-collections-query-explorer.md)
### [Manage an account](documentdb-manage-account.md)
### [Monitor an account](documentdb-monitor-accounts.md)
### [Manage scripts](documentdb-view-scripts.md)
### [Troubleshooting tips](documentdb-portal-troubleshooting.md)


## Integrate
### [Connect to Spark](documentdb-spark-connector.md)
### [Deploy a website with Azure App Service](documentdb-create-documentdb-website.md)
### [Application logging with Logic Apps](../logic-apps/logic-apps-scenario-error-and-exception-handling.md)
### [Bind to Azure Functions](../azure-functions/functions-bindings-documentdb.md)
### [Analyze data with Hadoop](documentdb-run-hadoop-with-hdinsight.md)
### [Integrate with Azure Search](../search/search-howto-index-documentdb.md)
### [Move data with Azure Data Factory](../data-factory/data-factory-azure-documentdb-connector.md)
### [Analyze real-time data with Azure Stream Analytics](../stream-analytics/stream-analytics-define-outputs.md#documentdb)
### [Get changed HL7 FHIR record using Logic Apps](documentdb-change-feed-hl7-fhir-logic-apps.md)
### [Process sensor data in real time](../hdinsight/hdinsight-storm-iot-eventhub-documentdb.md)
### [Visualize your data with Power BI](documentdb-powerbi-visualize.md)
### [Leverage the ODBC driver for data visualization](documentdb-nosql-odbc-driver.md)

# Reference
## API for documents
### [Java](documentdb-sdk-java.md)
### [.NET](documentdb-sdk-dotnet.md)
### [.NET Core](documentdb-sdk-dotnet-core.md)
### [Node.js](documentdb-sdk-node.md)
### [Python](documentdb-sdk-python.md)
### [REST](/rest/api/documentdb/)
### [REST Resource Provider](/rest/api/documentdbresourceprovider/)
## API for graphs
### [.NET](documentdb-graph-dotnet.md)


# Resources
## [Pricing](https://azure.microsoft.com/pricing/details/documentdb/)
## [MSDN forum](https://social.msdn.microsoft.com/forums/azure/en-US/home?forum=AzureStellar)
## [Stack Overflow](http://stackoverflow.com/questions/tagged/azure-documentdb)
## [Videos](https://azure.microsoft.com/documentation/videos/index/?services=documentdb)
## [Service updates](https://azure.microsoft.com/updates/?product=documentdb)
## [Community portal](documentdb-community.md)
## [Query Playground](https://www.documentdb.com/sql/demo)
## [Table storage](https://docs.microsoft.com/rest/api/storageservices/fileservices/Table-Service-Concepts)
## [Schema agnostic indexing paper](http://www.vldb.org/pvldb/vol8/p1668-shukla.pdf)
## [Data consistency explained through baseball](http://research.microsoft.com/apps/pubs/default.aspx?id=206913)
## [Book: Using Microsoft Azure DocumentDB in a Node.js Application](https://go.microsoft.com/fwlink/?LinkId=828428&clcid=0x409)
## [Learning path](https://azure.microsoft.com/documentation/learning-paths/documentdb/)

# Old tutorials
## Write your first document database app 
### [.NET console app](documentdb-get-started.md)
### [.NET Core console app](documentdb-dotnetcore-get-started.md)
### [Java console app](documentdb-java-get-started.md)
### [Node.js console app](documentdb-nodejs-get-started.md)
### [Node.js console app for MongoDB API](documentdb-mongodb-samples.md)
### [C++ console app](documentdb-cpp-get-started.md)
### Java app
## Build a document database web app
### [.NET web app](documentdb-dotnet-application.md)
### [.NET web app for MongoDB API](documentdb-mongodb-application.md)
### [Xamarin app](documentdb-mobile-apps-with-xamarin.md)
### [Node.js web app](documentdb-nodejs-application.md)
### [Java web app](documentdb-java-application.md)
### [Python Flask web app](documentdb-python-application.md)
## [Develop Locally](documentdb-nosql-local-emulator.md)
### [Export Emulator Certificates](documentdb-nosql-local-emulator-export-ssl-certificates.md)

#To deprecate
## [Azure CLI 1.0: Create an account](documentdb-automation-resource-manager-cli-nodejs.md)
## [Azure CLI 1.0: Add or remove regions](documentdb-automation-region-management.md)<|MERGE_RESOLUTION|>--- conflicted
+++ resolved
@@ -1,9 +1,4 @@
-<<<<<<< HEAD
-﻿ 
-=======
-
->>>>>>> eb828998
-# Overview
+﻿# Overview
 ## [About Azure Cosmos DB](documentdb-multi-model-introduction.md)
 ## [Comparison of services](documentdb-nosql-vs-sql.md)
 
@@ -152,7 +147,7 @@
 ## [Learning path](https://azure.microsoft.com/documentation/learning-paths/documentdb/)
 
 # Old tutorials
-## Write your first document database app 
+## Write your first document database app 
 ### [.NET console app](documentdb-get-started.md)
 ### [.NET Core console app](documentdb-dotnetcore-get-started.md)
 ### [Java console app](documentdb-java-get-started.md)
