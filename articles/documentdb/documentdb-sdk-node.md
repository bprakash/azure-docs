--- conflicted
+++ resolved
@@ -1,170 +1,166 @@
-<properties 
-	pageTitle="DocumentDB Node.js SDK | Microsoft Azure" 
-	description="Learn all about the Node.js SDK including release dates, retirement dates, and changes made between each version of the DocumentDB Node.js SDK." 
-	services="documentdb" 
-	documentationCenter="nodejs" 
-	authors="aliuy" 
-	manager="jhubbard" 
-	editor="cgronlun"/>
-
-<tags 
-	ms.service="documentdb" 
-	ms.workload="data-services" 
-	ms.tgt_pltfrm="na" 
-	ms.devlang="nodejs" 
-	ms.topic="article" 
-<<<<<<< HEAD
-	ms.date="04/18/2016" 
-=======
-	ms.date="04/26/2016" 
->>>>>>> e75a547e
-	ms.author="andrl"/>
-
-# DocumentDB SDK
-
-> [AZURE.SELECTOR]
-- [.NET SDK](documentdb-sdk-dotnet.md)
-- [Node.js SDK](documentdb-sdk-node.md)
-- [Java SDK](documentdb-sdk-java.md)
-- [Python SDK](documentdb-sdk-python.md)
-
-##DocumentDB Node.js SDK
-
-<table>
-<tr><td>**Download**</td><td>[NPM](https://www.npmjs.com/package/documentdb)</td></tr>
-<tr><td>**Contribute**</td><td>[GitHub](https://github.com/Azure/azure-documentdb-node/tree/master/source)</td></tr>
-<tr><td>**Documentation**</td><td>[Node.js SDK Reference Documentation](http://azure.github.io/azure-documentdb-node/)</td></tr>
-<tr><td>**Samples**</td><td>[Node.js Code Samples](https://github.com/Azure/azure-documentdb-node/tree/master/samples)</td></tr>
-<tr><td>**Get Started**</td><td>[Get started with the Node.js SDK](documentdb-nodejs-get-started.md)</td></tr>
-<tr><td>**Current Supported Platform**</td><td>[Node.js v0.10](https://nodejs.org/en/blog/release/v0.10.0/)<br/>[Node.js v0.12](https://nodejs.org/en/blog/release/v0.12.0/)<br/>[Node.js v4.2.0](https://nodejs.org/en/blog/release/v4.2.0/)</td></tr>
-</table></br>
-
-##Release notes
-
-###<a name="1.7.0"/>1.7.0</a>
-
-- Added the support for Time To Live(TTL) feature for documents.
-
-###<a name="1.6.0"/>1.6.0</a>
-- Implemented [partitioned collections](documentdb-partition-data.md) and [user-defined performance levels](documentdb-performance-levels.md). 
-
-###<a name="1.5.6"/>1.5.6</a>
-
-- Fixed RangePartitionResolver.resolveForRead bug where it was not returning links due to a bad concat of results.
-
-###<a name="1.5.5"/>1.5.5</a>
-
-- Fixed hashParitionResolver resolveForRead(): When no partition key supplied was throwing exception, instead of returning a list of all registered links.
-
-###<a name="1.5.4"/>1.5.4</a>
-
-- Fixes issue [#100](https://github.com/Azure/azure-documentdb-node/issues/100) - Dedicated HTTPS Agent: Avoid modifying the global agent for DocumentDB purposes. Use a dedicated agent for all of the lib’s requests.
-
-###<a name="1.5.3"/>1.5.3</a>
-
-- Fixes issue [#81](https://github.com/Azure/azure-documentdb-node/issues/81) - Properly handle dashes in media ids.
-
-###<a name="1.5.2"/>1.5.2</a>
-
-- Fixes issue [#95](https://github.com/Azure/azure-documentdb-node/issues/95) - EventEmitter listener leak warning.
-
-###<a name="1.5.1"/>1.5.1</a>
-
-- Fixes issue [#92](https://github.com/Azure/azure-documentdb-node/issues/90) - rename folder Hash to hash for case sensitive systems.
-
-### <a name="1.5.0"/>1.5.0</a>
-
-- Implement sharding support by adding hash & range partition resolvers.
-
-### <a name="1.4.0"/>1.4.0</a>
-
-- Implement Upsert. New upsertXXX methods on documentClient. 
-
-### <a name="1.3.0"/>1.3.0</a>
-
-- Skipped to bring version numbers in alignment with other SDKs.
-
-### <a name="1.2.2"/>1.2.2</a>
-
-- Split Q promises wrapper to new repository.
-- Update to package file for npm registry.
-
-### <a name="1.2.1"/>1.2.1</a>
-
-- Implements ID Based Routing.
-- Fixes Issue [#49](https://github.com/Azure/azure-documentdb-node/issues/49) - current property conflicts with method current().
-
-### <a name="1.2.0"/>1.2.0</a>
-
-- Added support for GeoSpatial index.
-- Validates id property for all resources. Ids for resources cannot contain ?, /, #, &#47;&#47;, characters or end with a space. 
-- Adds new header "index transformation progress" to ResourceResponse.
-
-### <a name="1.1.0"/>1.1.0</a>
-
-- Implements V2 indexing policy.
-
-### <a name="1.0.3"/>1.0.3</a>
-
-- Issue [#40] (https://github.com/Azure/azure-documentdb-node/issues/40) - Implemented eslint and grunt configurations in the core and promise SDK.
-
-### <a name="1.0.2"/>1.0.2</a>
-
-- Issue [#45](https://github.com/Azure/azure-documentdb-node/issues/45) - Promises wrapper does not include header with error.
-
-### <a name="1.0.1"/>1.0.1</a>
-
-- Implemented ability to query for conflicts by adding readConflicts, readConflictAsync, and queryConflicts.
-- Updated API documentation.
-- Issue [#41](https://github.com/Azure/azure-documentdb-node/issues/41) - client.createDocumentAsync error.
-
-### <a name="1.0.0"/>1.0.0</a>
-
-- GA SDK.
-
-## Release & Retirement Dates
-Microsoft will provide notification at least **12 months** in advance of retiring an SDK in order to smooth the transition to a newer/supported version.
-
-New features and functionality and optimizations are only added to the current SDK, as such it is  recommend that you always upgrade to the latest SDK version as early as possible. 
-
-Any request to DocumentDB using a retired SDK will be rejected by the service.
-
-> [AZURE.WARNING]
-All versions of the Azure DocumentDB SDK for Node.js prior to version **1.0.0** will be retired on **February 29, 2016**. 
-
-<br/>
-
-| Version | Release Date | Retirement Date 
-| ---	  | ---	         | ---
-| [1.7.0](#1.7.0) | April 26, 2016 |---
-| [1.6.0](#1.6.0) | March 29, 2016 |---
-| [1.5.6](#1.5.6) | March 08, 2016 |---
-| [1.5.5](#1.5.5) | February 02, 2016 |---
-| [1.5.4](#1.5.4) | February 01, 2016 |---
-| [1.5.2](#1.5.2) | January 26, 2016 |---
-| [1.5.2](#1.5.2) | January 22, 2016 |---
-| [1.5.1](#1.5.1) | January 4, 2016 |---
-| [1.5.0](#1.5.0) | December 31, 2015 |---
-| [1.4.0](#1.4.0) | October 06, 2015 |---
-| [1.3.0](#1.3.0) | October 06, 2015 |---
-| [1.2.2](#1.2.2) | September 10, 2015 |---
-| [1.2.1](#1.2.1) | August 15, 2015 |---
-| [1.2.0](#1.2.0) | August 05, 2015 |---
-| [1.1.0](#1.1.0) | July 09, 2015 |---
-| [1.0.3](#1.0.3) | June 04, 2015 |---
-| [1.0.2](#1.0.2) | May 23, 2015 |---
-| [1.0.1](#1.0.1) | May 15, 2015 |---
-| [1.0.0](#1.0.0) | April 08, 2015 |---
-| 0.9.4-prelease | April 06, 2015 | February 29, 2016
-| 0.9.3-prelease | January 14, 2015 | February 29, 2016
-| 0.9.2-prelease | December 18, 2014 | February 29, 2016
-| 0.9.1-prelease | August 22, 2014 | February 29, 2016
-| 0.9.0-prelease | August 21, 2014 | February 29, 2016
-
-
-## FAQ
-[AZURE.INCLUDE [documentdb-sdk-faq](../../includes/documentdb-sdk-faq.md)]
-
-## See also
-
-To learn more about DocumentDB, see [Microsoft Azure DocumentDB](https://azure.microsoft.com/services/documentdb/) service page. 
+<properties 
+	pageTitle="DocumentDB Node.js SDK | Microsoft Azure" 
+	description="Learn all about the Node.js SDK including release dates, retirement dates, and changes made between each version of the DocumentDB Node.js SDK." 
+	services="documentdb" 
+	documentationCenter="nodejs" 
+	authors="aliuy" 
+	manager="jhubbard" 
+	editor="cgronlun"/>
+
+<tags 
+	ms.service="documentdb" 
+	ms.workload="data-services" 
+	ms.tgt_pltfrm="na" 
+	ms.devlang="nodejs" 
+	ms.topic="article" 
+	ms.date="04/26/2016" 
+	ms.author="andrl"/>
+
+# DocumentDB SDK
+
+> [AZURE.SELECTOR]
+- [.NET SDK](documentdb-sdk-dotnet.md)
+- [Node.js SDK](documentdb-sdk-node.md)
+- [Java SDK](documentdb-sdk-java.md)
+- [Python SDK](documentdb-sdk-python.md)
+
+##DocumentDB Node.js SDK
+
+<table>
+<tr><td>**Download**</td><td>[NPM](https://www.npmjs.com/package/documentdb)</td></tr>
+<tr><td>**Contribute**</td><td>[GitHub](https://github.com/Azure/azure-documentdb-node/tree/master/source)</td></tr>
+<tr><td>**Documentation**</td><td>[Node.js SDK Reference Documentation](http://azure.github.io/azure-documentdb-node/)</td></tr>
+<tr><td>**Samples**</td><td>[Node.js Code Samples](https://github.com/Azure/azure-documentdb-node/tree/master/samples)</td></tr>
+<tr><td>**Get Started**</td><td>[Get started with the Node.js SDK](documentdb-nodejs-get-started.md)</td></tr>
+<tr><td>**Current Supported Platform**</td><td>[Node.js v0.10](https://nodejs.org/en/blog/release/v0.10.0/)<br/>[Node.js v0.12](https://nodejs.org/en/blog/release/v0.12.0/)<br/>[Node.js v4.2.0](https://nodejs.org/en/blog/release/v4.2.0/)</td></tr>
+</table></br>
+
+##Release notes
+
+###<a name="1.7.0"/>1.7.0</a>
+
+- Added the support for Time To Live(TTL) feature for documents.
+
+###<a name="1.6.0"/>1.6.0</a>
+- Implemented [partitioned collections](documentdb-partition-data.md) and [user-defined performance levels](documentdb-performance-levels.md). 
+
+###<a name="1.5.6"/>1.5.6</a>
+
+- Fixed RangePartitionResolver.resolveForRead bug where it was not returning links due to a bad concat of results.
+
+###<a name="1.5.5"/>1.5.5</a>
+
+- Fixed hashParitionResolver resolveForRead(): When no partition key supplied was throwing exception, instead of returning a list of all registered links.
+
+###<a name="1.5.4"/>1.5.4</a>
+
+- Fixes issue [#100](https://github.com/Azure/azure-documentdb-node/issues/100) - Dedicated HTTPS Agent: Avoid modifying the global agent for DocumentDB purposes. Use a dedicated agent for all of the lib’s requests.
+
+###<a name="1.5.3"/>1.5.3</a>
+
+- Fixes issue [#81](https://github.com/Azure/azure-documentdb-node/issues/81) - Properly handle dashes in media ids.
+
+###<a name="1.5.2"/>1.5.2</a>
+
+- Fixes issue [#95](https://github.com/Azure/azure-documentdb-node/issues/95) - EventEmitter listener leak warning.
+
+###<a name="1.5.1"/>1.5.1</a>
+
+- Fixes issue [#92](https://github.com/Azure/azure-documentdb-node/issues/90) - rename folder Hash to hash for case sensitive systems.
+
+### <a name="1.5.0"/>1.5.0</a>
+
+- Implement sharding support by adding hash & range partition resolvers.
+
+### <a name="1.4.0"/>1.4.0</a>
+
+- Implement Upsert. New upsertXXX methods on documentClient. 
+
+### <a name="1.3.0"/>1.3.0</a>
+
+- Skipped to bring version numbers in alignment with other SDKs.
+
+### <a name="1.2.2"/>1.2.2</a>
+
+- Split Q promises wrapper to new repository.
+- Update to package file for npm registry.
+
+### <a name="1.2.1"/>1.2.1</a>
+
+- Implements ID Based Routing.
+- Fixes Issue [#49](https://github.com/Azure/azure-documentdb-node/issues/49) - current property conflicts with method current().
+
+### <a name="1.2.0"/>1.2.0</a>
+
+- Added support for GeoSpatial index.
+- Validates id property for all resources. Ids for resources cannot contain ?, /, #, &#47;&#47;, characters or end with a space. 
+- Adds new header "index transformation progress" to ResourceResponse.
+
+### <a name="1.1.0"/>1.1.0</a>
+
+- Implements V2 indexing policy.
+
+### <a name="1.0.3"/>1.0.3</a>
+
+- Issue [#40] (https://github.com/Azure/azure-documentdb-node/issues/40) - Implemented eslint and grunt configurations in the core and promise SDK.
+
+### <a name="1.0.2"/>1.0.2</a>
+
+- Issue [#45](https://github.com/Azure/azure-documentdb-node/issues/45) - Promises wrapper does not include header with error.
+
+### <a name="1.0.1"/>1.0.1</a>
+
+- Implemented ability to query for conflicts by adding readConflicts, readConflictAsync, and queryConflicts.
+- Updated API documentation.
+- Issue [#41](https://github.com/Azure/azure-documentdb-node/issues/41) - client.createDocumentAsync error.
+
+### <a name="1.0.0"/>1.0.0</a>
+
+- GA SDK.
+
+## Release & Retirement Dates
+Microsoft will provide notification at least **12 months** in advance of retiring an SDK in order to smooth the transition to a newer/supported version.
+
+New features and functionality and optimizations are only added to the current SDK, as such it is  recommend that you always upgrade to the latest SDK version as early as possible. 
+
+Any request to DocumentDB using a retired SDK will be rejected by the service.
+
+> [AZURE.WARNING]
+All versions of the Azure DocumentDB SDK for Node.js prior to version **1.0.0** will be retired on **February 29, 2016**. 
+
+<br/>
+
+| Version | Release Date | Retirement Date 
+| ---	  | ---	         | ---
+| [1.7.0](#1.7.0) | April 26, 2016 |---
+| [1.6.0](#1.6.0) | March 29, 2016 |---
+| [1.5.6](#1.5.6) | March 08, 2016 |---
+| [1.5.5](#1.5.5) | February 02, 2016 |---
+| [1.5.4](#1.5.4) | February 01, 2016 |---
+| [1.5.2](#1.5.2) | January 26, 2016 |---
+| [1.5.2](#1.5.2) | January 22, 2016 |---
+| [1.5.1](#1.5.1) | January 4, 2016 |---
+| [1.5.0](#1.5.0) | December 31, 2015 |---
+| [1.4.0](#1.4.0) | October 06, 2015 |---
+| [1.3.0](#1.3.0) | October 06, 2015 |---
+| [1.2.2](#1.2.2) | September 10, 2015 |---
+| [1.2.1](#1.2.1) | August 15, 2015 |---
+| [1.2.0](#1.2.0) | August 05, 2015 |---
+| [1.1.0](#1.1.0) | July 09, 2015 |---
+| [1.0.3](#1.0.3) | June 04, 2015 |---
+| [1.0.2](#1.0.2) | May 23, 2015 |---
+| [1.0.1](#1.0.1) | May 15, 2015 |---
+| [1.0.0](#1.0.0) | April 08, 2015 |---
+| 0.9.4-prelease | April 06, 2015 | February 29, 2016
+| 0.9.3-prelease | January 14, 2015 | February 29, 2016
+| 0.9.2-prelease | December 18, 2014 | February 29, 2016
+| 0.9.1-prelease | August 22, 2014 | February 29, 2016
+| 0.9.0-prelease | August 21, 2014 | February 29, 2016
+
+
+## FAQ
+[AZURE.INCLUDE [documentdb-sdk-faq](../../includes/documentdb-sdk-faq.md)]
+
+## See also
+
+To learn more about DocumentDB, see [Microsoft Azure DocumentDB](https://azure.microsoft.com/services/documentdb/) service page. 