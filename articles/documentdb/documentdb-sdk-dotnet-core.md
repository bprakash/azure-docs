---
title: Azure DocumentDB .NET Core API, SDK & Resources | Microsoft Docs
description: Learn all about the .NET Core API and SDK including release dates, retirement dates, and changes made between each version of the DocumentDB .NET Core SDK.
services: cosmosdb
documentationcenter: .net
author: rnagpal
manager: jhubbard
editor: cgronlun

ms.assetid: f899b314-26ac-4ddb-86b2-bfdf05c2abf2
ms.service: cosmosdb
ms.workload: data-services
ms.tgt_pltfrm: na
ms.devlang: dotnet
ms.topic: article
<<<<<<< HEAD
ms.date: 03/29/2017
=======
ms.date: 05/10/2017
>>>>>>> a42dbad0
ms.author: rnagpal
ms.custom: H1Hack27Feb2017

---
# DocumentDB .NET Core SDK: Release notes and resources
> [!div class="op_single_selector"]
> * [.NET](documentdb-sdk-dotnet.md)
> * [.NET Core](documentdb-sdk-dotnet-core.md)
> * [Node.js](documentdb-sdk-node.md)
> * [Java](documentdb-sdk-java.md)
> * [Python](documentdb-sdk-python.md)
> * [REST](https://docs.microsoft.com/rest/api/documentdb/)
> * [REST Resource Provider](https://docs.microsoft.com/rest/api/documentdbresourceprovider/)
> * [SQL](https://msdn.microsoft.com/library/azure/dn782250.aspx)
> 
> 

<table>

<tr><td>**SDK download**</td><td>[NuGet](https://www.nuget.org/packages/Microsoft.Azure.DocumentDB.Core/)</td></tr>

<tr><td>**API documentation**</td><td>[.NET API reference documentation](https://msdn.microsoft.com/library/azure/dn948556.aspx)</td></tr>

<tr><td>**Samples**</td><td>[.NET code samples](documentdb-dotnet-samples.md)</td></tr>

<tr><td>**Get started**</td><td>[Get started with the DocumentDB .NET Core SDK](documentdb-dotnetcore-get-started.md)</td></tr>

<tr><td>**Web app tutorial**</td><td>[Web application development with DocumentDB](documentdb-dotnet-application.md)</td></tr>

<tr><td>**Current supported framework**</td><td>[.NET Standard 1.6](https://www.nuget.org/packages/NETStandard.Library)</td></tr>
</table></br>

## Release Notes

The DocumentDB .NET Core SDK has feature parity with the latest version of the [DocumentDB .NET SDK](documentdb-sdk-dotnet.md).

> [!NOTE] 
> The DocumentDB .NET Core SDK is not yet compatible with Universal Windows Platform (UWP) apps. If you are interested in the .NET Core SDK that does support UWP apps, send email to [askdocdb@microsoft.com](mailto:askdocdb@microsoft.com).

<<<<<<< HEAD
### <a name="1.2.1"/>[1.2.1](https://www.nuget.org/packages/Microsoft.Azure.DocumentDB.Core/1.2.1)

* Fixed an issue which caused deadlocks in some of the async APIs when used inside ASP.NET context.

### <a name="1.2.0"/>[1.2.0](https://www.nuget.org/packages/Microsoft.Azure.DocumentDB.Core/1.2.0)
=======
### <a name="1.3.0"/>1.3.0

*	Added support for Request Unit per Minute (RU/m) feature.
*	Added support for a new consistency level called ConsistentPrefix.
*	Added support for query metrics for individual partitions.
*	Added support for limiting the size of the continuation token for queries.
*	Added support for more detailed tracing for failed requests.
*	Made some performance improvements in the SDK.

### <a name="1.2.2"/>1.2.2

* Fixed an issue that ignored the PartitionKey value provided in FeedOptions for aggregate queries.
* Fixed an issue in transparent handling of partition management during mid-flight cross-partition Order By query execution.

### <a name="1.2.1"/>1.2.1

* Fixed an issue which caused deadlocks in some of the async APIs when used inside ASP.NET context.

### <a name="1.2.0"/>1.2.0
>>>>>>> a42dbad0

* Fixes to make SDK more resilient to automatic failover under certain conditions.

### <a name="1.1.2"/>1.1.2

* Fix for an issue that occasionally causes a WebException: The remote name could not be resolved.
* Added the support for directly reading a typed document by adding new overloads to ReadDocumentAsync API.

### <a name="1.1.1"/>1.1.1

* Added LINQ support for aggregation queries (COUNT, MIN, MAX, SUM, and AVG).
* Fix for a memory leak issue for the ConnectionPolicy object caused by the use of event handler.
* Fix for an issue wherein UpsertAttachmentAsync was not working when ETag was used.
* Fix for an issue wherein cross partition order-by query continuation was not working when sorting on string field.

### <a name="1.1.0"/>1.1.0

* Added support for aggregation queries (COUNT, MIN, MAX, SUM, and AVG). See [Aggregation support](documentdb-sql-query.md#Aggregates).
* Lowered minimum throughput on partitioned collections from 10,100 RU/s to 2500 RU/s.

### <a name="1.0.0"/>1.0.0

The DocumentDB .NET Core SDK enables you to build fast, cross-platform [ASP.NET Core](https://www.asp.net/core) and [.NET Core](https://www.microsoft.com/net/core#windows) apps to run on Windows, Mac, and Linux. The latest release of the DocumentDB .NET Core SDK is fully [Xamarin](https://www.xamarin.com) compatible and be used to build applications that target iOS, Android, and Mono (Linux).  

### <a name="0.1.0-preview"/>0.1.0-preview

The DocumentDB .NET Core Preview SDK enables you to build fast, cross-platform [ASP.NET Core](https://www.asp.net/core) and [.NET Core](https://www.microsoft.com/net/core#windows) apps to run on Windows, Mac, and Linux.

The DocumentDB .NET Core Preview SDK has feature parity with the latest version of the [DocumentDB .NET SDK](documentdb-sdk-dotnet.md) and supports the following:
* All [connection modes](documentdb-performance-tips.md#networking): Gateway mode, Direct TCP, and Direct HTTPs. 
* All [consistency levels](documentdb-consistency-levels.md): Strong, Session, Bounded Staleness, and Eventual.
* [Partitioned collections](documentdb-partition-data.md). 
* [Multi-region database accounts and geo-replication](documentdb-distribute-data-globally.md).

If you have questions related to this SDK, post to [StackOverflow](http://stackoverflow.com/questions/tagged/azure-documentdb), or file an issue in the [github repository](https://github.com/Azure/azure-documentdb-dotnet/issues). 

## Release & Retirement Dates

| Version | Release Date | Retirement Date |
| --- | --- | --- |
<<<<<<< HEAD
=======
| [1.3.0](#1.3.0) |May 10, 2017 |--- |
| [1.2.2](#1.2.2) |April 19, 2017 |--- |
>>>>>>> a42dbad0
| [1.2.1](#1.2.1) |March 29, 2017 |--- |
| [1.2.0](#1.2.0) |March 25, 2017 |--- |
| [1.1.2](#1.1.2) |March 20, 2017 |--- |
| [1.1.1](#1.1.1) |March 14, 2017 |--- |
| [1.1.0](#1.1.0) |February 16, 2017 |--- |
| [1.0.0](#1.0.0) |December 21, 2016 |--- |
| [0.1.0-preview](#0.1.0-preview) |November 15, 2016 |December 31, 2016 |

## See Also
To learn more about Cosmos DB, see [Microsoft Azure Cosmos DB](https://azure.microsoft.com/services/cosmos-db/) service page. 
<|MERGE_RESOLUTION|>--- conflicted
+++ resolved
@@ -13,11 +13,7 @@
 ms.tgt_pltfrm: na
 ms.devlang: dotnet
 ms.topic: article
-<<<<<<< HEAD
-ms.date: 03/29/2017
-=======
 ms.date: 05/10/2017
->>>>>>> a42dbad0
 ms.author: rnagpal
 ms.custom: H1Hack27Feb2017
 
@@ -57,13 +53,6 @@
 > [!NOTE] 
 > The DocumentDB .NET Core SDK is not yet compatible with Universal Windows Platform (UWP) apps. If you are interested in the .NET Core SDK that does support UWP apps, send email to [askdocdb@microsoft.com](mailto:askdocdb@microsoft.com).
 
-<<<<<<< HEAD
-### <a name="1.2.1"/>[1.2.1](https://www.nuget.org/packages/Microsoft.Azure.DocumentDB.Core/1.2.1)
-
-* Fixed an issue which caused deadlocks in some of the async APIs when used inside ASP.NET context.
-
-### <a name="1.2.0"/>[1.2.0](https://www.nuget.org/packages/Microsoft.Azure.DocumentDB.Core/1.2.0)
-=======
 ### <a name="1.3.0"/>1.3.0
 
 *	Added support for Request Unit per Minute (RU/m) feature.
@@ -83,7 +72,6 @@
 * Fixed an issue which caused deadlocks in some of the async APIs when used inside ASP.NET context.
 
 ### <a name="1.2.0"/>1.2.0
->>>>>>> a42dbad0
 
 * Fixes to make SDK more resilient to automatic failover under certain conditions.
 
@@ -124,11 +112,8 @@
 
 | Version | Release Date | Retirement Date |
 | --- | --- | --- |
-<<<<<<< HEAD
-=======
 | [1.3.0](#1.3.0) |May 10, 2017 |--- |
 | [1.2.2](#1.2.2) |April 19, 2017 |--- |
->>>>>>> a42dbad0
 | [1.2.1](#1.2.1) |March 29, 2017 |--- |
 | [1.2.0](#1.2.0) |March 25, 2017 |--- |
 | [1.1.2](#1.1.2) |March 20, 2017 |--- |
