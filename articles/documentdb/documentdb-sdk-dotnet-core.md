--- conflicted
+++ resolved
@@ -13,11 +13,7 @@
 ms.tgt_pltfrm: na
 ms.devlang: dotnet
 ms.topic: article
-<<<<<<< HEAD
-ms.date: 03/25/2017
-=======
 ms.date: 03/29/2017
->>>>>>> 7e3cc73e
 ms.author: rnagpal
 ms.custom: H1Hack27Feb2017
 
@@ -57,13 +53,10 @@
 > [!NOTE] 
 > The DocumentDB .NET Core SDK is not yet compatible with Universal Windows Platform (UWP) apps. If you are interested in the .NET Core SDK that does support UWP apps, send email to [askdocdb@microsoft.com](mailto:askdocdb@microsoft.com).
 
-<<<<<<< HEAD
-=======
 ### <a name="1.2.1"/>[1.2.1](https://www.nuget.org/packages/Microsoft.Azure.DocumentDB.Core/1.2.1)
 
 * Fixed an issue which caused deadlocks in some of the async APIs when used inside ASP.NET context.
 
->>>>>>> 7e3cc73e
 ### <a name="1.2.0"/>[1.2.0](https://www.nuget.org/packages/Microsoft.Azure.DocumentDB.Core/1.2.0)
 
 * Fixes to make SDK more resilient to automatic failover under certain conditions.
@@ -105,10 +98,7 @@
 
 | Version | Release Date | Retirement Date |
 | --- | --- | --- |
-<<<<<<< HEAD
-=======
 | [1.2.1](#1.2.1) |March 29, 2017 |--- |
->>>>>>> 7e3cc73e
 | [1.2.0](#1.2.0) |March 25, 2017 |--- |
 | [1.1.2](#1.1.2) |March 20, 2017 |--- |
 | [1.1.1](#1.1.1) |March 14, 2017 |--- |
