--- conflicted
+++ resolved
@@ -87,21 +87,11 @@
 ## Single Partition and Partitioned Collections
 DocumentDB supports the creation of both single-partition and partitioned collections. 
 
-<<<<<<< HEAD
-* **Partitioned collections** can span multiple partitions and support unlimited storage and throughput. You must specify a partition key for the collection.
-* **Single-partition collections** have lower price options and the ability to query and perform transactions across all collection data. They have the scalability and storage limits of a single partition. You do not have to specify a partition key for these collections. 
-
-![Partitioned collections in DocumentDB][2] 
-
-For scenarios that do not need large volumes of storage or throughput, single partition collections are a good fit. Note that single-partition collections have the scalability and storage limits of a single partition, i.e. up to 10 GB of storage and up to 10,000 request units per second. 
-
-=======
 * **Partitioned collections** can span multiple partitions and support unlimited storage and throughput. You must specify a partition key for the collection. 
 * **Single-partition collections** have lower price options, but they are limited in terms of maximum low storage and throughput. You do not have to specify a partition key for these collections. We recommend using partitioned collections over single-partitioned collections for all scenarios, except in situations where you expect only a small amount of data storage and requests.
 
 ![Partitioned collections in DocumentDB][2] 
 
->>>>>>> 97d2a8cc
 Partitioned collections can support unlimited storage and throughput.
 
 The following table lists differences in working with a single-partition and partitioned collections:
