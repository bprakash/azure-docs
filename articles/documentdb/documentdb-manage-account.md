--- conflicted
+++ resolved
@@ -1,13 +1,7 @@
 <properties 
-<<<<<<< HEAD
-	pageTitle="Manage a DocumentDB account via the Azure preview portal | Microsoft Azure" 
-	description="Learn how to manage your DocumentDB account via the Azure preview portal. Find a guide on using the Azure Preview Portal to view, copy, delete and access accounts." 
-	keywords="Azure preview portal, documentdb, azure, Microsoft azure"
-=======
 	pageTitle="Manage a DocumentDB account via the Azure Portal | Microsoft Azure" 
 	description="Learn how to manage your DocumentDB account via the Azure Portal. Find a guide on using the Azure Portal to view, copy, delete and access accounts." 
 	keywords="Azure Portal, documentdb, azure, Microsoft azure"
->>>>>>> 08be3281
 	services="documentdb" 
 	documentationCenter="" 
 	authors="AndrewHoh" 
@@ -23,15 +17,9 @@
 	ms.date="11/18/2015" 
 	ms.author="anhoh"/>
 
-<<<<<<< HEAD
-# How to manage a DocumentDB account in the Azure preview portal
-
-Learn how to work with keys, consistency settings, and learn how to delete an account in the Azure Preview Portal.
-=======
 # How to manage a DocumentDB account
 
 Learn how to work with keys, consistency settings, and learn how to delete an account in the Azure Portal.
->>>>>>> 08be3281
 
 ## <a id="keys"></a>View, copy, and regenerate access keys
 When you create a DocumentDB account, the service generates two master access keys that 
@@ -45,15 +33,9 @@
 copy, and regenerate the access keys that are used to access your
 DocumentDB account.
 
-<<<<<<< HEAD
-![Azure preview portal screenshot, Keys blade](media/documentdb-manage-account/keys.png)
-
-### View and copy an access key in the Azure preview portal
-=======
 ![Azure Portal screenshot, Keys blade](media/documentdb-manage-account/keys.png)
 
 ### View and copy an access key in the Azure Portal
->>>>>>> 08be3281
 
 1.      In the [Azure Portal](https://portal.azure.com/), access your DocumentDB account. 
 
@@ -62,11 +44,7 @@
 3.      On the **Keys** blade, click the **Copy** button to the right of the
 key you wish to copy.
 
-<<<<<<< HEAD
-  ![View and copy an access key in the Azure Preview Portal, Keys blade](./media/documentdb-manage-account/image004.jpg)
-=======
   ![View and copy an access key in the Azure Portal, Keys blade](./media/documentdb-manage-account/image004.jpg)
->>>>>>> 08be3281
 
 ### Regenerate access keys
 
@@ -149,19 +127,11 @@
 *Note that it can take several minutes before a change to the default
 consistency setting takes effect across your DocumentDB account.*
 
-<<<<<<< HEAD
-## <a id="delete"></a> How to: Delete a DocumentDB account in the Azure preview portal
-To remove a DocumentDB account from the Azure preview portal that you are no longer using, use the
-**Delete** command on the **DocumentDB Account** blade.
-
-![How to delete a DocumentDB account in the Azure preview portal](./media/documentdb-manage-account/image009.png)
-=======
 ## <a id="delete"></a> How to: Delete a DocumentDB account in the Azure Portal
 To remove a DocumentDB account from the Azure Portal that you are no longer using, use the
 **Delete** command on the **DocumentDB Account** blade.
 
 ![How to delete a DocumentDB account in the Azure Portal](./media/documentdb-manage-account/image009.png)
->>>>>>> 08be3281
 
 1.      In the [Azure Portal](https://portal.azure.com/), access the DocumentDB Account you
 wish to delete. 
