--- conflicted
+++ resolved
@@ -1,13 +1,7 @@
 ---
-<<<<<<< HEAD
-title: Build mobile applications with Xamarin and Azure DocumentDB | Microsoft Docs
-description: A tutorial that creates a Xamarin iOS, Android, or Forms application by using Azure DocumentDB. DocumentDB is a fast, planet scale, cloud database for mobile apps.
-services: documentdb
-=======
 title: Build mobile applications with Xamarin and Azure Cosmos DB | Microsoft Docs
 description: A tutorial that creates a Xamarin iOS, Android, or Forms application by using Azure Cosmos DB. Azure Cosmos DB is a fast, planet scale, cloud database for mobile apps.
 services: cosmosdb
->>>>>>> a42dbad0
 documentationcenter: .net
 author: arramac
 manager: monicar
@@ -23,45 +17,16 @@
 ms.author: arramac
 
 ---
-<<<<<<< HEAD
-# Build mobile applications with Xamarin and Azure DocumentDB
-Most mobile apps need to store data in the cloud, and Azure DocumentDB is a cloud database for mobile apps. It has everything a mobile developer needs. It is a fully managed NoSQL database as a service that scales on demand. It can bring your data to your application transparently, wherever your users are located around the globe. By using the [Azure DocumentDB .NET Core SDK](documentdb-sdk-dotnet-core.md), you can enable Xamarin mobile apps to interact directly with DocumentDB, without a middle tier.
-
-This article provides a tutorial for building mobile apps with Xamarin and DocumentDB. You can find the complete source code for the tutorial at [Xamarin and DocumentDB on GitHub](https://github.com/Azure/azure-documentdb-dotnet/tree/master/samples/xamarin), including how to manage users and permissions.
-=======
 # Build mobile applications with Xamarin and Azure Cosmos DB
 Most mobile apps need to store data in the cloud, and Azure Cosmos DB is a cloud database for mobile apps. It has everything a mobile developer needs. It is a fully managed database as a service that scales on demand. It can bring your data to your application transparently, wherever your users are located around the globe. By using the [Azure Cosmos DB .NET Core SDK](documentdb-sdk-dotnet-core.md), you can enable Xamarin mobile apps to interact directly with Azure Cosmos DB, without a middle tier.
 
 This article provides a tutorial for building mobile apps with Xamarin and Azure Cosmos DB. You can find the complete source code for the tutorial at [Xamarin and Azure Cosmos DB on GitHub](https://github.com/Azure/azure-documentdb-dotnet/tree/master/samples/xamarin), including how to manage users and permissions.
->>>>>>> a42dbad0
 
 ## Azure Cosmos DB capabilities for mobile apps
 Azure Cosmos DB provides the following key capabilities for mobile app developers:
 
 ![Azure Cosmos DB capabilities for mobile apps](media/documentdb-mobile-apps-with-xamarin/documentdb-for-mobile.png)
 
-<<<<<<< HEAD
-* Rich queries over schemaless data. DocumentDB stores data as schemaless JSON documents in heterogeneous collections. It offers [rich and fast queries](documentdb-sql-query.md) without the need to worry about schemas or indexes.
-* Fast throughput. It takes only a few milliseconds to read and write documents with DocumentDB. Developers can specify the throughput they need, and DocumentDB honors it with 99.99 percent SLAs.
-* Limitless scale. Your DocumentDB collections [grow as your app grows](documentdb-partition-data.md). You can start with small data size and throughput of hundreds of requests per second. Your collections can grow to petabytes of data and arbitrarily large throughput with hundreds of millions of requests per second.
-* Globally distributed. Mobile app users are on the go, often across the world. DocumentDB is a [globally distributed database](documentdb-distribute-data-globally.md). Click the map to make your data accessible to your users.
-* Built-in rich authorization. With DocumentDB, you can easily implement popular patterns like [per-user data](https://aka.ms/documentdb-xamarin-todouser) or multiuser shared data, without complex custom authorization code.
-* Geospatial queries. Many mobile apps offer geo-contextual experiences today. With first-class support for [geospatial types](documentdb-geospatial.md), DocumentDB makes creating these experiences easy to accomplish.
-* Binary attachments. Your app data often includes binary blobs. Native support for attachments makes it easier to use DocumentDB as a one-stop shop for your app data.
-
-## DocumentDB and Xamarin tutorial
-The following tutorial shows how to build a mobile application by using Xamarin and DocumentDB. You can find the complete source code for the tutorial at [Xamarin and DocumentDB on GitHub](https://github.com/Azure/azure-documentdb-dotnet/tree/master/samples/xamarin).
-
-### Get started
-It's easy to get started with DocumentDB. Go to the Azure portal, and create a new DocumentDB account. Click the **Quick start** tab. Download the Xamarin Forms to-do list sample that is already connected to your DocumentDB account. 
-
-![DocumentDB Quick start for mobile apps](media/documentdb-mobile-apps-with-xamarin/documentdb-quickstart.png)
-
-Or if you have an existing Xamarin app, you can add the [DocumentDB NuGet package](documentdb-sdk-dotnet-core.md). DocumentDB supports Xamarin.IOS, Xamarin.Android, and Xamarin Forms shared libraries.
-
-### Work with data
-Your data records are stored in DocumentDB as schemaless JSON documents in heterogeneous collections. You can store documents with different structures in the same collection:
-=======
 * Rich queries over schemaless data. Azure Cosmos DB stores data as schemaless JSON documents in heterogeneous collections. It offers [rich and fast queries](documentdb-sql-query.md) without the need to worry about schemas or indexes.
 * Fast throughput. It takes only a few milliseconds to read and write documents with Azure Cosmos DB. Developers can specify the throughput they need, and Azure Cosmos DB honors it with 99.99 percent SLAs.
 * Limitless scale. Your Azure Cosmos DB collections [grow as your app grows](documentdb-partition-data.md). You can start with small data size and throughput of hundreds of requests per second. Your collections can grow to petabytes of data and arbitrarily large throughput with hundreds of millions of requests per second.
@@ -82,7 +47,6 @@
 
 ### Work with data
 Your data records are stored in Azure Cosmos DB as schemaless JSON documents in heterogeneous collections. You can store documents with different structures in the same collection:
->>>>>>> a42dbad0
 
 ```cs
     var result = await client.CreateDocumentAsync(collectionLink, todoItem);
@@ -101,36 +65,16 @@
     }
 ```
 ### Add users
-<<<<<<< HEAD
-Like many get started samples, the DocumentDB sample you downloaded authenticates to the service by using a master key hardcoded in the app's code. This default is not a good practice for an app you intend to run anywhere except on your local emulator. If an unauthorized user obtained the master key, all the data across your DocumentDB account could be compromised. Instead, you want your app to access only the records for the signed-in user. DocumentDB allows developers to grant application read or read/write permission to a collection, a set of documents grouped by a partition key, or a specific document. 
-=======
 Like many get started samples, the Azure Cosmos DB sample you downloaded authenticates to the service by using a master key hardcoded in the app's code. This default is not a good practice for an app you intend to run anywhere except on your local emulator. If an unauthorized user obtained the master key, all the data across your Azure Cosmos DB account could be compromised. Instead, you want your app to access only the records for the signed-in user. Azure Cosmos DB allows developers to grant application read or read/write permission to a collection, a set of documents grouped by a partition key, or a specific document. 
->>>>>>> a42dbad0
 
 Follow these steps to modify the to-do list app to a multiuser to-do list app: 
 
   1. Add Login to your app by using Facebook, Active Directory, or any other provider.
 
-<<<<<<< HEAD
-  2. Create a DocumentDB UserItems collection with **/userId** as the partition key. Specifying the partition key for your collection allows DocumentDB to scale infinitely as the number of your app users grows, while continuing to offer fast queries.
-
-  3. Add DocumentDB Resource Token Broker. This simple Web API authenticates users and issues short-lived tokens to signed-in users with access only to the documents within their partition. In this example, Resource Token Broker is hosted in App Service.
-
-  4. Modify the app to authenticate to Resource Token Broker with Facebook, and request the resource tokens for the signed-in Facebook users. You can then access their data in the UserItems collection.  
-
-You can find a complete code sample of this pattern at [Resource Token Broker on GitHub](http://aka.ms/documentdb-xamarin-todouser). This diagram illustrates the solution:
-=======
   2. Create an Azure Cosmos DB UserItems collection with **/userId** as the partition key. Specifying the partition key for your collection allows Azure Cosmos DB to scale infinitely as the number of your app users grows, while continuing to offer fast queries.
->>>>>>> a42dbad0
 
   3. Add Azure Cosmos DB Resource Token Broker. This simple Web API authenticates users and issues short-lived tokens to signed-in users with access only to the documents within their partition. In this example, Resource Token Broker is hosted in App Service.
 
-<<<<<<< HEAD
-If you want two users to have access to the same to-do list, you can add additional permissions to the access token in Resource Token Broker.
-
-### Scale on demand
-DocumentDB is a managed database as a service. As your user base grows, you don't need to worry about provisioning VMs or increasing cores. All you need to tell DocumentDB is how many operations per second (throughput) your app needs. You can specify the throughput via the **Scale** tab by using a measure of throughput called Request Units (RUs) per second. For example, a read operation on a 1-KB document requires 1 RU. You can also add alerts to the **Throughput** metric to monitor the traffic growth and programmatically change the throughput as alerts fire.
-=======
   4. Modify the app to authenticate to Resource Token Broker with Facebook, and request the resource tokens for the signed-in Facebook users. You can then access their data in the UserItems collection.  
 
 You can find a complete code sample of this pattern at [Resource Token Broker on GitHub](http://aka.ms/documentdb-xamarin-todouser). This diagram illustrates the solution:
@@ -141,29 +85,14 @@
 
 ### Scale on demand
 Azure Cosmos DB is a managed database as a service. As your user base grows, you don't need to worry about provisioning VMs or increasing cores. All you need to tell Azure Cosmos DB is how many operations per second (throughput) your app needs. You can specify the throughput via the **Scale** tab by using a measure of throughput called Request Units (RUs) per second. For example, a read operation on a 1-KB document requires 1 RU. You can also add alerts to the **Throughput** metric to monitor the traffic growth and programmatically change the throughput as alerts fire.
->>>>>>> a42dbad0
 
 ![Azure Cosmos DB scale throughput on demand](media/documentdb-mobile-apps-with-xamarin/documentdb-scale.png)
 
 ### Go planet scale
-<<<<<<< HEAD
-As your app gains popularity, you might gain users across the globe. Or maybe you want to be prepared for unforeseen events. Go to the Azure portal, and open your DocumentDB account. Click the map to make your data continuously replicate to any number of regions across the world. This capability makes your data available wherever your users are. You can also add failover policies to be prepared for contingencies.
-=======
 As your app gains popularity, you might gain users across the globe. Or maybe you want to be prepared for unforeseen events. Go to the Azure portal, and open your Azure Cosmos DB account. Click the map to make your data continuously replicate to any number of regions across the world. This capability makes your data available wherever your users are. You can also add failover policies to be prepared for contingencies.
->>>>>>> a42dbad0
 
 ![Azure Cosmos DB scale across geographic regions](media/documentdb-mobile-apps-with-xamarin/documentdb-replicate-globally.png)
 
-<<<<<<< HEAD
-Congratulations. You have completed the solution and have a mobile app with Xamarin and DocumentDB. Follow similar steps to build Cordova apps by using the DocumentDB JavaScript SDK and native iOS/Android apps by using DocumentDB REST APIs.
-
-## Next steps
-* View the source code for [Xamarin and DocumentDB on GitHub](https://github.com/Azure/azure-documentdb-dotnet/tree/master/samples/xamarin).
-* Download the [DocumentDB .NET Core SDK](documentdb-sdk-dotnet-core.md).
-* Find more code samples for [.NET applications](documentdb-dotnet-samples.md).
-* Learn about [DocumentDB rich query capabilities](documentdb-sql-query.md).
-* Learn about [geospatial support in DocumentDB](documentdb-geospatial.md).
-=======
 Congratulations. You have completed the solution and have a mobile app with Xamarin and Azure Cosmos DB. Follow similar steps to build Cordova apps by using the Azure Cosmos DB JavaScript SDK and native iOS/Android apps by using Azure Cosmos DB REST APIs.
 
 ## Next steps
@@ -172,6 +101,5 @@
 * Find more code samples for [.NET applications](documentdb-dotnet-samples.md).
 * Learn about [Azure Cosmos DB rich query capabilities](documentdb-sql-query.md).
 * Learn about [geospatial support in Azure Cosmos DB](documentdb-geospatial.md).
->>>>>>> a42dbad0
 
 
