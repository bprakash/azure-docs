--- conflicted
+++ resolved
@@ -1,76 +1,65 @@
----
-title: Azure Cosmos DB as a key value store – Cost overview | Microsoft Docs
-description: Learn about the low cost of using Azure Cosmos DB as a key value store.
-keywords: key value store
-services: cosmosdb
-author: ArnoMicrosoft
-manager: jhubbard
-editor: ''
-tags: ''
-documentationcenter: ''
-
-ms.assetid: 7f765c17-8549-4509-9475-46394fc3a218
-ms.service: documentdb
-ms.workload: data-services
-ms.tgt_pltfrm: na
-ms.devlang: na
-ms.topic: article
-ms.date: 01/30/2017
-ms.author: acomet
----
-
-# Azure Cosmos DB as a key value store – Cost overview
-
-<<<<<<< HEAD
-Azure Cosmos DB is a fully managed, globally distributed NoSQL database service for building highly available, large scale, [globally distributed](documentdb-distribute-data-globally.md) applications easily. By default, Azure Cosmos DB automatically indexes all the data it ingests, efficiently. This enables fast and consistent [SQL](documentdb-sql-query.md) (and [JavaScript](documentdb-programming.md)) queries on any kind of data. 
-
-This article describes the cost of Azure Cosmos DB for simple write and read operations when it’s used as a key/value store. Write operations include inserts, replaces, deletes, and upserts of documents. Besides guaranteeing 99.99% high availability, Azure Cosmos DB offers guaranteed <10 ms latency for reads and <15 ms latency for the (indexed) writes respectively, at the 99th percentile. 
-
-## Why we use Request Units (RUs)
-
-Azure Cosmos DB performance is based on the amount of provisioned [Request Units](documentdb-request-units.md) (RU) for the partition. The provisioning is at a second granularity and is purchased in RUs/sec ([not to be confused with the hourly billing](https://azure.microsoft.com/pricing/details/documentdb/)). RUs should be considered as a currency that simplifies the provisioning of required throughput for the application. Our customers do not have to think of differentiating between read and write capacity units. The single currency model of RUs creates efficiencies to share the provisioned capacity between reads and writes. This provisioned capacity model enables the service to provide a predictable and consistent throughput, guaranteed low latency, and high availability. Finally, we use RU to model throughput but each provisioned RU has also a defined amount of resources (Memory, Core). RU/sec is not only IOPS.
-
-As a globally distributed database system, Azure Cosmos DB is the only Azure service that provides an SLA on latency, throughput, and consistency in addition to high availability. The throughput you provision is applied to each of the regions associated with your Azure Cosmos DB database account. For reads, Azure Cosmos DB offers multiple, well-defined [consistency levels](documentdb-consistency-levels.md) for you to choose from. 
-=======
-Azure Cosmos DB is a globally distributed, multi-model database service for building highly available, large scale, [globally distributed](documentdb-distribute-data-globally.md) applications easily. By default, Cosmos DB automatically indexes all the data it ingests, efficiently. This enables fast and consistent [SQL](documentdb-sql-query.md) (and [JavaScript](documentdb-programming.md)) queries on any kind of data. 
-
-This article describes the cost of Cosmos DB for simple write and read operations when it’s used as a key/value store. Write operations include inserts, replaces, deletes, and upserts of documents. Besides guaranteeing 99.99% high availability, Cosmos DB offers guaranteed <10 ms latency for reads and <15 ms latency for the (indexed) writes respectively, at the 99th percentile. 
-
-## Why we use Request Units (RUs)
-
-Cosmos DB performance is based on the amount of provisioned [Request Units](documentdb-request-units.md) (RU) for the partition. The provisioning is at a second granularity and is purchased in RUs/sec and RUs/min ([not to be confused with the hourly billing](https://azure.microsoft.com/pricing/details/documentdb/)). RUs should be considered as a currency that simplifies the provisioning of required throughput for the application. Our customers do not have to think of differentiating between read and write capacity units. The single currency model of RUs creates efficiencies to share the provisioned capacity between reads and writes. This provisioned capacity model enables the service to provide a predictable and consistent throughput, guaranteed low latency, and high availability. Finally, we use RU to model throughput but each provisioned RU has also a defined amount of resources (Memory, Core). RU/sec is not only IOPS.
-
-As a globally distributed database system, Cosmos DB is the only Azure service that provides an SLA on latency, throughput, and consistency in addition to high availability. The throughput you provision is applied to each of the regions associated with your Cosmos DB database account. For reads, Cosmos DB offers multiple, well-defined [consistency levels](documentdb-consistency-levels.md) for you to choose from. 
->>>>>>> 96a17e3a
-
-The following table shows the number of RUs required to perform read and write transactions based on document size of 1KB and 100KBs.
-
-|Item Size|1 Read|1 Write|
-|-------------|------|-------|
-|1 KB|1 RU|5 RUs|
-|100 KB|10 RUs|50 RUs|
-
-## Cost of Reads and Writes
-
-If you provision 1,000 RU/sec, this amounts to 3.6m RU/hour and will cost $0.08 for the hour (in the US and Europe). For a 1KB size document, this means that you can consume 3.6m reads or 0.72m writes (3.6mRU / 5) using your provisioned throughput. Normalized to million reads and writes, the cost would be $0.022 /m reads ($0.08 / 3.6) and $0.111/m writes ($0.08 / 0.72). The cost per million becomes minimal as shown in the table below.
-
-|Item Size|1m Read|1m Write|
-|-------------|-------|--------|
-|1 KB|$0.022|$0.111|
-|100 KB|$0.222|$1.111|
-
-<<<<<<< HEAD
-Most of the basic blob or object stores services charge $0.40 per million read transaction and $5 per million write transaction. If used optimally, Azure Cosmos DB can be up to 98% cheaper than these other solutions (for 1KB transactions).
-
-## Next steps
-
-Stay tuned for new articles on optimizing Azure Cosmos DB resource provisioning. In the meantime, feel free to use our [RU calculator](https://www.documentdb.com/capacityplanner).
-
-=======
-Most of the basic blob or object stores services charge $0.40 per million read transaction and $5 per million write transaction. If used optimally, Cosmos DB can be up to 98% cheaper than these other solutions (for 1KB transactions).
-
-## Next steps
-
-Stay tuned for new articles on optimizing Cosmos DB resource provisioning. In the meantime, feel free to use our [RU calculator](https://www.documentdb.com/capacityplanner).
-
->>>>>>> 96a17e3a
+---
+title: Azure Cosmos DB as a key value store – Cost overview | Microsoft Docs
+description: Learn about the low cost of using Azure Cosmos DB as a key value store.
+keywords: key value store
+services: cosmosdb
+author: ArnoMicrosoft
+manager: jhubbard
+editor: ''
+tags: ''
+documentationcenter: ''
+
+ms.assetid: 7f765c17-8549-4509-9475-46394fc3a218
+ms.service: documentdb
+ms.workload: data-services
+ms.tgt_pltfrm: na
+ms.devlang: na
+ms.topic: article
+ms.date: 01/30/2017
+ms.author: acomet
+---
+
+# Azure Cosmos DB as a key value store – Cost overview
+
+Azure Cosmos DB is a fully managed, globally distributed NoSQL database service for building highly available, large scale, [globally distributed](documentdb-distribute-data-globally.md) applications easily. By default, Azure Cosmos DB automatically indexes all the data it ingests, efficiently. This enables fast and consistent [SQL](documentdb-sql-query.md) (and [JavaScript](documentdb-programming.md)) queries on any kind of data. 
+
+This article describes the cost of Azure Cosmos DB for simple write and read operations when it’s used as a key/value store. Write operations include inserts, replaces, deletes, and upserts of documents. Besides guaranteeing 99.99% high availability, Azure Cosmos DB offers guaranteed <10 ms latency for reads and <15 ms latency for the (indexed) writes respectively, at the 99th percentile. 
+
+## Why we use Request Units (RUs)
+
+Azure Cosmos DB performance is based on the amount of provisioned [Request Units](documentdb-request-units.md) (RU) for the partition. The provisioning is at a second granularity and is purchased in RUs/sec ([not to be confused with the hourly billing](https://azure.microsoft.com/pricing/details/documentdb/)). RUs should be considered as a currency that simplifies the provisioning of required throughput for the application. Our customers do not have to think of differentiating between read and write capacity units. The single currency model of RUs creates efficiencies to share the provisioned capacity between reads and writes. This provisioned capacity model enables the service to provide a predictable and consistent throughput, guaranteed low latency, and high availability. Finally, we use RU to model throughput but each provisioned RU has also a defined amount of resources (Memory, Core). RU/sec is not only IOPS.
+
+As a globally distributed database system, Azure Cosmos DB is the only Azure service that provides an SLA on latency, throughput, and consistency in addition to high availability. The throughput you provision is applied to each of the regions associated with your Azure Cosmos DB database account. For reads, Azure Cosmos DB offers multiple, well-defined [consistency levels](documentdb-consistency-levels.md) for you to choose from. 
+Azure Cosmos DB is a globally distributed, multi-model database service for building highly available, large scale, [globally distributed](documentdb-distribute-data-globally.md) applications easily. By default, Cosmos DB automatically indexes all the data it ingests, efficiently. This enables fast and consistent [SQL](documentdb-sql-query.md) (and [JavaScript](documentdb-programming.md)) queries on any kind of data. 
+
+This article describes the cost of Cosmos DB for simple write and read operations when it’s used as a key/value store. Write operations include inserts, replaces, deletes, and upserts of documents. Besides guaranteeing 99.99% high availability, Cosmos DB offers guaranteed <10 ms latency for reads and <15 ms latency for the (indexed) writes respectively, at the 99th percentile. 
+
+## Why we use Request Units (RUs)
+
+Cosmos DB performance is based on the amount of provisioned [Request Units](documentdb-request-units.md) (RU) for the partition. The provisioning is at a second granularity and is purchased in RUs/sec and RUs/min ([not to be confused with the hourly billing](https://azure.microsoft.com/pricing/details/documentdb/)). RUs should be considered as a currency that simplifies the provisioning of required throughput for the application. Our customers do not have to think of differentiating between read and write capacity units. The single currency model of RUs creates efficiencies to share the provisioned capacity between reads and writes. This provisioned capacity model enables the service to provide a predictable and consistent throughput, guaranteed low latency, and high availability. Finally, we use RU to model throughput but each provisioned RU has also a defined amount of resources (Memory, Core). RU/sec is not only IOPS.
+
+As a globally distributed database system, Cosmos DB is the only Azure service that provides an SLA on latency, throughput, and consistency in addition to high availability. The throughput you provision is applied to each of the regions associated with your Cosmos DB database account. For reads, Cosmos DB offers multiple, well-defined [consistency levels](documentdb-consistency-levels.md) for you to choose from. 
+
+The following table shows the number of RUs required to perform read and write transactions based on document size of 1KB and 100KBs.
+
+|Item Size|1 Read|1 Write|
+|-------------|------|-------|
+|1 KB|1 RU|5 RUs|
+|100 KB|10 RUs|50 RUs|
+
+## Cost of Reads and Writes
+
+If you provision 1,000 RU/sec, this amounts to 3.6m RU/hour and will cost $0.08 for the hour (in the US and Europe). For a 1KB size document, this means that you can consume 3.6m reads or 0.72m writes (3.6mRU / 5) using your provisioned throughput. Normalized to million reads and writes, the cost would be $0.022 /m reads ($0.08 / 3.6) and $0.111/m writes ($0.08 / 0.72). The cost per million becomes minimal as shown in the table below.
+
+|Item Size|1m Read|1m Write|
+|-------------|-------|--------|
+|1 KB|$0.022|$0.111|
+|100 KB|$0.222|$1.111|
+
+
+Most of the basic blob or object stores services charge $0.40 per million read transaction and $5 per million write transaction. If used optimally, Cosmos DB can be up to 98% cheaper than these other solutions (for 1KB transactions).
+
+## Next steps
+
+Stay tuned for new articles on optimizing Cosmos DB resource provisioning. In the meantime, feel free to use our [RU calculator](https://www.documentdb.com/capacityplanner).
+