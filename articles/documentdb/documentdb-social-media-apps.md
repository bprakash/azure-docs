<properties 
	pageTitle="DocumentDB design pattern: Social media apps | Microsoft Azure" 
	description="Learn about a design pattern for Social Networks by leveraging the storage flexibility of DocumentDB and other Azure services." 
	keywords="social media apps"
	services="documentdb" 
	authors="ealsur" 
	manager="" 
	editor="" 
	documentationCenter=""/>

<tags 
	ms.service="documentdb" 
	ms.workload="data-services" 
	ms.tgt_pltfrm="na" 
	ms.devlang="na" 
	ms.topic="article" 
<<<<<<< HEAD
	ms.date="03/28/2016" 
=======
	ms.date="06/29/2016" 
>>>>>>> c186bb0b
	ms.author="mimig"/>

# Going social with DocumentDB

Living in a massively-interconnected society means that, at some point in life, you become part of a **social network**. We use social networks to keep in touch with friends, colleagues, family, or sometimes to share our passion with people with common interests.

As engineers or developers, we might have wondered how do these networks store and interconnect our data, or might have even been tasked to create or architect a new social network for a specific niche market yourselves. That’s when the big question arises: How is all this data stored?

Let’s suppose that we are creating a new and shiny social network, where our users can post articles with related media like, pictures, videos, or even music. Users can comment on posts and give points for ratings. There will be a feed of posts that users will see and be able to interact with on the main website landing page. This doesn’t sound really complex (at first), but for the sake of simplicity, let’s stop there (we could delve into custom user feeds affected by relationships, but it exceeds the goal of this article).

So, how do we store this and where?

Many of you might have experience on SQL databases or at least have notion of [relational modeling of data](https://en.wikipedia.org/wiki/Relational_model) and you might be tempted to start drawing something like this:

![Diagram illustrating a relative relational model](./media/documentdb-social-media-apps/social-media-apps-sql.png) 

A perfectly normalized and pretty data structure… that doesn't scale. 

Don’t get me wrong, I’ve worked with SQL databases all my life, they are great, but like every pattern, practice and software platform, it’s not perfect for every scenario.

Why isn't SQL the best choice in this scenario? Let’s look at the structure of a single post, if I wanted to show that post in a website or application, I’d have to do a query with… 8 table joins (!) just to show one single post, now, picture a stream of posts that dynamically load and appear on the screen and you might see where I am going.

We could, of course, use a humongous SQL instance with enough power to solve thousands of queries with these many joins to serve our content, but truly, why would we when a simpler solution exists?

## The NoSQL road

There are special graph databases that can [run on Azure](http://neo4j.com/developer/guide-cloud-deployment/#_windows_azure) but they are not inexpensive and require IaaS services (Infrastructure-as-a-Service, Virtual Machines mainly) and maintenance. I’m going to aim this article at a lower cost solution that will work for most scenarios, running on Azure’s NoSQL database [DocumentDB](https://azure.microsoft.com/services/documentdb/). Using a [NoSQL](https://en.wikipedia.org/wiki/NoSQL) approach, storing data in JSON format and applying [denormalization](https://en.wikipedia.org/wiki/Denormalization), our previously complicated post can be transformed into a single [Document](https://en.wikipedia.org/wiki/Document-oriented_database):

    {
        "id":"ew12-res2-234e-544f",
        "title":"post title",
        "date":"2016-01-01",
        "body":"this is an awesome post stored on NoSQL",
        "createdBy":User,
        "images":["http://myfirstimage.png","http://mysecondimage.png"],
        "videos":[
            {"url":"http://myfirstvideo.mp4", "title":"The first video"},
            {"url":"http://mysecondvideo.mp4", "title":"The second video"}
        ],
        "audios":[
            {"url":"http://myfirstaudio.mp3", "title":"The first audio"},
            {"url":"http://mysecondaudio.mp3", "title":"The second audio"}
        ]
    }

And it can be obtained with a single query, and with no joins. This is much more simple and straightforward, and, budget-wise, it requires fewer resources to achieve a better result.

Azure DocumentDB makes sure that all the properties are indexed with its [automatic indexing](documentdb-indexing.md), which can even be [customized](documentdb-indexing-policies.md). The schema-free approach lets us store Documents with different and dynamic structures, maybe tomorrow we want posts to have a list of categories or hashtags associated with them, DocumentDB will handle the new Documents with the added attributes with no extra work required by us.

Comments on a post can be treated as just other posts with a parent property (this simplifies our object mapping). 

    {
        "id":"1234-asd3-54ts-199a",
        "title":"Awesome post!",
        "date":"2016-01-02",
        "createdBy":User2,
        "parent":"ew12-res2-234e-544f"
    }

    {
        "id":"asd2-fee4-23gc-jh67",
        "title":"Ditto!",
        "date":"2016-01-03",
        "createdBy":User3,
        "parent":"ew12-res2-234e-544f"
    }

And all social interactions can be stored on a separate object as counters:

    {
        "id":"dfe3-thf5-232s-dse4",
        "post":"ew12-res2-234e-544f",
        "comments":2,
        "likes":10,
        "points":200
    }

Creating feeds is just a matter of creating documents that can hold a list of post ids with a given relevance order:

    [
        {"relevance":9, "post":"ew12-res2-234e-544f"},
        {"relevance":8, "post":"fer7-mnb6-fgh9-2344"},
        {"relevance":7, "post":"w34r-qeg6-ref6-8565"}
    ]

We could have a “latest” stream with posts ordered by creation date, a “hottest” stream with those posts with more likes in the last 24 hours, we could even implement a custom stream for each user based on logic like followers and interests, and it would still be a list of posts. It’s a matter of how to build these lists, but the reading performance remains unhindered. Once we acquire one of these lists, we issue a single query to DocumentDB using the [IN operator](documentdb-sql-query.md#where-clause) to obtain pages of posts at a time.

The feed streams could be built using [Azure App Services’](https://azure.microsoft.com/services/app-service/) background processes: [Webjobs](../app-service-web/web-sites-create-web-jobs.md). Once a post is created, background processing can be triggered by using [Azure Storage](https://azure.microsoft.com/services/storage/) [Queues](../storage/storage-dotnet-how-to-use-queues.md) and Webjobs triggered using the [Azure Webjobs SDK](../app-service-web/websites-dotnet-webjobs-sdk.md), implementing the post propagation inside streams based on our own custom logic. 

Points and likes over a post can be processed in a deferred manner using this same technique to create an eventually consistent environment.

Followers are trickier. DocumentDB has a document size limit of 512Kb, so you may think about storing followers as a document with this structure:

    {
    	"id":"234d-sd23-rrf2-552d",
    	"followersOf": "dse4-qwe2-ert4-aad2",
    	"followers":[
    		"ewr5-232d-tyrg-iuo2",
    		"qejh-2345-sdf1-ytg5",
    		//...
    		"uie0-4tyg-3456-rwjh"
    	]
    }

This might work for a user with a few thousands followers, but if some celebrity joins our ranks, this approach will eventually hit the document size cap.

To solve this, we can use a mixed approach. As part of the User Statistics document we can store the number of followers:

    {
    	"id":"234d-sd23-rrf2-552d",
    	"user": "dse4-qwe2-ert4-aad2",
    	"followers":55230,
    	"totalPosts":452,
    	"totalPoints":11342
    }

And the actual graph of followers can be stored on Azure Storage Tables using an [Extension](https://github.com/richorama/AzureStorageExtensions#azuregraphstore) that allows for simple "A-follows-B" storage and retrieval. This way we can delegate the retrieval process of the exact followers list (when we need it) to Azure Storage Tables but for a quick numbers lookup, we keep using DocumentDB.

## The “Ladder” pattern and data duplication

As you might have noticed in the JSON document that references a post, there are multiple occurrences of a user. And you’d have guessed right, this means that the information that represents a user, given this denormalization, might be present in more than one place.

In order to allow for faster queries, we incur data duplication. The problem with this side-effect is that if by some action, a user’s data changes, we need to find all the activities he ever did and update them all. Doesn’t sound very practical, right?

Graph databases solve it in their own way, we are going to solve it by identifying the Key attributes of a user that we show in our application for each activity. If we visually show a post in our application and show just the creator’s name and picture, why store all of the user’s data in the “createdBy” attribute? If for each comment we just show the user’s picture, we don’t really need the rest of his information. That’s where something I call the “Ladder pattern” comes into play.

Let’s take user information as an example:

    {
        "id":"dse4-qwe2-ert4-aad2",
        "name":"John",
        "surname":"Doe",
        "address":"742 Evergreen Terrace",
        "birthday":"1983-05-07",
        "email":"john@doe.com",
        "twitterHandle":"@john",
        "username":"johndoe",
        "password":"some_encrypted_phrase",
        "totalPoints":100,
        "totalPosts":24
    }
    
By looking at this information, we can quickly detect which is critical information and which isn’t, thus creating a “Ladder”:

![Diagram of a ladder pattern](./media/documentdb-social-media-apps/social-media-apps-ladder.png)

The smallest step is called a UserChunk, the minimal piece of information that identifies a user and it’s used for data duplication. By reducing the size of the duplicated data to only the information we will “show”, we reduce the possibility of massive updates.

The middle step is called the user, it’s the full data that will be used on most performance-dependent queries on DocumentDB, the most accessed and critical. It includes the information represented by a UserChunk.

The largest is the Extended User. It includes all the critical user information plus other data that doesn’t really require to be read quickly or it’s usage is eventual (like the login process). This data can be stored outside of DocumentDB, in Azure SQL Database or Azure Storage Tables.

Why would we split the user and even store this information in different places? Because storage space in DocumentDB is [not infinite](documentdb-limits.md) and from a performance point of view, the bigger the documents, the costlier the queries. Keep documents slim, with the right information to do all your performance-dependent queries for your social network, and store the other extra information for eventual scenarios like, full profile edits, logins, even data mining for usage analytics and Big Data initiatives. We really don’t care if the data gathering for data mining is slower because it’s running on Azure SQL Database, we do have concern though that our users have a fast and slim experience. A user, stored on DocumentDB, would look like this:

    {
        "id":"dse4-qwe2-ert4-aad2",
        "name":"John",
        "surname":"Doe",
        "username":"johndoe"
        "email":"john@doe.com",
        "twitterHandle":"@john"
    }

And a Post would look like:

    {
        "id":"1234-asd3-54ts-199a",
        "title":"Awesome post!",
        "date":"2016-01-02",
        "createdBy":{
        	"id":"dse4-qwe2-ert4-aad2",
    		"username":"johndoe"
        }
    }

And when an edit arises where one of the attributes of the chunk is affected, it’s easy to find the affected documents by using queries that point to the indexed attributes (SELECT * FROM posts p WHERE p.createdBy.id == “edited_user_id”) and then updating the chunks.

## The search box

Users will generate, luckily, a lot of content. And we should be able to provide the ability to search and find content that might not be directly in their content streams, maybe because we don’t follow the creators, or maybe we are just trying to find that old post we did 6 months ago.

Thankfully, and because we are using Azure DocumentDB, we can easily implement a search engine using [Azure Search](https://azure.microsoft.com/services/search/) in a couple of minutes and without typing a single line of code (other than obviously, the search process and UI).

Why is this so easy?

Azure Search implements what they call [Indexers](https://msdn.microsoft.com/library/azure/dn946891.aspx), background processes that hook in your data repositories and automagically add, update or remove your objects in the indexes. They support an [Azure SQL Database indexers](https://blogs.msdn.microsoft.com/kaevans/2015/03/06/indexing-azure-sql-database-with-azure-search/), [Azure Blobs indexers](../search/search-howto-indexing-azure-blob-storage.md) and thankfully, [Azure DocumentDB indexers](../documentdb/documentdb-search-indexer.md). The transition of information from DocumentDB to Azure Search is straightforward, as both store information in JSON format, we just need to [create our Index](../search/search-create-index-portal.md) and map which attributes from our Documents we want indexed and that’s it, in a matter of minutes (depends on the size of our data), all our content will be available to be searched upon, by the best Search-as-a-Service solution in cloud infrastructure. 

For more information about Azure Search, you can visit the [Hitchhiker’s Guide to Search](https://blogs.msdn.microsoft.com/mvpawardprogram/2016/02/02/a-hitchhikers-guide-to-search/).

## The underlying knowledge

After storing all this content that grows and grows every day, we might find ourselves thinking: What can I do with all this stream of information from my users?

The answer is straightforward: Put it to work and learn from it.

But, what can we learn? A few easy examples include [sentiment analysis](https://en.wikipedia.org/wiki/Sentiment_analysis), content recommendations based on a user’s preferences or even an automated content moderator that ensures that all the content published by our social network is safe for the family.

Now that I got you hooked, you’ll probably think you need some PhD in math science to extract these patterns and information out of simple databases and files, but you’d be wrong.

[Azure Machine Learning](https://azure.microsoft.com/services/machine-learning/), part of the [Cortana Intelligence Suite](https://www.microsoft.com/en/server-cloud/cortana-analytics-suite/overview.aspx), is the a fully managed cloud service that lets you create workflows using algorithms in a simple drag-and-drop interface, code your own algorithms in [R](https://en.wikipedia.org/wiki/R_(programming_language)) or use some of the already-built and ready to use APIs such as: [Text Analytics](https://gallery.cortanaanalytics.com/MachineLearningAPI/Text-Analytics-2),  [Content Moderator](https://www.microsoft.com/moderator) or [Recommendations](https://gallery.cortanaanalytics.com/MachineLearningAPI/Recommendations-2).
<<<<<<< HEAD
=======

To achieve any of these Machine Learning scenarios, we can use [Azure Data Lake](https://azure.microsoft.com/services/data-lake-store/) to ingest the information from different sources, and use [U-SQL](https://azure.microsoft.com/documentation/videos/data-lake-u-sql-query-execution/) to process the information and generate an output that can be processed by Azure Machine Learning.
>>>>>>> c186bb0b

## Conclusion

This article tries to shed some light into the alternatives of creating social networks completely on Azure with low-cost services and providing great results by encouraging the use of a multi-layered storage solution and data distribution called “Ladder”.

![Diagram of interaction between Azure services for social networking](./media/documentdb-social-media-apps/social-media-apps-azure-solution.png)

The truth is that there is no silver bullet for this kind of scenarios, it’s the synergy created by the combination of great services that allow us to build great experiences: the speed and freedom of Azure DocumentDB to provide a great social application, the intelligence behind a first-class search solution like Azure Search, the flexibility of Azure App Services to host not even language-agnostic applications but powerful background processes and the expandable Azure Storage and Azure SQL Database for storing massive amounts of data and the analytic power of Azure Machine Learning to create knowledge and intelligence that can provide feedback to our processes and help us deliver the right content to the right users.

## Next steps

Learn more about data modeling by reading the [Modeling data in DocumentDB](documentdb-modeling-data.md) article. If you're interested in other use cases for DocumentDB, see [Common DocumentDB use cases](documentdb-use-cases.md).

Or learn more about DocumentDB by following the [DocumentDB Learning Path](https://azure.microsoft.com/documentation/learning-paths/documentdb/).<|MERGE_RESOLUTION|>--- conflicted
+++ resolved
@@ -14,11 +14,7 @@
 	ms.tgt_pltfrm="na" 
 	ms.devlang="na" 
 	ms.topic="article" 
-<<<<<<< HEAD
-	ms.date="03/28/2016" 
-=======
 	ms.date="06/29/2016" 
->>>>>>> c186bb0b
 	ms.author="mimig"/>
 
 # Going social with DocumentDB
@@ -219,11 +215,8 @@
 Now that I got you hooked, you’ll probably think you need some PhD in math science to extract these patterns and information out of simple databases and files, but you’d be wrong.
 
 [Azure Machine Learning](https://azure.microsoft.com/services/machine-learning/), part of the [Cortana Intelligence Suite](https://www.microsoft.com/en/server-cloud/cortana-analytics-suite/overview.aspx), is the a fully managed cloud service that lets you create workflows using algorithms in a simple drag-and-drop interface, code your own algorithms in [R](https://en.wikipedia.org/wiki/R_(programming_language)) or use some of the already-built and ready to use APIs such as: [Text Analytics](https://gallery.cortanaanalytics.com/MachineLearningAPI/Text-Analytics-2),  [Content Moderator](https://www.microsoft.com/moderator) or [Recommendations](https://gallery.cortanaanalytics.com/MachineLearningAPI/Recommendations-2).
-<<<<<<< HEAD
-=======
 
 To achieve any of these Machine Learning scenarios, we can use [Azure Data Lake](https://azure.microsoft.com/services/data-lake-store/) to ingest the information from different sources, and use [U-SQL](https://azure.microsoft.com/documentation/videos/data-lake-u-sql-query-execution/) to process the information and generate an output that can be processed by Azure Machine Learning.
->>>>>>> c186bb0b
 
 ## Conclusion
 
