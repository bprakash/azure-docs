<properties
    pageTitle="Python Flask Web Application Development with DocumentDB | Microsoft Azure"
    description="Review a database tutorial on using DocumentDB to store and access data from a Python Flask web application hosted on Azure. Find application development solutions." 
	keywords="Application development, database tutorial, python flask, python web application, python web development, documentdb, azure, Microsoft azure"
    services="documentdb"
    documentationCenter="python"
    authors="ryancrawcour"
    manager="jhubbard"
    editor="cgronlun"/>

<tags
    ms.service="documentdb"
    ms.workload="data-management"
    ms.tgt_pltfrm="na"
    ms.devlang="python"
    ms.topic="hero-article"
    ms.date="09/21/2015"
    ms.author="ryancraw"/>

# Python Flask Web Application Development with DocumentDB
<<<<<<< HEAD
=======

> [AZURE.SELECTOR]
- [.NET](documentdb-dotnet-application.md)
- [Node.js](documentdb-nodejs-application.md)
- [Java](documentdb-java-application.md)
- [Python](documentdb-python-application.md)
>>>>>>> 08be3281

To highlight how customers can efficiently leverage Azure DocumentDB to
store and query JSON documents, this document provides an end-to-end Python web application
tutorial showing how to build a voting web application using Azure DocumentDB.

This tutorial shows you how to use the DocumentDB service provided by
Azure to store and access data from a Python web application hosted on
Azure and presumes that you have some prior experience using Python and
Azure websites.

This database tutorial covers:

1. Creating and provisioning a DocumentDB account.
2. Creating a Python MVC application.
3. Connecting to and using Azure DocumentDB from your web application.
4. Deploying the web application to Azure Websites.

By following this tutorial, you will build a simple voting
application that allows you to vote for a poll.

![Screen shot of the todo list web application created by this database tutorial](./media/documentdb-python-application/image1.png)


## Database tutorial prerequisites

Before following the instructions in this article, you should ensure
that you have the following installed:

- [Visual Studio 2013](http://www.visualstudio.com/) or higher, or Visual Studio Express, which is the free version.
- Python Tools for Visual Studio from [here][].
- Azure SDK for Visual Studio 2013, version 2.4 or higher available from
[here][1].
- Python 2.7 from [here][2].
- Microsoft Visual C++ Compiler for Python 2.7 from [here][3].

## Step 1: Create a DocumentDB database account

Let's start by creating a DocumentDB account. If you already have an account, you can skip to [Step 2: Create a new Python Flask web application](#Step-2:-Create-a-new-Python-Flask-Web-Application).

[AZURE.INCLUDE [documentdb-create-dbaccount](../../includes/documentdb-create-dbaccount.md)]

[AZURE.INCLUDE [documentdb-keys](../../includes/documentdb-keys.md)]

<br/>
We will now walk through how to create a new Python Flask web application from the ground up.

## Step 2: Create a new Python Flask web application

1. Open Visual Studio, click **File** -\> **New Project** -\> **Python** -\>, **Flask Web
Project**, and then create a new project with the name **tutorial**.

	For those new to Python Flask, it is a web application development framework that helps us build web applications in Python faster. [Click here to access Flask tutorials][].

	![Screen shot of the New Project window in Visual Studio with Python highlighted on the left, Python Flask Web Project selected in the middle, and the name tutorial in the Name box](./media/documentdb-python-application/image9.png)

2. It will ask you whether you want to
install external packages. Click **Install into a virtual environment**. Be sure to use Python 2.7 as the base environment because PyDocumentDB does not currently support Python 3.x.  This will set up the required Python virtual environment for your project.

	![Screen shot of the database tutorial - Python Tools for Visual Studio window](./media/documentdb-python-application/image10.png)


## Step 3: Modify the Python Flask web application

### Add Python Flask packages to your project

After your project is set up, you need to add certain Flask packages that
you will need for your project, including pydocumentdb, the Python package for DocumentDB.

1. Open the file named **requirements.txt** and replace the contents with the following:

    	flask==0.9
    	flask-mail==0.7.6
    	sqlalchemy==0.7.9
    	flask-sqlalchemy==0.16
    	sqlalchemy-migrate==0.7.2
    	flask-whooshalchemy==0.55a
    	flask-wtf==0.8.4
    	pytz==2013b
    	flask-babel==0.8
    	flup
    	pydocumentdb>=1.0.0

2. Right-click **env** and click **install from requirements.txt**.

	![Screen shot showing env (Python 2.7) selected with Install from requirements.txt highlighted in the list](./media/documentdb-python-application/image11.png)

> [AZURE.NOTE] In rare cases, you might see a failure in the output window. If
this happens, check if the error is related to cleanup. Sometimes the
cleanup fails, but the installation will still be successful (scroll up
in the output window to verify this).
<a name="verify-the-virtual-environment"></a> If this occurs, it's OK to continue.


### Verify the virtual environment

Let's make sure that everything is installed correctly.

- Start the website by pressing **F5** This launches the Flask development server
and starts your web browser. You should see the following page.

	![The empty Python Flask web development project displayed in a browser](./media/documentdb-python-application/image12.png)

### Create database, collection, and document definitions

Now let's create your voting application.

- Add a Python file by right-clicking the folder named **tutorial** in the Solution Explorer.  Name the file **forms.py**.  

```python
from flask.ext.wtf import Form
from wtforms import RadioField

class VoteForm(Form):
	deploy_preference  = RadioField('Deployment Preference', choices=[
        ('Web Site', 'Web Site'),
        ('Cloud Service', 'Cloud Service'),
        ('Virtual Machine', 'Virtual Machine')], default='Web Site')
```

### Add the required imports to views.py

- Add the following import statements at the top in **views.py**. These import DocumentDB's PythonSDK and the Flask packages.

```python
from forms import VoteForm
import config
import pydocumentdb.document_client as document_client
```


### Create database, collection, and document

- Add the following code to **views.py**. This takes care of creating the
database used by the form. Do not delete any of the existing code in
**views.py**. Simply append this to the end.

```python
@app.route('/create')
def create():
	"""Renders the contact page."""
        client = document_client.DocumentClient(config.DOCUMENTDB_HOST, {'masterKey': config.DOCUMENTDB_KEY})
	
        # Attempt to delete the database.  This allows this to be used to recreate as well as create
        try:
        db = next((data for data in client.ReadDatabases() if data['id'] == config.DOCUMENTDB_DATABASE))
        client.DeleteDatabase(db['_self'])
        except:
        pass
	
       	# Create database
        db = client.CreateDatabase({ 'id': config.DOCUMENTDB_DATABASE })
        
        # Create collection
        collection = client.CreateCollection(db['_self'],{ 'id': config.DOCUMENTDB_COLLECTION }, { 'offerType': 'S1' })
        
        # Create document
        document = client.CreateDocument(collection['_self'],
        { 'id': config.DOCUMENTDB_DOCUMENT,
          'Web Site': 0,
          'Cloud Service': 0,
          'Virtual Machine': 0,
          'name': config.DOCUMENTDB_DOCUMENT 
        })
	
        return render_template(
        	'create.html',
        	title='Create Page',
        	year=datetime.now().year,
        	message='You just created a new database, collection, and document.  Your old votes have been deleted')
```

> [AZURE.TIP] The **CreateCollection** method takes an optional **RequestOptions** as the third parameter. This can be used to specify the Offer Type for the collection. If no offerType value is supplied, then the collection will be created using the default Offer Type. For more information on DocumentDB Offer Types, see [Performance levels in DocumentDB](documentdb-performance-levels.md).
>
### Read database, collection, document, and submit form

- Add the following code to **views.py**. This takes care of setting up
the form, reading the database, collection, and document. Do not delete
any of the existing code in **views.py**. Simply append this to the end.

```python
@app.route('/vote', methods=['GET', 'POST'])
def vote():
	form = VoteForm()
        replaced_document ={}
        if form.validate_on_submit(): # is user submitted vote  
        client = document_client.DocumentClient(config.DOCUMENTDB_HOST, {'masterKey': config.DOCUMENTDB_KEY})
	
        # Read databases and take the first since the id should not be duplicated.
        db = next((data for data in client.ReadDatabases() if data['id'] == config.DOCUMENTDB_DATABASE))
	
        # Read collections and take the first since the id should not be duplicated.
        coll = next((coll for coll in client.ReadCollections(db['_self']) if coll['id'] == config.DOCUMENTDB_COLLECTION))
	
        # Read documents and take the first since the id should not be duplicated.
        doc = next((doc for doc in client.ReadDocuments(coll['_self']) if doc['id'] == config.DOCUMENTDB_DOCUMENT))
	
        # Take the data from the deploy_preference and increment your database
        doc[form.deploy_preference.data] = doc[form.deploy_preference.data] + 1
        replaced_document = client.ReplaceDocument(doc['_self'], doc)
	
        # Create a model to pass to results.html
        class VoteObject:
        	choices = dict()
                total_votes = 0
		
	vote_object = VoteObject()
        vote_object.choices = {
        	"Web Site" : doc['Web Site'],
                "Cloud Service" : doc['Cloud Service'],
                "Virtual Machine" : doc['Virtual Machine']
	}
        
        vote_object.total_votes = sum(vote_object.choices.values())
	
        return render_template(
        	'results.html',
                year=datetime.now().year,
                vote_object = vote_object)
		
	else :
        return render_template(
        	'vote.html',
                title = 'Vote',
                year=datetime.now().year,
                form = form)
```


### Create the HTML files

Under the templates folder, add the following html files: create.html, results.html, vote.html.

1. Add the following code to **create.html**. It takes care of displaying
a message stating that we created a new database, collection, and document.

```html
{% extends "layout.html" %}
{% block content %}
<h2>{{ title }}.</h2>
<h3>{{ message }}</h3>
<p><a href="{{ url_for('vote') }}" class="btn btn-primary btn-large">Vote &raquo;</a></p>
{% endblock %}
```

2. Add the following code to **results.html**. It takes care of displaying
the results of the poll.

```html
{% extends "layout.html" %}
{% block content %}
<h2>Results of the vote</h2>
	<br />
	
{% for choice in vote_object.choices %}
<div class="row">
	<div class="col-sm-5">{{choice}}</div>
        <div class="col-sm-5">
        	<div class="progress">
        		<div class="progress-bar" role="progressbar" aria-valuenow="{{vote_object.choices[choice]}}" aria-valuemin="0" aria-valuemax="{{vote_object.total_votes}}" style="width: {{(vote_object.choices[choice]/vote_object.total_votes)*100}}%;">
                    		{{vote_object.choices[choice]}}
			</div>
		</div>
        </div>
</div>
{% endfor %}

<br />
<a class="btn btn-primary" href="{{ url_for('vote') }}">Vote again?</a>
{% endblock %}
```

3. Add the following code to **vote.html**. It takes care of displaying the
poll and accepting the votes. On registering the votes, the control is
passed over to views.py where we will recognize the vote cast and
append the document accordingly.

```html
{% extends "layout.html" %}
{% block content %}
<h2>What is your favorite way to host an application on Azure?</h2>
<form action="" method="post" name="vote">
	{{form.hidden_tag()}}
        {{form.deploy_preference}}
        <button class="btn btn-primary" type="submit">Vote</button>
</form>
{% endblock %}
```

4. Replace the contents of **index.html** with the following. This
serves as the landing page for your application.

```html
{% extends "layout.html" %}
{% block content %}
<h2>Python + DocumentDB Voting Application.</h2>
<h3>This is a sample DocumentDB voting application using PyDocumentDB</h3>
<p><a href="{{ url_for('create') }}" class="btn btn-primary btn-large">Create/Clear the Voting Database &raquo;</a></p>
<p><a href="{{ url_for('vote') }}" class="btn btn-primary btn-large">Vote &raquo;</a></p>
{% endblock %}
```

### Add a configuration file and change the \_\_init\_\_.py

1. Right-click the project name tutorial and add a file, **config.py**.
This config file is required by forms in Flask. You can use it to provide a
secret key as well. This key is not needed for this tutorial though.

2. Add the following code to config.py. Alter the values of **DOCUMENTDB\_HOST** and **DOCUMENTDB\_KEY**.

```python
CSRF_ENABLED = True
SECRET_KEY = 'you-will-never-guess'

DOCUMENTDB_HOST = 'https://YOUR_DOCUMENTDB_NAME.documents.azure.com:443/'
DOCUMENTDB_KEY = 'YOUR_SECRET_KEY_ENDING_IN_=='

DOCUMENTDB_DATABASE = 'voting database'
DOCUMENTDB_COLLECTION = 'voting collection'
DOCUMENTDB_DOCUMENT = 'voting document'
```

3. Similarly replace the contents of **\_\_init\_\_.py** with the following.

```python
from flask import Flask
app = Flask(__name__)
app.config.from_object('config')
import tutorial.views
```

4. After following the above mentioned steps, this is how Solution
Explorer should look.

	![Screen shot of the Visual Studio Solution Explorer window](./media/documentdb-python-application/image15.png)


## Step 4: Run your web application locally

1. Press F5 or click the **Run** button in Visual Studio, and you should see the
following on your screen.

	![Screen shot of the Python + DocumentDB Voting Application displayed in a web browser](./media/documentdb-python-application/image16.png)

2. Click **Create/Clear the Voting Database** to generate the database.

	![Screen shot of the Create Page of the web application – development details](./media/documentdb-python-application/image17.png)

3. Then, click **Vote** and select your option.

	![Screen shot of the web application with a voting question posed](./media/documentdb-python-application/image18.png)

4. For every vote you cast, it increments the appropriate counter.

	![Screen shot of the Results of the vote page shown](./media/documentdb-python-application/image19.png)


## Step 5: Deploy the web application to Azure Websites

Now that you have the complete application working correctly against
DocumentDB, we're going to deploy this to Azure Websites.

1. Right-click the project in Solution Explorer (make sure you're not still running it
locally) and select **Publish**.  Then, select **Microsoft Azure Websites**.

 	![Screen shot of the tutorial selected in Solution Explorer, with the Publish option highlighted](./media/documentdb-python-application/image20.png)

2. Configure your Azure website by providing your credentials and click **Publish**.

	![Screen shot of the Publish Web window](./media/documentdb-python-application/image21.png)

3. In a few seconds, Visual Studio will finish publishing your web
application and launch a browser where you can see your handy work
running in Azure!

## Next steps

Congratulations! You have just completed your first Python web application using
Azure DocumentDB and published it to Azure Websites.

We update and improve this topic frequently based on your feedback.  Once you've completed the tutorial, please using the voting buttons at the top and bottom of this page, and be sure to include your feedback on what improvements you want to see made. If you'd like us to contact you directly, feel free to include your email address in your comments.
<<<<<<< HEAD

To add additional functionality to your web application, review the APIs available in the [DocumentDB Python SDK](https://pypi.python.org/pypi/pydocumentdb).
=======

To add additional functionality to your web application, review the APIs available in the [DocumentDB Python SDK](https://pypi.python.org/pypi/pydocumentdb).

For more information, see the [Python Developer Center](/develop/python/).

>>>>>>> 08be3281

  [Click here to access Flask tutorials]: http://blog.miguelgrinberg.com/post/the-flask-mega-tutorial-part-i-hello-world
  [Visual Studio Express]: http://www.visualstudio.com/products/visual-studio-express-vs.aspx
  [here]: http://aka.ms/ptvs
  [1]: http://go.microsoft.com/fwlink/?linkid=254281&clcid=0x409
  [2]: https://www.python.org/downloads/windows/
  [3]: http://aka.ms/vcpython27
  [Microsoft Web Platform Installer]: http://www.microsoft.com/web/downloads/platform.aspx
  [Azure portal]: http://portal.azure.com<|MERGE_RESOLUTION|>--- conflicted
+++ resolved
@@ -18,15 +18,12 @@
     ms.author="ryancraw"/>
 
 # Python Flask Web Application Development with DocumentDB
-<<<<<<< HEAD
-=======
 
 > [AZURE.SELECTOR]
 - [.NET](documentdb-dotnet-application.md)
 - [Node.js](documentdb-nodejs-application.md)
 - [Java](documentdb-java-application.md)
 - [Python](documentdb-python-application.md)
->>>>>>> 08be3281
 
 To highlight how customers can efficiently leverage Azure DocumentDB to
 store and query JSON documents, this document provides an end-to-end Python web application
@@ -407,16 +404,11 @@
 Azure DocumentDB and published it to Azure Websites.
 
 We update and improve this topic frequently based on your feedback.  Once you've completed the tutorial, please using the voting buttons at the top and bottom of this page, and be sure to include your feedback on what improvements you want to see made. If you'd like us to contact you directly, feel free to include your email address in your comments.
-<<<<<<< HEAD
 
 To add additional functionality to your web application, review the APIs available in the [DocumentDB Python SDK](https://pypi.python.org/pypi/pydocumentdb).
-=======
-
-To add additional functionality to your web application, review the APIs available in the [DocumentDB Python SDK](https://pypi.python.org/pypi/pydocumentdb).
 
 For more information, see the [Python Developer Center](/develop/python/).
 
->>>>>>> 08be3281
 
   [Click here to access Flask tutorials]: http://blog.miguelgrinberg.com/post/the-flask-mega-tutorial-part-i-hello-world
   [Visual Studio Express]: http://www.visualstudio.com/products/visual-studio-express-vs.aspx
