--- conflicted
+++ resolved
@@ -14,11 +14,7 @@
 ms.tgt_pltfrm: na
 ms.devlang: dotnet
 ms.topic: hero-article
-<<<<<<< HEAD
-ms.date: 11/12/2016
-=======
 ms.date: 11/16/2016
->>>>>>> 683ccebd
 ms.author: anhoh
 
 ---
