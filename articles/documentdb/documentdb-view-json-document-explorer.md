<properties
	pageTitle="DocumentDB Document Explorer, to view JSON | Microsoft Azure"
	description="Learn about the DocumentDB Document Explorer, an Azure Portal tool to view JSON, edit, create, and upload JSON documents with DocumentDB, a NoSQL document database."
    keywords="view json"
	services="documentdb"
	authors="AndrewHoh"
	manager="jhubbard"
	editor="monicar"
	documentationCenter=""/>

<tags
	ms.service="documentdb"
	ms.workload="data-services"
	ms.tgt_pltfrm="na"
	ms.devlang="na"
	ms.topic="article"
<<<<<<< HEAD
	ms.date="03/30/2016"
=======
	ms.date="06/28/2016"
>>>>>>> c186bb0b
	ms.author="anhoh"/>

# View, edit, create, and upload JSON documents using DocumentDB Document Explorer

This article provides an overview of the [Microsoft Azure DocumentDB](https://azure.microsoft.com/services/documentdb/) Document Explorer, an Azure portal tool that enables you to view, edit, create, upload, and filter JSON documents with DocumentDB. 

Note that Document Explorer is not enabled on DocumentDB accounts with protocol support for MongoDB. This page will be updated when this feature is enabled.

## Launch Document Explorer

1. In the Azure portal, in the Jumpbar, click **DocumentDB Accounts**. If **DocumentDB Accounts** is not visible, click **Browse** and then click **DocumentDB Accounts**.

2. At the top of the **DocumentDB account** blade, click **Document Explorer**. 
 
	![Screenshot of the Document Explorer command](./media/documentdb-view-JSON-document-explorer/documentexplorercommand.png)

 	>[AZURE.NOTE] Query Explorer also appears on the database and collection blades.

    In the **Document Explorer** blade, the **Databases** and **Collections** drop-down lists are pre-populated depending on the context in which you launched Document Explorer. 

	![Screenshot of the Document Explorer blade](./media/documentdb-view-JSON-document-explorer/documentexplorerinitial.png)

## Create a document

1. [Launch Document Explorer](#launch-document-explorer).

2. In the **Document Explorer** blade, click **Create Document**. 

    A minimal JSON snippet is provided in the **Document** blade.

	![Screenshot of Document Explorer create document experience, where you can view JSON and edit JSON](./media/documentdb-view-JSON-document-explorer/createdocument.png)

2. In the **Document** blade, type or paste in the content of the JSON document you wish to create, and then click **Save** to commit your document to the database and collection specified in the **Document Explorer** blade.

	![Screenshot of Document Explorer save command](./media/documentdb-view-JSON-document-explorer/savedocument1.png)

	> [AZURE.NOTE] If you do not provide an "id" property, then Document Explorer automatically adds an id property and generates a GUID as the id value.

    If you already have data from JSON files, MongoDB, SQL Server, CSV files, Azure Table storage, Amazon DynamoDB, HBase, or from other DocumentDB collections, you can use DocumentDB's [data migration tool](documentdb-import-data.md) to quickly import your data.

## Edit a document

1. [Launch Document Explorer](#launch-document-explorer).

2. To edit an existing document, select it in the **Document Explorer** blade, edit the document in the **Document** blade, and then click **Save**.

    ![Screenshot of Document Explorer edit document functionality used to view JSON](./media/documentdb-view-JSON-document-explorer/editdocument.png)

    If you're editing a document and decide that you want to discard the current set of edits, simply click **Discard** in the **Document** blade, confirm the discard action, and the previous state of the document is reloaded.

    ![Screenshot of Document Explorer discard command](./media/documentdb-view-JSON-document-explorer/discardedit.png)

## Delete a document

1. [Launch Document Explorer](#launch-document-explorer).

2. Select the document in **Document Explorer**, click **Delete**, and then confirm the delete. After confirming, the document is immediately removed from the Document Explorer list.

	![Screenshot of Document Explorer delete command](./media/documentdb-view-JSON-document-explorer/deletedocument.png)

## Work with JSON documents

Document Explorer validates that any new or edited document contains valid JSON.  You can even view JSON errors by hovering over the incorrect section to get details about the validation error.

![Screenshot of Document Explorer with invalid JSON highlighting](./media/documentdb-view-JSON-document-explorer/invalidjson1.png)

Additionally, Document Explorer prevents you from saving a document with invalid JSON content.

![Screenshot of Document Explorer with invalid JSON save error](./media/documentdb-view-JSON-document-explorer/invalidjson2.png)

Finally, Document Explorer allows you to easily view the system properties of the currently loaded document by clicking the **Properties** command.

![Screenshot of Document Explorer document properties view](./media/documentdb-view-JSON-document-explorer/documentproperties.png)

> [AZURE.NOTE] The timestamp (_ts) property is internally represented as epoch time, but Document Explorer displays the value in a human readable GMT format.

## Filter documents
Document Explorer supports a number of navigation options and advanced settings.

By default, Document Explorer loads up to the first 100 documents in the selected collection, by their created date from earliest to latest.  You can load additional documents (in batches of 100) by selecting the **Load more** option at the bottom of the Document Explorer blade. You can choose which documents to load through the **Filter** command.

1. [Launch Document Explorer](#launch-document-explorer).

2. At the top of the **Document Explorer** blade, click **Filter**.  

    ![Screenshot of Document Explorer Filter Settings](./media/documentdb-view-JSON-document-explorer/documentexplorerfiltersettings.png)
  
3.  The filter settings appear below the command bar. In the filter settings, provide a WHERE clause and/or an ORDER BY clause, and then click **Filter**.

	![Screenshot of Document Explorer Settings blade](./media/documentdb-view-JSON-document-explorer/documentexplorerfiltersettings2.png)

	Document Explorer automatically refreshes the results with documents matching the filter query. Read more about the DocumentDB SQL grammar in the [SQL query and SQL syntax](documentdb-sql-query.md) article or print a copy of the [SQL query cheat sheet](documentdb-sql-query-cheat-sheet.md).

    The **Database** and **Collection** drop-down list boxes can be used to easily change the collection from which documents are currently being viewed without having to close and re-launch Document Explorer.  

    Document Explorer also supports filtering the currently loaded set of documents by their id property.  Simply type in the Documents Filter by id box.

	![Screenshot of Document Explorer with filter highlighted](./media/documentdb-view-JSON-document-explorer/documentexplorerfilter.png)

	The results in the Document Explorer list are filtered based on your supplied criteria.

	![Screenshot of Document Explorer with filtered results](./media/documentdb-view-JSON-document-explorer/documentexplorerfilterresults.png)

	> [AZURE.IMPORTANT] The Document Explorer filter functionality only filters from the ***currently*** loaded set of documents and does not perform a query against the currently selected collection.

4. To refresh the list of documents loaded by Document Explorer, click **Refresh** at the top of the blade.

	![Screenshot of Document Explorer refresh command](./media/documentdb-view-JSON-document-explorer/documentexplorerrefresh.png)

## Bulk add documents

Document Explorer supports bulk ingestion of one or more existing JSON documents, up to 100 JSON files per upload operation.  

1. [Launch Document Explorer](#launch-document-explorer).

2. To start the upload process, click **Upload Document**.

	![Screenshot of Document Explorer bulk ingestion functionality](./media/documentdb-view-JSON-document-explorer/uploaddocument1.png)

    The **Upload Document** blade opens. 

2. Click the browse button to open a file explorer window, select one or more JSON documents to upload, and then click **Open**.

	![Screenshot of Document Explorer bulk ingestion process](./media/documentdb-view-JSON-document-explorer/uploaddocument2.png)

	> [AZURE.NOTE] Document Explorer currently supports up to 100 JSON documents per individual upload operation.

3. Once you're satisfied with your selection, click the **Upload** button.  The documents are automatically added to the Document Explorer grid and the upload results are displayed as the operation progresses. Import failures are reported for individual files.

	![Screenshot of Document Explorer bulk ingestion results](./media/documentdb-view-JSON-document-explorer/uploaddocument3.png)

4. Once the operation is complete, you can select up to another 100 documents to upload.

## Work with JSON documents outside the portal

The Document Explorer in the Azure portal is just one way to work with documents in DocumentDB. You can also work with documents using the [REST API](https://msdn.microsoft.com/library/azure/mt489082.aspx) or the [client SDKs](documentdb-sdk-dotnet.md). For example code, see the [.NET SDK document examples](documentdb-dotnet-samples.md#document-examples) and the [Node.js SDK document examples](documentdb-nodejs-samples.md#document-examples).

If you need to import or migrate files from another source (JSON files, MongoDB, SQL Server, CSV files, Azure Table storage, Amazon DynamoDB, or HBase), you can use the DocumentDB [data migration tool](documentdb-import-data.md) to quickly import your data to DocumentDB.

## Next steps

To learn more about the DocumentDB SQL grammar supported in Document Explorer, see the [SQL query and SQL syntax](documentdb-sql-query.md) article or print out the [SQL query cheat sheet](documentdb-sql-query-cheat-sheet.md).

The [Learning path](https://azure.microsoft.com/documentation/learning-paths/documentdb/) is also a useful resource to guide you as you learn more about DocumentDB. <|MERGE_RESOLUTION|>--- conflicted
+++ resolved
@@ -14,11 +14,7 @@
 	ms.tgt_pltfrm="na"
 	ms.devlang="na"
 	ms.topic="article"
-<<<<<<< HEAD
-	ms.date="03/30/2016"
-=======
 	ms.date="06/28/2016"
->>>>>>> c186bb0b
 	ms.author="anhoh"/>
 
 # View, edit, create, and upload JSON documents using DocumentDB Document Explorer
