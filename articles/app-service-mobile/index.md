---
title: Azure Mobile Apps Documentation - Tutorials, API Reference | Microsoft Docs
description: Learn how to use Mobile Apps in Azure App Service to build and host native iOS, Android, or Windows apps, or cross-platform apps using Xamarin or Cordova.
services: app-service\mobile
author: carolz
manager: carolz
layout: LandingPage
<<<<<<< HEAD
description: Learn how to use Mobile Apps in Azure App Service to build and host native iOS, Android, or Windows apps, or cross-platform apps using Xamarin or Cordova.
=======
ms.assetid: 
ms.service: app-service\mobile
ms.tgt_pltfrm: na
ms.devlang: na
ms.topic: landing-page
ms.date: 01/23/2017
ms.author: carolz
>>>>>>> e8cfaf0d
---
# Mobile Apps Documentation

Learn how to use Mobile Apps in Azure App Service to build native iOS, Android, or Windows apps, or cross-platform apps using Xamarin or Cordova. Tutorials, videos, client SDK documentation, and more show you how to build and host the backend for any mobile app.

<ul class="panelContent cardsFTitle">
    <li>
        <a href="/azure/app-service-mobile/app-service-mobile-value-prop">
        <div class="cardSize">
            <div class="cardPadding">
                <div class="card">
                    <div class="cardImageOuter">
                        <div class="cardImage">
                            <img src="media/index/app-service-mobile.svg" alt="" />
                        </div>
                    </div>
                    <div class="cardText">
                        <h3>Learn about Mobile Apps</h3>
                    </div>
                </div>
            </div>
        </div>
        </a>
    </li>
    <li>
        <a href="https://azure.microsoft.com/documentation/videos/index/?services=app-service">
        <div class="cardSize">
            <div class="cardPadding">
                <div class="card">
                    <div class="cardImageOuter">
                        <div class="cardImage">
                            <img src="media/index/video-library.svg" alt="" />
                        </div>
                    </div>
                    <div class="cardText">
                        <h3>App Service Video Library</h3>
                    </div>
                </div>
            </div>
        </div>
        </a>
    </li>
    <li>
        <a href="/azure/app-service-mobile/app-service-mobile-android-get-started">
        <div class="cardSize">
            <div class="cardPadding">
                <div class="card">
                    <div class="cardImageOuter">
                        <div class="cardImage">
                            <img src="media/index/get-started.svg" alt="" />
                        </div>
                    </div>
                    <div class="cardText">
                        <h3>Get started creating an Android app</h3>
                    </div>
                </div>
            </div>
        </div>
        </a>
    </li>
    <li>
        <a href="/azure/app-service-mobile/app-service-mobile-cordova-get-started">
        <div class="cardSize">
            <div class="cardPadding">
                <div class="card">
                    <div class="cardImageOuter">
                        <div class="cardImage">
                            <img src="media/index/get-started.svg" alt="" />
                        </div>
                    </div>
                    <div class="cardText">
                        <h3>Get started creating an Apache Cordova app</h3>
                    </div>
                </div>
            </div>
        </div>
        </a>
    </li>
    <li>
        <a href="/azure/app-service-mobile/app-service-mobile-ios-get-started">
        <div class="cardSize">
            <div class="cardPadding">
                <div class="card">
                    <div class="cardImageOuter">
                        <div class="cardImage">
                            <img src="media/index/get-started.svg" alt="" />
                        </div>
                    </div>
                    <div class="cardText">
                        <h3>Get started creating an iOS app</h3>
                    </div>
                </div>
            </div>
        </div>
        </a>
    </li>
    <li>
        <a href="/azure/app-service-mobile/app-service-mobile-windows-store-dotnet-get-started">
        <div class="cardSize">
            <div class="cardPadding">
                <div class="card">
                    <div class="cardImageOuter">
                        <div class="cardImage">
                            <img src="media/index/get-started.svg" alt="" />
                        </div>
                    </div>
                    <div class="cardText">
                        <h3>Get started creating a Windows app</h3>
                    </div>
                </div>
            </div>
        </div>
        </a>
    </li>
     <li>
        <a href="/azure/app-service-mobile/app-service-mobile-xamarin-android-get-started">
        <div class="cardSize">
            <div class="cardPadding">
                <div class="card">
                    <div class="cardImageOuter">
                        <div class="cardImage">
                            <img src="media/index/get-started.svg" alt="" />
                        </div>
                    </div>
                    <div class="cardText">
                        <h3>Get started creating a xamarin.Android app</h3>
                    </div>
                </div>
            </div>
        </div>
        </a>
    </li>
     <li>
        <a href="/azure/app-service-mobile/app-service-mobile-xamarin-forms-get-started">
        <div class="cardSize">
            <div class="cardPadding">
                <div class="card">
                    <div class="cardImageOuter">
                        <div class="cardImage">
                            <img src="media/index/get-started.svg" alt="" />
                        </div>
                    </div>
                    <div class="cardText">
                        <h3>Get started creating a xamarin.Forms app</h3>
                    </div>
                </div>
            </div>
        </div>
        </a>
    </li>
     <li>
        <a href="/azure/app-service-mobile/app-service-mobile-xamarin-ios-get-started">
        <div class="cardSize">
            <div class="cardPadding">
                <div class="card">
                    <div class="cardImageOuter">
                        <div class="cardImage">
                            <img src="media/index/get-started.svg" alt="" />
                        </div>
                    </div>
                    <div class="cardText">
                        <h3>Get started creating a Xamarin.iOS app</h3>
                    </div>
                </div>
            </div>
        </div>
        </a>
    </li>
</ul>

---

<h2>Reference</h2>
<ul class="panelContent cardsW">
    <li>
        <div class="cardSize">
            <div class="cardPadding">
                <div class="card">
                    <div class="cardText">
                        <h3>Languages</h3>
<<<<<<< HEAD
                        <p><a href="https://msdn.microsoft.com/library/azure/dn961176.aspx">.NET</a></p>
                   </div>
=======
                        <p><a href="https://msdn.microsoft.com/library/azure/dn961176.aspx">.NET backend SDK</a></p>
                        <p><a href="https://azure.github.io/azure-mobile-apps-node/">Node.js backend SDK</a></p>
                        <p><a href="https://azure.github.io/azure-mobile-apps-android-client/">Android client SDK</a></p>
                        <p><a href="https://azure.github.io/azure-mobile-apps-ios-client/">iOS client SDK</a></p>
                        <p><a href="https://azure.github.io/azure-mobile-apps-js-client/">JavaScript/Cordova client SDK</a></p>
                        <p><a href="https://msdn.microsoft.com/library/azure/mt419521.aspx">Windows/Xamarin client SDK</a></p>
                    </div>
>>>>>>> e8cfaf0d
                </div>
            </div>
        </div>
    </li>
</ul><|MERGE_RESOLUTION|>--- conflicted
+++ resolved
@@ -5,9 +5,6 @@
 author: carolz
 manager: carolz
 layout: LandingPage
-<<<<<<< HEAD
-description: Learn how to use Mobile Apps in Azure App Service to build and host native iOS, Android, or Windows apps, or cross-platform apps using Xamarin or Cordova.
-=======
 ms.assetid: 
 ms.service: app-service\mobile
 ms.tgt_pltfrm: na
@@ -15,7 +12,6 @@
 ms.topic: landing-page
 ms.date: 01/23/2017
 ms.author: carolz
->>>>>>> e8cfaf0d
 ---
 # Mobile Apps Documentation
 
@@ -196,10 +192,6 @@
                 <div class="card">
                     <div class="cardText">
                         <h3>Languages</h3>
-<<<<<<< HEAD
-                        <p><a href="https://msdn.microsoft.com/library/azure/dn961176.aspx">.NET</a></p>
-                   </div>
-=======
                         <p><a href="https://msdn.microsoft.com/library/azure/dn961176.aspx">.NET backend SDK</a></p>
                         <p><a href="https://azure.github.io/azure-mobile-apps-node/">Node.js backend SDK</a></p>
                         <p><a href="https://azure.github.io/azure-mobile-apps-android-client/">Android client SDK</a></p>
@@ -207,7 +199,6 @@
                         <p><a href="https://azure.github.io/azure-mobile-apps-js-client/">JavaScript/Cordova client SDK</a></p>
                         <p><a href="https://msdn.microsoft.com/library/azure/mt419521.aspx">Windows/Xamarin client SDK</a></p>
                     </div>
->>>>>>> e8cfaf0d
                 </div>
             </div>
         </div>
