--- conflicted
+++ resolved
@@ -1,4 +1,3 @@
-<<<<<<< HEAD
 ﻿<properties 
 	pageTitle="Upgrade from Mobile Services to Azure App Service" 
 	description="Learn how to easily upgrade your Mobile Services application to an App Service Mobile App" 
@@ -71,7 +70,7 @@
 
 ## Updating the server project
 
-Mobile Apps provides a new [Mobile App Server SDK] which provides much of the same functionality as the Mobile Services runtime. First, you should remove all references to the Mobile Services packages. In the NuGet package manager, search for WindowsAzure.MobileServices.Backend. Most apps will see several packages here, including WindowsAzure.MobileServices.Backend.Tables and WindowsAzure.MobileServices.Backend.Entity. In such a case, start with the lowest package in the dependency tree, such as Entity, and remove it. When prompted, do not remove all dependant packages. Repeat this process until you have removed WindowsAzure.MobileServices.Backend itself.
+Mobile Apps provides a new [Mobile App Server SDK] which provides much of the same functionality as the Mobile Services runtime. First, you should remove all references to the Mobile Services packages. In the NuGet package manager, search for `WindowsAzure.MobileServices.Backend`. Most apps will see several packages here, including `WindowsAzure.MobileServices.Backend.Tables` and `WindowsAzure.MobileServices.Backend.Entity`. In such a case, start with the lowest package in the dependency tree, such as `Entity`, and remove it. When prompted, do not remove all dependant packages. Repeat this process until you have removed `WindowsAzure.MobileServices.Backend` itself.
 
 At this point you will have a project that no longer references Mobile Services SDKs.
 
@@ -100,8 +99,9 @@
 
 If your app makes use of the authentication features, you will also need to register an OWIN middleware. In this case, you should move the above configuration code into a new OWIN Startup class.
  
-1. In Visual Studio, right click on your project and select **Add** -> **New Item**. Select **Web** -> **General** -> **OWIN Startup class**. 
-2. Move the above code for MobileAppConfiguration from `WebApiConfig.Register()` to the `Configuration()` method of your new startup class.
+1. Add the NuGet package `Microsoft.Owin.Host.SystemWeb` if it is not already included in your project.
+2. In Visual Studio, right click on your project and select **Add** -> **New Item**. Select **Web** -> **General** -> **OWIN Startup class**. 
+3. Move the above code for MobileAppConfiguration from `WebApiConfig.Register()` to the `Configuration()` method of your new startup class.
 
 Make sure the `Configuration()` method ends with:
 
@@ -119,6 +119,78 @@
         string schema = System.Configuration.ConfigurationManager.AppSettings.Get("MS_MobileServiceName");
         
 Please make sure you have MS_MobileServiceName set if you do the above. You can also provide another schema name if your application customized this previously.
+
+### System Properties
+
+#### Naming 
+
+In the Azure Mobile Services server SDK, system properties always contain a double underscore (`__`) prefix for the properties:
+
+- __createdAt
+- __updatedAt
+- __deleted
+- __version
+
+The Mobile Services client SDKs have special logic for parsing system properties in this format.
+
+In Azure Mobile Apps, system properties no longer have a special format and have the following names:
+
+- createdAt
+- updatedAt
+- deleted
+- version
+
+The Mobile Apps client SDKs use the new system properties names, so no changes are required to client code. However, if you are directly making REST calls to your service then you should change your queries accordingly.
+
+#### Local store 
+
+The changes to the names of system properties mean that an offline sync local database for Mobile Services is not compatible with Mobile Apps. If possible, you should avoid upgrading client apps from Mobile Services to Mobile Apps until after pending changes have been sent to the server. Then, the upgraded app should use a new database filename.
+
+If a client app is upgraded from Mobile Services to Mobile Apps while there are pending offline changes in the operation queue, then the system database must be updated to use the new column names. On iOS, this can be achieved using lightweight migrations to change the column names. On Android and the .NET managed client, you should write custom SQL to rename the columns for your data object tables.
+
+On iOS, you should change your Core Data schema for your data entities to match the following. Note that the properties `createdAt`, `updatedAt` and `version` no longer have an `ms_` prefix:
+
+| Attribute |  Type   | Note                                                 |
+|---------- |  ------ | -----------------------------------------------------|
+| id        | String, marked required  | primary key in remote store         |
+| createdAt | Date    | (optional) maps to createdAt system property         |
+| updatedAt | Date    | (optional) maps to updatedAt system property         |
+| version   | String  | (optional) used to detect conflicts, maps to version |
+
+#### Querying system properties
+
+In Azure Mobile Services, system properties are not sent by default, but only when they are requested using the query string `__systemProperties`. In contrast, in Azure Mobile Apps system properties are **always selected** since they are part of the server SDK object model. 
+
+This change mainly impacts custom implementations of domain managers, such as extensions of `MappedEntityDomainManager`. In Mobile Services, if a client never requests any system properties, it is possible to use a `MappedEntityDomainManager` that does not actually map all properties. However, in Azure Mobile Apps, these unmapped properties will cause an error in GET queries. 
+
+The easiest way to resolve the issue is to modify your DTOs so that they inherit from `ITableData` instead of `EntityData`. Then, add the `[NotMapped]` attribute to the fields that should be omitted. 
+
+For example, the following defines `TodoItem` with no system properties:
+
+    using System.ComponentModel.DataAnnotations.Schema;
+
+    public class TodoItem : ITableData
+    {
+        public string Text { get; set; }
+
+        public bool Complete { get; set; }
+
+        public string Id { get; set; }
+
+        [NotMapped]
+        public DateTimeOffset? CreatedAt { get; set; }
+
+        [NotMapped]
+        public DateTimeOffset? UpdatedAt { get; set; }
+
+        [NotMapped]
+        public bool Deleted { get; set; }
+
+        [NotMapped]
+        public byte[] Version { get; set; }
+    }
+
+Note: if you get errors on `NotMapped`, add a reference to the assembly `System.ComponentModel.DataAnnotations`.
 
 ### CORS
 
@@ -205,285 +277,4 @@
 [Migrate from Mobile Services to an App Service Mobile App]: app-service-mobile-dotnet-backend-migrating-from-mobile-services.md
 [Migrate your existing Mobile Service to App Service]: app-service-mobile-dotnet-backend-migrating-from-mobile-services.md
 [App Service pricing]: https://azure.microsoft.com/en-us/pricing/details/app-service/
-=======
-﻿<properties 
-	pageTitle="Upgrade from Mobile Services to Azure App Service" 
-	description="Learn how to easily upgrade your Mobile Services application to an App Service Mobile App" 
-	services="app-service\mobile" 
-	documentationCenter="" 
-	authors="mattchenderson" 
-	manager="dwrede" 
-	editor=""/>
-
-<tags 
-	ms.service="app-service-mobile" 
-	ms.workload="mobile" 
-	ms.tgt_pltfrm="mobile" 
-	ms.devlang="dotnet" 
-	ms.topic="article" 
-	ms.date="11/29/2015" 
-	ms.author="mahender"/>
-
-# Upgrade your existing .NET Azure Mobile Service to App Service
-
-App Service Mobile is a new way to build mobile applications using Microsoft Azure. To learn more, see [What are Mobile Apps?].
-
-This topic describes how to upgrade an existing .NET backend application from Azure Mobile Services to a new App Service Mobile Apps. While you perform this upgrade, your existing Mobile Services application can continue to operate. 
-
-When a mobile backend is upgraded to Azure App Service, it has access to all App Service features and are billed according to [App Service pricing], not Mobile Services pricing.
-
-##Migrate vs. upgrade
-
-[AZURE.INCLUDE [app-service-mobile-migrate-vs-upgrade](../../includes/app-service-mobile-migrate-vs-upgrade.md)]
-
->[AZURE.TIP] It is recommended that you [perform a migration](app-service-mobile-dotnet-backend-migrating-from-mobile-services.md) before going through an upgrade. This way, you can put both versions of your application on the same App Service Plan and incur no additional cost.
-
-###Improvements in Mobile Apps .NET server SDK
-
-Upgrading to the new [Mobile Apps SDK](https://www.nuget.org/packages/Microsoft.Azure.Mobile.Server/) provides the following benefits:
-
-- More flexibility on NuGet dependencies. The hosting environment no longer provides its own versions of NuGet packages, so you can use alternative compatible versions. However, if there are new critical bugfixes or security updates to the Mobile Server SDK or dependencies, you must update your service manually.
-
-- More flexibility in the mobile SDK. You can explicitly control which features and routes are set up, such as authentication, table APIs, and the push registration endpoint. To learn more, see [How to use the .NET server SDK for Azure Mobile Apps](app-service-mobile-net-upgrading-from-mobile-services.md#server-project-setup).
-
-- Support for other ASP.NET project types and routes. You can now host MVC and Web API controllers in the same project as your mobile backend project.
-
-- Support for new App Service authentication features, which allow you to use a common authentication configuration across your web and mobile apps.
-
-##<a name="overview"></a>Basic upgrade overview
-
-In many cases, upgrading will be as simple as switching to the new Mobile Apps server SDK and republishing your code onto a new Mobile App instance. There are, however some scenarios which will require some additional configuration, such as advanced authentication scenarios and working with scheduled jobs. Each of these is covered in the later sections.
-
->[AZURE.TIP] It is advised that you read and understand the rest of this topic completely before starting an upgrade. Make note of any features you use which are called out below.
-
-The Mobile Services client SDKs are **not** compatible with the new Mobile Apps server SDK. In order to provide continuity of service for your app, you should not publish changes to a site currently serving published clients. Instead, you should create a new mobile app that serves as a duplicate. You can put this application on the same App Service plan to avoid incurring additional financial cost.
-
-You will then have two versions of the application: one which stays the same and serves published apps in the wild, and the other which you can then upgrade and target with a new client release. You can move and test your code at your pace, but you should make sure that any bug fixes you make get applied to both. Once you feel that a desired number of client apps in the wild have updated to the latest version, you can delete the original migrated app if you desire.
-
-The full outline for the upgrade process is as follows:
-
-1. Create a new Mobile App
-2. Update the project to use the new Server SDKs
-3. Release a new version of your client application
-4. (Optional) Delete your original migrated instance
-
-##<a name="mobile-app-version"></a>Creating a second application instance
-The first step in upgrading is to create the Mobile App resource which will host the new version of your application. If you have already migrated an existing mobile service, you will want to create this version on the same hosting plan. Open the [Preview Azure Management Portal] and navigate to your migrated application. Make note of the App Service Plan it is running on.
-
-Next, create the second application instance by following the [.NET backend creation instructions](app-service-mobile-dotnet-backend-how-to-use-server-sdk.md#create-app). When prompted to select you App Service Plan or "hosting plan" choose the plan of your migrated application.
-
-You will likely want to use the same database and Notification Hub as you did in Mobile Services. You can copy these values by opening [Preview Azure Management Portal] and navigating to the original application, then click **Settings** > **Application settings**. Under **Connection Strings**, copy `MS_NotificationHubConnectionString` and `MS_TableConnectionString`. Navigate to your new upgrade site and paste them in, overwriting any existing values. Repeat this process for any other application settings your app needs. If not using a migrated service, you can read connection strings and app settings from the **Configure** tab of the Mobile Services section of the [Azure Management Portal].
-
-Make a copy of the ASP.NET project for your application and publish it to your new site. Using a copy of your client application updated with the new URL, validate that everything works as expected.
-
-## Updating the server project
-
-Mobile Apps provides a new [Mobile App Server SDK] which provides much of the same functionality as the Mobile Services runtime. First, you should remove all references to the Mobile Services packages. In the NuGet package manager, search for `WindowsAzure.MobileServices.Backend`. Most apps will see several packages here, including `WindowsAzure.MobileServices.Backend.Tables` and `WindowsAzure.MobileServices.Backend.Entity`. In such a case, start with the lowest package in the dependency tree, such as `Entity`, and remove it. When prompted, do not remove all dependant packages. Repeat this process until you have removed `WindowsAzure.MobileServices.Backend` itself.
-
-At this point you will have a project that no longer references Mobile Services SDKs.
-
-Next you will add references the Mobile Apps SDK. For this upgrade, most developers will want to download and install the `Micrsoft.Azure.Mobile.Server.Quickstart` package, as this will pull in the entire required set.
-
-There will be quite a few compiler errors resulting from differences between the SDKs, but these are easy to address and are covered in the rest of this section.
-
-### Base configuration
-
-Then, in WebApiConfig.cs, you can replace:
-
-        // Use this class to set configuration options for your mobile service
-        ConfigOptions options = new ConfigOptions();
-        
-        // Use this class to set WebAPI configuration options
-        HttpConfiguration config = ServiceConfig.Initialize(new ConfigBuilder(options));
-        
-with
-
-        HttpConfiguration config = new HttpConfiguration();
-        new MobileAppConfiguration()
-            .UseDefaultConfiguration()
-        .ApplyTo(config);
-
->[AZURE.NOTE] If you wish to learn more about the new .NET server SDK and how to add/remove features from your app, please see the [How to use the .NET server SDK] topic.
-
-If your app makes use of the authentication features, you will also need to register an OWIN middleware. In this case, you should move the above configuration code into a new OWIN Startup class.
- 
-1. Add the NuGet package `Microsoft.Owin.Host.SystemWeb` if it is not already included in your project.
-2. In Visual Studio, right click on your project and select **Add** -> **New Item**. Select **Web** -> **General** -> **OWIN Startup class**. 
-3. Move the above code for MobileAppConfiguration from `WebApiConfig.Register()` to the `Configuration()` method of your new startup class.
-
-Make sure the `Configuration()` method ends with:
-
-        app.UseWebApi(config)
-        app.UseAppServiceAuthentication(config);
-
-There are additional changes related to authentication which are covered in the full authentication section below.
-
-### Working with Data
-
-In Mobile Services, the mobile app name served as the default schema name in the Entity Framework setup. 
-
-To ensure that you have the same schema being referenced as before, use the following to set the schema in the DbContext for your application:
-
-        string schema = System.Configuration.ConfigurationManager.AppSettings.Get("MS_MobileServiceName");
-        
-Please make sure you have MS_MobileServiceName set if you do the above. You can also provide another schema name if your application customized this previously.
-
-### System Properties
-
-#### Naming 
-
-In the Azure Mobile Services server SDK, system properties always contain a double underscore (`__`) prefix for the properties:
-
-- __createdAt
-- __updatedAt
-- __deleted
-- __version
-
-The Mobile Services client SDKs have special logic for parsing system properties in this format.
-
-In Azure Mobile Apps, system properties no longer have a special format and have the following names:
-
-- createdAt
-- updatedAt
-- deleted
-- version
-
-The Mobile Apps client SDKs use the new system properties names, so no changes are required to client code. However, if you are directly making REST calls to your service then you should change your queries accordingly.
-
-#### Local store 
-
-The changes to the names of system properties mean that an offline sync local database for Mobile Services is not compatible with Mobile Apps. If possible, you should avoid upgrading client apps from Mobile Services to Mobile Apps until after pending changes have been sent to the server. Then, the upgraded app should use a new database filename.
-
-If a client app is upgraded from Mobile Services to Mobile Apps while there are pending offline changes in the operation queue, then the system database must be updated to use the new column names. On iOS, this can be achieved using lightweight migrations to change the column names. On Android and the .NET managed client, you should write custom SQL to rename the columns for your data object tables.
-
-On iOS, you should change your Core Data schema for your data entities to match the following. Note that the properties `createdAt`, `updatedAt` and `version` no longer have an `ms_` prefix:
-
-| Attribute |  Type   | Note                                                 |
-|---------- |  ------ | -----------------------------------------------------|
-| id        | String, marked required  | primary key in remote store         |
-| createdAt | Date    | (optional) maps to createdAt system property         |
-| updatedAt | Date    | (optional) maps to updatedAt system property         |
-| version   | String  | (optional) used to detect conflicts, maps to version |
-
-#### Querying system properties
-
-In Azure Mobile Services, system properties are not sent by default, but only when they are requested using the query string `__systemProperties`. In contrast, in Azure Mobile Apps system properties are **always selected** since they are part of the server SDK object model. 
-
-This change mainly impacts custom implementations of domain managers, such as extensions of `MappedEntityDomainManager`. In Mobile Services, if a client never requests any system properties, it is possible to use a `MappedEntityDomainManager` that does not actually map all properties. However, in Azure Mobile Apps, these unmapped properties will cause an error in GET queries. 
-
-The easiest way to resolve the issue is to modify your DTOs so that they inherit from `ITableData` instead of `EntityData`. Then, add the `[NotMapped]` attribute to the fields that should be omitted. 
-
-For example, the following defines `TodoItem` with no system properties:
-
-    using System.ComponentModel.DataAnnotations.Schema;
-
-    public class TodoItem : ITableData
-    {
-        public string Text { get; set; }
-
-        public bool Complete { get; set; }
-
-        public string Id { get; set; }
-
-        [NotMapped]
-        public DateTimeOffset? CreatedAt { get; set; }
-
-        [NotMapped]
-        public DateTimeOffset? UpdatedAt { get; set; }
-
-        [NotMapped]
-        public bool Deleted { get; set; }
-
-        [NotMapped]
-        public byte[] Version { get; set; }
-    }
-
-Note: if you get errors on `NotMapped`, add a reference to the assembly `System.ComponentModel.DataAnnotations`.
-
-### CORS
-
-Mobile Services included some support for CORS by wrapping the ASP.NET CORS solution. This wrapping layer has been removed to give the developer more control, so you can directly leverage [ASP.NET CORS support](http://www.asp.net/web-api/overview/security/enabling-cross-origin-requests-in-web-api).
-
-The main areas of concern if using CORS are that the `eTag` and `Location` headers must be allowed in order for the client SDKs to work properly.
-
-### Push Notifications
-For push, the main item that you may find missing from the Server SDK is the PushRegistrationHandler class. Registrations are handled slightly differently in Mobile Apps, and tagless registrations are enabled by default. Managing tags may be accomplished by using custom APIs. Please see the [registering for tags](app-service-mobile-dotnet-backend-how-to-use-server-sdk.md#tags) instructions for more information.
-
-### Scheduled Jobs
-Scheduled jobs are not built into Mobile Apps, so any existing jobs that you have in your .NET backend will need to be upgraded individually. One option is to create a scheduled [Web Job] on the Mobile App code site. You could also set up a controller that holds your job code and configure the [Azure Scheduler] to hit that endpoint on the expected schedule.
-
-### Miscellaneous changes
-All ApiControllers which will be consumed by a mobile client must now have the `[MobileAppController]` attribute. This is no longer included by default so that other ApiControllers to go unaffected by the mobile formatters. 
-
-The `ApiServices` object is no longer part of the SDK. To access Mobile App settings, you can use the following:
-
-    MobileAppSettingsDictionary settings = this.Configuration.GetMobileAppSettingsProvider().GetMobileAppSettings(); 
-
-Similarly, logging is now accomplished using the standard ASP.NET trace writing:
-
-    ITraceWriter traceWriter = this.Configuration.Services.GetTraceWriter();
-    traceWriter.Info("Hello, World");  
-
-##<a name="authentication"></a>Authentication considerations
-
-The authentication components of Mobile Services have now been moved into the App Service Authentication/Authorization feature. You can learn about enabling this for your site by reading the [Add authentication to your mobile app](app-service-mobile-ios-get-started-users.md) topic.
-
-For some providers, such as AAD, Facebook, and Google, you should be able to leverage the existing registration from your copy application. You simply need to navigate to the identity provider's portal and add a new redirect URL to the registration. Then configure App Service Authentication/Authorization with the client ID and secret.
-
-### Controller action authorization
-Any instances of the `[AuthorizeLevel(AuthorizationLevel.User)]` attribute must now be changed to use the standard ASP.NET `[Authorize]` attribute. Additionally, controllers are now Anonymous by default, as in other ASP.NET applications.
-If you were using one of the other AuthorizeLevel options, such as Admin or Application, please note that these are gone. You can instead set up AuthorizationFilters for shared secrets or configure an AAD Service Principal to enable service-to-service calls securely.
-
-### Getting additional user information
-
-You can get additional user information, including access tokens through the `GetAppServiceIdentityAsync()` method:
-
-        FacebookCredentials creds = await this.User.GetAppServiceIdentityAsync<FacebookCredentials>();
-        
-Additionally, if your application takes dependencies on user IDs, such as storing them in a database, it is important to note that the user IDs between Mobile Services and App Service Mobile Apps are different. You can still get the Mobile Services User ID, though. All of the ProviderCredentials subclasses have a UserId property. So continuing from the example before:
-
-        string mobileServicesUserId = creds.Provider + ":" + creds.UserId;
-        
-If your app does take any dependencies on user IDs, it is important that you leverage the same registration with an identity provider if possible. User IDs are typically scoped to the application registration that was used, so introducing a new registration could create problems with matching users to their data.
-
-### Custom authentication
-
-If your app is using a custom authentication solution, you will want to make sure that the upgraded site has access to the system. Follow the new instructions for custom authentication in the [.NET server SDK overview] to integrate your solution. Please note that the custom authentication components are still in preview. 
-
-##<a name="updating-clients"></a>Updating clients
-Once you have an operational Mobile App backend, you can work on a new version of your client application which consumes it. Mobile Apps also includes a new version of the client SDKs, and similar to the server upgrade above, you will need to remove all references to the Mobile Services SDKs before installing the Mobile Apps versions.
-
-One of the main changes between the versions is that the constructors no longer require an application key. You now simply pass in the URL of your Mobile App. For example, on the .NET clients, the `MobileServiceClient` constructor is now:
-
-        public static MobileServiceClient MobileService = new MobileServiceClient(
-            "https://contoso.azurewebsites.net", // URL of the Mobile App
-        );
-
-You can read about installing the new SDKs and using the new structure via the links below:
-
-- [iOS version 3.0.0 or later](app-service-mobile-ios-how-to-use-client-library.md)
-- [.NET (Windows/Xamarin) version 2.0.0 or later](app-service-mobile-dotnet-how-to-use-client-library.md) 
-
-If your application makes use of push notifications, make note of the specific registration instructions for each platform, as there have been some changes there as well.
-
-When you have the new client version ready, try it out against your upgraded server project. After validating that it works, you can release a new version of your application to customers. Eventually, once your customers have had a chance to receive these updates, you can delete the Mobile Services version of your app. At this point, you have completely upgraded to an App Service Mobile App using the latest Mobile Apps server SDK.
-
-<!-- URLs. -->
-
-[Preview Azure Management Portal]: https://portal.azure.com/
-[Azure Management Portal]: https://manage.windowsazure.com/
-[What are Mobile Apps?]: app-service-mobile-value-prop.md
-[I already use web sites and mobile services – how does App Service help me?]: /en-us/documentation/articles/app-service-mobile-value-prop-migration-from-mobile-services
-[Mobile App Server SDK]: http://www.nuget.org/packages/microsoft.azure.mobile.server
-[Create a Mobile App]: app-service-mobile-xamarin-ios-get-started.md
-[Add push notifications to your mobile app]: app-service-mobile-xamarin-ios-get-started-push.md
-[Add authentication to your mobile app]: app-service-mobile-xamarin-ios-get-started-users.md
-[Azure Scheduler]: /en-us/documentation/services/scheduler/
-[Web Job]: ../app-service-web/websites-webjobs-resources.md
-[Send cross-platform push notifications]: app-service-mobile-xamarin-ios-push-notifications-to-user.md 
-[How to use the .NET server SDK]: app-service-mobile-dotnet-backend-how-to-use-server-sdk.md
-[Migrate from Mobile Services to an App Service Mobile App]: app-service-mobile-dotnet-backend-migrating-from-mobile-services.md
-[Migrate your existing Mobile Service to App Service]: app-service-mobile-dotnet-backend-migrating-from-mobile-services.md
-[App Service pricing]: https://azure.microsoft.com/en-us/pricing/details/app-service/
->>>>>>> 9eac1909
 [.NET server SDK overview]: app-service-mobile-dotnet-backend-how-to-use-server-sdk.md