<<<<<<< HEAD
<properties
	pageTitle="How to configure Facebook authentication for your App Services application"
	description="Learn how to configure Facebook authentication for your App Services application."
	services="app-service\mobile"
	documentationCenter=""
	authors="mattchenderson" 
	manager="dwrede"
	editor=""/>

<tags
	ms.service="app-service-mobile"
	ms.workload="mobile"
	ms.tgt_pltfrm="na"
	ms.devlang="multiple"
	ms.topic="article"
	ms.date="10/29/2015"
	ms.author="mahender"/>

# How to configure your application to use Facebook login

[AZURE.INCLUDE [app-service-mobile-note-mobile-services](../../includes/app-service-mobile-note-mobile-services.md)]

This topic shows you how to configure Azure Mobile Apps to use Facebook as an authentication provider.

To complete the procedure in this topic, you must have a Facebook account that has a verified email address and a mobile phone number. To create a new Facebook account, go to [facebook.com].

## <a name="register"> </a>Register your application with Facebook

1. Log on to the [Azure Management Portal], and navigate to your Mobile App. Copy your **URL**. You will use this to configure your Facebook app.
 
2. Click **Settings**, **Mobile authentication**, and then **Facebook**. Then copy the **Redirect URI** from the Facebook blade. You will use this with your Facebook app.
 
3. In another browser window, navigate to the [Facebook Developers] website and sign-in with your Facebook account credentials.

4. (Optional) If you have not already registered, click **Apps** then click **Register as a Developer**, accept the policy and follow the registration steps.

5. Click **My Apps**, then click **Add a New App**.

6. Select **Website** as your platform. Choose a unique name for your app, and then click **Create New Facebook App ID**.

7. Pick a category for your application from the dropdown. Then click **Create App ID**.

8. On the next page, select **Skip Quick Start** in the top right. This will take you to the developer dashboard for your application.

9. On the **App Secret** field, click **Show**, provide your password if requested, then make a note of the values of **App ID** and **App Secret**. You will set these on your Mobile App's Facebook authentication settings blade.

	> [AZURE.NOTE] **Security Note**
	The app secret is an important security credential. Do not share this secret with anyone or distribute it within a client application.

10. On the left navigation bar, click **Settings**. Type the **URL** of your Mobile App in **App Domains**, and enter a **Contact Email**. 

    ![][0]

11. If you don't see a website section below, click **Add Platform** and select **Website**. Enter the **URL** of your Mobile App in the **Site URL** field, then click **Save Changes**.

12. Click the **Advanced** tab and add your Mobile App **Redirect URI** that you copied earlier to **Valid OAuth redirect URIs**. Then click **Save Changes**. Your redirect URI is the URL of your Mobile App gateway appended with the path, _/signin-facebook_. For example, `https://contosogateway.azurewebsites.net/signin-facebook`. Make sure that you are using the HTTPS scheme.

13. The Facebook account which was used to register the application is an administrator of the app. At this point, only administrators can sign into this application. To authenticate other Facebook accounts, click **Status & Review** in the left navigation bar. Then click **Yes** to enable general public access.


## <a name="secrets"> </a>Add Facebook information to your Mobile App


12. Back in the [Azure Management Portal], and navigate to the Facebook setting blade for your Mobile App again. Paste in the App ID and App Secret values which you obtained previously. Then click **Save**.

    ![][1]

You are now ready to use Facebook for authentication in your app.

## <a name="related-content"> </a>Related Content

[AZURE.INCLUDE [app-service-mobile-related-content-get-started-users](../../includes/app-service-mobile-related-content-get-started-users.md)]

<!-- Images. -->
[0]: ./media/app-service-mobile-how-to-configure-facebook-authentication/app-service-facebook-dashboard.png
[1]: ./media/app-service-mobile-how-to-configure-facebook-authentication/mobile-app-facebook-settings.png

<!-- URLs. -->
[Facebook Developers]: http://go.microsoft.com/fwlink/p/?LinkId=268286
[facebook.com]: http://go.microsoft.com/fwlink/p/?LinkId=268285
[Get started with authentication]: /en-us/develop/mobile/tutorials/get-started-with-users-dotnet/
[Azure Management Portal]: https://portal.azure.com/
=======
<properties
	pageTitle="How to configure Facebook authentication for your App Services application"
	description="Learn how to configure Facebook authentication for your App Services application."
	services="app-service\mobile"
	documentationCenter=""
	authors="mattchenderson" 
	manager="dwrede"
	editor=""/>

<tags
	ms.service="app-service-mobile"
	ms.workload="mobile"
	ms.tgt_pltfrm="na"
	ms.devlang="multiple"
	ms.topic="article"
	ms.date="07/27/2015"
	ms.author="mahender"/>

# How to configure your application to use Facebook login

[AZURE.INCLUDE [app-service-mobile-selector-authentication](../../includes/app-service-mobile-selector-authentication.md)]
&nbsp;

[AZURE.INCLUDE [app-service-mobile-note-mobile-services](../../includes/app-service-mobile-note-mobile-services.md)]

This topic shows you how to configure Azure Mobile Apps to use Facebook as an authentication provider.

To complete the procedure in this topic, you must have a Facebook account that has a verified email address and a mobile phone number. To create a new Facebook account, go to [facebook.com].

## <a name="register"> </a>Register your application with Facebook

1. Log on to the [Azure Management Portal], and navigate to your Mobile App. Copy your **URL**. You will use this to configure your Facebook app.
 
2. Click **Settings**, **User authentication**, and then **Facebook**. Then copy the **Redirect URI** from the Facebook blade. You will use this with your Facebook app.
 
3. In another browser window, navigate to the [Facebook Developers] website and sign-in with your Facebook account credentials.

4. (Optional) If you have not already registered, click **Apps** then click **Register as a Developer**, accept the policy and follow the registration steps.

5. Click **My Apps**, then click **Add a New App**.

6. Select **Website** as your platform. Choose a unique name for your app, and then click **Create New Facebook App ID**.

7. Pick a category for your application from the dropdown. Then click **Create App ID**.

8. On the next page, select **Skip Quick Start** in the top right. This will take you to the developer dashboard for your application.

9. On the **App Secret** field, click **Show**, provide your password if requested, then make a note of the values of **App ID** and **App Secret**. You will set these on your Mobile App's Facebook authentication settings blade.

	> [AZURE.NOTE] **Security Note**
	The app secret is an important security credential. Do not share this secret with anyone or distribute it within a client application.

10. On the left navigation bar, click **Settings**. Type the **URL** of your Mobile App in **App Domains**, and enter a **Contact Email**. 

    ![][0]

11. If you don't see a website section below, click **Add Platform** and select **Website**. Enter the **URL** of your Mobile App in the **Site URL** field, then click **Save Changes**.

12. Click the **Advanced** tab and add your Mobile App **Redirect URI** that you copied earlier to **Valid OAuth redirect URIs**. Then click **Save Changes**. Your redirect URI is the URL of your Mobile App gateway appended with the path, _/signin-facebook_. For example, `https://contosogateway.azurewebsites.net/signin-facebook`. Make sure that you are using the HTTPS scheme.

13. The Facebook account which was used to register the application is an administrator of the app. At this point, only administrators can sign into this application. To authenticate other Facebook accounts, click **Status & Review** in the left navigation bard. Then click **Yes** to enable general public access.


## <a name="secrets"> </a>Add Facebook information to your Mobile App


12. Back in the [Azure Management Portal], and navigate to the Facebook setting blade for your Mobile App again. Paste in the App ID and App Secret values which you obtained previously. Then click **Save**.

    ![][1]

You are now ready to use Facebook for authentication in your app.

## <a name="related-content"> </a>Related Content

[AZURE.INCLUDE [app-service-mobile-related-content-get-started-users](../../includes/app-service-mobile-related-content-get-started-users.md)]

<!-- Images. -->
[0]: ./media/app-service-mobile-how-to-configure-facebook-authentication/app-service-facebook-dashboard.png
[1]: ./media/app-service-mobile-how-to-configure-facebook-authentication/mobile-app-facebook-settings.png

<!-- URLs. -->
[Facebook Developers]: http://go.microsoft.com/fwlink/p/?LinkId=268286
[facebook.com]: http://go.microsoft.com/fwlink/p/?LinkId=268285
[Get started with authentication]: /en-us/develop/mobile/tutorials/get-started-with-users-dotnet/
[Azure Management Portal]: https://portal.azure.com/

>>>>>>> c7ab8c81
 <|MERGE_RESOLUTION|>--- conflicted
+++ resolved
@@ -1,172 +1,82 @@
-<<<<<<< HEAD
-<properties
-	pageTitle="How to configure Facebook authentication for your App Services application"
-	description="Learn how to configure Facebook authentication for your App Services application."
-	services="app-service\mobile"
-	documentationCenter=""
-	authors="mattchenderson" 
-	manager="dwrede"
-	editor=""/>
-
-<tags
-	ms.service="app-service-mobile"
-	ms.workload="mobile"
-	ms.tgt_pltfrm="na"
-	ms.devlang="multiple"
-	ms.topic="article"
-	ms.date="10/29/2015"
-	ms.author="mahender"/>
-
-# How to configure your application to use Facebook login
-
-[AZURE.INCLUDE [app-service-mobile-note-mobile-services](../../includes/app-service-mobile-note-mobile-services.md)]
-
-This topic shows you how to configure Azure Mobile Apps to use Facebook as an authentication provider.
-
-To complete the procedure in this topic, you must have a Facebook account that has a verified email address and a mobile phone number. To create a new Facebook account, go to [facebook.com].
-
-## <a name="register"> </a>Register your application with Facebook
-
-1. Log on to the [Azure Management Portal], and navigate to your Mobile App. Copy your **URL**. You will use this to configure your Facebook app.
- 
-2. Click **Settings**, **Mobile authentication**, and then **Facebook**. Then copy the **Redirect URI** from the Facebook blade. You will use this with your Facebook app.
- 
-3. In another browser window, navigate to the [Facebook Developers] website and sign-in with your Facebook account credentials.
-
-4. (Optional) If you have not already registered, click **Apps** then click **Register as a Developer**, accept the policy and follow the registration steps.
-
-5. Click **My Apps**, then click **Add a New App**.
-
-6. Select **Website** as your platform. Choose a unique name for your app, and then click **Create New Facebook App ID**.
-
-7. Pick a category for your application from the dropdown. Then click **Create App ID**.
-
-8. On the next page, select **Skip Quick Start** in the top right. This will take you to the developer dashboard for your application.
-
-9. On the **App Secret** field, click **Show**, provide your password if requested, then make a note of the values of **App ID** and **App Secret**. You will set these on your Mobile App's Facebook authentication settings blade.
-
-	> [AZURE.NOTE] **Security Note**
-	The app secret is an important security credential. Do not share this secret with anyone or distribute it within a client application.
-
-10. On the left navigation bar, click **Settings**. Type the **URL** of your Mobile App in **App Domains**, and enter a **Contact Email**. 
-
-    ![][0]
-
-11. If you don't see a website section below, click **Add Platform** and select **Website**. Enter the **URL** of your Mobile App in the **Site URL** field, then click **Save Changes**.
-
-12. Click the **Advanced** tab and add your Mobile App **Redirect URI** that you copied earlier to **Valid OAuth redirect URIs**. Then click **Save Changes**. Your redirect URI is the URL of your Mobile App gateway appended with the path, _/signin-facebook_. For example, `https://contosogateway.azurewebsites.net/signin-facebook`. Make sure that you are using the HTTPS scheme.
-
-13. The Facebook account which was used to register the application is an administrator of the app. At this point, only administrators can sign into this application. To authenticate other Facebook accounts, click **Status & Review** in the left navigation bar. Then click **Yes** to enable general public access.
-
-
-## <a name="secrets"> </a>Add Facebook information to your Mobile App
-
-
-12. Back in the [Azure Management Portal], and navigate to the Facebook setting blade for your Mobile App again. Paste in the App ID and App Secret values which you obtained previously. Then click **Save**.
-
-    ![][1]
-
-You are now ready to use Facebook for authentication in your app.
-
-## <a name="related-content"> </a>Related Content
-
-[AZURE.INCLUDE [app-service-mobile-related-content-get-started-users](../../includes/app-service-mobile-related-content-get-started-users.md)]
-
-<!-- Images. -->
-[0]: ./media/app-service-mobile-how-to-configure-facebook-authentication/app-service-facebook-dashboard.png
-[1]: ./media/app-service-mobile-how-to-configure-facebook-authentication/mobile-app-facebook-settings.png
-
-<!-- URLs. -->
-[Facebook Developers]: http://go.microsoft.com/fwlink/p/?LinkId=268286
-[facebook.com]: http://go.microsoft.com/fwlink/p/?LinkId=268285
-[Get started with authentication]: /en-us/develop/mobile/tutorials/get-started-with-users-dotnet/
-[Azure Management Portal]: https://portal.azure.com/
-=======
-<properties
-	pageTitle="How to configure Facebook authentication for your App Services application"
-	description="Learn how to configure Facebook authentication for your App Services application."
-	services="app-service\mobile"
-	documentationCenter=""
-	authors="mattchenderson" 
-	manager="dwrede"
-	editor=""/>
-
-<tags
-	ms.service="app-service-mobile"
-	ms.workload="mobile"
-	ms.tgt_pltfrm="na"
-	ms.devlang="multiple"
-	ms.topic="article"
-	ms.date="07/27/2015"
-	ms.author="mahender"/>
-
-# How to configure your application to use Facebook login
-
-[AZURE.INCLUDE [app-service-mobile-selector-authentication](../../includes/app-service-mobile-selector-authentication.md)]
-&nbsp;
-
-[AZURE.INCLUDE [app-service-mobile-note-mobile-services](../../includes/app-service-mobile-note-mobile-services.md)]
-
-This topic shows you how to configure Azure Mobile Apps to use Facebook as an authentication provider.
-
-To complete the procedure in this topic, you must have a Facebook account that has a verified email address and a mobile phone number. To create a new Facebook account, go to [facebook.com].
-
-## <a name="register"> </a>Register your application with Facebook
-
-1. Log on to the [Azure Management Portal], and navigate to your Mobile App. Copy your **URL**. You will use this to configure your Facebook app.
- 
-2. Click **Settings**, **User authentication**, and then **Facebook**. Then copy the **Redirect URI** from the Facebook blade. You will use this with your Facebook app.
- 
-3. In another browser window, navigate to the [Facebook Developers] website and sign-in with your Facebook account credentials.
-
-4. (Optional) If you have not already registered, click **Apps** then click **Register as a Developer**, accept the policy and follow the registration steps.
-
-5. Click **My Apps**, then click **Add a New App**.
-
-6. Select **Website** as your platform. Choose a unique name for your app, and then click **Create New Facebook App ID**.
-
-7. Pick a category for your application from the dropdown. Then click **Create App ID**.
-
-8. On the next page, select **Skip Quick Start** in the top right. This will take you to the developer dashboard for your application.
-
-9. On the **App Secret** field, click **Show**, provide your password if requested, then make a note of the values of **App ID** and **App Secret**. You will set these on your Mobile App's Facebook authentication settings blade.
-
-	> [AZURE.NOTE] **Security Note**
-	The app secret is an important security credential. Do not share this secret with anyone or distribute it within a client application.
-
-10. On the left navigation bar, click **Settings**. Type the **URL** of your Mobile App in **App Domains**, and enter a **Contact Email**. 
-
-    ![][0]
-
-11. If you don't see a website section below, click **Add Platform** and select **Website**. Enter the **URL** of your Mobile App in the **Site URL** field, then click **Save Changes**.
-
-12. Click the **Advanced** tab and add your Mobile App **Redirect URI** that you copied earlier to **Valid OAuth redirect URIs**. Then click **Save Changes**. Your redirect URI is the URL of your Mobile App gateway appended with the path, _/signin-facebook_. For example, `https://contosogateway.azurewebsites.net/signin-facebook`. Make sure that you are using the HTTPS scheme.
-
-13. The Facebook account which was used to register the application is an administrator of the app. At this point, only administrators can sign into this application. To authenticate other Facebook accounts, click **Status & Review** in the left navigation bard. Then click **Yes** to enable general public access.
-
-
-## <a name="secrets"> </a>Add Facebook information to your Mobile App
-
-
-12. Back in the [Azure Management Portal], and navigate to the Facebook setting blade for your Mobile App again. Paste in the App ID and App Secret values which you obtained previously. Then click **Save**.
-
-    ![][1]
-
-You are now ready to use Facebook for authentication in your app.
-
-## <a name="related-content"> </a>Related Content
-
-[AZURE.INCLUDE [app-service-mobile-related-content-get-started-users](../../includes/app-service-mobile-related-content-get-started-users.md)]
-
-<!-- Images. -->
-[0]: ./media/app-service-mobile-how-to-configure-facebook-authentication/app-service-facebook-dashboard.png
-[1]: ./media/app-service-mobile-how-to-configure-facebook-authentication/mobile-app-facebook-settings.png
-
-<!-- URLs. -->
-[Facebook Developers]: http://go.microsoft.com/fwlink/p/?LinkId=268286
-[facebook.com]: http://go.microsoft.com/fwlink/p/?LinkId=268285
-[Get started with authentication]: /en-us/develop/mobile/tutorials/get-started-with-users-dotnet/
-[Azure Management Portal]: https://portal.azure.com/
-
->>>>>>> c7ab8c81
- +<properties
+	pageTitle="How to configure Facebook authentication for your App Services application"
+	description="Learn how to configure Facebook authentication for your App Services application."
+	services="app-service\mobile"
+	documentationCenter=""
+	authors="mattchenderson" 
+	manager="dwrede"
+	editor=""/>
+
+<tags
+	ms.service="app-service-mobile"
+	ms.workload="mobile"
+	ms.tgt_pltfrm="na"
+	ms.devlang="multiple"
+	ms.topic="article"
+	ms.date="10/29/2015"
+	ms.author="mahender"/>
+
+# How to configure your application to use Facebook login
+
+[AZURE.INCLUDE [app-service-mobile-note-mobile-services](../../includes/app-service-mobile-note-mobile-services.md)]
+
+This topic shows you how to configure Azure Mobile Apps to use Facebook as an authentication provider.
+
+To complete the procedure in this topic, you must have a Facebook account that has a verified email address and a mobile phone number. To create a new Facebook account, go to [facebook.com].
+
+## <a name="register"> </a>Register your application with Facebook
+
+1. Log on to the [Azure Management Portal], and navigate to your Mobile App. Copy your **URL**. You will use this to configure your Facebook app.
+ 
+2. Click **Settings**, **Mobile authentication**, and then **Facebook**. Then copy the **Redirect URI** from the Facebook blade. You will use this with your Facebook app.
+ 
+3. In another browser window, navigate to the [Facebook Developers] website and sign-in with your Facebook account credentials.
+
+4. (Optional) If you have not already registered, click **Apps** then click **Register as a Developer**, accept the policy and follow the registration steps.
+
+5. Click **My Apps**, then click **Add a New App**.
+
+6. Select **Website** as your platform. Choose a unique name for your app, and then click **Create New Facebook App ID**.
+
+7. Pick a category for your application from the dropdown. Then click **Create App ID**.
+
+8. On the next page, select **Skip Quick Start** in the top right. This will take you to the developer dashboard for your application.
+
+9. On the **App Secret** field, click **Show**, provide your password if requested, then make a note of the values of **App ID** and **App Secret**. You will set these on your Mobile App's Facebook authentication settings blade.
+
+	> [AZURE.NOTE] **Security Note**
+	The app secret is an important security credential. Do not share this secret with anyone or distribute it within a client application.
+
+10. On the left navigation bar, click **Settings**. Type the **URL** of your Mobile App in **App Domains**, and enter a **Contact Email**. 
+
+    ![][0]
+
+11. If you don't see a website section below, click **Add Platform** and select **Website**. Enter the **URL** of your Mobile App in the **Site URL** field, then click **Save Changes**.
+
+12. Click the **Advanced** tab and add your Mobile App **Redirect URI** that you copied earlier to **Valid OAuth redirect URIs**. Then click **Save Changes**. Your redirect URI is the URL of your Mobile App gateway appended with the path, _/signin-facebook_. For example, `https://contosogateway.azurewebsites.net/signin-facebook`. Make sure that you are using the HTTPS scheme.
+
+13. The Facebook account which was used to register the application is an administrator of the app. At this point, only administrators can sign into this application. To authenticate other Facebook accounts, click **Status & Review** in the left navigation bar. Then click **Yes** to enable general public access.
+
+
+## <a name="secrets"> </a>Add Facebook information to your Mobile App
+
+
+12. Back in the [Azure Management Portal], and navigate to the Facebook setting blade for your Mobile App again. Paste in the App ID and App Secret values which you obtained previously. Then click **Save**.
+
+    ![][1]
+
+You are now ready to use Facebook for authentication in your app.
+
+## <a name="related-content"> </a>Related Content
+
+[AZURE.INCLUDE [app-service-mobile-related-content-get-started-users](../../includes/app-service-mobile-related-content-get-started-users.md)]
+
+<!-- Images. -->
+[0]: ./media/app-service-mobile-how-to-configure-facebook-authentication/app-service-facebook-dashboard.png
+[1]: ./media/app-service-mobile-how-to-configure-facebook-authentication/mobile-app-facebook-settings.png
+
+<!-- URLs. -->
+[Facebook Developers]: http://go.microsoft.com/fwlink/p/?LinkId=268286
+[facebook.com]: http://go.microsoft.com/fwlink/p/?LinkId=268285
+[Get started with authentication]: /en-us/develop/mobile/tutorials/get-started-with-users-dotnet/
+[Azure Management Portal]: https://portal.azure.com/