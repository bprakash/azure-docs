--- conflicted
+++ resolved
@@ -13,13 +13,8 @@
 	ms.tgt_pltfrm="mobile"
 	ms.devlang="na"
 	ms.topic="article"
-<<<<<<< HEAD
-	ms.date="10/01/2016"
-	ms.author="adrianhall"/>
-=======
 	ms.date="10/03/2016"
 	ms.author="adrianha"/>
->>>>>>> 3b7bb20d
 
 # <a name="article-top"></a>Migrate your existing Azure Mobile Service to Azure App Service
 
