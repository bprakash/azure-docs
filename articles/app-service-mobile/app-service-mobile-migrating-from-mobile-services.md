<properties
	pageTitle="Migrate from Mobile Services to an App Service Mobile App"
	description="Learn how to easily migrate your Mobile Services application to an App Service Mobile App"
	services="app-service\mobile"
	documentationCenter=""
	authors="adrianhall"
	manager="dwrede"
	editor=""/>

<tags
	ms.service="app-service-mobile"
	ms.workload="mobile"
	ms.tgt_pltfrm="mobile"
	ms.devlang="na"
	ms.topic="article"
<<<<<<< HEAD
	ms.date="04/11/2016"
=======
	ms.date="04/14/2016"
>>>>>>> edd433ef
	ms.author="adrianhall"/>

# <a name="article-top"></a>Migrate your existing Azure Mobile Service to Azure App Service

With the [general availability of Azure App Service], Azure Mobile Services sites can be easily migrated in-place to take advantage of all the
features of the Azure App Service.  This document explains what to expect when migrating your site from Azure Mobile Services to Azure App Service.

## <a name="what-does-migration-do"></a>What does migration do to your site

Migration of your Azure Mobile Service will turn your Mobile Service into an [Azure App Service] app without affecting the code in any way.  Your Notification
Hubs, SQL data connection, authentication settings, scheduled jobs, and domain name will remain unchanged.  Mobile clients using your Azure Mobile Service
will continue to operate normally.  Migration will restart your service once it is transferred to Azure App Service.

[AZURE.INCLUDE [app-service-mobile-migrate-vs-upgrade](../../includes/app-service-mobile-migrate-vs-upgrade.md)]

## <a name="why-migrate"></a>Why you should migrate your site

Microsoft is recommending that you migrate your Azure Mobile Service to take advantage of the features of Azure App Service, including:

  *  New host features, including [WebJobs] and [custom domain names].
  *  Connectivity to your on-premise resources using [VNet] in addition to [Hybrid Connections].
  *  Monitoring and troubleshooting with New Relic or [Application Insights].
  *  Built-in DevOps tooling, including [staging slots], roll-back and in-production testing.
  *  [Auto-scale], load balancing and [performance monitoring].

For more information on the benefits of Azure App Service, see the [Mobile Services vs. App Service] topic.

## <a name="before-you-begin"></a>Before you begin

Before beginning any major work on your site, you should [Back up your Mobile Service] scripts and SQL database.

If you wish to test the migration process before migrating your production site, duplicate your production Azure Mobile Service within a new [Azure Region] (complete with a copy of the data source) and test the migration against the new URL.  You will also need a test client implementation that points to the test site to properly test the migrated site.

## <a name="migrating-site"></a>Migrating your sites

The migration process will migrate all sites within a single Azure Region.

To migrate your site:

  1.  Log onto the [Azure Classic Portal].
  2.  Select a Mobile Service in the region you wish to migrate.
  3.  Click on the **Migrate to App Service** button.

    ![The Migrate Button][0]

  4.  Read the Migrate to App Service dialog.
  5.  Enter the name of your Mobile Service in the box provided.  For example, if your domain name is contoso.azure-mobile.net, then enter _contoso_ in the box provided.
  6.  Click on the tick button.

You can monitor the status of the migration in the activity monitor and your site will be listed as *migrating* in the Azure Classic Portal.

  ![Migration Activity Monitor][1]

Each migration can take anywhere from 3 to 15 minutes per mobile service being migrated.  Your site will remain available during the migration but will be
restarted at the end of the migration process.  The site will be unavailable during the restart process, which may last a couple of seconds.

## <a name="finalizing-migration"></a>Finalizing the Migration

You should plan to test your site from a mobile client at the conclusion of the migration process.  Ensure you can perform all common client actions
without changes to the mobile client.  In addition, you should ensure that the changes you made to effect the migration (such as changing the pricing
tier) are reverted if necessary.

### <a name="update-app-service-tier"></a>Select an appropriate App Service pricing tier

You have more flexibility in pricing after you migrate to Azure App Service.

  1.  Log into the [Azure Portal].
  2.  Select **All resources** or **App Services** then click on the name of your migrated Mobile Service.
  3.  The Settings blade will open by default - if it doesn't, click on **Settings**.
  4.  Click on **App Service Plan** in the Settings menu.
  5.  Click on the **Pricing Tier** tile.
  6.  Click on the tile appropriate to your requirements, then click on **Select**.  You may need to click on **View all** to see the available pricing tiers.

As a starting point, we recommend the following:

| Mobile Service Pricing Tier | App Service Pricing Tier |
| :-------------------------- | :----------------------- |
| Free                        | F1 Free                  |
| Basic                       | B1 Basic                 |
| Standard                    | S1 Standard              |

Note that there is considerable flexibility in choosing the right pricing tier for your application.  Refer to [App Service Pricing] for
full details on the pricing of your new App Service.

> [AZURE.TIP] The App Service Standard tier contains access to many features that you may want to use, including [staging slots],
> automatic backups and auto-scaling.  Check out the new capabilities while you are there!

### <a name="review-migration-scheduler-jobs"></a>Review the Migrated Scheduler Jobs

Scheduler Jobs will not be visible until approximately 30 minutes after migration.  Any scheduled jobs will continue to run in the background.
To view your scheduled jobs:

  1.  Log into the [Azure Portal].
  2.  Select **Browse>**, enter **Schedule** in the _Filter_ box, then select **Scheduler Collections**.

There are a limited number of free scheduler jobs available post-migration.  You should review your usage and the [Azure Scheduler Plans].

### <a name="configure-cors"></a>Configure CORS if needed

Cross-origin resource sharing is a technique to allow a website to access a Web API on a different domain.  If you were using Azure Mobile
Services with an associated website then you will need to configure CORS as part of the migration.  If you were accessing Azure Mobile
Services exclusively from mobile devices, then CORS does not need to be configured except in rare cases.

Your migrated CORS settings are available as the **MS_CrossDomainWhitelist** App Setting.  To migrate your site to the App Service CORS facility:

  1.  Log into the [Azure Portal].
  2.  Select **All resources** or **App Services** then click on the name of your migrated Mobile Service.
  3.  The Settings blade will open by default - if it doesn't, click on **Settings**.
  4.  Click on **CORS** in the API menu.
  5.  Enter any Allowed Origins in the box provided, pressing Enter after each one.
  6.  Once your list of Allowed Origins is correct, click on the Save button.

This is an optional task, but provides for a better management experience going forward.

> [AZURE.TIP]  One of the advantages of using an Azure App Service is that you can run your web site and mobile service on the same site.  See
> the [next steps](#next-steps) section for more information.

### <a name="download-publish-profile"></a>Download a new Publishing Profile

The publishing profile of your site is changed when migrating to Azure App Service.  You will need a new publishing profile if you intend to publsh
your site from within Visual Studio.  To download the new publishing profile:

  1.  Log into the [Azure Portal].
  2.  Select **All resources** or **App Services** then click on the name of your migrated Mobile Service.
  3.  Click on **Get publish profile**.

The PublishSettings file will be downloaded to your computer.  It will normally be called _sitename_.PublishSettings.  You can then import the publish settings into your existing project:

  1.  Open Visual Studio and your Azure Mobile Service project.
  2.  Right-click on your project in the **Solution Explorer** and select **Publish...**
  3.  Click on **Import**
  4.  Click on **Browse** and select your downloaded publish settings file.  Click on **OK**
  5.  Click on **Validate Connection** to ensure the publish settings work.
  6.  Click on **Publish** to publish your site.


## <a name="working-with-your-site"></a>Working with your site post-migration

You will start working with your new App Service in the [Azure Portal] post-migration.  The following are some notes on specific operations that
you used to perform in the [Azure Classic Portal], together with their App Service equivalent.

### <a name="publishing-your-site"></a>Downloading and Publishing your migrated site

Your site is available via git or ftp and can be re-published with a number of different mechanisms, including WebDeploy, TFS, Mercurial, GitHub,
 and FTP.  The deployment credentials are migrated with the rest of your site.  If you did not set your deployment credentials or you do not remember
 them, you can reset them:

  1. Log into the [Azure Portal].
  2. Select **All resources** or **App Services** then click on the name of your migrated Mobile Service.
  3. The Settings blade will open by default - if it doesn't, click on **Settings**.
  4. Click on **Deployment credentials** in the PUBLISHING menu.
  5. Enter the new deployment credentials in the boxes provided, then click on the Save button.

You can use these credentials to clone the site with git or set up automated deployments from GitHub, TFS or Mercurial.  For more
information, see the [Azure App Service deployment documentation].

### <a name="appsettings"></a>Application Settings

Most settings for a migrated mobile service are available via App Settings.  You can get a list of the app settings from the [Azure Portal].
To view or change your app settings:

  1. Log into the [Azure Portal].
  2. Select **All resources** or **App Services** then click on the name of your migrated Mobile Service.
  3. The Settings blade will open by default - if it doesn't, click on **Settings**.
  4. Click on **Application settings** in the GENERAL menu.
  5. Scroll to the App Settings section and find your app setting.
  6. Click on the value of the app setting to edit the value.  Click on **Save** to save the value.

You can update multiple app settings at the same time.

> [AZURE.TIP]  You will notice that there are two Application Settings with the same value.  For example, you may see _ApplicationKey_ and
> _MS_ApplicationKey_.  You only need to alter the app setting prefixed by **MS_**. However, it is a good idea to update both app settings at
> the same time.

### <a name="authentication"></a>Authentication

All authentication settings are available as App Settings in your migrated site.  To update your authentication settings, you must alter the
appropriate app settings.  The following table shows the appropriate app settings for your authentication provider:

| Provider          | Client ID                 | Client Secret                | Other Settings             |
| :---------------- | :------------------------ | :--------------------------- | :------------------------- |
| Microsoft Account | **MS_MicrosoftClientID**  | **MS_MicrosoftClientSecret** | **MS_MicrosoftPackageSID** |
| Facebook          | **MS_FacebookAppID**      | **MS_FacebookAppSecret**     |                            |
| Twitter           | **MS_TwitterConsumerKey** | **MS_TwitterConsumerSecret** |                            |
| Google            | **MS_GoogleClientID**     | **MS_GoogleClientSecret**    |                            |
| Azure AD          | **MS_AadClientID**        |                              | **MS_AadTenants**          |

Note: **MS_AadTenants** is stored as a comma-separated list of tenant domains (the "Allowed Tenants" fields in the Mobile Services portal).

> [AZURE.WARNING] **Do not use the authentication mechanisms in the Settings menu**
>
> Azure App Service provides a separate "no-code" Authentication and Authorization system under the _Authentication / Authorization_
> Settings menu and the (deprecated)  _Mobile Authentication_ option under the Settings menu.  These options are incompatible with a migrated Azure
> Mobile Service.  You can [upgrade your site](app-service-mobile-net-upgrading-from-mobile-services.md) to take advantage of the Azure App Service authentication.

### <a name="easytables"></a>Data

The _Data_ tab in Mobile Services has been replaced by _Easy Tables_ within the Azure Portal.  To access Easy Tables:

  1. Log into the [Azure Portal].
  2. Select **All resources** or **App Services** then click on the name of your migrated Mobile Service.
  3. The Settings blade will open by default - if it doesn't, click on **Settings**.
  4. Click on **Easy tables** in the MOBILE menu.

You can add a new table by clicking on the **Add** button or access your existing tables by clicking on a table name.  There are a variety of operations
you can do from this blade, including:

  * Changing table permissions
  * Editing the operational scripts
  * Managing the table schema
  * Deleting the table
  * Clearing the table contents
  * Deleting specific rows of the table

### <a name="easyapis"></a>API

The _API_ tab in Mobile Services has been replaced by _Easy APIs_ within the Azure Portal.  To access Easy APIs:

  1. Log into the [Azure Portal].
  2. Select **All resources** or **App Services** then click on the name of your migrated Mobile Service.
  3. The Settings blade will open by default - if it doesn't, click on **Settings**.
  4. Click on **Easy APIs** in the MOBILE menu.

Your migrated APIs will already be listed in the blade.  You can also add a new API from this blade.  To manage a specific API, click on the API.
From the new blade, you can adjust the permissions and edit the scripts for the API.

### <a name="on-demand-jobs"></a>Scheduler Jobs

All scheduler jobs are available through the Scheduler Job Collections section.  To access your scheduler jobs:

  1. Log into the [Azure Portal].
  2. Select **Browse>**, enter **Schedule** in the _Filter_ box, then select **Scheduler Collections**.
  3. Select the Job Collection for your site.  It will be named _sitename_-Jobs.
  4. Click on **Settings**.
  5. Click on **Scheduler Jobs** under MANAGE.

Scheduled jobs will be listed with the frequency you specified prior to migration.  On-demand jobs will be disabled.  To run an on-demand job:

  1. Select the job you wish to run.
  2. If necessary, click on **Enable** to enable the job.
  3. Click on **Settings**, then **Schedule**.
  4. Select a Recurrence of **Once**, then click on **Save**

Your on-demand jobs are located in `App_Data/config/scripts/scheduler post-migration`.  We recommend that you convert all on-demand jobs to [WebJobs].
You should write new scheduler jobs as [WebJobs].

### <a name="notification-hubs"></a>Notification Hubs

Mobile Services uses Notification Hubs for push notifications.  The following App Settings are used to link the Notification Hub to your Mobile Service
after migration:

| Application Setting                    | Description                              |
| :------------------------------------- | :--------------------------------------- |
| **MS_PushEntityNamespace**             | The Notification Hub Namespace           |
| **MS_NotificationHubName**             | The Notification Hub Name                |
| **MS_NotificationHubConnectionString** | The Notification Hub Connection String   |
| **MS_NamespaceName**                   | An alias for MS_PushEntityNamespace      |

Your Notification Hub will be managed through the [Azure Portal].  Note the Notification Hub name (you can find this using the App Settings):

  1. Log into the [Azure Portal].
  2. Select **Browse**>, then select **Notification Hubs**
  3. Click on the Notification Hub name associated with the mobile service.

> [AZURE.NOTE] Your notification hub will not be visible if it a "Mixed" type.  "Mixed" type notification hubs utilize both Notification Hubs and
> legacy Service Bus features.  You will need to [convert your Mixed namespaces].  Once the conversion is complete, your notification hub will
> appear in the [Azure Portal] .

For more information, review the [Notification Hubs] documentation.

> [AZURE.TIP] Notification Hubs management features in the [Azure Portal] is still in preview.  The [Azure Classic Portal] remains available for
> managing all your Notification Hubs.

### <a name="legacy-push"></a>Legacy Push Settings

If you configured push on your mobile service prior to the introduction on Notification Hubs, you are using _legacy push_.  If you are using push and you do not see a Notification Hub listed in your configuration, then it is likely you are using _legacy push_.  This feature will be migrated with all the other features and is still available.  However, we recommend that you upgrade to Notification Hubs soon after the migration is complete.

In the interim, all the legacy push settings (with the notable exception of the APNS certificate) are available in App Settings.  The APNS certificate can be replaced by replacing the appropriate file on the site.  This can be done through any of the deployment options available for Azure App Service.

### <a name="app-settings"></a>Other App Settings

The following additional app settings are migrated from your Mobile Service and available under *Settings* > *App Settings*:

| Application Setting              | Description                             |
| :------------------------------- | :-------------------------------------- |
| **MS_MobileServiceName**         | The name of your app                    |
| **MS_MobileServiceDomainSuffix** | The domain prefix. i.e azure-mobile.net |
| **MS_ApplicationKey**            | Your application key                    |
| **MS_MasterKey**                 | Your app master key                     |

The application key and master key should be identical to the Application Keys from your original Mobile Service.  In particular, the Application Key is
sent by mobile clients to validate their use of the mobile API.

### <a name="cliequivalents"></a>Command Line Equivalents

You will no longer be able to utilize the _azure mobile_ command to manage your Azure Mobile Services site.  Instead, many functions have been replaced
with the _azure site_ command.  Use the below table to find equivalents for common commands:

| _Azure Mobile_ Command                     | Equivalent _Azure Site_ command            |
| :----------------------------------------- | :----------------------------------------- |
| mobile locations                           | site location list                         |
| mobile list                                | site list                                  |
| mobile show _name_                         | site show _name_                           |
| mobile restart _name_                      | site restart _name_                        |
| mobile redeploy _name_                     | site deployment redeploy _commitId_ _name_ |
| mobile key set _name_ _type_ _value_       | site appsetting delete _key_ _name_ <br/> site appsetting add _key_=_value_ _name_ |
| mobile config list _name_                  | site appsetting list _name_                |
| mobile config get _name_ _key_             | site appsetting show _key_ _name_          |
| mobile config set _name_ _key_             | site appsetting delete _key_ _name_ <br/> site appsetting add _key_=_value_ _name_ |
| mobile domain list _name_                  | site domain list _name_                    |
| mobile domain add _name_ _domain_          | site domain add _domain_ _name_            |
| mobile domain delete _name_                | site domain delete _domain_ _name_         |
| mobile scale show _name_                   | site show _name_                           |
| mobile scale change _name_                 | site scale mode _mode_ _name_ <br /> site scale instances _instances_ _name_ |
| mobile appsetting list _name_              | site appsetting list _name_                |
| mobile appsetting add _name_ _key_ _value_ | site appsetting add _key_=_value_ _name_   |
| mobile appsetting delete _name_ _key_      | site appsetting delete _key_ _name_        |
| mobile appsetting show _name_ _key_        | site appsetting delete _key_ _name_        |

Update authentication or push notification settings by updating the appropriate Application Setting.
Edit files and publish your site via ftp or git.

### <a name="diagnostics"></a>Diagnostics and Logging

Diagnostic Logging is normally disabled in an Azure App Service.  To enable diagnostic logging:

  1. Log into the [Azure Portal].
  2. Select **All resources** or **App Services** then click on the name of your migrated Mobile Service.
  3. The Settings blade will open by default - if it doesn't, click on **Settings**.
  4. Select **Diagnostic Logs** under the FEATURES menu.
  5. Click **ON** for the following logs: **Application Logging (Filesystem)**, **Detailed error messages** and **Failed request tracing**
  6. Click **File System** for Web server logging
  7. Click on **Save**

To view the logs:

  1. Log into the [Azure Portal].
  2. Select **All resources** or **App Services** then click on the name of your migrated Mobile Service.
  3. Click on the **Tools** button
  4. Select **Log Stream** under the OBSERVE menu.

Logs will stream into the window provided as they are generated.  You can also download the logs for later analysis using your deployment credentials.  See
the [Logging] documentation for more information.

## <a name="known-issues"></a>Known Issues

### Deleting a Migrated Mobile App Clone will cause a site outage

If you clone your migrated mobile service using Azure PowerShell then delete the clone, the DNS entry for your production service will be removed.  As a result of this, your site will no longer be accessible from the Internet.  

Resolution:  We are working on this issue.  If you wish to clone your site, please do so through the portal.

## <a name="next-steps"></a>Next Steps

Not that your application is migrated to App Service, there are even more features you can leverage:

  * Deployment [staging slots] allow you to stage changes to your site and perform A/B testing.
  * [WebJobs] provide a replacement for On-demand scheduled jobs.
  * You can [continuously deploy] your site by linking your site to GitHub, TFS or Mercurial.
  * You can use [Application Insights] to monitor your site.
  * Serve a website and a Mobile API from the same code.

### <a name="upgrading-your-site"></a>Upgrading your Mobile Services site to Azure Mobile Apps SDK

  * For Node.js-based server projects, the new [Mobile Apps Node.js SDK] provides a number of new features. For instance, you can now do local development and debugging, use any Node.js version above 0.10, and customize with any Express.js middleware.

  * For .NET-based server projects, the new [Mobile Apps SDK NuGet packages](https://www.nuget.org/packages/Microsoft.Azure.Mobile.Server/) has more flexibility on NuGet dependencies, supports the new App Service authentication features, and composes with any ASP.NET project, including MVC. To learn more about upgrading, see [Upgrade your existing .NET Mobile Service to App Service](app-service-mobile-net-upgrading-from-mobile-services.md).

<!-- Images -->
[0]: ./media/app-service-mobile-migrating-from-mobile-services/migrate-to-app-service-button.PNG
[1]: ./media/app-service-mobile-migrating-from-mobile-services/migration-activity-monitor.png
[2]: ./media/app-service-mobile-migrating-from-mobile-services/triggering-job-with-postman.png

<!-- Links -->
[App Service pricing]: https://azure.microsoft.com/en-us/pricing/details/app-service/
[Application Insights]: ../application-insights/app-insights-overview.md
[Auto-scale]: ../app-service-web/web-sites-scale.md
[Azure App Service]: ../app-service/app-service-value-prop-what-is.md
[Azure App Service deployment documentation]: ../app-service-web/web-sites-deploy.md
[Azure Classic Portal]: https://manage.windowsazure.com
[Azure Portal]: https://portal.azure.com
[Azure Region]: https://azure.microsoft.com/en-us/regions/
[Azure Scheduler Plans]: ../scheduler/scheduler-plans-billing.md
[continuously deploy]: ../app-service-web/web-sites-publish-source-control.md
[convert your Mixed namespaces]: https://azure.microsoft.com/en-us/blog/updates-from-notification-hubs-independent-nuget-installation-model-pmt-and-more/
[curl]: http://curl.haxx.se/
[custom domain names]: ../app-service-web/web-sites-custom-domain-name.md
[Fiddler]: http://www.telerik.com/fiddler
[general availability of Azure App Service]: /blog/announcing-general-availability-of-app-service-mobile-apps/
[Hybrid Connections]: ../app-service-web/web-sites-hybrid-connection-get-started.md
[Logging]: ../app-service-web/web-sites-enable-diagnostic-log.md
[Mobile Apps Node.js SDK]: https://github.com/azure/azure-mobile-apps-node
[Mobile Services vs. App Service]: app-service-mobile-value-prop-migration-from-mobile-services.md
[Notification Hubs]: ../notification-hubs/notification-hubs-overview.md
[performance monitoring]: ../app-service-web/web-sites-monitor.md
[Postman]: http://www.getpostman.com/
[Back up your Mobile Service]: ../mobile-services/mobile-services-disaster-recovery.md
[staging slots]: ../app-service-web/web-sites-staged-publishing.md
[VNet]: ../app-service-web/web-sites-integrate-with-vnet.md
[WebJobs]: ../app-service-web/websites-webjobs-resources.md<|MERGE_RESOLUTION|>--- conflicted
+++ resolved
@@ -13,11 +13,7 @@
 	ms.tgt_pltfrm="mobile"
 	ms.devlang="na"
 	ms.topic="article"
-<<<<<<< HEAD
-	ms.date="04/11/2016"
-=======
 	ms.date="04/14/2016"
->>>>>>> edd433ef
 	ms.author="adrianhall"/>
 
 # <a name="article-top"></a>Migrate your existing Azure Mobile Service to Azure App Service
