--- conflicted
+++ resolved
@@ -1,61 +1,57 @@
-<properties
-    pageTitle="Create an Android app on Azure App Service Mobile Apps | Microsoft Azure"
-    description="Follow this tutorial to get started with using Azure mobile app backends for Android development"
-    services="app-service\mobile"
-    documentationCenter="android"
-    authors="ysxu"
-    manager="dwrede"
-    editor=""/>
-
-<tags
-    ms.service="app-service-mobile"
-    ms.workload="na"
-    ms.tgt_pltfrm="mobile-android"
-    ms.devlang="java"
-    ms.topic="article"
-    ms.date="11/20/2015"
-    ms.author="yuaxu"/>
-
-#Create an Android app
-
-[AZURE.INCLUDE [app-service-mobile-selector-get-started](../../includes/app-service-mobile-selector-get-started.md)]
-&nbsp;  
-[AZURE.INCLUDE [app-service-mobile-note-mobile-services](../../includes/app-service-mobile-note-mobile-services.md)]
-
-## Overview
-
-This tutorial shows you how to add a cloud-based backend service to an Android mobile app by using an Azure mobile app backend.  You will create both a new mobile app backend and a simple _Todo list_ Android app that stores app data in Azure.
-
-Completing this tutorial is a prerequisite for all other Android tutorials about using the Mobile Apps feature in Azure App Service.
-
-## Prerequisites
-
-To complete this tutorial, you need the following:
-
-* [Android Developer Tools](https://developer.android.com/sdk/index.html), which includes the Android Studio integrated development environment, and the latest Android platform.
-<<<<<<< HEAD
-* Azure Mobile Android SDK, which is automatically referenced ss part of the quickstart project you download.
-=======
-* Azure Mobile Android SDK, which is automatically referenced as part of the quickstart project you download.
->>>>>>> a3c102f7
-* A PC with [Visual Studio Community 2013] or newer&mdash;not required for a Node.js backend.
-* An [active Azure account](http://azure.microsoft.com/pricing/free-trial/).
-
-## Create a new Azure mobile app backend
-
-[AZURE.INCLUDE [app-service-mobile-dotnet-backend-create-new-service](../../includes/app-service-mobile-dotnet-backend-create-new-service.md)]
-
-## Configure the server project
-
-[AZURE.INCLUDE [app-service-mobile-configure-new-backend.md](../../includes/app-service-mobile-configure-new-backend.md)]
-
-## Download and run the Android app
-
-[AZURE.INCLUDE [app-service-mobile-android-run-app](../../includes/app-service-mobile-android-run-app.md)]
-
-
-<!-- Images. -->
-
-<!-- URLs -->
-[Azure portal]: https://portal.azure.com/
-[Visual Studio Community 2013]: https://go.microsoft.com/fwLink/p/?LinkID=534203
+<properties
+    pageTitle="Create an Android app on Azure App Service Mobile Apps | Microsoft Azure"
+    description="Follow this tutorial to get started with using Azure mobile app backends for Android development"
+    services="app-service\mobile"
+    documentationCenter="android"
+    authors="ysxu"
+    manager="dwrede"
+    editor=""/>
+
+<tags
+    ms.service="app-service-mobile"
+    ms.workload="na"
+    ms.tgt_pltfrm="mobile-android"
+    ms.devlang="java"
+    ms.topic="article"
+    ms.date="11/20/2015"
+    ms.author="yuaxu"/>
+
+#Create an Android app
+
+[AZURE.INCLUDE [app-service-mobile-selector-get-started](../../includes/app-service-mobile-selector-get-started.md)]
+&nbsp;  
+[AZURE.INCLUDE [app-service-mobile-note-mobile-services](../../includes/app-service-mobile-note-mobile-services.md)]
+
+## Overview
+
+This tutorial shows you how to add a cloud-based backend service to an Android mobile app by using an Azure mobile app backend.  You will create both a new mobile app backend and a simple _Todo list_ Android app that stores app data in Azure.
+
+Completing this tutorial is a prerequisite for all other Android tutorials about using the Mobile Apps feature in Azure App Service.
+
+## Prerequisites
+
+To complete this tutorial, you need the following:
+
+* [Android Developer Tools](https://developer.android.com/sdk/index.html), which includes the Android Studio integrated development environment, and the latest Android platform.
+* Azure Mobile Android SDK, which is automatically referenced as part of the quickstart project you download.
+* A PC with [Visual Studio Community 2013] or newer&mdash;not required for a Node.js backend.
+* An [active Azure account](http://azure.microsoft.com/pricing/free-trial/).
+
+## Create a new Azure mobile app backend
+
+[AZURE.INCLUDE [app-service-mobile-dotnet-backend-create-new-service](../../includes/app-service-mobile-dotnet-backend-create-new-service.md)]
+
+## Configure the server project
+
+[AZURE.INCLUDE [app-service-mobile-configure-new-backend.md](../../includes/app-service-mobile-configure-new-backend.md)]
+
+## Download and run the Android app
+
+[AZURE.INCLUDE [app-service-mobile-android-run-app](../../includes/app-service-mobile-android-run-app.md)]
+
+
+<!-- Images. -->
+
+<!-- URLs -->
+[Azure portal]: https://portal.azure.com/
+[Visual Studio Community 2013]: https://go.microsoft.com/fwLink/p/?LinkID=534203