--- conflicted
+++ resolved
@@ -1,73 +1,70 @@
-<properties
-	pageTitle="Create an iOS app on Azure App Service Mobile Apps | Microsoft Azure"
-	description="Follow this tutorial to get started with using Azure mobile app backends for iOS development in Objective-C or Swift"
-	services="app-service\mobile"
-	documentationCenter="ios"
-	authors="krisragh"
-	manager="dwrede"
-	editor=""/>
-
-<tags
-	ms.service="app-service-mobile"
-	ms.workload="na"
-	ms.tgt_pltfrm="mobile-ios"
-	ms.devlang="objective-c"
-	ms.topic="hero-article"
-	ms.date="10/28/2015"
-	ms.author="krisragh"/>
-
-#Create an iOS app
-
-[AZURE.INCLUDE [app-service-mobile-selector-get-started](../../includes/app-service-mobile-selector-get-started.md)]
-&nbsp;  
-[AZURE.INCLUDE [app-service-mobile-note-mobile-services](../../includes/app-service-mobile-note-mobile-services.md)]
-
-## Overview
-
-This tutorial shows you how to use a cloud-based backend service ([Azure Mobile Apps](app-service-mobile-value-prop.md)) to an iOS mobile app.  You will create  a new mobile backend and use a simple _Todo list_ iOS app that stores app data in Azure.
-
-## Prerequisites
-
-To complete this tutorial, you need the following:
-
-* An [active Azure account](http://azure.microsoft.com/pricing/free-trial/)
-
-* A PC with [Visual Studio Community 2013] or newer
-
-* A Mac with Xcode v7.0 or newer
-
-* [Azure Mobile iOS framework](https://go.microsoft.com/fwLink/?LinkID=529823), which is automatically included as part of the quickstart project you download
-
-## Create a new Azure mobile app backend
-
-Follow these steps to create a new Mobile App backend.
-
-[AZURE.INCLUDE [app-service-mobile-dotnet-backend-create-new-service](../../includes/app-service-mobile-dotnet-backend-create-new-service.md)]
-
-<<<<<<< HEAD
-You have now provisioned an Azure Mobile App backend that can be used by your mobile client applications. Next, you will download a server project for a simple "todo list" backend and publish it to Azure.
-
-## Download the server project
-
-1. On your PC, visit the [Azure portal]. Click **Browse All** > **Mobile Apps**, and then click the mobile app backend that you just created.
-
-2. In the Mobile App blade, click **Settings**, and then under **Mobile App**, click **Quickstart** > **iOS (Objective-C)**. If you prefer Swift, click **Quickstart** > **iOS (Swift)** instead.
-=======
->>>>>>> 8ba8b26c
-
-## Configure the server project
-
-[AZURE.INCLUDE [app-service-mobile-configure-new-backend.md](../../includes/app-service-mobile-configure-new-backend.md)]
-
-
-## Download and run the iOS app
-
-[AZURE.INCLUDE [app-service-mobile-ios-run-app](../../includes/app-service-mobile-ios-run-app.md)]
-
-
-<!-- Images. -->
-
-<!-- URLs -->
-[Azure portal]: https://portal.azure.com/
-[Xcode]: https://go.microsoft.com/fwLink/p/?LinkID=266532
-[Visual Studio Community 2013]: https://go.microsoft.com/fwLink/p/?LinkID=534203
+<properties
+	pageTitle="Create an iOS app on Azure App Service Mobile Apps | Microsoft Azure"
+	description="Follow this tutorial to get started with using Azure mobile app backends for iOS development in Objective-C or Swift"
+	services="app-service\mobile"
+	documentationCenter="ios"
+	authors="krisragh"
+	manager="dwrede"
+	editor=""/>
+
+<tags
+	ms.service="app-service-mobile"
+	ms.workload="na"
+	ms.tgt_pltfrm="mobile-ios"
+	ms.devlang="objective-c"
+	ms.topic="hero-article"
+	ms.date="10/28/2015"
+	ms.author="krisragh"/>
+
+#Create an iOS app
+
+[AZURE.INCLUDE [app-service-mobile-selector-get-started](../../includes/app-service-mobile-selector-get-started.md)]
+&nbsp;  
+[AZURE.INCLUDE [app-service-mobile-note-mobile-services](../../includes/app-service-mobile-note-mobile-services.md)]
+
+## Overview
+
+This tutorial shows you how to use a cloud-based backend service ([Azure Mobile Apps](app-service-mobile-value-prop.md)) to an iOS mobile app.  You will create  a new mobile backend and use a simple _Todo list_ iOS app that stores app data in Azure.
+
+## Prerequisites
+
+To complete this tutorial, you need the following:
+
+* An [active Azure account](http://azure.microsoft.com/pricing/free-trial/)
+
+* A PC with [Visual Studio Community 2013] or newer
+
+* A Mac with Xcode v7.0 or newer
+
+* [Azure Mobile iOS framework](https://go.microsoft.com/fwLink/?LinkID=529823), which is automatically included as part of the quickstart project you download
+
+## Create a new Azure mobile app backend
+
+Follow these steps to create a new Mobile App backend.
+
+[AZURE.INCLUDE [app-service-mobile-dotnet-backend-create-new-service](../../includes/app-service-mobile-dotnet-backend-create-new-service.md)]
+
+You have now provisioned an Azure Mobile App backend that can be used by your mobile client applications. Next, you will download a server project for a simple "todo list" backend and publish it to Azure.
+
+## Download the server project
+
+1. On your PC, visit the [Azure portal]. Click **Browse All** > **Mobile Apps**, and then click the mobile app backend that you just created.
+
+2. In the Mobile App blade, click **Settings**, and then under **Mobile App**, click **Quickstart** > **iOS (Objective-C)**. If you prefer Swift, click **Quickstart** > **iOS (Swift)** instead.
+
+## Configure the server project
+
+[AZURE.INCLUDE [app-service-mobile-configure-new-backend.md](../../includes/app-service-mobile-configure-new-backend.md)]
+
+
+## Download and run the iOS app
+
+[AZURE.INCLUDE [app-service-mobile-ios-run-app](../../includes/app-service-mobile-ios-run-app.md)]
+
+
+<!-- Images. -->
+
+<!-- URLs -->
+[Azure portal]: https://portal.azure.com/
+[Xcode]: https://go.microsoft.com/fwLink/p/?LinkID=266532
+[Visual Studio Community 2013]: https://go.microsoft.com/fwLink/p/?LinkID=534203