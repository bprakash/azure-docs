<properties
	pageTitle="How to work with the Node.js backend server SDK for Mobile Apps | Azure App Service"
	description="Learn how to work with the Node.js backend server SDK for Azure App Service Mobile Apps."
	services="app-service\mobile"
	documentationCenter=""
	authors="adrianhall"
	manager="dwrede"
	editor=""/>

<tags
	ms.service="app-service-mobile"
	ms.workload="mobile"
	ms.tgt_pltfrm="mobile-multiple"
	ms.devlang="node"
	ms.topic="article"
	ms.date="03/07/2016"
	ms.author="adrianhall"/>

# How to use the Azure Mobile Apps Node.js SDK

[AZURE.INCLUDE [app-service-mobile-selector-server-sdk](../../includes/app-service-mobile-selector-server-sdk.md)]

This article provides detailed information and examples showing how to work with a Node.js backend in Azure App Service Mobile Apps.

## <a name="Introduction"></a>Introduction

Azure App Service Mobile Apps provides the capability to add a mobile-optimized data access Web API to a web application.  The Azure App
Service Mobile Apps SDK is provided for ASP.NET and Node.js web applications.  The SDK provides the following operations:

- Table operations (Read, Insert, Update, Delete) for data access
- Custom API operations

Both operations provide for authentication across all identity providers allowed by Azure App Service, including social identity
providers such as Facebook, Twitter, Google and Microsoft as well as Azure Active Directory for enterprise identity.

You can find samples for each use case in the [samples directory on GitHub].

## <a name="howto-cmdline-basicapp"></a>How to: Create a Basic Node.js backend using the Command Line

Every Azure App Service Mobile App Node.js backend starts as an ExpressJS application.  ExpressJS is the most popular web service framework
available for Node.js.  You can create a basic [Express] application as follows:

1. In a command or PowerShell window, create a new directory for your project.

        mkdir basicapp

2. Run npm init to initialize the package structure.

        cd basicapp
        npm init

    The npm init command will ask a set of questions to initialize the project.  See the example output below

    ![The npm init output][0]

3. Install the express and azure-mobile-apps libraries from the npm repository.

        npm install --save express azure-mobile-apps

4. Create an app.js file to implement the basic mobile server.

		var express = require('express'),
			azureMobileApps = require('azure-mobile-apps');

		var app = express(),
			mobile = azureMobileApps();

		// Define a TodoItem table
		mobile.tables.add('TodoItem');

		// Add the mobile API so it is accessible as a Web API
		app.use(mobile);

		// Start listening on HTTP
		app.listen(process.env.PORT || 3000);

This application creates a simple mobile-optimized WebAPI with a single endpoint (`/tables/TodoItem`) that provides
unauthenticated access to an underlying SQL data store using a dynamic schema.  It is suitable for following the
client library quick starts:

- [Android Client QuickStart]
- [Apache Cordova Client QuickStart]
- [iOS Client QuickStart]
- [Windows Store Client QuickStart]
- [Xamarin.iOS Client QuickStart]
- [Xamarin.Android Client QuickStart]
- [Xamarin.Forms Client QuickStart]


You can find the code for this basic application in the [basicapp sample on GitHub].

## <a name="howto-vs2015-basicapp"></a>How to: Create a Node backend with Visual Studio 2015

Visual Studio 2015 requires an extension to develop Node.js applications within the IDE.  To start, download and install the [Node.js Tools 1.1 for Visual Studio].  Once the Node.js Tools for Visual Studio are installed, create an Express 4.x application:

1. Open the **New Project** dialog (from **File** > **New** > **Project...**).

2. Expand **Templates** > **JavaScript** > **Node.js**.

3. Select the **Basic Azure Node.js Express 4 Application**.

4. Fill in the project name.  Click on *OK*.

	![Visual Studio 2015 New Project][1]

5. Right-click on the **npm** node and select **Install New npm packages...**.

6. You may need to refresh the npm catalog on creating your first Node.js application.  If this is required, you will be prompted - click on **Refresh**.

7. Enter _azure-mobile-apps_ in the search box.  Click on the **azure-mobile-apps 2.0.0** package, then click on **Install Package**.

	![Install New npm packages][2]

8. Click on **Close**.

9. Open the _app.js_ file to add support for the Azure Mobile Apps SDK.  At line 6 at the bottom of the library require statements, add the following code:

        var bodyParser = require('body-parser');
        var azureMobileApps = require('azure-mobile-apps');

    At approximately line 27 after the other app.use statements, add the following code:

        app.use('/users', users);

        // Azure Mobile Apps Initialization
        var mobile = azureMobileApps();
        mobile.tables.add('TodoItem');
        app.use(mobile);

    Save the file.

10. Either run the application locally (the API will be served on http://localhost:3000) or publish to Azure.

## <a name="download-quickstart"></a>How to: Download the Node.js backend quickstart code project using Git

When you create a new Node.js Mobile App backend by using the portal **Quick start** blade, a new Node.js project is created for you and deployed to your site. You can add tables and APIs and edit code files for the Node.js backend in the portal. You can also use one of a variety of deployment tools to download the backend project so that you can add or modify tables and APIs, then republish the project. For more information, see the [Azure App Service Deployment Guide]. the following procedure uses a Git repository to download the quickstart project code.

1. Install Git, if you haven't already done so. The steps required to install Git vary between operating systems. See [Installing Git](http://git-scm.com/book/en/Getting-Started-Installing-Git) for operating system specific distributions and installation guidance.

2. Follow the steps in [Enable the web app repository](../app-service-web/web-sites-publish-source-control.md#Step4) to enable the Git repository for your backend site, making a note of the deployment username and password.

3. In the blade for your Mobile App backend, make a note of the **Git clone URL** setting.

4.  Execute the `git clone` command in a Git-aware command-line tool using the Git clone URL, entering your password when required, as in the following example:

		$ git clone https://username@todolist.scm.azurewebsites.net:443/todolist.git

5. Browse to local directory, which in the above example is /todolist, and notice that project files have been downloaded. In the /tables subfolder you will find a todoitem.json file, which defines permissions on the table, and todoitem.js file, which defines that CRUD operation scripts for the table.

6. After you have made changes to project files, execute the following commands to add, commit, then upload the changes to the site:

		$ git commit -m "updated the table script"
		$ git push origin master

	When you add new files to the project, you first need to execute the `git add .` command.

The site is republished every time a new set of commits is pushed to the site.

## <a name="howto-publish-to-azure"></a>How to: Publish your Node.js backend to Azure

Microsoft Azure provides many mechanisms for publishing your Azure App Service Mobile Apps Node.js backend to the Azure service.  These include utilizing deployment tools integrated into Visual Studio, command-line tools and continuous deployment options based on source control.  For more information on this topic, refer to the [Azure App Service Deployment Guide].

Azure App Service has specific advice for Node.js application that you should review before deploying:

- How to [specify the Node Version]
- How to [use Node modules]

## <a name="howto-enable-homepage"></a>How to: Enable a Home Page for your application

Many applications are a combination of web and mobile apps and the ExpressJS framework allows you to combine the two facets.  Sometimes, however, you
may wish to only implement a mobile interface.  It is useful to provide a landing page to ensure the app service is up and running.  You can either
provide your own home page or enable a temporary home page.  To enable a temporary home page, adjust the Mobile App constructor to the following:

    var mobile = azureMobileApps({ homePage: true });

You can add this setting to your `azureMobile.js` file if you only want this option available when developing locally.

## <a name="TableOperations"></a>Overview: Table operations

The azure-mobile-apps Node.js Server SDK provides mechanisms to expose data tables stored in Azure SQL Database as a WebAPI.  Five operations are provided.

| Operation | Description |
| --------- | ----------- |
| GET /tables/_tablename_ | Get all records in the table |
| GET /tables/_tablename_/:id | Get a specific record in the table |
| POST /tables/_tablename_ | Create a new record in the table |
| PATCH /tables/_tablename_/:id | Update an existing record in the table |
| DELETE /tables/_tablename_/:id | Delete a record in the table |

This WebAPI supports [OData] and extends the table schema to support [offline data sync].

## <a name="howto-dynamicschema"></a>How to: Define tables using a dynamic schema

Before a table can be used, it must be defined.  Tables can be defined with a static schema (where the developer defines the columns within the schema) or dynamically (where the SDK controls the schema based on incoming requests). In addition, the developer can control specific aspects of the WebAPI by adding Javascript code to the definition.

As a best practice, you should define each table in a Javascript file in the tables directory, then use the tables.import() method to import the tables.
Extending the basic-app, the app.js file would be adjusted:

    var express = require('express'),
        azureMobileApps = require('azure-mobile-apps');

    var app = express(),
	    mobile = azureMobileApps();

    // Define the database schema that is exposed
    mobile.tables.import('./tables');

    // Provide initialization of any tables that are statically defined
    mobile.tables.initialize().then(function () {
        // Add the mobile API so it is accessible as a Web API
        app.use(mobile);

        // Start listening on HTTP
        app.listen(process.env.PORT || 3000);
    });

Define the table in ./tables/TodoItem.js:

    var azureMobileApps = require('azure-mobile-apps');

    var table = azureMobileApps.table();

    // Additional configuration for the table goes here

    module.exports = table;

Tables use dynamic schema by default.  To turn off dynamic schema globally, set the App Setting **MS_DynamicSchema** to false within the Azure Portal.

You can find a complete example in the [todo sample on GitHub].

## <a name="howto-staticschema"></a>How to: Define tables using a static schema

You can explicitly define the columns to expose via the WebAPI.  The azure-mobile-apps Node.js SDK will automatically add any additional columns required for offline data sync to the list that you provide.  For example, the QuickStart client applications require a table with two columns: text (a string) and complete (a boolean).  This can be defined in the table definition JavaScript file (located in the tables directory) as follows:

    var azureMobileApps = require('azure-mobile-apps');

    var table = azureMobileApps.table();

    // Define the columns within the table
    table.columns = {
        "text": "string",
        "complete": "boolean"
    };

    // Turn off dynamic schema
    table.dynamicSchema = false;

    module.exports = table;

If you define tables statically, then you must also call the tables.initialize() method to create the database schema on startup.  The tables.initialize() method returns a [Promise] - this is used to ensure that the web service does not serve requests prior to the database being initialized.

## <a name="howto-sqlexpress-setup"></a>How to: Use SQL Express as a development data store on your local machine

The Azure Mobile Apps The AzureMobile Apps Node SDK provides three options for serving data out of the box: SDK provides three options for serving data out of the box:

- Use the **memory** driver to provide a non-persistent example store
- Use the **mssql** driver to provide a SQL Express data store for development
- Use the **mssql** driver to provide an Azure SQL Database data store for production

The Azure Mobile Apps Node.js SDK uses the [mssql Node.js package] to establish and use a connection to both SQL Express and SQL Database.  This package requires that you enable TCP connections on your SQL Express instance.

> [AZURE.TIP] The memory driver does not provide a complete set of facilities for testing.  If you wish to test your backend locally,
we recommend the use of a SQL Express data store and the mssql driver.

1. Download and install [Microsoft SQL Server 2014 Express].  Ensure you install the SQL Server 2014 Express with Tools edition.  Unless you explicitly
require 64 Bit support, the 32 Bit version will consume less memory when running.

2. Run the SQL Server 2014 Configuration Manager.

  1. Expand the **SQL Server Network Configuration** node in the left hand tree menu.
  2. Click on **Protocols for SQLEXPRESS**.
  3. Right-click on **TCP/IP** and select **Enable**.  Click on **OK** in the pop-up dialog.
  4. Right-click on **TCP/IP** and select **Properties**.
  5. Click on the **IP Addresses** tab.
  6. Find the **IPAll** node.  In the **TCP Port** field, enter **1433**.

	 	 ![Configure SQL Express for TCP/IP][3]
  7. Click on **OK**.  Click on **OK** in the pop-up dialog.
  8. Click on **SQL Server Services** in the left hand tree menu.
  9. Right-click on **SQL Server (SQLEXPRESS)** and select **Restart**
  10. Close the SQL Server 2014 Configuration Manager.

3. Run the SQL Server 2014 Management Studio and connect to your local SQL Express instance

  1. Right-click on your instance in the Object Explorer and select **Properties**
  2. Select the **Security** page.
  3. Ensure the **SQL Server and Windows Authentication mode** is selected
  4. Click on **OK**

  		![Configure SQL Express Authentication][4]

  5. Expand **Security** > **Logins** in the Object Explorer
  6. Right-click on **Logins** and select **New Login...**
  7. Enter a Login name.  Select **SQL Server authentication**.  Enter a Password, then enter the same password in **Confirm password**.  Note that the password must meet Windows complexity requirement.
  8. Click on **OK**

  		![Add a new user to SQL Express][5]

  9. Right-click on your new login and select **Properties**
  10. Select the **Server Roles** page
  11. Check the box next to the **dbcreator** server role
  12. Click on **OK**
  13. Close the SQL Server 2015 Management Studio

Ensure you record the username and password you selected.  You may need to assign additional server roles or permissions depending on your specific database requirements.

The Node.js application will read the **SQLCONNSTR_MS_TableConnectionString** environment variable to read the connection string for this database.  You can set this within your environment.  For example, you can use PowerShell to set this environment variable:

    $env:SQLCONNSTR_MS_TableConnectionString = "Server=127.0.0.1; Database=mytestdatabase; User Id=azuremobile; Password=T3stPa55word;"

Note that you must access the database through a TCP/IP connection and provide a username and password for the connection.

## <a name="howto-config-localdev"></a>How to: Configure your project for local development

Azure Mobile Apps reads a JavaScript file called _azureMobile.js_ from the local filesystem.  You should not use this file to configure the Azure Mobile Apps SDK in production - use App Settings within the [Azure Portal] instead.  The _azureMobile.js_ file should export a configuration object.  The most common settings are:

- Database Settings
- Diagnostic Logging Settings
- Alternate CORS Settings

An example _azureMobile.js_ file implementing the database settings given above is below:

    module.exports = {
        cors: {
            origins: [ 'localhost' ]
        },
        data: {
            provider: 'mssql',
            server: '127.0.0.1',
            database: 'mytestdatabase',
            user: 'azuremobile',
            password: 'T3stPa55word'
        },
        logging: {
            level: 'verbose'
        }
    };

We recommend that you add _azureMobile.js_ to your _.gitignore_ file (or other source code control ignore file) to prevent passwords from
being stored in the cloud.  Always configure production settings in App Settings within the [Azure Portal].

## <a name="howto-appsettings"></a>How: Configure App Settings for your Mobile App

Most settings in the _azureMobile.js_ file have an equivalent App Setting in the [Azure Portal].  Use the following list to configure your
app in App Settings:

| App Setting                 | _azureMobile.js_ Setting  | Description                               | Valid Values                                |
| :-------------------------- | :------------------------ | :---------------------------------------- | :------------------------------------------ |
| **MS_MobileAppName**        | name                      | The name of the app                       | string                                      |
| **MS_MobileLoggingLevel**   | logging.level             | Minimum log level of messages to log      | error, warning, info, verbose, debug, silly |
| **MS_DebugMode**            | debug                     | Enable or Disable debug mode              | true, false                                 |
| **MS_TableSchema**          | data.schema               | Default schema name for SQL tables        | string (default: dbo)                       |
| **MS_DynamicSchema**        | data.dynamicSchema        | Enable or Disable debug mode              | true, false                                 |
| **MS_DisableVersionHeader** | version (set to undefined)| Disables the X-ZUMO-Server-Version header | true, false                                 |
| **MS_SkipVersionCheck**     | skipversioncheck          | Disables the client API version check     | true, false                                 |

To set an App Setting:

1. Log into the [Azure Portal].
2. Select **All resources** or **App Services** then click on the name of your Mobile App.
3. The Settings blade will open by default - if it doesn't, click on **Settings**.
4. Click on **Application settings** in the GENERAL menu.
5. Scroll to the App Settings section.
6. If your app setting already exists, click on the value of the app setting to edit the value.
7. If you app setting does not exist, enter the App Setting in the Key box and the value in the Value box.
8. Once you are complete, click on **Save**.

Changing most app settings will require a service restart.

## <a name="howto-use-sqlazure"></a>How to: Use SQL Database as your production data store

<!--- ALTERNATE INCLUDE - we can't use ../includes/app-service-mobile-dotnet-backend-create-new-service.md - slightly different semantics -->

Using Azure SQL Database as a data store is identical across all Azure App Service application types. If you have not done so already, follow these steps to create a new Mobile App backend.

1. Log into the [Azure Portal].

2. In the top left of the window, click the **+NEW** button > **Web + Mobile** > **Mobile App**, then provide a name for your Mobile App backend.

3. In the **Resource Group** box, enter the same name as your app.

4. The Default App Service plan will be selected.  If you wish to change your App Service plan, you can do so by clicking on the App Service Plan > **+ Create New**.  Provide a name of the new App Service plan and select an appropriate location.  Click the Pricing tier and select an appropriate pricing tier for the service. Select **View all** to view more pricing options, such as **Free** and **Shared**.  Once you have selected the pricing tier, click the **Select** button.  Back in the **App Service plan** blade, click **OK**.

5. Click **Create**. This creates a Mobile App backend where you will later deploy your server project.  Provisioning a Mobile App backend can take a couple of minutes.  Once the Mobile App backend is provisioned, the portal will open the **Settings** blade for the Mobile App backend.

Once the Mobile App backend is created, you can choose to either connect an existing SQL database to your Mobile App backend or create a new SQL database.  In this section, we will create a new SQL database.

> [AZURE.NOTE] If you already have a database in the same location as the new mobile app backend, you can instead choose **Use an existing database** and then select that database. The use of a database in a different location is not recommended because of additional bandwidth costs and higher latencies.

6. In the new Mobile App backend, click **Settings** > **Mobile App** > **Data** > **+Add**.

7. In the **Add data connection** blade, click **SQL Database - Configure required settings** > **Create a new database**.  Enter the name of the new database in the **Name** field.

8. Click **Server**.  In the **New server** blade, enter a unique server name in the **Server name** field, and provide a suitable **Server admin login** and **Password**.  Ensure **Allow azure services to access server** is checked.  Click on **OK**.

	![Create an Azure SQL Database][6]

9. On the **New database** blade, click on **OK**.

10. Back on the **Add data connection** blade, select **Connection string**, enter the login and password that you just provided when creating the database.  If you use an existing database, provide the login credentials for that database.  Once entered, click **OK**.

11. Back on the **Add data connection** blade again, click on **OK** to create the database.

<!--- END OF ALTERNATE INCLUDE -->

Creation of the database can take a few minutes.  Use the **Notifications** area to monitor the progress of the deployment.  Do not progress until the database has been deployed sucessfully.  Once successfully deployed, a Connection String will be created for the SQL Database instance in your Mobile backend App Settings.  You can see this app setting in the **Settings** > **Application settings** > **Connection strings**.

## <a name="howto-tables-auth"></a>How to: Require Authentication for access to tables

If you wish to use App Service Authentication with the tables endpoint, you must configure App Service Authentication in the [Azure Portal] first.  For
more details about configuring authentication in an Azure App Service, review the Configuration Guide for the identity provider you intend to use:

- [How to configure Azure Active Directory Authentication]
- [How to configure Facebook Authentication]
- [How to configure Google Authentication]
- [How to configure Microsoft Authentication]
- [How to configure Twitter Authentication]

Each table has an access property that can be used to control access to the table.  The following sample shows a statically defined table with authentication required.

    var azureMobileApps = require('azure-mobile-apps');

    var table = azureMobileApps.table();

    // Define the columns within the table
    table.columns = {
        "text": "string",
        "complete": "boolean"
    };

    // Turn off dynamic schema
    table.dynamicSchema = false;

    // Require authentication to access the table
    table.access = 'authenticated';

    module.exports = table;

The access property can take one of three values

  - *anonymous* indicates that the client application is allowed to read data without authentication
  - *authenticated* indicates that the client application must send a valid authentication token with the request
  - *disabled* indicates that this table is currently disabled

If the access property is undefined, unauthenticated access is allowed.

## <a name="howto-tables-getidentity"></a>How to: Use Authentication Claims with your tables

You can set up a number of claims that are requested when authentication is set up.  These claims are not normally available through the `context.user` object.
However, they can be retrieved using the `context.user.getIdentity()` method.  The `getIdentity()` method returns a Promise that resolves to an object.  The object
is keyed by the authentication method (facebook, google, twitter, microsoftaccount or aad).

For example, if you set up Microsoft Account authentication and request the email addresses claim, you can add the email address to the record with the following:

    var azureMobileApps = require('azure-mobile-apps');

    // Create a new table definition
    var table = azureMobileApps.table();

    table.columns = {
        "emailAddress": "string",
        "text": "string",
        "complete": "boolean"
    };
    table.dynamicSchema = false;
    table.access = 'authenticated';

    /**
    * Limit the context query to those records with the authenticated user email address
    * @param {Context} context the operation context
    * @returns {Promise} context execution Promise
    */
    function queryContextForEmail(context) {
        return context.user.getIdentity().then((data) => {
            context.query.where({ emailAddress: data.microsoftaccount.claims.emailaddress });
            return context.execute();
        });
    }

    /**
    * Adds the email address from the claims to the context item - used for
    * insert operations
    * @param {Context} context the operation context
    * @returns {Promise} context execution Promise
    */
    function addEmailToContext(context) {
        return context.user.getIdentity().then((data) => {
            context.item.emailAddress = data.microsoftaccount.claims.emailaddress;
            return context.execute();
        });
    }

    // Configure specific code when the client does a request
    // READ - only return records belonging to the authenticated user
    table.read(queryContextForEmail);

    // CREATE - add or overwrite the userId based on the authenticated user
    table.insert(addEmailToContext);

    // UPDATE - only allow updating of record belong to the authenticated user
    table.update(queryContextForEmail);

    // DELETE - only allow deletion of records belong to the authenticated uer
    table.delete(queryContextForEmail);

    module.exports = table;

To see what claims are available, use a web browser to view the `/.auth/me` endpoint of your site.

## <a name="howto-tables-disabled"></a>How to: Disable access to specific table operations

In addition to appearing on the table, the access property can be used to control individual operations.  There are four operations:

  - *read* is the RESTful GET operation on the table
  - *insert* is the RESTful POST operation on the table
  - *update* is the RESTful PATCH operation on the table
  - *delete* is the RESTful DELETE operation on the table

For example, you may wish to provide a read-only unauthenticated table.  This can be provided by the following table definition:

    var azureMobileApps = require('azure-mobile-apps');

    var table = azureMobileApps.table();

    // Read-Only table - only allow READ operations
    table.read.access = 'anonymous';
    table.insert.access = 'disabled';
    table.update.access = 'disabled';
    table.delete.access = 'disabled';

    module.exports = table;

## <a name="howto-tables-query"></a>How to: Adjust the query that is used with table operations

A common requirement for table operations is to provide a restricted view of the data.  For example, you may provide a table that is
tagged with the authenticated user ID such that the user can only read or update their own records.  The following table definition
will provide this functionality:

    var azureMobileApps = require('azure-mobile-apps');

    var table = azureMobileApps.table();

    // Define a static schema for the table
    table.columns = {
        "userId": "string",
        "text": "string",
        "complete": "boolean"
    };
    table.dynamicSchema = false;

    // Require authentication for this table
    table.access = 'authenticated';

    // Ensure that only records for the authenticated user are retrieved
    table.read(function (context) {
		context.query.where({ userId: context.user.id });
		return context.execute();
	});

    // When adding records, add or overwrite the userId with the authenticated user
    table.insert(function (context) {
	    context.item.userId = context.user.id;
	    return context.execute();
    });

    module.exports = table;

Operations that normally execute a query will have a query property that you can adjust with a where clause.    The query property is
a [QueryJS] object that is used to convert an OData query to something that the data backend can process.  For simple equality cases
(like the one above), a map can be used. It is also relatively easy to add specific SQL clauses:

    context.query.where('myfield eq ?', 'value');

## <a name="howto-tables-softdelete"></a>How to: Configure Soft Delete on a table

Soft Delete does not actually delete records.  Instead it marks them as deleted within the database by setting the deleted column to true.  The Azure Mobile Apps SDK automatically removes soft-deleted records from results unless the Mobile Client SDK uses IncludeDeleted().  To configure a table for soft delete, set the softDelete property in the table definition file.  An example might be:

    var azureMobileApps = require('azure-mobile-apps');

    var table = azureMobileApps.table();

    // Define the columns within the table
    table.columns = {
        "text": "string",
		"complete": "boolean"
	};

	// Turn off dynamic schema
	table.dynamicSchema = false;

	// Turn on Soft Delete
	table.softDelete = true;

	// Require authentication to access the table
	table.access = 'authenticated';

	module.exports = table;

You will need to establish a mechanism for purging records - either from a client application, via a WebJob or through a custom mechanism.

## <a name="howto-tables-seeding"></a>How to: Seed your database with data

When creating a new application, you may wish to seed a table with data.  This can be done within the table definition JavaScript file as
follows:

	var azureMobileApps = require('azure-mobile-apps');

	var table = azureMobileApps.table();

	// Define the columns within the table
	table.columns = {
		"text": "string",
		"complete": "boolean"
	};
	table.seed = [
		{ text: 'Example 1', complete: false },
		{ text: 'Example 2', complete: true }
	];

	// Turn off dynamic schema
	table.dynamicSchema = false;

	// Require authentication to access the table
	table.access = 'authenticated';

	module.exports = table;

It is important to note that seeding of data is only done when the table is created by the Azure Mobile Apps SDK.  If the table already
exists within the database, no data is injected into the table.  If dynamic schema is turned on, then the schema will be inferred from
the seeded data.

We recommend that you explicitly call the initialize() method to create the table when the service starts running.

## <a name="Swagger"></a>How to: Enable Swagger Support

Azure App Service Mobile Apps comes with built-in [Swagger] support.  To enable Swagger support, first install the swagger-ui as a dependency:

    npm install --save swagger-ui

Once installed, you can enable Swagger support in the Azure Mobile Apps constructor:

    var mobile = azureMobileApps({ swagger: true });

You probably only want to enable Swagger support in development editions.  You can do this by utilizing the `NODE_ENV` app setting:

    var mobile = azureMobileApps({ swagger: process.env.NODE_ENV !== 'production' });

The swagger endpoint will be located at http://_yoursite_.azurewebsites.net/swagger.  You can access the Swagger UI via the `/swagger/ui` endpoint.
Note that Swagger produces an error for the / endpoint if you choose to require authentication across your entire application.  For best
results, choose to allow unauthenticated requests through in the Azure App Service Authentication / Authorization settings, then control
authentication using the `table.access` property.

You can also add the Swagger option to your `azureMobile.js` file if you only want Swagger support when developing locally.

## <a name="push"></a>Overview: Push notifications
Mobile Apps integrates with Azure Notification Hubs to enable you to send targeted push notifications to millions of devices across all major platforms. By using Notification Hubs, you can send push notifications to iOS, Android and Windows devices. To learn more about all that you can do with Notification Hubs, see [Notification Hubs Overview](../notification-hubs/notification-hubs-overview.md).

## <a name="send-push"></a>How to: Send push notifications

The following code shows how to use the push object to send a broadcast push notification to registered iOS devices:

	// Create an APNS payload.
    var payload = '{"aps": {"alert": "This is an APNS payload."}}';

    // Only do the push if configured
    if (context.push) {
	    // Send a push notification using APNS.
        context.push.apns.send(null, payload, function (error) {
            if (error) {
<<<<<<< HEAD
                // Do something or log the error. 
	        }           
=======
                // Do something or log the error.
	        }
>>>>>>> c4ea2467
        });
    }

By creating a template push registration from the client, you can instead send a template push message to devices on all supported platforms. The following code shows how to send a template notification:

	// Define the template payload.
<<<<<<< HEAD
	var payload = '{"messageParam": "This is a template payload."}'; 

    // Only do the push if configured
    if (context.push) {
		// Send a template notification.
        context.push.send(null, payload, function (error) {
            if (error) {
                // Do something or log the error.   
            } 
        });
    }


##<a name="push-user"></a>How to: Send push notifications to an authenticated user using tags
When an authenticated user registers for push notifications, a user ID tag is automatically added to the registration. By using this tag, you can send push notifications to all devices registered by a specific user. The following code gets the SID of user making the request and sends a template push notification to every device registration for that user:

    // Only do the push if configured
    if (context.push) {
		// Send a notification to the current user.
        context.push.send(context.user.id, payload, function (error) {
            if (error) {
                // Do something or log the error.   
            } 
        });
    }

When registering for push notifications from an authenticated client, make sure that authentication is complete before attempting registration. 

## <a name="CustomAPI"></a>Overview: Custom APIs

In addition to the data access API via the /tables endpoint, Azure Mobile Apps can provide custom API coverage.  Custom APIs are defined in a similar way to the table definitions and can access all the same facilities, including authentication.

If you wish to use App Service Authentication with a Custom API, you must configure App Service Authentication in the [Azure Portal] first.  For more details about configuring authentication in an  Azure App Service, review the Configuration Guide for the identity provider you intend to use:
=======
	var payload = '{"messageParam": "This is a template payload."}';

    // Only do the push if configured
    if (context.push) {
		// Send a template notification.
        context.push.send(null, payload, function (error) {
            if (error) {
                // Do something or log the error.
            }
        });
    }


##<a name="push-user"></a>How to: Send push notifications to an authenticated user using tags
When an authenticated user registers for push notifications, a user ID tag is automatically added to the registration. By using this tag, you can send push notifications to all devices registered by a specific user. The following code gets the SID of user making the request and sends a template push notification to every device registration for that user:

    // Only do the push if configured
    if (context.push) {
		// Send a notification to the current user.
        context.push.send(context.user.id, payload, function (error) {
            if (error) {
                // Do something or log the error.
            }
        });
    }

When registering for push notifications from an authenticated client, make sure that authentication is complete before attempting registration.

## <a name="CustomAPI"></a>Overview: Custom APIs

In addition to the data access API via the /tables endpoint, Azure Mobile Apps can provide custom API coverage.  Custom
APIs are defined in a similar way to the table definitions and can access all the same facilities, including authentication.

If you wish to use App Service Authentication with a Custom API, you must configure App Service Authentication
in the [Azure Portal] first.  For more details about configuring authentication in an  Azure App Service, review
the Configuration Guide for the identity provider you intend to use:
>>>>>>> c4ea2467

- [How to configure Azure Active Directory Authentication]
- [How to configure Facebook Authentication]
- [How to configure Google Authentication]
- [How to configure Microsoft Authentication]
- [How to configure Twitter Authentication]

## <a name="howto-customapi-basic"></a>How to: Define a simple custom API

Custom APIs are defined in much the same way as the Tables API.

1. Create an **api** directory
2. Create an API definition JavaScript file in the **api** directory.
3. Use the import method to import the **api** directory.

Here is the prototype api definition based on the basic-app sample we used earlier.

	var express = require('express'),
		azureMobileApps = require('azure-mobile-apps');

	var app = express(),
		mobile = azureMobileApps();

	// Import the Custom API
	mobile.api.import('./api');

	// Add the mobile API so it is accessible as a Web API
	app.use(mobile);

	// Start listening on HTTP
	app.listen(process.env.PORT || 3000);

Let's take a simple API that will return the server date using the _Date.now()_ method.  Here is the api/date.js file:

	var api = {
		get: function (req, res, next) {
			var date = { currentTime: Date.now() };
			res.status(200).type('application/json').send(date);
		});
	};

	module.exports = api;

Each parameter is one of the standard RESTful verbs - GET, POST, PATCH or DELETE.  The method is a standard [ExpressJS Middleware] function that sends the required output.

## <a name="howto-customapi-auth"></a>How to: Require authentication for access to a custom API

Azure Mobile Apps SDK implements authentication in the same way for both the tables endpoint and custom APIs.  To add authentication to the API developed in the previous section, add an **access** property:

	var api = {
		get: function (req, res, next) {
			var date = { currentTime: Date.now() };
			res.status(200).type('application/json').send(date);
		});
	};
	// All methods must be authenticated.
	api.access = 'authenticated';

	module.exports = api;

You can also specify authentication on specific operations:

	var api = {
		get: function (req, res, next) {
			var date = { currentTime: Date.now() };
			res.status(200).type('application/json').send(date);
		}
	};
	// The GET methods must be authenticated.
	api.get.access = 'authenticated';

	module.exports = api;

The same token that is used for the tables endpoint must be used for custom APIs requiring authentication.

## <a name="howto-customapi-auth"></a>How to: Handle Large File Uploads
<<<<<<< HEAD

Azure Mobile Apps SDK uses the [body-parser middleware](https://github.com/expressjs/body-parser) to accept and decode body content in your submission.  You can pre-configure
body-parser to accept larger file uploads:
=======

Azure Mobile Apps SDK uses the [body-parser middleware](https://github.com/expressjs/body-parser) to accept and decode body content in your submission.  You can pre-configure
body-parser to accept larger file uploads:

	var express = require('express'),
        bodyParser = require('body-parser'),
		azureMobileApps = require('azure-mobile-apps');

	var app = express(),
		mobile = azureMobileApps();

    // Set up large body content handling
    app.use(bodyParser.json({ limit: '50mb' }));
    app.use(bodyParser.urlencoded({ limit: '50mb', extended: true }));

	// Import the Custom API
	mobile.api.import('./api');

	// Add the mobile API so it is accessible as a Web API
	app.use(mobile);

	// Start listening on HTTP
	app.listen(process.env.PORT || 3000);

You can adjust the 50Mb limit we have shown above.  Note that the file will be base-64 encoded before transmission, which will
increase the size of the actual upload.

## <a name="howto-customapi-sql"></a>How to: Execute Custom SQL Statements

The Azure Mobile Apps SDK allows access to the entire Context through the request object, allowing you to execute
parameterized SQL statements to the defined data provider easily:

    var api = {
        get: function (request, response, next) {
            // Check for parameters - if not there, pass on to a later API call
            if (typeof request.params.completed === 'undefined')
                return next();

            // Define the query - anything that can be handled by the mssql
            // driver is allowed.
            var query = {
                sql: 'UPDATE TodoItem SET complete=@completed',
                parameters: [{
                    completed: request.params.completed
                }]
            };

            // Execute the query.  The context for Azure Mobile Apps is available through
            // request.azureMobile - the data object contains the configured data provider.
            request.azureMobile.data.execute(query)
            .then(function (results) {
                response.json(results);
            });
        }
    };

    api.get.access = 'authenticated';
    module.exports = api;

## <a name="Debugging"></a><a name="howto-diagnostic-logs"></a>How to: Debug, Diagnose and Troubleshoot Azure Mobile Apps

The Azure App Service provides several debugging and troubleshooting techniques for Node.js applications.
Refer to the following articles to get started in troubleshooting your Node.js Mobile backend:
>>>>>>> c4ea2467

	var express = require('express'),
        bodyParser = require('body-parser'),
		azureMobileApps = require('azure-mobile-apps');

	var app = express(),
		mobile = azureMobileApps();

    // Set up large body content handling
    app.use(bodyParser.json({ limit: '50mb' }));
    app.use(bodyParser.urlencoded({ limit: '50mb', extended: true }));

	// Import the Custom API
	mobile.api.import('./api');

	// Add the mobile API so it is accessible as a Web API
	app.use(mobile);

	// Start listening on HTTP
	app.listen(process.env.PORT || 3000);

You can adjust the 50Mb limit we have shown above.  Note that the file will be base-64 encoded before transmission, which will
increase the size of the actual upload.

## <a name="howto-customapi-sql"></a>How to: Execute Custom SQL Statements

The Azure Mobile Apps SDK allows access to the entire Context through the request object, allowing you to execute
parameterized SQL statements to the defined data provider easily:

    var api = {
        get: function (request, response, next) {
            // Check for parameters - if not there, pass on to a later API call
            if (typeof request.params.completed === 'undefined')
                return next();

            // Define the query - anything that can be handled by the mssql
            // driver is allowed.
            var query = {
                sql: 'UPDATE TodoItem SET complete=@completed',
                parameters: [{
                    completed: request.params.completed
                }]
            };

            // Execute the query.  The context for Azure Mobile Apps is available through
            // request.azureMobile - the data object contains the configured data provider.
            request.azureMobile.data.execute(query)
            .then(function (results) {
                response.json(results);
            });
        }
    };

    api.get.access = 'authenticated';
    module.exports = api;



## <a name="Debugging"></a><a name="howto-diagnostic-logs"></a>How to: Debug, Diagnose and Troubleshoot Azure Mobile Apps


The Azure App Service provides several debugging and troubleshooting techniques for Node.js applications.
All of these techniques are available:
- [Monitoring an Azure App Service]
- [Enable Diagnostic Logging in Azure App Service]
- [Toubleshoot an Azure App Service in Visual Studio]

Node.js applications have access to a wide range of diagnostic log tools.  Internally, the Azure Mobile Apps Node.js SDK uses [Winston] for diagnostic logging.  This is automatically enabled by enabling debug mode or by setting the **MS_DebugMode** app setting to true in the [Azure Portal].  Logs generated will appear in the Diagnostic Logs on the [Azure Portal].

## <a name="in-portal-editing"></a><a name="work-easy-tables"></a>How to: Work with Easy Tables in the Azure portal

Easy Tables in the portal let you create and work with tables right in the portal. You can even edit table operations using the Visual Studio online editor.

When you click **Easy tables** in your backend site settings, you can add a new table or modify or delete an existing table. You can also see data in the table.

![Work with Easy Tables](./media/app-service-mobile-node-backend-how-to-use-server-sdk/mobile-apps-easy-tables.png)

The following commands are available on the command bar for a table:

+ **Change permissions** - modify the the permission for read, insert, update and delete operations on the table. Options are to allow anonymous access, to require authentication, or to disable all access to the operation. This modifies the table.json project code file.
+ **Edit script** - the script file for the table is opened in the Visual Studio Team Services editor.
+ **Manage schema** - add or delete columns or change the table index.
+ **Clear table** - truncates an existing table be deleting all data rows but leaving the schema unchanged.
+ **Delete rows** - delete individual rows of data.
+ **View streaming logs** - connects you to the streaming log service for your site.

##<a name="work-easy-apis"></a>How to: Work with Easy APIs in the Azure portal

Easy APIs in the portal let you create and work with custom APIs right in the portal. You can even edit API scripts using the Visual Studio online editor.

When you click **Easy APIs** in your backend site settings, you can add a new custom API endpoint or modify or delete an existing API endpoint.

![Work with Easy APIs](./media/app-service-mobile-node-backend-how-to-use-server-sdk/mobile-apps-easy-apis.png)

In the portal, you can change the access permissions for a given HTTP action, edit the API script file in the Visual Studio Team Services editor, or view the streaming logs.

##<a name="online-editor"></a>How to: Edit code in Visual Studio Team Services

The Azure portal lets you edit your Node.js backend script files in Visual Studio Team Services without having to download the project to your local computer. To edit script files in the online editor:

1. In your Mobile App backend blade, click **All settings** > either **Easy tables** or **Easy APIs**, click a table or API, then click **Edit script**. The script file is opened in the Visual Studio Team Services editor.

	![Visual Studio Team Services code editor](./media/app-service-mobile-node-backend-how-to-use-server-sdk/mobile-apps-visual-studio-editor.png)

2. Make your changes to the code file in the online editor. Changes are saved automatically as you type.


<!-- Images -->
[0]: ./media/app-service-mobile-node-backend-how-to-use-server-sdk/npm-init.png
[1]: ./media/app-service-mobile-node-backend-how-to-use-server-sdk/vs2015-new-project.png
[2]: ./media/app-service-mobile-node-backend-how-to-use-server-sdk/vs2015-install-npm.png
[3]: ./media/app-service-mobile-node-backend-how-to-use-server-sdk/sqlexpress-config.png
[4]: ./media/app-service-mobile-node-backend-how-to-use-server-sdk/sqlexpress-authconfig.png
[5]: ./media/app-service-mobile-node-backend-how-to-use-server-sdk/sqlexpress-newuser-1.png
[6]: ../../includes/media/app-service-mobile-dotnet-backend-create-new-service/dotnet-backend-create-db.png

<!-- URLs -->
[Android Client QuickStart]: app-service-mobile-android-get-started.md
[Apache Cordova Client QuickStart]: app-service-mobile-cordova-get-started.md
[iOS Client QuickStart]: app-service-mobile-ios-get-started.md
[Xamarin.iOS Client QuickStart]: app-service-mobile-xamarin-ios-get-started.md
[Xamarin.Android Client QuickStart]: app-service-mobile-xamarin-android-get-started.md
[Xamarin.Forms Client QuickStart]: app-service-mobile-xamarin-forms-get-started.md
[Windows Store Client QuickStart]: app-service-mobile-windows-store-dotnet-get-started.md
[HTML/Javascript Client QuickStart]: app-service-html-get-started.md
[offline data sync]: app-service-mobile-offline-data-sync.md
[How to configure Azure Active Directory Authentication]: app-service-mobile-how-to-configure-active-directory-authentication.md
[How to configure Facebook Authentication]: app-service-mobile-how-to-configure-facebook-authentication.md
[How to configure Google Authentication]: app-service-mobile-how-to-configure-google-authentication.md
[How to configure Microsoft Authentication]: app-service-mobile-how-to-configure-microsoft-authentication.md
[How to configure Twitter Authentication]: app-service-mobile-how-to-configure-twitter-authentication.md
[Azure App Service Deployment Guide]: ../app-service-web/web-sites-deploy.md
[Monitoring an Azure App Service]: ../app-service-web/web-sites-monitor.md
[Enable Diagnostic Logging in Azure App Service]: ../app-service-web/web-sites-enable-diagnostic-log.md
[Toubleshoot an Azure App Service in Visual Studio]: ../app-service-web/web-sites-dotnet-troubleshoot-visual-studio.md
[specify the Node Version]: ../nodejs-specify-node-version-azure-apps.md
[use Node modules]: ../nodejs-use-node-modules-azure-apps.md
[Create a new Azure App Service]: ../app-service-web/
[azure-mobile-apps]: https://www.npmjs.com/package/azure-mobile-apps
[Express]: http://expressjs.com/
[Swagger]: http://swagger.io/

[Azure Portal]: https://portal.azure.com/
[OData]: http://www.odata.org
[Promise]: https://developer.mozilla.org/en-US/docs/Web/JavaScript/Reference/Global_Objects/Promise
[basicapp sample on GitHub]: https://github.com/azure/azure-mobile-apps-node/tree/master/samples/basic-app
[todo sample on GitHub]: https://github.com/azure/azure-mobile-apps-node/tree/master/samples/todo
[samples directory on GitHub]: https://github.com/azure/azure-mobile-apps-node/tree/master/samples
[static-schema sample on GitHub]: https://github.com/azure/azure-mobile-apps-node/tree/master/samples/static-schema
[QueryJS]: https://github.com/Azure/queryjs
[Node.js Tools 1.1 for Visual Studio]: https://github.com/Microsoft/nodejstools/releases/tag/v1.1-RC.2.1
[mssql Node.js package]: https://www.npmjs.com/package/mssql
[Microsoft SQL Server 2014 Express]: http://www.microsoft.com/en-us/server-cloud/Products/sql-server-editions/sql-server-express.aspx
[ExpressJS Middleware]: http://expressjs.com/guide/using-middleware.html
[Winston]: https://github.com/winstonjs/winston<|MERGE_RESOLUTION|>--- conflicted
+++ resolved
@@ -667,54 +667,14 @@
 	    // Send a push notification using APNS.
         context.push.apns.send(null, payload, function (error) {
             if (error) {
-<<<<<<< HEAD
-                // Do something or log the error. 
-	        }           
-=======
                 // Do something or log the error.
 	        }
->>>>>>> c4ea2467
         });
     }
 
 By creating a template push registration from the client, you can instead send a template push message to devices on all supported platforms. The following code shows how to send a template notification:
 
 	// Define the template payload.
-<<<<<<< HEAD
-	var payload = '{"messageParam": "This is a template payload."}'; 
-
-    // Only do the push if configured
-    if (context.push) {
-		// Send a template notification.
-        context.push.send(null, payload, function (error) {
-            if (error) {
-                // Do something or log the error.   
-            } 
-        });
-    }
-
-
-##<a name="push-user"></a>How to: Send push notifications to an authenticated user using tags
-When an authenticated user registers for push notifications, a user ID tag is automatically added to the registration. By using this tag, you can send push notifications to all devices registered by a specific user. The following code gets the SID of user making the request and sends a template push notification to every device registration for that user:
-
-    // Only do the push if configured
-    if (context.push) {
-		// Send a notification to the current user.
-        context.push.send(context.user.id, payload, function (error) {
-            if (error) {
-                // Do something or log the error.   
-            } 
-        });
-    }
-
-When registering for push notifications from an authenticated client, make sure that authentication is complete before attempting registration. 
-
-## <a name="CustomAPI"></a>Overview: Custom APIs
-
-In addition to the data access API via the /tables endpoint, Azure Mobile Apps can provide custom API coverage.  Custom APIs are defined in a similar way to the table definitions and can access all the same facilities, including authentication.
-
-If you wish to use App Service Authentication with a Custom API, you must configure App Service Authentication in the [Azure Portal] first.  For more details about configuring authentication in an  Azure App Service, review the Configuration Guide for the identity provider you intend to use:
-=======
 	var payload = '{"messageParam": "This is a template payload."}';
 
     // Only do the push if configured
@@ -751,7 +711,6 @@
 If you wish to use App Service Authentication with a Custom API, you must configure App Service Authentication
 in the [Azure Portal] first.  For more details about configuring authentication in an  Azure App Service, review
 the Configuration Guide for the identity provider you intend to use:
->>>>>>> c4ea2467
 
 - [How to configure Azure Active Directory Authentication]
 - [How to configure Facebook Authentication]
@@ -828,11 +787,6 @@
 The same token that is used for the tables endpoint must be used for custom APIs requiring authentication.
 
 ## <a name="howto-customapi-auth"></a>How to: Handle Large File Uploads
-<<<<<<< HEAD
-
-Azure Mobile Apps SDK uses the [body-parser middleware](https://github.com/expressjs/body-parser) to accept and decode body content in your submission.  You can pre-configure
-body-parser to accept larger file uploads:
-=======
 
 Azure Mobile Apps SDK uses the [body-parser middleware](https://github.com/expressjs/body-parser) to accept and decode body content in your submission.  You can pre-configure
 body-parser to accept larger file uploads:
@@ -896,70 +850,7 @@
 
 The Azure App Service provides several debugging and troubleshooting techniques for Node.js applications.
 Refer to the following articles to get started in troubleshooting your Node.js Mobile backend:
->>>>>>> c4ea2467
-
-	var express = require('express'),
-        bodyParser = require('body-parser'),
-		azureMobileApps = require('azure-mobile-apps');
-
-	var app = express(),
-		mobile = azureMobileApps();
-
-    // Set up large body content handling
-    app.use(bodyParser.json({ limit: '50mb' }));
-    app.use(bodyParser.urlencoded({ limit: '50mb', extended: true }));
-
-	// Import the Custom API
-	mobile.api.import('./api');
-
-	// Add the mobile API so it is accessible as a Web API
-	app.use(mobile);
-
-	// Start listening on HTTP
-	app.listen(process.env.PORT || 3000);
-
-You can adjust the 50Mb limit we have shown above.  Note that the file will be base-64 encoded before transmission, which will
-increase the size of the actual upload.
-
-## <a name="howto-customapi-sql"></a>How to: Execute Custom SQL Statements
-
-The Azure Mobile Apps SDK allows access to the entire Context through the request object, allowing you to execute
-parameterized SQL statements to the defined data provider easily:
-
-    var api = {
-        get: function (request, response, next) {
-            // Check for parameters - if not there, pass on to a later API call
-            if (typeof request.params.completed === 'undefined')
-                return next();
-
-            // Define the query - anything that can be handled by the mssql
-            // driver is allowed.
-            var query = {
-                sql: 'UPDATE TodoItem SET complete=@completed',
-                parameters: [{
-                    completed: request.params.completed
-                }]
-            };
-
-            // Execute the query.  The context for Azure Mobile Apps is available through
-            // request.azureMobile - the data object contains the configured data provider.
-            request.azureMobile.data.execute(query)
-            .then(function (results) {
-                response.json(results);
-            });
-        }
-    };
-
-    api.get.access = 'authenticated';
-    module.exports = api;
-
-
-
-## <a name="Debugging"></a><a name="howto-diagnostic-logs"></a>How to: Debug, Diagnose and Troubleshoot Azure Mobile Apps
-
-
-The Azure App Service provides several debugging and troubleshooting techniques for Node.js applications.
-All of these techniques are available:
+
 - [Monitoring an Azure App Service]
 - [Enable Diagnostic Logging in Azure App Service]
 - [Toubleshoot an Azure App Service in Visual Studio]
