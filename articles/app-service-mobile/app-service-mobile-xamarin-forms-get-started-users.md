--- conflicted
+++ resolved
@@ -24,12 +24,7 @@
 
 This topic shows you how to authenticate users of an App Service Mobile App from your client application. In this tutorial, you add authentication to the Xamarin.Forms quickstart project using an identity provider that is supported by App Service. After being successfully authenticated and authorized by your Mobile App, the user ID value is displayed and you will be able to access restricted table data.
 
-<<<<<<< HEAD
 You must first complete the [Create a Xamarin.Forms app](app-service-mobile-xamarin-forms-get-started.md) tutorial. If you do not use the downloaded quick start server project, you must add the authentication extension package to your project. For more information about server extension packages, see [Work with the .NET backend server SDK for Azure Mobile Apps](app-service-mobile-dotnet-backend-how-to-use-server-sdk.md).
-=======
-You must first complete the [Create a Xamarin.Forms app](app-service-mobile-xamarin-forms-get-started.md). If you do not use the downloaded quick start server project, you must add the authentication extension package to your project. For more information about server extension packages, see [Work with the .NET backend server SDK for Azure Mobile Apps](app-service-mobile-dotnet-backend-how-to-use-server-sdk.md).
->>>>>>> 8684a5a7
-
 
 ##Register your app for authentication and configure App Services
 
