<properties 
	pageTitle="Add push notifications to your Windows Runtime 8.1 universal app | Azure Mobile Apps" 
	description="Learn how to use Azure App Service Mobile Apps and Azure Notification Hubs to send push notifications to your Windows app." 
	services="app-service\mobile,notification-hubs" 
	documentationCenter="windows" 
	authors="ggailey777" 
	manager="dwrede" 
	editor=""/>

<tags 
	ms.service="app-service-mobile" 
	ms.workload="mobile" 
	ms.tgt_pltfrm="mobile-windows" 
	ms.devlang="dotnet" 
	ms.topic="article" 
	ms.date="11/25/2015" 
	ms.author="glenga"/>

# Add push notifications to your Windows Runtime 8.1 universal app

[AZURE.INCLUDE [app-service-mobile-selector-get-started-push](../../includes/app-service-mobile-selector-get-started-push.md)]
&nbsp;  
[AZURE.INCLUDE [app-service-mobile-note-mobile-services](../../includes/app-service-mobile-note-mobile-services.md)]

##Overview

This topic shows you how to send push notifications to a Windows Runtime 8.1 universal app by using Azure App Service Mobile Apps and Azure Notification Hubs. In this scenario, when a new item is added, your Mobile App backend sends a push notification to all Windows apps registered with the Windows Notification Service (WNS).

This tutorial is based on the App Service Mobile App quickstart. Before you start this tutorial, you must first complete the quickstart tutorial [Create a Windows app](../app-service-mobile-windows-store-dotnet-get-started.md). If you do not use the downloaded quick start server project, you must add the push notification extension package to your project. For more information about server extension packages, see [Work with the .NET backend server SDK for Azure Mobile Apps](app-service-mobile-dotnet-backend-how-to-use-server-sdk.md). 

##Prerequisites

To complete this tutorial, you need the following:

* An active [Microsoft Store account](http://go.microsoft.com/fwlink/p/?LinkId=280045).
* [Visual Studio Community 2013](https://go.microsoft.com/fwLink/p/?LinkID=391934)
* Complete the [quickstart tutorial](../app-service-mobile-windows-store-dotnet-get-started.md).  


##<a name="create-hub"></a>Create a Notification Hub

[AZURE.INCLUDE [app-service-mobile-create-notification-hub](../../includes/app-service-mobile-create-notification-hub.md)]

##Register your app for push notifications

Before you can send push notifications to your Windows apps from Azure, you must submit your app to the Windows Store. You can then configure your server project to integrate with WNS.

[AZURE.INCLUDE [app-service-mobile-register-wns](../../includes/app-service-mobile-register-wns.md)]


##Configure the backend to send push notifications

[AZURE.INCLUDE [app-service-mobile-configure-wns](../../includes/app-service-mobile-configure-wns.md)]


##<a id="update-service"></a>Update the server to send push notifications

Now that push notifications are enabled in the app, you must update your app backend to send push notifications. Use the procedure below that matches your backend project type&mdash;either [.NET backend](#dotnet) or [Node.js backend](#nodejs).

### <a name="dotnet"></a>.NET backend project

1. In Visual Studio, right-click the server project and click **Manage NuGet Packages**, search for Microsoft.Azure.NotificationHubs, then click **Install**. This installs the Notification Hubs client library.

2. Expand **Controllers**, open TodoItemController.cs, and add the following using statements:

		using System.Collections.Generic;
		using Microsoft.Azure.NotificationHubs;
		using Microsoft.Azure.Mobile.Server.Config;

3. In the **PostTodoItem** method, add the following code after the call to **InsertAsync**: 

	    // Get the settings for the server project.
	    HttpConfiguration config = this.Configuration;
	    MobileAppSettingsDictionary settings =
	        this.Configuration.GetMobileAppSettingsProvider().GetMobileAppSettings();
	
	    // Get the Notification Hubs credentials for the Mobile App.
	    string notificationHubName = settings.NotificationHubName;
	    string notificationHubConnection = settings
	        .Connections[MobileAppSettingsKeys.NotificationHubConnectionString].ConnectionString;
	
	    // Create the notification hub client.
	    NotificationHubClient hub = NotificationHubClient
	        .CreateClientFromConnectionString(notificationHubConnection, notificationHubName);
	
	    // Define a WNS payload
	    var windowsToastPayload = @"<toast><visual><binding template=""ToastText01""><text id=""1"">"
	                            + item.Text + @"</text></binding></visual></toast>";
	    try
	    {
	        // Send the push notification.
	        var result = await hub.SendWindowsNativeNotificationAsync(windowsToastPayload);
	
	        // Write the success result to the logs.
	        config.Services.GetTraceWriter().Info(result.State.ToString());
	    }
	    catch (System.Exception ex)
	    {
	        // Write the failure result to the logs.
	        config.Services.GetTraceWriter()
	            .Error(ex.Message, null, "Push.SendAsync Error");
	    }
	
	This code tells the notification hub to send a push notification after a new item is insertion.

<<<<<<< HEAD
=======
4. Republish the server project.

>>>>>>> a3c102f7
### <a name="nodejs"></a>Node.js backend project

1. If you haven't already done so, [download the quickstart project](app-service-mobile-node-backend-how-to-use-server-sdk.md#download-quickstart) or else use the [online editor in the Azure portal](app-service-mobile-node-backend-how-to-use-server-sdk.md#online-editor).

2. Replace the existing code in the todoitem.js file with the following:

		var azureMobileApps = require('azure-mobile-apps'),
	    promises = require('azure-mobile-apps/src/utilities/promises'),
	    logger = require('azure-mobile-apps/src/logger');
	
		var table = azureMobileApps.table();
		
		table.insert(function (context) {
	    // For more information about the Notification Hubs JavaScript SDK,  
	    // see http://aka.ms/nodejshubs
	    logger.info('Running TodoItem.insert');
	    
	    // Define the WNS payload that contains the new item Text.
	    var payload = "<toast><visual><binding template=\ToastText01\><text id=\"1\">"
		                            + context.item.text + "</text></binding></visual></toast>";
	    
	    // Execute the insert.  The insert returns the results as a Promise,
	    // Do the push as a post-execute action within the promise flow.
	    return context.execute()
	        .then(function (results) {
	            // Only do the push if configured
	            if (context.push) {
					// Send a WNS native toast notification.
	                context.push.wns.sendToast(null, payload, function (error) {
	                    if (error) {
	                        logger.error('Error while sending push notification: ', error);
	                    } else {
	                        logger.info('Push notification sent successfully!');
	                    }
	                });
	            }
	            // Don't forget to return the results from the context.execute()
	            return results;
	        })
	        .catch(function (error) {
	            logger.error('Error while running context.execute: ', error);
	        });
		});

		module.exports = table;  

	This sends a WNS toast notification that contains the item.text when a new todo item is inserted.

<<<<<<< HEAD
2. When editing the file in your local computer, republish the server project. 

## <a name="publish-the-service"></a>Publish the mobile backend to Azure

[AZURE.INCLUDE [app-service-mobile-dotnet-backend-publish-service](../../includes/app-service-mobile-dotnet-backend-publish-service.md)]
=======
2. When editing the file on your local computer, republish the server project. 
>>>>>>> a3c102f7

##<a id="update-service"></a>Add push notifications to your app

1. Open the shared **App.xaml.cs** project file and add the following `using` statements:

		using System.Threading.Tasks;  
        using Windows.Networking.PushNotifications;       

2. In the same file, add the following **InitNotificationsAsync** method definition to the **App** class:
    
        private async Task InitNotificationsAsync()
        {
            // Get a channel URI from WNS.
            var channel = await PushNotificationChannelManager
                .CreatePushNotificationChannelForApplicationAsync();

            // Register the channel URI with Notification Hubs.
            await App.MobileService.GetPush().RegisterAsync(channel.Uri);
        }
    
    This code retrieves the ChannelURI for the app from WNS, and then registers that ChannelURI with your App Service Mobile App.
    
3. At the top of the **OnLaunched** event handler in **App.xaml.cs**, add the **async** modifier to the method definition and add the following call to the new **InitNotificationsAsync** method, as in the following example:

        protected async override void OnLaunched(LaunchActivatedEventArgs e)
        {
            await InitNotificationsAsync();

			// ...
		}

    This guarantees that the short-lived ChannelURI is registered each time the application is launched. 

4. In Solution Explorer double-click **Package.appxmanifest** of the Windows Store app, in **Notifications**, set **Toast capable** to **Yes**.

    From the **File** menu, click **Save All**.

5. Repeat the previous step in the Windows Phone Store app project.

Your app is now ready to receive toast notifications.

##<a id="test"></a>Test push notifications in your app

[AZURE.INCLUDE [app-service-mobile-windows-universal-test-push](../../includes/app-service-mobile-windows-universal-test-push.md)]


##<a id="more"></a>More

* Templates give you flexibility to send cross-platform pushes and localized pushes. [How to use the managed client for Azure Mobile Apps](app-service-mobile-dotnet-how-to-use-client-library.md#how-to-register-push-templates-to-send-cross-platform-notifications) shows you how to register templates.
* Tags allow you to target segmented customers with pushes. [Work with the .NET backend server SDK for Azure Mobile Apps](app-service-mobile-dotnet-backend-how-to-use-server-sdk.md#how-to-add-tags-to-a-device-installation-to-enable-push-to-tags) shows you how to add tags to a device installation.

<!-- Anchors. -->

<!-- URLs. -->
[Azure Portal]: https://portal.azure.com/

<!-- Images. -->
<|MERGE_RESOLUTION|>--- conflicted
+++ resolved
@@ -1,224 +1,213 @@
-<properties 
-	pageTitle="Add push notifications to your Windows Runtime 8.1 universal app | Azure Mobile Apps" 
-	description="Learn how to use Azure App Service Mobile Apps and Azure Notification Hubs to send push notifications to your Windows app." 
-	services="app-service\mobile,notification-hubs" 
-	documentationCenter="windows" 
-	authors="ggailey777" 
-	manager="dwrede" 
-	editor=""/>
-
-<tags 
-	ms.service="app-service-mobile" 
-	ms.workload="mobile" 
-	ms.tgt_pltfrm="mobile-windows" 
-	ms.devlang="dotnet" 
-	ms.topic="article" 
-	ms.date="11/25/2015" 
-	ms.author="glenga"/>
-
-# Add push notifications to your Windows Runtime 8.1 universal app
-
-[AZURE.INCLUDE [app-service-mobile-selector-get-started-push](../../includes/app-service-mobile-selector-get-started-push.md)]
-&nbsp;  
-[AZURE.INCLUDE [app-service-mobile-note-mobile-services](../../includes/app-service-mobile-note-mobile-services.md)]
-
-##Overview
-
-This topic shows you how to send push notifications to a Windows Runtime 8.1 universal app by using Azure App Service Mobile Apps and Azure Notification Hubs. In this scenario, when a new item is added, your Mobile App backend sends a push notification to all Windows apps registered with the Windows Notification Service (WNS).
-
-This tutorial is based on the App Service Mobile App quickstart. Before you start this tutorial, you must first complete the quickstart tutorial [Create a Windows app](../app-service-mobile-windows-store-dotnet-get-started.md). If you do not use the downloaded quick start server project, you must add the push notification extension package to your project. For more information about server extension packages, see [Work with the .NET backend server SDK for Azure Mobile Apps](app-service-mobile-dotnet-backend-how-to-use-server-sdk.md). 
-
-##Prerequisites
-
-To complete this tutorial, you need the following:
-
-* An active [Microsoft Store account](http://go.microsoft.com/fwlink/p/?LinkId=280045).
-* [Visual Studio Community 2013](https://go.microsoft.com/fwLink/p/?LinkID=391934)
-* Complete the [quickstart tutorial](../app-service-mobile-windows-store-dotnet-get-started.md).  
-
-
-##<a name="create-hub"></a>Create a Notification Hub
-
-[AZURE.INCLUDE [app-service-mobile-create-notification-hub](../../includes/app-service-mobile-create-notification-hub.md)]
-
-##Register your app for push notifications
-
-Before you can send push notifications to your Windows apps from Azure, you must submit your app to the Windows Store. You can then configure your server project to integrate with WNS.
-
-[AZURE.INCLUDE [app-service-mobile-register-wns](../../includes/app-service-mobile-register-wns.md)]
-
-
-##Configure the backend to send push notifications
-
-[AZURE.INCLUDE [app-service-mobile-configure-wns](../../includes/app-service-mobile-configure-wns.md)]
-
-
-##<a id="update-service"></a>Update the server to send push notifications
-
-Now that push notifications are enabled in the app, you must update your app backend to send push notifications. Use the procedure below that matches your backend project type&mdash;either [.NET backend](#dotnet) or [Node.js backend](#nodejs).
-
-### <a name="dotnet"></a>.NET backend project
-
-1. In Visual Studio, right-click the server project and click **Manage NuGet Packages**, search for Microsoft.Azure.NotificationHubs, then click **Install**. This installs the Notification Hubs client library.
-
-2. Expand **Controllers**, open TodoItemController.cs, and add the following using statements:
-
-		using System.Collections.Generic;
-		using Microsoft.Azure.NotificationHubs;
-		using Microsoft.Azure.Mobile.Server.Config;
-
-3. In the **PostTodoItem** method, add the following code after the call to **InsertAsync**: 
-
-	    // Get the settings for the server project.
-	    HttpConfiguration config = this.Configuration;
-	    MobileAppSettingsDictionary settings =
-	        this.Configuration.GetMobileAppSettingsProvider().GetMobileAppSettings();
-	
-	    // Get the Notification Hubs credentials for the Mobile App.
-	    string notificationHubName = settings.NotificationHubName;
-	    string notificationHubConnection = settings
-	        .Connections[MobileAppSettingsKeys.NotificationHubConnectionString].ConnectionString;
-	
-	    // Create the notification hub client.
-	    NotificationHubClient hub = NotificationHubClient
-	        .CreateClientFromConnectionString(notificationHubConnection, notificationHubName);
-	
-	    // Define a WNS payload
-	    var windowsToastPayload = @"<toast><visual><binding template=""ToastText01""><text id=""1"">"
-	                            + item.Text + @"</text></binding></visual></toast>";
-	    try
-	    {
-	        // Send the push notification.
-	        var result = await hub.SendWindowsNativeNotificationAsync(windowsToastPayload);
-	
-	        // Write the success result to the logs.
-	        config.Services.GetTraceWriter().Info(result.State.ToString());
-	    }
-	    catch (System.Exception ex)
-	    {
-	        // Write the failure result to the logs.
-	        config.Services.GetTraceWriter()
-	            .Error(ex.Message, null, "Push.SendAsync Error");
-	    }
-	
-	This code tells the notification hub to send a push notification after a new item is insertion.
-
-<<<<<<< HEAD
-=======
-4. Republish the server project.
-
->>>>>>> a3c102f7
-### <a name="nodejs"></a>Node.js backend project
-
-1. If you haven't already done so, [download the quickstart project](app-service-mobile-node-backend-how-to-use-server-sdk.md#download-quickstart) or else use the [online editor in the Azure portal](app-service-mobile-node-backend-how-to-use-server-sdk.md#online-editor).
-
-2. Replace the existing code in the todoitem.js file with the following:
-
-		var azureMobileApps = require('azure-mobile-apps'),
-	    promises = require('azure-mobile-apps/src/utilities/promises'),
-	    logger = require('azure-mobile-apps/src/logger');
-	
-		var table = azureMobileApps.table();
-		
-		table.insert(function (context) {
-	    // For more information about the Notification Hubs JavaScript SDK,  
-	    // see http://aka.ms/nodejshubs
-	    logger.info('Running TodoItem.insert');
-	    
-	    // Define the WNS payload that contains the new item Text.
-	    var payload = "<toast><visual><binding template=\ToastText01\><text id=\"1\">"
-		                            + context.item.text + "</text></binding></visual></toast>";
-	    
-	    // Execute the insert.  The insert returns the results as a Promise,
-	    // Do the push as a post-execute action within the promise flow.
-	    return context.execute()
-	        .then(function (results) {
-	            // Only do the push if configured
-	            if (context.push) {
-					// Send a WNS native toast notification.
-	                context.push.wns.sendToast(null, payload, function (error) {
-	                    if (error) {
-	                        logger.error('Error while sending push notification: ', error);
-	                    } else {
-	                        logger.info('Push notification sent successfully!');
-	                    }
-	                });
-	            }
-	            // Don't forget to return the results from the context.execute()
-	            return results;
-	        })
-	        .catch(function (error) {
-	            logger.error('Error while running context.execute: ', error);
-	        });
-		});
-
-		module.exports = table;  
-
-	This sends a WNS toast notification that contains the item.text when a new todo item is inserted.
-
-<<<<<<< HEAD
-2. When editing the file in your local computer, republish the server project. 
-
-## <a name="publish-the-service"></a>Publish the mobile backend to Azure
-
-[AZURE.INCLUDE [app-service-mobile-dotnet-backend-publish-service](../../includes/app-service-mobile-dotnet-backend-publish-service.md)]
-=======
-2. When editing the file on your local computer, republish the server project. 
->>>>>>> a3c102f7
-
-##<a id="update-service"></a>Add push notifications to your app
-
-1. Open the shared **App.xaml.cs** project file and add the following `using` statements:
-
-		using System.Threading.Tasks;  
-        using Windows.Networking.PushNotifications;       
-
-2. In the same file, add the following **InitNotificationsAsync** method definition to the **App** class:
-    
-        private async Task InitNotificationsAsync()
-        {
-            // Get a channel URI from WNS.
-            var channel = await PushNotificationChannelManager
-                .CreatePushNotificationChannelForApplicationAsync();
-
-            // Register the channel URI with Notification Hubs.
-            await App.MobileService.GetPush().RegisterAsync(channel.Uri);
-        }
-    
-    This code retrieves the ChannelURI for the app from WNS, and then registers that ChannelURI with your App Service Mobile App.
-    
-3. At the top of the **OnLaunched** event handler in **App.xaml.cs**, add the **async** modifier to the method definition and add the following call to the new **InitNotificationsAsync** method, as in the following example:
-
-        protected async override void OnLaunched(LaunchActivatedEventArgs e)
-        {
-            await InitNotificationsAsync();
-
-			// ...
-		}
-
-    This guarantees that the short-lived ChannelURI is registered each time the application is launched. 
-
-4. In Solution Explorer double-click **Package.appxmanifest** of the Windows Store app, in **Notifications**, set **Toast capable** to **Yes**.
-
-    From the **File** menu, click **Save All**.
-
-5. Repeat the previous step in the Windows Phone Store app project.
-
-Your app is now ready to receive toast notifications.
-
-##<a id="test"></a>Test push notifications in your app
-
-[AZURE.INCLUDE [app-service-mobile-windows-universal-test-push](../../includes/app-service-mobile-windows-universal-test-push.md)]
-
-
-##<a id="more"></a>More
-
-* Templates give you flexibility to send cross-platform pushes and localized pushes. [How to use the managed client for Azure Mobile Apps](app-service-mobile-dotnet-how-to-use-client-library.md#how-to-register-push-templates-to-send-cross-platform-notifications) shows you how to register templates.
-* Tags allow you to target segmented customers with pushes. [Work with the .NET backend server SDK for Azure Mobile Apps](app-service-mobile-dotnet-backend-how-to-use-server-sdk.md#how-to-add-tags-to-a-device-installation-to-enable-push-to-tags) shows you how to add tags to a device installation.
-
-<!-- Anchors. -->
-
-<!-- URLs. -->
-[Azure Portal]: https://portal.azure.com/
-
-<!-- Images. -->
+<properties 
+	pageTitle="Add push notifications to your Windows Runtime 8.1 universal app | Azure Mobile Apps" 
+	description="Learn how to use Azure App Service Mobile Apps and Azure Notification Hubs to send push notifications to your Windows app." 
+	services="app-service\mobile,notification-hubs" 
+	documentationCenter="windows" 
+	authors="ggailey777" 
+	manager="dwrede" 
+	editor=""/>
+
+<tags 
+	ms.service="app-service-mobile" 
+	ms.workload="mobile" 
+	ms.tgt_pltfrm="mobile-windows" 
+	ms.devlang="dotnet" 
+	ms.topic="article" 
+	ms.date="11/25/2015" 
+	ms.author="glenga"/>
+
+# Add push notifications to your Windows Runtime 8.1 universal app
+
+[AZURE.INCLUDE [app-service-mobile-selector-get-started-push](../../includes/app-service-mobile-selector-get-started-push.md)]
+&nbsp;  
+[AZURE.INCLUDE [app-service-mobile-note-mobile-services](../../includes/app-service-mobile-note-mobile-services.md)]
+
+##Overview
+
+This topic shows you how to send push notifications to a Windows Runtime 8.1 universal app by using Azure App Service Mobile Apps and Azure Notification Hubs. In this scenario, when a new item is added, your Mobile App backend sends a push notification to all Windows apps registered with the Windows Notification Service (WNS).
+
+This tutorial is based on the App Service Mobile App quickstart. Before you start this tutorial, you must first complete the quickstart tutorial [Create a Windows app](../app-service-mobile-windows-store-dotnet-get-started.md). If you do not use the downloaded quick start server project, you must add the push notification extension package to your project. For more information about server extension packages, see [Work with the .NET backend server SDK for Azure Mobile Apps](app-service-mobile-dotnet-backend-how-to-use-server-sdk.md). 
+
+##Prerequisites
+
+To complete this tutorial, you need the following:
+
+* An active [Microsoft Store account](http://go.microsoft.com/fwlink/p/?LinkId=280045).
+* [Visual Studio Community 2013](https://go.microsoft.com/fwLink/p/?LinkID=391934)
+* Complete the [quickstart tutorial](../app-service-mobile-windows-store-dotnet-get-started.md).  
+
+
+##<a name="create-hub"></a>Create a Notification Hub
+
+[AZURE.INCLUDE [app-service-mobile-create-notification-hub](../../includes/app-service-mobile-create-notification-hub.md)]
+
+##Register your app for push notifications
+
+Before you can send push notifications to your Windows apps from Azure, you must submit your app to the Windows Store. You can then configure your server project to integrate with WNS.
+
+[AZURE.INCLUDE [app-service-mobile-register-wns](../../includes/app-service-mobile-register-wns.md)]
+
+
+##Configure the backend to send push notifications
+
+[AZURE.INCLUDE [app-service-mobile-configure-wns](../../includes/app-service-mobile-configure-wns.md)]
+
+
+##<a id="update-service"></a>Update the server to send push notifications
+
+Now that push notifications are enabled in the app, you must update your app backend to send push notifications. Use the procedure below that matches your backend project type&mdash;either [.NET backend](#dotnet) or [Node.js backend](#nodejs).
+
+### <a name="dotnet"></a>.NET backend project
+
+1. In Visual Studio, right-click the server project and click **Manage NuGet Packages**, search for Microsoft.Azure.NotificationHubs, then click **Install**. This installs the Notification Hubs client library.
+
+2. Expand **Controllers**, open TodoItemController.cs, and add the following using statements:
+
+		using System.Collections.Generic;
+		using Microsoft.Azure.NotificationHubs;
+		using Microsoft.Azure.Mobile.Server.Config;
+
+3. In the **PostTodoItem** method, add the following code after the call to **InsertAsync**: 
+
+	    // Get the settings for the server project.
+	    HttpConfiguration config = this.Configuration;
+	    MobileAppSettingsDictionary settings =
+	        this.Configuration.GetMobileAppSettingsProvider().GetMobileAppSettings();
+	
+	    // Get the Notification Hubs credentials for the Mobile App.
+	    string notificationHubName = settings.NotificationHubName;
+	    string notificationHubConnection = settings
+	        .Connections[MobileAppSettingsKeys.NotificationHubConnectionString].ConnectionString;
+	
+	    // Create the notification hub client.
+	    NotificationHubClient hub = NotificationHubClient
+	        .CreateClientFromConnectionString(notificationHubConnection, notificationHubName);
+	
+	    // Define a WNS payload
+	    var windowsToastPayload = @"<toast><visual><binding template=""ToastText01""><text id=""1"">"
+	                            + item.Text + @"</text></binding></visual></toast>";
+	    try
+	    {
+	        // Send the push notification.
+	        var result = await hub.SendWindowsNativeNotificationAsync(windowsToastPayload);
+	
+	        // Write the success result to the logs.
+	        config.Services.GetTraceWriter().Info(result.State.ToString());
+	    }
+	    catch (System.Exception ex)
+	    {
+	        // Write the failure result to the logs.
+	        config.Services.GetTraceWriter()
+	            .Error(ex.Message, null, "Push.SendAsync Error");
+	    }
+	
+	This code tells the notification hub to send a push notification after a new item is insertion.
+
+4. Republish the server project.
+
+### <a name="nodejs"></a>Node.js backend project
+
+1. If you haven't already done so, [download the quickstart project](app-service-mobile-node-backend-how-to-use-server-sdk.md#download-quickstart) or else use the [online editor in the Azure portal](app-service-mobile-node-backend-how-to-use-server-sdk.md#online-editor).
+
+2. Replace the existing code in the todoitem.js file with the following:
+
+		var azureMobileApps = require('azure-mobile-apps'),
+	    promises = require('azure-mobile-apps/src/utilities/promises'),
+	    logger = require('azure-mobile-apps/src/logger');
+	
+		var table = azureMobileApps.table();
+		
+		table.insert(function (context) {
+	    // For more information about the Notification Hubs JavaScript SDK,  
+	    // see http://aka.ms/nodejshubs
+	    logger.info('Running TodoItem.insert');
+	    
+	    // Define the WNS payload that contains the new item Text.
+	    var payload = "<toast><visual><binding template=\ToastText01\><text id=\"1\">"
+		                            + context.item.text + "</text></binding></visual></toast>";
+	    
+	    // Execute the insert.  The insert returns the results as a Promise,
+	    // Do the push as a post-execute action within the promise flow.
+	    return context.execute()
+	        .then(function (results) {
+	            // Only do the push if configured
+	            if (context.push) {
+					// Send a WNS native toast notification.
+	                context.push.wns.sendToast(null, payload, function (error) {
+	                    if (error) {
+	                        logger.error('Error while sending push notification: ', error);
+	                    } else {
+	                        logger.info('Push notification sent successfully!');
+	                    }
+	                });
+	            }
+	            // Don't forget to return the results from the context.execute()
+	            return results;
+	        })
+	        .catch(function (error) {
+	            logger.error('Error while running context.execute: ', error);
+	        });
+		});
+
+		module.exports = table;  
+
+	This sends a WNS toast notification that contains the item.text when a new todo item is inserted.
+
+2. When editing the file on your local computer, republish the server project. 
+
+##<a id="update-service"></a>Add push notifications to your app
+
+1. Open the shared **App.xaml.cs** project file and add the following `using` statements:
+
+		using System.Threading.Tasks;  
+        using Windows.Networking.PushNotifications;       
+
+2. In the same file, add the following **InitNotificationsAsync** method definition to the **App** class:
+    
+        private async Task InitNotificationsAsync()
+        {
+            // Get a channel URI from WNS.
+            var channel = await PushNotificationChannelManager
+                .CreatePushNotificationChannelForApplicationAsync();
+
+            // Register the channel URI with Notification Hubs.
+            await App.MobileService.GetPush().RegisterAsync(channel.Uri);
+        }
+    
+    This code retrieves the ChannelURI for the app from WNS, and then registers that ChannelURI with your App Service Mobile App.
+    
+3. At the top of the **OnLaunched** event handler in **App.xaml.cs**, add the **async** modifier to the method definition and add the following call to the new **InitNotificationsAsync** method, as in the following example:
+
+        protected async override void OnLaunched(LaunchActivatedEventArgs e)
+        {
+            await InitNotificationsAsync();
+
+			// ...
+		}
+
+    This guarantees that the short-lived ChannelURI is registered each time the application is launched. 
+
+4. In Solution Explorer double-click **Package.appxmanifest** of the Windows Store app, in **Notifications**, set **Toast capable** to **Yes**.
+
+    From the **File** menu, click **Save All**.
+
+5. Repeat the previous step in the Windows Phone Store app project.
+
+Your app is now ready to receive toast notifications.
+
+##<a id="test"></a>Test push notifications in your app
+
+[AZURE.INCLUDE [app-service-mobile-windows-universal-test-push](../../includes/app-service-mobile-windows-universal-test-push.md)]
+
+
+##<a id="more"></a>More
+
+* Templates give you flexibility to send cross-platform pushes and localized pushes. [How to use the managed client for Azure Mobile Apps](app-service-mobile-dotnet-how-to-use-client-library.md#how-to-register-push-templates-to-send-cross-platform-notifications) shows you how to register templates.
+* Tags allow you to target segmented customers with pushes. [Work with the .NET backend server SDK for Azure Mobile Apps](app-service-mobile-dotnet-backend-how-to-use-server-sdk.md#how-to-add-tags-to-a-device-installation-to-enable-push-to-tags) shows you how to add tags to a device installation.
+
+<!-- Anchors. -->
+
+<!-- URLs. -->
+[Azure Portal]: https://portal.azure.com/
+
+<!-- Images. -->