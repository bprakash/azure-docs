--- conflicted
+++ resolved
@@ -1,11 +1,6 @@
 <properties
-<<<<<<< HEAD
-	pageTitle="Get Started with mobile app backends for Windows Store apps | Microsoft Azure"
+	pageTitle="Create a Windows Runtime 8.1 universal app on Azure Mobile Apps | Microsoft Azure"
 	description="Follow this tutorial to get started with using Azure mobile app backends for Windows Store development in C#, Visual Basic, or JavaScript."
-=======
-	pageTitle="Create an Windows Runtime 8.1 universal app on Azure Mobile Apps"
-	description="Follow this tutorial to get started using Azure mobile app backends for Windows Store development in C#, VB, or JavaScript."
->>>>>>> 0d02eeea
 	services="app-service\mobile"
 	documentationCenter="windows"
 	authors="ggailey777"
@@ -24,16 +19,12 @@
 #Create a Windows app
 
 [AZURE.INCLUDE [app-service-mobile-selector-get-started-preview](../../includes/app-service-mobile-selector-get-started-preview.md)]
-&nbsp;   
+&nbsp;
 [AZURE.INCLUDE [app-service-mobile-note-mobile-services-preview](../../includes/app-service-mobile-note-mobile-services-preview.md)]
 
 ##Overview
 
-<<<<<<< HEAD
-This tutorial shows you how to add a cloud-based backend service to a universal Windows app by using an Azure mobile app backend. Universal Windows app solutions include projects for both Windows Store 8.1 and Windows Phone Store 8.1 apps, in addition to a common shared project.
-=======
-This tutorial shows you how to add a cloud-based backend service to a Windows Runtime 8.1 universal app using an Azure mobile app backend. Universal Windows app solutions include projects for both Windows Store 8.1 and Windows Phone Store 8.1 apps and a common shared project.
->>>>>>> 0d02eeea
+This tutorial shows you how to add a cloud-based backend service to a Windows Runtime 8.1 universal app by using an Azure mobile app backend. Universal Windows app solutions include projects for both Windows Store 8.1 and Windows Phone Store 8.1 apps, in addition to a common shared project.
 
 [AZURE.INCLUDE [app-service-mobile-windows-universal-get-started-preview](../../includes/app-service-mobile-windows-universal-get-started-preview.md)]
 
@@ -47,82 +38,49 @@
 
 >[AZURE.NOTE] If you want to get started with Azure App Service before you sign up for an Azure account, go to [Try App Service](http://go.microsoft.com/fwlink/?LinkId=523751&appServiceName=mobile). There, you can immediately create a short-lived starter mobile app in App Service—no credit card required, and no commitments.
 
-##Create a new Azure Mobile App backend
+##Create a new Azure mobile app backend
 
 [AZURE.INCLUDE [app-service-mobile-dotnet-backend-create-new-service-preview](../../includes/app-service-mobile-dotnet-backend-create-new-service-preview.md)]
 
 ## Download the server project
 
-<<<<<<< HEAD
-Once you have created your mobile app backend, you can follow an easy Quickstart in the Azure portal to either create a new app or modify an existing app to connect to your mobile app backend.
+1. In the [Azure portal], click **Browse All** > **Web Apps**, and then click the mobile app backend that you just created.
 
-In this section, you will create a new universal Windows app that is connected to your mobile app backend.
-
-1. In the Azure portal, click **Mobile App**, and then click the mobile app that you just created.
-=======
-1. In the [Azure Portal], click **Browse All** > **Web Apps**, then click the Mobile App backend that you just created. 
-
-2. In the Mobile App backend, click **All settings** and under **Mobile App** click **Quickstart** > **Windows (C#)**.
+2. In the mobile app backend, click **All settings**, and then under **Mobile App**, click **Quickstart** > **Windows (C#)**.
 
 3. Under **Download and run your server project** in **Create a new app**, click **Download**, extract the compressed project files to your local computer, and open the solution in Visual Studio.
->>>>>>> 0d02eeea
 
-4. Build the project to restore the NuGet packages. 
+4. Build the project to restore the NuGet packages.
 
 ##Publish the server project to Azure
 
-<<<<<<< HEAD
-    This displays the three easy steps to create a Windows Store app that's connected to your mobile app backend.
-=======
 [AZURE.INCLUDE [app-service-mobile-dotnet-backend-publish-service-preview](../../includes/app-service-mobile-dotnet-backend-publish-service-preview.md)]
->>>>>>> 0d02eeea
 
 ##Download and run the client project
 
-<<<<<<< HEAD
-4. Under **Download and run your app and service locally**, select a language for your Windows Store app, and then click **Download**.
+Once you have created your mobile app backend, you can follow an easy Quickstart in the Azure portal to either create a new app or modify an existing app to connect to your mobile app backend.
 
-    This downloads a solution that contains projects for both the mobile app backend and the sample _To do list_ application that is connected to your mobile app backend. Save the compressed project file to your local computer, and make a note of where you save it.
-=======
-Once you have created your mobile app backend, you can follow an easy quickstart in the Azure Portal to either create a new app or modify an existing app to connect to your mobile app backend.
+In this section, you download a universal Windows app template project that is customized to connect to your Azure mobile app backend.
 
-In this section you download a universal Windows app template project that is customized to connect to your Azure Mobile App backend. 
->>>>>>> 0d02eeea
+1. Back in the blade for your Mobile App backend, click **All settings**, and then under **Mobile App**, click **Quickstart** > **Windows (C#)**.
 
-1. Back in the blade for your Mobile App backend, click **All settings** and under **Mobile App** click **Quickstart** > **Windows (C#)**. 
+2.  Under **Download and run your Windows project** in **Create a new app**, click **Download**, and extract the compressed project files to your local computer.
 
-2.  Under **Download and run your Windows project** in **Create a new app**, click **Download**, extract the compressed project files to your local computer. 
-  
 3. (Optional) Add the universal Windows app project to the solution with the server project. This makes it easier to debug and test both the app and the backend in the same Visual Studio solution, if you choose to do so.
 
-<<<<<<< HEAD
-## Publish the mobile app backend
-=======
-4. With the Windows Store app as the start-up project, press the F5 key to rebuild the project and start the Windows Store app.
->>>>>>> 0d02eeea
+4. With the Windows Store app as the startup project, press the F5 key to rebuild the project and start the Windows Store app.
 
-5. In the app, type meaningful text, such as *Complete the tutorial*, in the **Insert a TodoItem** textbox, and then click **Save**.
+5. In the app, type meaningful text, such as *Complete the tutorial*, in the **Insert a TodoItem** text box, and then click **Save**.
 
 	![](./media/app-service-mobile-dotnet-backend-windows-store-dotnet-get-started-preview/mobile-quickstart-startup.png)
 
-<<<<<<< HEAD
-Now that the mobile app backend is published and the client is connected to the remote mobile app backend that's hosted in Azure, we can run the app by using Azure for item storage.
-=======
-	This sends a POST request to the new mobile app backend hosted in Azure.
->>>>>>> 0d02eeea
+	This sends a POST request to the new mobile app backend that's hosted in Azure.
 
-6. Stop debugging, right click the `<your app name>.WindowsPhone` project, click **Set as StartUp Project**, then press F5 again.
+6. Stop debugging, right-click the `<your app name>.WindowsPhone` project, click **Set as StartUp Project**, and then press F5 again.
 
 	![](./media/app-service-mobile-dotnet-backend-windows-store-dotnet-get-started-preview/mobile-quickstart-completed-wp8.png)
 
-<<<<<<< HEAD
-[Getting started with mobile app backends]:#getting-started
-[Create a new mobile app backend]:#create-new-service
-[Define the mobile app backend instance]:#define-mobile-app-backend-instance
-[Next steps]:#next-steps
-=======
 	Notice that data saved from the previous step is loaded from the mobile app after the Windows app starts.
->>>>>>> 0d02eeea
 
 ##Next steps
 
@@ -137,11 +95,5 @@
 <!-- URLs. -->
 [Get started with authentication]: app-service-mobile-dotnet-backend-windows-store-dotnet-get-started-users-preview.md
 [Mobile App SDK]: http://go.microsoft.com/fwlink/?LinkId=257545
-<<<<<<< HEAD
 [Azure portal]: https://portal.azure.com/
-=======
-[Azure Portal]: https://portal.azure.com/
-
-[Visual Studio Community 2013]: https://go.microsoft.com/fwLink/p/?LinkID=534203
- 
->>>>>>> 0d02eeea
+[Visual Studio Community 2013]: https://go.microsoft.com/fwLink/p/?LinkID=534203