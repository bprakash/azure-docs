<properties 
	pageTitle="Performance levels in DocumentDB | Azure" 
	description="Learn about how performance levels in DocumentDB enable you to reserve throughput on a per collection basis." 
	services="documentdb" 
	authors="johnfmacintyre" 
	manager="jhubbard" 
	editor="monicar" 
	documentationCenter=""/>

<tags 
	ms.service="documentdb" 
	ms.workload="data-services" 
	ms.tgt_pltfrm="na" 
	ms.devlang="na" 
	ms.topic="article" 
<<<<<<< HEAD
	ms.date="04/08/2015" 
=======
	ms.date="04/14/2015" 
>>>>>>> 8e917651
	ms.author="johnmac"/>

#Performance levels in DocumentDB

This article provides an overview of performance levels in [Microsoft Azure DocumentDB](http://azure.microsoft.com/services/documentdb/). 

After reading this article, you'll be able to answer the following questions:  

-	What is a performance level?
-	How is throughput reserved for a database account?
-	How do I work with performance levels?
-	How am I billed for performance levels?

##Introduction to performance levels

Each DocumentDB collection created under a Standard account is provisioned with an associated performance level. Performance levels are designated as S1, S2 or S3 ranging from lowest to highest in performance. The collection’s performance level determines the amount of service resources reserved for your application. Each collection in a database can have a different performance level allowing you to designate more throughput for frequently accessed collections and less throughput for infrequently accessed collections. 

Each performance level has an associated request unit (RU) rate limit. This is the throughput that will be reserved for a collection based on its performance level, and is available for use by that collection exclusively. Collections can be created through the [Azure portal](http://portal.azure.com) or any of the [DocumentDB SDKs](https://msdn.microsoft.com/library/azure/dn781482.aspx). The DocumentDB APIs allow you to specify the performance level of a collection. 

<table> 
<tbody>
<tr>
<td valign="top" ><p><b>Collection performance level</b></p></td>
<td valign="top" ><p><b>Reserved throughput</b></p></td>
</tr>

<tr>
<td valign="top" ><p>S1</p></td>
<td valign="top" ><p>250 RU/sec</p></td>
</tr>

<tr>
<td valign="top" ><p>S2</p></td>
<td valign="top" ><p>1000 RU/sec</p></td>
</tr>

<tr>
<td valign="top" ><p>S3</p></td>
<td valign="top" ><p>2500 RU/sec</p></td>
</tr>

</tbody>
</table>

DocumentDB allows for a rich set of database operations including queries, queries with user-defined functions (UDFs), stored procedures and triggers. The processing cost associated with each of these operations will vary based on the CPU, IO and memory required to complete the operation. Instead of thinking about and managing hardware resources, you can think of a request unit as a single measure for the resources required to perform various database operations and service an application request.

> [AZURE.NOTE] Performance levels are measured in request units. Each performance level has an associated maximum request unit per second rate. The performance level of a collection can be adjusted through the APIs or the [Azure portal](https://portal.azure.com/).

##Setting performance levels for collections
Once a collection is created, the full allocation of RUs based on the designated performance level are reserved for the collection. For example, if a collection is set as S3 – the collection is capable of processing 2,500 RUs/sec. Each collection reserves its designated throughput and 10GB of database storage. The price of the collection will vary based on the performance level chosen (S1, S2, S3). Note that DocumentDB operates based on capacity reservation; by creating a collection, an application has reserved and is billed for reserved throughput and database storage, regardless of how much of that storage and throughput is actively used.

After collections are created, you can modify the performance level through the DocumentDB SDKs or through the Azure management portal. 

> [AZURE.IMPORTANT] DocumentDB Standard collections are billed at an hourly rate and each collection you create will be billed for a minimum one hour of usage. 

If you adjust the performance level of a collection within an hour, you will be billed for the highest performance level set during the hour. For example, if you increase your performance level for a collection at 8:53am you will be charged for the new level starting at 8:00am. Likewise, if you decrease your performance level at 8:53am, the new rate will be applied at 9:00am.

Request units are reserved for each collection based on the performance level set. Request unit consumption is evaluated as a per second rate. Applications that exceed the provisioned request unit rate (or performance level) on a collection will be throttled until the rate drops below the reserved level for that collection. If your application requires a higher level of throughput, you can increase the performance level for each collection.

> [AZURE.NOTE] When your application exceeds performance levels for one or multiple collections, requests will be throttled on a per collection basis. This means that some application requests may succeed while others may be throttled.

<<<<<<< HEAD
##<a id="Sub3"></a>Working with performance levels##
=======
##Working with performance levels
>>>>>>> 8e917651
DocumentDB collections allow you to partition your data based on both the query patterns and performance needs of your application. Refer to the [partitioning data documentation](documentdb-partition-data.md) for more details on partitioning data with DocumentDB. With DocumentDB’s automatic indexing and query support, it is quite common to collocate heterogeneous documents within the same collection. The key considerations in deciding whether separate collections should be used include:

- Queries – A collection is the scope for query execution. If you need to query across a set of documents, the most efficient read patterns come from collocating documents in a single collection.
- Transactions – A collection is the transaction domain for stored procedures and triggers. All transactions are scoped to a single collection. 
- Performance – A collection has an associated performance level. This ensures that each collection has a predictable performance through reserved RUs. Data can be allocated to different collections, with different performance levels, based on access frequency.

> [AZURE.IMPORTANT] It is important to understand you will be billed at full standard rates based on the number of collections created by your application.
<<<<<<< HEAD

It is recommended that your application makes use of a small number of collections unless you have large storage or throughput requirements. Ensure that you have well understood application patterns for the creation of new collections. You may choose to reserve collection creation as a management action handled outside your application. Similarly, adjusting the performance level for a collection will change the hourly rate at which the collection is billed. You should monitor collection performance levels if your application adjusts these dynamically.
=======

It is recommended that your application makes use of a small number of collections unless you have large storage or throughput requirements. Ensure that you have well understood application patterns for the creation of new collections. You may choose to reserve collection creation as a management action handled outside your application. Similarly, adjusting the performance level for a collection will change the hourly rate at which the collection is billed. You should monitor collection performance levels if your application adjusts these dynamically.

##Changing performance levels using the Azure Preview portal

The Azure Preview portal is one option available to you when managing your collections' performance levels. Follow these steps to change a collection's performance level from the Azure Portal.

1. Navigate over to the [**Azure Preview portal**](https://portal.azure.com) from your browser.
2. Click **Browse** from the jump bar on the left side.
3. In the **Browse** hub, click **DocumentDB Accounts** under the **Filter by** label.
4. In the **DocumentDB Accounts** blade, click the DocumentDB account that contains the desired collection.
5. In the **DocumentDB Account** blade, scroll down to the **Databases** lens and click the database that contains the desired collection. 
6. In the newly opened **Database** blade, scroll down to the **Collections** lens and select your desired collection.
7. Finally, within your **Collection** blade, find and click the **Pricing tier** tile in the **Usage** lens.
8. In the **Choose your pricing tier** blade, click the desired performance level and then click **Select** at the bottom of the blade. 

>[AZURE.NOTE] Changing performance levels of a collection may take up to 2 minutes.

![Changing pricing tier][1]

##Changing performance levels using the .NET SDK

Another option for changing your collections' performance levels is through our SDKs. This section only covers changing a collection's performance level using our [.NET SDK](https://msdn.microsoft.com/library/azure/dn948556.aspx), but the process is similar for our other [SDKs](https://msdn.microsoft.com/library/azure/dn781482.aspx). If you are new to our .NET SDK, please visit our [getting started tutorial](documentdb-get-started.md).

Here is a code snippet for changing the offer type:

	//Fetch the resource to be updated
	Offer offer = client.CreateOfferQuery()
	                          .Where(r => r.ResourceLink == "collection selfLink")    
	                          .AsEnumerable()
	                          .SingleOrDefault();
	                          
	//Change the user mode to All
	offer.OfferType = "S3";
	                    
	//Now persist these changes to the database by replacing the original resource
	Offer updated = await client.ReplaceOfferAsync(offer);

Visit [MSDN](https://msdn.microsoft.com/library/azure/microsoft.azure.documents.client.documentclient.aspx) to view additional examples and learn more about our offer methods: 

- [**ReadOfferAsync**](https://msdn.microsoft.com/library/azure/microsoft.azure.documents.client.documentclient.readofferasync.aspx)
- [**ReadOffersFeedAsync**](https://msdn.microsoft.com/library/azure/microsoft.azure.documents.client.documentclient.readoffersfeedasync.aspx)
- [**ReplaceOfferAsync**](https://msdn.microsoft.com/library/azure/microsoft.azure.documents.client.documentclient.replaceofferasync.aspx)
- [**CreateOfferQuery**](https://msdn.microsoft.com/library/azure/microsoft.azure.documents.linq.documentqueryable.createofferquery.aspx) 
>>>>>>> 8e917651

##Next steps

To learn more about pricing and managing data with Azure DocumentDB, explore these resources:
 
- [DocumentDB pricing](http://azure.microsoft.com/pricing/details/documentdb/)
- [Managing DocumentDB capacity](documentdb-manage.md) 
- [Modeling data in DocumentDB](documentdb-modeling-data.md)
- [Partitioning data in DocumentDB](documentdb-partition-data.md)

To learn more about DocumentDB, see the Azure DocumentDB [documentation](http://azure.microsoft.com/documentation/services/documentdb/). 

[1]: ./media/documentdb-performance-levels/img1.png<|MERGE_RESOLUTION|>--- conflicted
+++ resolved
@@ -13,11 +13,7 @@
 	ms.tgt_pltfrm="na" 
 	ms.devlang="na" 
 	ms.topic="article" 
-<<<<<<< HEAD
-	ms.date="04/08/2015" 
-=======
 	ms.date="04/14/2015" 
->>>>>>> 8e917651
 	ms.author="johnmac"/>
 
 #Performance levels in DocumentDB
@@ -79,11 +75,7 @@
 
 > [AZURE.NOTE] When your application exceeds performance levels for one or multiple collections, requests will be throttled on a per collection basis. This means that some application requests may succeed while others may be throttled.
 
-<<<<<<< HEAD
-##<a id="Sub3"></a>Working with performance levels##
-=======
 ##Working with performance levels
->>>>>>> 8e917651
 DocumentDB collections allow you to partition your data based on both the query patterns and performance needs of your application. Refer to the [partitioning data documentation](documentdb-partition-data.md) for more details on partitioning data with DocumentDB. With DocumentDB’s automatic indexing and query support, it is quite common to collocate heterogeneous documents within the same collection. The key considerations in deciding whether separate collections should be used include:
 
 - Queries – A collection is the scope for query execution. If you need to query across a set of documents, the most efficient read patterns come from collocating documents in a single collection.
@@ -91,10 +83,6 @@
 - Performance – A collection has an associated performance level. This ensures that each collection has a predictable performance through reserved RUs. Data can be allocated to different collections, with different performance levels, based on access frequency.
 
 > [AZURE.IMPORTANT] It is important to understand you will be billed at full standard rates based on the number of collections created by your application.
-<<<<<<< HEAD
-
-It is recommended that your application makes use of a small number of collections unless you have large storage or throughput requirements. Ensure that you have well understood application patterns for the creation of new collections. You may choose to reserve collection creation as a management action handled outside your application. Similarly, adjusting the performance level for a collection will change the hourly rate at which the collection is billed. You should monitor collection performance levels if your application adjusts these dynamically.
-=======
 
 It is recommended that your application makes use of a small number of collections unless you have large storage or throughput requirements. Ensure that you have well understood application patterns for the creation of new collections. You may choose to reserve collection creation as a management action handled outside your application. Similarly, adjusting the performance level for a collection will change the hourly rate at which the collection is billed. You should monitor collection performance levels if your application adjusts these dynamically.
 
@@ -139,7 +127,6 @@
 - [**ReadOffersFeedAsync**](https://msdn.microsoft.com/library/azure/microsoft.azure.documents.client.documentclient.readoffersfeedasync.aspx)
 - [**ReplaceOfferAsync**](https://msdn.microsoft.com/library/azure/microsoft.azure.documents.client.documentclient.replaceofferasync.aspx)
 - [**CreateOfferQuery**](https://msdn.microsoft.com/library/azure/microsoft.azure.documents.linq.documentqueryable.createofferquery.aspx) 
->>>>>>> 8e917651
 
 ##Next steps
 
