--- conflicted
+++ resolved
@@ -16,11 +16,7 @@
 	ms.devlang="multiple" 
 	ms.topic="article" 
 	ms.date="09/14/2015" 
-<<<<<<< HEAD
-	ms.author="patshea"/>
-=======
 	ms.author="tarcher"/>
->>>>>>> 08be3281
 
 # Testing the Performance of a Cloud Service Locally in the Azure Compute Emulator Using the Visual Studio Profiler
 
