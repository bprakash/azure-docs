--- conflicted
+++ resolved
@@ -1,214 +1,201 @@
-<properties 
-   pageTitle="Learn about the latest Azure Guest OS Releases | Microsoft Azure" 
-   description="The latest release news and SDK compatibility for Azure Cloud Services Guest OS." 
-   services="cloud-services" 
-   documentationCenter="na" 
-   authors="yuemlu" 
-   manager="timlt" 
-   editor=""/>
-
-<tags
-   ms.service="cloud-services"
-   ms.devlang="na"
-   ms.topic="article"
-   ms.tgt_pltfrm="na"
-   ms.workload="tbd" 
-<<<<<<< HEAD
-   ms.date="04/11/2016"
-=======
-   ms.date="04/17/2016"
->>>>>>> edd433ef
-   ms.author="yuemlu"/>
-
-# Azure Guest OS releases and SDK compatibility matrix
-Provides you with up-to-date information about the latest Azure Guest OS releases for Cloud Services. This information will help you plan your upgrade path before a a Guest OS is disabled. If you configure your roles to use *automatic* Guest OS updates as described in [Azure Guest OS Update Settings][], it is not vital that you read this page.
-
-> [AZURE.IMPORTANT] This page applies to Cloud Services web and worker roles, which run on top of a Guest OS. It does **not apply** to IaaS Virtual Machines. 
-
-<!-- -->
-
-> [AZURE.TIP] Subscribe to the [Guest OS Update RSS Feed][rss] to receive the most timely notification on all Guest OS changes.
-
-Unsure about what the Guest OS is or how the Guest OS releases work? Read [this](#how-it-works) section.
-
-## News updates
-
-###### **April 18 2016**
-April Guest OS rollout is starting April 18 2016, and projected to be released on May 12 2016. 
-
-###### **March 14 2016**
-March Guest OS rollout is starting March 14 2016, and projected to be released on April 8 2016. 
-
-###### **February 22 2016**
-February Guest OS rollout is starting February 22 2016, and projected to be released on March 9 2016.
-
-###### **January 18 2016**
-January Guest OS rollout is starting January 18 2016, and projected to be released on February 12 2016.
-
-###### **January 4 2016**
-November 201511-02 Guest OS was released on January 4, 2016 for deployment. This OS version is not set as the default OS for automatic update, so the provisioning time of Guest OS deployment to November 201511-02 OS version would be slightly longer. 
-
-## Releases
-
-## Family 4 releases
-**Windows Server 2012 R2**
-
-Supports .NET 4.0, 4.5, 4.5.1, 4.5.2 (Note 2)
-
->[AZURE.NOTE] Dates with a * are subject to change
-
-| Configuration String           | Release date    | Disable date  | Expired date |
-| ------------------------------ | --------------- | ------------- | ---- |
-<<<<<<< HEAD
-=======
-| WA-GUEST-OS-4.31_201604-01     | May 12 2016 *   | Post 4.33     | TBD |
->>>>>>> edd433ef
-| WA-GUEST-OS-4.30_201603-01     | April 7 2016    | Post 4.32     | TBD |
-| WA-GUEST-OS-4.29_201602-02     | March 12 2016   | Post 4.31     | TBD |
-| WA-GUEST-OS-4.28_201601-01     | Feb 12 2016     | May 7 2016     | TBD | 
-| WA-GUEST-OS-4.27_201512-01     | Jan 12 2016     | April 12 2016 | TBD |
-| ~~WA-GUEST-OS-4.26_201511-02~~ | Jan 4 2016      | March 12 2016 | TBD |
-| ~~WA-GUEST-OS-4.26_201511-01~~ | Dec 10 2015     | March 12 2016 | TBD |
-| ~~WA-GUEST-OS-4.25_201510-01~~ | Nov 6 2015      | Feb 12 2016   | TBD |
-| ~~WA-GUEST-OS-4.24_201509-01~~ | Oct 1 2015      | Jan 10 2016   | TBD |
-| ~~WA-GUEST-OS-4.23_201508-02~~ | Sep 9 2015      | Dec 6 2015    | TBD |
-| ~~WA-GUEST-OS-4.22_201507-02~~ | Aug 7 2015      | Nov 1 2015    | TBD |
-| ~~WA-GUEST-OS-4.21_201506-01~~ | July 9 2015     | Oct 9 2015    | TBD |
-| ~~WA-GUEST-OS-4.20_201505-02~~ | June 12 2015    | Sep 7 2015    | TBD |
-| ~~WA-GUEST-OS-4.19_201504-01~~ | April 17 2015   | Aug 9 2015    | TBD |
-
-## Family 3 releases
-
-**Windows Server 2012**
-
-Supports .NET 4.0, 4.5
-
->[AZURE.NOTE] Dates with a * are subject to change
-
-| Configuration String           | Release date   | Disable date  | Expired date |
-| ------------------------------ | -------------- | ------------- | --- |
-<<<<<<< HEAD
-=======
-| WA-GUEST-OS-3.38_201604-01     | May 12 2016 *  | Post 3.40     | TBD |
->>>>>>> edd433ef
-| WA-GUEST-OS-3.37_201603-01     | April 7 2016   | Post 3.39     | TBD |
-| WA-GUEST-OS-3.36_201602-02     | March 12 2016  | Post 3.38     | TBD |
-| WA-GUEST-OS-3.35_201601-01     | Feb 12 2016    | May 7 2016     | TBD |
-| WA-GUEST-OS-3.34_201512-01     | Jan 12 2016    | April 12 2016 | TBD |
-| ~~WA-GUEST-OS-3.33_201511-02~~ | Jan 4 2016     | March 12 2016 | TBD |
-| ~~WA-GUEST-OS-3.33_201511-01~~ | Dec 10 2015    | March 12 2016 | TBD |
-| ~~WA-GUEST-OS-3.32_201510-01~~ | Nov 6 2015     | Feb 12 2016   | TBD |
-| ~~WA-GUEST-OS-3.31_201509-01~~ | Oct 1 2015     | Jan 10 2016   | TBD |
-| ~~WA-GUEST-OS-3.30_201508-02~~ | Sep 9 2015     | Dec 6 2015    | TBD |
-| ~~WA-GUEST-OS-3.29_201507-02~~ | Aug 7 2015     | Nov 1 2015    | TBD |
-| ~~WA-GUEST-OS-3.28_201506-01~~ | July 9 2015    | Oct 9 2015    | TBD |
-| ~~WA-GUEST-OS-3.27_201505-02~~ | June 12 2015   | Sep 7 2015    | TBD |
-| ~~WA-GUEST-OS-3.26_201504-01~~ | April 17 2015  | Aug 9 2015    | TBD |
-
-
-## Family 2 releases
-
-**Windows Server 2008 R2 SP1**
-
-Supports .NET 3.5, 4.0
-
->[AZURE.NOTE] Dates with a * are subject to change
-
-| Configuration String           | Release date  | Disable date  | Expired date |
-| ------------------------------ | ------------- | ------------  | --- |
-<<<<<<< HEAD
-=======
-| WA-GUEST-OS-2.50_201604-01     | May 12 2016 * | Post 2.52     | TBD |
->>>>>>> edd433ef
-| WA-GUEST-OS-2.49_201603-01     | April 7 2016  | Post 2.51     | TBD |
-| WA-GUEST-OS-2.48_201602-02     | March 12 2016 | Post 2.50     | TBD |
-| WA-GUEST-OS-2.47_201601-01     | Feb 12 2016   | May 7 2016  | TBD |
-| WA-GUEST-OS-2.46_201512-01     | Jan 12 2016   | April 12 2016 | TBD |
-| ~~WA-GUEST-OS-2.45_201511-02~~ | Jan 4 2016    | March 12 2016 | TBD |
-| ~~WA-GUEST-OS-2.45_201511-01~~ | Dec 10 2015   | March 12 2016 | TBD |
-| ~~WA-GUEST-OS-2.44_201510-01~~ | Nov 6 2015    | Feb 12 2016   | TBD |
-| ~~WA-GUEST-OS-2.43_201509-01~~ | Oct 1 2015    | Jan 10 2016   | TBD |
-| ~~WA-GUEST-OS-2.42_201508-02~~ | Sep 9 2015    | Dec 6 2015    | TBD |
-| ~~WA-GUEST-OS-2.41_201507-02~~ | Aug 7 2015    | Nov 1 2015    | TBD |
-| ~~WA-GUEST-OS-2.40_201506-01~~ | July 9 2015   | Oct 9 2015    | TBD |
-| ~~WA-GUEST-OS-2.39_201505-02~~ | June 12 2015  | Sep 7 2015    | TBD |
-| ~~WA-GUEST-OS-2.38_201504-01~~ | April 17 2015 | Aug 9 2015    | TBD |
-
-## MSRC patch updates
-The list of patches that are included with each monthly Guest OS release is available [here][patches].
-
-## SDK support
-
-Even though the [retirement policy for the Azure SDK][retire policy sdk] indicates that only versions above 2.2 are supported, specific Guest OS families allow you to use earlier versions. You should always use the latest supported SDK. 
-
-| Guest OS Family | Compatible SDK Versions |
-| --------------- | ----------------------- |
-| 4               | Version 2.1+ |
-| 3               | Version 1.8+ |
-| 2               | Version 1.3+ |
-| 1               | Version 1.0+ |
-
-## Guest OS Release Information
-There are three dates that are important to Guest OS releases: **release** date, **disabled** date, and **expiration** date. A Guest OS is considered available when it is in the Portal and can be selected as the target Guest OS. When a Guest OS hits the **disabled** date it is removed from Azure. However, any Cloud Service targetting that Guest OS will still operate as normal. 
-
-The window between the **disabled** date and the **expiration** date provide you with a buffer to easily transition from one Guest OS to one newer. If you're using *automatic* as your Guest OS, you'll always be on the latest version and you don't have to worry about it expiring. 
-
-When the **expiration** date passes and any Cloud Service still using that Guest OS will be stopped, deleted, or forced to upgrade. You can read more about the retirement policy [here][retirepolicy].
-
-## Guest OS Family-Version Explanation
-The Guest OS families are based on released versions of Microsoft Windows Server. The Guest OS is the underlying operating system that Azure Cloud Services run on. Each Guest OS has a family, version and release number. 
-
-- **Guest OS family**  
-A Windows Server operating system release that a Guest OS is based on. For example, *family 3* is based on Windows Server 2012.
-
-- **Guest OS version**  
-Specific to a Guest OS family image plus relevant [Microsoft Security Response Center (MSRC)][msrc] patches that are available at the date the new Guest OS version is produced. Not all patches may be included. 
-
-    Numbers start at 0 and increment by 1 each time a new set of updates is added. Trailing zeros are only shown if important. That is, version 2.10 is a different, much later version than version 2.1.
-
-- **Guest OS release**  
-A rerelease of a Guest OS version. A rerelease occurs if Microsoft finds issues during testing; requiring changes. The latest release always supersedes any previous releases, public or not. The Azure classic portal will only allow users to pick the latest release for a given version. Deployments running on a previous release are usually not force upgraded depending on the severity of the bug. 
-
-In the example below, 2 is the family, 12 is the version and "rel2" is the release.
-
-**Guest OS release** - 2.12 rel2
-
-**Configuration string for this release** - WA-GUEST-OS-2.12_201208-02
-
-The configuration string for a Guest OS has this same information embedded in it, along with a date showing which MSRC patches were considered for that release. In this example, MSRC patches produced for Windows Server 2008 R2 up to and including August 2012 were considered for inclusion. Only patches specifically applying to that version of Windows Server are included. For example, if an MSRC patch applies to Microsoft Office, it will not be included because that product is not part of the Windows Server base image. 
-
-## Guest OS System Update Process
-This page includes information on upcoming Guest OS Releases. Customers have indicated that they want to know when a release occurs because their cloud service roles will reboot if they are set to "Automatic" update. Guest OS releases typically occur at least 5 days after the MSRC update release that occurs on the second Tuesday of every month. New releases include all the relevant MSRC patches for each Guest OS family. 
-
-Microsoft Azure is constantly releasing updates. The Guest OS is only one such update in the pipeline. A release can be affected by a number of factors too numerous to list here. In addition, Azure runs on literally hundreds of thousands of machines. This means that it's impossible to give an exact date and time when your role(s) will reboot. We will update the [Guest OS Update RSS Feed][rss] with the latest information we have, but consider that time an approximate window. We are aware that this is problematic for customers and working on a plan to limit or time reboots. 
-
-When a new release of the Guest OS is published, it can take time to fully propagate across Azure. As services are updated to the new Guest OS, they are rebooted honoring update domains. Services set to use "Automatic" updates will get a release first. After the update, you’ll see the new Guest OS version listed for your service in the Azure classic portal. Rereleases may occur during this period. Some versions may be deployed over longer periods of time and automatic upgrade reboots may not occur for many weeks after the official release date. Once a Guest OS is available, you can then explicitly choose that version from the portal or in your configuration file. 
-
-For a great deal of valuable information on restarts and pointers to more information technical details of Guest and Host OS updates, see the MSDN blog post titled [Role Instance Restarts Due to OS Upgrades][restarts].
-
-If you manually update your Guest OS, please read the [Guest OS retirement policy][retirepolicy].
-
-
-## Guest OS Supportability and Retirement Policy
-The Guest OS supportability and retirement policy is explained [here][retirepolicy].
-
-[Install .NET on a Cloud Service Role]: https://azure.microsoft.com/en-us/documentation/articles/cloud-services-dotnet-install-dotnet/?WT.mc_id=azurebg_email_Trans_963_RevisedNET_Update
-[Azure Guest OS Update Settings]: cloud-services-how-to-configure.md
-[rss]: http://sxp.microsoft.com/feeds/3.0/msdntn/WindowsAzureOSUpdates
-[ssl3 announcement]: http://azure.microsoft.com/blog/2014/12/09/azure-security-ssl-3-0-update/
-[Microsoft Security Advisory 3009008]: https://technet.microsoft.com/library/security/3009008.aspx
-[ssl3-fixit]: http://go.microsoft.com/?linkid=9863266
-[MS14-066]: https://technet.microsoft.com/library/security/ms14-066.aspx
-[MS14-046]: https://technet.microsoft.com/library/security/ms14-046.aspx
-[retire policy sdk]: https://msdn.microsoft.com/library/dn479282.aspx
-[server and gos]: https://msdn.microsoft.com/library/dn775043.aspx
-[azuresupport]: http://azure.microsoft.com/support/options/
-[net install pkg]: http://www.microsoft.com/download/details.aspx?id=42643
-[msrc]: http://www.microsoft.com/security/msrc/default.aspx
-[update guest os portal]: https://msdn.microsoft.com/library/gg433101.aspx
-[update guest os svc]: https://msdn.microsoft.com/library/gg456324.aspx
-[restarts]: http://blogs.msdn.com/b/kwill/archive/2012/09/19/role-instance-restarts-due-to-os-upgrades.aspx
-[patches]: cloud-services-guestos-msrc-releases.md
-[retirepolicy]: cloud-services-guestos-retirement-policy.md
-[fam1retire]: cloud-services-guestos-family1-retirement.md
- 
+<properties 
+   pageTitle="Learn about the latest Azure Guest OS Releases | Microsoft Azure" 
+   description="The latest release news and SDK compatibility for Azure Cloud Services Guest OS." 
+   services="cloud-services" 
+   documentationCenter="na" 
+   authors="yuemlu" 
+   manager="timlt" 
+   editor=""/>
+
+<tags
+   ms.service="cloud-services"
+   ms.devlang="na"
+   ms.topic="article"
+   ms.tgt_pltfrm="na"
+   ms.workload="tbd" 
+   ms.date="04/17/2016"
+   ms.author="yuemlu"/>
+
+# Azure Guest OS releases and SDK compatibility matrix
+Provides you with up-to-date information about the latest Azure Guest OS releases for Cloud Services. This information will help you plan your upgrade path before a a Guest OS is disabled. If you configure your roles to use *automatic* Guest OS updates as described in [Azure Guest OS Update Settings][], it is not vital that you read this page.
+
+> [AZURE.IMPORTANT] This page applies to Cloud Services web and worker roles, which run on top of a Guest OS. It does **not apply** to IaaS Virtual Machines. 
+
+<!-- -->
+
+> [AZURE.TIP] Subscribe to the [Guest OS Update RSS Feed][rss] to receive the most timely notification on all Guest OS changes.
+
+Unsure about what the Guest OS is or how the Guest OS releases work? Read [this](#how-it-works) section.
+
+## News updates
+
+###### **April 18 2016**
+April Guest OS rollout is starting April 18 2016, and projected to be released on May 12 2016. 
+
+###### **March 14 2016**
+March Guest OS rollout is starting March 14 2016, and projected to be released on April 8 2016. 
+
+###### **February 22 2016**
+February Guest OS rollout is starting February 22 2016, and projected to be released on March 9 2016.
+
+###### **January 18 2016**
+January Guest OS rollout is starting January 18 2016, and projected to be released on February 12 2016.
+
+###### **January 4 2016**
+November 201511-02 Guest OS was released on January 4, 2016 for deployment. This OS version is not set as the default OS for automatic update, so the provisioning time of Guest OS deployment to November 201511-02 OS version would be slightly longer. 
+
+## Releases
+
+## Family 4 releases
+**Windows Server 2012 R2**
+
+Supports .NET 4.0, 4.5, 4.5.1, 4.5.2 (Note 2)
+
+>[AZURE.NOTE] Dates with a * are subject to change
+
+| Configuration String           | Release date    | Disable date  | Expired date |
+| ------------------------------ | --------------- | ------------- | ---- |
+| WA-GUEST-OS-4.31_201604-01     | May 12 2016 *   | Post 4.33     | TBD |
+| WA-GUEST-OS-4.30_201603-01     | April 7 2016    | Post 4.32     | TBD |
+| WA-GUEST-OS-4.29_201602-02     | March 12 2016   | Post 4.31     | TBD |
+| WA-GUEST-OS-4.28_201601-01     | Feb 12 2016     | May 7 2016     | TBD | 
+| WA-GUEST-OS-4.27_201512-01     | Jan 12 2016     | April 12 2016 | TBD |
+| ~~WA-GUEST-OS-4.26_201511-02~~ | Jan 4 2016      | March 12 2016 | TBD |
+| ~~WA-GUEST-OS-4.26_201511-01~~ | Dec 10 2015     | March 12 2016 | TBD |
+| ~~WA-GUEST-OS-4.25_201510-01~~ | Nov 6 2015      | Feb 12 2016   | TBD |
+| ~~WA-GUEST-OS-4.24_201509-01~~ | Oct 1 2015      | Jan 10 2016   | TBD |
+| ~~WA-GUEST-OS-4.23_201508-02~~ | Sep 9 2015      | Dec 6 2015    | TBD |
+| ~~WA-GUEST-OS-4.22_201507-02~~ | Aug 7 2015      | Nov 1 2015    | TBD |
+| ~~WA-GUEST-OS-4.21_201506-01~~ | July 9 2015     | Oct 9 2015    | TBD |
+| ~~WA-GUEST-OS-4.20_201505-02~~ | June 12 2015    | Sep 7 2015    | TBD |
+| ~~WA-GUEST-OS-4.19_201504-01~~ | April 17 2015   | Aug 9 2015    | TBD |
+
+## Family 3 releases
+
+**Windows Server 2012**
+
+Supports .NET 4.0, 4.5
+
+>[AZURE.NOTE] Dates with a * are subject to change
+
+| Configuration String           | Release date   | Disable date  | Expired date |
+| ------------------------------ | -------------- | ------------- | --- |
+| WA-GUEST-OS-3.38_201604-01     | May 12 2016 *  | Post 3.40     | TBD |
+| WA-GUEST-OS-3.37_201603-01     | April 7 2016   | Post 3.39     | TBD |
+| WA-GUEST-OS-3.36_201602-02     | March 12 2016  | Post 3.38     | TBD |
+| WA-GUEST-OS-3.35_201601-01     | Feb 12 2016    | May 7 2016     | TBD |
+| WA-GUEST-OS-3.34_201512-01     | Jan 12 2016    | April 12 2016 | TBD |
+| ~~WA-GUEST-OS-3.33_201511-02~~ | Jan 4 2016     | March 12 2016 | TBD |
+| ~~WA-GUEST-OS-3.33_201511-01~~ | Dec 10 2015    | March 12 2016 | TBD |
+| ~~WA-GUEST-OS-3.32_201510-01~~ | Nov 6 2015     | Feb 12 2016   | TBD |
+| ~~WA-GUEST-OS-3.31_201509-01~~ | Oct 1 2015     | Jan 10 2016   | TBD |
+| ~~WA-GUEST-OS-3.30_201508-02~~ | Sep 9 2015     | Dec 6 2015    | TBD |
+| ~~WA-GUEST-OS-3.29_201507-02~~ | Aug 7 2015     | Nov 1 2015    | TBD |
+| ~~WA-GUEST-OS-3.28_201506-01~~ | July 9 2015    | Oct 9 2015    | TBD |
+| ~~WA-GUEST-OS-3.27_201505-02~~ | June 12 2015   | Sep 7 2015    | TBD |
+| ~~WA-GUEST-OS-3.26_201504-01~~ | April 17 2015  | Aug 9 2015    | TBD |
+
+
+## Family 2 releases
+
+**Windows Server 2008 R2 SP1**
+
+Supports .NET 3.5, 4.0
+
+>[AZURE.NOTE] Dates with a * are subject to change
+
+| Configuration String           | Release date  | Disable date  | Expired date |
+| ------------------------------ | ------------- | ------------  | --- |
+| WA-GUEST-OS-2.50_201604-01     | May 12 2016 * | Post 2.52     | TBD |
+| WA-GUEST-OS-2.49_201603-01     | April 7 2016  | Post 2.51     | TBD |
+| WA-GUEST-OS-2.48_201602-02     | March 12 2016 | Post 2.50     | TBD |
+| WA-GUEST-OS-2.47_201601-01     | Feb 12 2016   | May 7 2016  | TBD |
+| WA-GUEST-OS-2.46_201512-01     | Jan 12 2016   | April 12 2016 | TBD |
+| ~~WA-GUEST-OS-2.45_201511-02~~ | Jan 4 2016    | March 12 2016 | TBD |
+| ~~WA-GUEST-OS-2.45_201511-01~~ | Dec 10 2015   | March 12 2016 | TBD |
+| ~~WA-GUEST-OS-2.44_201510-01~~ | Nov 6 2015    | Feb 12 2016   | TBD |
+| ~~WA-GUEST-OS-2.43_201509-01~~ | Oct 1 2015    | Jan 10 2016   | TBD |
+| ~~WA-GUEST-OS-2.42_201508-02~~ | Sep 9 2015    | Dec 6 2015    | TBD |
+| ~~WA-GUEST-OS-2.41_201507-02~~ | Aug 7 2015    | Nov 1 2015    | TBD |
+| ~~WA-GUEST-OS-2.40_201506-01~~ | July 9 2015   | Oct 9 2015    | TBD |
+| ~~WA-GUEST-OS-2.39_201505-02~~ | June 12 2015  | Sep 7 2015    | TBD |
+| ~~WA-GUEST-OS-2.38_201504-01~~ | April 17 2015 | Aug 9 2015    | TBD |
+
+## MSRC patch updates
+The list of patches that are included with each monthly Guest OS release is available [here][patches].
+
+## SDK support
+
+Even though the [retirement policy for the Azure SDK][retire policy sdk] indicates that only versions above 2.2 are supported, specific Guest OS families allow you to use earlier versions. You should always use the latest supported SDK. 
+
+| Guest OS Family | Compatible SDK Versions |
+| --------------- | ----------------------- |
+| 4               | Version 2.1+ |
+| 3               | Version 1.8+ |
+| 2               | Version 1.3+ |
+| 1               | Version 1.0+ |
+
+## Guest OS Release Information
+There are three dates that are important to Guest OS releases: **release** date, **disabled** date, and **expiration** date. A Guest OS is considered available when it is in the Portal and can be selected as the target Guest OS. When a Guest OS hits the **disabled** date it is removed from Azure. However, any Cloud Service targetting that Guest OS will still operate as normal. 
+
+The window between the **disabled** date and the **expiration** date provide you with a buffer to easily transition from one Guest OS to one newer. If you're using *automatic* as your Guest OS, you'll always be on the latest version and you don't have to worry about it expiring. 
+
+When the **expiration** date passes and any Cloud Service still using that Guest OS will be stopped, deleted, or forced to upgrade. You can read more about the retirement policy [here][retirepolicy].
+
+## Guest OS Family-Version Explanation
+The Guest OS families are based on released versions of Microsoft Windows Server. The Guest OS is the underlying operating system that Azure Cloud Services run on. Each Guest OS has a family, version and release number. 
+
+- **Guest OS family**  
+A Windows Server operating system release that a Guest OS is based on. For example, *family 3* is based on Windows Server 2012.
+
+- **Guest OS version**  
+Specific to a Guest OS family image plus relevant [Microsoft Security Response Center (MSRC)][msrc] patches that are available at the date the new Guest OS version is produced. Not all patches may be included. 
+
+    Numbers start at 0 and increment by 1 each time a new set of updates is added. Trailing zeros are only shown if important. That is, version 2.10 is a different, much later version than version 2.1.
+
+- **Guest OS release**  
+A rerelease of a Guest OS version. A rerelease occurs if Microsoft finds issues during testing; requiring changes. The latest release always supersedes any previous releases, public or not. The Azure classic portal will only allow users to pick the latest release for a given version. Deployments running on a previous release are usually not force upgraded depending on the severity of the bug. 
+
+In the example below, 2 is the family, 12 is the version and "rel2" is the release.
+
+**Guest OS release** - 2.12 rel2
+
+**Configuration string for this release** - WA-GUEST-OS-2.12_201208-02
+
+The configuration string for a Guest OS has this same information embedded in it, along with a date showing which MSRC patches were considered for that release. In this example, MSRC patches produced for Windows Server 2008 R2 up to and including August 2012 were considered for inclusion. Only patches specifically applying to that version of Windows Server are included. For example, if an MSRC patch applies to Microsoft Office, it will not be included because that product is not part of the Windows Server base image. 
+
+## Guest OS System Update Process
+This page includes information on upcoming Guest OS Releases. Customers have indicated that they want to know when a release occurs because their cloud service roles will reboot if they are set to "Automatic" update. Guest OS releases typically occur at least 5 days after the MSRC update release that occurs on the second Tuesday of every month. New releases include all the relevant MSRC patches for each Guest OS family. 
+
+Microsoft Azure is constantly releasing updates. The Guest OS is only one such update in the pipeline. A release can be affected by a number of factors too numerous to list here. In addition, Azure runs on literally hundreds of thousands of machines. This means that it's impossible to give an exact date and time when your role(s) will reboot. We will update the [Guest OS Update RSS Feed][rss] with the latest information we have, but consider that time an approximate window. We are aware that this is problematic for customers and working on a plan to limit or time reboots. 
+
+When a new release of the Guest OS is published, it can take time to fully propagate across Azure. As services are updated to the new Guest OS, they are rebooted honoring update domains. Services set to use "Automatic" updates will get a release first. After the update, you’ll see the new Guest OS version listed for your service in the Azure classic portal. Rereleases may occur during this period. Some versions may be deployed over longer periods of time and automatic upgrade reboots may not occur for many weeks after the official release date. Once a Guest OS is available, you can then explicitly choose that version from the portal or in your configuration file. 
+
+For a great deal of valuable information on restarts and pointers to more information technical details of Guest and Host OS updates, see the MSDN blog post titled [Role Instance Restarts Due to OS Upgrades][restarts].
+
+If you manually update your Guest OS, please read the [Guest OS retirement policy][retirepolicy].
+
+
+## Guest OS Supportability and Retirement Policy
+The Guest OS supportability and retirement policy is explained [here][retirepolicy].
+
+[Install .NET on a Cloud Service Role]: https://azure.microsoft.com/en-us/documentation/articles/cloud-services-dotnet-install-dotnet/?WT.mc_id=azurebg_email_Trans_963_RevisedNET_Update
+[Azure Guest OS Update Settings]: cloud-services-how-to-configure.md
+[rss]: http://sxp.microsoft.com/feeds/3.0/msdntn/WindowsAzureOSUpdates
+[ssl3 announcement]: http://azure.microsoft.com/blog/2014/12/09/azure-security-ssl-3-0-update/
+[Microsoft Security Advisory 3009008]: https://technet.microsoft.com/library/security/3009008.aspx
+[ssl3-fixit]: http://go.microsoft.com/?linkid=9863266
+[MS14-066]: https://technet.microsoft.com/library/security/ms14-066.aspx
+[MS14-046]: https://technet.microsoft.com/library/security/ms14-046.aspx
+[retire policy sdk]: https://msdn.microsoft.com/library/dn479282.aspx
+[server and gos]: https://msdn.microsoft.com/library/dn775043.aspx
+[azuresupport]: http://azure.microsoft.com/support/options/
+[net install pkg]: http://www.microsoft.com/download/details.aspx?id=42643
+[msrc]: http://www.microsoft.com/security/msrc/default.aspx
+[update guest os portal]: https://msdn.microsoft.com/library/gg433101.aspx
+[update guest os svc]: https://msdn.microsoft.com/library/gg456324.aspx
+[restarts]: http://blogs.msdn.com/b/kwill/archive/2012/09/19/role-instance-restarts-due-to-os-upgrades.aspx
+[patches]: cloud-services-guestos-msrc-releases.md
+[retirepolicy]: cloud-services-guestos-retirement-policy.md
+[fam1retire]: cloud-services-guestos-family1-retirement.md
+ 