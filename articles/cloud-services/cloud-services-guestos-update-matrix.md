﻿---
title: Learn about the latest Azure Guest OS Releases | Microsoft Docs
description: The latest release news and SDK compatibility for Azure Cloud Services Guest OS.
services: cloud-services
documentationcenter: na
author: raiye
manager: timlt
editor: ''

ms.assetid: 6306cafe-1153-44c7-8554-623b03d59a34
ms.service: cloud-services
ms.devlang: na
ms.topic: article
ms.tgt_pltfrm: na
ms.workload: tbd
<<<<<<< HEAD
ms.date: 12/14/2016
=======
ms.date: 1/31/2017
>>>>>>> e8cfaf0d
ms.author: raiye

---
# Azure Guest OS releases and SDK compatibility matrix
Provides you with up-to-date information about the latest Azure Guest OS releases for Cloud Services. This information will help you plan your upgrade path before a Guest OS is disabled. If you configure your roles to use *automatic* Guest OS updates as described in [Azure Guest OS Update Settings][Azure Guest OS Update Settings], it is not vital that you read this page.

> [!IMPORTANT]
> This page applies to Cloud Services web and worker roles, which run on top of a Guest OS. It does **not apply** to IaaS Virtual Machines. 
> 
> 

<!-- -->

> [!TIP]
> Subscribe to the [Guest OS Update RSS Feed][rss] to receive the most timely notification on all Guest OS changes.
> 
> 

Unsure about what the Guest OS is or how the Guest OS releases work? Read [this](#how-it-works) section.

## News updates
<<<<<<< HEAD
###### **December 14 2016**
December Guest OS rollout is starting December 14 2016, and projected to be released on January 13 2016.
=======
###### **January 10 2017**
The January Guest OS contains patches that only impact OS family 2 (Windows 2008 Server R2). We have therefore released only the OS Family 2 image (WA-GUEST-OS-2.59_201701-01) for this month. For all other OS families, the December OS (201612-01) remains the latest.

###### **December 14 2016**
December Guest OS rollout is starting December 14 2016, and projected to be released on January 13 2017.
>>>>>>> e8cfaf0d

###### **November 20 2016**
November Guest OS rollout is starting November 8 2016, and projected to be released on December 8 2016.

###### **October 23 2016**
Windows Server 2016 will be released as OS Family 5 on November 1 2016, with .NET 4.6 support.

###### **September 13 2016**
September Guest OS rollout is starting September 13 2016, and projected to be released on October 13 2016.

###### **August 9 2016**
August Guest OS rollout is starting August 9 2016, and projected to be released on September 8 2016. 

###### **July 13 2016**
July Guest OS rollout is starting July 13 2016, and projected to be released on August 12 2016. 

###### **June 15 2016**
June Guest OS rollout is starting June 15 2016, and projected to be released on July 14 2016. 

###### **May 17 2016**
May Guest OS rollout is starting May 17 2016, and projected to be released on June 10 2016. 

###### **April 18 2016**
April Guest OS rollout is starting April 18 2016, and projected to be released on May 12 2016. 

###### **March 14 2016**
March Guest OS rollout is starting March 14 2016, and projected to be released on April 8 2016. 

###### **February 22 2016**
February Guest OS rollout is starting February 22 2016, and projected to be released on March 9 2016.

###### **January 18 2016**
January Guest OS rollout is starting January 18 2016, and projected to be released on February 12 2016.

###### **January 4 2016**
November 201511-02 Guest OS was released on January 4, 2016 for deployment. This OS version is not set as the default OS for automatic update, so the provisioning time of Guest OS deployment to November 201511-02 OS version would be slightly longer. 

## Releases
## Family 5 releases
**Windows Server 2016**

Supports .NET 4.0, 4.5, 4.5.1, 4.5.2, 4.6, 4.6.1, 4.6.2

> [!NOTE]
> Dates with a * are subject to change. 
> 
> The RDP Password for OS Family 5 must be a minimum of 10 characters.
>

| Configuration String | Release date | Disable date | Expired date |
| --- | --- | --- | --- |
<<<<<<< HEAD
=======
| WA-GUEST-OS-5.4_201612-01 |Jan 10 2017 |Post 5.6 |TBD | 
>>>>>>> e8cfaf0d
| WA-GUEST-OS-5.3_201611-01 |Dec 14 2016 |Post 5.5 |TBD |
| WA-GUEST-OS-5.2_201610-02 |Nov 1 2016 |Post 5.4 |TBD |

## Family 4 releases
**Windows Server 2012 R2**

Supports .NET 4.0, 4.5, 4.5.1, 4.5.2

> [!NOTE]
> Dates with a * are subject to change
> 
> 

| Configuration String | Release date | Disable date | Expired date |
| --- | --- | --- | --- |
<<<<<<< HEAD
| WA-GUEST-OS-4.38_201611-01 |Dec 14 2016 |Post 4.4 |TBD |
| WA-GUEST-OS-4.37_201610-02 |Nov 16 2016 |Post 4.39 |TBD |
| WA-GUEST-OS-4.36_201609-01 |Oct 13 2016 |Post 4.38 |TBD |
| WA-GUEST-OS-4.35_201608-01 |Sept 13 2016 |Dec 16 2016 |TBD |
| WA-GUEST-OS-4.34_201607-01 |Aug 8 2016 |Nov 13 2016 |TBD |
| WA-GUEST-OS-4.33_201606-01 |July 13 2016 |Oct 13 2016 |TBD |
| WA-GUEST-OS-4.32_201605-01 |June 10 2016 |Sept 8 2016 |TBD |
| WA-GUEST-OS-4.31_201604-01 |May 2 2016 |Aug 13 2016 |TBD |
| WA-GUEST-OS-4.30_201603-01 |April 7 2016 |July 10 2016 |TBD |
| WA-GUEST-OS-4.29_201602-02 |March 12 2016 |June 2 2016 |TBD |
| WA-GUEST-OS-4.28_201601-01 |Feb 12 2016 |May 7 2016 |TBD |
| WA-GUEST-OS-4.27_201512-01 |Jan 12 2016 |April 12 2016 |TBD |
| ~~WA-GUEST-OS-4.26_201511-02~~ |Jan 4 2016 |March 12 2016 |TBD |
| ~~WA-GUEST-OS-4.26_201511-01~~ |Dec 10 2015 |March 12 2016 |TBD |
| ~~WA-GUEST-OS-4.25_201510-01~~ |Nov 6 2015 |Feb 12 2016 |TBD |
| ~~WA-GUEST-OS-4.24_201509-01~~ |Oct 1 2015 |Jan 10 2016 |TBD |
| ~~WA-GUEST-OS-4.23_201508-02~~ |Sep 9 2015 |Dec 6 2015 |TBD |
| ~~WA-GUEST-OS-4.22_201507-02~~ |Aug 7 2015 |Nov 1 2015 |TBD |
| ~~WA-GUEST-OS-4.21_201506-01~~ |July 9 2015 |Oct 9 2015 |TBD |
| ~~WA-GUEST-OS-4.20_201505-02~~ |June 12 2015 |Sep 7 2015 |TBD |
| ~~WA-GUEST-OS-4.19_201504-01~~ |April 17 2015 |Aug 9 2015 |TBD |
=======
| WA-GUEST-OS-4.39_201612-01 |Jan 10 2017 |Post 4.41 |TBD |
| WA-GUEST-OS-4.38_201611-01 |Dec 14 2016 |Post 4.40 |TBD |
| WA-GUEST-OS-4.37_201610-02 |Nov 16 2016 |Post 4.39 |TBD |
|~~WA-GUEST-OS-4.36_201609-01~~ |Oct 13 2016 |Jan 14 2017 |TBD |
|~~WA-GUEST-OS-4.35_201608-01~~ |Sept 13 2016 |Dec 16 2016 |TBD |
|~~WA-GUEST-OS-4.34_201607-01~~ |Aug 8 2016 |Nov 13 2016 |TBD |
|~~WA-GUEST-OS-4.33_201606-01~~ |July 13 2016 |Oct 13 2016 |TBD |
|~~WA-GUEST-OS-4.32_201605-01~~ |June 10 2016 |Sept 8 2016 |TBD |
|~~WA-GUEST-OS-4.31_201604-01~~ |May 2 2016 |Aug 13 2016 |TBD |
|~~WA-GUEST-OS-4.30_201603-01~~ |April 7 2016 |July 10 2016 |TBD |
|~~WA-GUEST-OS-4.29_201602-02~~ |March 12 2016 |June 2 2016 |TBD |
|~~WA-GUEST-OS-4.28_201601-01~~ |Feb 12 2016 |May 7 2016 |TBD |
|~~WA-GUEST-OS-4.27_201512-01~~ |Jan 12 2016 |April 12 2016 |TBD |
>>>>>>> e8cfaf0d

## Family 3 releases
**Windows Server 2012**

Supports .NET 4.0, 4.5, 4.5.1, 4.5.2

> [!NOTE]
> Dates with a * are subject to change
> 
> 

| Configuration String | Release date | Disable date | Expired date |
| --- | --- | --- | --- |
<<<<<<< HEAD
| WA-GUEST-OS-3.45_201611-01 |Dec 14 2016 |Post 3.47 |TBD |
| WA-GUEST-OS-3.44_201610-01 |Nov 16 2016 |Post 3.46 |TBD |
| WA-GUEST-OS-3.43_201609-01 |Oct 13 2016 |Post 3.45 |TBD |
| WA-GUEST-OS-3.42_201608-01 |Sept 13 2016 |Dec 16 2016 |TBD |
| WA-GUEST-OS-3.41_201607-01 |Aug 8 2016 |Nov 13 2016 |TBD |
| WA-GUEST-OS-3.40_201606-01 |July 13 2016 |Oct 13 2016 |TBD |
| WA-GUEST-OS-3.39_201605-01 |June 10 2016 |Sept 8 2016 |TBD |
| WA-GUEST-OS-3.38_201604-01 |May 2 2016 |Aug 13 2016 |TBD |
| WA-GUEST-OS-3.37_201603-01 |April 7 2016 |July 10 2016 |TBD |
| WA-GUEST-OS-3.36_201602-02 |March 12 2016 |June 2 2016 |TBD |
| WA-GUEST-OS-3.35_201601-01 |Feb 12 2016 |May 7 2016 |TBD |
| WA-GUEST-OS-3.34_201512-01 |Jan 12 2016 |April 12 2016 |TBD |
| ~~WA-GUEST-OS-3.33_201511-02~~ |Jan 4 2016 |March 12 2016 |TBD |
| ~~WA-GUEST-OS-3.33_201511-01~~ |Dec 10 2015 |March 12 2016 |TBD |
| ~~WA-GUEST-OS-3.32_201510-01~~ |Nov 6 2015 |Feb 12 2016 |TBD |
| ~~WA-GUEST-OS-3.31_201509-01~~ |Oct 1 2015 |Jan 10 2016 |TBD |
| ~~WA-GUEST-OS-3.30_201508-02~~ |Sep 9 2015 |Dec 6 2015 |TBD |
| ~~WA-GUEST-OS-3.29_201507-02~~ |Aug 7 2015 |Nov 1 2015 |TBD |
| ~~WA-GUEST-OS-3.28_201506-01~~ |July 9 2015 |Oct 9 2015 |TBD |
| ~~WA-GUEST-OS-3.27_201505-02~~ |June 12 2015 |Sep 7 2015 |TBD |
| ~~WA-GUEST-OS-3.26_201504-01~~ |April 17 2015 |Aug 9 2015 |TBD |
=======
| WA-GUEST-OS-3.46_201612-01 |Jan 10 2017 |Post 3.48 |TBD |
| WA-GUEST-OS-3.45_201611-01 |Dec 14 2016 |Post 3.47 |TBD |
| WA-GUEST-OS-3.44_201610-01 |Nov 16 2016 |Post 3.46 |TBD |
| ~~WA-GUEST-OS-3.43_201609-01~~ |Oct 13 2016 |Jan 14 2017 |TBD |
| ~~WA-GUEST-OS-3.42_201608-01~~ |Sept 13 2016 |Dec 16 2016 |TBD |
| ~~WA-GUEST-OS-3.41_201607-01~~ |Aug 8 2016 |Nov 13 2016 |TBD |
| ~~WA-GUEST-OS-3.40_201606-01~~ |July 13 2016 |Oct 13 2016 |TBD |
| ~~WA-GUEST-OS-3.39_201605-01~~ |June 10 2016 |Sept 8 2016 |TBD |
| ~~WA-GUEST-OS-3.38_201604-01~~ |May 2 2016 |Aug 13 2016 |TBD |
| ~~WA-GUEST-OS-3.37_201603-01~~ |April 7 2016 |July 10 2016 |TBD |
| ~~WA-GUEST-OS-3.36_201602-02~~ |March 12 2016 |June 2 2016 |TBD |
| ~~WA-GUEST-OS-3.35_201601-01~~ |Feb 12 2016 |May 7 2016 |TBD |
| ~~WA-GUEST-OS-3.34_201512-01~~ |Jan 12 2016 |April 12 2016 |TBD |
>>>>>>> e8cfaf0d

## Family 2 releases
**Windows Server 2008 R2 SP1**

Supports .NET 3.5, 4.0, 4.5, 4.5.1, 4.5.2

> [!NOTE]
> Dates with a * are subject to change
> 
> 

| Configuration String | Release date | Disable date | Expired date |
| --- | --- | --- | --- |
<<<<<<< HEAD
| WA-GUEST-OS-2.57_201611-01 |Dec 14 2016 |Post 2.59 |TBD |
| WA-GUEST-OS-2.56_201610-01 |Nov 16 2016 |Post 2.58 |TBD |
| WA-GUEST-OS-2.55_201609-01 |Oct 13 2016 |Post 2.57 |TBD |
| WA-GUEST-OS-2.54_201608-01 |Sept 13 2016 |Dec 16 2016 |TBD |
| WA-GUEST-OS-2.53_201607-01 |Aug 8 2016 |Nov 13 2016 |TBD |
| WA-GUEST-OS-2.52_201606-01 |July 13 2016 |Oct 13 2016 |TBD |
| WA-GUEST-OS-2.51_201605-01 |June 10 2016 |Sept 8 2016 |TBD |
| WA-GUEST-OS-2.50_201604-01 |May 2 2016 |Aug 13 2016 |TBD |
| WA-GUEST-OS-2.49_201603-01 |April 7 2016 |July 10 2016 |TBD |
| WA-GUEST-OS-2.48_201602-02 |March 12 2016 |June 2 2016 |TBD |
| WA-GUEST-OS-2.47_201601-01 |Feb 12 2016 |May 7 2016 |TBD |
| WA-GUEST-OS-2.46_201512-01 |Jan 12 2016 |April 12 2016 |TBD |
| ~~WA-GUEST-OS-2.45_201511-02~~ |Jan 4 2016 |March 12 2016 |TBD |
| ~~WA-GUEST-OS-2.45_201511-01~~ |Dec 10 2015 |March 12 2016 |TBD |
| ~~WA-GUEST-OS-2.44_201510-01~~ |Nov 6 2015 |Feb 12 2016 |TBD |
| ~~WA-GUEST-OS-2.43_201509-01~~ |Oct 1 2015 |Jan 10 2016 |TBD |
| ~~WA-GUEST-OS-2.42_201508-02~~ |Sep 9 2015 |Dec 6 2015 |TBD |
| ~~WA-GUEST-OS-2.41_201507-02~~ |Aug 7 2015 |Nov 1 2015 |TBD |
| ~~WA-GUEST-OS-2.40_201506-01~~ |July 9 2015 |Oct 9 2015 |TBD |
| ~~WA-GUEST-OS-2.39_201505-02~~ |June 12 2015 |Sep 7 2015 |TBD |
| ~~WA-GUEST-OS-2.38_201504-01~~ |April 17 2015 |Aug 9 2015 |TBD |
=======
| WA-GUEST-OS-2.59_201701-01 |Jan 10 2017 |Post 2.61 |TBD |
| WA-GUEST-OS-2.58_201612-01 |Jan 10 2017 |Post 2.60 |TBD |
| WA-GUEST-OS-2.57_201611-01 |Dec 14 2016 |Post 2.59 |TBD |
| WA-GUEST-OS-2.56_201610-01 |Nov 16 2016 |Feb 10 2017 |TBD |
|~~WA-GUEST-OS-2.55_201609-01~~ |Oct 13 2016 |Jan 14 2017 |TBD |
|~~WA-GUEST-OS-2.54_201608-01~~ |Sept 13 2016 |Dec 16 2016 |TBD |
|~~WA-GUEST-OS-2.53_201607-01~~ |Aug 8 2016 |Nov 13 2016 |TBD |
|~~WA-GUEST-OS-2.52_201606-01~~ |July 13 2016 |Oct 13 2016 |TBD |
|~~WA-GUEST-OS-2.51_201605-01~~ |June 10 2016 |Sept 8 2016 |TBD |
|~~WA-GUEST-OS-2.50_201604-01~~ |May 2 2016 |Aug 13 2016 |TBD |
|~~WA-GUEST-OS-2.49_201603-01~~ |April 7 2016 |July 10 2016 |TBD |
|~~WA-GUEST-OS-2.48_201602-02~~|March 12 2016 |June 2 2016 |TBD |
|~~WA-GUEST-OS-2.47_201601-01~~|Feb 12 2016 |May 7 2016 |TBD |
|~~WA-GUEST-OS-2.46_201512-01~~|Jan 12 2016 |April 12 2016 |TBD |
>>>>>>> e8cfaf0d

## MSRC patch updates
The list of patches that are included with each monthly Guest OS release is available [here][patches].

## SDK support
Even though the [retirement policy for the Azure SDK][retire policy sdk] indicates that only versions above 2.2 are supported, specific Guest OS families allow you to use earlier versions. You should always use the latest supported SDK. 

| Guest OS Family | Compatible SDK Versions |
| --- | --- |
| 5 |Version 2.9.5.1+ |
| 4 |Version 2.1+ |
| 3 |Version 1.8+ |
| 2 |Version 1.3+ |
| 1 |Version 1.0+ |

## Guest OS Release Information
There are three dates that are important to Guest OS releases: **release** date, **disabled** date, and **expiration** date. A Guest OS is considered available when it is in the Portal and can be selected as the target Guest OS. When a Guest OS hits the **disabled** date it is removed from Azure. However, any Cloud Service targetting that Guest OS will still operate as normal. 

The window between the **disabled** date and the **expiration** date provide you with a buffer to easily transition from one Guest OS to one newer. If you're using *automatic* as your Guest OS, you'll always be on the latest version and you don't have to worry about it expiring. 

When the **expiration** date passes and any Cloud Service still using that Guest OS will be stopped, deleted, or forced to upgrade. You can read more about the retirement policy [here][retirepolicy].

## Guest OS Family-Version Explanation
The Guest OS families are based on released versions of Microsoft Windows Server. The Guest OS is the underlying operating system that Azure Cloud Services run on. Each Guest OS has a family, version and release number. 

* **Guest OS family**  
  A Windows Server operating system release that a Guest OS is based on. For example, *family 3* is based on Windows Server 2012.
* **Guest OS version**  
  Specific to a Guest OS family image plus relevant [Microsoft Security Response Center (MSRC)][msrc] patches that are available at the date the new Guest OS version is produced. Not all patches may be included. 
  
    Numbers start at 0 and increment by 1 each time a new set of updates is added. Trailing zeros are only shown if important. That is, version 2.10 is a different, much later version than version 2.1.
* **Guest OS release**  
  A rerelease of a Guest OS version. A rerelease occurs if Microsoft finds issues during testing; requiring changes. The latest release always supersedes any previous releases, public or not. The Azure classic portal will only allow users to pick the latest release for a given version. Deployments running on a previous release are usually not force upgraded depending on the severity of the bug. 

In the example below, 2 is the family, 12 is the version and "rel2" is the release.

**Guest OS release** - 2.12 rel2

**Configuration string for this release** - WA-GUEST-OS-2.12_201208-02

The configuration string for a Guest OS has this same information embedded in it, along with a date showing which MSRC patches were considered for that release. In this example, MSRC patches produced for Windows Server 2008 R2 up to and including August 2012 were considered for inclusion. Only patches specifically applying to that version of Windows Server are included. For example, if an MSRC patch applies to Microsoft Office, it will not be included because that product is not part of the Windows Server base image. 

## Guest OS System Update Process
This page includes information on upcoming Guest OS Releases. Customers have indicated that they want to know when a release occurs because their cloud service roles will reboot if they are set to "Automatic" update. Guest OS releases typically occur at least 5 days after the MSRC update release that occurs on the second Tuesday of every month. New releases include all the relevant MSRC patches for each Guest OS family. 

Microsoft Azure is constantly releasing updates. The Guest OS is only one such update in the pipeline. A release can be affected by a number of factors too numerous to list here. In addition, Azure runs on literally hundreds of thousands of machines. This means that it's impossible to give an exact date and time when your role(s) will reboot. We will update the [Guest OS Update RSS Feed][rss] with the latest information we have, but consider that time an approximate window. We are aware that this is problematic for customers and working on a plan to limit or time reboots. 

When a new release of the Guest OS is published, it can take time to fully propagate across Azure. As services are updated to the new Guest OS, they are rebooted honoring update domains. Services set to use "Automatic" updates will get a release first. After the update, you’ll see the new Guest OS version listed for your service in the Azure classic portal. Rereleases may occur during this period. Some versions may be deployed over longer periods of time and automatic upgrade reboots may not occur for many weeks after the official release date. Once a Guest OS is available, you can then explicitly choose that version from the portal or in your configuration file. 

For a great deal of valuable information on restarts and pointers to more information technical details of Guest and Host OS updates, see the MSDN blog post titled [Role Instance Restarts Due to OS Upgrades][restarts].

If you manually update your Guest OS, please read the [Guest OS retirement policy][retirepolicy].

## Guest OS Supportability and Retirement Policy
The Guest OS supportability and retirement policy is explained [here][retirepolicy].

[Install .NET on a Cloud Service Role]: https://azure.microsoft.com/en-us/documentation/articles/cloud-services-dotnet-install-dotnet/?WT.mc_id=azurebg_email_Trans_963_RevisedNET_Update
[Azure Guest OS Update Settings]: cloud-services-how-to-configure.md
[rss]: http://sxp.microsoft.com/feeds/3.0/msdntn/WindowsAzureOSUpdates
[ssl3 announcement]: http://azure.microsoft.com/blog/2014/12/09/azure-security-ssl-3-0-update/
[Microsoft Security Advisory 3009008]: https://technet.microsoft.com/library/security/3009008.aspx
[ssl3-fixit]: http://go.microsoft.com/?linkid=9863266
[MS14-066]: https://technet.microsoft.com/library/security/ms14-066.aspx
[MS14-046]: https://technet.microsoft.com/library/security/ms14-046.aspx
[retire policy sdk]: https://msdn.microsoft.com/library/dn479282.aspx
[server and gos]: https://msdn.microsoft.com/library/dn775043.aspx
[azuresupport]: http://azure.microsoft.com/support/options/
[net install pkg]: http://www.microsoft.com/download/details.aspx?id=42643
[msrc]: http://www.microsoft.com/security/msrc/default.aspx
[update guest os portal]: https://msdn.microsoft.com/library/gg433101.aspx
[update guest os svc]: https://msdn.microsoft.com/library/gg456324.aspx
[restarts]: http://blogs.msdn.com/b/kwill/archive/2012/09/19/role-instance-restarts-due-to-os-upgrades.aspx
[patches]: cloud-services-guestos-msrc-releases.md
[retirepolicy]: cloud-services-guestos-retirement-policy.md
[fam1retire]: cloud-services-guestos-family1-retirement.md
<|MERGE_RESOLUTION|>--- conflicted
+++ resolved
@@ -13,11 +13,7 @@
 ms.topic: article
 ms.tgt_pltfrm: na
 ms.workload: tbd
-<<<<<<< HEAD
-ms.date: 12/14/2016
-=======
 ms.date: 1/31/2017
->>>>>>> e8cfaf0d
 ms.author: raiye
 
 ---
@@ -39,16 +35,11 @@
 Unsure about what the Guest OS is or how the Guest OS releases work? Read [this](#how-it-works) section.
 
 ## News updates
-<<<<<<< HEAD
-###### **December 14 2016**
-December Guest OS rollout is starting December 14 2016, and projected to be released on January 13 2016.
-=======
 ###### **January 10 2017**
 The January Guest OS contains patches that only impact OS family 2 (Windows 2008 Server R2). We have therefore released only the OS Family 2 image (WA-GUEST-OS-2.59_201701-01) for this month. For all other OS families, the December OS (201612-01) remains the latest.
 
 ###### **December 14 2016**
 December Guest OS rollout is starting December 14 2016, and projected to be released on January 13 2017.
->>>>>>> e8cfaf0d
 
 ###### **November 20 2016**
 November Guest OS rollout is starting November 8 2016, and projected to be released on December 8 2016.
@@ -100,10 +91,7 @@
 
 | Configuration String | Release date | Disable date | Expired date |
 | --- | --- | --- | --- |
-<<<<<<< HEAD
-=======
 | WA-GUEST-OS-5.4_201612-01 |Jan 10 2017 |Post 5.6 |TBD | 
->>>>>>> e8cfaf0d
 | WA-GUEST-OS-5.3_201611-01 |Dec 14 2016 |Post 5.5 |TBD |
 | WA-GUEST-OS-5.2_201610-02 |Nov 1 2016 |Post 5.4 |TBD |
 
@@ -119,29 +107,6 @@
 
 | Configuration String | Release date | Disable date | Expired date |
 | --- | --- | --- | --- |
-<<<<<<< HEAD
-| WA-GUEST-OS-4.38_201611-01 |Dec 14 2016 |Post 4.4 |TBD |
-| WA-GUEST-OS-4.37_201610-02 |Nov 16 2016 |Post 4.39 |TBD |
-| WA-GUEST-OS-4.36_201609-01 |Oct 13 2016 |Post 4.38 |TBD |
-| WA-GUEST-OS-4.35_201608-01 |Sept 13 2016 |Dec 16 2016 |TBD |
-| WA-GUEST-OS-4.34_201607-01 |Aug 8 2016 |Nov 13 2016 |TBD |
-| WA-GUEST-OS-4.33_201606-01 |July 13 2016 |Oct 13 2016 |TBD |
-| WA-GUEST-OS-4.32_201605-01 |June 10 2016 |Sept 8 2016 |TBD |
-| WA-GUEST-OS-4.31_201604-01 |May 2 2016 |Aug 13 2016 |TBD |
-| WA-GUEST-OS-4.30_201603-01 |April 7 2016 |July 10 2016 |TBD |
-| WA-GUEST-OS-4.29_201602-02 |March 12 2016 |June 2 2016 |TBD |
-| WA-GUEST-OS-4.28_201601-01 |Feb 12 2016 |May 7 2016 |TBD |
-| WA-GUEST-OS-4.27_201512-01 |Jan 12 2016 |April 12 2016 |TBD |
-| ~~WA-GUEST-OS-4.26_201511-02~~ |Jan 4 2016 |March 12 2016 |TBD |
-| ~~WA-GUEST-OS-4.26_201511-01~~ |Dec 10 2015 |March 12 2016 |TBD |
-| ~~WA-GUEST-OS-4.25_201510-01~~ |Nov 6 2015 |Feb 12 2016 |TBD |
-| ~~WA-GUEST-OS-4.24_201509-01~~ |Oct 1 2015 |Jan 10 2016 |TBD |
-| ~~WA-GUEST-OS-4.23_201508-02~~ |Sep 9 2015 |Dec 6 2015 |TBD |
-| ~~WA-GUEST-OS-4.22_201507-02~~ |Aug 7 2015 |Nov 1 2015 |TBD |
-| ~~WA-GUEST-OS-4.21_201506-01~~ |July 9 2015 |Oct 9 2015 |TBD |
-| ~~WA-GUEST-OS-4.20_201505-02~~ |June 12 2015 |Sep 7 2015 |TBD |
-| ~~WA-GUEST-OS-4.19_201504-01~~ |April 17 2015 |Aug 9 2015 |TBD |
-=======
 | WA-GUEST-OS-4.39_201612-01 |Jan 10 2017 |Post 4.41 |TBD |
 | WA-GUEST-OS-4.38_201611-01 |Dec 14 2016 |Post 4.40 |TBD |
 | WA-GUEST-OS-4.37_201610-02 |Nov 16 2016 |Post 4.39 |TBD |
@@ -155,7 +120,6 @@
 |~~WA-GUEST-OS-4.29_201602-02~~ |March 12 2016 |June 2 2016 |TBD |
 |~~WA-GUEST-OS-4.28_201601-01~~ |Feb 12 2016 |May 7 2016 |TBD |
 |~~WA-GUEST-OS-4.27_201512-01~~ |Jan 12 2016 |April 12 2016 |TBD |
->>>>>>> e8cfaf0d
 
 ## Family 3 releases
 **Windows Server 2012**
@@ -169,29 +133,6 @@
 
 | Configuration String | Release date | Disable date | Expired date |
 | --- | --- | --- | --- |
-<<<<<<< HEAD
-| WA-GUEST-OS-3.45_201611-01 |Dec 14 2016 |Post 3.47 |TBD |
-| WA-GUEST-OS-3.44_201610-01 |Nov 16 2016 |Post 3.46 |TBD |
-| WA-GUEST-OS-3.43_201609-01 |Oct 13 2016 |Post 3.45 |TBD |
-| WA-GUEST-OS-3.42_201608-01 |Sept 13 2016 |Dec 16 2016 |TBD |
-| WA-GUEST-OS-3.41_201607-01 |Aug 8 2016 |Nov 13 2016 |TBD |
-| WA-GUEST-OS-3.40_201606-01 |July 13 2016 |Oct 13 2016 |TBD |
-| WA-GUEST-OS-3.39_201605-01 |June 10 2016 |Sept 8 2016 |TBD |
-| WA-GUEST-OS-3.38_201604-01 |May 2 2016 |Aug 13 2016 |TBD |
-| WA-GUEST-OS-3.37_201603-01 |April 7 2016 |July 10 2016 |TBD |
-| WA-GUEST-OS-3.36_201602-02 |March 12 2016 |June 2 2016 |TBD |
-| WA-GUEST-OS-3.35_201601-01 |Feb 12 2016 |May 7 2016 |TBD |
-| WA-GUEST-OS-3.34_201512-01 |Jan 12 2016 |April 12 2016 |TBD |
-| ~~WA-GUEST-OS-3.33_201511-02~~ |Jan 4 2016 |March 12 2016 |TBD |
-| ~~WA-GUEST-OS-3.33_201511-01~~ |Dec 10 2015 |March 12 2016 |TBD |
-| ~~WA-GUEST-OS-3.32_201510-01~~ |Nov 6 2015 |Feb 12 2016 |TBD |
-| ~~WA-GUEST-OS-3.31_201509-01~~ |Oct 1 2015 |Jan 10 2016 |TBD |
-| ~~WA-GUEST-OS-3.30_201508-02~~ |Sep 9 2015 |Dec 6 2015 |TBD |
-| ~~WA-GUEST-OS-3.29_201507-02~~ |Aug 7 2015 |Nov 1 2015 |TBD |
-| ~~WA-GUEST-OS-3.28_201506-01~~ |July 9 2015 |Oct 9 2015 |TBD |
-| ~~WA-GUEST-OS-3.27_201505-02~~ |June 12 2015 |Sep 7 2015 |TBD |
-| ~~WA-GUEST-OS-3.26_201504-01~~ |April 17 2015 |Aug 9 2015 |TBD |
-=======
 | WA-GUEST-OS-3.46_201612-01 |Jan 10 2017 |Post 3.48 |TBD |
 | WA-GUEST-OS-3.45_201611-01 |Dec 14 2016 |Post 3.47 |TBD |
 | WA-GUEST-OS-3.44_201610-01 |Nov 16 2016 |Post 3.46 |TBD |
@@ -205,7 +146,6 @@
 | ~~WA-GUEST-OS-3.36_201602-02~~ |March 12 2016 |June 2 2016 |TBD |
 | ~~WA-GUEST-OS-3.35_201601-01~~ |Feb 12 2016 |May 7 2016 |TBD |
 | ~~WA-GUEST-OS-3.34_201512-01~~ |Jan 12 2016 |April 12 2016 |TBD |
->>>>>>> e8cfaf0d
 
 ## Family 2 releases
 **Windows Server 2008 R2 SP1**
@@ -219,29 +159,6 @@
 
 | Configuration String | Release date | Disable date | Expired date |
 | --- | --- | --- | --- |
-<<<<<<< HEAD
-| WA-GUEST-OS-2.57_201611-01 |Dec 14 2016 |Post 2.59 |TBD |
-| WA-GUEST-OS-2.56_201610-01 |Nov 16 2016 |Post 2.58 |TBD |
-| WA-GUEST-OS-2.55_201609-01 |Oct 13 2016 |Post 2.57 |TBD |
-| WA-GUEST-OS-2.54_201608-01 |Sept 13 2016 |Dec 16 2016 |TBD |
-| WA-GUEST-OS-2.53_201607-01 |Aug 8 2016 |Nov 13 2016 |TBD |
-| WA-GUEST-OS-2.52_201606-01 |July 13 2016 |Oct 13 2016 |TBD |
-| WA-GUEST-OS-2.51_201605-01 |June 10 2016 |Sept 8 2016 |TBD |
-| WA-GUEST-OS-2.50_201604-01 |May 2 2016 |Aug 13 2016 |TBD |
-| WA-GUEST-OS-2.49_201603-01 |April 7 2016 |July 10 2016 |TBD |
-| WA-GUEST-OS-2.48_201602-02 |March 12 2016 |June 2 2016 |TBD |
-| WA-GUEST-OS-2.47_201601-01 |Feb 12 2016 |May 7 2016 |TBD |
-| WA-GUEST-OS-2.46_201512-01 |Jan 12 2016 |April 12 2016 |TBD |
-| ~~WA-GUEST-OS-2.45_201511-02~~ |Jan 4 2016 |March 12 2016 |TBD |
-| ~~WA-GUEST-OS-2.45_201511-01~~ |Dec 10 2015 |March 12 2016 |TBD |
-| ~~WA-GUEST-OS-2.44_201510-01~~ |Nov 6 2015 |Feb 12 2016 |TBD |
-| ~~WA-GUEST-OS-2.43_201509-01~~ |Oct 1 2015 |Jan 10 2016 |TBD |
-| ~~WA-GUEST-OS-2.42_201508-02~~ |Sep 9 2015 |Dec 6 2015 |TBD |
-| ~~WA-GUEST-OS-2.41_201507-02~~ |Aug 7 2015 |Nov 1 2015 |TBD |
-| ~~WA-GUEST-OS-2.40_201506-01~~ |July 9 2015 |Oct 9 2015 |TBD |
-| ~~WA-GUEST-OS-2.39_201505-02~~ |June 12 2015 |Sep 7 2015 |TBD |
-| ~~WA-GUEST-OS-2.38_201504-01~~ |April 17 2015 |Aug 9 2015 |TBD |
-=======
 | WA-GUEST-OS-2.59_201701-01 |Jan 10 2017 |Post 2.61 |TBD |
 | WA-GUEST-OS-2.58_201612-01 |Jan 10 2017 |Post 2.60 |TBD |
 | WA-GUEST-OS-2.57_201611-01 |Dec 14 2016 |Post 2.59 |TBD |
@@ -256,7 +173,6 @@
 |~~WA-GUEST-OS-2.48_201602-02~~|March 12 2016 |June 2 2016 |TBD |
 |~~WA-GUEST-OS-2.47_201601-01~~|Feb 12 2016 |May 7 2016 |TBD |
 |~~WA-GUEST-OS-2.46_201512-01~~|Jan 12 2016 |April 12 2016 |TBD |
->>>>>>> e8cfaf0d
 
 ## MSRC patch updates
 The list of patches that are included with each monthly Guest OS release is available [here][patches].
