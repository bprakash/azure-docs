--- conflicted
+++ resolved
@@ -24,12 +24,7 @@
 
 If you need more help at any point in this article, you can contact the Azure experts on [the MSDN Azure and the Stack Overflow forums](https://azure.microsoft.com/support/forums/).
 
-<<<<<<< HEAD
 Alternatively, you can file an Azure support incident. Go to the [Azure Support site](http://azure.microsoft.com/support/options/) and click **Get Support**. For information about using Azure Support, read the [Microsoft Azure Support FAQ](http://azure.microsoft.com/support/faq/).
-=======
-Alternatively, you can also file an Azure support incident. Go to the [Azure Support site](https://azure.microsoft.com/support/options/) and click on **Get Support**. For information about using Azure Support, read the [Microsoft Azure Support FAQ](https://azure.microsoft.com/support/faq/).
-
->>>>>>> 65541aed
 
 ## Missing runtime dependencies
 
