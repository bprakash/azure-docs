---
title: How to use the service management API (Python) - feature guide
description: Learn how to programmatically perform common service management tasks from Python.
services: cloud-services
documentationcenter: python
author: lmazuel
manager: wpickett
editor: ''

ms.assetid: 61538ec0-1536-4a7e-ae89-95967fe35d73
ms.service: cloud-services
ms.workload: tbd
ms.tgt_pltfrm: na
ms.devlang: python
ms.topic: article
ms.date: 05/30/2017
ms.author: lmazuel

---
# How to use Service Management from Python
This guide shows you how to programmatically perform common service management tasks from Python. The **ServiceManagementService** class in the [Azure SDK for Python](https://github.com/Azure/azure-sdk-for-python) supports programmatic access to much of the service management-related functionality that is available in the [Azure classic portal][management-portal] (such as **creating, updating, and deleting cloud services, deployments, data management services, and virtual machines**). This functionality can be useful in building applications that need programmatic access to service management.

## <a name="WhatIs"> </a>What is Service Management
The Service Management API provides programmatic access to much of the service management functionality available through the [Azure classic portal][management-portal]. The Azure SDK for Python allows you to manage your cloud services and storage accounts.

To use the Service Management API, you need to [create an Azure account](https://azure.microsoft.com/pricing/free-trial/).

## <a name="Concepts"> </a>Concepts
The Azure SDK for Python wraps the [Azure Service Management API][svc-mgmt-rest-api], which is a REST API. All API operations are performed over SSL and mutually authenticated using X.509 v3 certificates. The management service may be accessed from within a service running in Azure, or directly over the Internet from any application that can send an HTTPS request and receive an HTTPS response.

## <a name="Installation"> </a>Installation
All the features described in this article are available in the `azure-servicemanagement-legacy` package, which you can install using pip. For more information about installation (for example, if you are new to Python), see this article: [Installing Python and the Azure SDK](../python-how-to-install.md)

## <a name="Connect"> </a>How to: Connect to service management
To connect to the Service Management endpoint, you need your Azure subscription ID and a valid management certificate. You can obtain your subscription ID through the [Azure classic portal][management-portal].

> [!NOTE]
> It is now possible to use certificates created with OpenSSL when running on Windows.  It requires Python 2.7.4 or later. We recommend users to use OpenSSL instead of .pfx, since support for .pfx certificates will likely be removed in the future.
>
>

### Management certificates on Windows/Mac/Linux (OpenSSL)
You can use [OpenSSL](http://www.openssl.org/) to create your management certificate.  You actually need to create two certificates, one for the server (a `.cer` file) and one for the client (a `.pem` file). To create the `.pem` file, execute:

    openssl req -x509 -nodes -days 365 -newkey rsa:1024 -keyout mycert.pem -out mycert.pem

To create the `.cer` certificate, execute:

    openssl x509 -inform pem -in mycert.pem -outform der -out mycert.cer

For more information about Azure certificates, see [Certificates Overview for Azure Cloud Services](cloud-services-certs-create.md). For a complete description of OpenSSL parameters, see the documentation at [http://www.openssl.org/docs/apps/openssl.html](http://www.openssl.org/docs/apps/openssl.html).

After you have created these files, you need to upload the `.cer` file to Azure via the "Upload" action of the "Settings" tab of the [Azure classic portal][management-portal], and you need to make note of where you saved the `.pem` file.

After you have obtained your subscription ID, created a certificate, and uploaded the `.cer` file to Azure, you can connect to the Azure management endpoint by passing the subscription id and the path to the `.pem` file to **ServiceManagementService**:

    from azure import *
    from azure.servicemanagement import *

    subscription_id = '<your_subscription_id>'
    certificate_path = '<path_to_.pem_certificate>'

    sms = ServiceManagementService(subscription_id, certificate_path)

In the preceding example, `sms` is a **ServiceManagementService** object. The **ServiceManagementService** class is the primary class used to manage Azure services.

### Management certificates on Windows (MakeCert)
You can create a self-signed management certificate on your machine using `makecert.exe`.  Open a **Visual Studio command prompt** as an **administrator** and use the following command, replacing *AzureCertificate* with the certificate name you would like to use.

    makecert -sky exchange -r -n "CN=AzureCertificate" -pe -a sha1 -len 2048 -ss My "AzureCertificate.cer"

The command creates the `.cer` file, and installs it in the **Personal** certificate store. For more information, see [Certificates Overview for Azure Cloud Services](cloud-services-certs-create.md).

After you have created the certificate, you need to upload the `.cer` file to Azure via the "Upload" action of the "Settings" tab of the [Azure classic portal][management-portal].

After you have obtained your subscription ID, created a certificate, and uploaded the `.cer` file to Azure, you can connect to the Azure management endpoint by passing the subscription id and the location of the certificate in your **Personal** certificate store to **ServiceManagementService** (again, replace *AzureCertificate* with the name of your certificate):

    from azure import *
    from azure.servicemanagement import *

    subscription_id = '<your_subscription_id>'
    certificate_path = 'CURRENT_USER\\my\\AzureCertificate'

    sms = ServiceManagementService(subscription_id, certificate_path)

In the preceding example, `sms` is a **ServiceManagementService** object. The **ServiceManagementService** class is the primary class used to manage Azure services.

## <a name="ListAvailableLocations"> </a>How to: List available locations
To list the locations that are available for hosting services, use the **list\_locations** method:

    from azure import *
    from azure.servicemanagement import *

    sms = ServiceManagementService(subscription_id, certificate_path)

    result = sms.list_locations()
    for location in result:
        print(location.name)

When you create a cloud service or storage service you need to provide a valid location. The **list\_locations** method always returns an up-to-date list of the currently available locations. As of this writing, the available locations are:

* West Europe
* North Europe
* Southeast Asia
* East Asia
* Central US
* North Central US
* South Central US
* West US
* East US
* Japan East
* Japan West
* Brazil South
* Australia East
* Australia Southeast

## <a name="CreateCloudService"> </a>How to: Create a cloud service
When you create an application and run it in Azure, the code and configuration together are called an Azure [cloud service][cloud service] (known as a *hosted service* in earlier Azure releases). The **create\_hosted\_service** method allows you to create a new hosted service by providing a hosted service name (which must be unique in Azure), a label (automatically encoded to base64), a description, and a location.

    from azure import *
    from azure.servicemanagement import *

    sms = ServiceManagementService(subscription_id, certificate_path)

    name = 'myhostedservice'
    label = 'myhostedservice'
    desc = 'my hosted service'
    location = 'West US'

    sms.create_hosted_service(name, label, desc, location)

You can list all the hosted services for your subscription with the **list\_hosted\_services** method:

    result = sms.list_hosted_services()

    for hosted_service in result:
        print('Service name: ' + hosted_service.service_name)
        print('Management URL: ' + hosted_service.url)
        print('Location: ' + hosted_service.hosted_service_properties.location)
        print('')

If you want to get information about a particular hosted service, you can do so by passing the hosted service name to the **get\_hosted\_service\_properties** method:

    hosted_service = sms.get_hosted_service_properties('myhostedservice')

    print('Service name: ' + hosted_service.service_name)
    print('Management URL: ' + hosted_service.url)
    print('Location: ' + hosted_service.hosted_service_properties.location)

After you have created a cloud service, you can deploy your code to the service with the **create\_deployment** method.

## <a name="DeleteCloudService"> </a>How to: Delete a cloud service
You can delete a cloud service by passing the service name to the **delete\_hosted\_service** method:

    sms.delete_hosted_service('myhostedservice')

Before you can delete a service, all deployments for the service must first be deleted. (See [How to: Delete a deployment](#DeleteDeployment) for details.)

## <a name="DeleteDeployment"> </a>How to: Delete a deployment
To delete a deployment, use the **delete\_deployment** method. The following example shows how to delete a deployment named `v1`.

    from azure import *
    from azure.servicemanagement import *

    sms = ServiceManagementService(subscription_id, certificate_path)

    sms.delete_deployment('myhostedservice', 'v1')

## <a name="CreateStorageService"> </a>How to: Create a storage service
<<<<<<< HEAD
A [storage service](../storage/storage-create-storage-account.md) gives you access to Azure [Blobs](../storage/blob/storage-python-how-to-use-blob-storage.md), [Tables](../cosmos-db/table-storage-how-to-use-python.md), and [Queues](../storage/storage-python-how-to-use-queue-storage.md). To create a storage service, you need a name for the service (between 3 and 24 lowercase characters and unique within Azure), a description, a label (up to 100 characters, automatically encoded to base64), and a location. The following example shows how to create a storage service by specifying a location.
=======
A [storage service](../storage/storage-create-storage-account.md) gives you access to Azure [Blobs](../storage/storage-python-how-to-use-blob-storage.md), [Tables](../cosmos-db/table-storage-how-to-use-python.md), and [Queues](../storage/queues/storage-python-how-to-use-queue-storage.md). To create a storage service, you need a name for the service (between 3 and 24 lowercase characters and unique within Azure), a description, a label (up to 100 characters, automatically encoded to base64), and a location. The following example shows how to create a storage service by specifying a location.
>>>>>>> 8a6cd450

    from azure import *
    from azure.servicemanagement import *

    sms = ServiceManagementService(subscription_id, certificate_path)

    name = 'mystorageaccount'
    label = 'mystorageaccount'
    location = 'West US'
    desc = 'My storage account description.'

    result = sms.create_storage_account(name, desc, label, location=location)

    operation_result = sms.get_operation_status(result.request_id)
    print('Operation status: ' + operation_result.status)

Note in the preceding example that the status of the **create\_storage\_account** operation can be retrieved by passing the result returned by **create\_storage\_account** to the **get\_operation\_status** method.  

You can list your storage accounts and their properties with the **list\_storage\_accounts** method:

    from azure import *
    from azure.servicemanagement import *

    sms = ServiceManagementService(subscription_id, certificate_path)

    result = sms.list_storage_accounts()
    for account in result:
        print('Service name: ' + account.service_name)
        print('Location: ' + account.storage_service_properties.location)
        print('')

## <a name="DeleteStorageService"> </a>How to: Delete a storage service
You can delete a storage service by passing the storage service name to the **delete\_storage\_account** method. Deleting a storage service deletes all data stored in the service (blobs, tables, and queues).

    from azure import *
    from azure.servicemanagement import *

    sms = ServiceManagementService(subscription_id, certificate_path)

    sms.delete_storage_account('mystorageaccount')

## <a name="ListOperatingSystems"> </a>How to: List available operating systems
To list the operating systems that are available for hosting services, use the **list\_operating\_systems** method:

    from azure import *
    from azure.servicemanagement import *

    sms = ServiceManagementService(subscription_id, certificate_path)

    result = sms.list_operating_systems()

    for os in result:
        print('OS: ' + os.label)
        print('Family: ' + os.family_label)
        print('Active: ' + str(os.is_active))

Alternatively, you can use the **list\_operating\_system\_families** method, which groups the operating systems by family:

    result = sms.list_operating_system_families()

    for family in result:
        print('Family: ' + family.label)
        for os in family.operating_systems:
            if os.is_active:
                print('OS: ' + os.label)
                print('Version: ' + os.version)
        print('')

## <a name="CreateVMImage"> </a>How to: Create an operating system image
To add an operating system image to the image repository, use the **add\_os\_image** method:

    from azure import *
    from azure.servicemanagement import *

    sms = ServiceManagementService(subscription_id, certificate_path)

    name = 'mycentos'
    label = 'mycentos'
    os = 'Linux' # Linux or Windows
    media_link = 'url_to_storage_blob_for_source_image_vhd'

    result = sms.add_os_image(label, media_link, name, os)

    operation_result = sms.get_operation_status(result.request_id)
    print('Operation status: ' + operation_result.status)

To list the operating system images that are available, use the **list\_os\_images** method. It includes all platform images and user images:

    result = sms.list_os_images()

    for image in result:
        print('Name: ' + image.name)
        print('Label: ' + image.label)
        print('OS: ' + image.os)
        print('Category: ' + image.category)
        print('Description: ' + image.description)
        print('Location: ' + image.location)
        print('Media link: ' + image.media_link)
        print('')

## <a name="DeleteVMImage"> </a>How to: Delete an operating system image
To delete a user image, use the **delete\_os\_image** method:

    from azure import *
    from azure.servicemanagement import *

    sms = ServiceManagementService(subscription_id, certificate_path)

    result = sms.delete_os_image('mycentos')

    operation_result = sms.get_operation_status(result.request_id)
    print('Operation status: ' + operation_result.status)

## <a name="CreateVM"> </a>How to: Create a virtual machine
To create a virtual machine, you first need to create a [cloud service](#CreateCloudService).  Then create the virtual machine deployment using the **create\_virtual\_machine\_deployment** method:

    from azure import *
    from azure.servicemanagement import *

    sms = ServiceManagementService(subscription_id, certificate_path)

    name = 'myvm'
    location = 'West US'

    #Set the location
    sms.create_hosted_service(service_name=name,
        label=name,
        location=location)

    # Name of an os image as returned by list_os_images
    image_name = 'OpenLogic__OpenLogic-CentOS-62-20120531-en-us-30GB.vhd'

    # Destination storage account container/blob where the VM disk
    # will be created
    media_link = 'url_to_target_storage_blob_for_vm_hd'

    # Linux VM configuration, you can use WindowsConfigurationSet
    # for a Windows VM instead
    linux_config = LinuxConfigurationSet('myhostname', 'myuser', 'mypassword', True)

    os_hd = OSVirtualHardDisk(image_name, media_link)

    sms.create_virtual_machine_deployment(service_name=name,
        deployment_name=name,
        deployment_slot='production',
        label=name,
        role_name=name,
        system_config=linux_config,
        os_virtual_hard_disk=os_hd,
        role_size='Small')

## <a name="DeleteVM"> </a>How to: Delete a virtual machine
To delete a virtual machine, you first delete the deployment using the **delete\_deployment** method:

    from azure import *
    from azure.servicemanagement import *

    sms = ServiceManagementService(subscription_id, certificate_path)

    sms.delete_deployment(service_name='myvm',
        deployment_name='myvm')

The cloud service can then be deleted using the **delete\_hosted\_service** method:

    sms.delete_hosted_service(service_name='myvm')

## How To: Create a Virtual Machine from a Captured Virtual Machine Image
To capture a VM image, you first call the **capture\_vm\_image** method:

    from azure import *
    from azure.servicemanagement import *

    sms = ServiceManagementService(subscription_id, certificate_path)

    # replace the below three parameters with actual values
    hosted_service_name = 'hs1'
    deployment_name = 'dep1'
    vm_name = 'vm1'

    image_name = vm_name + 'image'
    image = CaptureRoleAsVMImage    ('Specialized',
        image_name,
        image_name + 'label',
        image_name + 'description',
        'english',
        'mygroup')

    result = sms.capture_vm_image(
            hosted_service_name,
            deployment_name,
            vm_name,
            image
        )

Next, to make sure that you have successfully captured the image, use the **list\_vm\_images** api, and make sure your image is displayed in the results:

    images = sms.list_vm_images()

To finally create the virtual machine using the captured image, use the **create\_virtual\_machine\_deployment** method as before, but this time pass in the vm_image_name instead

    from azure import *
    from azure.servicemanagement import *

    sms = ServiceManagementService(subscription_id, certificate_path)

    name = 'myvm'
    location = 'West US'

    #Set the location
    sms.create_hosted_service(service_name=name,
        label=name,
        location=location)

    sms.create_virtual_machine_deployment(service_name=name,
        deployment_name=name,
        deployment_slot='production',
        label=name,
        role_name=name,
        system_config=linux_config,
        os_virtual_hard_disk=None,
        role_size='Small',
        vm_image_name = image_name)

To learn more about how to capture a Linux Virtual Machine, see [How to Capture a Linux Virtual Machine.](../virtual-machines/linux/classic/capture-image.md?toc=%2fazure%2fvirtual-machines%2flinux%2fclassic%2ftoc.json)

To learn more about how to capture a Windows Virtual Machine, see [How to Capture a Windows Virtual Machine.](../virtual-machines/windows/classic/capture-image.md?toc=%2fazure%2fvirtual-machines%2fwindows%2fclassic%2ftoc.json)

## <a name="What's Next"> </a>Next Steps
Now that you've learned the basics of service management, you can access the [Complete API reference documentation for the Azure Python SDK](http://azure-sdk-for-python.readthedocs.org/) and perform complex tasks easily to manage your python application.

For more information, see the [Python Developer Center](/develop/python/).

[What is Service Management]: #WhatIs
[Concepts]: #Concepts
[How to: Connect to service management]: #Connect
[How to: List available locations]: #ListAvailableLocations
[How to: Create a cloud service]: #CreateCloudService
[How to: Delete a cloud service]: #DeleteCloudService
[How to: Create a deployment]: #CreateDeployment
[How to: Update a deployment]: #UpdateDeployment
[How to: Move deployments between staging and production]: #MoveDeployments
[How to: Delete a deployment]: #DeleteDeployment
[How to: Create a storage service]: #CreateStorageService
[How to: Delete a storage service]: #DeleteStorageService
[How to: List available operating systems]: #ListOperatingSystems
[How to: Create an operating system image]: #CreateVMImage
[How to: Delete an operating system image]: #DeleteVMImage
[How to: Create a virtual machine]: #CreateVM
[How to: Delete a virtual machine]: #DeleteVM
[Next Steps]: #NextSteps
[management-portal]: https://manage.windowsazure.com/
[svc-mgmt-rest-api]: http://msdn.microsoft.com/library/windowsazure/ee460799.aspx


[cloud service]:/services/cloud-services/<|MERGE_RESOLUTION|>--- conflicted
+++ resolved
@@ -167,11 +167,7 @@
     sms.delete_deployment('myhostedservice', 'v1')
 
 ## <a name="CreateStorageService"> </a>How to: Create a storage service
-<<<<<<< HEAD
-A [storage service](../storage/storage-create-storage-account.md) gives you access to Azure [Blobs](../storage/blob/storage-python-how-to-use-blob-storage.md), [Tables](../cosmos-db/table-storage-how-to-use-python.md), and [Queues](../storage/storage-python-how-to-use-queue-storage.md). To create a storage service, you need a name for the service (between 3 and 24 lowercase characters and unique within Azure), a description, a label (up to 100 characters, automatically encoded to base64), and a location. The following example shows how to create a storage service by specifying a location.
-=======
-A [storage service](../storage/storage-create-storage-account.md) gives you access to Azure [Blobs](../storage/storage-python-how-to-use-blob-storage.md), [Tables](../cosmos-db/table-storage-how-to-use-python.md), and [Queues](../storage/queues/storage-python-how-to-use-queue-storage.md). To create a storage service, you need a name for the service (between 3 and 24 lowercase characters and unique within Azure), a description, a label (up to 100 characters, automatically encoded to base64), and a location. The following example shows how to create a storage service by specifying a location.
->>>>>>> 8a6cd450
+A [storage service](../storage/storage-create-storage-account.md) gives you access to Azure [Blobs](../storage/blob/storage-python-how-to-use-blob-storage.md), [Tables](../cosmos-db/table-storage-how-to-use-python.md), and [Queues](../storage/queues/storage-python-how-to-use-queue-storage.md). To create a storage service, you need a name for the service (between 3 and 24 lowercase characters and unique within Azure), a description, a label (up to 100 characters, automatically encoded to base64), and a location. The following example shows how to create a storage service by specifying a location.
 
     from azure import *
     from azure.servicemanagement import *
