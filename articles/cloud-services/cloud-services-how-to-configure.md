--- conflicted
+++ resolved
@@ -1,153 +1,80 @@
-<properties 
-	pageTitle="How to configure a cloud service | Microsoft Azure" 
-	description="Learn how to configure cloud services in Azure. Learn to update the cloud service configuration and configure remote access to role instances." 
-	services="cloud-services" 
-	documentationCenter="" 
-	authors="Thraka" 
-	manager="timlt" 
-	editor=""/>
-
-<tags 
-	ms.service="cloud-services" 
-	ms.workload="tbd" 
-	ms.tgt_pltfrm="na" 
-	ms.devlang="na" 
-	ms.topic="article" 
-	ms.date="06/29/2015"
-	ms.author="adegeo"/>
-
-
-
-
-# How to Configure Cloud Services
-
-> [AZURE.SELECTOR]
-- [Azure Portal](cloud-services-how-to-configure.md)
-- [Azure Preview Portal](cloud-services-how-to-configure-portal.md)
-
-You can configure the most commonly used settings for a cloud service in the Azure Management Portal. Or, if you like to update your configuration files directly, download a service configuration file to update, and then upload the updated file and update the cloud service with the configuration changes. Either way, the configuration updates are pushed out to all role instances.
-
-You can also enable a Remote Desktop connection to one or all roles running in your cloud service.  Remote Desktop allows you to access the desktop of your application while it is running and troubleshoot and diagnose problems.  You can enable a Remote Desktop connection to your role even if you did not configure the service definition file (.csdef) for Remote Desktop during application development.  There is no need to redeploy your application in order to enable a Remote Desktop connection.
-
-Azure can only ensure 99.95 percent service availability during the configuration updates if you have at least two role instances for every role. That enables one virtual machine to process client requests while the other is being updated. For more information, see [Service Level Agreements](http://azure.microsoft.com/support/legal/sla/).
-
-## Change a cloud service
-
-1. In the [Azure Portal](http://manage.windowsazure.com/), click **Cloud Services**, click the name of the cloud service, and then click **Configure**.
-
-    ![Configuration Page](./media/cloud-services-how-to-configure/CloudServices_ConfigurePage1.png)
-    
-    On the **Configure** page, you can configure monitoring, update role settings, and choose the guest operating system and family for role instances. 
-
-2. In **monitoring**, set the monitoring level to Verbose or Minimal, and configure the diagnostics connection strings that are required for verbose monitoring.
-
-3. For service roles (grouped by role), you can update the following settings:
-    
-    >**Settings**  
-    >Modify the values of miscellaneous configuration settings that are specified in the *ConfigurationSettings* elements of the service configuration (.cscfg) file.
-    >
-    >**Certificates**  
-    >Change the certificate thumbprint that's being used in SSL encryption for a role. To change a certificate, you must first upload the new certificate (on the **Certificates** page). Then update the thumbprint in the certificate string displayed in the role settings.
-
-4. In **operating system**, you can change the operating system family or version for role instances, or choose **Automatic** to enable automatic updates of the current operating system version. The operating system settings apply to web roles and worker roles, but do not affect Virtual Machines.
-
-    During deployment, the most recent operating system version is installed on all role instances, and the operating systems are updated automatically by default. 
-    
-    If you need for your cloud service to run on a different operating system version because of compatibility requirements in your code, you can choose an operating system family and version. When you choose a specific operating system version, automatic operating system updates for the cloud service are suspended. You will need to ensure the operating systems receive updates.
-    
-    If you resolve all compatibility issues that your apps have with the most recent operating system version, you can enable automatic operating system updates by setting the operating system version to **Automatic**. 
-    
-    ![OS Settings](./media/cloud-services-how-to-configure/CloudServices_ConfigurePage_OSSettings.png)
-
-5. To save your configuration settings, and push them to the role instances, click **Save**. (Click **Discard** to cancel the changes.) **Save** and **Discard** are added to the command bar after you change a setting.
-
-## Update a cloud service configuration file
-
-1. Download a cloud service configuration file (.cscfg) with the current configuration. On the **Configure** page for the cloud service, click **Download**. Then click **Save**, or click **Save As** to save the file.
-
-2. After you update the service configuration file, upload and apply the configuration updates:
-
-    1. On the **Configure** page, click **Upload**.
-    
-        ![Upload Configuration](./media/cloud-services-how-to-configure/CloudServices_UploadConfigFile.png)
-    
-    2. In **Configuration file**, use **Browse** to select the updated .cscfg file.
-    
-    3. If your cloud service contains any roles that have only one instance, select the **Apply configuration even if one or more roles contain a single instance** check box to enable the configuration updates for the roles to proceed.
-    
-        Unless you define at least two instances of every role, Azure cannot guarantee at least 99.95 percent availability of your cloud service during service configuration updates. For more information, see [Service Level Agreements](http://azure.microsoft.com/support/legal/sla/).
-    
-    4. Click **OK** (checkmark). 
-
-<<<<<<< HEAD
-
-
-=======
-
-## Configure remote access to role instances
-
-Remote Desktop enables you to access the desktop of a role running in Azure. You can use a Remote Desktop connection to troubleshoot and diagnose problems with your application while it is running. You can enable a Remote Desktop connection in your role during application design or after you have deployed the application to Azure (while the role is running).  Enabling a Remote Desktop connection in a running role through the Management Portal does not require you to redeploy your application.  To authenticate the Remote Desktop connection you can use a previously uploaded certificate or you can create a new certificate.
-
-On the **Configure** page for your cloud service, you can enable Remote Desktop or change the local Administrator account or password used to connect to the virtual machines, the certificate used in authentication, or the expiration date.
-
-### To configure Remote Access in the service definition file
-
-Add **Import** elements to the service definition file (.csdef) to import the RemoteAccess and RemoteForwarder modules into the service model. When those modules are present, Azure adds the configuration settings for Remote Desktop to the service configuration file. To complete the Remote Desktop configuration, you will need to import a certificate to Azure, and specify the certificate in the service configuration file. For more information, see [Set Up a Remote Desktop Connection for a Role in Azure][].
-
-### To enable or modify Remote Access for role instances in the Management Portal
-
-1. Click **Cloud Services**, click the name of the cloud service, and then click **Configure**.
-
-2. Click **Remote**.
-    
-    ![Cloud services remote](./media/cloud-services-how-to-configure/CloudServices_Remote.png)
-    
-    **Warning:** All role instances will be restarted when you first enable Remote Desktop and click OK (checkmark). To prevent a reboot, the certificate used to encrypt the password must be installed on the role.
-    
-    To prevent a restart, install a certificate and then return to this dialog (see [Using Remote Desktop with Azure Roles][] for more information). If you choose an existing certificate, then a configuration update will be sent to all the instances in the role.
-
-3. In **Roles**, select the role you want to update or select **All** for all roles.
-
-4. Make any of the following changes:
-    
-    - To enable Remote Desktop, select the **Enable Remote Desktop** check box. To disable Remote Desktop, clear the check box.
-    
-    - Create an account to use in Remote Desktop connections to the role instances.
-    
-    - Update the password for the existing account.
-    
-    - Select an uploaded certificate to use for authentication (upload the certificate using **Upload** on the **Certificates** page) or create a new certificate. 
-    
-    - Change the expiration date for the Remote Desktop configuration.
-
-5. When you finish your configuration updates, click **OK** (checkmark).
-
-6. To connect to a role instance:
-    
-    1. Click **Instances** to open the **Instances** page.
-    
-    2. Select a role instance that has Remote Desktop configured.
-    
-    3. Click **Connect**, and follow the instructions to open the desktop. 
-    
-    4. Click **Open** and then **Connect** to start the Remote Desktop connection.
-
-### To disable Remote Access for role instances in the Management Portal
-
-1. Click **Cloud Services**, click the name of the cloud service, and then click **Configure**.
-
-2. Click **Remote**.
-
-3. In **Roles**, select the role you want to update or select **All** for all roles.
-
-4. Un-check, or clear, the **Enable Remote Desktop** check box.
-
-5. Click **OK** (checkmark).
-
-[Set Up a Remote Desktop Connection for a Role in Azure]: https://msdn.microsoft.com/library/azure/hh124107.aspx
-
-[Using Remote Desktop with Azure Roles]: https://msdn.microsoft.com/library/azure/gg443832.aspx
-			
- 
-
->>>>>>> 3d024378
+<properties 
+	pageTitle="How to configure a cloud service | Microsoft Azure" 
+	description="Learn how to configure cloud services in Azure. Learn to update the cloud service configuration and configure remote access to role instances." 
+	services="cloud-services" 
+	documentationCenter="" 
+	authors="Thraka" 
+	manager="timlt" 
+	editor=""/>
+
+<tags 
+	ms.service="cloud-services" 
+	ms.workload="tbd" 
+	ms.tgt_pltfrm="na" 
+	ms.devlang="na" 
+	ms.topic="article" 
+	ms.date="06/29/2015"
+	ms.author="adegeo"/>
+
+
+
+
+# How to Configure Cloud Services
+
+> [AZURE.SELECTOR]
+- [Azure Portal](cloud-services-how-to-configure.md)
+- [Azure Preview Portal](cloud-services-how-to-configure-portal.md)
+
+You can configure the most commonly used settings for a cloud service in the Azure Management Portal. Or, if you like to update your configuration files directly, download a service configuration file to update, and then upload the updated file and update the cloud service with the configuration changes. Either way, the configuration updates are pushed out to all role instances.
+
+The Azure Management Portal also allows you to [enable Remote Desktop Connection for a Role in Azure Cloud Services](cloud-services-role-enable-remote-desktop.md)
+
+Azure can only ensure 99.95 percent service availability during the configuration updates if you have at least two role instances for every role. That enables one virtual machine to process client requests while the other is being updated. For more information, see [Service Level Agreements](http://azure.microsoft.com/support/legal/sla/).
+
+## Change a cloud service
+
+1. In the [Azure Portal](http://manage.windowsazure.com/), click **Cloud Services**, click the name of the cloud service, and then click **Configure**.
+
+    ![Configuration Page](./media/cloud-services-how-to-configure/CloudServices_ConfigurePage1.png)
+    
+    On the **Configure** page, you can configure monitoring, update role settings, and choose the guest operating system and family for role instances. 
+
+2. In **monitoring**, set the monitoring level to Verbose or Minimal, and configure the diagnostics connection strings that are required for verbose monitoring.
+
+3. For service roles (grouped by role), you can update the following settings:
+    
+    >**Settings**  
+    >Modify the values of miscellaneous configuration settings that are specified in the *ConfigurationSettings* elements of the service configuration (.cscfg) file.
+    >
+    >**Certificates**  
+    >Change the certificate thumbprint that's being used in SSL encryption for a role. To change a certificate, you must first upload the new certificate (on the **Certificates** page). Then update the thumbprint in the certificate string displayed in the role settings.
+
+4. In **operating system**, you can change the operating system family or version for role instances, or choose **Automatic** to enable automatic updates of the current operating system version. The operating system settings apply to web roles and worker roles, but do not affect Virtual Machines.
+
+    During deployment, the most recent operating system version is installed on all role instances, and the operating systems are updated automatically by default. 
+    
+    If you need for your cloud service to run on a different operating system version because of compatibility requirements in your code, you can choose an operating system family and version. When you choose a specific operating system version, automatic operating system updates for the cloud service are suspended. You will need to ensure the operating systems receive updates.
+    
+    If you resolve all compatibility issues that your apps have with the most recent operating system version, you can enable automatic operating system updates by setting the operating system version to **Automatic**. 
+    
+    ![OS Settings](./media/cloud-services-how-to-configure/CloudServices_ConfigurePage_OSSettings.png)
+
+5. To save your configuration settings, and push them to the role instances, click **Save**. (Click **Discard** to cancel the changes.) **Save** and **Discard** are added to the command bar after you change a setting.
+
+## Update a cloud service configuration file
+
+1. Download a cloud service configuration file (.cscfg) with the current configuration. On the **Configure** page for the cloud service, click **Download**. Then click **Save**, or click **Save As** to save the file.
+
+2. After you update the service configuration file, upload and apply the configuration updates:
+
+    1. On the **Configure** page, click **Upload**.
+    
+        ![Upload Configuration](./media/cloud-services-how-to-configure/CloudServices_UploadConfigFile.png)
+    
+    2. In **Configuration file**, use **Browse** to select the updated .cscfg file.
+    
+    3. If your cloud service contains any roles that have only one instance, select the **Apply configuration even if one or more roles contain a single instance** check box to enable the configuration updates for the roles to proceed.
+    
+        Unless you define at least two instances of every role, Azure cannot guarantee at least 99.95 percent availability of your cloud service during service configuration updates. For more information, see [Service Level Agreements](http://azure.microsoft.com/support/legal/sla/).
+    
+    4. Click **OK** (checkmark). 