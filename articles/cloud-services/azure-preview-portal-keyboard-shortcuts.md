﻿<properties
   pageTitle="Azure classic portal keyboard shortcuts | Microsoft Azure"
   description="This article will always be an up-to-date listing of the keyboard shortcuts that work throughout the Azure classic portal. Individual services might have their own specialized keyboard shortcuts."
   services="cloud-services"
   documentationCenter=""
   authors="curtand"
<<<<<<< HEAD
   manager="msStevenPo"
=======
   manager="stevenpo"
>>>>>>> 08be3281
   editor=""/>

<tags
   ms.service="multiple"
   ms.devlang="NA"
   ms.topic="article"
   ms.tgt_pltfrm="NA"
   ms.workload="na"
<<<<<<< HEAD
   ms.date="09/10/2015"
=======
   ms.date="12/01/2015"
>>>>>>> 08be3281
   ms.author="curtand"/>

# Azure classic portal keyboard shortcuts

## Open hubs

| Shortcut | Action |
|--------|----------|
| N | Notifications |
| / | Browse services |
| A | Active sessions |
| B | Billing |
| C | Create |

## Navigation

| Shortcut | Action |
|--------|----------|
| H | Azure Start dashboard |
| F | First open blade |
| J | Previous open blade |
| K | Next open blade |
| L | Last open blade |
| - | Minimize blade or restore from maximized |
| + | Maximize blade or restore from minimized |
| # | Close current blade |
| ¦ | Close all blades |
| , | Move focus to command bar |
| . | Move focus to navigation bar |
| ? | View keyboard shortcuts |


## Next steps

<<<<<<< HEAD
Get to know the Azure Portal better: http://azure.microsoft.com.
=======
Get to know the Azure classic portal better: http://azure.microsoft.com.
>>>>>>> 08be3281
<|MERGE_RESOLUTION|>--- conflicted
+++ resolved
@@ -4,11 +4,7 @@
    services="cloud-services"
    documentationCenter=""
    authors="curtand"
-<<<<<<< HEAD
-   manager="msStevenPo"
-=======
    manager="stevenpo"
->>>>>>> 08be3281
    editor=""/>
 
 <tags
@@ -17,11 +13,7 @@
    ms.topic="article"
    ms.tgt_pltfrm="NA"
    ms.workload="na"
-<<<<<<< HEAD
-   ms.date="09/10/2015"
-=======
    ms.date="12/01/2015"
->>>>>>> 08be3281
    ms.author="curtand"/>
 
 # Azure classic portal keyboard shortcuts
@@ -56,8 +48,4 @@
 
 ## Next steps
 
-<<<<<<< HEAD
-Get to know the Azure Portal better: http://azure.microsoft.com.
-=======
 Get to know the Azure classic portal better: http://azure.microsoft.com.
->>>>>>> 08be3281
