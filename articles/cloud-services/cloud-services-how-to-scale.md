<properties
	pageTitle="Auto scale a cloud service in the portal | Microsoft Azure"
	description="Learn how to use the portal to configure auto scale rules for a cloud service web role or worker role in Azure."
	services="cloud-services"
	documentationCenter=""
	authors="Thraka"
	manager="timlt"
	editor=""/>

<tags
	ms.service="cloud-services"
	ms.workload="tbd"
	ms.tgt_pltfrm="na"
	ms.devlang="na"
	ms.topic="article"
	ms.date="04/06/2016"
	ms.author="adegeo"/>


# How to auto scale a cloud service

<<<<<<< HEAD
On the Scale page of the Azure classic portal, you can manually scale your web role or worker role, or you can enable automatic scaling based on CPU load or a message queue. 
=======
On the Scale page of the Azure classic portal, you can manually scale your web role or worker role, or you can enable automatic scaling based on CPU load or a message queue.
>>>>>>> cd504dd3

>[AZURE.NOTE] This article focuses on Cloud Service web and worker roles. When you create a virtual machine directly, it is hosted in a cloud service. Some of this information applies to these types of virtual machines. Scaling an availability set of virtual machines is really just shutting them on and off based on the scale rules you configure. For more information about Virtual Machines and availability sets, see [Manage the Availability of Virtual Machines](../virtual-machines/virtual-machines-windows-classic-configure-availability.md)

You should consider the following information before you configure scaling for your application:

<<<<<<< HEAD
- Scaling is affected by core usage. Larger role instances use more cores. You can only scale an application within the limit of cores for your subscription. For example, if your subscription has a limit of twenty cores and you run an application with two medium sized cloud services (a total of four cores), you can only scale up other cloud service deployments in your subscription by sixteen cores. See [Cloud Service Sizes](cloud-services-sizes-specs.md) for more information about sizes.

- You must create a queue and associate it with a role or availability set before you can scale an application based on a message threshold. For more information, see [How to use the Queue Storage Service](../storage/storage-dotnet-how-to-use-queues.md).
=======
- Scaling is affected by core usage. Larger role instances use more cores. You can scale an application only within the limit of cores for your subscription. For example, if your subscription has a limit of twenty cores and you run an application with two medium sized cloud services (a total of four cores), you can only scale up other cloud service deployments in your subscription by sixteen cores. See [Cloud Service Sizes](cloud-services-sizes-specs.md) for more information about sizes.

- You must create a queue and associate it with a role before you can scale an application based on a message threshold. For more information, see [How to use the Queue Storage Service](../storage/storage-dotnet-how-to-use-queues.md).
>>>>>>> cd504dd3

- You can scale resources that are linked to your cloud service. For more information about linking resources, see [How to: Link a resource to a cloud service](cloud-services-how-to-manage.md#how-to-link-a-resource-to-a-cloud-service).

- To enable high availability of your application, you should ensure that it is deployed with two or more role instances. For more information, see [Service Level Agreements](https://azure.microsoft.com/support/legal/sla/).



## Schedule scaling

By default, all roles do not follow a specific schedule. Therefore, any settings changed apply to all times and all days throughout the year. If you want, you can setup manual or automatic scaling for:

- Weekdays
- Weekends
- Week nights
- Week mornings
- Specific dates
- Specific date ranges

This is conigured in the [Azure classic portal](https://manage.windowsazure.com/) on the  
<<<<<<< HEAD
**Cloud Services** > **\[Your cloud service\]** > **Scale** > **\[Production or Staging\]** page. 
=======
**Cloud Services** > **\[Your cloud service\]** > **Scale** > **\[Production or Staging\]** page.
>>>>>>> cd504dd3

Click the **set up schedule times** button for each role you want to change.

![Cloud service automatic scaling based on a schedule][scale_schedules]



## Manual scale

On the **Scale** page, you can manually increase or decrease the number of running instances in a cloud service. This is configured for each schedule you've created or to all time if you have not created a schedule.

1. In the [Azure classic portal](https://manage.windowsazure.com/), click **Cloud Services**, and then click the name of the cloud service to open the dashboard.

    > [AZURE.TIP] If you don't see your cloud service, you may need to change from **Production** to **Staging** or vice versa.

2. Click **Scale**.

3. Select the schedule you want to change scaling options for. Defaults to *No scheduled times* if you have no schedules defined.

4. Find the **Scale by metric** section and select **NONE**. This is the default setting for all roles.

5. Each role in the cloud service has a slider for changing the number of instances to use.

    ![Manually scale a cloud service role][manual_scale]

    If you need more instances, you may need to change the [cloud service virtual machine size](cloud-services-sizes-specs.md).

6. Click **Save**.  
Role instances will be added or removed based on your selections.

>[AZURE.TIP] Whenever you see ![][tip_icon] move your mouse to it and you can get help about what a specific setting does.


## Automatic scale - CPU

This scales if the average percentage of CPU usage goes above or below specified thresholds; role instances are created or deleted.

1. In the [Azure classic portal](https://manage.windowsazure.com/), click **Cloud Services**, and then click the name of the cloud service to open the dashboard.

    > [AZURE.TIP] If you don't see your cloud service, you may need to change from **Production** to **Staging** or vice versa.

2. Click **Scale**.

3. Select the schedule you want to change scaling options for. Defaults to *No scheduled times* if you have no schedules defined.

4. Find the **Scale by metric** section and select **CPU**.

5. Now you can configure a minimum and maximum range of roles instances, the target CPU usage (to trigger a scale up), and how many instances to scale up and down by.

![Scale a cloud service role by cpu load][cpu_scale]

>[AZURE.TIP] Whenever you see ![][tip_icon] move your mouse to it and you can get help about what a specific setting does.





## Automatic scale - Queue

This automatically scales if the number of messages in a queue goes above or below a specified threshold; role instances are created or deleted.

1. In the [Azure classic portal](https://manage.windowsazure.com/), click **Cloud Services**, and then click the name of the cloud service to open the dashboard.

    > [AZURE.TIP] If you don't see your cloud service, you may need to change from **Production** to **Staging** or vice versa.

2. Click **Scale**.

3. Find the **Scale by metric** section and select **CPU**.

4. Now you can configure a minimum and maximum range of roles instances, the queue and amount of queue messages to process for each instance, and how many instances to scale up and down by.

![Scale a cloud service role by a message queue][queue_scale]

>[AZURE.TIP] Whenever you see ![][tip_icon] move your mouse to it and you can get help about what a specific setting does.


## Scale linked resources

<<<<<<< HEAD
Often when you scale a role, it's beneficial to scale the database that the application is using also. If you link the database to the cloud service, you can access the scaling settings for that resource by clicking on the appropriate link. 
=======
Often when you scale a role, it's beneficial to scale the database that the application is using also. If you link the database to the cloud service, you can access the scaling settings for that resource by clicking on the appropriate link.
>>>>>>> cd504dd3

1. In the [Azure classic portal](https://manage.windowsazure.com/), click **Cloud Services**, and then click the name of the cloud service to open the dashboard.

    > [AZURE.TIP] If you don't see your cloud service, you may need to change from **Production** to **Staging** or vice versa.

2. Click **Scale**.

3. Find the **linked resources** section and clicked on **Manage scale for this database**.

    > [AZURE.NOTE] If you don't see a **linked resources** section, you probably do not have any linked resources.

![][linked_resource]


[manual_scale]: ./media/cloud-services-how-to-scale/manual-scale.png
[queue_scale]: ./media/cloud-services-how-to-scale/queue-scale.png
[cpu_scale]: ./media/cloud-services-how-to-scale/cpu-scale.png
[tip_icon]: ./media/cloud-services-how-to-scale/tip.png
[scale_schedules]: ./media/cloud-services-how-to-scale/schedules.png
[scale_popup]: ./media/cloud-services-how-to-scale/schedules-dialog.png
[linked_resource]: ./media/cloud-services-how-to-scale/linked-resources.png
<|MERGE_RESOLUTION|>--- conflicted
+++ resolved
@@ -1,168 +1,150 @@
-<properties
-	pageTitle="Auto scale a cloud service in the portal | Microsoft Azure"
-	description="Learn how to use the portal to configure auto scale rules for a cloud service web role or worker role in Azure."
-	services="cloud-services"
-	documentationCenter=""
-	authors="Thraka"
-	manager="timlt"
-	editor=""/>
-
-<tags
-	ms.service="cloud-services"
-	ms.workload="tbd"
-	ms.tgt_pltfrm="na"
-	ms.devlang="na"
-	ms.topic="article"
-	ms.date="04/06/2016"
-	ms.author="adegeo"/>
-
-
-# How to auto scale a cloud service
-
-<<<<<<< HEAD
-On the Scale page of the Azure classic portal, you can manually scale your web role or worker role, or you can enable automatic scaling based on CPU load or a message queue. 
-=======
-On the Scale page of the Azure classic portal, you can manually scale your web role or worker role, or you can enable automatic scaling based on CPU load or a message queue.
->>>>>>> cd504dd3
-
->[AZURE.NOTE] This article focuses on Cloud Service web and worker roles. When you create a virtual machine directly, it is hosted in a cloud service. Some of this information applies to these types of virtual machines. Scaling an availability set of virtual machines is really just shutting them on and off based on the scale rules you configure. For more information about Virtual Machines and availability sets, see [Manage the Availability of Virtual Machines](../virtual-machines/virtual-machines-windows-classic-configure-availability.md)
-
-You should consider the following information before you configure scaling for your application:
-
-<<<<<<< HEAD
-- Scaling is affected by core usage. Larger role instances use more cores. You can only scale an application within the limit of cores for your subscription. For example, if your subscription has a limit of twenty cores and you run an application with two medium sized cloud services (a total of four cores), you can only scale up other cloud service deployments in your subscription by sixteen cores. See [Cloud Service Sizes](cloud-services-sizes-specs.md) for more information about sizes.
-
-- You must create a queue and associate it with a role or availability set before you can scale an application based on a message threshold. For more information, see [How to use the Queue Storage Service](../storage/storage-dotnet-how-to-use-queues.md).
-=======
-- Scaling is affected by core usage. Larger role instances use more cores. You can scale an application only within the limit of cores for your subscription. For example, if your subscription has a limit of twenty cores and you run an application with two medium sized cloud services (a total of four cores), you can only scale up other cloud service deployments in your subscription by sixteen cores. See [Cloud Service Sizes](cloud-services-sizes-specs.md) for more information about sizes.
-
-- You must create a queue and associate it with a role before you can scale an application based on a message threshold. For more information, see [How to use the Queue Storage Service](../storage/storage-dotnet-how-to-use-queues.md).
->>>>>>> cd504dd3
-
-- You can scale resources that are linked to your cloud service. For more information about linking resources, see [How to: Link a resource to a cloud service](cloud-services-how-to-manage.md#how-to-link-a-resource-to-a-cloud-service).
-
-- To enable high availability of your application, you should ensure that it is deployed with two or more role instances. For more information, see [Service Level Agreements](https://azure.microsoft.com/support/legal/sla/).
-
-
-
-## Schedule scaling
-
-By default, all roles do not follow a specific schedule. Therefore, any settings changed apply to all times and all days throughout the year. If you want, you can setup manual or automatic scaling for:
-
-- Weekdays
-- Weekends
-- Week nights
-- Week mornings
-- Specific dates
-- Specific date ranges
-
-This is conigured in the [Azure classic portal](https://manage.windowsazure.com/) on the  
-<<<<<<< HEAD
-**Cloud Services** > **\[Your cloud service\]** > **Scale** > **\[Production or Staging\]** page. 
-=======
-**Cloud Services** > **\[Your cloud service\]** > **Scale** > **\[Production or Staging\]** page.
->>>>>>> cd504dd3
-
-Click the **set up schedule times** button for each role you want to change.
-
-![Cloud service automatic scaling based on a schedule][scale_schedules]
-
-
-
-## Manual scale
-
-On the **Scale** page, you can manually increase or decrease the number of running instances in a cloud service. This is configured for each schedule you've created or to all time if you have not created a schedule.
-
-1. In the [Azure classic portal](https://manage.windowsazure.com/), click **Cloud Services**, and then click the name of the cloud service to open the dashboard.
-
-    > [AZURE.TIP] If you don't see your cloud service, you may need to change from **Production** to **Staging** or vice versa.
-
-2. Click **Scale**.
-
-3. Select the schedule you want to change scaling options for. Defaults to *No scheduled times* if you have no schedules defined.
-
-4. Find the **Scale by metric** section and select **NONE**. This is the default setting for all roles.
-
-5. Each role in the cloud service has a slider for changing the number of instances to use.
-
-    ![Manually scale a cloud service role][manual_scale]
-
-    If you need more instances, you may need to change the [cloud service virtual machine size](cloud-services-sizes-specs.md).
-
-6. Click **Save**.  
-Role instances will be added or removed based on your selections.
-
->[AZURE.TIP] Whenever you see ![][tip_icon] move your mouse to it and you can get help about what a specific setting does.
-
-
-## Automatic scale - CPU
-
-This scales if the average percentage of CPU usage goes above or below specified thresholds; role instances are created or deleted.
-
-1. In the [Azure classic portal](https://manage.windowsazure.com/), click **Cloud Services**, and then click the name of the cloud service to open the dashboard.
-
-    > [AZURE.TIP] If you don't see your cloud service, you may need to change from **Production** to **Staging** or vice versa.
-
-2. Click **Scale**.
-
-3. Select the schedule you want to change scaling options for. Defaults to *No scheduled times* if you have no schedules defined.
-
-4. Find the **Scale by metric** section and select **CPU**.
-
-5. Now you can configure a minimum and maximum range of roles instances, the target CPU usage (to trigger a scale up), and how many instances to scale up and down by.
-
-![Scale a cloud service role by cpu load][cpu_scale]
-
->[AZURE.TIP] Whenever you see ![][tip_icon] move your mouse to it and you can get help about what a specific setting does.
-
-
-
-
-
-## Automatic scale - Queue
-
-This automatically scales if the number of messages in a queue goes above or below a specified threshold; role instances are created or deleted.
-
-1. In the [Azure classic portal](https://manage.windowsazure.com/), click **Cloud Services**, and then click the name of the cloud service to open the dashboard.
-
-    > [AZURE.TIP] If you don't see your cloud service, you may need to change from **Production** to **Staging** or vice versa.
-
-2. Click **Scale**.
-
-3. Find the **Scale by metric** section and select **CPU**.
-
-4. Now you can configure a minimum and maximum range of roles instances, the queue and amount of queue messages to process for each instance, and how many instances to scale up and down by.
-
-![Scale a cloud service role by a message queue][queue_scale]
-
->[AZURE.TIP] Whenever you see ![][tip_icon] move your mouse to it and you can get help about what a specific setting does.
-
-
-## Scale linked resources
-
-<<<<<<< HEAD
-Often when you scale a role, it's beneficial to scale the database that the application is using also. If you link the database to the cloud service, you can access the scaling settings for that resource by clicking on the appropriate link. 
-=======
-Often when you scale a role, it's beneficial to scale the database that the application is using also. If you link the database to the cloud service, you can access the scaling settings for that resource by clicking on the appropriate link.
->>>>>>> cd504dd3
-
-1. In the [Azure classic portal](https://manage.windowsazure.com/), click **Cloud Services**, and then click the name of the cloud service to open the dashboard.
-
-    > [AZURE.TIP] If you don't see your cloud service, you may need to change from **Production** to **Staging** or vice versa.
-
-2. Click **Scale**.
-
-3. Find the **linked resources** section and clicked on **Manage scale for this database**.
-
-    > [AZURE.NOTE] If you don't see a **linked resources** section, you probably do not have any linked resources.
-
-![][linked_resource]
-
-
-[manual_scale]: ./media/cloud-services-how-to-scale/manual-scale.png
-[queue_scale]: ./media/cloud-services-how-to-scale/queue-scale.png
-[cpu_scale]: ./media/cloud-services-how-to-scale/cpu-scale.png
-[tip_icon]: ./media/cloud-services-how-to-scale/tip.png
-[scale_schedules]: ./media/cloud-services-how-to-scale/schedules.png
-[scale_popup]: ./media/cloud-services-how-to-scale/schedules-dialog.png
-[linked_resource]: ./media/cloud-services-how-to-scale/linked-resources.png
+<properties
+	pageTitle="Auto scale a cloud service in the portal | Microsoft Azure"
+	description="Learn how to use the portal to configure auto scale rules for a cloud service web role or worker role in Azure."
+	services="cloud-services"
+	documentationCenter=""
+	authors="Thraka"
+	manager="timlt"
+	editor=""/>
+
+<tags
+	ms.service="cloud-services"
+	ms.workload="tbd"
+	ms.tgt_pltfrm="na"
+	ms.devlang="na"
+	ms.topic="article"
+	ms.date="04/06/2016"
+	ms.author="adegeo"/>
+
+
+# How to auto scale a cloud service
+
+On the Scale page of the Azure classic portal, you can manually scale your web role or worker role, or you can enable automatic scaling based on CPU load or a message queue.
+
+>[AZURE.NOTE] This article focuses on Cloud Service web and worker roles. When you create a virtual machine directly, it is hosted in a cloud service. Some of this information applies to these types of virtual machines. Scaling an availability set of virtual machines is really just shutting them on and off based on the scale rules you configure. For more information about Virtual Machines and availability sets, see [Manage the Availability of Virtual Machines](../virtual-machines/virtual-machines-windows-classic-configure-availability.md)
+
+You should consider the following information before you configure scaling for your application:
+
+- Scaling is affected by core usage. Larger role instances use more cores. You can scale an application only within the limit of cores for your subscription. For example, if your subscription has a limit of twenty cores and you run an application with two medium sized cloud services (a total of four cores), you can only scale up other cloud service deployments in your subscription by sixteen cores. See [Cloud Service Sizes](cloud-services-sizes-specs.md) for more information about sizes.
+
+- You must create a queue and associate it with a role before you can scale an application based on a message threshold. For more information, see [How to use the Queue Storage Service](../storage/storage-dotnet-how-to-use-queues.md).
+
+- You can scale resources that are linked to your cloud service. For more information about linking resources, see [How to: Link a resource to a cloud service](cloud-services-how-to-manage.md#how-to-link-a-resource-to-a-cloud-service).
+
+- To enable high availability of your application, you should ensure that it is deployed with two or more role instances. For more information, see [Service Level Agreements](https://azure.microsoft.com/support/legal/sla/).
+
+
+
+## Schedule scaling
+
+By default, all roles do not follow a specific schedule. Therefore, any settings changed apply to all times and all days throughout the year. If you want, you can setup manual or automatic scaling for:
+
+- Weekdays
+- Weekends
+- Week nights
+- Week mornings
+- Specific dates
+- Specific date ranges
+
+This is conigured in the [Azure classic portal](https://manage.windowsazure.com/) on the  
+**Cloud Services** > **\[Your cloud service\]** > **Scale** > **\[Production or Staging\]** page.
+
+Click the **set up schedule times** button for each role you want to change.
+
+![Cloud service automatic scaling based on a schedule][scale_schedules]
+
+
+
+## Manual scale
+
+On the **Scale** page, you can manually increase or decrease the number of running instances in a cloud service. This is configured for each schedule you've created or to all time if you have not created a schedule.
+
+1. In the [Azure classic portal](https://manage.windowsazure.com/), click **Cloud Services**, and then click the name of the cloud service to open the dashboard.
+
+    > [AZURE.TIP] If you don't see your cloud service, you may need to change from **Production** to **Staging** or vice versa.
+
+2. Click **Scale**.
+
+3. Select the schedule you want to change scaling options for. Defaults to *No scheduled times* if you have no schedules defined.
+
+4. Find the **Scale by metric** section and select **NONE**. This is the default setting for all roles.
+
+5. Each role in the cloud service has a slider for changing the number of instances to use.
+
+    ![Manually scale a cloud service role][manual_scale]
+
+    If you need more instances, you may need to change the [cloud service virtual machine size](cloud-services-sizes-specs.md).
+
+6. Click **Save**.  
+Role instances will be added or removed based on your selections.
+
+>[AZURE.TIP] Whenever you see ![][tip_icon] move your mouse to it and you can get help about what a specific setting does.
+
+
+## Automatic scale - CPU
+
+This scales if the average percentage of CPU usage goes above or below specified thresholds; role instances are created or deleted.
+
+1. In the [Azure classic portal](https://manage.windowsazure.com/), click **Cloud Services**, and then click the name of the cloud service to open the dashboard.
+
+    > [AZURE.TIP] If you don't see your cloud service, you may need to change from **Production** to **Staging** or vice versa.
+
+2. Click **Scale**.
+
+3. Select the schedule you want to change scaling options for. Defaults to *No scheduled times* if you have no schedules defined.
+
+4. Find the **Scale by metric** section and select **CPU**.
+
+5. Now you can configure a minimum and maximum range of roles instances, the target CPU usage (to trigger a scale up), and how many instances to scale up and down by.
+
+![Scale a cloud service role by cpu load][cpu_scale]
+
+>[AZURE.TIP] Whenever you see ![][tip_icon] move your mouse to it and you can get help about what a specific setting does.
+
+
+
+
+
+## Automatic scale - Queue
+
+This automatically scales if the number of messages in a queue goes above or below a specified threshold; role instances are created or deleted.
+
+1. In the [Azure classic portal](https://manage.windowsazure.com/), click **Cloud Services**, and then click the name of the cloud service to open the dashboard.
+
+    > [AZURE.TIP] If you don't see your cloud service, you may need to change from **Production** to **Staging** or vice versa.
+
+2. Click **Scale**.
+
+3. Find the **Scale by metric** section and select **CPU**.
+
+4. Now you can configure a minimum and maximum range of roles instances, the queue and amount of queue messages to process for each instance, and how many instances to scale up and down by.
+
+![Scale a cloud service role by a message queue][queue_scale]
+
+>[AZURE.TIP] Whenever you see ![][tip_icon] move your mouse to it and you can get help about what a specific setting does.
+
+
+## Scale linked resources
+
+Often when you scale a role, it's beneficial to scale the database that the application is using also. If you link the database to the cloud service, you can access the scaling settings for that resource by clicking on the appropriate link.
+
+1. In the [Azure classic portal](https://manage.windowsazure.com/), click **Cloud Services**, and then click the name of the cloud service to open the dashboard.
+
+    > [AZURE.TIP] If you don't see your cloud service, you may need to change from **Production** to **Staging** or vice versa.
+
+2. Click **Scale**.
+
+3. Find the **linked resources** section and clicked on **Manage scale for this database**.
+
+    > [AZURE.NOTE] If you don't see a **linked resources** section, you probably do not have any linked resources.
+
+![][linked_resource]
+
+
+[manual_scale]: ./media/cloud-services-how-to-scale/manual-scale.png
+[queue_scale]: ./media/cloud-services-how-to-scale/queue-scale.png
+[cpu_scale]: ./media/cloud-services-how-to-scale/cpu-scale.png
+[tip_icon]: ./media/cloud-services-how-to-scale/tip.png
+[scale_schedules]: ./media/cloud-services-how-to-scale/schedules.png
+[scale_popup]: ./media/cloud-services-how-to-scale/schedules-dialog.png
+[linked_resource]: ./media/cloud-services-how-to-scale/linked-resources.png