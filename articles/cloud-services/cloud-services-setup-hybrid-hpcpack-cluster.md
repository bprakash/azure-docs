<properties
	pageTitle="Set up a hybrid HPC cluster with Microsoft HPC Pack | Microsoft Azure"
	description="Learn how to use Microsoft HPC Pack and Azure to set up a small, hybrid high performance computing (HPC) cluster"
	services="cloud-services"
	documentationCenter=""
	authors="dlepow"
	manager="timlt"
	editor=""
	tags="azure-service-management,hpc-pack"/>

<tags
	ms.service="cloud-services"
	ms.workload="big-compute"
	ms.tgt_pltfrm="na"
	ms.devlang="na"
	ms.topic="article"
	ms.date="01/13/2016"
	ms.author="danlep"/>


# Set up a hybrid compute cluster with Microsoft HPC Pack and on-demand Azure instances
This tutorial shows you how to use Microsoft HPC Pack 2012 R2 and Azure to set up a small, hybrid high performance computing (HPC) cluster. The cluster will consist of an on-premises head node (a computer running the Windows Server operating system and HPC Pack) and some compute nodes you deploy on-demand as worker role instances in an Azure cloud service. You can then run compute jobs on the hybrid cluster.

![Hybrid HPC cluster][Overview]

This tutorial shows one approach, sometimes called cluster "burst to the cloud," to use scalable, on-demand compute resources in Azure to run compute-intensive applications.

This tutorial assumes no prior experience with compute clusters or HPC Pack. It is intended only to help you deploy a hybrid compute cluster quickly for demonstration purposes. For considerations and steps to deploy a hybrid HPC Pack cluster at greater scale in a production environment, see the [detailed guidance](http://go.microsoft.com/fwlink/p/?LinkID=200493). For other scenarios with HPC Pack, including automated cluster deployment in Azure virtual machines, see [HPC cluster options with Microsoft HPC Pack in Azure](../virtual-machines/virtual-machines-linux-hpcpack-cluster-options.md).

<<<<<<< HEAD
>[AZURE.NOTE] Azure offers a [range of sizes](../virtual-machines/virtual-machines-linux-sizes.md) for your compute resources, suitable for different workloads. For example, the A8 and A9 instances combine high performance and access to a low latency, high throughput application network needed for certain HPC applications. See [About the A8, A9, A10, and A11 Compute Intensive Instances](../virtual-machines/virtual-machines-a8-a9-a10-a11-specs.md).
=======
>[AZURE.NOTE] Azure offers a [range of sizes](../virtual-machines/virtual-machines-size-specs.md) for your compute resources, suitable for different workloads. For example, the A8 and A9 instances combine high performance and access to a low latency, high throughput application network needed for certain HPC applications. See [About the A8, A9, A10, and A11 Compute Intensive Instances](../virtual-machines/virtual-machines-windows-a8-a9-a10-a11-specs.md).
>>>>>>> cf7f0ec4

## Prerequisites

* **Azure subscription** - If you don't have an account, you can create a free trial account in just a couple of minutes. For details, see [Azure Free Trial](https://azure.microsoft.com/pricing/free-trial/).

* **An on-premises computer running Windows Server 2012 R2 or Windows Server 2012** - This computer will be the head node of the HPC cluster. If you are not already running Windows Server, you can download and install an [evaluation version](http://technet.microsoft.com/evalcenter/dn205286.aspx).

	* The computer must be joined to an Active Directory domain.

	* Ensure that no additional server roles or role services are installed.

	* To support HPC Pack, the operating system must be installed in one of these languages: English, Japanese, or Chinese (Simplified).

	* Verify that important and critical updates are installed.

* **HPC Pack 2012 R2** -  [Download](http://go.microsoft.com/fwlink/p/?linkid=328024) the installation package for the latest version free of charge and copy the files to the head node computer or to a network location. Choose installation files in the same language as your installation of Windows Server.

* **Domain account** - This account must be configured with local Administrator permissions on the head node to install HPC Pack.

* **TCP connectivity on port 443** from the head node to Azure.

## Install HPC Pack on the head node

You first install Microsoft HPC Pack on an on-premises computer running Windows Server that will be the head node of the cluster.

1. Log on to the head node by using a domain account that has local Administrator permissions.

2. Start the HPC Pack Installation Wizard by running Setup.exe from the HPC Pack installation files.

3. On the **HPC Pack 2012 R2 Setup** screen, click **New installation or add new features to an existing installation**.

	![HPC Pack 2012 Setup][install_hpc1]

4. On the **Microsoft Software User Agreement page**, click **Next**.

5. On the **Select Installation Type** page, click **Create a new HPC cluster by creating a head node**, and then click **Next**.

	![Select Installation Type][install_hpc2]

6. The wizard runs several pre-installation tests. Click **Next** on the **Installation Rules** page if all tests pass. Otherwise, review the information provided and make any necessary changes in your environment. Then run the tests again or if necessary start the Installation Wizard again.

	![Installation Rules][install_hpc3]

7. On the **HPC DB Configuration** page, make sure **Head Node** is selected for all HPC databases, and then click **Next**.

	![DB Configuration][install_hpc4]

8. Accept default selections on the remaining pages of the wizard. On the **Install Required Components** page, click **Install**.

	![Install][install_hpc6]

9. After the installation completes, uncheck **Start HPC Cluster Manager** and then click **Finish**. (You will start HPC Cluster Manager in a later step.)

	![Finish][install_hpc7]

## Prepare the Azure subscription
Use the [Azure classic portal](https://manage.windowsazure.com) to perform the following steps with your Azure subscription. These are needed so you can later deploy Azure nodes from the on-premises head node.

- Upload a management certificate (needed for secure connections between the head node and the Azure services)

- Create an Azure cloud service in which Azure nodes (worker role instances) will run

- Create an Azure storage account

	>[AZURE.NOTE]Also make a note of your Azure subscription ID, which you will need later. Find this in your Azure [account information](https://account.windowsazure.com/Subscriptions)</a>.

### Upload the default management certificate
HPC Pack installs a self-signed certificate on the head node, called the Default Microsoft HPC Azure Management certificate, that you can upload as an Azure management certificate. This certificate is provided for testing purposes and proof-of-concept deployments.

1. From the head node computer, sign in to the [Azure classic portal](https://manage.windowsazure.com).

2. Click **Settings**, and then click **Management Certificates**.

3. On the command bar, click **Upload**.

	![Certificate Settings][upload_cert1]

4. Browse on the head node for the file C:\Program Files\Microsoft HPC Pack 2012\Bin\hpccert.cer. Then, click the **Check** button.

	![Upload Certificate][install_hpc10]

You will see **Default HPC Azure Management** in the list of management certificates.

### Create an Azure cloud service

>[AZURE.NOTE]For best performance, create the cloud service and the storage account in the same geographic region.

1. In the classic portal, on the command bar, click **New**.

2. Click **Compute**, click **Cloud Service**, and then click **Quick Create**.

3. Type a URL for the cloud service, and then click **Create Cloud Service**.

	![Create Service][createservice1]

### Create an Azure storage account

1. In the classic portal, on the command bar, click **New**.

2. Click **Data Services**, click **Storage**, and then click **Quick Create**.

3. Type a URL for the account, and then click **Create Storage Account**.

	![Create Storage][createstorage1]

## Configure the head node

To use HPC Cluster Manager to deploy Azure nodes and to submit jobs, first perform some required cluster configuration steps.

1. On the head node, start HPC Cluster Manager. If the **Select Head Node** dialog box appears, click **Local Computer**. The **Deployment To-do List** appears.

2. Under **Required deployment tasks**, click **Configure your network**.

	![Configure Network][config_hpc2]

3. In the Network Configuration Wizard, select **All nodes only on an enterprise network** (Topology 5).

	![Topology 5][config_hpc3]

	>[AZURE.NOTE]This is the simplest configuration for demonstration purposes, because the head node only needs a single network adapter to connect to Active Directory and the Internet. This tutorial does not cover cluster scenarios that require additional networks.

4. Click **Next** to accept default values on the remaining pages of the wizard. Then, on the **Review** tab, click **Configure** to complete the network configuration.

5. In the **Deployment To-do List**, click **Provide installation credentials**.

6. In the **Installation Credentials** dialog box, type the credentials of the domain account that you used to install HPC Pack. Then click **OK**.

	![Installation Credentials][config_hpc6]

	>[AZURE.NOTE]HPC Pack services only use installation credentials to deploy domain-joined compute nodes. The Azure nodes you add in this tutorial are not domain-joined.

7. In the **Deployment To-do List**, click **Configure the naming of new nodes**.

8. In the **Specify Node Naming Series** dialog box, accept the default naming series and click **OK**.

	![Node Naming][config_hpc8]

	>[AZURE.NOTE]The naming series only generates names for domain-joined compute nodes. Azure worker nodes are named automatically.

9. In the **Deployment To-do List**, click **Create a node template**. You will use the node template to add Azure nodes to the cluster.

10. In the Create Node Template Wizard, do the following:

	a. On the **Choose Node Template Type** page, click **Azure node template**, and then click **Next**.

	![Node Template][config_hpc10]

	b. Click **Next** to accept the default template name.

	c. On the **Provide Subscription Information** page, enter your Azure subscription ID (available in your Azure account information). Then, in **Management certificate**, click **Browse** and select **Default HPC Azure Management.** Then click **Next**.

	![Node Template][config_hpc12]

	d. On the **Provide Service Information** page, select the cloud service and the storage account that you created in a previous step. Then click **Next**.

	![Node Template][config_hpc13]

	e. Click **Next** to accept default values on the remaining pages of the wizard. Then, on the **Review** tab, click **Create** to create the node template.

	>[AZURE.NOTE]By default, the Azure node template includes settings for you to start (provision) and stop the nodes manually. You can optionally configure a schedule to start and stop the Azure nodes automatically.

## Add Azure nodes to the cluster

You now use the node template to add Azure nodes to the cluster. Adding the nodes to the cluster stores their configuration information so that you can start (provision) them at any time as role instances in the cloud service. Your subscription only gets charged for Azure nodes after the role instances are running in the cloud service.

For this tutorial you will add two Small nodes.

1. In HPC Cluster Manager, in **Node Management**, in the **Actions** pane, click **Add Node**.

	![Add Node][add_node1]

2. In the Add Node Wizard, on the **Select Deployment Method** page, click **Add Azure nodes**, and then click **Next**.

	![Add Azure Node][add_node1_1]

3. On the **Specify New Nodes** page, select the Azure node template you created previously (called by default **Default AzureNode Template**). Then specify **2** nodes of size **Small**, and then click **Next**.

	![Specify Nodes][add_node2]

	For details about the available sizes, see [Sizes for Cloud Services](../cloud-services/cloud-services-sizes-specs.md).

4. On the **Completing the Add Node Wizard** page, click **Finish**.

	 Two Azure nodes, named **AzureCN-0001** and **AzureCN-0002**, now appear in HPC Cluster Manager. They are both in the **Not-Deployed** state.

	![Added Nodes][add_node3]

## Start the Azure nodes
When you want to use the cluster resources in Azure, use HPC Cluster Manager to start (provision) the Azure nodes and bring them online.

1.	In HPC Cluster Manager, in **Node Management** (called **Resource Management** in some versions of HPC Pack) , click one or both nodes and then, in the **Actions** pane, click **Start**.

	![Start Nodes][add_node4]

2. In the **Start Azure Nodes** dialog box, click **Start**.

	![Start Nodes][add_node5]

	The nodes transition to the **Provisioning** state. View the provisioning log to track the provisioning progress.

	![Provision Nodes][add_node6]

3. After a few minutes, the Azure nodes finish provisioning and are in the **Offline** state. In this state the role instances are running but will not yet accept cluster jobs.

4. To confirm that the role instances are running, in the [classic portal](https://manage.windowsazure.com), click **Cloud Services**, click the name of your cloud service, and then click **Instances**.

	![Running Instances][view_instances1]

	You will see two worker role instances are running in the service. HPC Pack also automatically deploys two **HpcProxy** instances (size Medium) to handle communication between the head node and Azure.

5. To bring the Azure nodes online to run cluster jobs, select the nodes, right-click, and then click **Bring Online**.

	![Offline Nodes][add_node7]

	HPC Cluster Manager indicates that the nodes are in the **Online** state.

## Run a command across the cluster

To check the installation, use the HPC Pack **clusrun** command to run a command or application on one or more cluster nodes. As a simple example, use **clusrun** to get the IP configuration of the Azure nodes.

1. On the head node, open a command prompt.

2. Type the following command:

	`clusrun /nodes:azurecn* ipconfig`

3. You will see output similar to the following.

	![Clusrun][clusrun1]

## Run a test job

Now submit a test job that runs on the hybrid cluster. This example is a simple "parametric sweep" job (a type of intrinsically parallel computation) which runs subtasks that add an integer to itself by using the **set /a** command. All the nodes in the cluster contribute to finishing the subtasks for integers from 1 to 100.

1. In HPC Cluster Manager, in **Job Management**, in the **Actions** pane, click **New Parametric Sweep Job**.

	![New Job][test_job1]

2. In the **New Parametric Sweep Job** dialog box, in **Command line**, type `set /a *+*` (overwriting the default command line that appears). Leave default values for the remaining settings, and then click **Submit** to submit the job.

	![Parametric Sweep][param_sweep1]

3. When the job is finished, double-click the **My Sweep Task** job.

4. Click **View Tasks**, and then click a subtask to view the calculated output of that subtask.

	![Task Results][view_job361]

5. To see which node performed the calculation for that subtask, click **Allocated Nodes**. (Your cluster might show a different node name.)

	![Task Results][view_job362]

## Stop the Azure nodes

After you try out the cluster, stop the Azure nodes to avoid unnecessary charges to your account. This stops the cloud service and removes the Azure role instances.

1. In HPC Cluster Manager, in **Node Management,** select both Azure nodes. Then, in the **Actions** pane, click **Stop**.

	![Stop Nodes][stop_node1]

2. In the **Stop Azure Nodes** dialog box, click **Stop**.

	![Stop Nodes][stop_node2]

3. The nodes transition to the **Stopping** state. After a few minutes, HPC Cluster Manager shows that the nodes are **Not-Deployed**.

	![Not Deployed Nodes][stop_node4]

4. To confirm that the role instances are no longer running in Azure, in the [portal](https://manage.windowsazure.com), click **Cloud Services**, click the name of your cloud service, and then click **Instances**. No instances will be deployed in the production environment.

	![No Instances][view_instances2]

	This completes the tutorial.

## Related resources

* [HPC Pack 2012 R2 and HPC Pack 2012](http://go.microsoft.com/fwlink/p/?LinkID=263697

* [Burst to Azure Worker Role Instances with Microsoft HPC Pack](http://go.microsoft.com/fwlink/p/?LinkID=200493)
* [HPC cluster options with Microsoft HPC Pack in Azure](../virtual-machines/virtual-machines-linux-hpcpack-cluster-options.md)
* [Big Compute in Azure: Technical Resources for Batch and High Performance Computing (HPC)](../batch/big-compute-resources.md)


[Overview]: ./media/cloud-services-setup-hybrid-hpcpack-cluster/hybrid_cluster_overview.png
[install_hpc1]: ./media/cloud-services-setup-hybrid-hpcpack-cluster/install_hpc1.png
[install_hpc2]: ./media/cloud-services-setup-hybrid-hpcpack-cluster/install_hpc2.png
[install_hpc3]: ./media/cloud-services-setup-hybrid-hpcpack-cluster/install_hpc3.png
[install_hpc4]: ./media/cloud-services-setup-hybrid-hpcpack-cluster/install_hpc4.png
[install_hpc6]: ./media/cloud-services-setup-hybrid-hpcpack-cluster/install_hpc6.png
[install_hpc7]: ./media/cloud-services-setup-hybrid-hpcpack-cluster/install_hpc7.png
[install_hpc10]: ./media/cloud-services-setup-hybrid-hpcpack-cluster/install_hpc10.png
[upload_cert1]: ./media/cloud-services-setup-hybrid-hpcpack-cluster/upload_cert1.png
[createstorage1]: ./media/cloud-services-setup-hybrid-hpcpack-cluster/createstorage1.png
[createservice1]: ./media/cloud-services-setup-hybrid-hpcpack-cluster/createservice1.png
[config_hpc2]: ./media/cloud-services-setup-hybrid-hpcpack-cluster/config_hpc2.png
[config_hpc3]: ./media/cloud-services-setup-hybrid-hpcpack-cluster/config_hpc3.png
[config_hpc6]: ./media/cloud-services-setup-hybrid-hpcpack-cluster/config_hpc6.png
[config_hpc8]: ./media/cloud-services-setup-hybrid-hpcpack-cluster/config_hpc8.png
[config_hpc10]: ./media/cloud-services-setup-hybrid-hpcpack-cluster/config_hpc10.png
[config_hpc12]: ./media/cloud-services-setup-hybrid-hpcpack-cluster/config_hpc12.png
[config_hpc13]: ./media/cloud-services-setup-hybrid-hpcpack-cluster/config_hpc13.png
[add_node1]: ./media/cloud-services-setup-hybrid-hpcpack-cluster/add_node1.png
[add_node1_1]: ./media/cloud-services-setup-hybrid-hpcpack-cluster/add_node1_1.png
[add_node2]: ./media/cloud-services-setup-hybrid-hpcpack-cluster/add_node2.png
[add_node3]: ./media/cloud-services-setup-hybrid-hpcpack-cluster/add_node3.png
[add_node4]: ./media/cloud-services-setup-hybrid-hpcpack-cluster/add_node4.png
[add_node5]: ./media/cloud-services-setup-hybrid-hpcpack-cluster/add_node5.png
[add_node6]: ./media/cloud-services-setup-hybrid-hpcpack-cluster/add_node6.png
[add_node7]: ./media/cloud-services-setup-hybrid-hpcpack-cluster/add_node7.png
[view_instances1]: ./media/cloud-services-setup-hybrid-hpcpack-cluster/view_instances1.png
[clusrun1]: ./media/cloud-services-setup-hybrid-hpcpack-cluster/clusrun1.png
[test_job1]: ./media/cloud-services-setup-hybrid-hpcpack-cluster/test_job1.png
[param_sweep1]: ./media/cloud-services-setup-hybrid-hpcpack-cluster/param_sweep1.png
[view_job361]: ./media/cloud-services-setup-hybrid-hpcpack-cluster/view_job361.png
[view_job362]: ./media/cloud-services-setup-hybrid-hpcpack-cluster/view_job362.png
[stop_node1]: ./media/cloud-services-setup-hybrid-hpcpack-cluster/stop_node1.png
[stop_node2]: ./media/cloud-services-setup-hybrid-hpcpack-cluster/stop_node2.png
[stop_node4]: ./media/cloud-services-setup-hybrid-hpcpack-cluster/stop_node4.png
[view_instances2]: ./media/cloud-services-setup-hybrid-hpcpack-cluster/view_instances2.png<|MERGE_RESOLUTION|>--- conflicted
+++ resolved
@@ -27,11 +27,9 @@
 
 This tutorial assumes no prior experience with compute clusters or HPC Pack. It is intended only to help you deploy a hybrid compute cluster quickly for demonstration purposes. For considerations and steps to deploy a hybrid HPC Pack cluster at greater scale in a production environment, see the [detailed guidance](http://go.microsoft.com/fwlink/p/?LinkID=200493). For other scenarios with HPC Pack, including automated cluster deployment in Azure virtual machines, see [HPC cluster options with Microsoft HPC Pack in Azure](../virtual-machines/virtual-machines-linux-hpcpack-cluster-options.md).
 
-<<<<<<< HEAD
->[AZURE.NOTE] Azure offers a [range of sizes](../virtual-machines/virtual-machines-linux-sizes.md) for your compute resources, suitable for different workloads. For example, the A8 and A9 instances combine high performance and access to a low latency, high throughput application network needed for certain HPC applications. See [About the A8, A9, A10, and A11 Compute Intensive Instances](../virtual-machines/virtual-machines-a8-a9-a10-a11-specs.md).
-=======
->[AZURE.NOTE] Azure offers a [range of sizes](../virtual-machines/virtual-machines-size-specs.md) for your compute resources, suitable for different workloads. For example, the A8 and A9 instances combine high performance and access to a low latency, high throughput application network needed for certain HPC applications. See [About the A8, A9, A10, and A11 Compute Intensive Instances](../virtual-machines/virtual-machines-windows-a8-a9-a10-a11-specs.md).
->>>>>>> cf7f0ec4
+
+>[AZURE.NOTE] Azure offers a [range of sizes](../virtual-machines/virtual-machines-windows-sizes.md) for your compute resources, suitable for different workloads. For example, the A8 and A9 instances combine high performance and access to a low latency, high throughput application network needed for certain HPC applications. See [About the A8, A9, A10, and A11 Compute Intensive Instances](../virtual-machines/virtual-machines-windows-a8-a9-a10-a11-specs.md).
+
 
 ## Prerequisites
 
