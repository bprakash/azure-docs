<properties
 pageTitle="Troubleshoot cloud service deployment problems | Microsoft Azure"
 description="There are a few common problems you may run into when deploying a cloud service to Azure. This article provides solutions to some of them."
   services="cloud-services"
   documentationCenter=""
   authors="dalechen"
   manager="felixwu"
   editor=""
   tags="top-support-issue"/>
<tags
   ms.service="cloud-services"
   ms.devlang="na"
   ms.topic="article"
   ms.tgt_pltfrm="na"
   ms.workload="tbd"
   ms.date="01/20/2016"
   ms.author="daleche" />

# Troubleshoot cloud service deployment problems

When you deploy a cloud service application package to Azure, you can obtain information about the deployment from the **Properties** pane in the Azure portal. You can use the details in this pane to help you troubleshoot problems with the cloud service, and you can provide this information to Azure Support when opening a new support request.

You can find the **Properties** pane as follows:

* In the Azure portal, click the deployment of your cloud service, click **All settings**, and then click **Properties**.
* In the Azure classic portal, click the deployment of your cloud service, click **DASHBOARD**, located at the lower-right corner of the page (under **quick glance**). Be aware that there's no "Properties" label on this pane.

> [AZURE.NOTE] You can copy the contents of the **Properties** pane to the clipboard by clicking the icon in the upper-right corner of the pane.

## Contact Azure Customer Support

If you need more help at any point in this article, you can contact the Azure experts on [the MSDN Azure and the Stack Overflow forums](https://azure.microsoft.com/support/forums/).

<<<<<<< HEAD
Alternatively, you can file an Azure support incident. Go to the [Azure Support site](http://azure.microsoft.com/support/options/) and click **Get Support**. For information about using Azure Support, read the [Microsoft Azure Support FAQ](http://azure.microsoft.com/support/faq/).
=======
Alternatively, you can also file an Azure support incident. Go to the [Azure Support site](https://azure.microsoft.com/support/options/) and click on **Get Support**. For information about using Azure Support, read the [Microsoft Azure Support FAQ](https://azure.microsoft.com/support/faq/).
>>>>>>> 65541aed

## Problem: I cannot access my website, but my deployment is started and all role instances are ready

The website URL link shown in the portal does not include the port. The default port for websites is 80. If your application is configured to run in a different port, you must add the correct port number to the URL when accessing the website.

1. In the Azure portal, click the deployment of your cloud service.
2. In the **Properties** pane of the Azure portal, check the ports for the role instances (under **Input Endpoints**).
3. If the port is not 80, add the correct port value to the URL when you access the application. To specify a non-default port, type the URL, followed by a colon (:), followed by the port number, with no spaces.

## Problem: My role instances recycled without me doing anything

Service healing occurs automatically when Azure detects problem nodes and therefore moves role instances to new nodes. When this occurs, you might see your role instances recycling automatically. To find out if service healing occurred:

1. In the Azure portal, click the deployment of your cloud service.
2. In the **Properties** pane of the Azure portal, review the information and determine whether service healing occurred during the time that you observed the roles recycling.

Roles will also recycle roughly once per month during host-OS and guest-OS updates.  
For more information, see the blog post [Role Instance Restarts Due to OS Upgrades](http://blogs.msdn.com/b/kwill/archive/2012/09/19/role-instance-restarts-due-to-os-upgrades.aspx)

## Problem: I cannot do a VIP swap and receive an error

A VIP swap is not allowed if a deployment update is in progress. Deployment updates can occur automatically when:

* A new guest operating system is available and you are configured for automatic updates.
* Service healing occurs.

To find out if an automatic update is preventing you from doing a VIP swap:

1. In the Azure portal, click the deployment of your cloud service.
2. In the **Properties** pane of the Azure portal, look at the value of **Status**. If it is **Ready**, then check **Last operation** to see if one recently happened that might prevent the VIP swap.
3. Repeat steps 1 and 2 for the production deployment.
4. If an automatic update is in process, wait for it to finish before trying to do the VIP swap.

## Problem: A role instance is looping between Started, Initializing, Busy, and Stopped

This condition could indicate a problem with your application code, package, or configuration file. In that case, you should be able to see the status changing every few minutes and the Azure portal may say something like **Recycling**, **Busy**, or **Initializing**. This indicates that there is something wrong with the application that is keeping the role instance from running.

For more information on how to troubleshoot for this problem, see the blog post [Azure PaaS Compute Diagnostics Data](http://blogs.msdn.com/b/kwill/archive/2013/08/09/windows-azure-paas-compute-diagnostics-data.aspx) and [Common issues that cause roles to recycle](cloud-services-troubleshoot-common-issues-which-cause-roles-recycle.md).

## Problem: My application stopped working

1. In the Azure portal, click the role instance.
2. In the **Properties** pane of the Azure portal, consider the following conditions to resolve your problem:
   * If the role instance has recently stopped (you can check the value of **Abort count**), the deployment could be updating. Wait to see if the role instance resumes functioning on its own.
   * If the role instance is **Busy**, check your application code to see if the [StatusCheck](https://msdn.microsoft.com/library/microsoft.windowsazure.serviceruntime.roleenvironment.statuscheck) event is handled. You might need to add or fix some code that handles this event.
   * Go through the diagnostic data and troubleshooting scenarios in the blog post [Azure PaaS Compute Diagnostics Data](http://blogs.msdn.com/b/kwill/archive/2013/08/09/windows-azure-paas-compute-diagnostics-data.aspx).

>[AZURE.WARNING] If you recycle your cloud service, you reset the properties for the deployment, effectively erasing the information for the original problem.

## Next steps

View more [troubleshooting articles](..\?tag=top-support-issue&service=cloud-services) for cloud services.

To learn how to troubleshoot cloud service role issues by using Azure PaaS computer diagnostics data, see [Kevin Williamson's blog series](http://blogs.msdn.com/b/kwill/archive/2013/08/09/windows-azure-paas-compute-diagnostics-data.aspx).
<|MERGE_RESOLUTION|>--- conflicted
+++ resolved
@@ -1,92 +1,88 @@
-<properties
- pageTitle="Troubleshoot cloud service deployment problems | Microsoft Azure"
- description="There are a few common problems you may run into when deploying a cloud service to Azure. This article provides solutions to some of them."
-   services="cloud-services"
-   documentationCenter=""
-   authors="dalechen"
-   manager="felixwu"
-   editor=""
-   tags="top-support-issue"/>
-<tags
-   ms.service="cloud-services"
-   ms.devlang="na"
-   ms.topic="article"
-   ms.tgt_pltfrm="na"
-   ms.workload="tbd"
-   ms.date="01/20/2016"
-   ms.author="daleche" />
-
-# Troubleshoot cloud service deployment problems
-
-When you deploy a cloud service application package to Azure, you can obtain information about the deployment from the **Properties** pane in the Azure portal. You can use the details in this pane to help you troubleshoot problems with the cloud service, and you can provide this information to Azure Support when opening a new support request.
-
-You can find the **Properties** pane as follows:
-
-* In the Azure portal, click the deployment of your cloud service, click **All settings**, and then click **Properties**.
-* In the Azure classic portal, click the deployment of your cloud service, click **DASHBOARD**, located at the lower-right corner of the page (under **quick glance**). Be aware that there's no "Properties" label on this pane.
-
-> [AZURE.NOTE] You can copy the contents of the **Properties** pane to the clipboard by clicking the icon in the upper-right corner of the pane.
-
-## Contact Azure Customer Support
-
-If you need more help at any point in this article, you can contact the Azure experts on [the MSDN Azure and the Stack Overflow forums](https://azure.microsoft.com/support/forums/).
-
-<<<<<<< HEAD
-Alternatively, you can file an Azure support incident. Go to the [Azure Support site](http://azure.microsoft.com/support/options/) and click **Get Support**. For information about using Azure Support, read the [Microsoft Azure Support FAQ](http://azure.microsoft.com/support/faq/).
-=======
-Alternatively, you can also file an Azure support incident. Go to the [Azure Support site](https://azure.microsoft.com/support/options/) and click on **Get Support**. For information about using Azure Support, read the [Microsoft Azure Support FAQ](https://azure.microsoft.com/support/faq/).
->>>>>>> 65541aed
-
-## Problem: I cannot access my website, but my deployment is started and all role instances are ready
-
-The website URL link shown in the portal does not include the port. The default port for websites is 80. If your application is configured to run in a different port, you must add the correct port number to the URL when accessing the website.
-
-1. In the Azure portal, click the deployment of your cloud service.
-2. In the **Properties** pane of the Azure portal, check the ports for the role instances (under **Input Endpoints**).
-3. If the port is not 80, add the correct port value to the URL when you access the application. To specify a non-default port, type the URL, followed by a colon (:), followed by the port number, with no spaces.
-
-## Problem: My role instances recycled without me doing anything
-
-Service healing occurs automatically when Azure detects problem nodes and therefore moves role instances to new nodes. When this occurs, you might see your role instances recycling automatically. To find out if service healing occurred:
-
-1. In the Azure portal, click the deployment of your cloud service.
-2. In the **Properties** pane of the Azure portal, review the information and determine whether service healing occurred during the time that you observed the roles recycling.
-
-Roles will also recycle roughly once per month during host-OS and guest-OS updates.  
-For more information, see the blog post [Role Instance Restarts Due to OS Upgrades](http://blogs.msdn.com/b/kwill/archive/2012/09/19/role-instance-restarts-due-to-os-upgrades.aspx)
-
-## Problem: I cannot do a VIP swap and receive an error
-
-A VIP swap is not allowed if a deployment update is in progress. Deployment updates can occur automatically when:
-
-* A new guest operating system is available and you are configured for automatic updates.
-* Service healing occurs.
-
-To find out if an automatic update is preventing you from doing a VIP swap:
-
-1. In the Azure portal, click the deployment of your cloud service.
-2. In the **Properties** pane of the Azure portal, look at the value of **Status**. If it is **Ready**, then check **Last operation** to see if one recently happened that might prevent the VIP swap.
-3. Repeat steps 1 and 2 for the production deployment.
-4. If an automatic update is in process, wait for it to finish before trying to do the VIP swap.
-
-## Problem: A role instance is looping between Started, Initializing, Busy, and Stopped
-
-This condition could indicate a problem with your application code, package, or configuration file. In that case, you should be able to see the status changing every few minutes and the Azure portal may say something like **Recycling**, **Busy**, or **Initializing**. This indicates that there is something wrong with the application that is keeping the role instance from running.
-
-For more information on how to troubleshoot for this problem, see the blog post [Azure PaaS Compute Diagnostics Data](http://blogs.msdn.com/b/kwill/archive/2013/08/09/windows-azure-paas-compute-diagnostics-data.aspx) and [Common issues that cause roles to recycle](cloud-services-troubleshoot-common-issues-which-cause-roles-recycle.md).
-
-## Problem: My application stopped working
-
-1. In the Azure portal, click the role instance.
-2. In the **Properties** pane of the Azure portal, consider the following conditions to resolve your problem:
-   * If the role instance has recently stopped (you can check the value of **Abort count**), the deployment could be updating. Wait to see if the role instance resumes functioning on its own.
-   * If the role instance is **Busy**, check your application code to see if the [StatusCheck](https://msdn.microsoft.com/library/microsoft.windowsazure.serviceruntime.roleenvironment.statuscheck) event is handled. You might need to add or fix some code that handles this event.
-   * Go through the diagnostic data and troubleshooting scenarios in the blog post [Azure PaaS Compute Diagnostics Data](http://blogs.msdn.com/b/kwill/archive/2013/08/09/windows-azure-paas-compute-diagnostics-data.aspx).
-
->[AZURE.WARNING] If you recycle your cloud service, you reset the properties for the deployment, effectively erasing the information for the original problem.
-
-## Next steps
-
-View more [troubleshooting articles](..\?tag=top-support-issue&service=cloud-services) for cloud services.
-
-To learn how to troubleshoot cloud service role issues by using Azure PaaS computer diagnostics data, see [Kevin Williamson's blog series](http://blogs.msdn.com/b/kwill/archive/2013/08/09/windows-azure-paas-compute-diagnostics-data.aspx).
+<properties
+ pageTitle="Troubleshoot cloud service deployment problems | Microsoft Azure"
+ description="There are a few common problems you may run into when deploying a cloud service to Azure. This article provides solutions to some of them."
+   services="cloud-services"
+   documentationCenter=""
+   authors="dalechen"
+   manager="felixwu"
+   editor=""
+   tags="top-support-issue"/>
+<tags
+   ms.service="cloud-services"
+   ms.devlang="na"
+   ms.topic="article"
+   ms.tgt_pltfrm="na"
+   ms.workload="tbd"
+   ms.date="01/20/2016"
+   ms.author="daleche" />
+
+# Troubleshoot cloud service deployment problems
+
+When you deploy a cloud service application package to Azure, you can obtain information about the deployment from the **Properties** pane in the Azure portal. You can use the details in this pane to help you troubleshoot problems with the cloud service, and you can provide this information to Azure Support when opening a new support request.
+
+You can find the **Properties** pane as follows:
+
+* In the Azure portal, click the deployment of your cloud service, click **All settings**, and then click **Properties**.
+* In the Azure classic portal, click the deployment of your cloud service, click **DASHBOARD**, located at the lower-right corner of the page (under **quick glance**). Be aware that there's no "Properties" label on this pane.
+
+> [AZURE.NOTE] You can copy the contents of the **Properties** pane to the clipboard by clicking the icon in the upper-right corner of the pane.
+
+## Contact Azure Customer Support
+
+If you need more help at any point in this article, you can contact the Azure experts on [the MSDN Azure and the Stack Overflow forums](https://azure.microsoft.com/support/forums/).
+
+Alternatively, you can file an Azure support incident. Go to the [Azure Support site](http://azure.microsoft.com/support/options/) and click **Get Support**. For information about using Azure Support, read the [Microsoft Azure Support FAQ](http://azure.microsoft.com/support/faq/).
+
+## Problem: I cannot access my website, but my deployment is started and all role instances are ready
+
+The website URL link shown in the portal does not include the port. The default port for websites is 80. If your application is configured to run in a different port, you must add the correct port number to the URL when accessing the website.
+
+1. In the Azure portal, click the deployment of your cloud service.
+2. In the **Properties** pane of the Azure portal, check the ports for the role instances (under **Input Endpoints**).
+3. If the port is not 80, add the correct port value to the URL when you access the application. To specify a non-default port, type the URL, followed by a colon (:), followed by the port number, with no spaces.
+
+## Problem: My role instances recycled without me doing anything
+
+Service healing occurs automatically when Azure detects problem nodes and therefore moves role instances to new nodes. When this occurs, you might see your role instances recycling automatically. To find out if service healing occurred:
+
+1. In the Azure portal, click the deployment of your cloud service.
+2. In the **Properties** pane of the Azure portal, review the information and determine whether service healing occurred during the time that you observed the roles recycling.
+
+Roles will also recycle roughly once per month during host-OS and guest-OS updates.  
+For more information, see the blog post [Role Instance Restarts Due to OS Upgrades](http://blogs.msdn.com/b/kwill/archive/2012/09/19/role-instance-restarts-due-to-os-upgrades.aspx)
+
+## Problem: I cannot do a VIP swap and receive an error
+
+A VIP swap is not allowed if a deployment update is in progress. Deployment updates can occur automatically when:
+
+* A new guest operating system is available and you are configured for automatic updates.
+* Service healing occurs.
+
+To find out if an automatic update is preventing you from doing a VIP swap:
+
+1. In the Azure portal, click the deployment of your cloud service.
+2. In the **Properties** pane of the Azure portal, look at the value of **Status**. If it is **Ready**, then check **Last operation** to see if one recently happened that might prevent the VIP swap.
+3. Repeat steps 1 and 2 for the production deployment.
+4. If an automatic update is in process, wait for it to finish before trying to do the VIP swap.
+
+## Problem: A role instance is looping between Started, Initializing, Busy, and Stopped
+
+This condition could indicate a problem with your application code, package, or configuration file. In that case, you should be able to see the status changing every few minutes and the Azure portal may say something like **Recycling**, **Busy**, or **Initializing**. This indicates that there is something wrong with the application that is keeping the role instance from running.
+
+For more information on how to troubleshoot for this problem, see the blog post [Azure PaaS Compute Diagnostics Data](http://blogs.msdn.com/b/kwill/archive/2013/08/09/windows-azure-paas-compute-diagnostics-data.aspx) and [Common issues that cause roles to recycle](cloud-services-troubleshoot-common-issues-which-cause-roles-recycle.md).
+
+## Problem: My application stopped working
+
+1. In the Azure portal, click the role instance.
+2. In the **Properties** pane of the Azure portal, consider the following conditions to resolve your problem:
+   * If the role instance has recently stopped (you can check the value of **Abort count**), the deployment could be updating. Wait to see if the role instance resumes functioning on its own.
+   * If the role instance is **Busy**, check your application code to see if the [StatusCheck](https://msdn.microsoft.com/library/microsoft.windowsazure.serviceruntime.roleenvironment.statuscheck) event is handled. You might need to add or fix some code that handles this event.
+   * Go through the diagnostic data and troubleshooting scenarios in the blog post [Azure PaaS Compute Diagnostics Data](http://blogs.msdn.com/b/kwill/archive/2013/08/09/windows-azure-paas-compute-diagnostics-data.aspx).
+
+>[AZURE.WARNING] If you recycle your cloud service, you reset the properties for the deployment, effectively erasing the information for the original problem.
+
+## Next steps
+
+View more [troubleshooting articles](..\?tag=top-support-issue&service=cloud-services) for cloud services.
+
+To learn how to troubleshoot cloud service role issues by using Azure PaaS computer diagnostics data, see [Kevin Williamson's blog series](http://blogs.msdn.com/b/kwill/archive/2013/08/09/windows-azure-paas-compute-diagnostics-data.aspx).