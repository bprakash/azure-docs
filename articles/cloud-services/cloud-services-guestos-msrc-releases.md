--- conflicted
+++ resolved
@@ -13,25 +13,18 @@
 ms.topic: article
 ms.tgt_pltfrm: na
 ms.workload: tbd
-<<<<<<< HEAD
-ms.date: 1/3/2017
-=======
 ms.date: 1/10/2017
->>>>>>> e8cfaf0d
 ms.author: raiye
 
 ---
 # Azure Guest OS
 The following tables show the Microsoft Security Response Center (MSRC) updates applied to the Azure Guest OS. Search this article to determine if a particular update applies to the Guest OS you are using. Updates always carry forward for the particular [family][family-explain] they were introduced in.
 
-<<<<<<< HEAD
-=======
 ## January Guest OS
 | Bulletin ID | Parent KB Article | Vulnerability Description | Guest OS | Date First Introduced |
 | --- | --- | --- | --- | --- |
 | MS17-004 | [3216771] |Security update for Local Security Authority Subsystem Service |2.59 |Jan 10, 2017 |
 
->>>>>>> e8cfaf0d
 ## December Guest OS
 | Bulletin ID | Parent KB Article | Vulnerability Description | Guest OS | Date First Introduced |
 | --- | --- | --- | --- | --- |
@@ -408,11 +401,8 @@
 | N/A |[2999802] |Solid lines instead of dotted lines are printed in Windows |4.15, 3.22, 2.34 |Jan 13 2015 |
 | N/A |[2896881] |Long logon time when you use the AddPrinterConnection VBScript command to map printers for users during logon process in Windows |4.15, 3.22, 2.34 |Jan 13 2015 |
 
-<<<<<<< HEAD
-=======
 [3216771]: https://technet.microsoft.com/library/security/MS17-004
 
->>>>>>> e8cfaf0d
 [3204059]: http://support.microsoft.com/kb/3204059 
 [3204062]: http://support.microsoft.com/kb/3204062 
 [3204066]: http://support.microsoft.com/kb/3204066 
