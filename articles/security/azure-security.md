---
title: Introduction to Azure Security | Microsoft Docs
description: Learn about Azure Security, its services, and how it works.
services: security
documentationcenter: na
author: UnifyCloud
manager: swadhwa
editor: TomSh

ms.assetid:
ms.service: security
ms.devlang: na
ms.topic: article
ms.tgt_pltfrm: na
ms.workload: na
ms.date: 05/03/2017
ms.author: TomSh

---

# Introduction to Azure Security
## Overview
We know that security is job one in the cloud and how important it is that you find accurate and timely information about Azure security. One of the best reasons to use Azure for your applications and services is to take advantage of its wide array of security tools and capabilities. These tools and capabilities help make it possible to create secure solutions on the secure Azure platform. Microsoft Azure provides confidentiality, integrity, and availability of customer data, while also enabling transparent accountability.

To help you better understand the collection of security controls implemented within Microsoft Azure from both the customer's and Microsoft operations' perspectives, this white paper, "Introduction to Azure Security", is written to provide a comprehensive look at the security available with Microsoft Azure.

### Azure Platform
Azure is a public cloud service platform that supports a broad selection of operating systems, programming languages, frameworks, tools, databases, and devices. It can run Linux containers with Docker integration; build apps with JavaScript, Python, .NET, PHP, Java, and Node.js; build back-ends for iOS, Android, and Windows devices.

Azure public cloud services support the same technologies millions of developers and IT professionals already rely on and trust. When you build on, or migrate IT assets to, a public cloud service provider you are relying on that organization’s abilities to protect your applications and data with the services and the controls they provide to manage the security of your cloud-based assets.

Azure’s infrastructure is designed from facility to applications for hosting millions of customers simultaneously, and it provides a trustworthy foundation upon which businesses can meet their security requirements.

In addition, Azure provides you with a wide array of configurable security options and the ability to control them so that you can customize security to meet the unique requirements of your organization’s deployments. This document helps you understand how Azure security capabilities can help you fulfill these requirements.

> [!Note]
> The primary focus of this document is on customer-facing controls that you can use to customize and increase security for your applications and services.
>
> We do provide some overview information, but for detailed information on how Microsoft secures the Azure platform itself, see information provided in the [Microsoft Trust Center](https://www.microsoft.com/TrustCenter/default.aspx).

### Abstract
Initially, public cloud migrations were driven by cost savings and agility to innovate. Security was considered a major concern for some time, and even a show stopper, for public cloud migration. However, public cloud security has transitioned from a major concern to one of the drivers for cloud migration. The rationale behind this is the superior ability of large public cloud service providers to protect applications and the data of cloud-based assets.

Azure’s infrastructure is designed from the facility to applications for hosting millions of customers simultaneously, and it provides a trustworthy foundation upon which businesses can meet their security needs. In addition, Azure provides you with a wide array of configurable security options and the ability to control them so that you can customize security to meet the unique requirements of your deployments to meet your IT control policies and adhere to external regulations.

This paper outlines Microsoft’s approach to security within the Microsoft Azure cloud platform:
* Security features implemented by Microsoft to secure the Azure infrastructure, customer data, and applications.
* Azure services and security features available to you to manage the Security of the Services and your data within your Azure subscriptions.

## Summary Azure Security Capabilities
The table following provide a brief description of the security features implemented by Microsoft to secure the Azure infrastructure, customer data, and secure applications.
### Security Features Implemented to Secure the Azure Platform:
The features listed following are capabilities you can review to provide the assurance that the Azure Platform is managed in a secure manner. Links have been provided for further drill-down on how Microsoft addresses customer trust questions in four areas: Secure Platform, Privacy & Controls, Compliance, and Transparency.


| [Secure Platform](https://www.microsoft.com/en-us/trustcenter/Security/default.aspx)  | [Privacy & Controls](https://www.microsoft.com/en-us/trustcenter/Privacy/default.aspx)  |[Compliance](https://www.microsoft.com/en-us/trustcenter/Compliance/default.aspx)   | [Transparency](https://www.microsoft.com/en-us/trustcenter/Transparency/default.aspx) |
| :-- | :-- | :-- | :-- |
| [Security Development Cycle](https://www.microsoft.com/en-us/sdl/), Internal audits | [Manage your data all the time](https://www.microsoft.com/en-us/trustcenter/Privacy/You-own-your-data) | [Trust Center](https://www.microsoft.com/en-us/trustcenter/default.aspx) |[How Microsoft secures customer data in Azure services](https://www.microsoft.com/en-us/trustcenter/Transparency/default.aspx) |
| [Mandatory Security training, back ground checks](https://www.google.com/url?sa=t&rct=j&q=&esrc=s&source=web&cd=2&cad=rja&uact=8&ved=0ahUKEwiwsOCpganRAhWqxVQKHUdiDsMQFghAMAE&url=https%3A%2F%2Fdownloads.cloudsecurityalliance.org%2Fstar%2Fself-assessment%2FStandardResponsetoRequestforInformationWindowsAzureSecurityPrivacy.docx&usg=AFQjCNEYvBky4zNeDQPN6YJGPFRZA7eeZg&sig2=2kkw1lOCP_kzLzgE9RS2Tg&bvm=bv.142059868,d.amc) |  [Control on data location](https://www.microsoft.com/en-us/trustcenter/Privacy/Where-your-data-is-located) |  [Common Controls Hub](https://www.microsoft.com/en-us/trustcenter/Common-Controls-Hub) |[How Microsoft manage data location in Azure services](http://azuredatacentermap.azurewebsites.net/)|
| [Penetration testing](https://www.google.com/url?sa=t&rct=j&q=&esrc=s&source=web&cd=2&cad=rja&uact=8&ved=0ahUKEwiwsOCpganRAhWqxVQKHUdiDsMQFghAMAE&url=https%3A%2F%2Fdownloads.cloudsecurityalliance.org%2Fstar%2Fself-assessment%2FStandardResponsetoRequestforInformationWindowsAzureSecurityPrivacy.docx&usg=AFQjCNEYvBky4zNeDQPN6YJGPFRZA7eeZg&sig2=2kkw1lOCP_kzLzgE9RS2Tg&bvm=bv.142059868,d.amc), [intrusion detection, DDoS](https://www.microsoft.com/en-us/trustcenter/Security/ThreatManagemen), [Audits & logging](https://www.microsoft.com/en-us/trustcenter/Security/AuditingAndLogging) | [Provide data access on your terms](https://www.microsoft.com/en-us/trustcenter/Privacy/Who-can-access-your-data-and-on-what-terms) |  [The Cloud Services Due Diligence Checklist](https://www.microsoft.com/en-us/trustcenter/Compliance/Due-Diligence-Checklist) |[Who in Microsoft can access your data on what terms](https://www.microsoft.com/en-us/trustcenter/Privacy/Who-can-access-your-data-and-on-what-terms)|
| [State of art datacentre](https://www.microsoft.com/en-us/cloud-platform/global-datacenters), physical security, [Secure Network](https://docs.microsoft.com/en-us/azure/security/security-network-overview) | [Responding to law enforcement](https://www.microsoft.com/en-us/trustcenter/Privacy/Responding-to-govt-agency-requests-for-customer-data) |  [Compliance by service, location & Industry](https://www.microsoft.com/en-us/trustcenter/Compliance/default.aspx) |[How Microsoft secures customer data in Azure services](https://www.microsoft.com/en-us/trustcenter/Transparency/default.aspx)|
|  [Security Incident response](http://aka.ms/SecurityResponsepaper), [Shared Responsibility](http://aka.ms/sharedresponsibility) |[Stringent privacy standards](https://www.microsoft.com/en-us/TrustCenter/Privacy/We-set-and-adhere-to-stringent-standards) |  | [Review certification for Azure services, Transparency hub](https://www.microsoft.com/en-us/trustcenter/Compliance/default.aspx)|



### Security Features Offered by Azure to Secure Data and Application
Depending on the cloud service model, there is variable responsibility for who is responsible for managing the security of the application or service. There are capabilities available in the Azure Platform to assist you in meeting these responsibilities through built-in features, and through partner solutions that can be deployed into an Azure subscription.

The built-in capabilities are organized in six (6) functional areas: Operations, Applications, Storage, Networking, Compute, and Identity. Additional detail on the features and capabilities available in the Azure Platform in these six (6) areas are provided through summary information.

## Operations
This section provides additional information regarding key features in security operations and summary information about these capabilities.

### Operations Management Suite Security and Audit Dashboard
The [OMS Security and Audit solution](https://docs.microsoft.com/azure/operations-management-suite/oms-security-getting-started) provides a comprehensive view into your organization’s IT security posture with [built-in search queries](https://blogs.technet.microsoft.com/msoms/2016/01/21/easy-microsoft-operations-management-suite-search-queries/) for notable issues that require your attention. The [Security and Audit](https://technet.microsoft.com/library/mt484091.aspx) dashboard is the home screen for everything related to security in OMS. It provides high-level insight into the Security state of your computers. It also includes the ability to view all events from the past 24 hours, 7 days, or any other custom time frame.

In addition, you can configure OMS Security & Compliance to [automatically carry out specific actions](https://blogs.technet.microsoft.com/robdavies/2016/04/20/simple-look-at-oms-alert-remediation-with-runbooks-part-1/) when a specific event is detected.

### Azure Resource Manager
[Azure Resource Manager ](https://docs.microsoft.com/azure/azure-resource-manager/resource-manager-deployment-model) enables you to work with the resources in your solution as a group. You can deploy, update, or delete all the resources for your solution in a single, coordinated operation. You use an [Azure Resource Manager template](https://blogs.technet.microsoft.com/canitpro/2015/06/29/devops-basics-infrastructure-as-code-arm-templates/) for deployment and that template can work for different environments such as testing, staging, and production. Resource Manager provides security, auditing, and tagging features to help you manage your resources after deployment.

Azure Resource Manager template-based deployments help improve the security of solutions deployed in Azure because standard security control settings and can be integrated into standardized template-based deployments. This reduces the risk of security configuration errors that might take place during manual deployments.

### Application Insights
[Application Insights](https://docs.microsoft.com/azure/application-insights/) is an extensible Application Performance Management (APM) service for web developers. With Application Insights, you can monitor your live web applications and automatically detect performance anomalies. It includes powerful analytics tools to help you diagnose issues and to understand what users actually do with your apps. It monitors your application all the time it's running, both during testing and after you've published or deployed it.

Application Insights creates charts and tables that show you, for example, what times of day you get most users, how responsive the app is, and how well it is served by any external services that it depends on.

If there are crashes, failures or performance issues, you can search through the telemetry data in detail to diagnose the cause. And the service sends you emails if there are any changes in the availability and performance of your app. Application Insight thus becomes a valuable security tool because it helps with the availability in the confidentiality, integrity, and availability security triad.

### Azure Monitor
[Azure Monitor](https://docs.microsoft.com/azure/monitoring-and-diagnostics/) offers visualization, query, routing, alerting, auto scale, and automation on data both from the Azure infrastructure ([Activity Log](https://docs.microsoft.com/azure/monitoring-and-diagnostics/monitoring-overview-activity-logs)) and each individual Azure resource ([Diagnostic Logs](https://docs.microsoft.com/azure/monitoring-and-diagnostics/monitoring-overview-of-diagnostic-logs)). You can use Azure Monitor to alert you on security-related events that are generated in Azure logs.

### Log Analytics
[Log Analytics](https://azure.microsoft.com/documentation/services/log-analytics/) part of [Operations Management Suite](https://www.microsoft.com/cloud-platform/operations-management-suite) – Provides an IT management solution for both on-premises and third-party cloud-based infrastructure (such as AWS) in addition to Azure resources. Data from Azure Monitor can be routed directly to Log Analytics so you can see metrics and logs for your entire environment in one place.

Log Analytics can be a useful tool in forensic and other security analysis, as the tool enables you to quickly search through large amounts of security-related entries with a flexible query approach. In addition, on-premises [firewall and proxy logs can be exported into Azure and made available for analysis using Log Analytics.](https://docs.microsoft.com/azure/log-analytics/log-analytics-proxy-firewall)

### Azure Advisor
[Azure Advisor](https://docs.microsoft.com/azure/advisor/) is a personalized cloud consultant that helps you to optimize your Azure deployments. It analyzes your resource configuration and usage telemetry. It then recommends solutions to help improve the [performance](https://docs.microsoft.com/azure/advisor/advisor-performance-recommendations), [security](https://docs.microsoft.com/azure/advisor/advisor-security-recommendations), and [high availability](https://docs.microsoft.com/azure/advisor/advisor-high-availability-recommendations) of your resources while looking for opportunities to [reduce your overall Azure spend](https://docs.microsoft.com/azure/advisor/advisor-cost-recommendations). Azure Advisor provides security recommendations, which can significant improve your overall security posture for solutions you deploy in Azure. These recommendations are drawn from security analysis performed by [Azure Security Center.](https://docs.microsoft.com/azure/security-center/security-center-intro)

### Azure Security Center
[Azure Security Center](https://docs.microsoft.com/azure/security-center/security-center-intro) helps you prevent, detect, and respond to threats with increased visibility into and control over the security of your Azure resources. It provides integrated security monitoring and policy management across your Azure subscriptions, helps detect threats that might otherwise go unnoticed, and works with a broad ecosystem of security solutions.

In addition, Azure Security Center helps with security operations by providing you a single dashboard that surfaces alerts and recommendations that can be acted upon immediately. Often, you can remediate issues with a single click within the Azure Security Center console.
## Applications
The section provides additional information regarding key features in application security and summary information about these capabilities.

### Web Application vulnerability scanning
One of the easiest ways to get started with testing for vulnerabilities on your [App Service app](https://docs.microsoft.com/azure/app-service/app-service-value-prop-what-is) is to use the [integration with Tinfoil Security](https://azure.microsoft.com/blog/web-vulnerability-scanning-for-azure-app-service-powered-by-tinfoil-security/) to perform one-click vulnerability scanning on your app. You can view the test results in an easy-to-understand report, and learn how to fix each vulnerability with step-by-step instructions.

### Penetration Testing
If you prefer to perform your own penetration tests or want to use another scanner suite or provider, you must follow the [Azure penetration testing approval process](https://security-forms.azure.com/penetration-testing/terms) and obtain prior approval to perform the desired penetration tests.

### Web Application firewall
The web application firewall (WAF) in [Azure Application Gateway](https://azure.microsoft.com/services/application-gateway/) helps protect web applications from common web-based attacks like SQL injection, cross-site scripting attacks, and session hijacking. It comes preconfigured with protection from threats identified by the [Open Web Application Security Project (OWASP) as the top 10 common vulnerabilities](https://msdn.microsoft.com/library/).

### Authentication and authorization in Azure App Service
[App Service Authentication / Authorization](https://docs.microsoft.com/azure/app-service/app-service-authentication-overview) is a feature that provides a way for your application to sign in users so that you don't have to change code on the app backend. It provides an easy way to protect your application and work with per-user data.

### Layered Security Architecture
Since [App Service Environments](https://docs.microsoft.com/azure/app-service-web/app-service-app-service-environment-intro) provide an isolated runtime environment deployed into an [Azure Virtual Network](https://docs.microsoft.com/azure/virtual-network/virtual-networks-overview), developers can create a layered security architecture providing differing levels of network access for each application tier. A common desire is to hide API back-ends from general Internet access, and only allow APIs to be called by upstream web apps. [Network Security groups (NSGs)](https://azure.microsoft.com/documentation/articles/virtual-networks-nsg/) can be used on Azure Virtual Network subnets containing App Service Environments to restrict public access to API applications.

### Web server diagnostics and application diagnostics
App Service web apps provide diagnostic functionality for logging information from both the web server and the web application. These are logically separated into [web server diagnostics](https://docs.microsoft.com/azure/app-service-web/web-sites-enable-diagnostic-log) and [application diagnostics](https://technet.microsoft.com/library/hh530058(v=sc.12).aspx). Web server includes two major advances in diagnosing and troubleshooting sites and applications.

The first new feature is real-time state information about application pools, worker processes, sites, application domains, and running requests. The second new advantages are the detailed trace events that track a request throughout the complete request-and-response process.

To enable the collection of these trace events, IIS 7 can be configured to automatically capture full trace logs, in XML format, for any particular request based on elapsed time or error response codes.

#### Web server diagnostics
You can enable or disable the following kinds of logs:

-	Detailed Error Logging - Detailed error information for HTTP status codes that indicate a failure (status code 400 or greater). This may contain information that can help determine why the server returned the error code.

-	Failed Request Tracing - Detailed information on failed requests, including a trace of the IIS components used to process the request and the time taken in each component. This can be useful if you are attempting to increase site performance or isolate what is causing a specific HTTP error to be returned.

-	Web Server Logging - Information about HTTP transactions using the W3C extended log file format. This is useful when determining overall site metrics such as the number of requests handled or how many requests are from a specific IP address.

#### Application diagnostics
[Application diagnostics](https://docs.microsoft.com/azure/app-service-web/web-sites-enable-diagnostic-log) allows you to capture information produced by a web application. ASP.NET applications can use the [System.Diagnostics.Trace](https://msdn.microsoft.com/library/system.diagnostics.trace) class to log information to the application diagnostics log. In Application Diagnostics, there are two major types of events, those related to application performance and those related to application failures and errors. The failures and errors can be divided further into connectivity, security, and failure issues. Failure issues are typically related to a problem with the application code.

In Application Diagnostics, you can view events grouped in these ways:

-	All (displays all events)
-	Application Errors (displays exception events)
-	Performance (displays performance events)

## Storage
The section provides additional information regarding key features in Azure storage security and summary information about these capabilities.

### Role-Based Access Control (RBAC)
You can secure your storage account with Role-Based Access Control (RBAC). Restricting access based on the [need to know](https://en.wikipedia.org/wiki/Need_to_know) and [least privilege](https://en.wikipedia.org/wiki/Principle_of_least_privilege) security principles is imperative for organizations that want to enforce Security policies for data access. These access rights are granted by assigning the appropriate RBAC role to groups and applications at a certain scope. You can use [built-in RBAC roles](https://docs.microsoft.com/azure/active-directory/role-based-access-built-in-roles), such as Storage Account Contributor, to assign privileges to users. Access to the storage keys for a storage account using the [Azure Resource Manager](https://docs.microsoft.com/azure/storage/storage-security-guide) model can be controlled through Role-Based Access Control (RBAC).

### Shared Access Signature
A [shared access signature (SAS)](https://docs.microsoft.com/azure/storage/storage-dotnet-shared-access-signature-part-1) provides delegated access to resources in your storage account. The SAS means that you can grant a client limited permissions to objects in your storage account for a specified period and with a specified set of permissions. You can grant these limited permissions without having to share your account access keys.

### Encryption in Transit
Encryption in transit is a mechanism of protecting data when it is transmitted across networks. With Azure Storage, you can secure data using:
-	[Transport-level encryption](https://docs.microsoft.com/azure/storage/storage-security-guide#encryption-in-transit), such as HTTPS when you transfer data into or out of Azure Storage.

-	[Wire encryption](https://docs.microsoft.com/azure/storage/storage-security-guide#using-encryption-during-transit-with-azure-file-shares), such as [SMB 3.0 encryption](https://docs.microsoft.com/azure/storage/storage-security-guide) for [Azure File Shares](https://docs.microsoft.com/azure/storage/storage-dotnet-how-to-use-files).

-	Client-side encryption, to encrypt the data before it is transferred into storage and to decrypt the data after it is transferred out of storage.

### Encryption at rest
For many organizations, data encryption at rest is a mandatory step towards data privacy, compliance, and data sovereignty. There are three Azure storage security features that provide encryption of data that is “at rest”:

-	[Storage Service Encryption](https://docs.microsoft.com/azure/storage/storage-service-encryption) allows you to request that the storage service automatically encrypt data when writing it to Azure Storage.

-	[Client-side Encryption](https://docs.microsoft.com/azure/storage/storage-client-side-encryption) also provides the feature of encryption at rest.

-	[Azure Disk Encryption](https://docs.microsoft.com/azure/security/azure-security-disk-encryption) allows you to encrypt the OS disks and data disks used by an IaaS virtual machine.

### Storage Analytics
[Azure Storage Analytics](https://docs.microsoft.com/rest/api/storageservices/fileservices/storage-analytics) performs logging and provides metrics data for a storage account. You can use this data to trace requests, analyze usage trends, and diagnose issues with your storage account. Storage Analytics logs detailed information about successful and failed requests to a storage service. This information can be used to monitor individual requests and to diagnose issues with a storage service. Requests are logged on a best-effort basis. The following types of authenticated requests are logged:
-	Successful requests.

-	Failed requests, including timeout, throttling, network, authorization, and other errors.

-	Requests using a Shared Access Signature (SAS), including failed and successful requests.

-	Requests to analytics data.

### Enabling Browser-Based Clients Using CORS
[Cross-Origin Resource Sharing (CORS)](https://docs.microsoft.com/rest/api/storageservices/fileservices/cross-origin-resource-sharing--cors--support-for-the-azure-storage-services) is a mechanism that allows domains to give each other permission for accessing each other’s resources. The User Agent sends extra headers to ensure that the JavaScript code loaded from a certain domain is allowed to access resources located at another domain. The latter domain then replies with extra headers allowing or denying the original domain access to its resources.

Azure storage services now support CORS so that once you set the CORS rules for the service, a properly authenticated request made against the service from a different domain is evaluated to determine whether it is allowed according to the rules you have specified.
## Networking
The section provides additional information regarding key features in Azure network security and summary information about these capabilities.

### Network Layer Controls
Network access control is the act of limiting connectivity to and from specific devices or subnets and represents the core of network security. The goal of network access control is to make sure that your virtual machines and services are accessible to only users and devices to which you want them accessible.

#### Network Security Groups
A [Network Security Group (NSG)](https://docs.microsoft.com/azure/virtual-network/virtual-networks-nsg) is a basic stateful packet filtering firewall and it enables you to control access based on a [5-tuple](https://www.techopedia.com/definition/28190/5-tuple). NSGs do not provide application layer inspection or authenticated access controls. They can be used to control traffic moving between subnets within an Azure Virtual Network and traffic between an Azure Virtual Network and the Internet.

#### Route Control and Forced Tunneling
The ability to control routing behavior on your Azure Virtual Networks is a critical network security and access control capability. For example, if you want to make sure that all traffic to and from your Azure Virtual Network goes through that virtual security appliance, you need to be able to control and customize routing behavior. You can do this by configuring User-Defined Routes in Azure.

[User-Defined Routes](https://docs.microsoft.com/azure/virtual-network/virtual-networks-udr-overview) allow you to customize inbound and outbound paths for traffic moving into and out of individual virtual machines or subnets to insure the most secure route possible. [Forced tunneling](https://www.petri.com/azure-forced-tunneling) is a mechanism you can use to ensure that your services are not allowed to initiate a connection to devices on the Internet.

This is different from being able to accept incoming connections and then responding to them. Front-end web servers need to respond to requests from Internet hosts, and so Internet-sourced traffic is allowed inbound to these web servers and the web servers can respond.

Forced tunneling is commonly used to force outbound traffic to the Internet to go through on-premises security proxies and firewalls.

#### Virtual Network Security Appliances
While Network Security Groups, User-Defined Routes, and forced tunneling provide you a level of security at the network and transport layers of the [OSI model](https://en.wikipedia.org/wiki/OSI_model), there may be times when you want to enable security at higher levels of the stack. You can access these enhanced network security features by using an Azure partner network security appliance solution. You can find the most current Azure partner network security solutions by visiting the [Azure Marketplace](https://azure.microsoft.com/marketplace/) and searching for “security” and “network security.”

### Azure Virtual Network

An Azure virtual network (VNet) is a representation of your own network in the cloud. It is a logical isolation of the Azure network fabric dedicated to your subscription. You can fully control the IP address blocks, DNS settings, security policies, and route tables within this network. You can segment your VNet into subnets and place Azure IaaS virtual machines (VMs) and/or [Cloud services (PaaS role instances)](https://docs.microsoft.com/azure/cloud-services/cloud-services-choose-me) on Azure Virtual Networks.

Additionally, you can connect the virtual network to your on-premises network using one of the [connectivity options](https://docs.microsoft.com/azure/vpn-gateway/) available in Azure. In essence, you can expand your network to Azure, with complete control on IP address blocks with the benefit of enterprise scale Azure provides.

Azure networking supports various secure remote access scenarios. Some of these include:

-	[Connect individual workstations to an Azure Virtual Network](https://docs.microsoft.com/azure/vpn-gateway/vpn-gateway-howto-point-to-site-rm-ps)

-	[Connect on-premises network to an Azure Virtual Network with a VPN](https://docs.microsoft.com/azure/vpn-gateway/vpn-gateway-plan-design)

-	[Connect on-premises network to an Azure Virtual Network with a dedicated WAN link](https://docs.microsoft.com/azure/expressroute/expressroute-introduction)

-	[Connect Azure Virtual Networks to each other](https://docs.microsoft.com/azure/vpn-gateway/vpn-gateway-vnet-vnet-rm-ps)

### VPN Gateway
To send network traffic between your Azure Virtual Network and your on-premises site, you must create a VPN gateway for your Azure Virtual Network. A [VPN gateway](https://docs.microsoft.com/azure/vpn-gateway/vpn-gateway-about-vpngateways) is a type of virtual network gateway that sends encrypted traffic across a public connection. You can also use VPN gateways to send traffic between Azure Virtual Networks over the Azure network fabric.

### Express Route
Microsoft Azure [ExpressRoute](https://docs.microsoft.com/azure/expressroute/expressroute-introduction) is a dedicated WAN link that lets you extend your on-premises networks into the Microsoft cloud over a dedicated private connection facilitated by a connectivity provider.

![Express Route](./media/azure-security/azure-security-fig1.png)

With ExpressRoute, you can establish connections to Microsoft cloud services, such as Microsoft Azure, Office 365, and CRM Online. Connectivity can be from an any-to-any (IP VPN) network, a point-to-point Ethernet network, or a virtual cross-connection through a connectivity provider at a co-location facility.

ExpressRoute connections do not go over the public Internet and thus can be considered more secure than VPN-based solutions. This allows ExpressRoute connections to offer more reliability, faster speeds, lower latencies, and higher security than typical connections over the Internet.


### Application Gateway
Microsoft [Azure Application Gateway](https://docs.microsoft.com/azure/application-gateway/application-gateway-introduction) provides an [Application Delivery Controller (ADC)](https://en.wikipedia.org/wiki/Application_delivery_controller) as a service, offering various layer 7 load balancing capabilities for your application.

![Application Gateway](./media/azure-security/azure-security-fig2.png)

It allows you to optimize web farm productivity by offloading CPU intensive SSL termination to the Application Gateway (also known as “SSL offload” or “SSL bridging”). It also provides other Layer 7 routing capabilities including round-robin distribution of incoming traffic, cookie-based session affinity, URL path-based routing, and the ability to host multiple websites behind a single Application Gateway. Azure Application Gateway is a layer-7 load balancer.

It provides failover, performance-routing HTTP requests between different servers, whether they are on the cloud or on-premises.

Application provides many Application Delivery Controller (ADC) features including HTTP load balancing, cookie-based session affinity, [Secure Sockets Layer (SSL)](https://docs.microsoft.com/azure/application-gateway/application-gateway-web-application-firewall-powershell) offload, custom health probes, support for multi-site, and many others.

### Web Application Firewall
Web Application Firewall is a feature of [Azure Application Gateway](https://docs.microsoft.com/azure/application-gateway/application-gateway-introduction) that provides protection to web applications that use application gateway for standard Application Delivery Control (ADC) functions. Web application firewall does this by protecting them against most of the OWASP top 10 common web vulnerabilities.

<<<<<<< HEAD
! Wrong image
![Web Application Firewall](./media/azure-security/azure-security-fig1.png)
=======
![Web Application Firewall](./media/azure-security/azure-security-fig3.png)
>>>>>>> f7e1d925

-	SQL injection protection

-	Common Web Attacks Protection such as command injection, HTTP request smuggling, HTTP response splitting, and remote file inclusion attack

-	Protection against HTTP protocol violations

-	Protection against HTTP protocol anomalies such as missing host user-agent and accept headers

-	Prevention against bots, crawlers, and scanners

-	Detection of common application misconfigurations (that is, Apache, IIS, etc.)


A centralized web application firewall to protect against web attacks makes security management much simpler and gives better assurance to the application against the threats of intrusions. A WAF solution can also react to a security threat faster by patching a known vulnerability at a central location versus securing each of individual web applications. Existing application gateways can be converted to an application gateway with web application firewall easily.
### Traffic Manager
Microsoft [Azure Traffic Manager](https://docs.microsoft.com/azure/traffic-manager/traffic-manager-overview) allows you to control the distribution of user traffic for service endpoints in different data centers. Service endpoints supported by Traffic Manager include Azure VMs, Web Apps, and Cloud services. You can also use Traffic Manager with external, non-Azure endpoints. Traffic Manager uses the Domain Name System (DNS) to direct client requests to the most appropriate endpoint based on a [traffic-routing method](https://docs.microsoft.com/azure/traffic-manager/traffic-manager-routing-methods) and the health of the endpoints.

Traffic Manager provides a range of traffic-routing methods to suit different application needs, endpoint health [monitoring](https://docs.microsoft.com/azure/traffic-manager/traffic-manager-monitoring), and automatic failover. Traffic Manager is resilient to failure, including the failure of an entire Azure region.
### Azure Load Balancer
[Azure Load Balancer](https://docs.microsoft.com/azure/load-balancer/load-balancer-overview) delivers high availability and network performance to your applications. It is a Layer 4 (TCP, UDP) load balancer that distributes incoming traffic among healthy instances of services defined in a load-balanced set. Azure Load Balancer can be configured to:

-	Load balance incoming Internet traffic to virtual machines. This configuration is known as [Internet-facing load balancing](https://docs.microsoft.com/azure/load-balancer/load-balancer-internet-overview).

-	Load balance traffic between virtual machines in a virtual network, between virtual machines in cloud services, or between on-premises computers and virtual machines in a cross-premises virtual network. This configuration is known as [internal load balancing](https://docs.microsoft.com/azure/load-balancer/load-balancer-internal-overview). 

- Forward external traffic to a specific virtual machine

### Internal DNS
You can manage the list of DNS servers used in a VNet in the Management Portal, or in the network configuration file. Customer can add up to 12 DNS servers for each VNet. When specifying DNS servers, it's important to verify that you list customer’s DNS servers in the correct order for customer’s environment. DNS server lists do not work round-robin. They are used in the order that they are specified. If the first DNS server on the list is able to be reached, the client uses that DNS server regardless of whether the DNS server is functioning properly or not. To change the DNS server order for customer’s virtual network, remove the DNS servers from the list and add them back in the order that customer wants. DNS supports the availability aspect of the “CIA” security triad.

### Azure DNS
The [Domain Name System](https://technet.microsoft.com/library/bb629410.aspx), or DNS, is responsible for translating (or resolving) a website or service name to its IP address. [Azure DNS](https://docs.microsoft.com/azure/dns/dns-overview) is a hosting service for DNS domains, providing name resolution using Microsoft Azure infrastructure. By hosting your domains in Azure, you can manage your DNS records using the same credentials, APIs, tools, and billing as your other Azure services. DNS supports the availability aspect of the “CIA” security triad.
### Log Analytics NSGs
You can enable the following diagnostic log categories for NSGs:
-	Event: Contains entries for which NSG rules are applied to VMs and instance roles based on MAC address. The status for these rules is collected every 60 seconds.

-	Rules counter: Contains entries for how many times each NSG rule is applied to deny or allow traffic.

### Azure Security Center
Security Center helps you prevent, detect, and respond to threats, and provides you increased visibility into, and control over, the Security of your Azure resources. It provides integrated Security monitoring and policy management across your Azure subscriptions, helps detect threats that might otherwise go unnoticed, and works with a broad ecosystem of Security solutions. Network recommendations center around firewalls, Network Security Groups, configuring inbound traffic rules, and more.

Available network recommendations are as follows:

-	[Add a Next Generation Firewall](https://docs.microsoft.com/azure/security-center/security-center-add-next-generation-firewall) Recommends that you add a Next Generation Firewall (NGFW) from a Microsoft partner to increase your security protections

-	[Route traffic through NGFW only](https://docs.microsoft.com/azure/security-center/security-center-add-next-generation-firewall#route-traffic-through-ngfw-only) Recommends that you configure network security group (NSG) rules that force inbound traffic to your VM through your NGFW.

-	[Enable Network Security Groups on subnets or virtual machines](https://docs.microsoft.com/azure/security-center/security-center-enable-network-security-groups) Recommends that you enable NSGs on subnets or VMs.

-	[Restrict access through Internet facing endpoint](https://docs.microsoft.com/azure/security-center/security-center-restrict-access-through-internet-facing-endpoints) Recommends that you configure inbound traffic rules for NSGs.


## Compute

The section provides additional information regarding key features in this area and summary information about these capabilities.

### Antimalware & Antivirus
With Azure IaaS, you can use antimalware software from security vendors such as Microsoft, Symantec, Trend Micro, McAfee, and Kaspersky to protect your virtual machines from malicious files, adware, and other threats. [Microsoft Antimalware](https://docs.microsoft.com/azure/security/azure-security-antimalware) for Azure Cloud Services and Virtual Machines is a protection capability that helps identify and remove viruses, spyware, and other malicious software. Microsoft Antimalware provides configurable alerts when known malicious or unwanted software attempts to install itself or run on your Azure systems. Microsoft Antimalware can also be deployed using Azure Security Center

### Hardware Security Module
Encryption and authentication do not improve security unless the keys themselves are protected. You can simplify the management and security of your critical secrets and keys by storing them in [Azure Key Vault](https://docs.microsoft.com/azure/key-vault/key-vault-whatis). Key Vault provides the option to store your keys in hardware Security modules (HSMs) certified to FIPS 140-2 Level 2 standards. Your SQL Server encryption keys for backup or [transparent data encryption](https://msdn.microsoft.com/library/bb934049.aspx) can all be stored in Key Vault with any keys or secrets from your applications. Permissions and access to these protected items are managed through [Azure Active Directory](https://azure.microsoft.com/documentation/services/active-directory/).

### Virtual machine backup
[Azure Backup](https://docs.microsoft.com/azure/backup/backup-introduction-to-azure-backup) is a solution that protects your application data with zero capital investment and minimal operating costs. Application errors can corrupt your data, and human errors can introduce bugs into your applications that can lead to security issues. With Azure Backup, your virtual machines running Windows and Linux are protected.

### Azure Site Recovery
An important part of your organization's [business continuity/disaster recovery (BCDR)](https://docs.microsoft.com/azure/best-practices-availability-paired-regions) strategy is figuring out how to keep corporate workloads and apps up and running when planned and unplanned outages occur. [Azure Site Recovery](https://docs.microsoft.com/azure/site-recovery/site-recovery-overview) helps orchestrate replication, failover, and recovery of workloads and apps so that they are available from a secondary location if your primary location goes down.

### SQL VM TDE
[Transparent data encryption (TDE)](https://docs.microsoft.com/azure/virtual-machines/windows/sqlclassic/virtual-machines-windows-classic-ps-sql-keyvault) and column level encryption (CLE) are SQL server encryption features. This form of encryption requires customers to manage and store the cryptographic keys you use for encryption.

The Azure Key Vault (AKV) service is designed to improve the security and management of these keys in a secure and highly available location. The SQL Server Connector enables SQL Server to use these keys from Azure Key Vault.

If you are running SQL Server with on-premises machines, there are steps you can follow to access Azure Key Vault from your on-premises SQL Server machine. But for SQL Server in Azure VMs, you can save time by using the Azure Key Vault Integration feature. With a few Azure PowerShell cmdlets to enable this feature, you can automate the configuration necessary for a SQL VM to access your key vault.

### VM Disk Encryption
[Azure Disk Encryption](https://docs.microsoft.com/azure/security/azure-security-disk-encryption) is a new capability that helps you encrypt your Windows and Linux IaaS virtual machine disks. It applies the industry standard BitLocker feature of Windows and the DM-Crypt feature of Linux to provide volume encryption for the OS and the data disks. The solution is integrated with Azure Key Vault to help you control and manage the disk-encryption keys and secrets in your Key Vault subscription. The solution also ensures that all data on the virtual machine disks are encrypted at rest in your Azure storage.

### Virtual networking
Virtual machines need network connectivity. To support that requirement, Azure requires virtual machines to be connected to an Azure Virtual Network. An Azure Virtual Network is a logical construct built on top of the physical Azure network fabric. Each logical [Azure Virtual Network](https://docs.microsoft.com/azure/virtual-network/virtual-networks-overview) is isolated from all other Azure Virtual Networks. This isolation helps insure that network traffic in your deployments is not accessible to other Microsoft Azure customers.

### Patch Updates
Patch Updates provide the basis for finding and fixing potential problems and simplify the software update management process, both by reducing the number of software updates you must deploy in your enterprise and by increasing your ability to monitor compliance.

### Security policy management and reporting
[Azure Security Center](https://docs.microsoft.com/azure/security-center/security-center-intro) helps you prevent, detect, and respond to threats, and provides you increased visibility into, and control over, the security of your Azure resources. It provides integrated Security monitoring and policy management across your Azure subscriptions, helps detect threats that might otherwise go unnoticed, and works with a broad ecosystem of security solutions.

### Azure Security Center
Security Center helps you prevent, detect, and respond to threats with increased visibility into and control over the security of your Azure resources. It provides integrated security monitoring and policy management across your Azure subscriptions, helps detect threats that might otherwise go unnoticed, and works with a broad ecosystem of security solutions.

## Identify and access management

Securing systems, applications, and data begins with identity-based access controls. The identity and access management features that are built into Microsoft business products and services help protect your organizational and personal information from unauthorized access while making it available to legitimate users whenever and wherever they need it.

### Secure Identity
Microsoft uses multiple security practices and technologies across its products and services to manage identity and access.
-	[Multi-Factor Authentication](https://azure.microsoft.com/services/multi-factor-authentication/) requires users to use multiple methods for access, on-premises and in the cloud. It provides strong authentication with a range of easy verification options, while accommodating users with a simple sign-in process.

-	[Microsoft Authenticator](https://aka.ms/authenticator) provides a user-friendly Multi-Factor Authentication experience that works with both Microsoft Azure Active Directory and Microsoft accounts, and includes support for wearables and fingerprint-based approvals.

-	[Password policy enforcement](https://azure.microsoft.com/documentation/articles/active-directory-passwords-policy/) increases the security of traditional passwords by imposing length and complexity requirements, forced periodic rotation, and account lockout after failed authentication attempts.

-	[Token-based authentication](https://azure.microsoft.com/documentation/articles/active-directory-authentication-scenarios/) enables authentication via Active Directory Federation Services (AD FS) or third-party secure token systems.

-	[Role-based access control (RBAC)](https://azure.microsoft.com/documentation/articles/role-based-access-built-in-roles/) enables you to grant access based on the user’s assigned role, making it easy to give users only the amount of access they need to perform their job duties. You can customize RBAC per your organization’s business model and risk tolerance.

-	[Integrated identity management (hybrid identity)](https://azure.microsoft.com/documentation/articles/active-directory-hybrid-identity-design-considerations-overview/) enables you to maintain control of users’ access across internal datacenters and cloud platforms, creating a single user identity for authentication and authorization to all resources.

### Secure Apps and data
[Azure Active Directory](https://azure.microsoft.com/services/active-directory/), a comprehensive identity and access management cloud solution, helps secure access to data in applications on site and in the cloud, and simplifies the management of users and groups. It combines core directory services, advanced identity governance, security, and application access management, and makes it easy for developers to build policy-based identity management into their apps. To enhance your Azure Active Directory, you can add paid capabilities using the Azure Active Directory Basic, Premium P1, and Premium P2 editions.

| Free / Common Features     | Basic Features    |Premium P1 Features |Premium P2 Features | Azure Active Directory Join – Windows 10 only related features|
| :------------- | :------------- |:------------- |:------------- |:------------- |
| 	[Directory Objects](https://docs.microsoft.com/en-us/azure/active-directory/active-directory-editions#directory-objects),	[User/Group Management (add/update/delete)/ User-based provisioning, Device registration](https://docs.microsoft.com/en-us/azure/active-directory/active-directory-editions#usergroup-management-addupdatedelete-user-based-provisioning-device-registration), 	[Single Sign-On (SSO)](https://docs.microsoft.com/en-us/azure/active-directory/active-directory-editions#single-sign-on-sso), 	[Self-Service Password Change for cloud users](https://docs.microsoft.com/en-us/azure/active-directory/active-directory-editions#self-service-password-change-for-cloud-users), 	[Connect (Sync engine that extends on-premises directories to Azure Active Directory)](https://docs.microsoft.com/en-us/azure/active-directory/active-directory-editions#connect-sync-engine-that-extends-on-premises-directories-to-azure-active-directory), 	[Security / Usage Reports](https://docs.microsoft.com/en-us/azure/active-directory/active-directory-editions#securityusage-reports)       | 	[Group-based access management / provisioning](https://docs.microsoft.com/en-us/azure/active-directory/active-directory-editions#group-based-access-managementprovisioning),	[Self-Service Password Reset for cloud users](https://docs.microsoft.com/en-us/azure/active-directory/active-directory-editions#self-service-password-reset-for-cloud-users), 	[Company Branding (Logon Pages/Access Panel customization)](https://docs.microsoft.com/en-us/azure/active-directory/active-directory-editions#company-branding-logon-pagesaccess-panel-customization),	[Application Proxy](https://docs.microsoft.com/en-us/azure/active-directory/active-directory-editions#application-proxy),	[SLA 99.9%](https://docs.microsoft.com/en-us/azure/active-directory/active-directory-editions#sla-999) |  [Self-Service Group and app Management/Self-Service application additions/Dynamic Groups](https://docs.microsoft.com/en-us/azure/active-directory/active-directory-editions#self-service-group),	[Self-Service Password Reset/Change/Unlock with on-premises write-back](https://docs.microsoft.com/en-us/azure/active-directory/active-directory-editions#self-service-password-resetchangeunlock-with-on-premises-write-back),	[Multi-Factor Authentication (Cloud and On-premises (MFA Server))](https://docs.microsoft.com/en-us/azure/active-directory/active-directory-editions#multi-factor-authentication-cloud-and-on-premises-mfa-server),	[MIM CAL + MIM Server](https://docs.microsoft.com/en-us/azure/active-directory/active-directory-editions#mim-cal-mim-server), 	[Cloud App Discovery](https://docs.microsoft.com/en-us/azure/active-directory/active-directory-editions#cloud-app-discovery), 	[Connect Health](https://docs.microsoft.com/en-us/azure/active-directory/active-directory-editions#connect-health), 	[Automatic password rollover for group accounts](https://docs.microsoft.com/en-us/azure/active-directory/active-directory-editions#automatic-password-rollover-for-group-accounts)| 	[Identity Protection](https://docs.microsoft.com/en-us/azure/active-directory/active-directory-identityprotection), 	[Privileged Identity Management](https://docs.microsoft.com/en-us/azure/active-directory/active-directory-privileged-identity-management-configure)|	[Join a device to Azure AD, Desktop SSO, Microsoft Passport for Azure AD, Administrator Bitlocker recovery](https://docs.microsoft.com/en-us/azure/active-directory/active-directory-editions#join-a-device-to-azure-ad-desktop-sso-microsoft-passport-for-azure-ad-administrator-bitlocker-recovery),	[MDM auto-enrollment, Self-Service Bitlocker recovery, Additional local administrators to Windows 10 devices via Azure AD Join](https://docs.microsoft.com/en-us/azure/active-directory/active-directory-editions#mdm-auto-enrollment)|


- [Cloud App Discovery](https://docs.microsoft.com/azure/active-directory/active-directory-cloudappdiscovery-whatis) is a premium feature of Azure Active Directory that enables you to identify cloud applications that are used by the employees in your organization.

- [Azure Active Directory Identity Protection](https://azure.microsoft.com/documentation/articles/active-directory-identityprotection/) is a security service that uses Azure Active Directory anomaly detection capabilities to provide a consolidated view into risk events and potential vulnerabilities that could affect your organization’s identities.

- [Azure Active Directory Domain Services](https://azure.microsoft.com/services/active-directory-ds/) enables you to join Azure VMs to a domain without the need to deploy domain controllers. Users sign in to these VMs by using their corporate Active Directory credentials, and can seamlessly access resources.

- [Azure Active Directory B2C](https://azure.microsoft.com/services/active-directory-b2c/) is a highly available, global identity management service for consumer-facing apps that can scale to hundreds of millions of identities and integrate across mobile and web platforms. Your customers can sign in to all your apps through customizable experiences that use existing social media accounts, or you can create new standalone credentials.

- [Azure Active Directory B2B Collaboration](https://aka.ms/aad-b2b-collaboration) is a secure partner integration solution that supports your cross-company relationships by enabling partners to access your corporate applications and data selectively by using their self-managed identities.

- [Azure Active Directory Join](https://azure.microsoft.com/documentation/articles/active-directory-azureadjoin-overview/) enables you to extend cloud capabilities to Windows 10 devices for centralized management. It makes it possible for users to connect to the corporate or organizational cloud through Azure Active Directory and simplifies access to apps and resources.

- [Azure Active Directory Application Proxy](https://azure.microsoft.com/documentation/articles/active-directory-application-proxy-get-started/) provides SSO and secure remote access for web applications hosted on-premises.

## Next Steps
- [Getting started with Microsoft Azure Security](https://docs.microsoft.com/azure/security/azure-security-getting-started)

Azure services and features you can use to help secure your services and data within Azure

- [Azure Security Center](https://azure.microsoft.com/services/security-center/)

Prevent, detect, and respond to threats with increased visibility and control over the security of your Azure resources

- [Security health monitoring in Azure Security Center](https://docs.microsoft.com/azure/security-center/security-center-monitoring)

The monitoring capabilities in Azure Security Center to monitor compliance with policies.<|MERGE_RESOLUTION|>--- conflicted
+++ resolved
@@ -250,12 +250,7 @@
 ### Web Application Firewall
 Web Application Firewall is a feature of [Azure Application Gateway](https://docs.microsoft.com/azure/application-gateway/application-gateway-introduction) that provides protection to web applications that use application gateway for standard Application Delivery Control (ADC) functions. Web application firewall does this by protecting them against most of the OWASP top 10 common web vulnerabilities.
 
-<<<<<<< HEAD
-! Wrong image
 ![Web Application Firewall](./media/azure-security/azure-security-fig1.png)
-=======
-![Web Application Firewall](./media/azure-security/azure-security-fig3.png)
->>>>>>> f7e1d925
 
 -	SQL injection protection
 
