---
title: Azure Disk Encryption troubleshooting| Microsoft Docs
description: This article provides troubleshooting tips for Microsoft Azure Disk Encryption for Windows and Linux IaaS VMs.
services: security
documentationcenter: na
author: deventiwari
manager: avibm
editor: yuridio

ms.assetid: ce0e23bd-07eb-43af-a56c-aa1a73bdb747
ms.service: security
ms.devlang: na
ms.topic: article
ms.tgt_pltfrm: na
ms.workload: na
ms.date: 07/27/2017
ms.author: devtiw

---
# Azure Disk Encryption troubleshooting guide

This guide is for IT professionals, information security analysts, and cloud administrators whose organizations use Azure Disk Encryption and need guidance to troubleshoot disk-encryption-related problems.

## Troubleshooting Linux OS disk encryption

Linux operating system (OS) disk encryption must unmount the OS drive before running it through the full disk encryption process. If it cannot unmount the drive, an error message of "failed to unmount after …" is likely to occur.

This error is most likely to happen when OS disk encryption is attempted on a target VM environment that has been modified or changed from its supported stock gallery image. Examples of deviations from the supported image that can interfere with the extension’s ability to unmount the OS drive include the following:
- Customized images no longer match a supported file system or partitioning scheme.
- Large applications such as SAP, MongoDB, or Apache Cassandra are installed and running in the OS prior to encryption. The extension cannot properly shut down these applications. If the applications maintain open file handles to the OS drive, the drive cannot be unmounted, causing failure.
- Custom scripts that run in close time proximity to the encryption being enabled, or if any other changes are being made on the VM during the encryption process. This conflict can happen when an Azure Resource Manager template defines multiple extensions to execute simultaneously, or when a custom script extension or other action runs simultaneously to disk encryption. Serializing and isolating such steps might resolve the issue.
- Security Enhanced Linux (SELinux) has not been disabled before enabling encryption, so the unmount step fails. SELinux can be reenabled after encryption is complete.
- The OS disk uses a Logical Volume Manager (LVM) scheme. Although limited LVM data disk support is available, an LVM OS disk is not.
- Minimum memory requirements are not met (7 GB is suggested for OS disk encryption).
- Data drives are recursively mounted under the /mnt/ directory, or each other (for example, /mnt/data1, /mnt/data2, /data3 + /data3/data4).
- Other Azure Disk Encryption [prerequisites](https://docs.microsoft.com/en-us/azure/security/azure-security-disk-encryption) for Linux are not met.

## Unable to encrypt

In some cases, the Linux disk encryption appears to be stuck at "OS disk encryption started" and SSH is disabled. The encryption process can take between 3-16 hours to finish on a stock gallery image. If multi-terabyte-sized data disks are added, the process might take days. 

The Linux OS disk encryption sequence unmounts the OS drive temporarily. It then performs block-by-block encryption of the entire OS disk, before it remounts it in its encrypted state. Unlike Azure Disk Encryption on Windows, Linux Disk Encryption does not allow for concurrent use of the VM while the encryption is in progress. The performance characteristics of the VM can make a significant difference in the time required to complete encryption. These characteristics include the size of the disk and whether the storage account is standard or premium (SSD) storage.

To check the encryption status, poll the **ProgressMessage** field returned from the [Get-AzureRmVmDiskEncryptionStatus](https://docs.microsoft.com/powershell/module/azurerm.compute/get-azurermvmdiskencryptionstatus) command. While the OS drive is being encrypted, the VM enters a servicing state, and disables SSH to prevent any disruption to the ongoing process. The **EncryptionInProgress** message reports for the majority of the time while the encryption is in progress. Several hours later, a **VMRestartPending** message prompts you to restart the VM. For example:


```
PS > Get-AzureRmVMDiskEncryptionStatus -ResourceGroupName $resourceGroupName -VMName $vmName
OsVolumeEncrypted          : EncryptionInProgress
DataVolumesEncrypted       : EncryptionInProgress
OsVolumeEncryptionSettings : Microsoft.Azure.Management.Compute.Models.DiskEncryptionSettings
ProgressMessage            : OS disk encryption started

PS > Get-AzureRmVMDiskEncryptionStatus -ResourceGroupName $resourceGroupName -VMName $vmName
OsVolumeEncrypted          : VMRestartPending
DataVolumesEncrypted       : Encrypted
OsVolumeEncryptionSettings : Microsoft.Azure.Management.Compute.Models.DiskEncryptionSettings
ProgressMessage            : OS disk successfully encrypted, please reboot the VM
```

After you are prompted to reboot the VM, and after the VM restarts, you must wait 2-3 minutes for the reboot and for the final steps to be performed on the target. The status message changes when the encryption is finally complete. After this message is available, the encrypted OS drive is expected to be ready for use and the VM is ready to be used again.

In the following cases, we recommend that you restore the VM back to the snapshot or backup taken immediately before encryption:
   - If the reboot sequence described previously does not happen.
   - If the boot information, progress message, or other error indicators report that OS encryption has failed in the middle of this process. An example of a message is the "failed to unmount" error that is described in this guide.

Prior to the next attempt, reevaluate the characteristics of the VM and ensure that all of the prerequisites are satisfied.

## Troubleshooting Azure Disk Encryption behind a firewall
When connectivity is restricted by a firewall, proxy requirement, or network security group (NSG) settings, the ability of the extension to perform needed tasks might be disrupted. This disruption can result in status messages such as "Extension status not available on the VM." In expected scenarios, the encryption fails to finish. The sections that follow have some common firewall problems that you might investigate.

### Network security groups
Any network security group settings that are applied must still allow the endpoint to meet the documented network configuration [prerequisites](https://docs.microsoft.com/azure/security/azure-security-disk-encryption#prerequisites) for disk encryption.

### Azure Key Vault behind a firewall
The VM must be able to access a key vault. Refer to guidance on access to the key vault from behind a firewall that the [Azure Key Vault](https://docs.microsoft.com/azure/key-vault/key-vault-access-behind-firewall) team maintains.

### Linux package management behind a firewall

At runtime, Azure Disk Encryption for Linux relies on the target distribution’s package management system to install needed prerequisite components prior to enabling encryption. If the firewall settings prevent the VM from being able to download and install these components, then subsequent failures are expected. The steps to configure this package management system can vary by distribution. On Red Hat, when a proxy is required, you must ensure that the subscription-manager and yum are set up properly. For more information, see [How to troubleshoot subscription-manager and yum problems](https://access.redhat.com/solutions/189533).  

## Troubleshooting Windows Server 2016 Server Core

<<<<<<< HEAD
On Windows Server 2016 Server Core, the bdehdcfg component is not available by default. This component is required by Azure Disk Encryption. It is used to split the system volume from OS volume, which is done only once for the life time of the VM. These binaries are not required during later encryption operations. 

To workaround this issue, copy the following 4 files from a Windows Server 2016 Data Center VM to the c:\windows\system32 folder and c:\windows\system32\en-US folder of the Server Core image:
=======
On a Windows Server 2016 Server Core, the **bdehdcfg** component is not available by default. Azure Disk Encryption requires this component. Add the **bdehdcfg** component by following these steps:

   1. Copy the following four files from a Windows Server 2016 datacenter VM to the **c:\windows\system32** folder of the Server Core image:
>>>>>>> 74a253d8

   ```
   bdehdcfg.exe
   bdehdcfglib.dll
   bdehdcfglib.dll.mui
   bdehdcfg.exe.mui
   ```

   2. Enter the following command:

   ```
   bdehdcfg.exe -target default
   ```

   3. This command creates a 550-MB system partition. Reboot the system. 
   
   4. Use DiskPart to check the volumes, and then proceed.  

For example:

```
DISKPART> list vol

  Volume ###  Ltr  Label        Fs     Type        Size     Status     Info
  ----------  ---  -----------  -----  ----------  -------  ---------  --------
  Volume 0     C                NTFS   Partition    126 GB  Healthy    Boot
  Volume 1                      NTFS   Partition    550 MB  Healthy    System
  Volume 2     D   Temporary S  NTFS   Partition     13 GB  Healthy    Pagefile
```
## Next steps

In this document, you learned more about some common problems in Azure Disk Encryption and how to troubleshoot those problems. For more information about this service and its capabilities, see the following articles:

- [Apply disk encryption in Azure Security Center](https://docs.microsoft.com/azure/security-center/security-center-apply-disk-encryption)
- [Encrypt an Azure virtual machine](https://docs.microsoft.com/azure/security-center/security-center-disk-encryption)
- [Azure data encryption at rest](https://docs.microsoft.com/azure/security/azure-security-encryption-atrest)<|MERGE_RESOLUTION|>--- conflicted
+++ resolved
@@ -37,7 +37,7 @@
 
 ## Unable to encrypt
 
-In some cases, the Linux disk encryption appears to be stuck at "OS disk encryption started" and SSH is disabled. The encryption process can take between 3-16 hours to finish on a stock gallery image. If multi-terabyte-sized data disks are added, the process might take days. 
+In some cases, the Linux disk encryption appears to be stuck at "OS disk encryption started" and SSH is disabled. The encryption process can take between 3-16 hours to finish on a stock gallery image. If multi-terabyte-sized data disks are added, the process might take days.
 
 The Linux OS disk encryption sequence unmounts the OS drive temporarily. It then performs block-by-block encryption of the entire OS disk, before it remounts it in its encrypted state. Unlike Azure Disk Encryption on Windows, Linux Disk Encryption does not allow for concurrent use of the VM while the encryption is in progress. The performance characteristics of the VM can make a significant difference in the time required to complete encryption. These characteristics include the size of the disk and whether the storage account is standard or premium (SSD) storage.
 
@@ -81,21 +81,15 @@
 
 ## Troubleshooting Windows Server 2016 Server Core
 
-<<<<<<< HEAD
-On Windows Server 2016 Server Core, the bdehdcfg component is not available by default. This component is required by Azure Disk Encryption. It is used to split the system volume from OS volume, which is done only once for the life time of the VM. These binaries are not required during later encryption operations. 
+On Windows Server 2016 Server Core, the bdehdcfg component is not available by default. This component is required by Azure Disk Encryption. It is used to split the system volume from OS volume, which is done only once for the life time of the VM. These binaries are not required during later encryption operations.
 
-To workaround this issue, copy the following 4 files from a Windows Server 2016 Data Center VM to the c:\windows\system32 folder and c:\windows\system32\en-US folder of the Server Core image:
-=======
-On a Windows Server 2016 Server Core, the **bdehdcfg** component is not available by default. Azure Disk Encryption requires this component. Add the **bdehdcfg** component by following these steps:
-
-   1. Copy the following four files from a Windows Server 2016 datacenter VM to the **c:\windows\system32** folder of the Server Core image:
->>>>>>> 74a253d8
+To workaround this issue, copy the following 4 files from a Windows Server 2016 Data Center VM to the same location on Server Core:
 
    ```
-   bdehdcfg.exe
-   bdehdcfglib.dll
-   bdehdcfglib.dll.mui
-   bdehdcfg.exe.mui
+   \windows\system32\bdehdcfg.exe
+   \windows\system32\bdehdcfglib.dll
+   \windows\system32\en-US\bdehdcfglib.dll.mui
+   \windows\system32\en-US\bdehdcfg.exe.mui
    ```
 
    2. Enter the following command:
@@ -104,8 +98,8 @@
    bdehdcfg.exe -target default
    ```
 
-   3. This command creates a 550-MB system partition. Reboot the system. 
-   
+   3. This command creates a 550-MB system partition. Reboot the system.
+
    4. Use DiskPart to check the volumes, and then proceed.  
 
 For example:
