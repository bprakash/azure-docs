---
title: Azure Disk Encryption FAQ| Microsoft Docs
description: This article provides answers to frequently asked questions about Microsoft Azure Disk Encryption for Windows and Linux IaaS VMs.
services: security
documentationcenter: na
author: deventiwari
manager: avibm
editor: yuridio

ms.assetid: 7188da52-5540-421d-bf45-d124dee74979
ms.service: security
ms.devlang: na
ms.topic: article
ms.tgt_pltfrm: na
ms.workload: na
ms.date: 08/11/2017
ms.author: devtiw

---
# Azure Disk Encryption FAQ

This article provides answers to frequently asked questions (FAQ) about Azure Disk Encryption for Windows and Linux IaaS VMs. For more information about this service, see [Azure Disk Encryption for Windows and Linux IaaS VMs](https://docs.microsoft.com/azure/security/azure-security-disk-encryption).

## General questions
**Q:** Where is Azure Disk Encryption in general availability (GA)?

**A:** Azure Disk Encryption for Windows and Linux IaaS VMs is in general availability in all Azure public regions.

**Q:** What user experiences are available with Azure Disk Encryption?

**A:** Azure Disk Encryption GA supports Azure Resource Manager templates, Azure PowerShell, and Azure CLI. This gives you a lot of flexibility. You have three different options for enabling disk encryption for your IaaS VMs. For more information on the user experience and step-by-step guidance available in Azure Disk Encryption, see Azure Disk Encryption deployment scenarios and experiences.

**Q:** How much does Azure Disk Encryption cost?

**A:** There is no charge for encrypting VM disks with Azure Disk Encryption.

**Q:** Which virtual machine tiers does Azure Disk Encryption support?

**A:** Azure Disk Encryption is available on standard tier VMs including [A, D, DS, G, GS, and F](https://azure.microsoft.com/pricing/details/virtual-machines/) series IaaS VMs. It is also available for VMs with premium storage. It is not available on basic tier VMs.

**Q:** What Linux distributions does Azure Disk Encryption support?

**A:** Azure Disk Encryption is supported on the following Linux server distributions and versions:

| Linux distribution | Version | Volume type supported for encryption|
| --- | --- |--- |
| Ubuntu | 16.04-DAILY-LTS | OS and data disk |
| Ubuntu | 14.04.5-DAILY-LTS | OS and data disk |
| RHEL | 7.3 | OS and data disk |
| RHEL | 7.2 | OS and data disk |
| RHEL | 6.8 | OS and data disk |
| RHEL | 6.7 | Data disk |
| CentOS | 7.3 | OS and data disk |
| CentOS | 7.2n | OS and data disk |
| CentOS | 6.8 | OS and data disk |
| CentOS | 7.1 | Data disk |
| CentOS | 7.0 | Data disk |
| CentOS | 6.7 | Data disk |
| CentOS | 6.6 | Data disk |
| CentOS | 6.5 | Data disk |
| openSUSE | 13.2 | Data disk |
| SLES | 12 SP1 | Data disk |
| SLES | Priority:12-SP1 | Data disk |
| SLES | HPC 12 | Data disk |
| SLES | Priority:11-SP4 | Data disk |
| SLES | 11 SP4 | Data disk |

**Q:** How can I start using Azure Disk Encryption?

**A:** To get started, read the [Azure Disk Encryption for Windows and Linux IaaS VMs](https://docs.microsoft.com/azure/security/azure-security-disk-encryption) white paper.

**Q:** Can I encrypt both boot and data volumes with Azure Disk Encryption?

**A:** Yes, you can encrypt boot and data volumes for Windows and Linux IaaS VMs. For Windows VMs, you cannot encrypt the data without first encrypting the OS volume. For Linux VMs, you can encrypt the data volume without having to encrypt the OS volume first. After you have encrypted the OS volume for Linux, disabling encryption on an OS volume for Linux IaaS VMs is not supported.

**Q:** Does Azure Disk Encryption allow you to bring your own key (BYOK) capability?

**A:** Yes, you can supply your own key encryption keys. These keys are safeguarded in Azure Key Vault, which is the key store for Azure Disk Encryption. For more information on the key encryption keys support scenarios, see Azure Disk Encryption deployment scenarios and experiences.

**Q:** Can I use an Azure-created key encryption key?

**A:** Yes, you can use Azure Key Vault to generate a key encryption key for Azure disk encryption use. These keys are safeguarded in Azure Key Vault, which is the key store for Azure Disk Encryption. For more information on the key encryption key support scenarios, see Azure Disk Encryption deployment scenarios and experiences.

**Q:** Can I use an on-premises key management service or HSM to safeguard the encryption keys?

**A:** You cannot use the on-premises key management service or HSM to safeguard the encryption keys with Azure Disk Encryption. You can only use the Azure Key Vault service to safeguard the encryption keys. For more information on the key encryption key support scenarios, see Azure Disk Encryption deployment scenarios and experiences.

**Q:** What are the prerequisites to configure Azure Disk Encryption?

**A:** There is a prerequisite PowerShell script. With this script, you can create an Azure Active Directory application, create a new key vault, or set up an existing key vault for disk encryption access to enable encryption and safeguard secrets and keys. For more information on the key encryption key support scenarios, see Azure Disk Encryption prerequisites and deployment scenarios and experiences.

**Q:** Where can I get more information on how to use PowerShell for configuring Azure Disk Encryption?

**A:** We have some great articles on how you can perform basic Azure Disk Encryption tasks, as well as more advanced scenarios. For the basic tasks, see [Explore Azure Disk Encryption with Azure PowerShell – Part 1](https://blogs.msdn.microsoft.com/azuresecurity/2015/11/16/explore-azure-disk-encryption-with-azure-powershell/). For more advanced scenarios, see [Explore Azure Disk Encryption with Azure PowerShell – Part 2](https://blogs.msdn.microsoft.com/azuresecurity/2015/11/21/explore-azure-disk-encryption-with-azure-powershell-part-2/).

**Q:** What version of Azure PowerShell does Azure Disk Encryption support?

**A:** Use the latest version of the Azure PowerShell SDK to configure Azure Disk Encryption. Download the latest version of [Azure PowerShell](https://github.com/Azure/azure-powershell/releases). Azure Disk Encryption is *not* supported by Azure SDK version 1.1.0.

> [!NOTE]
> The Linux Azure disk encryption preview extension is deprecated. For details, see [Deprecating Azure disk encryption preview extension for Linux IaaS VMs](https://blogs.msdn.microsoft.com/azuresecurity/2017/07/12/deprecating-azure-disk-encryption-preview-extension-for-linux-iaas-vms/).

**Q:** Can I apply Azure Disk Encryption on my custom Linux image?

**A:** You cannot apply Azure Disk Encryption on your custom Linux image. We support only the gallery Linux images for the supported distributions called out previously. We do not currently support custom Linux images.

**Q:** Can I apply updates to a Linux Red Hat VM that uses the yum update?

**A:** Yes, you can perform an update or patch a Red Hat Linux VM. For more information, see [Applying updates to an encrypted Azure IaaS Red Hat VM by using the yum update](https://blogs.msdn.microsoft.com/azuresecurity/2017/07/13/applying-updates-to-a-encrypted-azure-iaas-red-hat-vm-using-yum-update/).

<<<<<<< HEAD
Q: What is the recommended Azure disk encryption workflow for Linux? 
A: The following workflow is recommended to have the best results on Linux:
* Start from the unmodified stock gallery image corresponding to the desired OS distro and version 
* Back up any mounted drives that will be encrypted.  This permits recovery in case of failure, for example if the VM is rebooted before encryption has completed. 
* Encrypt (can take multiple hours or even days depending on vm characteristics and size of any attached data disks) 
* Customize, and add software to the image as needed. 

If this workflow is not possible, relying on server side encryption (SSE) at the platform storage account layer may be an alternative to full disk encryption using dm-crypt. 

Q: Can I apply updates to a Linux Red Hat VM using Yum update?
A: Yes, you can perform update and or patch a Red Hat Linnux VM following guidance documented [here](https://blogs.msdn.microsoft.com/azuresecurity/2017/07/13/applying-updates-to-a-encrypted-azure-iaas-red-hat-vm-using-yum-update/)
=======
**Q:** Where can I go to ask questions or provide feedback?
>>>>>>> 74a253d8

**A:** You can ask questions or provide feedback on the [Azure Disk Encryption forum](https://social.msdn.microsoft.com/Forums/home?forum=AzureDiskEncryption).

## Next steps
In this document, you learned more about the most frequent questions related to Azure Disk Encryption. For more information about this service and its capabilities, see the following articles:

- [Apply disk encryption in Azure Security Center](https://docs.microsoft.com/azure/security-center/security-center-apply-disk-encryption)
- [Encrypt an Azure virtual machine](https://docs.microsoft.com/azure/security-center/security-center-disk-encryption)
- [Azure data encryption at rest](https://docs.microsoft.com/azure/security/azure-security-encryption-atrest)<|MERGE_RESOLUTION|>--- conflicted
+++ resolved
@@ -108,22 +108,16 @@
 
 **A:** Yes, you can perform an update or patch a Red Hat Linux VM. For more information, see [Applying updates to an encrypted Azure IaaS Red Hat VM by using the yum update](https://blogs.msdn.microsoft.com/azuresecurity/2017/07/13/applying-updates-to-a-encrypted-azure-iaas-red-hat-vm-using-yum-update/).
 
-<<<<<<< HEAD
-Q: What is the recommended Azure disk encryption workflow for Linux? 
-A: The following workflow is recommended to have the best results on Linux:
-* Start from the unmodified stock gallery image corresponding to the desired OS distro and version 
-* Back up any mounted drives that will be encrypted.  This permits recovery in case of failure, for example if the VM is rebooted before encryption has completed. 
-* Encrypt (can take multiple hours or even days depending on vm characteristics and size of any attached data disks) 
-* Customize, and add software to the image as needed. 
+**Q:** What is the recommended Azure disk encryption workflow for Linux?
+**A:** The following workflow is recommended to have the best results on Linux:
+* Start from the unmodified stock gallery image corresponding to the desired OS distro and version
+* Back up any mounted drives that will be encrypted.  This permits recovery in case of failure, for example if the VM is rebooted before encryption has completed.
+* Encrypt (can take multiple hours or even days depending on vm characteristics and size of any attached data disks)
+* Customize, and add software to the image as needed.
 
-If this workflow is not possible, relying on server side encryption (SSE) at the platform storage account layer may be an alternative to full disk encryption using dm-crypt. 
+If this workflow is not possible, relying on server side encryption (SSE) at the platform storage account layer may be an alternative to full disk encryption using dm-crypt.
 
-Q: Can I apply updates to a Linux Red Hat VM using Yum update?
-A: Yes, you can perform update and or patch a Red Hat Linnux VM following guidance documented [here](https://blogs.msdn.microsoft.com/azuresecurity/2017/07/13/applying-updates-to-a-encrypted-azure-iaas-red-hat-vm-using-yum-update/)
-=======
 **Q:** Where can I go to ask questions or provide feedback?
->>>>>>> 74a253d8
-
 **A:** You can ask questions or provide feedback on the [Azure Disk Encryption forum](https://social.msdn.microsoft.com/Forums/home?forum=AzureDiskEncryption).
 
 ## Next steps
