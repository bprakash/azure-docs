﻿---
title: Integrate logs from Azure resources into your SIEM systems | Microsoft Docs
description: Learn about Azure log integration, its key capabilities, and how it works.
services: security
documentationcenter: na
author: TomShinder
manager: MBaldwin
editor: TerryLanfear

ms.assetid: 9c1346e1-baf8-4975-b2f2-42ae05b2dc0a
ms.service: security
ms.devlang: na
ms.topic: article
ms.tgt_pltfrm: na
ms.workload: na
<<<<<<< HEAD
ms.date: 08/08/2017
=======
ms.date: 08/10/2017
>>>>>>> 7e950a10
ms.author: TomSh
ms.custom: azlog

---
# Introduction to Microsoft Azure log integration
Learn about Azure log integration, its key capabilities, and how it works.

## Overview

Azure log integration is a free solution that enables you to integrate raw logs from your Azure resources in to your on-premises Security Information and Event Management (SIEM) systems.

<<<<<<< HEAD
Azure log integration collects Windows events from Windows Event Viewer Channels, [Azure Activity Logs](../monitoring-and-diagnostics/monitoring-overview-activity-logs.md), [Azure Security Center alerts](../security-center/security-center-intro.md), and [Azure Diagnostic logs](../monitoring-and-diagnostics/monitoring-overview-of-diagnostic-logs.md) from Azure resources. This integration helps your SIEM solution provide a unified dashboard for all your assets, on-premises or in the cloud, so that you can aggregate, correlate, analyze, and alert for security events.

>[!NOTE]
At this time, the only supported clouds are Azure commercial and Azure Government. Other clouds are not supported at this time.
=======
Azure log integration collects Windows events from Windows Event Viewer logs, [Azure Activity Logs](../monitoring-and-diagnostics/monitoring-overview-activity-logs.md), [Azure Security Center alerts](../security-center/security-center-intro.md), and [Azure Diagnostic logs](../monitoring-and-diagnostics/monitoring-overview-of-diagnostic-logs.md) from Azure resources. This integration helps your SIEM solution provide a unified dashboard for all your assets, on-premises or in the cloud, so that you can aggregate, correlate, analyze, and alert for security events.

>[!NOTE]
At this time, the only supported clouds are Azure commercial and Azure Government. Other clouds are not supported.
>>>>>>> 7e950a10

![Azure log integration][1]

## What logs can I integrate?
Azure produces extensive logging for every Azure service. These logs represent three types of logs:

* **Control/management logs** provide visibility into the [Azure Resource Manager](../azure-resource-manager/resource-group-overview.md) CREATE, UPDATE, and DELETE operations. Azure Activity Logs is an example of this type of log.
* **Data plane logs** provide visibility into the events raised as part of the usage of an Azure resource. An example of this type of log is the Windows Event Viewer's **System**, **Security**, and **Application** channels in a Windows virtual machine. Another example is  Diagnostics Logging configured through Azure Monitor
* **Processed events** provide analyzed event and alert information processed on your behalf. An example of this type of event is Azure Security Center Alerts, where Azure Security Center has processed and analyzed your subscription to provide alerts relevant to your current security posture.

<<<<<<< HEAD
Azure log integration currently supports integration of Azure Activity Logs, Windows Event logs from Windows virtual machines in your Azure subscription, Azure Security Center alerts, Azure Diagnostic logs, and Azure Active Directory audit logs.

>[!NOTE]
While Azure Log Integration is a free solution, there are Azure storage costs resulting from the log file information storage.

The following table explains the Log category and SIEM integration detail

| Log type  |Log analytics supporting JSON (Splunk, ELK)| ArcSight  | QRadar  |   
|---|---|---|---|
|  AAD Audit logs |  Yes | Requires the creation of a FlexConnector JSON parser file. Please refer to the ArcSight documentation for more information  |  You must create a Log Source Extension. Please refer to the QRadar documentation for more information. |  
| Activity Logs  | Yes  |  FlexConnector JSON parser file available in the download center along with Azure log integration download |  [QRadar DSM](https://www.ibm.com/support/knowledgecenter/SSKMKU/com.ibm.dsm.doc/c_dsm_guide_microsoft_azure_overview.html)(send over Syslog) |  
| ASC Alerts  | Yes  |  Requires the creation of a FlexConnector JSON parser file. Please refer to the ArcSight documentation for more information. | [QRadar DSM](https://www.ibm.com/support/knowledgecenter/SSKMKU/com.ibm.dsm.doc/c_dsm_guide_microsoft_azure_overview.html) (send over Syslog)   |   
| Diagnostics Logs (resource logs) | Yes | Needs end user to create FlexConnector JSON parser file. Please refer to ArcSight documentation on how to do that. | You must create a Log Source Extension. Please refer to the QRadar documentation for more information |
| VM logs | Yes via Forwarded events and not thru JSON | Yes via Forwarded events | Yes via Forwarded events |

For additional information on supported log types please visit the [FAQ](security-azure-log-integration-faq.md)

=======
Azure Log Integration supports ArcSight, QRadar, and Splunk. In all circumstances, please check with your SIEM vendor to assess whether they have a native connector. In some cases, you will not need to use Azure Log Integration when native connectors are available. 
For additional information on supported log types please visit the FAQ.

>[!NOTE]
While Azure Log Integration is a free solution, there are Azure storage costs resulting from the log file information storage.
>>>>>>> 7e950a10

Community assistance is available through the [Azure Log Integration MSDN Forum](https://social.msdn.microsoft.com/Forums/office/home?forum=AzureLogIntegration). The forum provides the AzLog community the ability to support each other with questions, answers, tips, and tricks on how to get the most out of Azure Log Integration. In addition, the Azure Log Integration team monitors this forum and will help whenever we can.

You can also open a [support request](../azure-supportability/how-to-create-azure-support-request.md). To do this, select **Log Integration** as the service for which you are requesting support.

## Next steps
In this document, you were introduced to Azure log integration. To learn more about Azure log integration and the types of logs supported, see the following:

* [Microsoft Azure Log Integration](https://www.microsoft.com/download/details.aspx?id=53324) – Download Center for details, system requirements, and install instructions on Azure log integration.
* [Get started with Azure log integration](security-azure-log-integration-get-started.md) - This tutorial walks you through installation of Azure log integration and integrating logs from Azure WAD storage, Azure Activity Logs, Azure Security Center alerts and Azure Active Directory audit logs.
* [Partner configuration steps](https://blogs.msdn.microsoft.com/azuresecurity/2016/08/23/azure-log-siem-configuration-steps/) – This blog post shows you how to configure Azure log integration to work with partner solutions Splunk, HP ArcSight, and IBM QRadar. This blog represents our current position on configuring the partner solutions. In all cases, please refer to partner solution documentation first.
* [Activity and ASC alerts over syslog to QRadar](https://blogs.msdn.microsoft.com/azuresecurity/2016/09/24/integrate-azure-logs-to-qradar/) – This blog post provides the steps to send Activity and Azure Security Center alerts over syslog to QRadar
* [Azure log Integration frequently asked questions (FAQ)](security-azure-log-integration-faq.md) - This FAQ answers questions about Azure log integration.
* [Integrating Security Center alerts with Azure log Integration](../security-center/security-center-integrating-alerts-with-log-integration.md) – This document shows you how to sync Azure Security Center alerts with Azure Log Integration.

<!--Image references-->
[1]: ./media/security-azure-log-integration-overview/azure-log-integration.png<|MERGE_RESOLUTION|>--- conflicted
+++ resolved
@@ -13,11 +13,7 @@
 ms.topic: article
 ms.tgt_pltfrm: na
 ms.workload: na
-<<<<<<< HEAD
-ms.date: 08/08/2017
-=======
 ms.date: 08/10/2017
->>>>>>> 7e950a10
 ms.author: TomSh
 ms.custom: azlog
 
@@ -29,17 +25,10 @@
 
 Azure log integration is a free solution that enables you to integrate raw logs from your Azure resources in to your on-premises Security Information and Event Management (SIEM) systems.
 
-<<<<<<< HEAD
-Azure log integration collects Windows events from Windows Event Viewer Channels, [Azure Activity Logs](../monitoring-and-diagnostics/monitoring-overview-activity-logs.md), [Azure Security Center alerts](../security-center/security-center-intro.md), and [Azure Diagnostic logs](../monitoring-and-diagnostics/monitoring-overview-of-diagnostic-logs.md) from Azure resources. This integration helps your SIEM solution provide a unified dashboard for all your assets, on-premises or in the cloud, so that you can aggregate, correlate, analyze, and alert for security events.
-
->[!NOTE]
-At this time, the only supported clouds are Azure commercial and Azure Government. Other clouds are not supported at this time.
-=======
 Azure log integration collects Windows events from Windows Event Viewer logs, [Azure Activity Logs](../monitoring-and-diagnostics/monitoring-overview-activity-logs.md), [Azure Security Center alerts](../security-center/security-center-intro.md), and [Azure Diagnostic logs](../monitoring-and-diagnostics/monitoring-overview-of-diagnostic-logs.md) from Azure resources. This integration helps your SIEM solution provide a unified dashboard for all your assets, on-premises or in the cloud, so that you can aggregate, correlate, analyze, and alert for security events.
 
 >[!NOTE]
 At this time, the only supported clouds are Azure commercial and Azure Government. Other clouds are not supported.
->>>>>>> 7e950a10
 
 ![Azure log integration][1]
 
@@ -50,31 +39,11 @@
 * **Data plane logs** provide visibility into the events raised as part of the usage of an Azure resource. An example of this type of log is the Windows Event Viewer's **System**, **Security**, and **Application** channels in a Windows virtual machine. Another example is  Diagnostics Logging configured through Azure Monitor
 * **Processed events** provide analyzed event and alert information processed on your behalf. An example of this type of event is Azure Security Center Alerts, where Azure Security Center has processed and analyzed your subscription to provide alerts relevant to your current security posture.
 
-<<<<<<< HEAD
-Azure log integration currently supports integration of Azure Activity Logs, Windows Event logs from Windows virtual machines in your Azure subscription, Azure Security Center alerts, Azure Diagnostic logs, and Azure Active Directory audit logs.
-
->[!NOTE]
-While Azure Log Integration is a free solution, there are Azure storage costs resulting from the log file information storage.
-
-The following table explains the Log category and SIEM integration detail
-
-| Log type  |Log analytics supporting JSON (Splunk, ELK)| ArcSight  | QRadar  |   
-|---|---|---|---|
-|  AAD Audit logs |  Yes | Requires the creation of a FlexConnector JSON parser file. Please refer to the ArcSight documentation for more information  |  You must create a Log Source Extension. Please refer to the QRadar documentation for more information. |  
-| Activity Logs  | Yes  |  FlexConnector JSON parser file available in the download center along with Azure log integration download |  [QRadar DSM](https://www.ibm.com/support/knowledgecenter/SSKMKU/com.ibm.dsm.doc/c_dsm_guide_microsoft_azure_overview.html)(send over Syslog) |  
-| ASC Alerts  | Yes  |  Requires the creation of a FlexConnector JSON parser file. Please refer to the ArcSight documentation for more information. | [QRadar DSM](https://www.ibm.com/support/knowledgecenter/SSKMKU/com.ibm.dsm.doc/c_dsm_guide_microsoft_azure_overview.html) (send over Syslog)   |   
-| Diagnostics Logs (resource logs) | Yes | Needs end user to create FlexConnector JSON parser file. Please refer to ArcSight documentation on how to do that. | You must create a Log Source Extension. Please refer to the QRadar documentation for more information |
-| VM logs | Yes via Forwarded events and not thru JSON | Yes via Forwarded events | Yes via Forwarded events |
-
-For additional information on supported log types please visit the [FAQ](security-azure-log-integration-faq.md)
-
-=======
 Azure Log Integration supports ArcSight, QRadar, and Splunk. In all circumstances, please check with your SIEM vendor to assess whether they have a native connector. In some cases, you will not need to use Azure Log Integration when native connectors are available. 
 For additional information on supported log types please visit the FAQ.
 
 >[!NOTE]
 While Azure Log Integration is a free solution, there are Azure storage costs resulting from the log file information storage.
->>>>>>> 7e950a10
 
 Community assistance is available through the [Azure Log Integration MSDN Forum](https://social.msdn.microsoft.com/Forums/office/home?forum=AzureLogIntegration). The forum provides the AzLog community the ability to support each other with questions, answers, tips, and tricks on how to get the most out of Azure Log Integration. In addition, the Azure Log Integration team monitors this forum and will help whenever we can.
 
