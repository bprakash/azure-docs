--- conflicted
+++ resolved
@@ -1,1541 +1,769 @@
-<<<<<<< HEAD
-<properties 
-   pageTitle="Provision Hadoop clusters in HDInsight | Azure" 
-   description="Learn how to provision clusters for Azure HDInsight using the management portal, PowerShell, command line, or the HDInsight .NET SDK" 
-   services="hdinsight" 
-   documentationCenter="" 
-   authors="nitinme" 
-   manager="paulettm" 
-   editor="cgronlun"/>
-
-<tags
-   ms.service="hdinsight"
-   ms.devlang="na"
-   ms.topic="article"
-   ms.tgt_pltfrm="na"
-   ms.workload="big-data" 
-   ms.date="02/19/2015"
-   ms.author="nitinme"/>
-
-#Provision Hadoop clusters in HDInsight using custom options
-
-Learn different ways to custom-provision Hadoop clusters on Azure HDInsight - using the Azure Management Portal, PowerShell, command line tools, or HDInsight .NET SDK. For instructions on provision HBase clusters and Storm clusters, see [Provision HBase cluster in HDInsight][hdinsight-hbase-custom-provision] and [Getting started using Storm on HDInsight][hdinsight-storm-get-started]. See <a href="http://go.microsoft.com/fwlink/?LinkId=510237">What's the difference between Hadoop and HBase?</a> to understand why you might choose one over the other.
-
-## What is an HDInsight cluster?
-
-Have you ever wondered why we mention clusters, every time we talk about Hadoop or BigData? That's because Hadoop enables distributed processing of large data, spread across different nodes of a cluster. The cluster has a master/slave architecture with a master (also called head node or name node) and any number of slaves (also called data node). For more information, see [Apache Hadoop][apache-hadoop].
-
-![HDInsight Cluster][img-hdi-cluster]
-
-An HDInsight cluster abstracts the Hadoop implementation details so that you don't need to worry about how to communicate with different nodes of a cluster. When you provision an HDInsight cluster, you provision Azure compute resources that contain Hadoop and related applications. For more information, see [Introduction to Hadoop in HDInsight][hadoop-hdinsight-intro]. The data to be churned is stored in Azure Blob storage, also called *Azure Storage - Blob* (or WASB) in the context of HDInsight. For more information, see [Use Azure Blob Storage with HDInsight][hdinsight-storage].
-
-This article provides instructions on the different ways to provision a cluster. If you are looking at a quick-start approach to provision a cluster, see [Get Started with Azure HDInsight][hdinsight-get-started].
-
-**Prerequisites:**
-
-Before you begin this article, you must have the following:
-
-- An Azure subscription. Azure is a subscription-based platform. The HDInsight PowerShell cmdlets perform the tasks with your subscription. For more information about obtaining a subscription, see [Purchase Options][azure-purchase-options], [Member Offers][azure-member-offers], or [Free Trial][azure-free-trial].
-
-##In this article
-
-* [Configuration options](#configuration)
-* [Using Azure Management Portal](#portal)
-* [Using Azure PowerShell](#powershell)
-* [Using Cross-platform Command Line](#cli)
-* [Using HDInsight .NET SDK](#sdk)
-* [Next steps](#nextsteps)
-
-##<a id="configuration"></a>Configuration options
-
-###Clusters on Linux
-
-HDInsight provides the option of configuring Linux clusters on Azure. Configure a Linux cluster if you are familiar with Linux or Unix, migrating from an existing Linux-based Hadoop solution, or want easy integration with Hadoop ecosystem components built for Linux. For more information, see [Get started with Hadoop on Linux in HDInsight](../hdinsight-hadoop-linux-get-started). 
-
-###Additional storage
-
-During configuration, you must specify an Azure Blob Storage account, and a default container. This is used as the default storage location by the cluster. Optionally, you can specify additional Azure storage account that will also be associated with the cluster.   
-
->[WACOM.NOTE] Don't share one Blob storage container amount multiple clusters.  This is not supported. 
-
-For more information on using secondary blob stores, see [Using Azure Blob Storage with HDInsight](http://azure.microsoft.com/en-us/documentation/articles/hdinsight-use-blob-storage/).
-
-###Metastore
-
-Metastore contains Hive and Oozie metadata, such as Hive tables, partitions, schemas, columns, etc. Using metastore helps you to retain your Hive and Oozie metadata, so that you don't need to recreate Hive tables or Oozie job when you provision a new cluster. By default, Hive uses an embedded database to store this information. The embedded database can't preserve the metadata when the cluster is deleted.
-
-### Cluster customization
-
-You can install additional components or customize cluster configuration using scripts during provision. Such scripts are invoked using **Script Action**, which is a configuration option that can be used from the Azure Management Portal, HDInsight PowerShell cmdlets, or the HDInsight .NET SDK. For more information, see [Customize HDInsight cluster using Script Action][hdinsight-customize-cluster].
-
-
-###Virtual Networking
-
-[Azure Virtual Network](http://azure.microsoft.com/en-us/documentation/services/virtual-network/) allows you to create a secure, persistent, network containing the resources you need for your solution. A virtual network allows you to:
-
-* Connect cloud resources together in a private network (cloud-only)
-
-	![diagram of cloud-only configuration](./media/hdinsight-provision-clusters/hdinsight-vnet-cloud-only.png)
-
-* Connect your cloud resources to your local datacenter network (site-to-site or point to site) using a Virtual Private Network (VPN)
-
-	Site-to-site configuration allows you to connect multiple resources from your data center to the Azure Virtual Network using a hardware VPN or the Routing and Remote Access Service
-
-	![diagram of site-to-site configuration](./media/hdinsight-provision-clusters/hdinsight-vnet-site-to-site.png)
-
-* Point-to-site configuration allows you to connect a specific resource to the Azure Virtual Network using software VPN
-
-	![diagram of point-to-site configuration](./media/hdinsight-provision-clusters/hdinsight-vnet-point-to-site.png)
-
-For more information on Virtual Network features, benefits, and capabilities, see the [Azure Virtual Network overview](http://msdn.microsoft.com/library/azure/jj156007.aspx).
-
-> [WACOM.NOTE] You must create the Azure Virtual Network before provisioning an HDInsight cluster. For more information, see [Virtual Network configuration tasks](http://msdn.microsoft.com/en-us/library/azure/jj156206.aspx).
->
-> Azure HDInsight only supports location-based Virtual Networks, and does not currently work with Affinity Group-based Virtual Networks.
->
-> It is highly recommended to designate a single subnet for one cluster.
-
-##<a id="portal"></a> Using Azure Management Portal
-
-HDInsight clusters use an Azure Blob Storage container as the default file system. An Azure storage account located on the same data center is required before you can create a HDInsight cluster. For more information, see [Use Azure Blob Storage with HDInsight][hdinsight-storage]. For details on creating an Azure storage account, see [How to Create a Storage Account][azure-create-storageaccount].
-
-
-> [WACOM.NOTE] Currently, only the **East Asia**, **Southeast Asia**, **North Europe**, **West Europe**, **East US**, **West US**, **North Central US**, and **South Central US** regions can host HDInsight clusters.
-
-**To create an HDInsight cluster using the custom create option**
-
-1. Sign in to the [Azure Management Portal][azure-management-portal].
-2. Click **+ NEW** on the bottom of the page, click **DATA SERVICES**, click **HDINSIGHT**, and then click **CUSTOM CREATE**.
-3. On the **Cluster Details** page, type or choose the following values:
-
-	![Provide Hadoop HDInsight cluster details][image-customprovision-page1]
-
-    <table border='1'>
-		<tr><th>Property</th><th>Value</th></tr>
-		<tr><td>Cluster name</td>
-			<td><p>Name the cluster. </p>
-				<ul>
-				<li>DNS name must start and end with alpha numeric, may contain dashes.</li>
-				<li>The field must be a string between 3 to 63 characters.</li>
-				</ul></td></tr>
-		<tr><td>Cluster Type</td>
-			<td>For cluster type, select <strong>Hadoop</strong>.</td></tr>
-		<tr><td>Operating System</td>
-			<td>Select <b>Windows Server 2012 R2 Data Center</b> to provision a Windows cluster. To provision a Linux cluster, see <a href="http://azure.microsoft.com/en-us/documentation/articles/hdinsight-hadoop-provision-linux-clusters/" target="_blank">Provision Hadoop Linux clusters in HDInsight</a></td></tr>
-		<tr><td>HDInsight version</td>
-			<td>Choose the version. For Hadoop, the default is HDInsight version 3.1, which uses Hadoop 2.4.</td></tr>
-		</table>
-
-	Enter or select the values as shown in the table and then click the right arrow.
-
-4. On the **Configure Cluster** page, enter or select the following values:
-
-	![Provide Hadoop HDInsight cluster details](./media/hdinsight-provision-clusters/HDI.CustomProvision.Page2.png)
-
-	<table border="1">
-	<tr><th>Name</th><th>Value</th></tr>
-	<tr><td>Data nodes</td><td>Number of data nodes you want to deploy. For testing purposes, create a single node cluster. <br />The cluster size limit varies for Azure subscriptions. Contact Azure billing support to increase the limit.</td></tr>
-	<tr><td>Region/Virtual network</td><td><p>Choose the same region as the storage account you created in the last procedure. HDInsight requires the storage account located in the same region. Later in the configuration, you can only choose a storage account that is in the same region as you specified here.</p><p>The available regions are: <strong>East Asia</strong>, <strong>Southeast Asia</strong>, <strong>North Europe</strong>, <strong>West Europe</strong>, <strong>East US</strong>, <strong>West US</strong>, <strong>North Central US</strong>, <strong>South Central US</strong><br/>If you have created an Azure Virtual Network, you can select the network that the HDInsight cluster will be configured to use.</p><p>For more information on creating an Azure Virtual Network, see <a href="http://msdn.microsoft.com/en-us/library/azure/jj156206.aspx">Virtual Network configuration tasks</a>.</p></td></tr>
-	<tr><td>Head node size</td><td><p>Select a VM size for the head node.</p></td></tr>
-	<tr><td>Data node size</td><td><p>Select a VM size for the data nodes.</p></td></tr>
-	</table>
-
-	>[WACOM.NOTE] Based on the choice of VMs, your cost might vary. HDInsight uses all standard tier VMs for cluster nodes. For information on how VM sizes affect your prices, see <a href="http://azure.microsoft.com/en-us/pricing/details/hdinsight/" target="_blank">HDInsight Pricing</a>.	
-
-
-5. On the **Configure Cluster User** page, provide the following values:
-
-    ![Provide Hadoop HDInsight cluster user][image-customprovision-page3]
-
-    <table border='1'>
-		<tr><th>Property</th><th>Value</th></tr>
-		<tr><td>User name</td>
-			<td>Specify the HDInsight cluster user name.</td></tr>
-		<tr><td>Password/Confirm Password</td>
-			<td>Specify the HDInsight cluster user password.</td></tr>
-		<tr><td>Enter Hive/Oozie Metastore</td>
-			<td>Select this checkbox to specify a SQL database on the same data center as the cluster, to be used as the Hive/Oozie metastore. This is useful if you want to retain the metadata about Hive/Oozie jobs even after a cluster has been deleted.</td></tr>
-		<tr><td>Metastore Database</td>
-			<td>Specify the Azure SQL database that will be used as the metastore for Hive/OOzie. This SQL database must be in the same data center as the HDInsight cluster. The list box only lists the SQL databases in the same data center as you specified on the <strong>Cluster Details</strong> page.</td></tr>
-		<tr><td>Database user</td>
-			<td>Specify the SQL database user that will be used to connect to the database.</td></tr>
-		<tr><td>Database user password</td>
-			<td>Specify the SQL database user password.</td></tr>
-	</table>
-
-	>[WACOM.NOTE] The Azure SQL database used for the metastore must allow connectivity to other Azure services, including Azure HDInsight. On the Azure SQL database dashboard, on the right side click the server name. This is the server on which the SQL database instance is running. Once you are on the server view, click **Configure**, and then for **Windows Azure Services**, click **Yes**, and then click **Save**.
-
-    Click the right arrow.
-
-
-6. On the **Storage Account** page, provide the following value:
-
-    ![Provide storage account for Hadoop HDInsight cluster][image-customprovision-page4]
-
-	<table border='1'>
-		<tr><th>Property</th><th>Value</th></tr>
-		<tr><td>Storage Account</td>
-			<td>Specify the Azure storage account that will be used as the default file system for the HDInsight cluster. You can choose one of the three options:
-			<ul>
-				<li>Use Existing Storage</li>
-				<li>Create New Storage</li>
-				<li>Use Storage From Another Subscription</li>
-			</ul>
-			</td></tr>
-		<tr><td>Account Name</td>
-			<td><ul>
-				<li>If you chose to use existing storage, for <strong>Account name</strong>, select an exising storage account. The drop-down only lists the storage accounts located in the same data center where you chose to provision the cluster.</li>
-				<li>If you chose <strong>Create new storage</strong> or <strong>Use storage from another subscription</strong> option, you must provide the storage account name.</li>
-			</ul></td></tr>
-		<tr><td>Account Key</td>
-			<td>If you chose the <strong>Use Storage From Another Subscription</strong> option, specify the account key for that storage account.</td></tr>
-		<tr><td>Default container</td>
-			<td><p>Specifies the default container on the storage account that is used as the default file system for the HDInsight cluster. If you chose <strong>Use Existing Storage</strong> for the <strong>Storage Account</strong> field, and there are no existing containers in that account, the container is created by default with a the same name as the cluster name. If a container with the name of the cluster already exists, a sequence number will be appended to the container name. For example, mycontainer1, mycontainer2, and so on. However, if the existing storage account has a container with a name different from the cluster name you specified, you can use that container as well.</p>
-            <p>If you chose to create a new storage or use storage from another Azure subscription, you must specify the default container name</p>
-        </td></tr>
-		<tr><td>Additional Storage Accounts</td>
-			<td>HDInsight supports multiple storage accounts. There is no limit on the additional storage account that can be used by a cluster. However, if you create a cluster using the Management Portal, you have a limit of seven due to the UI constraints. Each additional storage account you specify adds an extra Storage Account page to the wizard where you can specify the account information. For example, in the screenshot above, one additional storage account is selected, and hence page 5 is added to the dialog.</td></tr>
-	</table>
-
-	Click the right arrow.
-
-7. If you chose to configure additional storage for the cluster, on the **Storage Account** page, enter the account information for the additional storage account:
-
-	![Provide additional storage details for HDInsight cluster][image-customprovision-page5]
-
-    Here again, you have the option to choose from existing storage, create new storage, or use storage from another Azure subscription. The procedure to provide the values is similar to the previous step.
-
-    > [WACOM.NOTE] Once an Azure storage account is chosen for your HDInsight cluster, you can neither delete the account, nor change the account to a different account.
-
-8. On the **Script Actions** page, click **add script action** to provide details about the custom script that you want to run to customize a cluster, as the cluster is being created. For example, you can use Script Action to customize a cluster to install <a href="http://spark.apache.org/docs/latest/index.html" target="_blank">Apache Spark</a>. For more information, see [Customize HDInsight clusters using Script Action][hdinsight-customize-cluster]. 
-	
-	![Configure Script Action to customize an HDInsight cluster][image-customprovision-page6]
-
-	<table border='1'>
-		<tr><th>Property</th><th>Value</th></tr>
-		<tr><td>Name</td>
-			<td>Specify a name for the script action.</td></tr>
-		<tr><td>Script URI</td>
-			<td>Specify the URI to the script that is invoked to customize the cluster.</td></tr>
-		<tr><td>Node Type</td>
-			<td>Specifies the nodes on which the customization script is run. You can choose <b>All Nodes</b>, <b>Head nodes only</b>, or <b>Worker nodes</b> only.
-		<tr><td>Parameters</td>
-			<td>Specify the parameters, if required by the script.</td></tr>
-	</table>
-
-	You can add more than one script action to install multiple components on the cluster. After you have added the scripts, click the check mark to start provisioning the cluster. 
-
-##<a id="powershell"></a> Using Azure PowerShell
-Azure PowerShell is a powerful scripting environment that you can use to control and automate the deployment and management of your workloads in Azure. This section provides instructions on how to provision an HDInsight cluster using For information on configuring a workstation to run HDInsight Powershell cmdlets, see [Install and configure Azure PowerShell][powershell-install-configure]. For more information on using PowerShell with HDInsight, see [Administer HDInsight using PowerShell][hdinsight-admin-powershell]. For the list of the HDInsight PowerShell cmdlets, see [HDInsight cmdlet reference][hdinsight-powershell-reference].
-
-> [WACOM.NOTE] While the scripts in this section can be used to configure an HDInsight cluster on an Azure Virtual Network, they will not create an Azure Virtual Network. For information on creating an Azure Virtual Network, see [Virtual Network configuration tasks](http://msdn.microsoft.com/en-us/library/azure/jj156206.aspx).
-
-The following procedures are needed to provision an HDInsight cluster using PowerShell:
-
-- Create an Azure Storage account
-- Create an Azure Blob container
-- Create a HDInsight cluster
-
-You can use either Windows PowerShell console or Windows PowerShell ISE to run the scripts.
- 
-HDInsight uses an Azure Blob Storage container as the default file system. An Azure storage account and storage container are required before you can create an HDInsight cluster. The storage account must be located in the same data center as the HDInsight Cluster.
-
-**To connect to your Azure account**
-
-		Add-AzureAccount 
-
-You will be prompt to enter your Azure account credentials.
-
-**To create an Azure storage account**
-
-		$storageAccountName = "<StorageAcccountName>"	# Provide a storage account name
-		$location = "<MicrosoftDataCenter>"				# For example, "West US"
-
-		# Create an Azure storage account
-		New-AzureStorageAccount -StorageAccountName $storageAccountName -Location $location
-
-If you have already had a storage account but do not know the account name and account key, you can use the following PowerShell commands to retrieve the information:
-
-		# List storage accounts for the current subscription
-		Get-AzureStorageAccount
-
-		# List the keys for a storage account
-		Get-AzureStorageKey "<StorageAccountName>"
-
-**To create Azure Blob storage container**
-
-		$storageAccountName = "<StorageAccountName>"	# Provide the storage account name
-		$containerName="<ContainerName>"				# Provide a container name
-
-		# Create a storage context object
-		$storageAccountKey = Get-AzureStorageKey $storageAccountName | %{ $_.Primary }
-		$destContext = New-AzureStorageContext -StorageAccountName $storageAccountName
-		                                       -StorageAccountKey $storageAccountKey  
-
-		# Create a Blob storage container
-		New-AzureStorageContainer -Name $containerName -Context $destContext
-
-Once you have the storage account and the blob container prepared, you are ready to create a cluster.
-
-**To provision an HDInsight cluster**
-
-> [WACOM.NOTE] The Azure PowerShell cmdlets are the only recommended way to change configuration variables in an HDInsight cluster.  Changes made to Hadoop configuration files while connected to the cluster via Remote Desktop may be overwritten in the event of cluster patching.  Configuration values set via PowerShell will be preserved if the cluster is patched.
-
-- Run the following commands from an Azure PowerShell console window:
-
-		$subscriptionName = "<AzureSubscriptionName>"	  # The Azure subscription used for the HDInsight cluster to be created
-
-		$storageAccountName = "<AzureStorageAccountName>" # HDInsight cluster requires an existing Azure storage account to be used as the default file syste.
-
-		$clusterName = "<HDInsightClusterName>"			  # The name for the HDInsight cluster to be created.
-		$clusterNodes = <ClusterSizeInNodes>              # The number of nodes in the HDInsight cluster.
-        $hadoopUserName = "<HadoopUserName>"              # username for the Hadoop user.  You will use this account to connect to the cluster and run jobs.
-        $hadoopUserPassword = "<HadoopUserPassword>"    
-
-        $secPassword = ConvertTo-SecureString $hadoopUserPassword -AsPlainText -Force
-        $credential = New-Object System.Management.Automation.PSCredential($hadoopUserName,$secPassword)            
-
-		# Get the storage primary key based on the account name
-		Select-AzureSubscription $subscriptionName
-		$storageAccountKey = Get-AzureStorageKey $storageAccountName | %{ $_.Primary }
-		$containerName = $clusterName				# Azure Blob container that is used as the default file system for the HDInsight cluster.
-
-        # The location of the HDInsight cluster. It must in the same data center as the storage account.
-        $location = Get-AzureStorageAccount -StorageAccountName $storageAccountName | %{$_.Location} 
-
-		# Create a new HDInsight cluster
-		New-AzureHDInsightCluster -Name $clusterName -Credential $credential -Location $location -DefaultStorageAccountName "$storageAccountName.blob.core.windows.net" -DefaultStorageAccountKey $storageAccountKey -DefaultStorageContainerName $containerName  -ClusterSizeInNodes $clusterNodes -ClusterType Hadoop
-
-	>[WACOM.NOTE] The $hadoopUserName and $hadoopUserPassword are used to create the Hadoop user account for the cluster.  You will use this account to connect to the cluster and run jobs.  If you use the quick create option from the management portal to provision a cluster, the default Hadoop username is "admin". Don't confuse this account with the RDP user account. The RDP user account has to be different from the Hadoop user account.  For more information, see [Manage Hadoop clusters in HDInsight using the Azure Management Portal][hdinsight-admin-portal].
-
-	It can take several minutes before the cluster provision completes.
-
-	![HDI.CLI.Provision][image-hdi-ps-provision]
-
-
-
-**To provision an HDInsight cluster using custom configuration options**
-
-While provisioning a cluster, you can use the other configuration options such as connecting to more than one Azure Blob storage, using a Virtual Network, or using an Azure SQL database for Hive and Oozie metastores. This allows you to separate lifetime of your data and metadata from the lifetime of the cluster.
-
-> [WACOM.NOTE] The PowerShell cmdlets are the only recommended way to change configuration variables in an HDInsight cluster.  Changes made to Hadoop configuration files while connected to the cluster via Remote Desktop may be overwritten in the event of cluster patching.  Configuration values set via PowerShell will be preserved if the cluster is patched.
-
-- Run the following commands from a Windows PowerShell window:
-
-		$subscriptionName = "<SubscriptionName>"
-		$clusterName = "<ClusterName>"
-		$location = "<MicrosoftDataCenter>"
-		$clusterNodes = <ClusterSizeInNodes>
-
-		$storageAccountName_Default = "<DefaultFileSystemStorageAccountName>"
-		$containerName_Default = "<DefaultFileSystemContainerName>"
-
-		$storageAccountName_Add1 = "<AdditionalStorageAccountName>"
-
-		$hiveSQLDatabaseServerName = "<SQLDatabaseServerNameForHiveMetastore>"
-		$hiveSQLDatabaseName = "<SQLDatabaseDatabaseNameForHiveMetastore>"
-		$oozieSQLDatabaseServerName = "<SQLDatabaseServerNameForOozieMetastore>"
-		$oozieSQLDatabaseName = "<SQLDatabaseDatabaseNameForOozieMetastore>"
-
-		# Get the virtual network ID and subnet name
-		$vnetID = "<AzureVirtualNetworkID>"
-		$subNetName = "<AzureVirtualNetworkSubNetName>"
-
-		# Get the storage account keys
-		Select-AzureSubscription $subscriptionName
-		$storageAccountKey_Default = Get-AzureStorageKey $storageAccountName_Default | %{ $_.Primary }
-		$storageAccountKey_Add1 = Get-AzureStorageKey $storageAccountName_Add1 | %{ $_.Primary }
-
-		$oozieCreds = Get-Credential -Message "Oozie metastore"
-		$hiveCreds = Get-Credential -Message "Hive metastore"
-
-		# Create a Blob storage container
-		$dest1Context = New-AzureStorageContext -StorageAccountName $storageAccountName_Default -StorageAccountKey $storageAccountKey_Default  
-		New-AzureStorageContainer -Name $containerName_Default -Context $dest1Context
-
-		# Create a new HDInsight cluster
-		$config = New-AzureHDInsightClusterConfig -ClusterSizeInNodes $clusterNodes |
-		    Set-AzureHDInsightDefaultStorage -StorageAccountName "$storageAccountName_Default.blob.core.windows.net" -StorageAccountKey $storageAccountKey_Default -StorageContainerName $containerName_Default |
-		    Add-AzureHDInsightStorage -StorageAccountName "$storageAccountName_Add1.blob.core.windows.net" -StorageAccountKey $storageAccountKey_Add1 |
-		    Add-AzureHDInsightMetastore -SqlAzureServerName "$hiveSQLDatabaseServerName.database.windows.net" -DatabaseName $hiveSQLDatabaseName -Credential $hiveCreds -MetastoreType HiveMetastore |
-		    Add-AzureHDInsightMetastore -SqlAzureServerName "$oozieSQLDatabaseServerName.database.windows.net" -DatabaseName $oozieSQLDatabaseName -Credential $oozieCreds -MetastoreType OozieMetastore |
-		        New-AzureHDInsightCluster -Name $clusterName -Location $location -VirtualNetworkId $vnetID -SubnetName $subNetName
-
-	>[WACOM.NOTE] The Azure SQL Database used for the metastore must allow connectivity to other Azure services, including Azure HDInsight. On the Azure SQL database dashboard, on the right side click the server name. This is the server on which the SQL database instance is running. Once you are on the server view, click **Configure**, and then for **Windows Azure Services**, click **Yes**, and then click **Save**.
-
-**To list HDInsight clusters**
-
-- Run the following commands from an Azure PowerShell console window to list the HDInsight cluster and verify that the cluster was successfully provisioned:
-
-		Get-AzureHDInsightCluster -Name <ClusterName>
-
-
-##<a id="cli"></a> Using Cross-platform command line
-
-> [WACOM.NOTE] As of 8/29/2014, the Cross-Platform Command-line Interface cannot be used to associate a cluster with an Azure Virtual Network.
-
-Another option for provisioning an HDInsight cluster is the Cross-platform Command-line Interface. The command-line tool is implemented in Node.js. It can be used on any platform that supports Node.js including Windows, Mac and Linux. You can install the CLI from the following locations:
-
-- **Node.JS SDK** - <a href="https://www.npmjs.com/package/azure-mgmt-hdinsight" target="_blank">https://www.npmjs.com/package/azure-mgmt-hdinsight</a>
-- **Cross-platform CLI** - <a href="https://github.com/Azure/azure-xplat-cli/archive/hdinsight-February-18-2015.tar.gz" target="_blank">https://github.com/Azure/azure-xplat-cli/archive/hdinsight-February-18-2015.tar.gz</a>  
-
-For a general guide on how to use the command-line interface, see [How to use the Azure Command-Line Tools for Mac and Linux][azure-command-line-tools]. For comprehensive reference documentation, see [Azure command-line tool for Mac and Linux][azure-command-line-tool].
-
-Instructions below guide you on how to install the cross-platform command line on Linux and Windows, and then how to use the command line to provision a cluster.
-
-- [Set up Azure cross-platform command line for Linux](#clilin)
-- [Set up Azure cross-platform command line for Windows](#cliwin)
-- [Provision HDInsight clusters using Azure cross-platform command-line](#cliprovision)
-
-#### <a id="clilin"></a>Set up cross-platform command line for Linux
-
-Perform the following procedures to set up your Linux computer to use use Azure command-line tools.
-
-- Install cross-platform command line using NPM
-- Connect to your Azure subscription
-
-**To install the command-line interface using NPM**
-
-1.	Open a terminal window on your Linux computer and run the following command:
-
-		sudo npm install -g https://github.com/Azure/azure-xplat-cli/archive/hdinsight-February-18-2015.tar.gz
-
-2.	Run the following command to verify the installation:
-
-		azure hdinsight -h
-
-	You can use the *-h* switch at different levels to display the help information. For example:
-
-		azure -h
-		azure hdinsight -h
-		azure hdinsight cluster -h
-		azure hdinsight cluster create -h
-
-**To connect to your Azure subscription**
-
-Before using the command-line interface, you must configure connectivity between your workstation and Azure. Your Azure subscription information is used by the command-line interface to connect to your account. This information can be obtained from Azure in a publish settings file. The publish settings file can then be imported as a persistent local config setting that the command-line interface will use for subsequent operations. You only need to import your publish settings once.
-
-> [WACOM.NOTE] The publish settings file contains sensitive information. Microsoft recommends that you delete the file or take additional steps to encrypt the user folder that contains the file. On Windows, modify the folder properties or use BitLocker. 
-
-
-1.	Open a terminal window.
-2.	Run the following command to log into your azure subscription.
-
-		azure account download
-
-	![HDI.Linux.CLIAccountDownloadImport](./media/hdinsight-provision-clusters/HDI.Linux.CLIAccountDownloadImport.png)
-
-	The command launches the Web page to download the publish settings file from. If the Web page does not open, click the link in the terminal window to open the browser page and log in to the portal. 
-
-3.	Download the publish settings file to the computer.
-5.	From the command prompt window, run the following command to import the publish settings file:
-
-		azure account import <path/to/the/file>
-
-
-#### <a id="cliwin"></a>Set up cross-platform command line for Windows
-
-Perform the following procedures to set up your Windows computer to use use Azure command-line tools.
-
-- Install cross-platform command line (using NPM or Windows installer)
-- Download and import Azure account publish settings
-
-
-The command-line interface can be installed using *Node.js Package Manager (NPM)* or Windows Installer. Microsoft recommends that you install using only one of the two options.
-
-**To install the command-line interface using NPM**
-
-1.	Browse to **www.nodejs.org**.
-2.	Click **INSTALL** and following the instructions using the default settings.
-3.	Open **Command Prompt** (or *Azure Command Prompt*, or *Developer Command Prompt for VS2012*) from your workstation.
-4.	Run the following command in the command prompt window.
-
-		npm install -g https://github.com/Azure/azure-xplat-cli/archive/hdinsight-February-18-2015.tar.gz
-
-	> [WACOM.NOTE] If you get an error saying the NPM command is not found, verify the following paths are in the PATH environment variable: <i>C:\Program Files (x86)\nodejs;C:\Users\[username]\AppData\Roaming\npm</i> or <i>C:\Program Files\nodejs;C:\Users\[username]\AppData\Roaming\npm</i>
-
-5.	Run the following command to verify the installation:
-
-		azure hdinsight -h
-
-	You can use the *-h* switch at different levels to display the help information. For example:
-
-		azure -h
-		azure hdinsight -h
-		azure hdinsight cluster -h
-		azure hdinsight cluster create -h
-
-**To install the command-line interface using windows installer**
-
-1.	Browse to **http://azure.microsoft.com/en-us/downloads/**.
-2.	Scroll down to the **Command line tools** section, and then click **Cross-platform Command Line Interface** and follow the Web Platform Installer wizard.
-
-**To download and import publish settings**
-
-Before using the command-line interface, you must configure connectivity between your workstation and Azure. Your Azure subscription information is used by the command-line interface to connect to your account. This information can be obtained from Azure in a publish settings file. The publish settings file can then be imported as a persistent local config setting that the command-line interface will use for subsequent operations. You only need to import your publish settings once.
-
-> [WACOM.NOTE] The publish settings file contains sensitive information. Microsoft recommends that you delete the file or take additional steps to encrypt the user folder that contains the file. On Windows, modify the folder properties or use BitLocker.
-
-
-1.	Open a **Command Prompt**.
-2.	Run the following command to download the publish settings file.
-
-		azure account download
-
-	![HDI.CLIAccountDownloadImport][image-cli-account-download-import]
-
-	The command launches the Web page to download the publish settings file from.
-
-3.	At the prompt to save the file, click **Save** and provide a location where the file must be saved.
-5.	From the command prompt window, run the following command to import the publish settings file:
-
-		azure account import <path/to/the/file>
-
-#### <a id="cliprovision"></a>Provision HDInsight clusters using Azure cross-platform command-line
-
-The following procedures are needed to provision an HDInsight cluster using Cross-platform command line:
-
-- Create an Azure Storage account
-- Provision a cluster
-
-**To create an Azure storage account**
-
-HDInsight uses an Azure Blob Storage container as the default file system. An Azure storage account is required before you can create an HDInsight cluster. The storage account must be located in the same data center.
-
-- From the command prompt window, run the following command to create an Azure storage account:
-
-		azure storage account create [options] <StorageAccountName>
-
-	When prompted for a location, select a location where an HDINsight cluster can be provisioned. The storage must be in the same location as the HDInsight cluster. Currently, only the **East Asia**, **Southeast Asia**, **North Europe**, **West Europe**, **East US**, **West US**, **North Central US**, and **South Central US** regions can host HDInsight clusters.  
-
-For information on creating an Azure storage account using Azure Management portal, see [Create, manage, or delete a storage account][azure-create-storageaccount].
-
-If you already have a storage account but do not know the account name and account key, you can use the following commands to retrieve the information:
-
-	-- lists storage accounts
-	azure storage account list
-
-	-- Shows information for a storage account
-	azure storage account show <StorageAccountName>
-
-	-- Lists the keys for a storage account
-	azure storage account keys list <StorageAccountName>
-
-For details on getting the information using the management portal, see the *How to: View, copy and regenerate storage access keys* section of [Create, manage, or delete a storage account][azure-create-storageaccount].
-
-An HDInsight cluster also requires a container within a storage account. If the storage account you provide does not already have a containder, the *azure hdinsight cluster create* prompts you for a container name and creates it as well. However, if you want to create the container beforehand, you can use the following command:
-
-	azure storage container create --account-name <StorageAccountName> --account-key <StorageAccountKey> [ContainerName]
-
-Once you have the storage account and the blob container prepared, you are ready to create a cluster.
-
-**To provision an HDInsight cluster**
-
-- From the command prompt window, run the following command:
-
-		azure hdinsight cluster create --clusterName <ClusterName> --storageAccountName "<StorageAccountName>.blob.core.windows.net" --storageAccountKey <storageAccountKey> --storageContainer <SorageContainerName> --dataNodeCount <NumberOfNodes> --location <DataCenterLocation> --userName <HDInsightClusterUsername> --password <HDInsightClusterPassword> --osType windows
-
-	![HDI.CLIClusterCreation][image-cli-clustercreation]
-
-
-**To provision an HDInsight cluster using a configuration file**
-
-Typically, you provision an HDInsight cluster, run the jobs, and then delete the cluster to cut down the cost. The command-line interface gives you the option to save the configurations into a file, so that you can reuse it every time you provision a cluster.
-
-- From the command prompt window, run the following commands:
-
-
-		#Create the config file
-		azure hdinsight cluster config create <file>
-
-		#Add commands to create a basic cluster
-		azure hdinsight cluster config set <file> --clusterName <ClusterName> --dataNodeCount <NumberOfNodes> --location "<DataCenterLocation>" --storageAccountName "<StorageAccountName>.blob.core.windows.net" --storageAccountKey "<StorageAccountKey>" --storageContainer "<BlobContainerName>" --userName "<Username>" --password "<UserPassword>" --osType windows
-
-		#If requred, include commands to use additional blob storage with the cluster
-		azure hdinsight cluster config storage add <file> --storageAccountName "<StorageAccountName>.blob.core.windows.net"
-		       --storageAccountKey "<StorageAccountKey>"
-
-		#If required, include commands to use a SQL database as a Hive metastore
-		azure hdinsight cluster config metastore set <file> --type "hive" --server "<SQLDatabaseName>.database.windows.net"
-		       --database "<HiveDatabaseName>" --user "<Username>" --metastorePassword "<UserPassword>"
-
-		#If required, include commands to use a SQL database as an Oozie metastore
-		azure hdinsight cluster config metastore set <file> --type "oozie" --server "<SQLDatabaseName>.database.windows.net"
-		       --database "<OozieDatabaseName>" --user "<SQLUsername>" --metastorePassword "<SQLPassword>"
-
-		#Run this command to create a cluster using the config file
-		azure hdinsight cluster create --config <file>
-
-	>[WACOM.NOTE] The Azure SQL database used for the metastore must allow connectivity to other Azure services, including Azure HDInsight. On the Azure SQL database dashboard, on the right side click the server name. This is the server on which the SQL database instance is running. Once you are on the server view, click **Configure**, and then for **Windows Azure Services**, click **Yes**, and then click **Save**.
-
-
-	![HDI.CLIClusterCreationConfig][image-cli-clustercreation-config]
-
-
-**To list and show cluster details**
-
-- Use the following commands to list and show cluster details:
-
-		azure hdinsight cluster list
-		azure hdinsight cluster show <ClusterName>
-
-	![HDI.CLIListCluster][image-cli-clusterlisting]
-
-
-**To delete a cluster**
-
-- Use the following command to delete a cluster:
-
-		azure hdinsight cluster delete <ClusterName>
-
-
-
-##<a id="sdk"></a> Using HDInsight .NET SDK
-The HDInsight .NET SDK provides .NET client libraries that makes it easier to work with HDInsight from a .NET application.
-
-The following procedures must be performed to provision an HDInsight cluster using the SDK:
-
-- Install HDInsight .NET SDK
-- Create a self-signed certificate
-- Create a console application
-- Run the application
-
-
-**To install HDInsight .NET SDK**
-
-You can install latest published build of the SDK from [NuGet](http://nuget.codeplex.com/wikipage?title=Getting%20Started). The instructions will be shown in the next procedure.
-
-**To create a self-signed certificate**
-
-Create a self-signed certificate, install it on your workstation, and upload it to your Azure subscription. For instructions, see [Create a self-signed certificate](http://go.microsoft.com/fwlink/?LinkId=511138).
-
-
-**To create a Visual Studio console application**
-
-1. Open Visual Studio 2013.
-
-2. From the File menu, click **New**, and then click **Project**.
-
-3. From New Project, type or select the following values:
-
-	<table style="border-color: #c6c6c6; border-width: 2px; border-style: solid; border-collapse: collapse;">
-	<tr>
-	<th style="border-color: #c6c6c6; border-width: 2px; border-style: solid; border-collapse: collapse; width:90px; padding-left:5px; padding-right:5px;">Property</th>
-	<th style="border-color: #c6c6c6; border-width: 2px; border-style: solid; border-collapse: collapse; width:90px; padding-left:5px; padding-right:5px;">Value</th></tr>
-	<tr>
-	<td style="border-color: #c6c6c6; border-width: 2px; border-style: solid; border-collapse: collapse; padding-left:5px;">Category</td>
-	<td style="border-color: #c6c6c6; border-width: 2px; border-style: solid; border-collapse: collapse; padding-left:5px; padding-right:5px;">Templates/Visual C#/Windows</td></tr>
-	<tr>
-	<td style="border-color: #c6c6c6; border-width: 2px; border-style: solid; border-collapse: collapse; padding-left:5px;">Template</td>
-	<td style="border-color: #c6c6c6; border-width: 2px; border-style: solid; border-collapse: collapse; padding-left:5px;">Console Application</td></tr>
-	<tr>
-	<td style="border-color: #c6c6c6; border-width: 2px; border-style: solid; border-collapse: collapse; padding-left:5px;">Name</td>
-	<td style="border-color: #c6c6c6; border-width: 2px; border-style: solid; border-collapse: collapse; padding-left:5px;">CreateHDICluster</td></tr>
-	</table>
-
-4. Click **OK** to create the project.
-
-5. From the **Tools** menu, click **Nuget Package Manager**, and then click **Package Manager Console**.
-
-6. Run the following commands in the console to install the packages.
-
-		Install-Package Microsoft.WindowsAzure.Management.HDInsight
-
-	This command adds .NET libraries and references to them to the current Visual Studio project.
-
-7. From Solution Explorer, double-click **Program.cs** to open it.
-
-8. Add the following using statements to the top of the file:
-
-		using System.Security.Cryptography.X509Certificates;
-		using Microsoft.WindowsAzure.Management.HDInsight;
-		using Microsoft.WindowsAzure.Management.HDInsight.ClusterProvisioning;
-
-
-9. In the Main() function, copy and paste the following code:
-
-        string certfriendlyname = "<CertificateFriendlyName>";     // Friendly name for the certificate your created earlier  
-        string subscriptionid = "<AzureSubscriptionID>";
-        string clustername = "<HDInsightClusterName>";
-        string location = "<MicrosoftDataCenter>";
-        string storageaccountname = "<AzureStorageAccountName>.blob.core.windows.net";
-        string storageaccountkey = "<AzureStorageAccountKey>";
-        string containername = "<HDInsightDefaultContainerName>";
-        string username = "<HDInsightUsername>";
-        string password = "<HDInsightUserPassword>";
-        int clustersize = <NumberOfNodesInTheCluster>;
-
-        // Get the certificate object from certificate store using the friendly name to identify it
-        X509Store store = new X509Store();
-        store.Open(OpenFlags.ReadOnly);
-        X509Certificate2 cert = store.Certificates.Cast<X509Certificate2>().First(item => item.FriendlyName == certfriendlyname);
-
-        // Create the storage account if it doesn't exist.
-
-        // Create the container if it doesn't exist.
-
-		// Create an HDInsightClient object
-        HDInsightCertificateCredential creds = new HDInsightCertificateCredential(new Guid(subscriptionid), cert);
-        var client = HDInsightClient.Connect(creds);
-
-		// Supply th cluster information
-        ClusterCreateParameters clusterInfo = new ClusterCreateParameters()
-        {
-            Name = clustername,
-            Location = location,
-            DefaultStorageAccountName = storageaccountname,
-            DefaultStorageAccountKey = storageaccountkey,
-            DefaultStorageContainer = containername,
-            UserName = username,
-            Password = password,
-            ClusterSizeInNodes = clustersize
-        };
-
-		// Create the cluster
-        Console.WriteLine("Creating the HDInsight cluster ...");
-
-        ClusterDetails cluster = client.CreateCluster(clusterInfo);
-
-        Console.WriteLine("Created cluster: {0}.", cluster.ConnectionUrl);
-        Console.WriteLine("Press ENTER to continue.");
-        Console.ReadKey();
-
-10. Replace the variables at the beginning of the main() function.
-
-**To run the application**
-
-While the application is open in Visual Studio, press **F5** to run the application. A console window should open and display the status of the application. It can take several minutes to create a HDInsight cluster.
-
-
-
-##<a id="nextsteps"></a> Next steps
-In this article, you have learned several ways to provision an HDInsight cluster. To learn more, see the following articles:
-
-* [Get started with Azure HDInsight][hdinsight-get-started] - Learn how to start working with your HDInsight cluster
-* [Use Sqoop with HDInsight][89e2276a] - Learn how to copy data between HDInsight and SQL Database or SQL Server
-* [Administer HDInsight using PowerShell][hdinsight-admin-powershell] - Learn how to work with HDInsight using PowerShell
-* [Submit Hadoop jobs programmatically][hdinsight-submit-jobs] - Learn how to programmtically submit jobs to HDInsight
-* [Azure HDInsight SDK documentation][hdinsight-sdk-documentation] - Discover the HDInsight SDK
-
-
-[hdinsight-sdk-documentation]: http://msdn.microsoft.com/en-us/library/dn479185.aspx
-[hdinsight-hbase-custom-provision]: http://azure.microsoft.com/en-us/documentation/articles/hdinsight-hbase-get-started/
-
-[hdinsight-customize-cluster]: ../hdinsight-hadoop-customize-cluster/
-[hdinsight-get-started]: ../hdinsight-get-started/
-[hdinsight-storage]: ../hdinsight-use-blob-storage/
-[hdinsight-admin-powershell]: ../hdinsight-administer-use-powershell/
-[hdinsight-admin-portal]: ../hdinsight-administer-use-management-portal/
-[hadoop-hdinsight-intro]: ../hdinsight-hadoop-introduction/
-[hdinsight-submit-jobs]: ../hdinsight-submit-hadoop-jobs-programmatically/
-[hdinsight-powershell-reference]: http://msdn.microsoft.com/en-us/library/windowsazure/dn479228.aspx
-[hdinsight-storm-get-started]: ../hdinsight-storm-getting-started/
-
-[azure-management-portal]: https://manage.windowsazure.com/
-
-[azure-command-line-tools]: ../xplat-cli/
-[azure-command-line-tool]: ../command-line-tools/
-[azure-create-storageaccount]: ../storage-create-storage-account/
-
-[apache-hadoop]: http://go.microsoft.com/fwlink/?LinkId=510084
-[azure-purchase-options]: http://azure.microsoft.com/en-us/pricing/purchase-options/
-[azure-member-offers]: http://azure.microsoft.com/en-us/pricing/member-offers/
-[azure-free-trial]: http://azure.microsoft.com/en-us/pricing/free-trial/
-[hdi-remote]: http://azure.microsoft.com/en-us/documentation/articles/hdinsight-administer-use-management-portal/#rdp
-
-
-[Powershell-install-configure]: ../install-configure-powershell/
-
-[image-hdi-customcreatecluster]: ./media/hdinsight-get-started/HDI.CustomCreateCluster.png
-[image-hdi-customcreatecluster-clusteruser]: ./media/hdinsight-get-started/HDI.CustomCreateCluster.ClusterUser.png
-[image-hdi-customcreatecluster-storageaccount]: ./media/hdinsight-get-started/HDI.CustomCreateCluster.StorageAccount.png
-[image-hdi-customcreatecluster-addonstorage]: ./media/hdinsight-get-started/HDI.CustomCreateCluster.AddOnStorage.png
-
-[image-customprovision-page1]: ./media/hdinsight-provision-clusters/HDI.CustomProvision.Page1.png "Provide Hadoop HDInsight cluster details"
-[image-customprovision-page3]: ./media/hdinsight-provision-clusters/HDI.CustomProvision.Page3.png "Provide Hadoop HDInsight cluster users"
-[image-customprovision-page4]: ./media/hdinsight-provision-clusters/HDI.CustomProvision.Page4.png "Provide storage account details for Hadoop HDInsight cluster"
-[image-customprovision-page5]: ./media/hdinsight-provision-clusters/HDI.CustomProvision.Page5.png "Provide additional storage account details for Hadoop HDInsight cluster"
-[image-customprovision-page6]: ./media/hdinsight-provision-clusters/HDI.CustomProvision.Page6.png "Configure Script Action to customize an HDInsight cluster"
-
-
-[image-cli-account-download-import]: ./media/hdinsight-provision-clusters/HDI.CLIAccountDownloadImport.png
-[image-cli-clustercreation]: ./media/hdinsight-provision-clusters/HDI.CLIClusterCreation.png
-[image-cli-clustercreation-config]: ./media/hdinsight-provision-clusters/HDI.CLIClusterCreationConfig.png
-[image-cli-clusterlisting]: ./media/hdinsight-provision-clusters/HDI.CLIListClusters.png "List and show clusters"
-
-[image-hdi-ps-provision]: ./media/hdinsight-provision-clusters/HDI.ps.provision.png
-
-[img-hdi-cluster]: ./media/hdinsight-provision-clusters/HDI.Cluster.png
-
-  [89e2276a]: /en-us/documentation/articles/hdinsight-use-sqoop/ "Use Sqoop with HDInsight"
-=======
-<properties 
-   pageTitle="Provision Hadoop clusters in HDInsight | Azure" 
-   description="Learn how to provision clusters for Azure HDInsight using the management portal, PowerShell, command line, or the HDInsight .NET SDK" 
-   services="hdinsight" 
-   documentationCenter="" 
-   authors="nitinme" 
-   manager="paulettm" 
-   editor="cgronlun"/>
-
-<tags
-   ms.service="hdinsight"
-   ms.devlang="na"
-   ms.topic="article"
-   ms.tgt_pltfrm="na"
-   ms.workload="big-data" 
-   ms.date="02/23/2015"
-   ms.author="nitinme"/>
-
-#Provision Hadoop clusters in HDInsight using custom options
-
-Learn different ways to custom-provision Hadoop clusters on Azure HDInsight - using the Azure Management Portal, PowerShell, command line tools, or HDInsight .NET SDK. For instructions on provision HBase clusters and Storm clusters, see [Provision HBase cluster in HDInsight][hdinsight-hbase-custom-provision] and [Getting started using Storm on HDInsight][hdinsight-storm-get-started]. See <a href="http://go.microsoft.com/fwlink/?LinkId=510237">What's the difference between Hadoop and HBase?</a> to understand why you might choose one over the other.
-
-## What is an HDInsight cluster?
-
-Have you ever wondered why we mention clusters, every time we talk about Hadoop or BigData? That's because Hadoop enables distributed processing of large data, spread across different nodes of a cluster. The cluster has a master/slave architecture with a master (also called head node or name node) and any number of slaves (also called data node). For more information, see [Apache Hadoop][apache-hadoop].
-
-![HDInsight Cluster][img-hdi-cluster]
-
-An HDInsight cluster abstracts the Hadoop implementation details so that you don't need to worry about how to communicate with different nodes of a cluster. When you provision an HDInsight cluster, you provision Azure compute resources that contain Hadoop and related applications. For more information, see [Introduction to Hadoop in HDInsight][hadoop-hdinsight-intro]. The data to be churned is stored in Azure Blob storage, also called *Azure Storage - Blob* (or WASB) in the context of HDInsight. For more information, see [Use Azure Blob Storage with HDInsight][hdinsight-storage].
-
-This article provides instructions on the different ways to provision a cluster. If you are looking at a quick-start approach to provision a cluster, see [Get Started with Azure HDInsight][hdinsight-get-started].
-
-**Prerequisites:**
-
-Before you begin this article, you must have the following:
-
-- An Azure subscription. Azure is a subscription-based platform. The HDInsight PowerShell cmdlets perform the tasks with your subscription. For more information about obtaining a subscription, see [Purchase Options][azure-purchase-options], [Member Offers][azure-member-offers], or [Free Trial][azure-free-trial].
-
-##In this article
-
-* [Configuration options](#configuration)
-* [Using Azure Management Portal](#portal)
-* [Using Azure PowerShell](#powershell)
-* [Using Cross-platform Command Line](#cli)
-* [Using HDInsight .NET SDK](#sdk)
-* [Next steps](#nextsteps)
-
-##<a id="configuration"></a>Configuration options
-
-###Clusters on Linux
-
-HDInsight provides the option of configuring Linux clusters on Azure. Configure a Linux cluster if you are familiar with Linux or Unix, migrating from an existing Linux-based Hadoop solution, or want easy integration with Hadoop ecosystem components built for Linux. For more information, see [Get started with Hadoop on Linux in HDInsight](../hdinsight-hadoop-linux-get-started). 
-
-###Additional storage
-
-During configuration, you must specify an Azure Blob Storage account, and a default container. This is used as the default storage location by the cluster. Optionally, you can specify additional Azure storage account that will also be associated with the cluster.   
-
->[WACOM.NOTE] Don't share one Blob storage container amount multiple clusters.  This is not supported. 
-
-For more information on using secondary blob stores, see [Using Azure Blob Storage with HDInsight](http://azure.microsoft.com/documentation/articles/hdinsight-use-blob-storage/).
-
-###Metastore
-
-Metastore contains Hive and Oozie metadata, such as Hive tables, partitions, schemas, columns, etc. Using metastore helps you to retain your Hive and Oozie metadata, so that you don't need to recreate Hive tables or Oozie job when you provision a new cluster. By default, Hive uses an embedded database to store this information. The embedded database can't preserve the metadata when the cluster is deleted.
-
-### Cluster customization
-
-You can install additional components or customize cluster configuration using scripts during provision. Such scripts are invoked using **Script Action**, which is a configuration option that can be used from the Azure Management Portal, HDInsight PowerShell cmdlets, or the HDInsight .NET SDK. For more information, see [Customize HDInsight cluster using Script Action][hdinsight-customize-cluster].
-
-
-###Virtual Networking
-
-[Azure Virtual Network](http://azure.microsoft.com/documentation/services/virtual-network/) allows you to create a secure, persistent, network containing the resources you need for your solution. A virtual network allows you to:
-
-* Connect cloud resources together in a private network (cloud-only)
-
-	![diagram of cloud-only configuration](./media/hdinsight-provision-clusters/hdinsight-vnet-cloud-only.png)
-
-* Connect your cloud resources to your local datacenter network (site-to-site or point to site) using a Virtual Private Network (VPN)
-
-	Site-to-site configuration allows you to connect multiple resources from your data center to the Azure Virtual Network using a hardware VPN or the Routing and Remote Access Service
-
-	![diagram of site-to-site configuration](./media/hdinsight-provision-clusters/hdinsight-vnet-site-to-site.png)
-
-* Point-to-site configuration allows you to connect a specific resource to the Azure Virtual Network using software VPN
-
-	![diagram of point-to-site configuration](./media/hdinsight-provision-clusters/hdinsight-vnet-point-to-site.png)
-
-For more information on Virtual Network features, benefits, and capabilities, see the [Azure Virtual Network overview](http://msdn.microsoft.com/library/azure/jj156007.aspx).
-
-> [WACOM.NOTE] You must create the Azure Virtual Network before provisioning an HDInsight cluster. For more information, see [Virtual Network configuration tasks](http://msdn.microsoft.com/library/azure/jj156206.aspx).
->
-> Azure HDInsight only supports location-based Virtual Networks, and does not currently work with Affinity Group-based Virtual Networks.
->
-> It is highly recommended to designate a single subnet for one cluster.
-
-##<a id="portal"></a> Using Azure Management Portal
-
-HDInsight clusters use an Azure Blob Storage container as the default file system. An Azure storage account located on the same data center is required before you can create a HDInsight cluster. For more information, see [Use Azure Blob Storage with HDInsight][hdinsight-storage]. For details on creating an Azure storage account, see [How to Create a Storage Account][azure-create-storageaccount].
-
-
-> [WACOM.NOTE] Currently, only the **East Asia**, **Southeast Asia**, **North Europe**, **West Europe**, **East US**, **West US**, **North Central US**, and **South Central US** regions can host HDInsight clusters.
-
-**To create an HDInsight cluster using the custom create option**
-
-1. Sign in to the [Azure Management Portal][azure-management-portal].
-2. Click **+ NEW** on the bottom of the page, click **DATA SERVICES**, click **HDINSIGHT**, and then click **CUSTOM CREATE**.
-3. On the **Cluster Details** page, type or choose the following values:
-
-	![Provide Hadoop HDInsight cluster details][image-customprovision-page1]
-
-    <table border='1'>
-		<tr><th>Property</th><th>Value</th></tr>
-		<tr><td>Cluster name</td>
-			<td><p>Name the cluster. </p>
-				<ul>
-				<li>DNS name must start and end with alpha numeric, may contain dashes.</li>
-				<li>The field must be a string between 3 to 63 characters.</li>
-				</ul></td></tr>
-		<tr><td>Cluster Type</td>
-			<td>For cluster type, select <strong>Hadoop</strong>.</td></tr>
-		<tr><td>Operating System</td>
-			<td>Select <b>Windows Server 2012 R2 Data Center</b> to provision a Windows cluster. To provision a Linux cluster, see <a href="http://azure.microsoft.com/documentation/articles/hdinsight-hadoop-provision-linux-clusters/" target="_blank">Provision Hadoop Linux clusters in HDInsight</a></td></tr>
-		<tr><td>HDInsight version</td>
-			<td>Choose the version. For Hadoop, the default is HDInsight version 3.1, which uses Hadoop 2.4.</td></tr>
-		</table>
-
-	Enter or select the values as shown in the table and then click the right arrow.
-
-4. On the **Configure Cluster** page, enter or select the following values:
-
-	![Provide Hadoop HDInsight cluster details](./media/hdinsight-provision-clusters/HDI.CustomProvision.Page2.png)
-
-	<table border="1">
-	<tr><th>Name</th><th>Value</th></tr>
-	<tr><td>Data nodes</td><td>Number of data nodes you want to deploy. For testing purposes, create a single node cluster. <br />The cluster size limit varies for Azure subscriptions. Contact Azure billing support to increase the limit.</td></tr>
-	<tr><td>Region/Virtual network</td><td><p>Choose the same region as the storage account you created in the last procedure. HDInsight requires the storage account located in the same region. Later in the configuration, you can only choose a storage account that is in the same region as you specified here.</p><p>The available regions are: <strong>East Asia</strong>, <strong>Southeast Asia</strong>, <strong>North Europe</strong>, <strong>West Europe</strong>, <strong>East US</strong>, <strong>West US</strong>, <strong>North Central US</strong>, <strong>South Central US</strong><br/>If you have created an Azure Virtual Network, you can select the network that the HDInsight cluster will be configured to use.</p><p>For more information on creating an Azure Virtual Network, see <a href="http://msdn.microsoft.com/library/azure/jj156206.aspx">Virtual Network configuration tasks</a>.</p></td></tr>
-	<tr><td>Head node size</td><td><p>Select a VM size for the head node.</p></td></tr>
-	<tr><td>Data node size</td><td><p>Select a VM size for the data nodes.</p></td></tr>
-	</table>
-
-	>[WACOM.NOTE] Based on the choice of VMs, your cost might vary. HDInsight uses all standard tier VMs for cluster nodes. For information on how VM sizes affect your prices, see <a href="http://azure.microsoft.com/pricing/details/hdinsight/" target="_blank">HDInsight Pricing</a>.	
-
-
-5. On the **Configure Cluster User** page, provide the following values:
-
-    ![Provide Hadoop HDInsight cluster user][image-customprovision-page3]
-
-    <table border='1'>
-		<tr><th>Property</th><th>Value</th></tr>
-		<tr><td>User name</td>
-			<td>Specify the HDInsight cluster user name.</td></tr>
-		<tr><td>Password/Confirm Password</td>
-			<td>Specify the HDInsight cluster user password.</td></tr>
-		<tr><td>Enter Hive/Oozie Metastore</td>
-			<td>Select this checkbox to specify a SQL database on the same data center as the cluster, to be used as the Hive/Oozie metastore. This is useful if you want to retain the metadata about Hive/Oozie jobs even after a cluster has been deleted.</td></tr>
-		<tr><td>Metastore Database</td>
-			<td>Specify the Azure SQL database that will be used as the metastore for Hive/OOzie. This SQL database must be in the same data center as the HDInsight cluster. The list box only lists the SQL databases in the same data center as you specified on the <strong>Cluster Details</strong> page.</td></tr>
-		<tr><td>Database user</td>
-			<td>Specify the SQL database user that will be used to connect to the database.</td></tr>
-		<tr><td>Database user password</td>
-			<td>Specify the SQL database user password.</td></tr>
-	</table>
-
-	>[WACOM.NOTE] The Azure SQL database used for the metastore must allow connectivity to other Azure services, including Azure HDInsight. On the Azure SQL database dashboard, on the right side click the server name. This is the server on which the SQL database instance is running. Once you are on the server view, click **Configure**, and then for **Windows Azure Services**, click **Yes**, and then click **Save**.
-
-    Click the right arrow.
-
-
-6. On the **Storage Account** page, provide the following value:
-
-    ![Provide storage account for Hadoop HDInsight cluster][image-customprovision-page4]
-
-	<table border='1'>
-		<tr><th>Property</th><th>Value</th></tr>
-		<tr><td>Storage Account</td>
-			<td>Specify the Azure storage account that will be used as the default file system for the HDInsight cluster. You can choose one of the three options:
-			<ul>
-				<li>Use Existing Storage</li>
-				<li>Create New Storage</li>
-				<li>Use Storage From Another Subscription</li>
-			</ul>
-			</td></tr>
-		<tr><td>Account Name</td>
-			<td><ul>
-				<li>If you chose to use existing storage, for <strong>Account name</strong>, select an exising storage account. The drop-down only lists the storage accounts located in the same data center where you chose to provision the cluster.</li>
-				<li>If you chose <strong>Create new storage</strong> or <strong>Use storage from another subscription</strong> option, you must provide the storage account name.</li>
-			</ul></td></tr>
-		<tr><td>Account Key</td>
-			<td>If you chose the <strong>Use Storage From Another Subscription</strong> option, specify the account key for that storage account.</td></tr>
-		<tr><td>Default container</td>
-			<td><p>Specifies the default container on the storage account that is used as the default file system for the HDInsight cluster. If you chose <strong>Use Existing Storage</strong> for the <strong>Storage Account</strong> field, and there are no existing containers in that account, the container is created by default with a the same name as the cluster name. If a container with the name of the cluster already exists, a sequence number will be appended to the container name. For example, mycontainer1, mycontainer2, and so on. However, if the existing storage account has a container with a name different from the cluster name you specified, you can use that container as well.</p>
-            <p>If you chose to create a new storage or use storage from another Azure subscription, you must specify the default container name</p>
-        </td></tr>
-		<tr><td>Additional Storage Accounts</td>
-			<td>HDInsight supports multiple storage accounts. There is no limit on the additional storage account that can be used by a cluster. However, if you create a cluster using the Management Portal, you have a limit of seven due to the UI constraints. Each additional storage account you specify adds an extra Storage Account page to the wizard where you can specify the account information. For example, in the screenshot above, one additional storage account is selected, and hence page 5 is added to the dialog.</td></tr>
-	</table>
-
-	Click the right arrow.
-
-7. If you chose to configure additional storage for the cluster, on the **Storage Account** page, enter the account information for the additional storage account:
-
-	![Provide additional storage details for HDInsight cluster][image-customprovision-page5]
-
-    Here again, you have the option to choose from existing storage, create new storage, or use storage from another Azure subscription. The procedure to provide the values is similar to the previous step.
-
-    > [WACOM.NOTE] Once an Azure storage account is chosen for your HDInsight cluster, you can neither delete the account, nor change the account to a different account.
-
-8. On the **Script Actions** page, click **add script action** to provide details about the custom script that you want to run to customize a cluster, as the cluster is being created. For example, you can use Script Action to customize a cluster to install <a href="http://spark.apache.org/docs/latest/index.html" target="_blank">Apache Spark</a>. For more information, see [Customize HDInsight clusters using Script Action][hdinsight-customize-cluster]. 
-	
-	![Configure Script Action to customize an HDInsight cluster][image-customprovision-page6]
-
-	<table border='1'>
-		<tr><th>Property</th><th>Value</th></tr>
-		<tr><td>Name</td>
-			<td>Specify a name for the script action.</td></tr>
-		<tr><td>Script URI</td>
-			<td>Specify the URI to the script that is invoked to customize the cluster.</td></tr>
-		<tr><td>Node Type</td>
-			<td>Specifies the nodes on which the customization script is run. You can choose <b>All Nodes</b>, <b>Head nodes only</b>, or <b>Worker nodes</b> only.
-		<tr><td>Parameters</td>
-			<td>Specify the parameters, if required by the script.</td></tr>
-	</table>
-
-	You can add more than one script action to install multiple components on the cluster. After you have added the scripts, click the check mark to start provisioning the cluster. 
-
-##<a id="powershell"></a> Using Azure PowerShell
-Azure PowerShell is a powerful scripting environment that you can use to control and automate the deployment and management of your workloads in Azure. This section provides instructions on how to provision an HDInsight cluster using For information on configuring a workstation to run HDInsight Powershell cmdlets, see [Install and configure Azure PowerShell][powershell-install-configure]. For more information on using PowerShell with HDInsight, see [Administer HDInsight using PowerShell][hdinsight-admin-powershell]. For the list of the HDInsight PowerShell cmdlets, see [HDInsight cmdlet reference][hdinsight-powershell-reference].
-
-> [WACOM.NOTE] While the scripts in this section can be used to configure an HDInsight cluster on an Azure Virtual Network, they will not create an Azure Virtual Network. For information on creating an Azure Virtual Network, see [Virtual Network configuration tasks](http://msdn.microsoft.com/library/azure/jj156206.aspx).
-
-The following procedures are needed to provision an HDInsight cluster using PowerShell:
-
-- Create an Azure Storage account
-- Create an Azure Blob container
-- Create a HDInsight cluster
-
-You can use either Windows PowerShell console or Windows PowerShell ISE to run the scripts.
- 
-HDInsight uses an Azure Blob Storage container as the default file system. An Azure storage account and storage container are required before you can create an HDInsight cluster. The storage account must be located in the same data center as the HDInsight Cluster.
-
-**To connect to your Azure account**
-
-		Add-AzureAccount 
-
-You will be prompt to enter your Azure account credentials.
-
-**To create an Azure storage account**
-
-		$storageAccountName = "<StorageAcccountName>"	# Provide a storage account name
-		$location = "<MicrosoftDataCenter>"				# For example, "West US"
-
-		# Create an Azure storage account
-		New-AzureStorageAccount -StorageAccountName $storageAccountName -Location $location
-
-If you have already had a storage account but do not know the account name and account key, you can use the following PowerShell commands to retrieve the information:
-
-		# List storage accounts for the current subscription
-		Get-AzureStorageAccount
-
-		# List the keys for a storage account
-		Get-AzureStorageKey "<StorageAccountName>"
-
-**To create Azure Blob storage container**
-
-		$storageAccountName = "<StorageAccountName>"	# Provide the storage account name
-		$containerName="<ContainerName>"				# Provide a container name
-
-		# Create a storage context object
-		$storageAccountKey = Get-AzureStorageKey $storageAccountName | %{ $_.Primary }
-		$destContext = New-AzureStorageContext -StorageAccountName $storageAccountName
-		                                       -StorageAccountKey $storageAccountKey  
-
-		# Create a Blob storage container
-		New-AzureStorageContainer -Name $containerName -Context $destContext
-
-Once you have the storage account and the blob container prepared, you are ready to create a cluster.
-
-**To provision an HDInsight cluster**
-
-> [WACOM.NOTE] The Azure PowerShell cmdlets are the only recommended way to change configuration variables in an HDInsight cluster.  Changes made to Hadoop configuration files while connected to the cluster via Remote Desktop may be overwritten in the event of cluster patching.  Configuration values set via PowerShell will be preserved if the cluster is patched.
-
-- Run the following commands from an Azure PowerShell console window:
-
-		$subscriptionName = "<AzureSubscriptionName>"	  # The Azure subscription used for the HDInsight cluster to be created
-
-		$storageAccountName = "<AzureStorageAccountName>" # HDInsight cluster requires an existing Azure storage account to be used as the default file syste.
-
-		$clusterName = "<HDInsightClusterName>"			  # The name for the HDInsight cluster to be created.
-		$clusterNodes = <ClusterSizeInNodes>              # The number of nodes in the HDInsight cluster.
-        $hadoopUserName = "<HadoopUserName>"              # username for the Hadoop user.  You will use this account to connect to the cluster and run jobs.
-        $hadoopUserPassword = "<HadoopUserPassword>"    
-
-        $secPassword = ConvertTo-SecureString $hadoopUserPassword -AsPlainText -Force
-        $credential = New-Object System.Management.Automation.PSCredential($hadoopUserName,$secPassword)            
-
-		# Get the storage primary key based on the account name
-		Select-AzureSubscription $subscriptionName
-		$storageAccountKey = Get-AzureStorageKey $storageAccountName | %{ $_.Primary }
-		$containerName = $clusterName				# Azure Blob container that is used as the default file system for the HDInsight cluster.
-
-        # The location of the HDInsight cluster. It must in the same data center as the storage account.
-        $location = Get-AzureStorageAccount -StorageAccountName $storageAccountName | %{$_.Location} 
-
-		# Create a new HDInsight cluster
-		New-AzureHDInsightCluster -Name $clusterName -Credential $credential -Location $location -DefaultStorageAccountName "$storageAccountName.blob.core.windows.net" -DefaultStorageAccountKey $storageAccountKey -DefaultStorageContainerName $containerName  -ClusterSizeInNodes $clusterNodes -ClusterType Hadoop
-
-	>[WACOM.NOTE] The $hadoopUserName and $hadoopUserPassword are used to create the Hadoop user account for the cluster.  You will use this account to connect to the cluster and run jobs.  If you use the quick create option from the management portal to provision a cluster, the default Hadoop username is "admin". Don't confuse this account with the RDP user account. The RDP user account has to be different from the Hadoop user account.  For more information, see [Manage Hadoop clusters in HDInsight using the Azure Management Portal][hdinsight-admin-portal].
-
-	It can take several minutes before the cluster provision completes.
-
-	![HDI.CLI.Provision][image-hdi-ps-provision]
-
-
-
-**To provision an HDInsight cluster using custom configuration options**
-
-While provisioning a cluster, you can use the other configuration options such as connecting to more than one Azure Blob storage, using a Virtual Network, or using an Azure SQL database for Hive and Oozie metastores. This allows you to separate lifetime of your data and metadata from the lifetime of the cluster.
-
-> [WACOM.NOTE] The PowerShell cmdlets are the only recommended way to change configuration variables in an HDInsight cluster.  Changes made to Hadoop configuration files while connected to the cluster via Remote Desktop may be overwritten in the event of cluster patching.  Configuration values set via PowerShell will be preserved if the cluster is patched.
-
-- Run the following commands from a Windows PowerShell window:
-
-		$subscriptionName = "<SubscriptionName>"
-		$clusterName = "<ClusterName>"
-		$location = "<MicrosoftDataCenter>"
-		$clusterNodes = <ClusterSizeInNodes>
-
-		$storageAccountName_Default = "<DefaultFileSystemStorageAccountName>"
-		$containerName_Default = "<DefaultFileSystemContainerName>"
-
-		$storageAccountName_Add1 = "<AdditionalStorageAccountName>"
-
-		$hiveSQLDatabaseServerName = "<SQLDatabaseServerNameForHiveMetastore>"
-		$hiveSQLDatabaseName = "<SQLDatabaseDatabaseNameForHiveMetastore>"
-		$oozieSQLDatabaseServerName = "<SQLDatabaseServerNameForOozieMetastore>"
-		$oozieSQLDatabaseName = "<SQLDatabaseDatabaseNameForOozieMetastore>"
-
-		# Get the virtual network ID and subnet name
-		$vnetID = "<AzureVirtualNetworkID>"
-		$subNetName = "<AzureVirtualNetworkSubNetName>"
-
-		# Get the storage account keys
-		Select-AzureSubscription $subscriptionName
-		$storageAccountKey_Default = Get-AzureStorageKey $storageAccountName_Default | %{ $_.Primary }
-		$storageAccountKey_Add1 = Get-AzureStorageKey $storageAccountName_Add1 | %{ $_.Primary }
-
-		$oozieCreds = Get-Credential -Message "Oozie metastore"
-		$hiveCreds = Get-Credential -Message "Hive metastore"
-
-		# Create a Blob storage container
-		$dest1Context = New-AzureStorageContext -StorageAccountName $storageAccountName_Default -StorageAccountKey $storageAccountKey_Default  
-		New-AzureStorageContainer -Name $containerName_Default -Context $dest1Context
-
-		# Create a new HDInsight cluster
-		$config = New-AzureHDInsightClusterConfig -ClusterSizeInNodes $clusterNodes |
-		    Set-AzureHDInsightDefaultStorage -StorageAccountName "$storageAccountName_Default.blob.core.windows.net" -StorageAccountKey $storageAccountKey_Default -StorageContainerName $containerName_Default |
-		    Add-AzureHDInsightStorage -StorageAccountName "$storageAccountName_Add1.blob.core.windows.net" -StorageAccountKey $storageAccountKey_Add1 |
-		    Add-AzureHDInsightMetastore -SqlAzureServerName "$hiveSQLDatabaseServerName.database.windows.net" -DatabaseName $hiveSQLDatabaseName -Credential $hiveCreds -MetastoreType HiveMetastore |
-		    Add-AzureHDInsightMetastore -SqlAzureServerName "$oozieSQLDatabaseServerName.database.windows.net" -DatabaseName $oozieSQLDatabaseName -Credential $oozieCreds -MetastoreType OozieMetastore |
-		        New-AzureHDInsightCluster -Name $clusterName -Location $location -VirtualNetworkId $vnetID -SubnetName $subNetName
-
-	>[WACOM.NOTE] The Azure SQL Database used for the metastore must allow connectivity to other Azure services, including Azure HDInsight. On the Azure SQL database dashboard, on the right side click the server name. This is the server on which the SQL database instance is running. Once you are on the server view, click **Configure**, and then for **Windows Azure Services**, click **Yes**, and then click **Save**.
-
-**To list HDInsight clusters**
-
-- Run the following commands from an Azure PowerShell console window to list the HDInsight cluster and verify that the cluster was successfully provisioned:
-
-		Get-AzureHDInsightCluster -Name <ClusterName>
-
-
-##<a id="cli"></a> Using Cross-platform command line
-
-> [WACOM.NOTE] As of 8/29/2014, the Cross-Platform Command-line Interface cannot be used to associate a cluster with an Azure Virtual Network.
-
-Another option for provisioning an HDInsight cluster is the Cross-platform Command-line Interface. The command-line tool is implemented in Node.js. It can be used on any platform that supports Node.js including Windows, Mac and Linux. You can install the CLI from the following locations:
-
-- **Node.JS SDK** - <a href="https://www.npmjs.com/package/azure-mgmt-hdinsight" target="_blank">https://www.npmjs.com/package/azure-mgmt-hdinsight</a>
-- **Cross-platform CLI** - <a href="https://github.com/Azure/azure-xplat-cli/archive/hdinsight-February-18-2015.tar.gz" target="_blank">https://github.com/Azure/azure-xplat-cli/archive/hdinsight-February-18-2015.tar.gz</a>  
-
-For a general guide on how to use the command-line interface, see [How to use the Azure Command-Line Tools for Mac and Linux][azure-command-line-tools]. For comprehensive reference documentation, see [Azure command-line tool for Mac and Linux][azure-command-line-tool].
-
-Instructions below guide you on how to install the cross-platform command line on Linux and Windows, and then how to use the command line to provision a cluster.
-
-- [Set up Azure cross-platform command line for Linux](#clilin)
-- [Set up Azure cross-platform command line for Windows](#cliwin)
-- [Provision HDInsight clusters using Azure cross-platform command-line](#cliprovision)
-
-#### <a id="clilin"></a>Set up cross-platform command line for Linux
-
-Perform the following procedures to set up your Linux computer to use use Azure command-line tools.
-
-- Install cross-platform command line using NPM
-- Connect to your Azure subscription
-
-**To install the command-line interface using NPM**
-
-1.	Open a terminal window on your Linux computer and run the following command:
-
-		sudo npm install -g https://github.com/Azure/azure-xplat-cli/archive/hdinsight-February-18-2015.tar.gz
-
-2.	Run the following command to verify the installation:
-
-		azure hdinsight -h
-
-	You can use the *-h* switch at different levels to display the help information. For example:
-
-		azure -h
-		azure hdinsight -h
-		azure hdinsight cluster -h
-		azure hdinsight cluster create -h
-
-**To connect to your Azure subscription**
-
-Before using the command-line interface, you must configure connectivity between your workstation and Azure. Your Azure subscription information is used by the command-line interface to connect to your account. This information can be obtained from Azure in a publish settings file. The publish settings file can then be imported as a persistent local config setting that the command-line interface will use for subsequent operations. You only need to import your publish settings once.
-
-> [WACOM.NOTE] The publish settings file contains sensitive information. Microsoft recommends that you delete the file or take additional steps to encrypt the user folder that contains the file. On Windows, modify the folder properties or use BitLocker. 
-
-
-1.	Open a terminal window.
-2.	Run the following command to log into your azure subscription.
-
-		azure account download
-
-	![HDI.Linux.CLIAccountDownloadImport](./media/hdinsight-provision-clusters/HDI.Linux.CLIAccountDownloadImport.png)
-
-	The command launches the Web page to download the publish settings file from. If the Web page does not open, click the link in the terminal window to open the browser page and log in to the portal. 
-
-3.	Download the publish settings file to the computer.
-5.	From the command prompt window, run the following command to import the publish settings file:
-
-		azure account import <path/to/the/file>
-
-
-#### <a id="cliwin"></a>Set up cross-platform command line for Windows
-
-Perform the following procedures to set up your Windows computer to use use Azure command-line tools.
-
-- Install cross-platform command line (using NPM or Windows installer)
-- Download and import Azure account publish settings
-
-
-The command-line interface can be installed using *Node.js Package Manager (NPM)* or Windows Installer. Microsoft recommends that you install using only one of the two options.
-
-**To install the command-line interface using NPM**
-
-1.	Browse to **www.nodejs.org**.
-2.	Click **INSTALL** and following the instructions using the default settings.
-3.	Open **Command Prompt** (or *Azure Command Prompt*, or *Developer Command Prompt for VS2012*) from your workstation.
-4.	Run the following command in the command prompt window.
-
-		npm install -g https://github.com/Azure/azure-xplat-cli/archive/hdinsight-February-18-2015.tar.gz
-
-	> [WACOM.NOTE] If you get an error saying the NPM command is not found, verify the following paths are in the PATH environment variable: <i>C:\Program Files (x86)\nodejs;C:\Users\[username]\AppData\Roaming\npm</i> or <i>C:\Program Files\nodejs;C:\Users\[username]\AppData\Roaming\npm</i>
-
-5.	Run the following command to verify the installation:
-
-		azure hdinsight -h
-
-	You can use the *-h* switch at different levels to display the help information. For example:
-
-		azure -h
-		azure hdinsight -h
-		azure hdinsight cluster -h
-		azure hdinsight cluster create -h
-
-**To install the command-line interface using windows installer**
-
-1.	Browse to **http://azure.microsoft.com/downloads/**.
-2.	Scroll down to the **Command line tools** section, and then click **Cross-platform Command Line Interface** and follow the Web Platform Installer wizard.
-
-**To download and import publish settings**
-
-Before using the command-line interface, you must configure connectivity between your workstation and Azure. Your Azure subscription information is used by the command-line interface to connect to your account. This information can be obtained from Azure in a publish settings file. The publish settings file can then be imported as a persistent local config setting that the command-line interface will use for subsequent operations. You only need to import your publish settings once.
-
-> [WACOM.NOTE] The publish settings file contains sensitive information. Microsoft recommends that you delete the file or take additional steps to encrypt the user folder that contains the file. On Windows, modify the folder properties or use BitLocker.
-
-
-1.	Open a **Command Prompt**.
-2.	Run the following command to download the publish settings file.
-
-		azure account download
-
-	![HDI.CLIAccountDownloadImport][image-cli-account-download-import]
-
-	The command launches the Web page to download the publish settings file from.
-
-3.	At the prompt to save the file, click **Save** and provide a location where the file must be saved.
-5.	From the command prompt window, run the following command to import the publish settings file:
-
-		azure account import <path/to/the/file>
-
-#### <a id="cliprovision"></a>Provision HDInsight clusters using Azure cross-platform command-line
-
-The following procedures are needed to provision an HDInsight cluster using Cross-platform command line:
-
-- Create an Azure Storage account
-- Provision a cluster
-
-**To create an Azure storage account**
-
-HDInsight uses an Azure Blob Storage container as the default file system. An Azure storage account is required before you can create an HDInsight cluster. The storage account must be located in the same data center.
-
-- From the command prompt window, run the following command to create an Azure storage account:
-
-		azure storage account create [options] <StorageAccountName>
-
-	When prompted for a location, select a location where an HDINsight cluster can be provisioned. The storage must be in the same location as the HDInsight cluster. Currently, only the **East Asia**, **Southeast Asia**, **North Europe**, **West Europe**, **East US**, **West US**, **North Central US**, and **South Central US** regions can host HDInsight clusters.  
-
-For information on creating an Azure storage account using Azure Management portal, see [Create, manage, or delete a storage account][azure-create-storageaccount].
-
-If you already have a storage account but do not know the account name and account key, you can use the following commands to retrieve the information:
-
-	-- lists storage accounts
-	azure storage account list
-
-	-- Shows information for a storage account
-	azure storage account show <StorageAccountName>
-
-	-- Lists the keys for a storage account
-	azure storage account keys list <StorageAccountName>
-
-For details on getting the information using the management portal, see the *How to: View, copy and regenerate storage access keys* section of [Create, manage, or delete a storage account][azure-create-storageaccount].
-
-An HDInsight cluster also requires a container within a storage account. If the storage account you provide does not already have a containder, the *azure hdinsight cluster create* prompts you for a container name and creates it as well. However, if you want to create the container beforehand, you can use the following command:
-
-	azure storage container create --account-name <StorageAccountName> --account-key <StorageAccountKey> [ContainerName]
-
-Once you have the storage account and the blob container prepared, you are ready to create a cluster.
-
-**To provision an HDInsight cluster**
-
-- From the command prompt window, run the following command:
-
-		azure hdinsight cluster create --clusterName <ClusterName> --storageAccountName "<StorageAccountName>.blob.core.windows.net" --storageAccountKey <storageAccountKey> --storageContainer <SorageContainerName> --dataNodeCount <NumberOfNodes> --location <DataCenterLocation> --userName <HDInsightClusterUsername> --password <HDInsightClusterPassword> --osType windows
-
-	![HDI.CLIClusterCreation][image-cli-clustercreation]
-
-
-**To provision an HDInsight cluster using a configuration file**
-
-Typically, you provision an HDInsight cluster, run the jobs, and then delete the cluster to cut down the cost. The command-line interface gives you the option to save the configurations into a file, so that you can reuse it every time you provision a cluster.
-
-- From the command prompt window, run the following commands:
-
-
-		#Create the config file
-		azure hdinsight cluster config create <file>
-
-		#Add commands to create a basic cluster
-		azure hdinsight cluster config set <file> --clusterName <ClusterName> --dataNodeCount <NumberOfNodes> --location "<DataCenterLocation>" --storageAccountName "<StorageAccountName>.blob.core.windows.net" --storageAccountKey "<StorageAccountKey>" --storageContainer "<BlobContainerName>" --userName "<Username>" --password "<UserPassword>" --osType windows
-
-		#If requred, include commands to use additional blob storage with the cluster
-		azure hdinsight cluster config storage add <file> --storageAccountName "<StorageAccountName>.blob.core.windows.net"
-		       --storageAccountKey "<StorageAccountKey>"
-
-		#If required, include commands to use a SQL database as a Hive metastore
-		azure hdinsight cluster config metastore set <file> --type "hive" --server "<SQLDatabaseName>.database.windows.net"
-		       --database "<HiveDatabaseName>" --user "<Username>" --metastorePassword "<UserPassword>"
-
-		#If required, include commands to use a SQL database as an Oozie metastore
-		azure hdinsight cluster config metastore set <file> --type "oozie" --server "<SQLDatabaseName>.database.windows.net"
-		       --database "<OozieDatabaseName>" --user "<SQLUsername>" --metastorePassword "<SQLPassword>"
-
-		#Run this command to create a cluster using the config file
-		azure hdinsight cluster create --config <file>
-
-	>[WACOM.NOTE] The Azure SQL database used for the metastore must allow connectivity to other Azure services, including Azure HDInsight. On the Azure SQL database dashboard, on the right side click the server name. This is the server on which the SQL database instance is running. Once you are on the server view, click **Configure**, and then for **Windows Azure Services**, click **Yes**, and then click **Save**.
-
-
-	![HDI.CLIClusterCreationConfig][image-cli-clustercreation-config]
-
-
-**To list and show cluster details**
-
-- Use the following commands to list and show cluster details:
-
-		azure hdinsight cluster list
-		azure hdinsight cluster show <ClusterName>
-
-	![HDI.CLIListCluster][image-cli-clusterlisting]
-
-
-**To delete a cluster**
-
-- Use the following command to delete a cluster:
-
-		azure hdinsight cluster delete <ClusterName>
-
-
-
-##<a id="sdk"></a> Using HDInsight .NET SDK
-The HDInsight .NET SDK provides .NET client libraries that makes it easier to work with HDInsight from a .NET application.
-
-The following procedures must be performed to provision an HDInsight cluster using the SDK:
-
-- Install HDInsight .NET SDK
-- Create a self-signed certificate
-- Create a console application
-- Run the application
-
-
-**To install HDInsight .NET SDK**
-
-You can install latest published build of the SDK from [NuGet](http://nuget.codeplex.com/wikipage?title=Getting%20Started). The instructions will be shown in the next procedure.
-
-**To create a self-signed certificate**
-
-Create a self-signed certificate, install it on your workstation, and upload it to your Azure subscription. For instructions, see [Create a self-signed certificate](http://go.microsoft.com/fwlink/?LinkId=511138).
-
-
-**To create a Visual Studio console application**
-
-1. Open Visual Studio 2013.
-
-2. From the File menu, click **New**, and then click **Project**.
-
-3. From New Project, type or select the following values:
-
-	<table style="border-color: #c6c6c6; border-width: 2px; border-style: solid; border-collapse: collapse;">
-	<tr>
-	<th style="border-color: #c6c6c6; border-width: 2px; border-style: solid; border-collapse: collapse; width:90px; padding-left:5px; padding-right:5px;">Property</th>
-	<th style="border-color: #c6c6c6; border-width: 2px; border-style: solid; border-collapse: collapse; width:90px; padding-left:5px; padding-right:5px;">Value</th></tr>
-	<tr>
-	<td style="border-color: #c6c6c6; border-width: 2px; border-style: solid; border-collapse: collapse; padding-left:5px;">Category</td>
-	<td style="border-color: #c6c6c6; border-width: 2px; border-style: solid; border-collapse: collapse; padding-left:5px; padding-right:5px;">Templates/Visual C#/Windows</td></tr>
-	<tr>
-	<td style="border-color: #c6c6c6; border-width: 2px; border-style: solid; border-collapse: collapse; padding-left:5px;">Template</td>
-	<td style="border-color: #c6c6c6; border-width: 2px; border-style: solid; border-collapse: collapse; padding-left:5px;">Console Application</td></tr>
-	<tr>
-	<td style="border-color: #c6c6c6; border-width: 2px; border-style: solid; border-collapse: collapse; padding-left:5px;">Name</td>
-	<td style="border-color: #c6c6c6; border-width: 2px; border-style: solid; border-collapse: collapse; padding-left:5px;">CreateHDICluster</td></tr>
-	</table>
-
-4. Click **OK** to create the project.
-
-5. From the **Tools** menu, click **Nuget Package Manager**, and then click **Package Manager Console**.
-
-6. Run the following commands in the console to install the packages.
-
-		Install-Package Microsoft.WindowsAzure.Management.HDInsight
-
-	This command adds .NET libraries and references to them to the current Visual Studio project.
-
-7. From Solution Explorer, double-click **Program.cs** to open it.
-
-8. Add the following using statements to the top of the file:
-
-		using System.Security.Cryptography.X509Certificates;
-		using Microsoft.WindowsAzure.Management.HDInsight;
-		using Microsoft.WindowsAzure.Management.HDInsight.ClusterProvisioning;
-
-
-9. In the Main() function, copy and paste the following code:
-
-        string certfriendlyname = "<CertificateFriendlyName>";     // Friendly name for the certificate your created earlier  
-        string subscriptionid = "<AzureSubscriptionID>";
-        string clustername = "<HDInsightClusterName>";
-        string location = "<MicrosoftDataCenter>";
-        string storageaccountname = "<AzureStorageAccountName>.blob.core.windows.net";
-        string storageaccountkey = "<AzureStorageAccountKey>";
-        string containername = "<HDInsightDefaultContainerName>";
-        string username = "<HDInsightUsername>";
-        string password = "<HDInsightUserPassword>";
-        int clustersize = <NumberOfNodesInTheCluster>;
-
-        // Get the certificate object from certificate store using the friendly name to identify it
-        X509Store store = new X509Store();
-        store.Open(OpenFlags.ReadOnly);
-        X509Certificate2 cert = store.Certificates.Cast<X509Certificate2>().First(item => item.FriendlyName == certfriendlyname);
-
-        // Create the storage account if it doesn't exist.
-
-        // Create the container if it doesn't exist.
-
-		// Create an HDInsightClient object
-        HDInsightCertificateCredential creds = new HDInsightCertificateCredential(new Guid(subscriptionid), cert);
-        var client = HDInsightClient.Connect(creds);
-
-		// Supply th cluster information
-        ClusterCreateParameters clusterInfo = new ClusterCreateParameters()
-        {
-            Name = clustername,
-            Location = location,
-            DefaultStorageAccountName = storageaccountname,
-            DefaultStorageAccountKey = storageaccountkey,
-            DefaultStorageContainer = containername,
-            UserName = username,
-            Password = password,
-            ClusterSizeInNodes = clustersize
-        };
-
-		// Create the cluster
-        Console.WriteLine("Creating the HDInsight cluster ...");
-
-        ClusterDetails cluster = client.CreateCluster(clusterInfo);
-
-        Console.WriteLine("Created cluster: {0}.", cluster.ConnectionUrl);
-        Console.WriteLine("Press ENTER to continue.");
-        Console.ReadKey();
-
-10. Replace the variables at the beginning of the main() function.
-
-**To run the application**
-
-While the application is open in Visual Studio, press **F5** to run the application. A console window should open and display the status of the application. It can take several minutes to create a HDInsight cluster.
-
-
-
-##<a id="nextsteps"></a> Next steps
-In this article, you have learned several ways to provision an HDInsight cluster. To learn more, see the following articles:
-
-* [Get started with Azure HDInsight][hdinsight-get-started] - Learn how to start working with your HDInsight cluster
-* [Use Sqoop with HDInsight][89e2276a] - Learn how to copy data between HDInsight and SQL Database or SQL Server
-* [Administer HDInsight using PowerShell][hdinsight-admin-powershell] - Learn how to work with HDInsight using PowerShell
-* [Submit Hadoop jobs programmatically][hdinsight-submit-jobs] - Learn how to programmtically submit jobs to HDInsight
-* [Azure HDInsight SDK documentation][hdinsight-sdk-documentation] - Discover the HDInsight SDK
-
-
-[hdinsight-sdk-documentation]: http://msdn.microsoft.com/library/dn479185.aspx
-[hdinsight-hbase-custom-provision]: http://azure.microsoft.com/documentation/articles/hdinsight-hbase-get-started/
-
-[hdinsight-customize-cluster]: ../hdinsight-hadoop-customize-cluster/
-[hdinsight-get-started]: ../hdinsight-get-started/
-[hdinsight-storage]: ../hdinsight-use-blob-storage/
-[hdinsight-admin-powershell]: ../hdinsight-administer-use-powershell/
-[hdinsight-admin-portal]: ../hdinsight-administer-use-management-portal/
-[hadoop-hdinsight-intro]: ../hdinsight-hadoop-introduction/
-[hdinsight-submit-jobs]: ../hdinsight-submit-hadoop-jobs-programmatically/
-[hdinsight-powershell-reference]: http://msdn.microsoft.com/library/windowsazure/dn479228.aspx
-[hdinsight-storm-get-started]: ../hdinsight-storm-getting-started/
-
-[azure-management-portal]: https://manage.windowsazure.com/
-
-[azure-command-line-tools]: ../xplat-cli/
-[azure-command-line-tool]: ../command-line-tools/
-[azure-create-storageaccount]: ../storage-create-storage-account/
-
-[apache-hadoop]: http://go.microsoft.com/fwlink/?LinkId=510084
-[azure-purchase-options]: http://azure.microsoft.com/pricing/purchase-options/
-[azure-member-offers]: http://azure.microsoft.com/pricing/member-offers/
-[azure-free-trial]: http://azure.microsoft.com/pricing/free-trial/
-[hdi-remote]: http://azure.microsoft.com/documentation/articles/hdinsight-administer-use-management-portal/#rdp
-
-
-[Powershell-install-configure]: ../install-configure-powershell/
-
-[image-hdi-customcreatecluster]: ./media/hdinsight-get-started/HDI.CustomCreateCluster.png
-[image-hdi-customcreatecluster-clusteruser]: ./media/hdinsight-get-started/HDI.CustomCreateCluster.ClusterUser.png
-[image-hdi-customcreatecluster-storageaccount]: ./media/hdinsight-get-started/HDI.CustomCreateCluster.StorageAccount.png
-[image-hdi-customcreatecluster-addonstorage]: ./media/hdinsight-get-started/HDI.CustomCreateCluster.AddOnStorage.png
-
-[image-customprovision-page1]: ./media/hdinsight-provision-clusters/HDI.CustomProvision.Page1.png "Provide Hadoop HDInsight cluster details"
-[image-customprovision-page3]: ./media/hdinsight-provision-clusters/HDI.CustomProvision.Page3.png "Provide Hadoop HDInsight cluster users"
-[image-customprovision-page4]: ./media/hdinsight-provision-clusters/HDI.CustomProvision.Page4.png "Provide storage account details for Hadoop HDInsight cluster"
-[image-customprovision-page5]: ./media/hdinsight-provision-clusters/HDI.CustomProvision.Page5.png "Provide additional storage account details for Hadoop HDInsight cluster"
-[image-customprovision-page6]: ./media/hdinsight-provision-clusters/HDI.CustomProvision.Page6.png "Configure Script Action to customize an HDInsight cluster"
-
-
-[image-cli-account-download-import]: ./media/hdinsight-provision-clusters/HDI.CLIAccountDownloadImport.png
-[image-cli-clustercreation]: ./media/hdinsight-provision-clusters/HDI.CLIClusterCreation.png
-[image-cli-clustercreation-config]: ./media/hdinsight-provision-clusters/HDI.CLIClusterCreationConfig.png
-[image-cli-clusterlisting]: ./media/hdinsight-provision-clusters/HDI.CLIListClusters.png "List and show clusters"
-
-[image-hdi-ps-provision]: ./media/hdinsight-provision-clusters/HDI.ps.provision.png
-
-[img-hdi-cluster]: ./media/hdinsight-provision-clusters/HDI.Cluster.png
-
-  [89e2276a]: /en-us/documentation/articles/hdinsight-use-sqoop/ "Use Sqoop with HDInsight"
->>>>>>> 2076695a
+<properties 
+   pageTitle="Provision Hadoop clusters in HDInsight | Azure" 
+   description="Learn how to provision clusters for Azure HDInsight using the management portal, PowerShell, command line, or the HDInsight .NET SDK" 
+   services="hdinsight" 
+   documentationCenter="" 
+   authors="nitinme" 
+   manager="paulettm" 
+   editor="cgronlun"/>
+
+<tags
+   ms.service="hdinsight"
+   ms.devlang="na"
+   ms.topic="article"
+   ms.tgt_pltfrm="na"
+   ms.workload="big-data" 
+   ms.date="02/23/2015"
+   ms.author="nitinme"/>
+
+#Provision Hadoop clusters in HDInsight using custom options
+
+Learn different ways to custom-provision Hadoop clusters on Azure HDInsight - using the Azure Management Portal, PowerShell, command line tools, or HDInsight .NET SDK. For instructions on provision HBase clusters and Storm clusters, see [Provision HBase cluster in HDInsight][hdinsight-hbase-custom-provision] and [Getting started using Storm on HDInsight][hdinsight-storm-get-started]. See <a href="http://go.microsoft.com/fwlink/?LinkId=510237">What's the difference between Hadoop and HBase?</a> to understand why you might choose one over the other.
+
+## What is an HDInsight cluster?
+
+Have you ever wondered why we mention clusters, every time we talk about Hadoop or BigData? That's because Hadoop enables distributed processing of large data, spread across different nodes of a cluster. The cluster has a master/slave architecture with a master (also called head node or name node) and any number of slaves (also called data node). For more information, see [Apache Hadoop][apache-hadoop].
+
+![HDInsight Cluster][img-hdi-cluster]
+
+An HDInsight cluster abstracts the Hadoop implementation details so that you don't need to worry about how to communicate with different nodes of a cluster. When you provision an HDInsight cluster, you provision Azure compute resources that contain Hadoop and related applications. For more information, see [Introduction to Hadoop in HDInsight][hadoop-hdinsight-intro]. The data to be churned is stored in Azure Blob storage, also called *Azure Storage - Blob* (or WASB) in the context of HDInsight. For more information, see [Use Azure Blob Storage with HDInsight][hdinsight-storage].
+
+This article provides instructions on the different ways to provision a cluster. If you are looking at a quick-start approach to provision a cluster, see [Get Started with Azure HDInsight][hdinsight-get-started].
+
+**Prerequisites:**
+
+Before you begin this article, you must have the following:
+
+- An Azure subscription. Azure is a subscription-based platform. The HDInsight PowerShell cmdlets perform the tasks with your subscription. For more information about obtaining a subscription, see [Purchase Options][azure-purchase-options], [Member Offers][azure-member-offers], or [Free Trial][azure-free-trial].
+
+##In this article
+
+* [Configuration options](#configuration)
+* [Using Azure Management Portal](#portal)
+* [Using Azure PowerShell](#powershell)
+* [Using Cross-platform Command Line](#cli)
+* [Using HDInsight .NET SDK](#sdk)
+* [Next steps](#nextsteps)
+
+##<a id="configuration"></a>Configuration options
+
+###Clusters on Linux
+
+HDInsight provides the option of configuring Linux clusters on Azure. Configure a Linux cluster if you are familiar with Linux or Unix, migrating from an existing Linux-based Hadoop solution, or want easy integration with Hadoop ecosystem components built for Linux. For more information, see [Get started with Hadoop on Linux in HDInsight](../hdinsight-hadoop-linux-get-started). 
+
+###Additional storage
+
+During configuration, you must specify an Azure Blob Storage account, and a default container. This is used as the default storage location by the cluster. Optionally, you can specify additional Azure storage account that will also be associated with the cluster.   
+
+>[WACOM.NOTE] Don't share one Blob storage container amount multiple clusters.  This is not supported. 
+
+For more information on using secondary blob stores, see [Using Azure Blob Storage with HDInsight](http://azure.microsoft.com/documentation/articles/hdinsight-use-blob-storage/).
+
+###Metastore
+
+Metastore contains Hive and Oozie metadata, such as Hive tables, partitions, schemas, columns, etc. Using metastore helps you to retain your Hive and Oozie metadata, so that you don't need to recreate Hive tables or Oozie job when you provision a new cluster. By default, Hive uses an embedded database to store this information. The embedded database can't preserve the metadata when the cluster is deleted.
+
+### Cluster customization
+
+You can install additional components or customize cluster configuration using scripts during provision. Such scripts are invoked using **Script Action**, which is a configuration option that can be used from the Azure Management Portal, HDInsight PowerShell cmdlets, or the HDInsight .NET SDK. For more information, see [Customize HDInsight cluster using Script Action][hdinsight-customize-cluster].
+
+
+###Virtual Networking
+
+[Azure Virtual Network](http://azure.microsoft.com/documentation/services/virtual-network/) allows you to create a secure, persistent, network containing the resources you need for your solution. A virtual network allows you to:
+
+* Connect cloud resources together in a private network (cloud-only)
+
+	![diagram of cloud-only configuration](./media/hdinsight-provision-clusters/hdinsight-vnet-cloud-only.png)
+
+* Connect your cloud resources to your local datacenter network (site-to-site or point to site) using a Virtual Private Network (VPN)
+
+	Site-to-site configuration allows you to connect multiple resources from your data center to the Azure Virtual Network using a hardware VPN or the Routing and Remote Access Service
+
+	![diagram of site-to-site configuration](./media/hdinsight-provision-clusters/hdinsight-vnet-site-to-site.png)
+
+* Point-to-site configuration allows you to connect a specific resource to the Azure Virtual Network using software VPN
+
+	![diagram of point-to-site configuration](./media/hdinsight-provision-clusters/hdinsight-vnet-point-to-site.png)
+
+For more information on Virtual Network features, benefits, and capabilities, see the [Azure Virtual Network overview](http://msdn.microsoft.com/library/azure/jj156007.aspx).
+
+> [WACOM.NOTE] You must create the Azure Virtual Network before provisioning an HDInsight cluster. For more information, see [Virtual Network configuration tasks](http://msdn.microsoft.com/library/azure/jj156206.aspx).
+>
+> Azure HDInsight only supports location-based Virtual Networks, and does not currently work with Affinity Group-based Virtual Networks.
+>
+> It is highly recommended to designate a single subnet for one cluster.
+
+##<a id="portal"></a> Using Azure Management Portal
+
+HDInsight clusters use an Azure Blob Storage container as the default file system. An Azure storage account located on the same data center is required before you can create a HDInsight cluster. For more information, see [Use Azure Blob Storage with HDInsight][hdinsight-storage]. For details on creating an Azure storage account, see [How to Create a Storage Account][azure-create-storageaccount].
+
+
+> [WACOM.NOTE] Currently, only the **East Asia**, **Southeast Asia**, **North Europe**, **West Europe**, **East US**, **West US**, **North Central US**, and **South Central US** regions can host HDInsight clusters.
+
+**To create an HDInsight cluster using the custom create option**
+
+1. Sign in to the [Azure Management Portal][azure-management-portal].
+2. Click **+ NEW** on the bottom of the page, click **DATA SERVICES**, click **HDINSIGHT**, and then click **CUSTOM CREATE**.
+3. On the **Cluster Details** page, type or choose the following values:
+
+	![Provide Hadoop HDInsight cluster details][image-customprovision-page1]
+
+    <table border='1'>
+		<tr><th>Property</th><th>Value</th></tr>
+		<tr><td>Cluster name</td>
+			<td><p>Name the cluster. </p>
+				<ul>
+				<li>DNS name must start and end with alpha numeric, may contain dashes.</li>
+				<li>The field must be a string between 3 to 63 characters.</li>
+				</ul></td></tr>
+		<tr><td>Cluster Type</td>
+			<td>For cluster type, select <strong>Hadoop</strong>.</td></tr>
+		<tr><td>Operating System</td>
+			<td>Select <b>Windows Server 2012 R2 Data Center</b> to provision a Windows cluster. To provision a Linux cluster, see <a href="http://azure.microsoft.com/documentation/articles/hdinsight-hadoop-provision-linux-clusters/" target="_blank">Provision Hadoop Linux clusters in HDInsight</a></td></tr>
+		<tr><td>HDInsight version</td>
+			<td>Choose the version. For Hadoop, the default is HDInsight version 3.1, which uses Hadoop 2.4.</td></tr>
+		</table>
+
+	Enter or select the values as shown in the table and then click the right arrow.
+
+4. On the **Configure Cluster** page, enter or select the following values:
+
+	![Provide Hadoop HDInsight cluster details](./media/hdinsight-provision-clusters/HDI.CustomProvision.Page2.png)
+
+	<table border="1">
+	<tr><th>Name</th><th>Value</th></tr>
+	<tr><td>Data nodes</td><td>Number of data nodes you want to deploy. For testing purposes, create a single node cluster. <br />The cluster size limit varies for Azure subscriptions. Contact Azure billing support to increase the limit.</td></tr>
+	<tr><td>Region/Virtual network</td><td><p>Choose the same region as the storage account you created in the last procedure. HDInsight requires the storage account located in the same region. Later in the configuration, you can only choose a storage account that is in the same region as you specified here.</p><p>The available regions are: <strong>East Asia</strong>, <strong>Southeast Asia</strong>, <strong>North Europe</strong>, <strong>West Europe</strong>, <strong>East US</strong>, <strong>West US</strong>, <strong>North Central US</strong>, <strong>South Central US</strong><br/>If you have created an Azure Virtual Network, you can select the network that the HDInsight cluster will be configured to use.</p><p>For more information on creating an Azure Virtual Network, see <a href="http://msdn.microsoft.com/library/azure/jj156206.aspx">Virtual Network configuration tasks</a>.</p></td></tr>
+	<tr><td>Head node size</td><td><p>Select a VM size for the head node.</p></td></tr>
+	<tr><td>Data node size</td><td><p>Select a VM size for the data nodes.</p></td></tr>
+	</table>
+
+	>[WACOM.NOTE] Based on the choice of VMs, your cost might vary. HDInsight uses all standard tier VMs for cluster nodes. For information on how VM sizes affect your prices, see <a href="http://azure.microsoft.com/pricing/details/hdinsight/" target="_blank">HDInsight Pricing</a>.	
+
+
+5. On the **Configure Cluster User** page, provide the following values:
+
+    ![Provide Hadoop HDInsight cluster user][image-customprovision-page3]
+
+    <table border='1'>
+		<tr><th>Property</th><th>Value</th></tr>
+		<tr><td>User name</td>
+			<td>Specify the HDInsight cluster user name.</td></tr>
+		<tr><td>Password/Confirm Password</td>
+			<td>Specify the HDInsight cluster user password.</td></tr>
+		<tr><td>Enter Hive/Oozie Metastore</td>
+			<td>Select this checkbox to specify a SQL database on the same data center as the cluster, to be used as the Hive/Oozie metastore. This is useful if you want to retain the metadata about Hive/Oozie jobs even after a cluster has been deleted.</td></tr>
+		<tr><td>Metastore Database</td>
+			<td>Specify the Azure SQL database that will be used as the metastore for Hive/OOzie. This SQL database must be in the same data center as the HDInsight cluster. The list box only lists the SQL databases in the same data center as you specified on the <strong>Cluster Details</strong> page.</td></tr>
+		<tr><td>Database user</td>
+			<td>Specify the SQL database user that will be used to connect to the database.</td></tr>
+		<tr><td>Database user password</td>
+			<td>Specify the SQL database user password.</td></tr>
+	</table>
+
+	>[WACOM.NOTE] The Azure SQL database used for the metastore must allow connectivity to other Azure services, including Azure HDInsight. On the Azure SQL database dashboard, on the right side click the server name. This is the server on which the SQL database instance is running. Once you are on the server view, click **Configure**, and then for **Windows Azure Services**, click **Yes**, and then click **Save**.
+
+    Click the right arrow.
+
+
+6. On the **Storage Account** page, provide the following value:
+
+    ![Provide storage account for Hadoop HDInsight cluster][image-customprovision-page4]
+
+	<table border='1'>
+		<tr><th>Property</th><th>Value</th></tr>
+		<tr><td>Storage Account</td>
+			<td>Specify the Azure storage account that will be used as the default file system for the HDInsight cluster. You can choose one of the three options:
+			<ul>
+				<li>Use Existing Storage</li>
+				<li>Create New Storage</li>
+				<li>Use Storage From Another Subscription</li>
+			</ul>
+			</td></tr>
+		<tr><td>Account Name</td>
+			<td><ul>
+				<li>If you chose to use existing storage, for <strong>Account name</strong>, select an exising storage account. The drop-down only lists the storage accounts located in the same data center where you chose to provision the cluster.</li>
+				<li>If you chose <strong>Create new storage</strong> or <strong>Use storage from another subscription</strong> option, you must provide the storage account name.</li>
+			</ul></td></tr>
+		<tr><td>Account Key</td>
+			<td>If you chose the <strong>Use Storage From Another Subscription</strong> option, specify the account key for that storage account.</td></tr>
+		<tr><td>Default container</td>
+			<td><p>Specifies the default container on the storage account that is used as the default file system for the HDInsight cluster. If you chose <strong>Use Existing Storage</strong> for the <strong>Storage Account</strong> field, and there are no existing containers in that account, the container is created by default with a the same name as the cluster name. If a container with the name of the cluster already exists, a sequence number will be appended to the container name. For example, mycontainer1, mycontainer2, and so on. However, if the existing storage account has a container with a name different from the cluster name you specified, you can use that container as well.</p>
+            <p>If you chose to create a new storage or use storage from another Azure subscription, you must specify the default container name</p>
+        </td></tr>
+		<tr><td>Additional Storage Accounts</td>
+			<td>HDInsight supports multiple storage accounts. There is no limit on the additional storage account that can be used by a cluster. However, if you create a cluster using the Management Portal, you have a limit of seven due to the UI constraints. Each additional storage account you specify adds an extra Storage Account page to the wizard where you can specify the account information. For example, in the screenshot above, one additional storage account is selected, and hence page 5 is added to the dialog.</td></tr>
+	</table>
+
+	Click the right arrow.
+
+7. If you chose to configure additional storage for the cluster, on the **Storage Account** page, enter the account information for the additional storage account:
+
+	![Provide additional storage details for HDInsight cluster][image-customprovision-page5]
+
+    Here again, you have the option to choose from existing storage, create new storage, or use storage from another Azure subscription. The procedure to provide the values is similar to the previous step.
+
+    > [WACOM.NOTE] Once an Azure storage account is chosen for your HDInsight cluster, you can neither delete the account, nor change the account to a different account.
+
+8. On the **Script Actions** page, click **add script action** to provide details about the custom script that you want to run to customize a cluster, as the cluster is being created. For example, you can use Script Action to customize a cluster to install <a href="http://spark.apache.org/docs/latest/index.html" target="_blank">Apache Spark</a>. For more information, see [Customize HDInsight clusters using Script Action][hdinsight-customize-cluster]. 
+	
+	![Configure Script Action to customize an HDInsight cluster][image-customprovision-page6]
+
+	<table border='1'>
+		<tr><th>Property</th><th>Value</th></tr>
+		<tr><td>Name</td>
+			<td>Specify a name for the script action.</td></tr>
+		<tr><td>Script URI</td>
+			<td>Specify the URI to the script that is invoked to customize the cluster.</td></tr>
+		<tr><td>Node Type</td>
+			<td>Specifies the nodes on which the customization script is run. You can choose <b>All Nodes</b>, <b>Head nodes only</b>, or <b>Worker nodes</b> only.
+		<tr><td>Parameters</td>
+			<td>Specify the parameters, if required by the script.</td></tr>
+	</table>
+
+	You can add more than one script action to install multiple components on the cluster. After you have added the scripts, click the check mark to start provisioning the cluster. 
+
+##<a id="powershell"></a> Using Azure PowerShell
+Azure PowerShell is a powerful scripting environment that you can use to control and automate the deployment and management of your workloads in Azure. This section provides instructions on how to provision an HDInsight cluster using For information on configuring a workstation to run HDInsight Powershell cmdlets, see [Install and configure Azure PowerShell][powershell-install-configure]. For more information on using PowerShell with HDInsight, see [Administer HDInsight using PowerShell][hdinsight-admin-powershell]. For the list of the HDInsight PowerShell cmdlets, see [HDInsight cmdlet reference][hdinsight-powershell-reference].
+
+> [WACOM.NOTE] While the scripts in this section can be used to configure an HDInsight cluster on an Azure Virtual Network, they will not create an Azure Virtual Network. For information on creating an Azure Virtual Network, see [Virtual Network configuration tasks](http://msdn.microsoft.com/library/azure/jj156206.aspx).
+
+The following procedures are needed to provision an HDInsight cluster using PowerShell:
+
+- Create an Azure Storage account
+- Create an Azure Blob container
+- Create a HDInsight cluster
+
+You can use either Windows PowerShell console or Windows PowerShell ISE to run the scripts.
+ 
+HDInsight uses an Azure Blob Storage container as the default file system. An Azure storage account and storage container are required before you can create an HDInsight cluster. The storage account must be located in the same data center as the HDInsight Cluster.
+
+**To connect to your Azure account**
+
+		Add-AzureAccount 
+
+You will be prompt to enter your Azure account credentials.
+
+**To create an Azure storage account**
+
+		$storageAccountName = "<StorageAcccountName>"	# Provide a storage account name
+		$location = "<MicrosoftDataCenter>"				# For example, "West US"
+
+		# Create an Azure storage account
+		New-AzureStorageAccount -StorageAccountName $storageAccountName -Location $location
+
+If you have already had a storage account but do not know the account name and account key, you can use the following PowerShell commands to retrieve the information:
+
+		# List storage accounts for the current subscription
+		Get-AzureStorageAccount
+
+		# List the keys for a storage account
+		Get-AzureStorageKey "<StorageAccountName>"
+
+**To create Azure Blob storage container**
+
+		$storageAccountName = "<StorageAccountName>"	# Provide the storage account name
+		$containerName="<ContainerName>"				# Provide a container name
+
+		# Create a storage context object
+		$storageAccountKey = Get-AzureStorageKey $storageAccountName | %{ $_.Primary }
+		$destContext = New-AzureStorageContext -StorageAccountName $storageAccountName
+		                                       -StorageAccountKey $storageAccountKey  
+
+		# Create a Blob storage container
+		New-AzureStorageContainer -Name $containerName -Context $destContext
+
+Once you have the storage account and the blob container prepared, you are ready to create a cluster.
+
+**To provision an HDInsight cluster**
+
+> [WACOM.NOTE] The Azure PowerShell cmdlets are the only recommended way to change configuration variables in an HDInsight cluster.  Changes made to Hadoop configuration files while connected to the cluster via Remote Desktop may be overwritten in the event of cluster patching.  Configuration values set via PowerShell will be preserved if the cluster is patched.
+
+- Run the following commands from an Azure PowerShell console window:
+
+		$subscriptionName = "<AzureSubscriptionName>"	  # The Azure subscription used for the HDInsight cluster to be created
+
+		$storageAccountName = "<AzureStorageAccountName>" # HDInsight cluster requires an existing Azure storage account to be used as the default file syste.
+
+		$clusterName = "<HDInsightClusterName>"			  # The name for the HDInsight cluster to be created.
+		$clusterNodes = <ClusterSizeInNodes>              # The number of nodes in the HDInsight cluster.
+        $hadoopUserName = "<HadoopUserName>"              # username for the Hadoop user.  You will use this account to connect to the cluster and run jobs.
+        $hadoopUserPassword = "<HadoopUserPassword>"    
+
+        $secPassword = ConvertTo-SecureString $hadoopUserPassword -AsPlainText -Force
+        $credential = New-Object System.Management.Automation.PSCredential($hadoopUserName,$secPassword)            
+
+		# Get the storage primary key based on the account name
+		Select-AzureSubscription $subscriptionName
+		$storageAccountKey = Get-AzureStorageKey $storageAccountName | %{ $_.Primary }
+		$containerName = $clusterName				# Azure Blob container that is used as the default file system for the HDInsight cluster.
+
+        # The location of the HDInsight cluster. It must in the same data center as the storage account.
+        $location = Get-AzureStorageAccount -StorageAccountName $storageAccountName | %{$_.Location} 
+
+		# Create a new HDInsight cluster
+		New-AzureHDInsightCluster -Name $clusterName -Credential $credential -Location $location -DefaultStorageAccountName "$storageAccountName.blob.core.windows.net" -DefaultStorageAccountKey $storageAccountKey -DefaultStorageContainerName $containerName  -ClusterSizeInNodes $clusterNodes -ClusterType Hadoop
+
+	>[WACOM.NOTE] The $hadoopUserName and $hadoopUserPassword are used to create the Hadoop user account for the cluster.  You will use this account to connect to the cluster and run jobs.  If you use the quick create option from the management portal to provision a cluster, the default Hadoop username is "admin". Don't confuse this account with the RDP user account. The RDP user account has to be different from the Hadoop user account.  For more information, see [Manage Hadoop clusters in HDInsight using the Azure Management Portal][hdinsight-admin-portal].
+
+	It can take several minutes before the cluster provision completes.
+
+	![HDI.CLI.Provision][image-hdi-ps-provision]
+
+
+
+**To provision an HDInsight cluster using custom configuration options**
+
+While provisioning a cluster, you can use the other configuration options such as connecting to more than one Azure Blob storage, using a Virtual Network, or using an Azure SQL database for Hive and Oozie metastores. This allows you to separate lifetime of your data and metadata from the lifetime of the cluster.
+
+> [WACOM.NOTE] The PowerShell cmdlets are the only recommended way to change configuration variables in an HDInsight cluster.  Changes made to Hadoop configuration files while connected to the cluster via Remote Desktop may be overwritten in the event of cluster patching.  Configuration values set via PowerShell will be preserved if the cluster is patched.
+
+- Run the following commands from a Windows PowerShell window:
+
+		$subscriptionName = "<SubscriptionName>"
+		$clusterName = "<ClusterName>"
+		$location = "<MicrosoftDataCenter>"
+		$clusterNodes = <ClusterSizeInNodes>
+
+		$storageAccountName_Default = "<DefaultFileSystemStorageAccountName>"
+		$containerName_Default = "<DefaultFileSystemContainerName>"
+
+		$storageAccountName_Add1 = "<AdditionalStorageAccountName>"
+
+		$hiveSQLDatabaseServerName = "<SQLDatabaseServerNameForHiveMetastore>"
+		$hiveSQLDatabaseName = "<SQLDatabaseDatabaseNameForHiveMetastore>"
+		$oozieSQLDatabaseServerName = "<SQLDatabaseServerNameForOozieMetastore>"
+		$oozieSQLDatabaseName = "<SQLDatabaseDatabaseNameForOozieMetastore>"
+
+		# Get the virtual network ID and subnet name
+		$vnetID = "<AzureVirtualNetworkID>"
+		$subNetName = "<AzureVirtualNetworkSubNetName>"
+
+		# Get the storage account keys
+		Select-AzureSubscription $subscriptionName
+		$storageAccountKey_Default = Get-AzureStorageKey $storageAccountName_Default | %{ $_.Primary }
+		$storageAccountKey_Add1 = Get-AzureStorageKey $storageAccountName_Add1 | %{ $_.Primary }
+
+		$oozieCreds = Get-Credential -Message "Oozie metastore"
+		$hiveCreds = Get-Credential -Message "Hive metastore"
+
+		# Create a Blob storage container
+		$dest1Context = New-AzureStorageContext -StorageAccountName $storageAccountName_Default -StorageAccountKey $storageAccountKey_Default  
+		New-AzureStorageContainer -Name $containerName_Default -Context $dest1Context
+
+		# Create a new HDInsight cluster
+		$config = New-AzureHDInsightClusterConfig -ClusterSizeInNodes $clusterNodes |
+		    Set-AzureHDInsightDefaultStorage -StorageAccountName "$storageAccountName_Default.blob.core.windows.net" -StorageAccountKey $storageAccountKey_Default -StorageContainerName $containerName_Default |
+		    Add-AzureHDInsightStorage -StorageAccountName "$storageAccountName_Add1.blob.core.windows.net" -StorageAccountKey $storageAccountKey_Add1 |
+		    Add-AzureHDInsightMetastore -SqlAzureServerName "$hiveSQLDatabaseServerName.database.windows.net" -DatabaseName $hiveSQLDatabaseName -Credential $hiveCreds -MetastoreType HiveMetastore |
+		    Add-AzureHDInsightMetastore -SqlAzureServerName "$oozieSQLDatabaseServerName.database.windows.net" -DatabaseName $oozieSQLDatabaseName -Credential $oozieCreds -MetastoreType OozieMetastore |
+		        New-AzureHDInsightCluster -Name $clusterName -Location $location -VirtualNetworkId $vnetID -SubnetName $subNetName
+
+	>[WACOM.NOTE] The Azure SQL Database used for the metastore must allow connectivity to other Azure services, including Azure HDInsight. On the Azure SQL database dashboard, on the right side click the server name. This is the server on which the SQL database instance is running. Once you are on the server view, click **Configure**, and then for **Windows Azure Services**, click **Yes**, and then click **Save**.
+
+**To list HDInsight clusters**
+
+- Run the following commands from an Azure PowerShell console window to list the HDInsight cluster and verify that the cluster was successfully provisioned:
+
+		Get-AzureHDInsightCluster -Name <ClusterName>
+
+
+##<a id="cli"></a> Using Cross-platform command line
+
+> [WACOM.NOTE] As of 8/29/2014, the Cross-Platform Command-line Interface cannot be used to associate a cluster with an Azure Virtual Network.
+
+Another option for provisioning an HDInsight cluster is the Cross-platform Command-line Interface. The command-line tool is implemented in Node.js. It can be used on any platform that supports Node.js including Windows, Mac and Linux. You can install the CLI from the following locations:
+
+- **Node.JS SDK** - <a href="https://www.npmjs.com/package/azure-mgmt-hdinsight" target="_blank">https://www.npmjs.com/package/azure-mgmt-hdinsight</a>
+- **Cross-platform CLI** - <a href="https://github.com/Azure/azure-xplat-cli/archive/hdinsight-February-18-2015.tar.gz" target="_blank">https://github.com/Azure/azure-xplat-cli/archive/hdinsight-February-18-2015.tar.gz</a>  
+
+For a general guide on how to use the command-line interface, see [How to use the Azure Command-Line Tools for Mac and Linux][azure-command-line-tools]. For comprehensive reference documentation, see [Azure command-line tool for Mac and Linux][azure-command-line-tool].
+
+Instructions below guide you on how to install the cross-platform command line on Linux and Windows, and then how to use the command line to provision a cluster.
+
+- [Set up Azure cross-platform command line for Linux](#clilin)
+- [Set up Azure cross-platform command line for Windows](#cliwin)
+- [Provision HDInsight clusters using Azure cross-platform command-line](#cliprovision)
+
+#### <a id="clilin"></a>Set up cross-platform command line for Linux
+
+Perform the following procedures to set up your Linux computer to use use Azure command-line tools.
+
+- Install cross-platform command line using NPM
+- Connect to your Azure subscription
+
+**To install the command-line interface using NPM**
+
+1.	Open a terminal window on your Linux computer and run the following command:
+
+		sudo npm install -g https://github.com/Azure/azure-xplat-cli/archive/hdinsight-February-18-2015.tar.gz
+
+2.	Run the following command to verify the installation:
+
+		azure hdinsight -h
+
+	You can use the *-h* switch at different levels to display the help information. For example:
+
+		azure -h
+		azure hdinsight -h
+		azure hdinsight cluster -h
+		azure hdinsight cluster create -h
+
+**To connect to your Azure subscription**
+
+Before using the command-line interface, you must configure connectivity between your workstation and Azure. Your Azure subscription information is used by the command-line interface to connect to your account. This information can be obtained from Azure in a publish settings file. The publish settings file can then be imported as a persistent local config setting that the command-line interface will use for subsequent operations. You only need to import your publish settings once.
+
+> [WACOM.NOTE] The publish settings file contains sensitive information. Microsoft recommends that you delete the file or take additional steps to encrypt the user folder that contains the file. On Windows, modify the folder properties or use BitLocker. 
+
+
+1.	Open a terminal window.
+2.	Run the following command to log into your azure subscription.
+
+		azure account download
+
+	![HDI.Linux.CLIAccountDownloadImport](./media/hdinsight-provision-clusters/HDI.Linux.CLIAccountDownloadImport.png)
+
+	The command launches the Web page to download the publish settings file from. If the Web page does not open, click the link in the terminal window to open the browser page and log in to the portal. 
+
+3.	Download the publish settings file to the computer.
+5.	From the command prompt window, run the following command to import the publish settings file:
+
+		azure account import <path/to/the/file>
+
+
+#### <a id="cliwin"></a>Set up cross-platform command line for Windows
+
+Perform the following procedures to set up your Windows computer to use use Azure command-line tools.
+
+- Install cross-platform command line (using NPM or Windows installer)
+- Download and import Azure account publish settings
+
+
+The command-line interface can be installed using *Node.js Package Manager (NPM)* or Windows Installer. Microsoft recommends that you install using only one of the two options.
+
+**To install the command-line interface using NPM**
+
+1.	Browse to **www.nodejs.org**.
+2.	Click **INSTALL** and following the instructions using the default settings.
+3.	Open **Command Prompt** (or *Azure Command Prompt*, or *Developer Command Prompt for VS2012*) from your workstation.
+4.	Run the following command in the command prompt window.
+
+		npm install -g https://github.com/Azure/azure-xplat-cli/archive/hdinsight-February-18-2015.tar.gz
+
+	> [WACOM.NOTE] If you get an error saying the NPM command is not found, verify the following paths are in the PATH environment variable: <i>C:\Program Files (x86)\nodejs;C:\Users\[username]\AppData\Roaming\npm</i> or <i>C:\Program Files\nodejs;C:\Users\[username]\AppData\Roaming\npm</i>
+
+5.	Run the following command to verify the installation:
+
+		azure hdinsight -h
+
+	You can use the *-h* switch at different levels to display the help information. For example:
+
+		azure -h
+		azure hdinsight -h
+		azure hdinsight cluster -h
+		azure hdinsight cluster create -h
+
+**To install the command-line interface using windows installer**
+
+1.	Browse to **http://azure.microsoft.com/downloads/**.
+2.	Scroll down to the **Command line tools** section, and then click **Cross-platform Command Line Interface** and follow the Web Platform Installer wizard.
+
+**To download and import publish settings**
+
+Before using the command-line interface, you must configure connectivity between your workstation and Azure. Your Azure subscription information is used by the command-line interface to connect to your account. This information can be obtained from Azure in a publish settings file. The publish settings file can then be imported as a persistent local config setting that the command-line interface will use for subsequent operations. You only need to import your publish settings once.
+
+> [WACOM.NOTE] The publish settings file contains sensitive information. Microsoft recommends that you delete the file or take additional steps to encrypt the user folder that contains the file. On Windows, modify the folder properties or use BitLocker.
+
+
+1.	Open a **Command Prompt**.
+2.	Run the following command to download the publish settings file.
+
+		azure account download
+
+	![HDI.CLIAccountDownloadImport][image-cli-account-download-import]
+
+	The command launches the Web page to download the publish settings file from.
+
+3.	At the prompt to save the file, click **Save** and provide a location where the file must be saved.
+5.	From the command prompt window, run the following command to import the publish settings file:
+
+		azure account import <path/to/the/file>
+
+#### <a id="cliprovision"></a>Provision HDInsight clusters using Azure cross-platform command-line
+
+The following procedures are needed to provision an HDInsight cluster using Cross-platform command line:
+
+- Create an Azure Storage account
+- Provision a cluster
+
+**To create an Azure storage account**
+
+HDInsight uses an Azure Blob Storage container as the default file system. An Azure storage account is required before you can create an HDInsight cluster. The storage account must be located in the same data center.
+
+- From the command prompt window, run the following command to create an Azure storage account:
+
+		azure storage account create [options] <StorageAccountName>
+
+	When prompted for a location, select a location where an HDINsight cluster can be provisioned. The storage must be in the same location as the HDInsight cluster. Currently, only the **East Asia**, **Southeast Asia**, **North Europe**, **West Europe**, **East US**, **West US**, **North Central US**, and **South Central US** regions can host HDInsight clusters.  
+
+For information on creating an Azure storage account using Azure Management portal, see [Create, manage, or delete a storage account][azure-create-storageaccount].
+
+If you already have a storage account but do not know the account name and account key, you can use the following commands to retrieve the information:
+
+	-- lists storage accounts
+	azure storage account list
+
+	-- Shows information for a storage account
+	azure storage account show <StorageAccountName>
+
+	-- Lists the keys for a storage account
+	azure storage account keys list <StorageAccountName>
+
+For details on getting the information using the management portal, see the *How to: View, copy and regenerate storage access keys* section of [Create, manage, or delete a storage account][azure-create-storageaccount].
+
+An HDInsight cluster also requires a container within a storage account. If the storage account you provide does not already have a containder, the *azure hdinsight cluster create* prompts you for a container name and creates it as well. However, if you want to create the container beforehand, you can use the following command:
+
+	azure storage container create --account-name <StorageAccountName> --account-key <StorageAccountKey> [ContainerName]
+
+Once you have the storage account and the blob container prepared, you are ready to create a cluster.
+
+**To provision an HDInsight cluster**
+
+- From the command prompt window, run the following command:
+
+		azure hdinsight cluster create --clusterName <ClusterName> --storageAccountName "<StorageAccountName>.blob.core.windows.net" --storageAccountKey <storageAccountKey> --storageContainer <SorageContainerName> --dataNodeCount <NumberOfNodes> --location <DataCenterLocation> --userName <HDInsightClusterUsername> --password <HDInsightClusterPassword> --osType windows
+
+	![HDI.CLIClusterCreation][image-cli-clustercreation]
+
+
+**To provision an HDInsight cluster using a configuration file**
+
+Typically, you provision an HDInsight cluster, run the jobs, and then delete the cluster to cut down the cost. The command-line interface gives you the option to save the configurations into a file, so that you can reuse it every time you provision a cluster.
+
+- From the command prompt window, run the following commands:
+
+
+		#Create the config file
+		azure hdinsight cluster config create <file>
+
+		#Add commands to create a basic cluster
+		azure hdinsight cluster config set <file> --clusterName <ClusterName> --dataNodeCount <NumberOfNodes> --location "<DataCenterLocation>" --storageAccountName "<StorageAccountName>.blob.core.windows.net" --storageAccountKey "<StorageAccountKey>" --storageContainer "<BlobContainerName>" --userName "<Username>" --password "<UserPassword>" --osType windows
+
+		#If requred, include commands to use additional blob storage with the cluster
+		azure hdinsight cluster config storage add <file> --storageAccountName "<StorageAccountName>.blob.core.windows.net"
+		       --storageAccountKey "<StorageAccountKey>"
+
+		#If required, include commands to use a SQL database as a Hive metastore
+		azure hdinsight cluster config metastore set <file> --type "hive" --server "<SQLDatabaseName>.database.windows.net"
+		       --database "<HiveDatabaseName>" --user "<Username>" --metastorePassword "<UserPassword>"
+
+		#If required, include commands to use a SQL database as an Oozie metastore
+		azure hdinsight cluster config metastore set <file> --type "oozie" --server "<SQLDatabaseName>.database.windows.net"
+		       --database "<OozieDatabaseName>" --user "<SQLUsername>" --metastorePassword "<SQLPassword>"
+
+		#Run this command to create a cluster using the config file
+		azure hdinsight cluster create --config <file>
+
+	>[WACOM.NOTE] The Azure SQL database used for the metastore must allow connectivity to other Azure services, including Azure HDInsight. On the Azure SQL database dashboard, on the right side click the server name. This is the server on which the SQL database instance is running. Once you are on the server view, click **Configure**, and then for **Windows Azure Services**, click **Yes**, and then click **Save**.
+
+
+	![HDI.CLIClusterCreationConfig][image-cli-clustercreation-config]
+
+
+**To list and show cluster details**
+
+- Use the following commands to list and show cluster details:
+
+		azure hdinsight cluster list
+		azure hdinsight cluster show <ClusterName>
+
+	![HDI.CLIListCluster][image-cli-clusterlisting]
+
+
+**To delete a cluster**
+
+- Use the following command to delete a cluster:
+
+		azure hdinsight cluster delete <ClusterName>
+
+
+
+##<a id="sdk"></a> Using HDInsight .NET SDK
+The HDInsight .NET SDK provides .NET client libraries that makes it easier to work with HDInsight from a .NET application.
+
+The following procedures must be performed to provision an HDInsight cluster using the SDK:
+
+- Install HDInsight .NET SDK
+- Create a self-signed certificate
+- Create a console application
+- Run the application
+
+
+**To install HDInsight .NET SDK**
+
+You can install latest published build of the SDK from [NuGet](http://nuget.codeplex.com/wikipage?title=Getting%20Started). The instructions will be shown in the next procedure.
+
+**To create a self-signed certificate**
+
+Create a self-signed certificate, install it on your workstation, and upload it to your Azure subscription. For instructions, see [Create a self-signed certificate](http://go.microsoft.com/fwlink/?LinkId=511138).
+
+
+**To create a Visual Studio console application**
+
+1. Open Visual Studio 2013.
+
+2. From the File menu, click **New**, and then click **Project**.
+
+3. From New Project, type or select the following values:
+
+	<table style="border-color: #c6c6c6; border-width: 2px; border-style: solid; border-collapse: collapse;">
+	<tr>
+	<th style="border-color: #c6c6c6; border-width: 2px; border-style: solid; border-collapse: collapse; width:90px; padding-left:5px; padding-right:5px;">Property</th>
+	<th style="border-color: #c6c6c6; border-width: 2px; border-style: solid; border-collapse: collapse; width:90px; padding-left:5px; padding-right:5px;">Value</th></tr>
+	<tr>
+	<td style="border-color: #c6c6c6; border-width: 2px; border-style: solid; border-collapse: collapse; padding-left:5px;">Category</td>
+	<td style="border-color: #c6c6c6; border-width: 2px; border-style: solid; border-collapse: collapse; padding-left:5px; padding-right:5px;">Templates/Visual C#/Windows</td></tr>
+	<tr>
+	<td style="border-color: #c6c6c6; border-width: 2px; border-style: solid; border-collapse: collapse; padding-left:5px;">Template</td>
+	<td style="border-color: #c6c6c6; border-width: 2px; border-style: solid; border-collapse: collapse; padding-left:5px;">Console Application</td></tr>
+	<tr>
+	<td style="border-color: #c6c6c6; border-width: 2px; border-style: solid; border-collapse: collapse; padding-left:5px;">Name</td>
+	<td style="border-color: #c6c6c6; border-width: 2px; border-style: solid; border-collapse: collapse; padding-left:5px;">CreateHDICluster</td></tr>
+	</table>
+
+4. Click **OK** to create the project.
+
+5. From the **Tools** menu, click **Nuget Package Manager**, and then click **Package Manager Console**.
+
+6. Run the following commands in the console to install the packages.
+
+		Install-Package Microsoft.WindowsAzure.Management.HDInsight
+
+	This command adds .NET libraries and references to them to the current Visual Studio project.
+
+7. From Solution Explorer, double-click **Program.cs** to open it.
+
+8. Add the following using statements to the top of the file:
+
+		using System.Security.Cryptography.X509Certificates;
+		using Microsoft.WindowsAzure.Management.HDInsight;
+		using Microsoft.WindowsAzure.Management.HDInsight.ClusterProvisioning;
+
+
+9. In the Main() function, copy and paste the following code:
+
+        string certfriendlyname = "<CertificateFriendlyName>";     // Friendly name for the certificate your created earlier  
+        string subscriptionid = "<AzureSubscriptionID>";
+        string clustername = "<HDInsightClusterName>";
+        string location = "<MicrosoftDataCenter>";
+        string storageaccountname = "<AzureStorageAccountName>.blob.core.windows.net";
+        string storageaccountkey = "<AzureStorageAccountKey>";
+        string containername = "<HDInsightDefaultContainerName>";
+        string username = "<HDInsightUsername>";
+        string password = "<HDInsightUserPassword>";
+        int clustersize = <NumberOfNodesInTheCluster>;
+
+        // Get the certificate object from certificate store using the friendly name to identify it
+        X509Store store = new X509Store();
+        store.Open(OpenFlags.ReadOnly);
+        X509Certificate2 cert = store.Certificates.Cast<X509Certificate2>().First(item => item.FriendlyName == certfriendlyname);
+
+        // Create the storage account if it doesn't exist.
+
+        // Create the container if it doesn't exist.
+
+		// Create an HDInsightClient object
+        HDInsightCertificateCredential creds = new HDInsightCertificateCredential(new Guid(subscriptionid), cert);
+        var client = HDInsightClient.Connect(creds);
+
+		// Supply th cluster information
+        ClusterCreateParameters clusterInfo = new ClusterCreateParameters()
+        {
+            Name = clustername,
+            Location = location,
+            DefaultStorageAccountName = storageaccountname,
+            DefaultStorageAccountKey = storageaccountkey,
+            DefaultStorageContainer = containername,
+            UserName = username,
+            Password = password,
+            ClusterSizeInNodes = clustersize
+        };
+
+		// Create the cluster
+        Console.WriteLine("Creating the HDInsight cluster ...");
+
+        ClusterDetails cluster = client.CreateCluster(clusterInfo);
+
+        Console.WriteLine("Created cluster: {0}.", cluster.ConnectionUrl);
+        Console.WriteLine("Press ENTER to continue.");
+        Console.ReadKey();
+
+10. Replace the variables at the beginning of the main() function.
+
+**To run the application**
+
+While the application is open in Visual Studio, press **F5** to run the application. A console window should open and display the status of the application. It can take several minutes to create a HDInsight cluster.
+
+
+
+##<a id="nextsteps"></a> Next steps
+In this article, you have learned several ways to provision an HDInsight cluster. To learn more, see the following articles:
+
+* [Get started with Azure HDInsight][hdinsight-get-started] - Learn how to start working with your HDInsight cluster
+* [Use Sqoop with HDInsight][89e2276a] - Learn how to copy data between HDInsight and SQL Database or SQL Server
+* [Administer HDInsight using PowerShell][hdinsight-admin-powershell] - Learn how to work with HDInsight using PowerShell
+* [Submit Hadoop jobs programmatically][hdinsight-submit-jobs] - Learn how to programmtically submit jobs to HDInsight
+* [Azure HDInsight SDK documentation][hdinsight-sdk-documentation] - Discover the HDInsight SDK
+
+
+[hdinsight-sdk-documentation]: http://msdn.microsoft.com/library/dn479185.aspx
+[hdinsight-hbase-custom-provision]: http://azure.microsoft.com/documentation/articles/hdinsight-hbase-get-started/
+
+[hdinsight-customize-cluster]: ../hdinsight-hadoop-customize-cluster/
+[hdinsight-get-started]: ../hdinsight-get-started/
+[hdinsight-storage]: ../hdinsight-use-blob-storage/
+[hdinsight-admin-powershell]: ../hdinsight-administer-use-powershell/
+[hdinsight-admin-portal]: ../hdinsight-administer-use-management-portal/
+[hadoop-hdinsight-intro]: ../hdinsight-hadoop-introduction/
+[hdinsight-submit-jobs]: ../hdinsight-submit-hadoop-jobs-programmatically/
+[hdinsight-powershell-reference]: http://msdn.microsoft.com/library/windowsazure/dn479228.aspx
+[hdinsight-storm-get-started]: ../hdinsight-storm-getting-started/
+
+[azure-management-portal]: https://manage.windowsazure.com/
+
+[azure-command-line-tools]: ../xplat-cli/
+[azure-command-line-tool]: ../command-line-tools/
+[azure-create-storageaccount]: ../storage-create-storage-account/
+
+[apache-hadoop]: http://go.microsoft.com/fwlink/?LinkId=510084
+[azure-purchase-options]: http://azure.microsoft.com/pricing/purchase-options/
+[azure-member-offers]: http://azure.microsoft.com/pricing/member-offers/
+[azure-free-trial]: http://azure.microsoft.com/pricing/free-trial/
+[hdi-remote]: http://azure.microsoft.com/documentation/articles/hdinsight-administer-use-management-portal/#rdp
+
+
+[Powershell-install-configure]: ../install-configure-powershell/
+
+[image-hdi-customcreatecluster]: ./media/hdinsight-get-started/HDI.CustomCreateCluster.png
+[image-hdi-customcreatecluster-clusteruser]: ./media/hdinsight-get-started/HDI.CustomCreateCluster.ClusterUser.png
+[image-hdi-customcreatecluster-storageaccount]: ./media/hdinsight-get-started/HDI.CustomCreateCluster.StorageAccount.png
+[image-hdi-customcreatecluster-addonstorage]: ./media/hdinsight-get-started/HDI.CustomCreateCluster.AddOnStorage.png
+
+[image-customprovision-page1]: ./media/hdinsight-provision-clusters/HDI.CustomProvision.Page1.png "Provide Hadoop HDInsight cluster details"
+[image-customprovision-page3]: ./media/hdinsight-provision-clusters/HDI.CustomProvision.Page3.png "Provide Hadoop HDInsight cluster users"
+[image-customprovision-page4]: ./media/hdinsight-provision-clusters/HDI.CustomProvision.Page4.png "Provide storage account details for Hadoop HDInsight cluster"
+[image-customprovision-page5]: ./media/hdinsight-provision-clusters/HDI.CustomProvision.Page5.png "Provide additional storage account details for Hadoop HDInsight cluster"
+[image-customprovision-page6]: ./media/hdinsight-provision-clusters/HDI.CustomProvision.Page6.png "Configure Script Action to customize an HDInsight cluster"
+
+
+[image-cli-account-download-import]: ./media/hdinsight-provision-clusters/HDI.CLIAccountDownloadImport.png
+[image-cli-clustercreation]: ./media/hdinsight-provision-clusters/HDI.CLIClusterCreation.png
+[image-cli-clustercreation-config]: ./media/hdinsight-provision-clusters/HDI.CLIClusterCreationConfig.png
+[image-cli-clusterlisting]: ./media/hdinsight-provision-clusters/HDI.CLIListClusters.png "List and show clusters"
+
+[image-hdi-ps-provision]: ./media/hdinsight-provision-clusters/HDI.ps.provision.png
+
+[img-hdi-cluster]: ./media/hdinsight-provision-clusters/HDI.Cluster.png
+
+  [89e2276a]: /en-us/documentation/articles/hdinsight-use-sqoop/ "Use Sqoop with HDInsight"