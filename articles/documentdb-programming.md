<properties 
	pageTitle="DocumentDB programming: Stored procedures, triggers, and UDFs | Azure" 
	description="Find out how to use Microsoft Azure DocumentDB to write stored procedures, triggers, and user defined functions (UDFs) natively in JavaScript." 
	services="documentdb" 
	documentationCenter="" 
	authors="mimig1" 
	manager="jhubbard" 
	editor="cgronlun"/>

<tags 
	ms.service="documentdb" 
	ms.workload="data-services" 
	ms.tgt_pltfrm="na" 
	ms.devlang="na" 
	ms.topic="article" 
	ms.date="02/12/2015" 
	ms.author="mimig"/>

# DocumentDB programming: Stored procedures, triggers, and UDFs

Learn how DocumentDB’s language integrated, transactional execution of JavaScript lets developers write **stored procedures**, **triggers** and **user defined functions (UDFs)** natively in JavaScript. This allows you to write application logic that can be shipped and executed directly on the database storage partitions 

By reading this article, you'll be able to answer the following questions:

- How do I write a a stored procedure, trigger, or UDF using JavaScript?
- How does DocumentDB guarantee ACID?
- How do transactions work in DocumentDB?
- What are pre-triggers and post-triggers and how do I write one?
- How do I register and execute a stored procedure, trigger, or UDF in a RESTful manner by using HTTP?
- What DocumentDB SDKs are available to create and execute stored procedures, triggers, and UDFs?

##Introduction

This approach of *“JavaScript as a modern day T-SQL”* frees application developers from the complexities of type system mismatches and object-relational mapping technologies. It also has a number of intrinsic advantages that can be utilized to build rich applications:  

-	**Procedural Logic:** JavaScript as a high level programming language, provides a rich and familiar interface to express business logic. You can perform complex sequences of operations closer to the data.

-	**Atomic Transactions:** DocumentDB guarantees that database operations performed inside a single stored procedure or trigger are atomic. This lets an application combine related operations in a single batch so that either all of them succeed or none of them succeed. 

-	**Performance:** The fact that JSON is intrinsically mapped to the Javascript language type system and is also the basic unit of storage in DocumentDB allows for a number of optimizations like lazy materialization of JSON documents in the buffer pool and making them available on-demand to the executing code. There are more performance benefits associated with shipping business logic to the database:
	-	Batching – Developers can group operations like inserts and submit them in bulk. The network traffic latency cost and the store overhead to create separate transactions are reduced significantly. 
	-	Pre-compilation – DocumentDB precompiles stored procedures, triggers and user defined functions (UDFs) to avoid JavaScript compilation cost for each invocation. The overhead of building the byte code for the procedural logic is amortized to a minimal value.
	-	Sequencing – Many operations need a side-effect (“trigger”) that potentially involves doing one or many secondary store operations. Aside from atomicity, this is more performant when moved to the server. 
-	**Encapsulation:** Stored procedures can be used to group business logic in one place. This has two advantages:
	-	It adds an abstraction layer on top of the raw data, which enables data architects to evolve their applications independently from the data. This is particularly advantageous when the data is schema-less, due to the brittle assumptions that may need to be baked into the application if they have to deal with data directly.  
	-	This abstraction lets enterprises keep their data secure by streamlining the access from the scripts.  

The creation and execution of triggers, stored procedure and custom query operators is supported through the [REST API](https://msdn.microsoft.com/library/azure/dn781481.aspx), and [client SDKs](https://msdn.microsoft.com/library/azure/dn781482.aspx) in many platforms including .NET, Node.js and JavaScript. **This tutorial uses the [Node.js SDK](http://dl.windowsazure.com/documentDB/nodedocs/)** to illustrate syntax and usage of stored procedures, triggers, and UDFs.   

##Example: Write a simple stored procedure 
Let’s start with a simple stored procedure that returns a “Hello World” response.

	var helloWorldStoredProc = {
	    id: "helloWorld",
	    body: function () {
	        var context = getContext();
	        var response = context.getResponse();
	
	        response.setBody("Hello, World");
	    }
	}


Stored procedures are registered per collection, and can operate on any document and attachment present in that collection. The following snippet shows how to register the helloWorld stored procedure with a collection. 

	// register the stored procedure
	var createdStoredProcedure;
	client.createStoredProcedureAsync(collection._self, helloWorldStoredProc)
		.then(function (response) {
		    createdStoredProcedure = response.resource;
		    console.log("Successfully created stored procedure");
		}, function (error) {
		    console.log("Error", error);
		});


Once the stored procedure is registered, we can execute it against the collection, and read the results back at the client. 

	// execute the stored procedure
	client.executeStoredProcedureAsync(createdStoredProcedure._self)
		.then(function (response) {
		    console.log(response.result); // "Hello, World"
		}, function (err) {
		    console.log("Error", error);
		});


The context object provides access to all operations that can be performed on DocumentDB storage, as well as access to the request and response objects. In this case, we used the response object to set the body of the response that was sent back to the client. For more details, refer to the [DocumentDB JavaScript server SDK documentation](http://dl.windowsazure.com/documentDB/jsserverdocs/).  

Let us expand on this example and add more database related functionality to the stored procedure. Stored procedures can create, update, read, query and delete documents and attachments inside the collection.    

##Example: Write a stored procedure to create a document 
The next snippet shows how to use the context object to interact with DocumentDB resources.

	var createDocumentStoredProc = {
	    id: "createMyDocument",
	    body: function createMyDocument(documentToCreate) {
	        var context = getContext();
	        var collection = context.getCollection();
	
	        var accepted = collection.createDocument(collection.getSelfLink(),
	              documentToCreate,
				function (err, documentCreated) {
				    if (err) throw new Error('Error' + err.message);
				    context.getResponse().setBody(documentCreated.id)
				});
	        if (!accepted) return;
	    }
	}


This stored procedure takes as input documentToCreate, the body of a document to be created in the current collection. All such operations are asynchronous and depend on JavaScript function callbacks. The callback function has two parameters, one for the error object in case the operation fails, and one for the created object. Inside the callback, users can either handle the exception or throw an error. In case a callback is not provided and there is an error, the DocumentDB runtime throws an error.   

In the example above, the callback throws an error if the operation failed. Otherwise, it sets the id of the created document as the body of the response to the client. Here is how this stored procedure is executed with input parameters.

	// register the stored procedure
	client.createStoredProcedureAsync(collection._self, createDocumentStoredProc)
		.then(function (response) {
		    var createdStoredProcedure = response.resource;
	
		    // run stored procedure to create a document
		    var docToCreate = {
		        id: "DocFromSproc",
		        book: "The Hitchhiker’s Guide to the Galaxy",
		        author: "Douglas Adams"
		    };
	
		    return client.executeStoredProcedureAsync(createdStoredProcedure._self,
	              docToCreate);
		}, function (error) {
		    console.log("Error", error);
		})
	.then(function (response) {
	    console.log(response); // "DocFromSproc"
	}, function (error) {
	    console.log("Error", error);
	});

	
Note that this stored procedure can be modified to take an array of document bodies as input and create them all in the same stored procedure execution instead of multiple network requests to create each of them individually. This can be used to implement an efficient bulk importer for DocumentDB (discussed later in this tutorial).   

The example described demonstrated how to use stored procedures. We will cover triggers and user defined functions (UDFs) later in the tutorial. First, lets look at the general characteristics of the scripting support in DocumentDB.  

##Runtime Support
[DocumentDB JavaScript server side SDK](http://dl.windowsazure.com/documentDB/jsserverdocs/) provides support for the most of the mainstream JavaScript language features as standardized by [ECMA-262](../documentdb-interactions-with-resources.md).
 
##Transactions
Transaction in a typical database can be defined as a sequence of operations performed as a single logical unit of work. Each transaction provides **ACID guarantees**. ACID is a well-known acronym that stands for four properties -  Atomicity, Consistency, Isolation and Durability.  

Briefly, atomicity guarantees that all the work done inside a transaction is treated as a single unit where either all of it is committed or none. Consistency makes sure that the data is always in a good internal state across transactions. Isolation guarantees that no two transactions interfere with each other – generally, most commercial systems provide multiple isolation levels that can be used based on the application needs. Durability ensures that any change that’s committed in the database will always be present.   

In DocumentDB, JavaScript is hosted in the same memory space as the database. Hence, requests made within stored procedures and triggers execute in the same scope of a database session. This enables DocumentDB to guarantee ACID for all operations that are part of a single stored procedure/trigger. Consider the following stored procedure definition:

	// JavaScript source code
	var exchangeItemsSproc = {
	    name: "exchangeItems",
	    body: function (playerId1, playerId2) {
	        var context = getContext();
	        var collection = context.getCollection();
	        var response = context.getResponse();
	
	        var player1Document, player2Document;
	
	        // query for players
	        var filterQuery = 'SELECT * FROM Players p where p.id  = "' + playerId1 + '"';
	        var accept = collection.queryDocuments(collection.getSelfLink(), filterQuery, {},
	            function (err, documents, responseOptions) {
	                if (err) throw new Error("Error" + err.message);
	
	                if (documents.length != 1) throw "Unable to find both names";
	                player1Document = documents[0];
	
	                var filterQuery2 = 'SELECT * FROM Players p where p.id = "' + playerId2 + '"';
	                var accept2 = collection.queryDocuments(collection.getSelfLink(), filterQuery2, {},
	                    function (err2, documents2, responseOptions2) {
	                        if (err2) throw new Error("Error" + err2.message);
	                        if (documents2.length != 1) throw "Unable to find both names";
	                        player2Document = documents2[0];
	                        swapItems(player1Document, player2Document);
	                        return;
	                    });
	                if (!accept2) throw "Unable to read player details, abort ";
	            });
	
	        if (!accept) throw "Unable to read player details, abort ";
	
	        // swap the two players’ items
	        function swapItems(player1, player2) {
	            var player1ItemSave = player1.item;
	            player1.item = player2.item;
	            player2.item = player1ItemSave;
	
	            var accept = collection.replaceDocument(player1._self, player1,
	                function (err, docReplaced) {
					    if (err) throw "Unable to update player 1, abort ";
	
					    var accept2 = collection.replaceDocument(player2._self, player2,
	                        function (err2, docReplaced2) {
							    if (err) throw "Unable to update player 2, abort"
							});
	
					    if (!accept2) throw "Unable to update player 2, abort";
					});
	
	            if (!accept) throw "Unable to update player 1, abort";
	        }
	    }
	}
	
	// register the stored procedure in Node.js client
	client.createStoredProcedureAsync(collection._self, exchangeItemsSproc)
		.then(function (response) {
		    var createdStoredProcedure = response.resource;
		}
	);

This stored procedure uses transactions within a gaming app to trade items between two players in a single operation. The stored procedure attempts to read two documents each corresponding to the player IDs passed in as an argument. If both player documents are found, then the stored procedure updates the documents by swapping their items. If any errors are encountered along the way, it throws a JavaScript exception that implicitly aborts the transaction.
	

##Commit and rollback
Transactions are deeply and natively integrated into DocumentDB’s JavaScript programming model. Inside a JavaScript function, all operations are automatically wrapped under a single transaction. If the JavaScript completes without any exception, the operations to the database are committed. In effect, the “BEGIN TRANSACTION” and “COMMIT TRANSACTION” statements in relational databases are implicit in DocumentDB.  
 
If there is any exception that’s propagated from the script, DocumentDB’s JavaScript runtime will roll back the whole transaction. As shown in the earlier example, throwing an exception is effectively equivalent to a “ROLLBACK TRANSACTION” in DocumentDB. 

###Data consistency
Stored procedures and triggers are always executed on the primary replica of the DocumentDB collection. This ensures that reads from inside stored procedures offer strong consistency. Queries using user defined functions can be executed on the primary or any secondary replica, but we ensure to meet the requested consistency level by choosing the appropriate replica.

##Security
JavaScript stored procedures and triggers are sandboxed so that the effects of one script do not leak to the other without going through the snapshot transaction isolation at the database level. The runtime environments are pooled but cleaned of the context after each run. Hence they are guaranteed to be safe of any unintended side effects from each other.

##Pre-compilation
Stored procedures, triggers and UDFs are implicitly precompiled to the byte code format in order to avoid compilation cost at the time of each script invocation. This ensures invocations of stored procedures are fast and have a low footprint.

##<a id="trigger"></a> Triggers
###Pre-Triggers
DocumentDB provides triggers that are executed or triggered by an operation on a document. For example, you can specify a pre-trigger when you are creating a document – this pre-trigger will run before the document is created. The following is an example of how pre-triggers can be used to validate the properties of a document that is being created:

	var validateDocumentContentsTrigger = {
	    name: "validateDocumentContents",
	    body: function validate() {
	        var context = getContext();
	        var request = context.getRequest();
	
	        // document to be created in the current operation
	        var documentToCreate = request.getBody();
	
	        // validate properties
	        if (!("timestamp" in documentToCreate)) {
	            var ts = new Date();
	            documentToCreate["my timestamp"] = ts.getTime();
	        }
	
	        // update the document that will be created
	        request.setBody(documentToCreate);
	    },
	    triggerType: TriggerType.Pre,
	    triggerOperation: TriggerOperation.Create
	}


And the corresponding Node.js client-side registration code for the trigger:

	// register pre-trigger
	client.createTriggerAsync(collection.self, validateDocumentContentsTrigger)
		.then(function (response) {
		    console.log("Created", response.resource);
		    var docToCreate = {
		        id: "DocWithTrigger",
		        event: "Error",
		        source: "Network outage"
		    };
	
		    // run trigger while creating above document 
		    var options = { preTriggerInclude: "validateDocumentContents" };
	
		    return client.createDocumentAsync(collection.self,
	              docToCreate, options);
		}, function (error) {
		    console.log("Error", error);
		})
	.then(function (response) {
	    console.log(response.resource); // document with timestamp property added
	}, function (error) {
	    console.log("Error", error);
	});


Pre-triggers cannot have any input parameters. The request object can be used to manipulate the request message associated with the operation. Here, the pre-trigger is being run with the creation of a document, and the request message body contains the document to be created in JSON format.   

When triggers are registered, users can specify the operations that it can run with. This trigger was created with TriggerOperation.Create, which means the following is not permitted.

	var options = { preTriggerInclude: "validateDocumentContents" };
	
	client.replaceDocumentAsync(docToReplace.self,
	              newDocBody, options)
	.then(function (response) {
	    console.log(response.resource);
	}, function (error) {
	    console.log("Error", error);
	});
	
	// Fails, can’t use a create trigger in a replace operation

###Post-triggers
Post-triggers, like pre-triggers, are associated with an operation on a document and don’t take any input parameters. They run **after** the operation has completed, and have access to the response message that is sent to the client.   

The following example shows post-triggers in action:

	var updateMetadataTrigger = {
	    name: "updateMetadata",
	    body: function updateMetadata() {
	        var context = getContext();
	        var collection = context.getCollection();
	        var response = context.getResponse();
	
	        // document that was created
	        var createdDocument = response.getBody();
	
	        // query for metadata document
	        var filterQuery = 'SELECT * FROM root r WHERE r.id = "_metadata"';
	        var accept = collection.queryDocuments(collection.getSelfLink(), filterQuery,
	            updateMetadataCallback);
	        if(!accept) throw "Unable to update metadata, abort";
	 
	        function updateMetadataCallback(err, documents, responseOptions) {
	            if(err) throw new Error("Error" + err.message);
	                     if(documents.length != 1) throw 'Unable to find metadata document';
	                     
	                     var metadataDocument = documents[0];
	                     
	                     // update metadata
	                     metadataDocument.createdDocuments += 1;
	                     metadataDocument.createdNames += " " + createdDocument.id;
	                     var accept = collection.replaceDocument(metadataDocument._self,
	                           metadataDocument, function(err, docReplaced) {
	                                  if(err) throw "Unable to update metadata, abort";
	                           });
	                     if(!accept) throw "Unable to update metadata, abort";
	                     return;                    
	        }																							
	    },
	    triggerType: TriggerType.Post,
	    triggerOperation: TriggerOperation.All
	}


The trigger can be registered as shown in the following sample.

	// register post-trigger
	client.createTriggerAsync(collection.self, updateMetadataTrigger)
		.then(function(createdTrigger) { 
		    var docToCreate = { 
		        name: "artist_profile_1023",
		        artist: "The Band",
		        albums: ["Hellujah", "Rotators", "Spinning Top"]
		    };
	
		    // run trigger while creating above document 
		    var options = { postTriggerInclude: "updateMetadata" };
		
		    return client.createDocumentAsync(collection.self,
	              docToCreate, options);
		}, function(error) {
		    console.log("Error" , error);
		})
	.then(function(response) {
	    console.log(response.resource); 
	}, function(error) {
	    console.log("Error" , error);
	});


This trigger queries for the metadata document and updates it with details about the newly created document.  

One thing that is important to note is the **transactional** execution of triggers in DocumentDB. This post-trigger runs as part of the same transaction as the creation of the original document. Therefore, if we throw an exception from the post-trigger (say if we are unable to update the metadata document), the whole transaction will fail and be rolled back. No document will be created, and an exception will be returned.  

<<<<<<< HEAD
##<a id="udf"></a> User-Defined Functions
User-defined Functions (UDFs) are used to extend the DocumentDB SQL query language grammar and implement custom business logic. They can only be called from inside queries. They do not have access to the context object and are meant to be used as compute-only JavaScript. Therefore, UDFs can be run on secondary replicas of the DocumentDB service.  
=======
##<a id="udf"></a>User-defined functions
User-defined functions (UDFs) are used to extend the DocumentDB SQL query language grammar and implement custom business logic. They can only be called from inside queries. They do not have access to the context object and are meant to be used as compute-only JavaScript. Therefore, UDFs can be run on secondary replicas of the DocumentDB service.  
>>>>>>> 97e0dcbb
 
The following sample creates a UDF to calculate income tax based on rates for various income brackets, and then uses it inside a query to find all people who paid more than $20,000 in taxes.

	var taxUdf = {
	    name: "tax",
	    body: function tax(income) {
	
	        if(income == undefined) 
	            throw 'no input';
	
	        if (income < 1000) 
	            return income * 0.1;
	        else if (income < 10000) 
	            return income * 0.2;
	        else
	            return income * 0.4;
	    }
	}


The UDF can subsequently be used in queries like in the following sample:

	// register UDF
	client.createUserDefinedFunctionAsync(collection.self, taxUdf)
		.then(function(response) { 
		    console.log("Created", response.resource);
	
		    var query = 'SELECT * FROM TaxPayers t WHERE tax(t.income) > 20000'; 
		    return client.queryDocuments(collection.self,
	               query).toArrayAsync();
		}, function(error) {
		    console.log("Error" , error);
		})
	.then(function(response) {
	    var documents = response.feed;
	    console.log(response.resource); 
	}, function(error) {
	    console.log("Error" , error);
	});

##Bounded execution
All DocumentDB operations must complete within the server specified request timeout duration. This constraint also applies to JavaScript functions (stored procedures, triggers and user-defined functions). If an operation does not complete with that time limit, the transaction is rolled back. JavaScript functions must finish within the time limit or implement a continuation based model to batch/resume execution.  

In order to simplify development of stored procedures and triggers to handle time limits, all functions under the collection object (for create, read, replace, and delete of documents and attachments) return a Boolean value that represents whether that operation will complete. If this value is false, it is an indication that the time limit is about to expire and that the procedure must wrap up execution.  Operations queued prior to the first unaccepted store operation are guaranteed to complete if the stored procedure completes in time and does not queue any more requests.  

JavaScript functions are also bounded on resource consumption. DocumentDB reserves throughput per collection based on the provisioned size of a database account. Throughput is expressed in terms of a normalized unit of CPU, memory and IO consumption called request units or RUs. JavaScript functions can potentially use up a large number of RUs within a short time, and might get rate-limited if the collection’s limit is reached. Resource intensive stored procedures might also be quarantined to ensure availability of primitive database operations.  

##Bulk importing data
Below is an example of a stored procedure that is written to bulk-import documents into a collection. Note how the stored procedure handles bounded execution by checking the Boolean return value from createDocument, and then uses the count of documents inserted in each invocation of the stored procedure to track and resume progress across batches.

	function bulkImport(docs) {
	    var collection = getContext().getCollection();
	    var collectionLink = collection.getSelfLink();
	
	    // The count of imported docs, also used as current doc index.
	    var count = 0;
	
	    // Validate input.
	    if (!docs) throw new Error("The array is undefined or null.");
	
	    var docsLength = docs.length;
	    if (docsLength == 0) {
	        getContext().getResponse().setBody(0);
	    }
	
	    // Call the create API to create a document.
	    tryCreate(docs[count], callback);
	
	    // Note that there are 2 exit conditions:
	    // 1) The createDocument request was not accepted. 
	    //    In this case the callback will not be called, we just call setBody and we are done.
	    // 2) The callback was called docs.length times.
	    //    In this case all documents were created and we don’t need to call tryCreate anymore. Just call setBody and we are done.
	    function tryCreate(doc, callback) {
	        var isAccepted = collection.createDocument(collectionLink, doc, callback);
	
	        // If the request was accepted, callback will be called.
	        // Otherwise report current count back to the client, 
	        // which will call the script again with remaining set of docs.
	        if (!isAccepted) getContext().getResponse().setBody(count);
	    }
	
	    // This is called when collection.createDocument is done in order to process the result.
	    function callback(err, doc, options) {
	        if (err) throw err;
	
	        // One more document has been inserted, increment the count.
	        count++;
	
	        if (count >= docsLength) {
	            // If we created all documents, we are done. Just set the response.
	            getContext().getResponse().setBody(count);
	        } else {
	            // Create next document.
	            tryCreate(docs[count], callback);
	        }
	    }
	}


##Perform operations in a RESTful manner
All DocumentDB operations can be performed in a RESTful manner. Stored procedures, triggers and user-defined functions can be registered under a collection by using HTTP POST. The following is an example of how to register a stored procedure:

	POST https://<url>/sprocs/ HTTP/1.1
	authorization: <<auth>>
	x-ms-date: Thu, 07 Aug 2014 03:43:10 GMT
	
	
	var x = {
	  "name": "createAndAddProperty",
	  "body": function (docToCreate, addedPropertyName, addedPropertyValue) {
	            var collectionManager = getContext().getCollection();
	            collectionManager.createDocument(
	                collectionManager.getSelfLink(),
	                docToCreate,
	                function(err, docCreated) {
	                  if(err) throw new Error('Error:  ' + err.message);
	                  docCreated[addedPropertyName] = addedPropertyValue;
	                  getContext().getResponse().setBody(docCreated);
	                });
	        }
	}


The stored procedure is registered by executing a POST request against the URI dbs/sehcAA==/colls/sehcAIE2Qy4=/sprocs with the body containing the stored procedure to create. Triggers and UDFs can be registered similarly by issuing a POST against /triggers and /udfs respectively.
This stored procedure can then be executed by issuing a POST request against its resource link:

	POST https://<url>/sprocs/<sproc> HTTP/1.1
	authorization: <<auth>>
	x-ms-date: Thu, 07 Aug 2014 03:43:20 GMT
	
	
	[ { "name": "TestDocument", "book": "Autumn of the Patriarch"}, "Price", 200 ]


Here, the input to the stored procedure is passed in the request body. Note that the input is passed as a JSON array of input parameters. The stored procedure takes the first input as a document that is a response body. The response we receive is as follows:

	HTTP/1.1 200 OK
	 
	{ 
	  name: 'TestDocument',
	  book: ‘Autumn of the Patriarch’,
	  id: ‘V7tQANV3rAkDAAAAAAAAAA==‘,
	  ts: 1407830727,
	  self: ‘dbs/V7tQAA==/colls/V7tQANV3rAk=/docs/V7tQANV3rAkDAAAAAAAAAA==/’,
	  etag: ‘6c006596-0000-0000-0000-53e9cac70000’,
	  attachments: ‘attachments/’,
	  Price: 200
	}


Triggers, unlike stored procedures, cannot be executed directly. Instead they are executed as part of an operation on a document. We can specify the triggers to run with a request using HTTP headers. The following is request to create a document.

	POST https://<url>/docs/ HTTP/1.1
	authorization: <<auth>>
	x-ms-date: Thu, 07 Aug 2014 03:43:10 GMT
	x-ms-documentdb-pre-trigger-include: validateDocumentContents 
	x-ms-documentdb-post-trigger-include: bookCreationPostTrigger
	
	
	{
	   "name": "newDocument",
	   “title”: “The Wizard of Oz”,
	   “author”: “Frank Baum”,
	   “pages”: 92
	}


Here the pre-trigger to be run with the request is specified in the x-ms-documentdb-pre-trigger-include header. Correspondingly, any post-triggers are given in the x-ms-documentdb-post-trigger-include header. Note that both pre- and post-triggers can be specified for a given request.

##SDK support
In addition to the [Node.js](http://dl.windowsazure.com/documentDB/nodedocs/) client, DocumentDB supports [.NET](https://msdn.microsoft.com/library/azure/dn783362.aspx), [Java](http://dl.windowsazure.com/documentdb/javadoc/), [JavaScript](http://dl.windowsazure.com/documentDB/jsclientdocs/), and [Python SDKs](http://dl.windowsazure.com/documentDB/pythondocs/). Stored procedures, triggers and UDFs can be created and executed using any of these SDKs as well. The following example shows how to create and execute a stored procedure using the .NET client. Note how the .NET types are passed into the stored procedure as JSON and read back.

	var markAntiquesSproc = new StoredProcedure
	{
	    Id = "ValidateDocumentAge",
	    Body = @"
	            function(docToCreate, antiqueYear) {
	                var collection = getContext().getCollection();    
	                var response = getContext().getResponse();    
	
			        if(docToCreate.Year != undefined && docToCreate.Year < antiqueYear){
				        docToCreate.antique = true;
			        }
	
	                collection.createDocument(collection.getSelfLink(), docToCreate, {}, 
	                    function(err, docCreated, options) { 
	                        if(err) throw new Error('Error while creating document: ' + err.message);                              
	                        if(options.maxCollectionSizeInMb == 0) throw 'max collection size not found'; 
	                        response.setBody(docCreated);
	                });
	 	    }"
	};
	
	// register stored procedure
	StoredProcedure createdStoredProcedure = await client.CreateStoredProcedureAsync(collection.SelfLink, markAntiquesSproc);
	dynamic document = new Document() { Id = "Borges_112" };
	document.Title = "Aleph";
	document.Year = 1949;
	
	// execute stored procedure
	Document createdDocument = await client.ExecuteStoredProcedureAsync<Document>(createdStoredProcedure.SelfLink, document, 1920);


This sample shows how to use the [.NET SDK](https://msdn.microsoft.com/library/azure/dn783362.aspx) to create a pre-trigger and create a document with the trigger enabled. 

	Trigger preTrigger = new Trigger()
	{
	    Id = "CapitalizeName",
	    Body = @"function() {
	        var item = getContext().getRequest().getBody();
	        item.id = item.id.toUpperCase();
	        getContext().getRequest().setBody(item);
	    }",
	    TriggerOperation = TriggerOperation.Create,
	    TriggerType = TriggerType.Pre
	};
	
	Document createdItem = await client.CreateDocumentAsync(collection.SelfLink, new Document { Id = "documentdb" },
	    new RequestOptions
	    {
	        PreTriggerInclude = new List<string> { "CapitalizeName" },
	    });


And the following example shows how to create a user defined function (UDF) and use it in a [DocumentDB SQL query](../documentdb-sql-query.md).

	UserDefinedFunction function = new UserDefinedFunction()
	{
	    Id = "LOWER",
	    Body = @"function(input) 
		{
	        return input.toLowerCase();
	    }"
	};
	
	foreach (Book book in client.CreateDocumentQuery(collection.SelfLink,
	    "SELECT * FROM Books b WHERE LOWER(b.Title) = 'war and peace'"))
	{
	    Console.WriteLine("Read {0} from query", book);
	}
##Next steps

Explore the [Azure DocumentDB SDKs](https://msdn.microsoft.com/en-us/library/azure/dn781482.aspx) to create additional stored procedures, triggers, and UDFs.


##References

- JSON [http://www.json.org/](http://www.json.org/) 
- JavaScript ECMA-262 [http://www.ecma-international.org/publications/standards/Ecma-262.htm ](http://www.ecma-international.org/publications/standards/Ecma-262.htm )
-	JavaScript – JSON type system [http://www.json.org/js.html](http://www.json.org/js.html) 
-	Secure and Portable Database Extensibility- [http://dl.acm.org/citation.cfm?id=276339](http://dl.acm.org/citation.cfm?id=276339) 
-	Service Oriented Database Architecture - [http://dl.acm.org/citation.cfm?id=1066267&coll=Portal&dl=GUIDE](http://dl.acm.org/citation.cfm?id=1066267&coll=Portal&dl=GUIDE) 
-	Hosting the .NET Runtime in Microsoft SQL server - [http://dl.acm.org/citation.cfm?id=1007669](http://dl.acm.org/citation.cfm?id=1007669) <|MERGE_RESOLUTION|>--- conflicted
+++ resolved
@@ -1,4 +1,4 @@
-<properties 
+﻿<properties 
 	pageTitle="DocumentDB programming: Stored procedures, triggers, and UDFs | Azure" 
 	description="Find out how to use Microsoft Azure DocumentDB to write stored procedures, triggers, and user defined functions (UDFs) natively in JavaScript." 
 	services="documentdb" 
@@ -374,13 +374,8 @@
 
 One thing that is important to note is the **transactional** execution of triggers in DocumentDB. This post-trigger runs as part of the same transaction as the creation of the original document. Therefore, if we throw an exception from the post-trigger (say if we are unable to update the metadata document), the whole transaction will fail and be rolled back. No document will be created, and an exception will be returned.  
 
-<<<<<<< HEAD
-##<a id="udf"></a> User-Defined Functions
-User-defined Functions (UDFs) are used to extend the DocumentDB SQL query language grammar and implement custom business logic. They can only be called from inside queries. They do not have access to the context object and are meant to be used as compute-only JavaScript. Therefore, UDFs can be run on secondary replicas of the DocumentDB service.  
-=======
 ##<a id="udf"></a>User-defined functions
 User-defined functions (UDFs) are used to extend the DocumentDB SQL query language grammar and implement custom business logic. They can only be called from inside queries. They do not have access to the context object and are meant to be used as compute-only JavaScript. Therefore, UDFs can be run on secondary replicas of the DocumentDB service.  
->>>>>>> 97e0dcbb
  
 The following sample creates a UDF to calculate income tax based on rates for various income brackets, and then uses it inside a query to find all people who paid more than $20,000 in taxes.
 
