--- conflicted
+++ resolved
@@ -1,5 +1,4 @@
-<<<<<<< HEAD
-﻿<properties 
+<properties 
 	pageTitle="DocumentDB programming: Stored procedures, triggers, and UDFs | Azure" 
 	description="Find out how to use Microsoft Azure DocumentDB to write stored procedures, triggers, and user defined functions (UDFs) natively in JavaScript." 
 	services="documentdb" 
@@ -14,14 +13,18 @@
 	ms.tgt_pltfrm="na" 
 	ms.devlang="na" 
 	ms.topic="article" 
-	ms.date="02/12/2015" 
+	ms.date="03/20/2015" 
 	ms.author="mimig"/>
 
 # DocumentDB programming: Stored procedures, triggers, and UDFs
 
 Learn how DocumentDB’s language integrated, transactional execution of JavaScript lets developers write **stored procedures**, **triggers** and **user defined functions (UDFs)** natively in JavaScript. This allows you to write application logic that can be shipped and executed directly on the database storage partitions 
 
-By reading this article, you'll be able to answer the following questions:
+We recommend getting started by watching the following video, where Andrew Liu provides a brief introduction to DocumentDB's server-side programming model. 
+
+> [AZURE.VIDEO azure-demo-a-quick-intro-to-azure-documentdbs-server-side-javascript]
+
+Then, return to this article, where you'll learn the answers to the following questions:  
 
 - How do I write a a stored procedure, trigger, or UDF using JavaScript?
 - How does DocumentDB guarantee ACID?
@@ -630,642 +633,4 @@
 -	JavaScript – JSON type system [http://www.json.org/js.html](http://www.json.org/js.html) 
 -	Secure and Portable Database Extensibility- [http://dl.acm.org/citation.cfm?id=276339](http://dl.acm.org/citation.cfm?id=276339) 
 -	Service Oriented Database Architecture - [http://dl.acm.org/citation.cfm?id=1066267&coll=Portal&dl=GUIDE](http://dl.acm.org/citation.cfm?id=1066267&coll=Portal&dl=GUIDE) 
--	Hosting the .NET Runtime in Microsoft SQL server - [http://dl.acm.org/citation.cfm?id=1007669](http://dl.acm.org/citation.cfm?id=1007669) 
-=======
-<properties 
-	pageTitle="DocumentDB programming: Stored procedures, triggers, and UDFs | Azure" 
-	description="Find out how to use Microsoft Azure DocumentDB to write stored procedures, triggers, and user defined functions (UDFs) natively in JavaScript." 
-	services="documentdb" 
-	documentationCenter="" 
-	authors="mimig1" 
-	manager="jhubbard" 
-	editor="cgronlun"/>
-
-<tags 
-	ms.service="documentdb" 
-	ms.workload="data-services" 
-	ms.tgt_pltfrm="na" 
-	ms.devlang="na" 
-	ms.topic="article" 
-	ms.date="03/20/2015" 
-	ms.author="mimig"/>
-
-# DocumentDB programming: Stored procedures, triggers, and UDFs
-
-Learn how DocumentDB’s language integrated, transactional execution of JavaScript lets developers write **stored procedures**, **triggers** and **user defined functions (UDFs)** natively in JavaScript. This allows you to write application logic that can be shipped and executed directly on the database storage partitions 
-
-We recommend getting started by watching the following video, where Andrew Liu provides a brief introduction to DocumentDB's server-side programming model. 
-
-> [AZURE.VIDEO azure-demo-a-quick-intro-to-azure-documentdbs-server-side-javascript]
-
-Then, return to this article, where you'll learn the answers to the following questions:  
-
-- How do I write a a stored procedure, trigger, or UDF using JavaScript?
-- How does DocumentDB guarantee ACID?
-- How do transactions work in DocumentDB?
-- What are pre-triggers and post-triggers and how do I write one?
-- How do I register and execute a stored procedure, trigger, or UDF in a RESTful manner by using HTTP?
-- What DocumentDB SDKs are available to create and execute stored procedures, triggers, and UDFs?
-
-##Introduction
-
-This approach of *“JavaScript as a modern day T-SQL”* frees application developers from the complexities of type system mismatches and object-relational mapping technologies. It also has a number of intrinsic advantages that can be utilized to build rich applications:  
-
--	**Procedural Logic:** JavaScript as a high level programming language, provides a rich and familiar interface to express business logic. You can perform complex sequences of operations closer to the data.
-
--	**Atomic Transactions:** DocumentDB guarantees that database operations performed inside a single stored procedure or trigger are atomic. This lets an application combine related operations in a single batch so that either all of them succeed or none of them succeed. 
-
--	**Performance:** The fact that JSON is intrinsically mapped to the Javascript language type system and is also the basic unit of storage in DocumentDB allows for a number of optimizations like lazy materialization of JSON documents in the buffer pool and making them available on-demand to the executing code. There are more performance benefits associated with shipping business logic to the database:
-	-	Batching – Developers can group operations like inserts and submit them in bulk. The network traffic latency cost and the store overhead to create separate transactions are reduced significantly. 
-	-	Pre-compilation – DocumentDB precompiles stored procedures, triggers and user defined functions (UDFs) to avoid JavaScript compilation cost for each invocation. The overhead of building the byte code for the procedural logic is amortized to a minimal value.
-	-	Sequencing – Many operations need a side-effect (“trigger”) that potentially involves doing one or many secondary store operations. Aside from atomicity, this is more performant when moved to the server. 
--	**Encapsulation:** Stored procedures can be used to group business logic in one place. This has two advantages:
-	-	It adds an abstraction layer on top of the raw data, which enables data architects to evolve their applications independently from the data. This is particularly advantageous when the data is schema-less, due to the brittle assumptions that may need to be baked into the application if they have to deal with data directly.  
-	-	This abstraction lets enterprises keep their data secure by streamlining the access from the scripts.  
-
-The creation and execution of triggers, stored procedure and custom query operators is supported through the [REST API](https://msdn.microsoft.com/library/azure/dn781481.aspx), and [client SDKs](https://msdn.microsoft.com/library/azure/dn781482.aspx) in many platforms including .NET, Node.js and JavaScript. **This tutorial uses the [Node.js SDK](http://dl.windowsazure.com/documentDB/nodedocs/)** to illustrate syntax and usage of stored procedures, triggers, and UDFs.   
-
-##Example: Write a simple stored procedure 
-Let’s start with a simple stored procedure that returns a “Hello World” response.
-
-	var helloWorldStoredProc = {
-	    id: "helloWorld",
-	    body: function () {
-	        var context = getContext();
-	        var response = context.getResponse();
-	
-	        response.setBody("Hello, World");
-	    }
-	}
-
-
-Stored procedures are registered per collection, and can operate on any document and attachment present in that collection. The following snippet shows how to register the helloWorld stored procedure with a collection. 
-
-	// register the stored procedure
-	var createdStoredProcedure;
-	client.createStoredProcedureAsync(collection._self, helloWorldStoredProc)
-		.then(function (response) {
-		    createdStoredProcedure = response.resource;
-		    console.log("Successfully created stored procedure");
-		}, function (error) {
-		    console.log("Error", error);
-		});
-
-
-Once the stored procedure is registered, we can execute it against the collection, and read the results back at the client. 
-
-	// execute the stored procedure
-	client.executeStoredProcedureAsync(createdStoredProcedure._self)
-		.then(function (response) {
-		    console.log(response.result); // "Hello, World"
-		}, function (err) {
-		    console.log("Error", error);
-		});
-
-
-The context object provides access to all operations that can be performed on DocumentDB storage, as well as access to the request and response objects. In this case, we used the response object to set the body of the response that was sent back to the client. For more details, refer to the [DocumentDB JavaScript server SDK documentation](http://dl.windowsazure.com/documentDB/jsserverdocs/).  
-
-Let us expand on this example and add more database related functionality to the stored procedure. Stored procedures can create, update, read, query and delete documents and attachments inside the collection.    
-
-##Example: Write a stored procedure to create a document 
-The next snippet shows how to use the context object to interact with DocumentDB resources.
-
-	var createDocumentStoredProc = {
-	    id: "createMyDocument",
-	    body: function createMyDocument(documentToCreate) {
-	        var context = getContext();
-	        var collection = context.getCollection();
-	
-	        var accepted = collection.createDocument(collection.getSelfLink(),
-	              documentToCreate,
-				function (err, documentCreated) {
-				    if (err) throw new Error('Error' + err.message);
-				    context.getResponse().setBody(documentCreated.id)
-				});
-	        if (!accepted) return;
-	    }
-	}
-
-
-This stored procedure takes as input documentToCreate, the body of a document to be created in the current collection. All such operations are asynchronous and depend on JavaScript function callbacks. The callback function has two parameters, one for the error object in case the operation fails, and one for the created object. Inside the callback, users can either handle the exception or throw an error. In case a callback is not provided and there is an error, the DocumentDB runtime throws an error.   
-
-In the example above, the callback throws an error if the operation failed. Otherwise, it sets the id of the created document as the body of the response to the client. Here is how this stored procedure is executed with input parameters.
-
-	// register the stored procedure
-	client.createStoredProcedureAsync(collection._self, createDocumentStoredProc)
-		.then(function (response) {
-		    var createdStoredProcedure = response.resource;
-	
-		    // run stored procedure to create a document
-		    var docToCreate = {
-		        id: "DocFromSproc",
-		        book: "The Hitchhiker’s Guide to the Galaxy",
-		        author: "Douglas Adams"
-		    };
-	
-		    return client.executeStoredProcedureAsync(createdStoredProcedure._self,
-	              docToCreate);
-		}, function (error) {
-		    console.log("Error", error);
-		})
-	.then(function (response) {
-	    console.log(response); // "DocFromSproc"
-	}, function (error) {
-	    console.log("Error", error);
-	});
-
-	
-Note that this stored procedure can be modified to take an array of document bodies as input and create them all in the same stored procedure execution instead of multiple network requests to create each of them individually. This can be used to implement an efficient bulk importer for DocumentDB (discussed later in this tutorial).   
-
-The example described demonstrated how to use stored procedures. We will cover triggers and user defined functions (UDFs) later in the tutorial. First, lets look at the general characteristics of the scripting support in DocumentDB.  
-
-##Runtime Support
-[DocumentDB JavaScript server side SDK](http://dl.windowsazure.com/documentDB/jsserverdocs/) provides support for the most of the mainstream JavaScript language features as standardized by [ECMA-262](documentdb-interactions-with-resources.md).
- 
-##Transactions
-Transaction in a typical database can be defined as a sequence of operations performed as a single logical unit of work. Each transaction provides **ACID guarantees**. ACID is a well-known acronym that stands for four properties -  Atomicity, Consistency, Isolation and Durability.  
-
-Briefly, atomicity guarantees that all the work done inside a transaction is treated as a single unit where either all of it is committed or none. Consistency makes sure that the data is always in a good internal state across transactions. Isolation guarantees that no two transactions interfere with each other – generally, most commercial systems provide multiple isolation levels that can be used based on the application needs. Durability ensures that any change that’s committed in the database will always be present.   
-
-In DocumentDB, JavaScript is hosted in the same memory space as the database. Hence, requests made within stored procedures and triggers execute in the same scope of a database session. This enables DocumentDB to guarantee ACID for all operations that are part of a single stored procedure/trigger. Consider the following stored procedure definition:
-
-	// JavaScript source code
-	var exchangeItemsSproc = {
-	    name: "exchangeItems",
-	    body: function (playerId1, playerId2) {
-	        var context = getContext();
-	        var collection = context.getCollection();
-	        var response = context.getResponse();
-	
-	        var player1Document, player2Document;
-	
-	        // query for players
-	        var filterQuery = 'SELECT * FROM Players p where p.id  = "' + playerId1 + '"';
-	        var accept = collection.queryDocuments(collection.getSelfLink(), filterQuery, {},
-	            function (err, documents, responseOptions) {
-	                if (err) throw new Error("Error" + err.message);
-	
-	                if (documents.length != 1) throw "Unable to find both names";
-	                player1Document = documents[0];
-	
-	                var filterQuery2 = 'SELECT * FROM Players p where p.id = "' + playerId2 + '"';
-	                var accept2 = collection.queryDocuments(collection.getSelfLink(), filterQuery2, {},
-	                    function (err2, documents2, responseOptions2) {
-	                        if (err2) throw new Error("Error" + err2.message);
-	                        if (documents2.length != 1) throw "Unable to find both names";
-	                        player2Document = documents2[0];
-	                        swapItems(player1Document, player2Document);
-	                        return;
-	                    });
-	                if (!accept2) throw "Unable to read player details, abort ";
-	            });
-	
-	        if (!accept) throw "Unable to read player details, abort ";
-	
-	        // swap the two players’ items
-	        function swapItems(player1, player2) {
-	            var player1ItemSave = player1.item;
-	            player1.item = player2.item;
-	            player2.item = player1ItemSave;
-	
-	            var accept = collection.replaceDocument(player1._self, player1,
-	                function (err, docReplaced) {
-					    if (err) throw "Unable to update player 1, abort ";
-	
-					    var accept2 = collection.replaceDocument(player2._self, player2,
-	                        function (err2, docReplaced2) {
-							    if (err) throw "Unable to update player 2, abort"
-							});
-	
-					    if (!accept2) throw "Unable to update player 2, abort";
-					});
-	
-	            if (!accept) throw "Unable to update player 1, abort";
-	        }
-	    }
-	}
-	
-	// register the stored procedure in Node.js client
-	client.createStoredProcedureAsync(collection._self, exchangeItemsSproc)
-		.then(function (response) {
-		    var createdStoredProcedure = response.resource;
-		}
-	);
-
-This stored procedure uses transactions within a gaming app to trade items between two players in a single operation. The stored procedure attempts to read two documents each corresponding to the player IDs passed in as an argument. If both player documents are found, then the stored procedure updates the documents by swapping their items. If any errors are encountered along the way, it throws a JavaScript exception that implicitly aborts the transaction.
-	
-
-##Commit and rollback
-Transactions are deeply and natively integrated into DocumentDB’s JavaScript programming model. Inside a JavaScript function, all operations are automatically wrapped under a single transaction. If the JavaScript completes without any exception, the operations to the database are committed. In effect, the “BEGIN TRANSACTION” and “COMMIT TRANSACTION” statements in relational databases are implicit in DocumentDB.  
- 
-If there is any exception that’s propagated from the script, DocumentDB’s JavaScript runtime will roll back the whole transaction. As shown in the earlier example, throwing an exception is effectively equivalent to a “ROLLBACK TRANSACTION” in DocumentDB. 
-
-###Data consistency
-Stored procedures and triggers are always executed on the primary replica of the DocumentDB collection. This ensures that reads from inside stored procedures offer strong consistency. Queries using user defined functions can be executed on the primary or any secondary replica, but we ensure to meet the requested consistency level by choosing the appropriate replica.
-
-##Security
-JavaScript stored procedures and triggers are sandboxed so that the effects of one script do not leak to the other without going through the snapshot transaction isolation at the database level. The runtime environments are pooled but cleaned of the context after each run. Hence they are guaranteed to be safe of any unintended side effects from each other.
-
-##Pre-compilation
-Stored procedures, triggers and UDFs are implicitly precompiled to the byte code format in order to avoid compilation cost at the time of each script invocation. This ensures invocations of stored procedures are fast and have a low footprint.
-
-##<a id="trigger"></a> Triggers
-###Pre-Triggers
-DocumentDB provides triggers that are executed or triggered by an operation on a document. For example, you can specify a pre-trigger when you are creating a document – this pre-trigger will run before the document is created. The following is an example of how pre-triggers can be used to validate the properties of a document that is being created:
-
-	var validateDocumentContentsTrigger = {
-	    name: "validateDocumentContents",
-	    body: function validate() {
-	        var context = getContext();
-	        var request = context.getRequest();
-	
-	        // document to be created in the current operation
-	        var documentToCreate = request.getBody();
-	
-	        // validate properties
-	        if (!("timestamp" in documentToCreate)) {
-	            var ts = new Date();
-	            documentToCreate["my timestamp"] = ts.getTime();
-	        }
-	
-	        // update the document that will be created
-	        request.setBody(documentToCreate);
-	    },
-	    triggerType: TriggerType.Pre,
-	    triggerOperation: TriggerOperation.Create
-	}
-
-
-And the corresponding Node.js client-side registration code for the trigger:
-
-	// register pre-trigger
-	client.createTriggerAsync(collection.self, validateDocumentContentsTrigger)
-		.then(function (response) {
-		    console.log("Created", response.resource);
-		    var docToCreate = {
-		        id: "DocWithTrigger",
-		        event: "Error",
-		        source: "Network outage"
-		    };
-	
-		    // run trigger while creating above document 
-		    var options = { preTriggerInclude: "validateDocumentContents" };
-	
-		    return client.createDocumentAsync(collection.self,
-	              docToCreate, options);
-		}, function (error) {
-		    console.log("Error", error);
-		})
-	.then(function (response) {
-	    console.log(response.resource); // document with timestamp property added
-	}, function (error) {
-	    console.log("Error", error);
-	});
-
-
-Pre-triggers cannot have any input parameters. The request object can be used to manipulate the request message associated with the operation. Here, the pre-trigger is being run with the creation of a document, and the request message body contains the document to be created in JSON format.   
-
-When triggers are registered, users can specify the operations that it can run with. This trigger was created with TriggerOperation.Create, which means the following is not permitted.
-
-	var options = { preTriggerInclude: "validateDocumentContents" };
-	
-	client.replaceDocumentAsync(docToReplace.self,
-	              newDocBody, options)
-	.then(function (response) {
-	    console.log(response.resource);
-	}, function (error) {
-	    console.log("Error", error);
-	});
-	
-	// Fails, can’t use a create trigger in a replace operation
-
-###Post-triggers
-Post-triggers, like pre-triggers, are associated with an operation on a document and don’t take any input parameters. They run **after** the operation has completed, and have access to the response message that is sent to the client.   
-
-The following example shows post-triggers in action:
-
-	var updateMetadataTrigger = {
-	    name: "updateMetadata",
-	    body: function updateMetadata() {
-	        var context = getContext();
-	        var collection = context.getCollection();
-	        var response = context.getResponse();
-	
-	        // document that was created
-	        var createdDocument = response.getBody();
-	
-	        // query for metadata document
-	        var filterQuery = 'SELECT * FROM root r WHERE r.id = "_metadata"';
-	        var accept = collection.queryDocuments(collection.getSelfLink(), filterQuery,
-	            updateMetadataCallback);
-	        if(!accept) throw "Unable to update metadata, abort";
-	 
-	        function updateMetadataCallback(err, documents, responseOptions) {
-	            if(err) throw new Error("Error" + err.message);
-	                     if(documents.length != 1) throw 'Unable to find metadata document';
-	                     
-	                     var metadataDocument = documents[0];
-	                     
-	                     // update metadata
-	                     metadataDocument.createdDocuments += 1;
-	                     metadataDocument.createdNames += " " + createdDocument.id;
-	                     var accept = collection.replaceDocument(metadataDocument._self,
-	                           metadataDocument, function(err, docReplaced) {
-	                                  if(err) throw "Unable to update metadata, abort";
-	                           });
-	                     if(!accept) throw "Unable to update metadata, abort";
-	                     return;                    
-	        }																							
-	    },
-	    triggerType: TriggerType.Post,
-	    triggerOperation: TriggerOperation.All
-	}
-
-
-The trigger can be registered as shown in the following sample.
-
-	// register post-trigger
-	client.createTriggerAsync(collection.self, updateMetadataTrigger)
-		.then(function(createdTrigger) { 
-		    var docToCreate = { 
-		        name: "artist_profile_1023",
-		        artist: "The Band",
-		        albums: ["Hellujah", "Rotators", "Spinning Top"]
-		    };
-	
-		    // run trigger while creating above document 
-		    var options = { postTriggerInclude: "updateMetadata" };
-		
-		    return client.createDocumentAsync(collection.self,
-	              docToCreate, options);
-		}, function(error) {
-		    console.log("Error" , error);
-		})
-	.then(function(response) {
-	    console.log(response.resource); 
-	}, function(error) {
-	    console.log("Error" , error);
-	});
-
-
-This trigger queries for the metadata document and updates it with details about the newly created document.  
-
-One thing that is important to note is the **transactional** execution of triggers in DocumentDB. This post-trigger runs as part of the same transaction as the creation of the original document. Therefore, if we throw an exception from the post-trigger (say if we are unable to update the metadata document), the whole transaction will fail and be rolled back. No document will be created, and an exception will be returned.  
-
-##<a id="udf"></a>User-defined functions
-User-defined functions (UDFs) are used to extend the DocumentDB SQL query language grammar and implement custom business logic. They can only be called from inside queries. They do not have access to the context object and are meant to be used as compute-only JavaScript. Therefore, UDFs can be run on secondary replicas of the DocumentDB service.  
- 
-The following sample creates a UDF to calculate income tax based on rates for various income brackets, and then uses it inside a query to find all people who paid more than $20,000 in taxes.
-
-	var taxUdf = {
-	    name: "tax",
-	    body: function tax(income) {
-	
-	        if(income == undefined) 
-	            throw 'no input';
-	
-	        if (income < 1000) 
-	            return income * 0.1;
-	        else if (income < 10000) 
-	            return income * 0.2;
-	        else
-	            return income * 0.4;
-	    }
-	}
-
-
-The UDF can subsequently be used in queries like in the following sample:
-
-	// register UDF
-	client.createUserDefinedFunctionAsync(collection.self, taxUdf)
-		.then(function(response) { 
-		    console.log("Created", response.resource);
-	
-		    var query = 'SELECT * FROM TaxPayers t WHERE tax(t.income) > 20000'; 
-		    return client.queryDocuments(collection.self,
-	               query).toArrayAsync();
-		}, function(error) {
-		    console.log("Error" , error);
-		})
-	.then(function(response) {
-	    var documents = response.feed;
-	    console.log(response.resource); 
-	}, function(error) {
-	    console.log("Error" , error);
-	});
-
-##Bounded execution
-All DocumentDB operations must complete within the server specified request timeout duration. This constraint also applies to JavaScript functions (stored procedures, triggers and user-defined functions). If an operation does not complete with that time limit, the transaction is rolled back. JavaScript functions must finish within the time limit or implement a continuation based model to batch/resume execution.  
-
-In order to simplify development of stored procedures and triggers to handle time limits, all functions under the collection object (for create, read, replace, and delete of documents and attachments) return a Boolean value that represents whether that operation will complete. If this value is false, it is an indication that the time limit is about to expire and that the procedure must wrap up execution.  Operations queued prior to the first unaccepted store operation are guaranteed to complete if the stored procedure completes in time and does not queue any more requests.  
-
-JavaScript functions are also bounded on resource consumption. DocumentDB reserves throughput per collection based on the provisioned size of a database account. Throughput is expressed in terms of a normalized unit of CPU, memory and IO consumption called request units or RUs. JavaScript functions can potentially use up a large number of RUs within a short time, and might get rate-limited if the collection’s limit is reached. Resource intensive stored procedures might also be quarantined to ensure availability of primitive database operations.  
-
-##Bulk importing data
-Below is an example of a stored procedure that is written to bulk-import documents into a collection. Note how the stored procedure handles bounded execution by checking the Boolean return value from createDocument, and then uses the count of documents inserted in each invocation of the stored procedure to track and resume progress across batches.
-
-	function bulkImport(docs) {
-	    var collection = getContext().getCollection();
-	    var collectionLink = collection.getSelfLink();
-	
-	    // The count of imported docs, also used as current doc index.
-	    var count = 0;
-	
-	    // Validate input.
-	    if (!docs) throw new Error("The array is undefined or null.");
-	
-	    var docsLength = docs.length;
-	    if (docsLength == 0) {
-	        getContext().getResponse().setBody(0);
-	    }
-	
-	    // Call the create API to create a document.
-	    tryCreate(docs[count], callback);
-	
-	    // Note that there are 2 exit conditions:
-	    // 1) The createDocument request was not accepted. 
-	    //    In this case the callback will not be called, we just call setBody and we are done.
-	    // 2) The callback was called docs.length times.
-	    //    In this case all documents were created and we don’t need to call tryCreate anymore. Just call setBody and we are done.
-	    function tryCreate(doc, callback) {
-	        var isAccepted = collection.createDocument(collectionLink, doc, callback);
-	
-	        // If the request was accepted, callback will be called.
-	        // Otherwise report current count back to the client, 
-	        // which will call the script again with remaining set of docs.
-	        if (!isAccepted) getContext().getResponse().setBody(count);
-	    }
-	
-	    // This is called when collection.createDocument is done in order to process the result.
-	    function callback(err, doc, options) {
-	        if (err) throw err;
-	
-	        // One more document has been inserted, increment the count.
-	        count++;
-	
-	        if (count >= docsLength) {
-	            // If we created all documents, we are done. Just set the response.
-	            getContext().getResponse().setBody(count);
-	        } else {
-	            // Create next document.
-	            tryCreate(docs[count], callback);
-	        }
-	    }
-	}
-
-
-##Perform operations in a RESTful manner
-All DocumentDB operations can be performed in a RESTful manner. Stored procedures, triggers and user-defined functions can be registered under a collection by using HTTP POST. The following is an example of how to register a stored procedure:
-
-	POST https://<url>/sprocs/ HTTP/1.1
-	authorization: <<auth>>
-	x-ms-date: Thu, 07 Aug 2014 03:43:10 GMT
-	
-	
-	var x = {
-	  "name": "createAndAddProperty",
-	  "body": function (docToCreate, addedPropertyName, addedPropertyValue) {
-	            var collectionManager = getContext().getCollection();
-	            collectionManager.createDocument(
-	                collectionManager.getSelfLink(),
-	                docToCreate,
-	                function(err, docCreated) {
-	                  if(err) throw new Error('Error:  ' + err.message);
-	                  docCreated[addedPropertyName] = addedPropertyValue;
-	                  getContext().getResponse().setBody(docCreated);
-	                });
-	        }
-	}
-
-
-The stored procedure is registered by executing a POST request against the URI dbs/sehcAA==/colls/sehcAIE2Qy4=/sprocs with the body containing the stored procedure to create. Triggers and UDFs can be registered similarly by issuing a POST against /triggers and /udfs respectively.
-This stored procedure can then be executed by issuing a POST request against its resource link:
-
-	POST https://<url>/sprocs/<sproc> HTTP/1.1
-	authorization: <<auth>>
-	x-ms-date: Thu, 07 Aug 2014 03:43:20 GMT
-	
-	
-	[ { "name": "TestDocument", "book": "Autumn of the Patriarch"}, "Price", 200 ]
-
-
-Here, the input to the stored procedure is passed in the request body. Note that the input is passed as a JSON array of input parameters. The stored procedure takes the first input as a document that is a response body. The response we receive is as follows:
-
-	HTTP/1.1 200 OK
-	 
-	{ 
-	  name: 'TestDocument',
-	  book: ‘Autumn of the Patriarch’,
-	  id: ‘V7tQANV3rAkDAAAAAAAAAA==‘,
-	  ts: 1407830727,
-	  self: ‘dbs/V7tQAA==/colls/V7tQANV3rAk=/docs/V7tQANV3rAkDAAAAAAAAAA==/’,
-	  etag: ‘6c006596-0000-0000-0000-53e9cac70000’,
-	  attachments: ‘attachments/’,
-	  Price: 200
-	}
-
-
-Triggers, unlike stored procedures, cannot be executed directly. Instead they are executed as part of an operation on a document. We can specify the triggers to run with a request using HTTP headers. The following is request to create a document.
-
-	POST https://<url>/docs/ HTTP/1.1
-	authorization: <<auth>>
-	x-ms-date: Thu, 07 Aug 2014 03:43:10 GMT
-	x-ms-documentdb-pre-trigger-include: validateDocumentContents 
-	x-ms-documentdb-post-trigger-include: bookCreationPostTrigger
-	
-	
-	{
-	   "name": "newDocument",
-	   “title”: “The Wizard of Oz”,
-	   “author”: “Frank Baum”,
-	   “pages”: 92
-	}
-
-
-Here the pre-trigger to be run with the request is specified in the x-ms-documentdb-pre-trigger-include header. Correspondingly, any post-triggers are given in the x-ms-documentdb-post-trigger-include header. Note that both pre- and post-triggers can be specified for a given request.
-
-##SDK support
-In addition to the [Node.js](http://dl.windowsazure.com/documentDB/nodedocs/) client, DocumentDB supports [.NET](https://msdn.microsoft.com/library/azure/dn783362.aspx), [Java](http://dl.windowsazure.com/documentdb/javadoc/), [JavaScript](http://dl.windowsazure.com/documentDB/jsclientdocs/), and [Python SDKs](http://dl.windowsazure.com/documentDB/pythondocs/). Stored procedures, triggers and UDFs can be created and executed using any of these SDKs as well. The following example shows how to create and execute a stored procedure using the .NET client. Note how the .NET types are passed into the stored procedure as JSON and read back.
-
-	var markAntiquesSproc = new StoredProcedure
-	{
-	    Id = "ValidateDocumentAge",
-	    Body = @"
-	            function(docToCreate, antiqueYear) {
-	                var collection = getContext().getCollection();    
-	                var response = getContext().getResponse();    
-	
-			        if(docToCreate.Year != undefined && docToCreate.Year < antiqueYear){
-				        docToCreate.antique = true;
-			        }
-	
-	                collection.createDocument(collection.getSelfLink(), docToCreate, {}, 
-	                    function(err, docCreated, options) { 
-	                        if(err) throw new Error('Error while creating document: ' + err.message);                              
-	                        if(options.maxCollectionSizeInMb == 0) throw 'max collection size not found'; 
-	                        response.setBody(docCreated);
-	                });
-	 	    }"
-	};
-	
-	// register stored procedure
-	StoredProcedure createdStoredProcedure = await client.CreateStoredProcedureAsync(collection.SelfLink, markAntiquesSproc);
-	dynamic document = new Document() { Id = "Borges_112" };
-	document.Title = "Aleph";
-	document.Year = 1949;
-	
-	// execute stored procedure
-	Document createdDocument = await client.ExecuteStoredProcedureAsync<Document>(createdStoredProcedure.SelfLink, document, 1920);
-
-
-This sample shows how to use the [.NET SDK](https://msdn.microsoft.com/library/azure/dn783362.aspx) to create a pre-trigger and create a document with the trigger enabled. 
-
-	Trigger preTrigger = new Trigger()
-	{
-	    Id = "CapitalizeName",
-	    Body = @"function() {
-	        var item = getContext().getRequest().getBody();
-	        item.id = item.id.toUpperCase();
-	        getContext().getRequest().setBody(item);
-	    }",
-	    TriggerOperation = TriggerOperation.Create,
-	    TriggerType = TriggerType.Pre
-	};
-	
-	Document createdItem = await client.CreateDocumentAsync(collection.SelfLink, new Document { Id = "documentdb" },
-	    new RequestOptions
-	    {
-	        PreTriggerInclude = new List<string> { "CapitalizeName" },
-	    });
-
-
-And the following example shows how to create a user defined function (UDF) and use it in a [DocumentDB SQL query](documentdb-sql-query.md).
-
-	UserDefinedFunction function = new UserDefinedFunction()
-	{
-	    Id = "LOWER",
-	    Body = @"function(input) 
-		{
-	        return input.toLowerCase();
-	    }"
-	};
-	
-	foreach (Book book in client.CreateDocumentQuery(collection.SelfLink,
-	    "SELECT * FROM Books b WHERE LOWER(b.Title) = 'war and peace'"))
-	{
-	    Console.WriteLine("Read {0} from query", book);
-	}
-##Next steps
-
-Explore the [Azure DocumentDB SDKs](https://msdn.microsoft.com/library/azure/dn781482.aspx) to create additional stored procedures, triggers, and UDFs.
-
-
-##References
-
-- JSON [http://www.json.org/](http://www.json.org/) 
-- JavaScript ECMA-262 [http://www.ecma-international.org/publications/standards/Ecma-262.htm ](http://www.ecma-international.org/publications/standards/Ecma-262.htm )
--	JavaScript – JSON type system [http://www.json.org/js.html](http://www.json.org/js.html) 
--	Secure and Portable Database Extensibility- [http://dl.acm.org/citation.cfm?id=276339](http://dl.acm.org/citation.cfm?id=276339) 
--	Service Oriented Database Architecture - [http://dl.acm.org/citation.cfm?id=1066267&coll=Portal&dl=GUIDE](http://dl.acm.org/citation.cfm?id=1066267&coll=Portal&dl=GUIDE) 
--	Hosting the .NET Runtime in Microsoft SQL server - [http://dl.acm.org/citation.cfm?id=1007669](http://dl.acm.org/citation.cfm?id=1007669) 
->>>>>>> 710974ab
+-	Hosting the .NET Runtime in Microsoft SQL server - [http://dl.acm.org/citation.cfm?id=1007669](http://dl.acm.org/citation.cfm?id=1007669) 