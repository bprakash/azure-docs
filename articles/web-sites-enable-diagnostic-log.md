<properties 
	pageTitle="Enable diagnostic logging - Azure web apps" 
	description="Learn how to enable diagnostic logging and add instrumentation to your application, as well as how to access the information logged by Azure." 
	services="app-service-web" 
	documentationCenter=".net" 
	authors="cephalin" 
	manager="wpickett" 
	editor=""/>

<tags 
	ms.service="web-sites" 
	ms.workload="web" 
	ms.tgt_pltfrm="na" 
	ms.devlang="na" 
	ms.topic="article" 
	ms.date="03/05/2015" 
	ms.author="cephalin"/>

#Enable diagnostic logging for Azure web apps

## Overview

Azure provides built-in diagnostics to assist with debugging an application hosted in an Azure web app. In this article you'll learn how to enable diagnostic logging and add instrumentation to your application, as well as how to access the information logged by Azure.

> [AZURE.NOTE] This article uses the Azure Management Portal, Azure PowerShell, and the Azure Cross-Platform Command-Line Interface to work with diagnostic logs. For information on working with diagnostic logs using Visual Studio, see [Troubleshooting Azure web apps in Visual Studio](../troubleshoot-web-sites-in-visual-studio/).

## <a name="whatisdiag"></a>Web server diagnostics and application diagnostics

<<<<<<< HEAD
>[AZURE.NOTE] For tips on how to follow the tutorial steps using the [preview portal](https://portal.azure.com/) instead of the [management portal](https://manage.windowsazure.com/), see [Reference for navigating the preview portal](../app-service-web-app-preview-portal/).
=======
Azure web apps provide diagnostic functionality for logging information from both the web server and the web application. These are logically separated into **web server diagnostics** and **application diagnostics**.
>>>>>>> 2695b131

### Web server diagnostics

You can enable or disable the following kinds of logs:

- **Detailed Error Logging** - Detailed error information for HTTP status codes that indicate a failure (status code 400 or greater). This may contain information that can help determine why the server returned the error code.
- **Failed Request Tracing** - Detailed information on failed requests, including a trace of the IIS components used to process the request and the time taken in each component. This can be useful if you are attempting to increase site performance or isolate what is causing a specific HTTP error to be returned.
- **Web Server Logging** - Information about HTTP transactions using the [W3C extended log file format](http://msdn.microsoft.com/library/windows/desktop/aa814385.aspx). This is useful when determining overall site metrics such as the number of requests handled or how many requests are from a specific IP address.

### Application diagnostics

Application diagnostics allow you to capture information produced by a web application. ASP.NET applications can use the [System.Diagnostics.Trace](http://msdn.microsoft.com/en-us/library/36hhw2t6.aspx) class to log information to the application diagnostics log. For example:

	System.Diagnostics.Trace.TraceError("If you're seeing this, something bad happened");

Application diagnostics allows you to troubleshoot your running application by emitting information when certain pieces of code are used. This is most useful when you are trying to determine why a specific path is being taken by the code, usually when the path results in an error or other undesirable behavior.

For information on working with Application Diagnostics using Visual Studio, see [Troubleshooting Azure web apps in Visual Studio](../troubleshoot-web-sites-in-visual-studio/).

> [AZURE.NOTE] Unlike changing the web.config file, enabling Application diagnostics or changing diagnostic log levels does not recycle the app domain that the application runs within.

Azure web apps also log deployment information when you publish content to a web app. This happens automatically and there are no configuration settings for deployment logging. Deployment logging allows you to determine why a deployment failed. For example, if you are using a custom deployment script, you might use deployment logging to determine why the script is failing.

## <a name="enablediag"></a>How to enable diagnostics

To enable diagnostics in the [Azure Management Portal](https://portal.azure.com), go to the blade for your web app and click **All settings > Diagnostics logs**.

<!-- todo:cleanup dogfood addresses in screenshot -->
![Logs part](./media/web-sites-enable-diagnostic-log/logspart.png)

When enabling **Application Logging** you must also select the **Logging Level** and whether to enable logging to the **file system**, **table storage**, or **blob storage**. While all three storage locations provide the same basic information for logged events, **table storage** and **blob storage** log additional information such as the instance ID, thread ID, and a more granular timestamp (tick format) than logging to **file system**.

When enabling **site diagnostics**, you must select **storage** or **file system** for **web server logging**. Selecting **storage** allows you to select a storage account, and then a blob container that the logs will be written to. All other logs for **site diagnostics** are written to the file system only.

> [AZURE.NOTE] Information stored in **table storage** or **blob  storage** can only be accessed using a storage client or an application that can directly work with these storage systems. For example, Visual Studio 2013 contains a Storage Explorer that can be used to explore table or blob storage, and HDInsight can access data stored in blob storage. You can also write an application that accesses Azure Storage by using one of the [Azure SDKs](http://www.windowsazure.com/en-us/downloads/#).

The following are the settings available when enabling **application diagnostics**:

* **Logging level** - allows you to filter the information captured to **informational**, **warning** or **error** information. Setting this to **verbose** will log all information produced by the application. **Logging level** can be set differently for **file system**, **table storage**, and **blob storage** logging.
* **File system** - stores the application diagnostics information to the web app file system. These files can be accessed by FTP, or downloaded as a Zip archive by using the Azure PowerShell or Azure Command-Line Tools.
* **Table storage** - stores the application diagnostics information in the specified Azure Storage Account and table name.
* **Blob storage** - stores the application diagnostics information in the specified Azure Storage Account and blob container.
* **Retention period** - by default, logs are not automatically deleted from **blob storage**. Select **set retention** and enter the number of days to keep logs if you wish to automatically delete logs.

> [AZURE.NOTE] Any combination of file system, table storage, or blob storage can be enabled at the same time, and have individual log level configurations. For example, you may wish to log errors and warnings to blob storage as a long-term logging solution, while enabling file system logging with a level of verbose.

> [AZURE.NOTE] Diagnostics can also be enabled from Azure PowerShell using the **Set-AzureWebsite** cmdlet. If you have not installed Azure PowerShell, or have not configured it to use your Azure Subscription, see [How to Use Azure PowerShell](http://www.windowsazure.com/en-us/develop/nodejs/how-to-guides/powershell-cmdlets/).

<a name="download"></a><h2>How to: Download logs</h2>

Diagnostic information stored to the web app file system can be accessed directly using FTP. It can also be downloaded as a Zip archive using Azure PowerShell or the Azure Command-Line Tools.

The directory structure that the logs are stored in is as follows:

* **Application logs** - /LogFiles/Application/. This folder contains one or more text files containing information produced by application logging.

* **Failed Request Traces** - /LogFiles/W3SVC#########/. This folder contains an XSL file and one or more XML files. Ensure that you download the XSL file into the same directory as the XML file(s) because the XSL file provides functionality for formatting and filtering the contents of the XML file(s) when viewed in Internet Explorer.

* **Detailed Error Logs** - /LogFiles/DetailedErrors/. This folder contains one or more .htm files that provide extensive information for any HTTP errors that have occurred. 

* **Web Server Logs** - /LogFiles/http/RawLogs. This folder contains one or more text files formatted using the [W3C extended log file format](http://msdn.microsoft.com/library/windows/desktop/aa814385.aspx). 

* **Deployment logs** - /LogFiles/Git. This folder contains logs generated by the internal deployment processes used by Azure web apps, as well as logs for Git deployments.

###FTP

To access diagnostic information using FTP, visit the **Dashboard** of your web app in the Azure Management Portal. In the **quick glance** section, use the **FTP Diagnostic Logs** link to access the log files using FTP. The **Deployment/FTP User** entry lists the user name that should be used to access the FTP site.

> [AZURE.NOTE] If the **Deployment/FTP User** entry is not set, or you have forgotten the password for this user, you can create a new user and password by using the **Reset deployment credentials** link in the **quick glance** section of the **Dashboard**.

###Download with Azure PowerShell

To download the log files, start a new instance of Azure PowerShell and use the following command:

	Save-AzureWebSiteLog -Name webappname

This will save the logs for the web app specified by the **-Name** parameter to a file named **logs.zip** in the current directory.

> [AZURE.NOTE] If you have not installed Azure PowerShell, or have not configured it to use your Azure Subscription, see [How to Use Azure PowerShell](http://www.windowsazure.com/en-us/develop/nodejs/how-to-guides/powershell-cmdlets/).

###Download with Azure Command-Line Tools

To download the log files using the Azure Command Line Tools, open a new command prompt, PowerShell, Bash, or Terminal session and enter the following command:

	azure site log download webappname

This will save the logs for the web app named 'webappname' to a file named **diagnostics.zip** in the current directory.

> [AZURE.NOTE] If you have not installed the Azure Command-Line Tools, or have not configured it to use your Azure Subscription, see [How to Use Azure Command-Line Tools](http://www.windowsazure.com/en-us/develop/nodejs/how-to-guides/command-line-tools/).

<a name="streamlogs"></a><h2>How to: Stream logs</h2>

While developing an application, it is often useful to see logging information in near-real time. This can be accomplished by streaming logging information to your development environment using either Azure PowerShell or the Azure Command-Line Tools.

> [AZURE.NOTE] Some types of logging buffer writes to the log file, which can result in out of order events in the stream. For example, an application log entry that occurs when a user visits a page may be displayed in the stream before the corresponding HTTP log entry for the page request.

> [AZURE.NOTE] Log streaming will also stream information written to any text file stored in the **D:\\home\\LogFiles\\** folder.

###Streaming with Azure PowerShell

To stream logging information, start a new of Azure PowerShell and use the following command:

	Get-AzureWebSiteLog -Name webappname -Tail

This will connect to the web app specified by the **-Name** parameter and begin streaming information to the PowerShell window as log events occur on the web app. Any information written to files ending in .txt, .log, or .htm that are stored in the /LogFiles directory (d:/home/logfiles) will be streamed to the local console.

To filter specific events, such as errors, use the **-Message** parameter. For example:

	Get-AzureWebSiteLog -Name webappname -Tail -Message Error

To filter specific log types, such as HTTP, use the **-Path** parameter. For example:

	Get-AzureWebSiteLog -Name webappname -Tail -Path http

To see a list of available paths, use the -ListPath parameter.

> [AZURE.NOTE] If you have not installed Azure PowerShell, or have not configured it to use your Azure Subscription, see [How to Use Azure PowerShell](http://www.windowsazure.com/en-us/develop/nodejs/how-to-guides/powershell-cmdlets/).

###Streaming with Azure Command-Line Tools

To stream logging information, open a new command prompt, PowerShell, Bash, or Terminal session and enter the following command:

	azure site log tail webappname

This will connect to the web app named 'webappname' and begin streaming information to the window as log events occur on the web app. Any information written to files ending in .txt, .log, or .htm that are stored in the /LogFiles directory (d:/home/logfiles) will be streamed to the local console.

To filter specific events, such as errors, use the **--Filter** parameter. For example:

	azure site log tail webappname --filter Error

To filter specific log types, such as HTTP, use the **--Path** parameter. For example:

	azure site log tail webappname --path http

> [AZURE.NOTE] If you have not installed the Azure Command-Line Tools, or have not configured it to use your Azure Subscription, see [How to Use Azure Command-Line Tools](http://www.windowsazure.com/en-us/develop/nodejs/how-to-guides/command-line-tools/).

<a name="understandlogs"></a><h2>How to: Understand diagnostics logs</h2>

###Application diagnostics logs

Application diagnostics stores information in a specific format for .NET applications, depending on whether you store logs to the file system, table storage, or blob storage. The base set of data stored is the same across all three storage types - the date and time the event occurred, the process ID that produced the event, the event type (information, warning, error,) and the event message.

__File system__

Each line logged to the file system or received using streaming will be in the following format:

	{Date}  PID[{process id}] {event type/level} {message}

For example, an error event would appear similar to the following:

	2014-01-30T16:36:59  PID[3096] Error       Fatal error on the page!

Logging to the file system provides the most basic information of the three available methods, providing only the time, process id, event level, and message.

__Table storage__

When logging to table storage, additional properties are used to facilitate searching the data stored in the table as well as more granular information on the event. The following properties (columns) are used for each entity (row) stored in the table.

<table style="width:100%;border-collapse:collapse">
<thead>
<tr>
<th style="width:45%;border:1px solid black;background-color:#0099dd">Property name</th>
<th style="border:1px solid black;vertical-align:top;background-color:#0099dd">Value/format</th>
</tr>
<tr>
<td style="border:1px solid black;vertical-align:top">PartitionKey</td>
<td style="border:1px solid black;vertical-align:top">Date/time of the event in yyyyMMddHH format</td>
</tr>
</thead>
<tr>
<td style="border:1px solid black;vertical-align:top;background-color:#8ddaf6">RowKey</td>
<td style="border:1px solid black;vertical-align:top;background-color:#8ddaf6">A GUID value that uniquely identifies this entity</td>
</tr>
<tr>
<td style="border:1px solid black;vertical-align:top">Timestamp</td>
<td style="border:1px solid black;vertical-align:top">The date and time that the event occurred</td>
</tr>
<tr>
<td style="border:1px solid black;vertical-align:top;background-color:#8ddaf6">EventTickCount</td>
<td style="border:1px solid black;vertical-align:top;background-color:#8ddaf6">The date and time that the event occurred, in Tick format (greater precision)</td>
</tr>
<tr>
<td style="border:1px solid black;vertical-align:top">ApplicationName</td>
<td style="border:1px solid black;vertical-align:top">The web app name</td>
</tr>
<tr>
<td style="border:1px solid black;vertical-align:top;background-color:#8ddaf6">Level</td>
<td style="border:1px solid black;vertical-align:top;background-color:#8ddaf6">Event level (e.g. error, warning, information)</td>
</tr>
<tr>
<td style="border:1px solid black;vertical-align:top">EventId</td>
<td style="border:1px solid black;vertical-align:top">The event ID of this event<br>Defaults to 0 if none specified</td>
</tr>
<tr>
<td style="border:1px solid black;vertical-align:top;background-color:#8ddaf6">InstanceId</td>
<td style="border:1px solid black;vertical-align:top;background-color:#8ddaf6">Instance of the web app that the even occurred on</td>
</tr>
<tr>
<td style="border:1px solid black;vertical-align:top">Pid</td>
<td style="border:1px solid black;vertical-align:top">Process ID</td>
</tr>
<tr>
<td style="border:1px solid black;vertical-align:top;background-color:#8ddaf6">Tid</td>
<td style="border:1px solid black;vertical-align:top;background-color:#8ddaf6">The thread ID of the thread that produced the event</td>
</tr>
<tr>
<td style="border:1px solid black;vertical-align:top">Message</td>
<td style="border:1px solid black;vertical-align:top">Event detail message</td>
</tr>
</table>

__Blob storage__

When logging to blob storage, data is stored in comma-separated values (CSV) format. Similar to table storage, additional fields are logged to provide more granular information about the event. The following properties are used for each row in the CSV:

<table style="width:100%;border-collapse:collapse">
<thead>
<tr>
<th style="width:45%;border:1px solid black;background-color:#0099dd">Property name</th>
<th style="border:1px solid black;vertical-align:top;background-color:#0099dd">Value/format</th>
</tr>
</thead>
<tr>
<td style="border:1px solid black;vertical-align:top">Date</td>
<td style="border:1px solid black;vertical-align:top">The date and time that the event occurred</td>
</tr>
<tr>
<td style="border:1px solid black;vertical-align:top;background-color:#8ddaf6">Level</td>
<td style="border:1px solid black;vertical-align:top;background-color:#8ddaf6">Event level (e.g. error, warning, information)</td>
</tr>
<tr>
<td style="border:1px solid black;vertical-align:top">ApplicationName</td>
<td style="border:1px solid black;vertical-align:top">The web app name</td>
</tr>
<tr>
<td style="border:1px solid black;vertical-align:top;background-color:#8ddaf6">InstanceId</td>
<td style="border:1px solid black;vertical-align:top;background-color:#8ddaf6">Instance of the web app that the even occurred on</td>
</tr>
<tr>
<td style="border:1px solid black;vertical-align:top;background-color:#8ddaf6">EventTickCount</td>
<td style="border:1px solid black;vertical-align:top;background-color:#8ddaf6">The date and time that the event occurred, in Tick format (greater precision)</td>
</tr>
<tr>
<td style="border:1px solid black;vertical-align:top">EventId</td>
<td style="border:1px solid black;vertical-align:top">The event ID of this event<br>Defaults to 0 if none specified</td>
</tr>
<tr>
<td style="border:1px solid black;vertical-align:top">Pid</td>
<td style="border:1px solid black;vertical-align:top">Process ID</td>
</tr>
<tr>
<td style="border:1px solid black;vertical-align:top;background-color:#8ddaf6">Tid</td>
<td style="border:1px solid black;vertical-align:top;background-color:#8ddaf6">The thread ID of the thread that produced the event</td>
</tr>
<tr>
<td style="border:1px solid black;vertical-align:top">Message</td>
<td style="border:1px solid black;vertical-align:top">Event detail message</td>
</tr>
</table>

The data stored in a blob would similar to the following:

	date,level,applicationName,instanceId,eventTickCount,eventId,pid,tid,message
	2014-01-30T16:36:52,Error,mywebapp,6ee38a,635266966128818593,0,3096,9,An error occurred

> [AZURE.NOTE] The first line of the log will contain the column headers as represented in this example.

###Failed request traces

Failed request traces are stored in XML files named __fr######.xml__. To make it easier to view the logged information, an XSL stylesheet named __freb.xsl__ is provided in the same directory as the XML files. Opening one of the XML files in Internet Explorer will use the XSL stylesheet to provide a formatted display of the trace information. This will appear similar to the following:

![failed request viewed in the browser](./media/web-sites-enable-diagnostic-log/tws-failedrequestinbrowser.png)

###Detailed error logs

Detailed error logs are HTML documents that provide more detailed information on HTTP errors that have occurred. Since they are simply HTML documents, they can be viewed using a web browser.

###Web server logs

The web server logs are formatted using the [W3C extended log file format](http://msdn.microsoft.com/library/windows/desktop/aa814385.aspx). This information can be read using a text editor or parsed using utilities such as [Log Parser](http://go.microsoft.com/fwlink/?LinkId=246619).

> [AZURE.NOTE] The logs produced by Azure web apps do not support the __s-computername__, __s-ip__, or __cs-version__ fields.

<a name="nextsteps"></a><h2>Next steps</h2>

- [How to Monitor Web Apps](/en-us/manage/services/web-sites/how-to-monitor-websites/)
- [Tutorial - Troubleshooting Web Apps](/en-us/develop/net/best-practices/troubleshooting-web-sites/)
- [Troubleshooting Azure Web Apps in Visual Studio](/en-us/develop/net/tutorials/troubleshoot-web-sites-in-visual-studio/)
- [Analyze Web App Logs in HDInsight](http://gallery.technet.microsoft.com/scriptcenter/Analyses-Windows-Azure-web-0b27d413)
<|MERGE_RESOLUTION|>--- conflicted
+++ resolved
@@ -26,11 +26,7 @@
 
 ## <a name="whatisdiag"></a>Web server diagnostics and application diagnostics
 
-<<<<<<< HEAD
->[AZURE.NOTE] For tips on how to follow the tutorial steps using the [preview portal](https://portal.azure.com/) instead of the [management portal](https://manage.windowsazure.com/), see [Reference for navigating the preview portal](../app-service-web-app-preview-portal/).
-=======
 Azure web apps provide diagnostic functionality for logging information from both the web server and the web application. These are logically separated into **web server diagnostics** and **application diagnostics**.
->>>>>>> 2695b131
 
 ### Web server diagnostics
 
