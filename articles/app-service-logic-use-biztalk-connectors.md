--- conflicted
+++ resolved
@@ -76,73 +76,11 @@
 2. Push Triggers: These triggers listen for data on an endpoint or for an event to occur and trigger a new instance of a Logic App. Examples of such connectors are HTTP Listener and Twitter.
 
 ###Connectors as Actions###
-<<<<<<< HEAD
-Connectors can also be used as actions as a part of your Logic App. This can be useful for looking up data in the Logic App to be used in the execution, for example, you may need to look up a SQL database for additional information about a customer when processing an order from the customer in a Logic App. Alternatively, you may need to write, update or delete data in a destination, for which you can use the actions provided by the connectors.
-
-##How to use connectors##
-The following articles provide examples of how some of the out of box connectors can be used.
-
-* [Using HTTP connector]
-* [Using FTP connector]
-* [Using Box connector]
-* [Using Azure Storage Blob connector]
-* [Using Facebook connector]
-* [Using Twitter connector]
-* [Using Salesforce connector]
-* [Using Office 365 connector]
-* [Using Sharepoint connector]
-* [Using SAP connector]
-* [Using SugarCRM connector]
-* [Using QuickBooks connector]
-* [Using Yammer connector]
-* [Using Twilio connector]
-* [Using SMTP connector]
-* [Using SFTP connector]
-* [Using POP3 connector]
-* [Using DropBox connector]
-* [Using Chatter connector]
-* [Using HDInsight connector]
-* [Using Azure Service Bus connector]
-* [Using Oracle connector]
-* [Using SQL connector]
-* [Using OneDrive connector]
-* [Using File connector]
-
-For additional details, please refer to the Connector API Reference [http://aka.ms/appservicesconnectorreference](http://aka.ms/appservicesconnectorreference).
-=======
 Connectors can also be used as actions as a part of your Logic App. Actions are useful for looking up data in the Logic App to be used in the execution, for example, you may need to look up data from a SQL DB for additional information about a customer when processing an order. Alternatively, you may need to write, update or delete data in a destination, for which you can use the actions provided by the connectors. Actions map to operations in API apps (as defined by their Swagger metadata).
->>>>>>> 692c0fec
 
 
 <!-- Links -->
 
-<<<<<<< HEAD
-[Using Box connector]: app-service-logic-connector-box.md
-[Using Facebook connector]: app-service-logic-connector-facebook.md
-[Using Salesforce connector]: app-service-logic-connector-salesforce.md
-[Using Twitter connector]: app-service-logic-connector-twitter.md
-[Using SAP connector]: app-service-logic-connector-sap.md
-[Using FTP connector]: app-service-logic-connector-ftp.md
-[Using HTTP connector]: app-service-logic-connector-http.md
-[Using Azure Storage Blob connector]: app-service-logic-connector-azurestorageblob.md
-[Using Office 365 connector]: app-service-logic-connector-office365.md
-[Using Sharepoint connector]: app-service-logic-connector-sharepoint.md
-[Using SugarCRM connector]: app-service-logic-connector-sugarcrm.md
-[Using QuickBooks connector]: app-service-logic-connector-quickbooks.md
-[Using Yammer connector]: app-service-logic-connector-yammer.md
-[Using Twilio connector]: app-service-logic-connector-twilio.md
-[Using SMTP connector]: app-service-logic-connector-smtp.md
-[Using SFTP connector]: app-service-logic-connector-sftp.md
-[Using POP3 connector]: app-service-logic-connector-pop3.md
-[Using DropBox connector]: app-service-logic-connector-dropbox.md
-[Using Chatter connector]: app-service-logic-connector-chatter.md
-[Using HDInsight connector]: app-service-logic-connector-hdinsight.md
-[Using Azure Service Bus connector]: app-service-logic-connector-azureservicebus.md
-[Using Oracle connector]: app-service-logic-connector-oracle.md
-[Using SQL connector]: app-service-logic-connector-sql.md
-[Using OneDrive connector]: app-service-logic-connector-onedrive.md
-[Using File connector]: app-service-logic-connector-file.md
-=======
 [Box connector]: app-service-logic-connector-box.md
 [Facebook connector]: app-service-logic-connector-facebook.md
 [Salesforce connector]: app-service-logic-connector-salesforce.md
@@ -169,4 +107,3 @@
 [OneDrive connector]: app-service-logic-connector-onedrive.md
 [File connector]: app-service-logic-connector-file.md
 [Slack connector]: app-service-logic-connector-slack.md
->>>>>>> 692c0fec
