--- conflicted
+++ resolved
@@ -14,11 +14,7 @@
 	ms.devlang="na"
 	ms.topic="article"
 	ms.date="04/29/2015"
-<<<<<<< HEAD
-	ms.author="karthmut"/>
-=======
-	ms.author="twieman"/>
->>>>>>> 3d10ab97
+	ms.author="karthmut"/>
 
 # Redis Cluster Resource Manager Template
 
@@ -53,49 +49,49 @@
 Fill in the folder name and run these commands:
 
 ```powershell
-$folderName="<folder name, such as C:\Azure\Templates\RedisCluster>"
-$webclient = New-Object System.Net.WebClient
-$url = "https://raw.githubusercontent.com/Azure/azure-quickstart-templates/master/redis-high-availability/azuredeploy.json"
-$filePath = $folderName + "\azuredeploy.json"
-$webclient.DownloadFile($url,$filePath)
-
-$url = "https://raw.githubusercontent.com/Azure/azure-quickstart-templates/master/redis-high-availability/azuredeploy-parameters.json"
-$filePath = $folderName + "\azuredeploy-parameters.json"
-$webclient.DownloadFile($url,$filePath)
-
-$url = "https://raw.githubusercontent.com/Azure/azure-quickstart-templates/master/redis-high-availability/empty-resources.json"
-$filePath = $folderName + "\empty-resources.json"
-$webclient.DownloadFile($url,$filePath)
-
-$url = "https://raw.githubusercontent.com/Azure/azure-quickstart-templates/master/redis-high-availability/jumpbox-resources.json"
-$filePath = $folderName + "\jumpbox-resources.json"
-$webclient.DownloadFile($url,$filePath)
-
-$url = "https://raw.githubusercontent.com/Azure/azure-quickstart-templates/master/redis-high-availability/node-resources.json"
-$filePath = $folderName + "\node-resources.json"
-$webclient.DownloadFile($url,$filePath)
-
-$url = "https://raw.githubusercontent.com/Azure/azure-quickstart-templates/master/redis-high-availability/redis-cluster-install.sh"
-$filePath = $folderName + "\redis-cluster-install.sh"
-$webclient.DownloadFile($url,$filePath)
-
-$url = "https://raw.githubusercontent.com/Azure/azure-quickstart-templates/master/redis-high-availability/redis-cluster-setup.sh"
-$filePath = $folderName + "\redis-cluster-setup.sh"
-$webclient.DownloadFile($url,$filePath)
-
-$url = "https://raw.githubusercontent.com/Azure/azure-quickstart-templates/master/redis-high-availability/redis-sentinel-startup.sh"
-$filePath = $folderName + "\redis-sentinel-startup.sh"
-$webclient.DownloadFile($url,$filePath)
-
-$url = "https://raw.githubusercontent.com/Azure/azure-quickstart-templates/master/redis-high-availability/shared-resources.json"
-$filePath = $folderName + "\shared-resources.json"
-$webclient.DownloadFile($url,$filePath)
+	$folderName="<folder name, such as C:\Azure\Templates\RedisCluster>"
+	$webclient = New-Object System.Net.WebClient
+	$url = "https://raw.githubusercontent.com/Azure/azure-quickstart-templates/master/redis-high-availability/azuredeploy.json"
+	$filePath = $folderName + "\azuredeploy.json"
+	$webclient.DownloadFile($url,$filePath)
+
+	$url = "https://raw.githubusercontent.com/Azure/azure-quickstart-templates/master/redis-high-availability/azuredeploy-parameters.json"
+	$filePath = $folderName + "\azuredeploy-parameters.json"
+	$webclient.DownloadFile($url,$filePath)
+
+	$url = "https://raw.githubusercontent.com/Azure/azure-quickstart-templates/master/redis-high-availability/empty-resources.json"
+	$filePath = $folderName + "\empty-resources.json"
+	$webclient.DownloadFile($url,$filePath)
+
+	$url = "https://raw.githubusercontent.com/Azure/azure-quickstart-templates/master/redis-high-availability/jumpbox-resources.json"
+	$filePath = $folderName + "\jumpbox-resources.json"
+	$webclient.DownloadFile($url,$filePath)
+
+	$url = "https://raw.githubusercontent.com/Azure/azure-quickstart-templates/master/redis-high-availability/node-resources.json"
+	$filePath = $folderName + "\node-resources.json"
+	$webclient.DownloadFile($url,$filePath)
+
+	$url = "https://raw.githubusercontent.com/Azure/azure-quickstart-templates/master/redis-high-availability/redis-cluster-install.sh"
+	$filePath = $folderName + "\redis-cluster-install.sh"
+	$webclient.DownloadFile($url,$filePath)
+
+	$url = "https://raw.githubusercontent.com/Azure/azure-quickstart-templates/master/redis-high-availability/redis-cluster-setup.sh"
+	$filePath = $folderName + "\redis-cluster-setup.sh"
+	$webclient.DownloadFile($url,$filePath)
+
+	$url = "https://raw.githubusercontent.com/Azure/azure-quickstart-templates/master/redis-high-availability/redis-sentinel-startup.sh"
+	$filePath = $folderName + "\redis-sentinel-startup.sh"
+	$webclient.DownloadFile($url,$filePath)
+
+	$url = "https://raw.githubusercontent.com/Azure/azure-quickstart-templates/master/redis-high-availability/shared-resources.json"
+	$filePath = $folderName + "\shared-resources.json"
+	$webclient.DownloadFile($url,$filePath)
 ```
 
 As an alternative, you can also clone the template repository using a git client of your choice, for example:
 
 ```
-git clone https://github.com/Azure/azure-quickstart-templates C:\Azure\Templates
+	git clone https://github.com/Azure/azure-quickstart-templates C:\Azure\Templates
 ```
 
 When completed, look for redis-high-availability folder in your C:\Azure\Templates directory.
@@ -107,156 +103,156 @@
 Look for the **"parameters"** section at the top of the file, which lists the set of parameters that are needed by the template to configure the Redis Cluster. Here is the **"parameters"** section for the azuredeploy.json template:
 
 ```json
-"parameters": {
-	"adminUsername": {
-		"type": "string",
-		"metadata": {
-			"Description": "Administrator user name used when provisioning virtual machines"
-		}
-	},
-	"adminPassword": {
-		"type": "securestring",
-		"metadata": {
-			"Description": "Administrator password used when provisioning virtual machines"
-		}
-	},
-	"storageAccountName": {
-		"type": "string",
-		"defaultValue": "",
-		"metadata": {
-			"Description": "Unique namespace for the Storage Account where the Virtual Machine's disks will be placed"
-		}
-	},
-	"region": {
-		"type": "string",
-		"metadata": {
-			"Description": "Location where resources will be provisioned"
-		}
-	},
-	"virtualNetworkName": {
-		"type": "string",
-		"defaultValue": "redisVirtNet",
-		"metadata": {
-			"Description": "The arbitrary name of the virtual network provisioned for the Redis cluster"
-		}
-	},
-	"addressPrefix": {
-		"type": "string",
-		"defaultValue": "10.0.0.0/16",
-		"metadata": {
-			"Description": "The network address space for the virtual network"
-		}
-	},
-	"subnetName": {
-		"type": "string",
-		"defaultValue": "redisSubnet1",
-		"metadata": {
-			"Description": "Subnet name for the virtual network that resources will be provisioned in to"
-		}
-	},
-	"subnetPrefix": {
-		"type": "string",
-		"defaultValue": "10.0.0.0/24",
-		"metadata": {
-			"Description": "Address space for the virtual network subnet"
-		}
-	},
-	"nodeAddressPrefix": {
-		"type": "string",
-		"defaultValue": "10.0.0.1",
-		"metadata": {
-			"Description": "The IP address prefix that will be used for constructing a static private IP address for each node in the cluster"
-		}
-	},
-	"jumpbox": {
-		"type": "string",
-		"defaultValue": "Disabled",
-		"allowedValues": [
+	"parameters": {
+		"adminUsername": {
+			"type": "string",
+			"metadata": {
+				"Description": "Administrator user name used when provisioning virtual machines"
+			}
+		},
+		"adminPassword": {
+			"type": "securestring",
+			"metadata": {
+				"Description": "Administrator password used when provisioning virtual machines"
+			}
+		},
+		"storageAccountName": {
+			"type": "string",
+			"defaultValue": "",
+			"metadata": {
+				"Description": "Unique namespace for the Storage Account where the Virtual Machine's disks will be placed"
+			}
+		},
+		"region": {
+			"type": "string",
+			"metadata": {
+				"Description": "Location where resources will be provisioned"
+			}
+		},
+		"virtualNetworkName": {
+			"type": "string",
+			"defaultValue": "redisVirtNet",
+			"metadata": {
+				"Description": "The arbitrary name of the virtual network provisioned for the Redis cluster"
+			}
+		},
+		"addressPrefix": {
+			"type": "string",
+			"defaultValue": "10.0.0.0/16",
+			"metadata": {
+				"Description": "The network address space for the virtual network"
+			}
+		},
+		"subnetName": {
+			"type": "string",
+			"defaultValue": "redisSubnet1",
+			"metadata": {
+				"Description": "Subnet name for the virtual network that resources will be provisioned in to"
+			}
+		},
+		"subnetPrefix": {
+			"type": "string",
+			"defaultValue": "10.0.0.0/24",
+			"metadata": {
+				"Description": "Address space for the virtual network subnet"
+			}
+		},
+		"nodeAddressPrefix": {
+			"type": "string",
+			"defaultValue": "10.0.0.1",
+			"metadata": {
+				"Description": "The IP address prefix that will be used for constructing a static private IP address for each node in the cluster"
+			}
+		},
+		"jumpbox": {
+			"type": "string",
+			"defaultValue": "Disabled",
+			"allowedValues": [
 			"Enabled",
 			"Disabled"
-		],
-		"metadata": {
-			"Description": "The flag allowing to enable or disable provisioning of the jumpbox VM that can be used to access the Redis nodes"
-		}
-	},
-	"tshirtSize": {
-		"type": "string",
-		"defaultValue": "Small",
-		"allowedValues": [
+			],
+			"metadata": {
+				"Description": "The flag allowing to enable or disable provisioning of the jumpbox VM that can be used to access the Redis nodes"
+			}
+		},
+		"tshirtSize": {
+			"type": "string",
+			"defaultValue": "Small",
+			"allowedValues": [
 			"Small",
 			"Medium",
 			"Large"
-		],
-		"metadata": {
-			"Description": "T-shirt size of the Redis deployment"
+			],
+			"metadata": {
+				"Description": "T-shirt size of the Redis deployment"
+			}
+		},
+		"redisVersion": {
+			"type": "string",
+			"defaultValue": "stable",
+			"metadata": {
+				"Description": "The version of the Redis package to be deployed on the cluster (or use 'stable' to pull in the latest and greatest)"
+			}
+		},
+		"redisClusterName": {
+			"type": "string",
+			"defaultValue": "redis-cluster",
+			"metadata": {
+				"Description": "The arbitrary name of the Redis cluster"
+			}
 		}
 	},
-	"redisVersion": {
-		"type": "string",
-		"defaultValue": "stable",
-		"metadata": {
-			"Description": "The version of the Redis package to be deployed on the cluster (or use 'stable' to pull in the latest and greatest)"
-		}
-	},
-	"redisClusterName": {
-		"type": "string",
-		"defaultValue": "redis-cluster",
-		"metadata": {
-			"Description": "The arbitrary name of the Redis cluster"
+```
+
+By describing required parameters, including details like data types, allowed values and so on, it’s clear that this section will be really helpful for any validation task related to parameter values passed at template execution in an interactive mode (e.g. PowerShell or Azure CLI), but also to whatever self-discovery UI that could be dynamically built by parsing the list of required parameters and their description.
+
+### Step 3: Deploy a new Redis Cluster with the template.
+
+Prepare a parameter file for your deployment by creating a JSON file containing runtime values for all parameters, which will then be passed as a single entity to the deployment command.
+Here is an example you can find in the **azuredeploy-parameters.json** file.  Note that you will need to provide valid values for the parameters `storageAccountName`, `adminUsername`, and `adminPassword`, plus any customizations to the other parameters:
+
+```json
+	{
+		"storageAccountName": {
+			"value": "redisdeploy1"
+		},
+		"adminUsername": {
+			"value": ""
+		},
+		"adminPassword": {
+			"value": ""
+		},
+		"region": {
+			"value": "West US"
+		},
+		"virtualNetworkName": {
+			"value": "redisClustVnet"
+		},
+		"subnetName": {
+			"value": "Subnet1"
+		},
+		"addressPrefix": {
+			"value": "10.0.0.0/16"
+		},
+		"subnetPrefix": {
+			"value": "10.0.0.0/24"
+		},
+		"nodeAddressPrefix": {
+			"value": "10.0.0.1"
+		},
+		"redisVersion": {
+			"value": "3.0.0"
+		},
+		"redisClusterName": {
+			"value": "redis-arm-cluster"
+		},
+		"jumpbox": {
+			"value": "Enabled"
+		},
+		"tshirtSize":  {
+			"value": "Small"
 		}
 	}
-},
-```
-
-By describing required parameters, including details like data types, allowed values and so on, it’s clear that this section will be really helpful for any validation task related to parameter values passed at template execution in an interactive mode (e.g. PowerShell or Azure CLI), but also to whatever self-discovery UI that could be dynamically built by parsing the list of required parameters and their description.
-
-### Step 3: Deploy a new Redis Cluster with the template.
-
-Prepare a parameter file for your deployment by creating a JSON file containing runtime values for all parameters, which will then be passed as a single entity to the deployment command.
-Here is an example you can find in the **azuredeploy-parameters.json** file.  Note that you will need to provide valid values for the parameters `storageAccountName`, `adminUsername`, and `adminPassword`, plus any customizations to the other parameters:
-
-```json
-{
-	"storageAccountName": {
-		"value": "redisdeploy1"
-	},
-	"adminUsername": {
-		"value": ""
-	},
-	"adminPassword": {
-		"value": ""
-	},
-	"region": {
-		"value": "West US"
-	},
-	"virtualNetworkName": {
-		"value": "redisClustVnet"
-	},
-	"subnetName": {
-		"value": "Subnet1"
-	},
-	"addressPrefix": {
-		"value": "10.0.0.0/16"
-	},
-	"subnetPrefix": {
-		"value": "10.0.0.0/24"
-	},
-	"nodeAddressPrefix": {
-		"value": "10.0.0.1"
-	},
-	"redisVersion": {
-		"value": "3.0.0"
-	},
-	"redisClusterName": {
-		"value": "redis-arm-cluster"
-	},
-	"jumpbox": {
-		"value": "Enabled"
-	},
-	"tshirtSize":  {
-		"value": "Small"
-	}
-}
 ```
 
 >[AZURE.NOTE] The parameter `storageAccountName` must be a non-existent, unique storage account name that satisfies the naming requirements for a Microsoft Azure Storage account (lowercase letters and numbers only).  This storage account will be created as part of the deployment process.
@@ -264,16 +260,16 @@
 Fill in an Azure deployment name, Resource Group name, Azure location, and the folder for your saved JSON files. Then run these commands:
 
 ```powershell
-$deployName="<deployment name>, such as TestDeployment"
-$RGName="<resource group name>, such as TestRG"
-$locName="<Azure location, such as West US>"
-$folderName="<folder name, such as C:\Azure\Templates\RedisCluster>"
-$templateFile= $folderName + "\azuredeploy.json"
-$templateParameterFile= $folderName + "\azuredeploy-parameters.json"
-
-New-AzureResourceGroup –Name $RGName –Location $locName
-
-New-AzureResourceGroupDeployment -Name $deployName -ResourceGroupName $RGName -TemplateParameterFile $templateParameterFile -TemplateFile $templateFile
+	$deployName="<deployment name>, such as TestDeployment"
+	$RGName="<resource group name>, such as TestRG"
+	$locName="<Azure location, such as West US>"
+	$folderName="<folder name, such as C:\Azure\Templates\RedisCluster>"
+	$templateFile= $folderName + "\azuredeploy.json"
+	$templateParameterFile= $folderName + "\azuredeploy-parameters.json"
+
+	New-AzureResourceGroup –Name $RGName –Location $locName
+
+	New-AzureResourceGroupDeployment -Name $deployName -ResourceGroupName $RGName -TemplateParameterFile $templateParameterFile -TemplateFile $templateFile
 ```
 
 >[AZURE.NOTE] `$RGName` must be unique within your subscription.
@@ -355,7 +351,7 @@
 If you need to remove this resource group and all of its resources (the storage account, virtual machine, and virtual network) after testing, use this command:
 
 ```powershell
-Remove-AzureResourceGroup –Name "<resource group name>"
+	Remove-AzureResourceGroup –Name "<resource group name>"
 ```
 
 ### Step 3-b: Create a Redis Cluster with a Resource Manager template using Azure CLI
@@ -363,19 +359,19 @@
 Functionally equivalent with the PowerShell approach listed above, deploying a Redis Cluster via Azure CLI requires you to first create a Resource Group by specifying name and location:
 
 ```powershell
-azure group create TestRG "West US"
+	azure group create TestRG "West US"
 ```
 
 And subsequently, invoking a deployment creation and passing Resource Group name, parameter file and the actual template as shown below:
 
 ```powershell
-azure group deployment create TestRG -f .\azuredeploy.json -e .\azuredeploy-parameters.json
+	azure group deployment create TestRG -f .\azuredeploy.json -e .\azuredeploy-parameters.json
 ```
 
 It is also possible to check status of individual deployments by invoking the following command:
 
 ```powershell
-azure group deployment list TestRG
+	azure group deployment list TestRG
 ```
 
 ## A tour of template structure and file organization created to deploy Redis Cluster on Ubuntu
@@ -391,11 +387,11 @@
 If you have not downloaded a copy of the template file, designate a local folder as the location for the file and create it (for example, C:\Azure\Templates\RedisCluster). Fill in the folder name and run these commands.
 
 ```powershell
-$folderName="<folder name, such as C:\Azure\Templates\RedisCluster>"
-$webclient = New-Object System.Net.WebClient
-$url = "https://raw.githubusercontent.com/Azure/azure-quickstart-templates/master/redis-high-availability/azuredeploy.json"
-$filePath = $folderName + "\azuredeploy.json"
-$webclient.DownloadFile($url,$filePath)
+	$folderName="<folder name, such as C:\Azure\Templates\RedisCluster>"
+	$webclient = New-Object System.Net.WebClient
+	$url = "https://raw.githubusercontent.com/Azure/azure-quickstart-templates/master/redis-high-availability/azuredeploy.json"
+	$filePath = $folderName + "\azuredeploy.json"
+	$webclient.DownloadFile($url,$filePath)
 ```
 
 Open the azuredeploy.json template in a text editor or tool of your choice. The following describes the structure of the template file and the purpose of each section. Alternately, you can see the contents of this template in your browser from [here](https://raw.githubusercontent.com/Azure/azure-quickstart-templates/master/redis-high-availability/azuredeploy.json).
@@ -407,18 +403,18 @@
 Here is an example of a parameter for the “t-shirt size”:
 
 ```json
-"tshirtSize": {
-	"type": "string",
-	"defaultValue": "Small",
-	"allowedValues": [
-		"Small",
-		"Medium",
-		"Large"
-	],
-	"metadata": {
-		"Description": "T-shirt size of the Redis deployment"
-	}
-},
+	"tshirtSize": {
+		"type": "string",
+		"defaultValue": "Small",
+		"allowedValues": [
+			"Small",
+			"Medium",
+			"Large"
+		],
+		"metadata": {
+			"Description": "T-shirt size of the Redis deployment"
+		}
+	},
 ```
 
 >[AZURE.NOTE] Notice that a `defaultValue` may be specified, as well as `allowedValues`.
@@ -428,30 +424,30 @@
 The "variables" section specifies variables that can be used throughout this template. Basically this contains a number of fields (JSON data types or fragments) that will be set to constants or calculated values at execution time.  Here are some examples that range from simple to more complex:
 
 ```json
-"vmStorageAccountContainerName": "vhd-redis",
-"vmStorageAccountDomain": ".blob.core.windows.net",
-"vnetID": "[resourceId('Microsoft.Network/virtualNetworks', parameters('virtualNetworkName'))]",
-...
-"machineSettings": {
-	"adminUsername": "[parameters('adminUsername')]",
-	"machineNamePrefix": "redisnode-",
-	"osImageReference": {
-		"publisher": "[variables('osFamilyUbuntu').imagePublisher]",
-		"offer": "[variables('osFamilyUbuntu').imageOffer]",
-		"sku": "[variables('osFamilyUbuntu').imageSKU]",
-		"version": "latest"
-	}
-},
-...
-"vmScripts": {
-	"scriptsToDownload": [
+	"vmStorageAccountContainerName": "vhd-redis",
+	"vmStorageAccountDomain": ".blob.core.windows.net",
+	"vnetID": "[resourceId('Microsoft.Network/virtualNetworks', parameters('virtualNetworkName'))]",
+	...
+	"machineSettings": {
+		"adminUsername": "[parameters('adminUsername')]",
+		"machineNamePrefix": "redisnode-",
+		"osImageReference": {
+			"publisher": "[variables('osFamilyUbuntu').imagePublisher]",
+			"offer": "[variables('osFamilyUbuntu').imageOffer]",
+			"sku": "[variables('osFamilyUbuntu').imageSKU]",
+			"version": "latest"
+		}
+	},
+	...
+	"vmScripts": {
+		"scriptsToDownload": [
 		"[concat(variables('scriptUrl'), 'redis-cluster-install.sh')]",
 		"[concat(variables('scriptUrl'), 'redis-cluster-setup.sh')]",
 		"[concat(variables('scriptUrl'), 'redis-sentinel-startup.sh')]"
-	],
-	"installCommand": "[concat('bash ', variables('installCommand'))]",
-	"setupCommand": "[concat('bash ', variables('installCommand'), ' -l')]"
-}
+		],
+		"installCommand": "[concat('bash ', variables('installCommand'))]",
+		"setupCommand": "[concat('bash ', variables('installCommand'), ' -l')]"
+	}
 ```
 
 The `vmStorageAccountContainerName` and `vmStorageAccountDomain` are examples of simple name/value variables. `vnetID` is an example of a variable that is calculated at runtime using the functions `resourceId` and `parameters`. `machineSettings` builds on these concepts even further by nesting the JSON object `osImageReference` in the `machineSettings` variable. `vmScripts` contains a JSON array, `scriptsToDownload`, which is calculated at runtime using the `concat` and `variables` functions.  
@@ -459,31 +455,31 @@
 If you want to customize the size of the Redis Cluster deployment, then you can change the properties of the variables `tshirtSizeSmall`, `tshirtSizeMedium`, and `tshirtSizeLarge` in the **azuredeploy.json** template.  
 
 ```json
-"tshirtSizeSmall": {
-	"vmSizeMember": "Standard_A1",
-	"numberOfMasters": 3,
-	"numberOfSlaves": 0,
-	"totalMemberCount": 3,
-	"totalMemberCountExcludingLast": 2,
-	"vmTemplate": "[concat(variables('templateBaseUrl'), 'node-resources.json')]"
-},
-"tshirtSizeMedium": {
-	"vmSizeMember": "Standard_A2",
-	"numberOfMasters": 3,
-	"numberOfSlaves": 3,
-	"totalMemberCount": 6,
-	"totalMemberCountExcludingLast": 5,
-	"vmTemplate": "[concat(variables('templateBaseUrl'), 'node-resources.json')]"
-},
-"tshirtSizeLarge": {
-	"vmSizeMember": "Standard_A5",
-	"numberOfMasters": 3,
-	"numberOfSlaves": 6,
-	"totalMemberCount": 9,
-	"totalMemberCountExcludingLast": 8,
-	"arbiter": "Enabled",
-	"vmTemplate": "[concat(variables('templateBaseUrl'), 'node-resources.json')]"
-},
+	"tshirtSizeSmall": {
+		"vmSizeMember": "Standard_A1",
+		"numberOfMasters": 3,
+		"numberOfSlaves": 0,
+		"totalMemberCount": 3,
+		"totalMemberCountExcludingLast": 2,
+		"vmTemplate": "[concat(variables('templateBaseUrl'), 'node-resources.json')]"
+	},
+	"tshirtSizeMedium": {
+		"vmSizeMember": "Standard_A2",
+		"numberOfMasters": 3,
+		"numberOfSlaves": 3,
+		"totalMemberCount": 6,
+		"totalMemberCountExcludingLast": 5,
+		"vmTemplate": "[concat(variables('templateBaseUrl'), 'node-resources.json')]"
+	},
+	"tshirtSizeLarge": {
+		"vmSizeMember": "Standard_A5",
+		"numberOfMasters": 3,
+		"numberOfSlaves": 6,
+		"totalMemberCount": 9,
+		"totalMemberCountExcludingLast": 8,
+		"arbiter": "Enabled",
+		"vmTemplate": "[concat(variables('templateBaseUrl'), 'node-resources.json')]"
+	},
 ```
 
 Note:  the `totalMemberCountExcludingLast` and the `totalMemberCount` properties are needed because the template language currently does not have “math” operations.
@@ -495,7 +491,7 @@
 The **"resources"** section is where most of the action happens. Looking carefully inside this section, you can immediately identify two different cases, the first of which is an element defined of type `Microsoft.Resources/deployments` that essentially invokes a nested deployment within the main one. The second is the `templateLink` property (and related `contentVersion` property) that makes it possible specify a linked template file that will be invoked, passing a set of parameters as input. These can be seen in this template fragment:
 
 ```json
-{
+	{
     "name": "shared-resources",
     "type": "Microsoft.Resources/deployments",
     "apiVersion": "2015-01-01",
@@ -517,7 +513,7 @@
             }
         }
     }
-},
+	},
 ```
 
 From this first example it is clear how **azuredeploy.json** in this scenario has been organized as a sort of orchestration mechanism, invoking a number of other template files, each one responsible for part of the required deployment activities.
@@ -533,7 +529,7 @@
 When **node-resources.json** is invoked from within the main **azuredeploy.json** file, it is invoked from inside a resource that uses the `copy` element to create a loop of sorts. A resource that uses the `copy` element will “copy” itself for the number of times specified in the `count` parameter of the `copy` element. For all settings where it is necessary to specify unique values between different instances of the deployed resource, the **copyindex()** function can be used to obtain a numeric value indicating the current index in that particular resource loop creation. In the following fragment from **azuredeploy.json**, you can see this concept applied to multiple VMs being created for the Redis Cluster nodes:
 
 ```json
-{
+	{
     "type": "Microsoft.Resources/deployments",
     "name": "[concat('node-resources', copyindex())]",
     "apiVersion": "2015-01-01",
@@ -576,7 +572,7 @@
             }
         }
     }
-},
+	},
 ```
 
 Another important concept in resource creation is the ability to specify dependencies and precedencies between resources, as you can see in the `dependsOn` JSON array. In this particular template, you can see that the Redis Cluster nodes are dependent on the shared resources being created first.
@@ -584,46 +580,46 @@
 As was previously mentioned, the last node needs to wait for provisioning until all other nodes in the Redis Cluster have been provisioned with Redis server running on them. This is accomplished in **azuredeploy.json** by having a resource named `lastnode-resources` that depends on the `copy` loop named `memberNodesLoop` from the template snippet above. After the `memberNodesLoop` has completed, the `lastnode-resources` can be provisioned:
 
 ```json
-{
+	{
 	"name": "lastnode-resources",
 	"type": "Microsoft.Resources/deployments",
 	"apiVersion": "2015-01-01",
 	"dependsOn": [
-		"memberNodesLoop"
+			"memberNodesLoop"
 	],
 	"properties": {
-		"mode": "Incremental",
-		"templateLink": {
-			"uri": "[variables('clusterSpec').vmTemplate]",
-			"contentVersion": "1.0.0.0"
-		},
-		"parameters": {
-			"commonSettings": {
-				"value": "[variables('commonSettings')]"
+			"mode": "Incremental",
+			"templateLink": {
+					"uri": "[variables('clusterSpec').vmTemplate]",
+					"contentVersion": "1.0.0.0"
 			},
-			"storageSettings": {
-				"value": "[variables('storageSettings')]"
-			},
-			"networkSettings": {
-				"value": "[variables('networkSettings')]"
-			},
-			"machineSettings": {
-				"value": {
-					"adminUsername": "[variables('machineSettings').adminUsername]",
-					"machineNamePrefix": "[variables('machineSettings').machineNamePrefix]",
-					"osImageReference": "[variables('machineSettings').osImageReference]",
-					"vmSize": "[variables('clusterSpec').vmSizeMember]",
-					"machineIndex": "[variables('clusterSpec').totalMemberCountExcludingLast]",
-					"vmScripts": "[variables('vmScripts').scriptsToDownload]",
-					"commandToExecute": "[concat(variables('vmScripts').setupCommand, ' -i ', variables('clusterSpec').totalMemberCountExcludingLast)]"
-				}
-			},
-			"adminPassword": {
-				"value": "[parameters('adminPassword')]"
+			"parameters": {
+					"commonSettings": {
+							"value": "[variables('commonSettings')]"
+					},
+					"storageSettings": {
+							"value": "[variables('storageSettings')]"
+					},
+					"networkSettings": {
+							"value": "[variables('networkSettings')]"
+					},
+					"machineSettings": {
+							"value": {
+									"adminUsername": "[variables('machineSettings').adminUsername]",
+									"machineNamePrefix": "[variables('machineSettings').machineNamePrefix]",
+									"osImageReference": "[variables('machineSettings').osImageReference]",
+									"vmSize": "[variables('clusterSpec').vmSizeMember]",
+									"machineIndex": "[variables('clusterSpec').totalMemberCountExcludingLast]",
+									"vmScripts": "[variables('vmScripts').scriptsToDownload]",
+									"commandToExecute": "[concat(variables('vmScripts').setupCommand, ' -i ', variables('clusterSpec').totalMemberCountExcludingLast)]"
+							}
+					},
+					"adminPassword": {
+							"value": "[parameters('adminPassword')]"
+					}
 			}
 		}
 	}
-}
 ```
 
 Notice how the `lastnode-resources` resource passes a slightly different `machineSettings.commandToExecute` to the linked template. This is because for the last node, in addition to installed Redis server, it also needs to call a script to setup the Redis Cluster (which must be done only once after all the Redis servers are up and running).
@@ -631,7 +627,7 @@
 Another interesting fragment to explore, is the one related to the `CustomScriptForLinux` VM extensions. These are installed as a separate type of resource, with a dependency on each cluster node. In this case, this is used to install and setup Redis on each VM node. Let’s look at a snippet from the **node-resources.json** template that uses these:
 
 ```json
-{
+	{
     "type": "Microsoft.Compute/virtualMachines/extensions",
     "name": "[concat('vmMember', parameters('machineSettings').machineIndex, '/installscript')]",
     "apiVersion": "2015-05-01-preview",
@@ -648,7 +644,7 @@
             "commandToExecute": "[parameters('machineSettings').commandToExecute]"
         }
     }
-}
+	}
 ```
 
 You can see that this resource depends on the resource VM already being deployed (Microsoft.Compute/virtualMachines/vmMember<X>, where <X> is the parameter "machineSettings.machineIndex", which is the index of the VM that was passed to this script using the “copyindex()” function.
