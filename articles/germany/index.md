---
layout: LandingPage
title: Azure Germany Documentation - Tutorials, API Reference | Microsoft Docs
description: Learn about Azure Germany capabilities, design, and security that support key German and international compliance standards.
services: germany
author: gitralf
manager: carolz
ms.assetid: 
ms.service: germany
ms.devlang: na
ms.topic: landing-page
ms.tgt_pltfrm: na
ms.date: 04/12/2017
ms.author: ralfwi
---
# Azure Germany Documentation

Microsoft Azure Germany delivers a cloud platform built upon the foundational principles of security, privacy and control, compliance, and transparency. 

<ul class="panelContent cardsFTitle">
    <li>
        <a href="/azure/germany/germany-welcome?toc=%2fazure%2fgermany%2ftoc.json">
        <div class="cardSize">
            <div class="cardPadding">
                <div class="card">
                    <div class="cardImageOuter">
                        <div class="cardImage">
                            <img src="media/index/azure-germany.svg" alt="" />
                        </div>
                    </div>
                    <div class="cardText">
                        <h3>Learn about Azure Germany</h3>
                    </div>
                </div>
            </div>
        </div>
        </a>
    </li>
    <li>
        <a href="https://azure.microsoft.com/documentation/videos/index/?services=azure-germany">
        <div class="cardSize">
            <div class="cardPadding">
                <div class="card">
                    <div class="cardImageOuter">
                        <div class="cardImage">
                            <img src="media/index/video-library.svg" alt="" />
                        </div>
                    </div>
                    <div class="cardText">
                        <h3>Azure Germany Video Library</h3>
                    </div>
                </div>
            </div>
        </div>
        </a>
    </li>
</ul>

---

<h2>Reference</h2>
<ul class="panelContent cardsW">
    <li>
        <div class="cardSize">
            <div class="cardPadding">
                <div class="card">
                    <div class="cardText">
                        <h3>Resources</h3>
                        <p><a href="/azure/germany/germany-image-gallery">Images</a></p>
                    </div>
                </div>
            </div>
        </div>
    </li>
    <li>
        <div class="cardSize">
            <div class="cardPadding">
                <div class="card">
                    <div class="cardText">
                        <h3>Services</h3>
                        <p><a href="/azure/germany/germany-services-compute">Compute</a></p>
                        <p><a href="/azure/germany/germany-services-storage">Storage</a></p>
                        <p><a href="/azure/germany/germany-services-database">Database</a></p>
                        <p><a href="/azure/germany/germany-services-networking">Networking</a></p>
<<<<<<< HEAD
                        <p><a href="/azure/germany/germany-services-webandmobile">Web and mobile</a></p>
                        <p><a href="/azure/germany/germany-services-securityandidentity">Security and identity</a></p>
                        <p><a href="/azure/germany/germany-services-iot">Internet of Things (IoT)</a></p>
=======
                        <p><a href="/azure/germany/germany-services-securityandidentity">Security + Identity</a></p>
>>>>>>> 185f4123
                     </div>
                </div>
            </div>
        </div>
    </li>
</ul><|MERGE_RESOLUTION|>--- conflicted
+++ resolved
@@ -82,13 +82,10 @@
                         <p><a href="/azure/germany/germany-services-storage">Storage</a></p>
                         <p><a href="/azure/germany/germany-services-database">Database</a></p>
                         <p><a href="/azure/germany/germany-services-networking">Networking</a></p>
-<<<<<<< HEAD
                         <p><a href="/azure/germany/germany-services-webandmobile">Web and mobile</a></p>
                         <p><a href="/azure/germany/germany-services-securityandidentity">Security and identity</a></p>
                         <p><a href="/azure/germany/germany-services-iot">Internet of Things (IoT)</a></p>
-=======
                         <p><a href="/azure/germany/germany-services-securityandidentity">Security + Identity</a></p>
->>>>>>> 185f4123
                      </div>
                 </div>
             </div>
