--- conflicted
+++ resolved
@@ -1,12 +1,6 @@
-<<<<<<< HEAD
 ---
 title: Connect to Azure Germany by using PowerShell | Microsoft Docs
 description: Information on managing your subscription in Azure Germany by using PowerShell
-=======
-﻿---
-title: Azure Germany Connect with PowerShell | Microsoft Docs
-description: Information on managing your subscription in Azure Germany by connecting with PowerShell
->>>>>>> 18529120
 services: germany
 cloud: na
 documentationcenter: na
@@ -30,11 +24,7 @@
 * Region names
 
 > [!NOTE]
-<<<<<<< HEAD
-> If you have not used PowerShell yet, check out [Introduction to Azure PowerShell](https://docs.microsoft.com/en-us/powershell/azureps-cmdlets-docs).
-=======
-> If you have not used PowerShell yet, check out the [Introduction to Azure PowerShell](/powershell/azure/overview).
->>>>>>> 18529120
+> If you have not used PowerShell yet, check out [Introduction to Azure PowerShell](/powershell/azure/overview).
 
 
 When you start PowerShell, you have to tell Azure PowerShell to connect to Azure Germany by specifying an environment parameter. The parameter ensures that PowerShell is connecting to the correct endpoints. The collection of endpoints is determined when you connect to your account. Different APIs require different versions of the environment switch:
