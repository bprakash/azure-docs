--- conflicted
+++ resolved
@@ -98,19 +98,15 @@
 | $sharepath      | Type the path to the **Backup storage location**. You must use a Universal Naming Convention (UNC) string for the path a file share hosted on a separate device. A UNC string specifies the location of resources such as shared files or devices. To ensure availability of the backup data, the  device should be in a separate location. |
 
    ```powershell
-   $username = "domain\backupoadmin"
+    $username = "domain\backupoadmin"
     $password = "password"
     $credential = New-Object System.Management.Automation.PSCredential($username, ($password| ConvertTo-SecureString -asPlainText -Force))  
     $location = Get-AzsLocation
     $sharepath = "\\serverIP\AzSBackupStore\contoso.com\seattle"
-
-<<<<<<< HEAD
-Set-AzSBackupShare -Location $location.Name -Path $sharepath -UserName $credential.UserName -Password $credential.GetNetworkCredential().password -EncryptionKey $encryptionkey 
-=======
-Set-AzSBackupShare -Location $location -Path $sharepath -UserName $credential.UserName -Password $credential.GetNetworkCredential().password -EncryptionKey $encryptionkey 
->>>>>>> 02cfc995
-
+    
+    Set-AzSBackupShare -Location $location.Name -Path $sharepath -UserName $credential.UserName -Password $credential.GetNetworkCredential().password -EncryptionKey $encryptionkey
    ```
+   
 ##  Confirm backup settings
 
 In the same PowerShell session, run the following commands:
