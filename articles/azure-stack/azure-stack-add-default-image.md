--- conflicted
+++ resolved
@@ -13,11 +13,7 @@
 ms.tgt_pltfrm: na
 ms.devlang: na
 ms.topic: get-started-article
-<<<<<<< HEAD
-ms.date: 04/04/2017
-=======
 ms.date: 04/11/2017
->>>>>>> 8b87473e
 ms.author: sngun
 
 ---
@@ -43,21 +39,13 @@
    ```powershell
    Add-AzureStackAzureRmEnvironment -Name "AzureStackAdmin" -ArmEndpoint "https://adminmanagement.local.azurestack.external" 
    ```
-<<<<<<< HEAD
-8. Add the Windows Server 2016 image to the Azure Stack marketplace by running the following script. Replace *Path_to_ISO* with the path to the WS2016 ISO you downloaded. See the [Parameters](#parameters) section below for the allowed parameters.
-=======
 
->>>>>>> 8b87473e
 8. Get the GUID value of the Azure Active Directory(AAD) tenant that is used to deploy the Azure Stack. If your Azure Stack environment is deployed by using:  
 
     a. **Azure Active Directory**, use the following cmdlet:
     
     ```PowerShell
-<<<<<<< HEAD
-   $ISOPath = "<Path_to_ISO>"
-=======
        $AadTenantID = Get-DirectoryTenantID -AADTenantName "<myaadtenant>.onmicrosoft.com" -EnvironmentName AzureStackAdmin
->>>>>>> 8b87473e
     ```
     b. **Active Directory Federation Services**, use the following cmdlet:
     
@@ -76,11 +64,7 @@
    $Credential=New-Object PSCredential($UserName,$Password)
 
    # Add a Windows Server 2016 Evaluation VM Image.
-<<<<<<< HEAD
-   New-Server2016VMImage -ISOPath $ISOPath -TenantId $AadTenant -EnvironmentName "AzureStackAdmin" -AzureStackCredentials $Credential
-=======
    New-Server2016VMImage -ISOPath $ISOPath -TenantId $AadTenantID -EnvironmentName "AzureStackAdmin" -Net35 $True -AzureStackCredentials $Credential
->>>>>>> 8b87473e
    ```
 To ensure that the Windows Server 2016 VM image has the latest cumulative update, include the **IncludeLatestCU** parameter when running the New-Server2016VMImage cmdlet. 
 
