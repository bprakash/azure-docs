---
title: Use the Azure Stack Policy Module| Microsoft Docs
description: Learn how to constrain an Azure subscription to behave like an Azure Stack subscription
services: azure-stack
documentationcenter: ''
author: mattbriggs
manager: femila
editor: ''

ms.assetid: 937ef34f-14d4-4ea9-960b-362ba986f000
ms.service: azure-stack
ms.workload: na
ms.tgt_pltfrm: na
ms.devlang: na
ms.topic: article
<<<<<<< HEAD
ms.date: 11/08/2017
ms.author: mabrigg
=======
ms.date: 11/30/2017
ms.author: sngun
>>>>>>> 47cdb190

---
# Manage Azure policy using the Azure Stack Policy Module

*Applies to: Azure Stack integrated systems and Azure Stack Development Kit*

The Azure Stack Policy module allows you to configure an Azure subscription with the same versioning and service availability as Azure Stack.  The module uses the **New-AzureRMPolicyAssignment** cmdlet to create an Azure policy, which limits the resource types and services available in a subscription.  Once complete, you can use your Azure subscription to develop apps targeted for Azure Stack.  

## Install the module
1. Install the required version of the AzureRM PowerShell module, as described in Step1 of [Install PowerShell for Azure Stack](azure-stack-powershell-install.md).   
2. [Download the Azure Stack tools from GitHub](azure-stack-powershell-download.md)  
3. [Configure PowerShell for use with Azure Stack](azure-stack-powershell-configure-user.md)

4. Import the AzureStack.Policy.psm1 module:

   ```PowerShell
   Import-Module .\Policy\AzureStack.Policy.psm1
   ```

## Apply policy to subscription
The following command can be used to apply a default Azure Stack policy against your Azure subscription. Before running, replace *Azure Subscription Name* with your Azure subscription.

```PowerShell
Login-AzureRmAccount
$s = Select-AzureRmSubscription -SubscriptionName "<Azure Subscription Name>"
$policy = New-AzureRmPolicyDefinition -Name AzureStackPolicyDefinition -Policy (Get-AzsPolicy)
$subscriptionID = $s.Subscription.SubscriptionId
New-AzureRmPolicyAssignment -Name AzureStack -PolicyDefinition $policy -Scope /subscriptions/$subscriptionID

```

## Apply policy to a resource group
You may want to apply policies in a more granular method.  As an example, you may have other resources running in the same subscription.  You can scope the policy application to a specific resource group, which lets you test your apps for Azure Stack using Azure resources. Before running, replace *Azure Subscription Name* with your Azure subscription name.

```PowerShell
Login-AzureRmAccount
$rgName = 'myRG01'
$s = Select-AzureRmSubscription -SubscriptionName "<Azure Subscription Name>"
$policy = New-AzureRmPolicyDefinition -Name AzureStackPolicyDefinition -Policy (Get-AzsPolicy)
New-AzureRmPolicyAssignment -Name AzureStack -PolicyDefinition $policy -Scope /subscriptions/$subscriptionID/resourceGroups/$rgName

```

## Policy in action
Once you've deployed the Azure policy, you receive an error when you try to deploy a resource that prohibited by policy.  

![Result of resource deployment failure because of policy constraint](./media/azure-stack-policy-module/image1.png)

## Next steps
[Deploy templates with PowerShell](azure-stack-deploy-template-powershell.md)

[Deploy templates with Azure CLI](azure-stack-deploy-template-command-line.md)

[Deploy Templates with Visual Studio](azure-stack-deploy-template-visual-studio.md)<|MERGE_RESOLUTION|>--- conflicted
+++ resolved
@@ -13,13 +13,8 @@
 ms.tgt_pltfrm: na
 ms.devlang: na
 ms.topic: article
-<<<<<<< HEAD
 ms.date: 11/08/2017
 ms.author: mabrigg
-=======
-ms.date: 11/30/2017
-ms.author: sngun
->>>>>>> 47cdb190
 
 ---
 # Manage Azure policy using the Azure Stack Policy Module
