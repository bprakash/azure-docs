--- conflicted
+++ resolved
@@ -21,45 +21,24 @@
 
 ## Install Azure Stack PowerShell cmdlets
 
-<<<<<<< HEAD
-The AzureRM cmdlets are installed from the PowerShell Gallery. To begin, open a PowerShell Console on MAS-CON01, and run the following command:
-=======
-1.  AzureRM cmdlets are installed from the PowerShell Gallery.  To begin, open a PowerShell Console on MAS-CON01 and run the following command to return a list of PowerShell repositories available:
->>>>>>> 03ebf678
+1.  AzureRM cmdlets are installed from the PowerShell Gallery. To begin, open a PowerShell Console on MAS-CON01 and run the following command to return a list of PowerShell repositories available:
 
         Get-PSRepository
 
       ![Screenshot result of running 4Get-PSRepository with PSGallery listed](./media/azure-stack-connect-powershell/image1.png)
 
-<<<<<<< HEAD
-![Screenshot result of running 4Get-PSRepository with PSGallery listed](./media/azure-stack-connect-powershell/image1.png)
+2.  Run the following command to install the AzureRM module.
 
-Next, run the following command to install the AzureRM module.
-
-    Install-Module -Name AzureRM -RequiredVersion 1.2.6 -Scope CurrentUser
-
-> [AZURE.NOTE] *-Scope CurrentUser* is optional. If you want more than the current user to have access to the modules, use an elevated command prompt and leave off the *Scope* parameter.
-
-Finally, to confirm the installation of AzureRM modules, run the following commands:
-
-	Get-Module -ListAvailable | where {$_.Name -match "AzureRM"}
-	Get-Command -Module AzureRM.AzureStackAdmin
-
-> [AZURE.NOTE] If you do not see AzureRM commands listed, restart the MAS-CON01 VM. Once the machine has restarted, check for the modules using the preceding steps again.
-=======
-2.  Execute the following command to install the AzureRM module.
-    
         Install-Module -Name AzureRM -RequiredVersion 1.2.6 -Scope CurrentUser
 
-    >[AZURE.NOTE] *-Scope CurrentUser* is optional.  If you want more than the current user to have access to the modules, use an elevated command prompt and leave off the *Scope* parameter
+    >[AZURE.NOTE] *-Scope CurrentUser* is optional. If you want more than the current user to have access to the modules, use an elevated command prompt and leave off the *Scope* parameter
 
 3.  To confirm the installation of AzureRM modules, execute the following commands:
-    
+
 	    Get-Module -ListAvailable | where {$_.Name -match "AzureRM"}
 	    Get-Command -Module AzureRM.AzureStackAdmin
-    
+
 	> [AZURE.NOTE] If you do not see AzureRM commands listed, restart the MAS-CON01 VM.  Once the machine has restarted, check for the modules using the preceding steps again.
->>>>>>> 03ebf678
 
 ## Connect to Azure Stack
 In the following steps, you add an Azure environment. This step configures PowerShell for use with Azure Stack.  
