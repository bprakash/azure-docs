---
title: Register Azure Stack | Microsoft Docs
description: Register Azure Stack with your Azure subscription.
services: azure-stack
documentationcenter: ''
author: ErikjeMS
manager: byronr
editor: ''

ms.assetid: 
ms.service: azure-stack
ms.workload: na
ms.tgt_pltfrm: na
ms.devlang: na
ms.topic: article
ms.date: 09/25/2017
ms.author: erikje

---
# Register Azure Stack with your Azure Subscription

*Applies to: Azure Stack integrated systems and Azure Stack Development Kit*

For Azure Active Directory deployments, you can register [Azure Stack](azure-stack-poc.md) with Azure to download marketplace items from Azure and to set up commerce data reporting back to Microsoft. 

> [!NOTE]
>Registration is recommended because it enables you to test important Azure Stack functionality, like marketplace syndication and usage reporting. After you register Azure Stack, usage is reported to Azure commerce. You can see it under the subscription you used for registration. Azure Stack Development Kit users will not be charged for any usage they report.
>


## Get Azure subscription

Before registering Azure Stack with Azure, you must have:

- The subscription ID for an Azure subscription. To get the ID, sign in to Azure, click **More services** > **Subscriptions**, click the subscription you want to use, and under **Essentials** you can find the **Subscription ID**. China, Germany, and US government cloud subscriptions are not currently supported.
- The username and password for an account that is an owner for the subscription (MSA/2FA accounts are supported)
- The Azure Active Directory for the Azure subscription. You can find this directory in Azure by hovering over your avatar at the top right corner of the Azure portal. 
- Registered the Azure Stack resource provider (see the **Register Azure Stack Resource Provider** section below for details)

If you don’t have an Azure subscription that meets these requirements, you can [create a free Azure account here](https://azure.microsoft.com/en-us/free/?b=17.06). Registering Azure Stack incurs no cost on your Azure subscription.



## Register Azure Stack resource provider in Azure
> [!NOTE] 
> This step only needs to be completed once in an Azure Stack environment.
>

1. Start Powershell ISE as an administrator.
2. Log in to the Azure account that is an owner of the Azure subscription with -EnvironmentName parameter set to "AzureCloud".
3. Register the Azure resource provider "Microsoft.AzureStack".

Example: 
```Powershell
Login-AzureRmAccount -EnvironmentName "AzureCloud"
Register-AzureRmResourceProvider -ProviderNamespace Microsoft.AzureStack -Force
```


## Register Azure Stack with Azure

> [!NOTE]
>All these steps must be completed on the host computer.
>

<<<<<<< HEAD
1. Sign in to the Azure Stack POC host computer as an Azure Stack administrator (e.g. AzureStack\AzureStackAdmin).
2. [Install PowerShell for Azure Stack](azure-stack-powershell-install.md). 
3. Copy the [RegisterWithAzure.ps1 script](https://go.microsoft.com/fwlink/?linkid=842959) to a folder (such as C:\Temp).
4. Start PowerShell ISE as an administrator.
5. Run the RegisterWithAzure.ps1 script. Make sure to change the values for *YourAccountName* (the owner of the Azure subscription), *YourID*, and *YourDirectory* to match your Azure subscription.
=======
1. [Install PowerShell for Azure Stack](azure-stack-powershell-install.md). 
2. Copy the [RegisterWithAzure.ps1 script](https://go.microsoft.com/fwlink/?linkid=842959) to a folder (such as C:\Temp).
3. Start PowerShell ISE as an administrator.    
4. Run the RegisterWithAzure.ps1 script, replacing the following placeholders:
    - *YourAccountName* is the owner of the Azure subscription
    - *YourID* is the Azure subscription ID that you want to use to register Azure Stack
    - *YourDirectory* is the name of your Azure Active Directory tenant that your Azure subscription is a part of.
>>>>>>> 74cd3f1e

    ```powershell
    RegisterWithAzure.ps1 -azureSubscriptionId YourID -azureDirectoryTenantName YourDirectory -azureAccountId YourAccountName
    ```
    
    For example:
    
    ```powershell
    C:\temp\RegisterWithAzure.ps1 -azureSubscriptionId "5e0ae55d-0b7a-47a3-afbc-8b372650abd3" `
    -azureDirectoryTenantName "contoso.onmicrosoft.com" `
    -azureAccountId serviceadmin@contoso.onmicrosoft.com
    ```
    
<<<<<<< HEAD
6. At the two prompts, press Enter.
7. In the pop-up log in window, enter your Azure subscription credentials.
=======
5. At the two prompts, press Enter.
6. In the pop-up login window, enter your Azure subscription credentials.
>>>>>>> 74cd3f1e

## Verify the registration

1. Sign in to the administrator portal (https://adminportal.local.azurestack.external).
2. Click **More Services** > **Marketplace Management** > **Add from Azure**.
3. If you see a list of items available from Azure (such as WordPress), your activation was successful.

## Next steps

[Connect to Azure Stack](azure-stack-connect-azure-stack.md)
<|MERGE_RESOLUTION|>--- conflicted
+++ resolved
@@ -61,23 +61,13 @@
 
 > [!NOTE]
 >All these steps must be completed on the host computer.
->
 
-<<<<<<< HEAD
 1. Sign in to the Azure Stack POC host computer as an Azure Stack administrator (e.g. AzureStack\AzureStackAdmin).
 2. [Install PowerShell for Azure Stack](azure-stack-powershell-install.md). 
 3. Copy the [RegisterWithAzure.ps1 script](https://go.microsoft.com/fwlink/?linkid=842959) to a folder (such as C:\Temp).
 4. Start PowerShell ISE as an administrator.
 5. Run the RegisterWithAzure.ps1 script. Make sure to change the values for *YourAccountName* (the owner of the Azure subscription), *YourID*, and *YourDirectory* to match your Azure subscription.
-=======
-1. [Install PowerShell for Azure Stack](azure-stack-powershell-install.md). 
-2. Copy the [RegisterWithAzure.ps1 script](https://go.microsoft.com/fwlink/?linkid=842959) to a folder (such as C:\Temp).
-3. Start PowerShell ISE as an administrator.    
-4. Run the RegisterWithAzure.ps1 script, replacing the following placeholders:
-    - *YourAccountName* is the owner of the Azure subscription
-    - *YourID* is the Azure subscription ID that you want to use to register Azure Stack
-    - *YourDirectory* is the name of your Azure Active Directory tenant that your Azure subscription is a part of.
->>>>>>> 74cd3f1e
+
 
     ```powershell
     RegisterWithAzure.ps1 -azureSubscriptionId YourID -azureDirectoryTenantName YourDirectory -azureAccountId YourAccountName
@@ -91,13 +81,9 @@
     -azureAccountId serviceadmin@contoso.onmicrosoft.com
     ```
     
-<<<<<<< HEAD
 6. At the two prompts, press Enter.
 7. In the pop-up log in window, enter your Azure subscription credentials.
-=======
-5. At the two prompts, press Enter.
-6. In the pop-up login window, enter your Azure subscription credentials.
->>>>>>> 74cd3f1e
+
 
 ## Verify the registration
 
