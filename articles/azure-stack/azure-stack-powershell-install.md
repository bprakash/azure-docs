--- conflicted
+++ resolved
@@ -13,11 +13,7 @@
 pms.tgt_pltfrm: na
 ms.devlang: na
 ms.topic: article
-<<<<<<< HEAD
-ms.date: 03/21/2017
-=======
 ms.date: 03/26/2017
->>>>>>> f41e1e15
 ms.author: sngun
 
 ---
@@ -48,62 +44,29 @@
 required to work with API version profiles. Use the following 
 command to install the AzureRM.Bootstrapper module:  
 
-<<<<<<< HEAD
-```powershell
-# Install the AzureRM.Bootstrapper module
-Install-Module -Name AzureRm.BootStrapper
-```
-
-2. Run the following command to install the required version of the 
+  ```powershell
+  # Install the AzureRM.Bootstrapper module
+  Install-Module -Name AzureRm.BootStrapper
+  ```
+2. Run the following command to install the **2017-03-09-profile** version of the 
 AzureRM modules for Compute, Storage, Network, Key Vault etc.  
 
-```powershell
-# Installs and imports the API Version Profile required by Azure Stack into the current PowerShell session.
-Use-AzureRmProfile -Profile 2017-03-09-profile
-```
+  ```powershell
+  # Installs and imports the API Version Profile required by Azure Stack into the current PowerShell session.
+  Use-AzureRmProfile -Profile 2017-03-09-profile
+  ```
+3. In addition to the AzureRM modules, you should also install the Azure Stack-specific PowerShell modules such as AzureStackAdmin, and AzureStackStorage by running the following command:  
 
-3. In addition to the AzureRM modules, you should also install the Azure Stack-specific PowerShell modules such as AzureStackAdmin, and AzureStackStorage by running the following command:  
-=======
-To install the Azure Stack PowerShell modules on a computer, which doesn’t already contain any installed PowerShell modules, use the following steps:  
-
-1. Run the following command to install the required version of the AzureRM modules for Compute, Storage, Network, Key Vault, etc.  
   ```powershell
-  # To install the module in current user scope. When prompted, type **yes** to trust the PSGallery repository.
-  Install-Module -Name AzureRM -RequiredVersion 1.2.9 -Scope CurrentUser
-
-  # To install the module for all users on your computer. Run this command in an elevated PowerShell session
-  Install-Module -Name AzureRM -RequiredVersion 1.2.9
-  ```
-
-2. In addition to the AzureRM modules, you should also install the Azure Stack-specific PowerShell modules such as AzureStackAdmin, AzureStackStorage, etc. by running the following command:  
-  ```powershell
-  # To install the module in current user scope
-  Install-Module -Name AzureStack -RequiredVersion 1.2.9 -Scope CurrentUser
-
-  # To install the module for all users on your computer. Run this command in an elevated PowerShell session
   Install-Module -Name AzureStack -RequiredVersion 1.2.9
   ```
-
-3. To confirm the installation of AzureRM modules, run the following command:  
-  ```powershell
-  Get-Module -ListAvailable
-  ```
-
-  If the installation is successful, this command lists the AzureRM and AzureStack modules.
-
->>>>>>> f41e1e15
-
-    ```powershell
-    Install-Module -Name AzureStack -RequiredVersion 1.2.9
-    ```
-
 4. To confirm the installation of AzureRM modules, run the following command:  
 
-```powershell
-Get-Module -ListAvailable | where-Object {$_.Name -like “Azure*”}
-```
+  ```powershell
+  Get-Module -ListAvailable | where-Object {$_.Name -like “Azure*”}
+  ```
 
 ## Next steps
 * [Configure PowerShell for use with Azure Stack](azure-stack-powershell-configure.md)  
 * [Manage API version profiles in Azure Stack](azure-stack-version-profiles.md)  
-* [Download Azure Stack tools from GitHub](azure-stack-powershell-download.md)
+* [Download Azure Stack tools from GitHub](azure-stack-powershell-download.md)