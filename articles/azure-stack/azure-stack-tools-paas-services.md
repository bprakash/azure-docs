--- conflicted
+++ resolved
@@ -47,15 +47,9 @@
 
 ### Azure PowerShell SDK
 Azure PowerShell is a module that provides cmdlets to manage Azure and Azure Stack with Windows PowerShell. You can use the cmdlets to create, test, deploy, and manage solutions and services delivered through the Azure Stack platform.
-<<<<<<< HEAD
-[Download Azure PowerShell SDK](http://aka.ms/webpi-azps)
-
-> [AZURE.NOTE] If you work on the Client VM, you’ll need to first **uninstall** the existing Azure PowerShell module and then [download]( http://aka.ms/webpi-azps) the latest Azure PowerShell SDK. 
-=======
 [Download Azure PowerShell SDK](http://aka.ms/azStackPsh)
 
 > [AZURE.NOTE] If you work on the Client VM, you’ll need to first **uninstall** the existing Azure PowerShell module and then [download](http://aka.ms/azStackPsh) the latest Azure PowerShell SDK. 
->>>>>>> c4ea2467
 
 ### Azure cross platform command line interfaces
 Quickly install the Azure Command-Line Interface (Azure CLI) to use a set of open-source shell-based commands for creating and managing resources in Microsoft Azure Stack.
