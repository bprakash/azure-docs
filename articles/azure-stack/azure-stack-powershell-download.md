--- conflicted
+++ resolved
@@ -62,27 +62,15 @@
 
 | Functionality | Description | who can use this module? |
 | --- | --- | --- |
-<<<<<<< HEAD
-| [Cloud capabilities](user/azure-stack-validate-templates.md) | Use this module to get the cloud capabilities of a cloud. For example, you can get the cloud capabilities such as API version, Azure Resource Manager resources, VM extensions etc. for Azure Stack and Azure clouds using this module. | Cloud administrators and users. |
-| [Azure Stack compute administration](azure-stack-add-vm-image.md) | Use this module to add or remove a VM image from the Azure Stack marketplace. | Cloud administrators. |
-| [Azure Stack Infrastructure administration](https://github.com/Azure/AzureStack-Tools/blob/master/Infrastructure/README.md) | Use this module to manage Azure Stack infrastructure VMs, alerts, updates etc. |  Cloud administrators.|
-| [Resource Manager policy for Azure Stack](user/azure-stack-policy-module.md) | Use this module to configure an Azure subscription or an Azure resource group with the same versioning and service availability as Azure Stack. | Cloud administrators and users |
-| [Register with Azure](azure-stack-register.md) | Use this module to register your development kit instance with Azure. After registering, you can download the marketplace items from Azure and use them in Azure Stack. | Cloud administrators |
-| [Azure Stack deployment](azure-stack-run-powershell-script.md) | Use this module to prepare the Azure Stack host computer to deploy and redeploy by using the Azure Stack Virtual Hard Disk(VHD) image. | Cloud administrators. |
-| [Connecting to Azure Stack](azure-stack-connect-powershell.md) | Use this module to connect to an Azure Stack instance through PowerShell and to configure VPN connectivity to Azure Stack. | Cloud administrators and users |
-| [Azure Stack service administration](azure-stack-create-offer.md) | Azure Stack administrators can use this module to create a default tenant offer with unlimited quota across Compute, Storage, Network, and Key Vault services.   | Cloud administrators.|
-| [Template validator](user/azure-stack-validate-templates.md) | Use this module to verify if an existing or a new template can be deployed to Azure Stack. | Cloud administrators and users |
-=======
-| [Cloud capabilities](azure-stack-validate-templates.md) | Use this module to get the cloud capabilities of a cloud. For example, you can get the cloud capabilities such as API version, Azure Resource Manager resources, VM extensions etc. for Azure Stack and Azure clouds using this module. | Azure Stack operators and users. |
-| [Azure Stack compute administration](azure-stack-add-vm-image.md) | Use this module to add or remove a VM image from the Azure Stack marketplace. | Azure Stack operators. |
-| [Azure Stack Infrastructure administration](https://github.com/Azure/AzureStack-Tools/blob/master/Infrastructure/README.md) | Use this module to manage Azure Stack infrastructure VMs, alerts, updates etc. |  Azure Stack operators.|
-| [Resource Manager policy for Azure Stack](azure-stack-policy-module.md) | Use this module to configure an Azure subscription or an Azure resource group with the same versioning and service availability as Azure Stack. | Azure Stack operators and users. |
-| [Register with Azure](azure-stack-register.md) | Use this module to register your development kit instance with Azure. After registering, you can download the marketplace items from Azure and use them in Azure Stack. | Azure Stack operators. |
-| [Azure Stack deployment](azure-stack-run-powershell-script.md) | Use this module to prepare the Azure Stack host computer to deploy and redeploy by using the Azure Stack Virtual Hard Disk(VHD) image. | Azure Stack operators. |
-| [Connecting to Azure Stack](azure-stack-connect-powershell.md) | Use this module to connect to an Azure Stack instance through PowerShell and to configure VPN connectivity to Azure Stack. |Azure Stack operators and users. |
-| [Azure Stack service administration](azure-stack-create-offer.md) | Azure Stack operators can use this module to create a default tenant offer with unlimited quota across Compute, Storage, Network, and Key Vault services.   | Azure Stack operators.|
-| [Template validator](azure-stack-validate-templates.md) | Use this module to verify if an existing or a new template can be deployed to Azure Stack. | Azure Stack operators and users. |
->>>>>>> c19168a9
+| [Cloud capabilities](user/azure-stack-validate-templates.md) | Use this module to get the cloud capabilities of a cloud. For example, you can get the cloud capabilities such as API version, Azure Resource Manager resources, VM extensions etc. for Azure Stack and Azure clouds using this module. | Cloud operators and users. |
+| [Azure Stack compute administration](azure-stack-add-vm-image.md) | Use this module to add or remove a VM image from the Azure Stack marketplace. | Cloud operators. |
+| [Azure Stack Infrastructure administration](https://github.com/Azure/AzureStack-Tools/blob/master/Infrastructure/README.md) | Use this module to manage Azure Stack infrastructure VMs, alerts, updates etc. |  Cloud operators.|
+| [Resource Manager policy for Azure Stack](user/azure-stack-policy-module.md) | Use this module to configure an Azure subscription or an Azure resource group with the same versioning and service availability as Azure Stack. | Cloud operators and users |
+| [Register with Azure](azure-stack-register.md) | Use this module to register your development kit instance with Azure. After registering, you can download the marketplace items from Azure and use them in Azure Stack. | Cloud operators |
+| [Azure Stack deployment](azure-stack-run-powershell-script.md) | Use this module to prepare the Azure Stack host computer to deploy and redeploy by using the Azure Stack Virtual Hard Disk(VHD) image. | Cloud operators. |
+| [Connecting to Azure Stack](azure-stack-connect-powershell.md) | Use this module to connect to an Azure Stack instance through PowerShell and to configure VPN connectivity to Azure Stack. | Cloud operators and users |
+| [Azure Stack service administration](azure-stack-create-offer.md) | Azure Stack administrators can use this module to create a default tenant offer with unlimited quota across Compute, Storage, Network, and Key Vault services.   | Cloud operators.|
+| [Template validator](user/azure-stack-validate-templates.md) | Use this module to verify if an existing or a new template can be deployed to Azure Stack. | Cloud operators and users |
 
 
 ## Next steps
