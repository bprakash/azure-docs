---
title: Deploy Azure Stack POC | Microsoft Docs
description: Learn how to prepare the Azure Stack POC and run the PowerShell script to deploy Azure Stack POC.
services: azure-stack
documentationcenter: ''
author: ErikjeMS
manager: byronr
editor: ''

ms.assetid: 0ad02941-ed14-4888-8695-b82ad6e43c66
ms.service: azure-stack
ms.workload: na
ms.tgt_pltfrm: na
ms.devlang: na
ms.topic: get-started-article
ms.date: 4/6/2017
ms.author: erikje

---
# Deploy Azure Stack POC
<<<<<<< HEAD
To deploy the Azure Stack POC, you first need to [download the deployment package](https://azure.microsoft.com/overview/azure-stack/try/?v=try), [prepare the deployment machine](#prepare-the-deployment-machine), [run the PowerShell deployment script](#run-the-powershell-deployment-script), and then [activate the portals](#activate-the-administrator-and-tenant-portals).
=======
To deploy the Azure Stack POC, you must complete the following steps:

1. [Download the deployment package](https://azure.microsoft.com/overview/azure-stack/try/?v=try) to get the Cloudbuilder.vhdx.
2. [Prepare the deployment machine](#prepare-the-deployment-machine) by running the PrepareBootFromVHD.ps1 script to configure the computer (the POC host) on which you want to install Azure Stack POC. After this step, the POC host will boot to the Cloudbuilder.vhdx.
3. [Run the PowerShell deployment script](#run-the-powershell-deployment-script) on the POC host to install the Azure Stack POC.
4. **NEW step for Technical Preview 3**: If your deployment uses Azure Active Directory, [activate the portals](#activate-the-administrator-and-tenant-portals) to give the Azure Stack portal and Azure Resource Manager the correct permissions for all users of the directory .
>>>>>>> 3cf09cbd

> [!NOTE]
> For best results, even if you want to use a disconnected Azure Stack environment, it is best to deploy while connected to the internet. That way, the Windows Server 2016 evaluation version can be activated at deployment time. If the Windows Server 2016 evaluation version is not activated within 10 days, it shuts down.
> 
> 

## Download and extract Microsoft Azure Stack POC
1. Before you start the download, make sure that your computer meets the following prerequisites:

   * The computer must have at least 60 GB of free disk space.
   * [.NET Framework 4.6 (or a later version)](https://aka.ms/r6mkiy) must be installed.

2. [Go to the Get Started page](https://azure.microsoft.com/overview/azure-stack/try/?v=try), provide your details, and click **Submit**.
3. Under **Download the software**, click **Azure Stack Technical Preview 3**.
4. Run the downloaded AzureStackDownloader.exe file.
5. In the **Azure Stack POC Downloader** window, follow steps 1 through 5.
6. After the download completes, click **Run** to launch the MicrosoftAzureStackPOC.exe.
7. Review the License Agreement screen and information of the Self-Extractor Wizard and then click **Next**.
8. Review the Privacy Statement screen and information of the Self-Extractor Wizard and then click **Next**.
9. Select the Destination for the files to be extracted, click **Next**.
   * The default is: <drive letter>:\<current folder>\Microsoft Azure Stack POC
10. Review the Destination location screen and information of the Self-Extractor Wizard, and then click **Extract** to extract the CloudBuilder.vhdx (~35 GB) and ThirdPartyLicenses.rtf files. This will take some time to complete.

> [!NOTE]
> After you extract the files, you can delete the exe and bin files to recover space on the machine. Or, you can move these files to another location so that if you need to redeploy you don’t need to download the files again.
> 
> 

## Prepare the deployment machine
<<<<<<< HEAD
1. Make sure that you can physically connect to the deployment machine, or have physical console access (such as KVM). You will need such access after you reboot the deployment machine in step 9 below.
2. Make sure the deployment machine meets the [minimum requirements](azure-stack-deploy.md). You can use the [Deployment Checker for Azure Stack](https://gallery.technet.microsoft.com/Deployment-Checker-for-50e0f51b) to confirm your requirements.
3. Log in as the Local Administrator to your POC host.
=======
1. Make sure that you can physically connect to the POC host, or have physical console access (such as KVM). You will need such access after you reboot the POC host in step 9 below.
2. Make sure the POC host meets the [minimum requirements](azure-stack-deploy.md). You can use the [Deployment Checker for Azure Stack](https://gallery.technet.microsoft.com/Deployment-Checker-for-50e0f51b) to confirm your requirements.
3. Sign in as the Local Administrator to your POC host.
>>>>>>> 3cf09cbd
4. Copy or move the CloudBuilder.vhdx file to the root of the C:\ drive (C:\CloudBuilder.vhdx).
   
   > [!NOTE]
   > If you choose not to use the recommended script to prepare your POC host (steps 5 – step 7), do not enter any license key at the activation page. A trial version of Windows Server 2016 image is included, and entering a license key causes expiration warning messages.
   > 
   > 
5. On the POC host, run the following PowerShell script to download the Azure Stack support files:
   
        # Variables
        $Uri = 'https://raw.githubusercontent.com/Azure/AzureStack-Tools/master/Deployment/'
        $LocalPath = 'c:\AzureStack_SupportFiles'
   
        # Create folder
        New-Item $LocalPath -type directory
   
        # Download files
        ( 'BootMenuNoKVM.ps1', 'PrepareBootFromVHD.ps1', 'Unattend.xml', 'unattend_NoKVM.xml') | foreach { Invoke-WebRequest ($uri + $_) -OutFile ($LocalPath + '\' + $_) } 
   
    This script downloads the Azure Stack support files to the folder specified by the $LocalPath parameter.
6. Open an elevated PowerShell console and change the directory to where you copied the support files.
7. Run the PrepareBootFromVHD.ps1 script. This script and the unattend files are available with the other support scripts provided along with this build.
    There are five parameters for this PowerShell script:
    
    | Parameter | Required/Optional | Description |
    | --- | --- | --- |
    |CloudBuilderDiskPath|Required|The path to the CloudBuilder.vhdx on the POC host.|
    |DriverPath|Optional|Lets you add additional drivers for the POC host in the VHD.|
    |ApplyUnattend|Optional|Specify this switch parameter to automate the configuration of the operating system. If specified, the user must provide the AdminPassword to configure the OS at boot (requires provided accompanying file unattend_NoKVM.xml). If you do not use this parameter, the generic unattend.xml file is used without further customization. You'll need KVM access to complete customization after it reboots.|
    |AdminPassword|Optional|Only used when the ApplyUnattend parameter is set, requires a minimum of six characters.|
    |VHDLanguage|Optional|Specifies the VHD language, defaulted to “en-US.”|

    The script is documented and contains example usage, though the most common usage is:
     
    `.\PrepareBootFromVHD.ps1 -CloudBuilderDiskPath C:\CloudBuilder.vhdx -ApplyUnattend`
     
    If you run this exact command, you must enter the AdminPassword at the prompt.
8. When the script is complete, you must confirm the reboot. If there are other users logged in, this command will fail. If the command fails, run the following command: `Restart-Computer -force` 
9. The POC host reboots into the OS of the CloudBuilder.vhdx, where the deployment continues.

## Run the PowerShell deployment script
1. Sign in as the Local Administrator to the POC host. Use the credentials specified in the previous steps.

    > [!IMPORTANT]
    > Azure Stack requires access to the Internet, either directly or through a transparent proxy. The deployment supports exactly one NIC for networking. If you have multiple NICs, make sure that only one is enabled (and all others are disabled) before running the deployment script in the next section.
    
2. Open an elevated PowerShell console.
3. In PowerShell, run this command: `cd C:\CloudDeployment\Setup`. If you don't supply any parameters (see **InstallAzureStackPOC.ps1 optional parameters** below), you'll be prompted for the required parameters.
4. You can deploy Azure Stack with Azure Active Directory or Active Directory Federation Services. Azure Stack, resource providers, and other applications work the same way with both. To learn more about what is supported with AD FS in Azure Stack, see the [Key features and concepts](azure-stack-key-features.md) article.

    To deploy Azure Stack with Azure Active Directory, run the deploy command:
    
    ```powershell
    cd C:\CloudDeployment\Setup 
    $adminpass = ConvertTo-SecureString "〈LOCAL_ADMIN_PASSWORD〉" -AsPlainText -Force 
    .\InstallAzureStackPOC.ps1 -AdminPassword $adminpass
    ```

    To deploy the Azure Stack POC with Active Directory Federation Services instead, run the following script (you just need to add the -UseADFS parameter):

    ```powershell
    cd C:\CloudDeployment\Setup 
    $adminpass = ConvertTo-SecureString "〈LOCAL_ADMIN_PASSWORD〉" -AsPlainText -Force 
    .\InstallAzureStackPOC.ps1 -AdminPassword $adminpass -UseADFS
    ```

    In this AD FS deployment, the default stamp Directory Service is used as the identity provider, the default account to sign in with is azurestackadmin@azurestack.local, and the password to use is the one you provided as part of the setup.

5. If you used the AAD option, enter the credentials for your Azure Active Directory account. This user must be the Global Admin in the directory tenant.
6. The deployment process can take a few hours, during which the system automatically reboots once.
   
   > [!IMPORTANT]
   > If you want to monitor the deployment progress, sign in as azurestack\AzureStackAdmin. If you sign in as a local admin after the machine is joined to the domain, you won't see the deployment progress. Do not rerun deployment, instead sign in as azurestack\AzureStackAdmin to validate that it's running.
   > 
   > 
   
    When the deployment succeeds, the PowerShell console displays: **COMPLETE: Action ‘Deployment’**.
   
    If the deployment fails, you can try run the script again using the -rerun parameter. Or, you can [redeploy](azure-stack-redeploy.md) it from scratch.

### AAD deployment script examples
You can script the entire AAD deployment. Here are some examples.

If your AAD Identity is only associated with ONE AAD Directory:

    cd C:\CloudDeployment\Setup
    $adminpass = ConvertTo-SecureString "<LOCAL ADMIN PASSWORD>" -AsPlainText -Force
    $aadpass = ConvertTo-SecureString "<AAD GLOBAL ADMIN ACCOUNT PASSWORD>" -AsPlainText -Force
    $aadcred = New-Object System.Management.Automation.PSCredential ("<AAD GLOBAL ADMIN ACCOUNT>", $aadpass)
    .\InstallAzureStackPOC.ps1 -AdminPassword $adminpass -InfraAzureDirectoryTenantAdminCredential $aadcred

If your AAD Identity is associated with GREATER THAN ONE AAD Directory:

    cd C:\CloudDeployment\Setup
    $adminpass = ConvertTo-SecureString "<LOCAL ADMIN PASSWORD>" -AsPlainText -Force
    $aadpass = ConvertTo-SecureString "<AAD GLOBAL ADMIN ACCOUNT PASSWORD>" -AsPlainText -Force
    $aadcred = New-Object System.Management.Automation.PSCredential ("<AAD GLOBAL ADMIN ACCOUNT> example: user@AADDirName.onmicrosoft.com>", $aadpass)
    .\InstallAzureStackPOC.ps1 -AdminPassword $adminpass -InfraAzureDirectoryTenantAdminCredential $aadcred -InfraAzureDirectoryTenantName "<SPECIFIC AAD DIRECTORY example: AADDirName.onmicrosoft.com>"

### Using static IP addresses

If your environment DOESN'T have DHCP enabled, you must include the following ADDITIONAL parameters to one of the options above (example usage provided):

    .\InstallAzureStackPOC.ps1 -AdminPassword $adminpass -InfraAzureDirectoryTenantAdminCredential $aadcred
    -NatIPv4Subnet 10.10.10.0/24 -NatIPv4Address 10.10.10.3 -NatIPv4DefaultGateway 10.10.10.1


### InstallAzureStackPOC.ps1 optional parameters
| Parameter | Required/Optional | Description |
| --- | --- | --- |
| InfraAzureDirectoryTenantAdminCredential |Optional |Sets the Azure Active Directory user name and password. These Azure credentials must be an Org ID.|
| InfraAzureDirectoryTenantName |Required |Sets the tenant directory. Use this parameter to specify a specific directory where the AAD account has permissions to manage multiple directories. Full Name of an AAD Directory Tenant in the format of <directoryName>.onmicrosoft.com. |
| AdminPassword |Required |Sets the local administrator account and all other user accounts on all the virtual machines created as part of POC deployment. This password must match the current local administrator password on the host. |
| AzureEnvironment |Optional |Select the Azure Environment with which you want to register this Azure Stack deployment. Options include *Public Azure*, *Azure - China*, *Azure - US Government*. |
| EnvironmentDNS |Optional |A DNS server is created as part of the Azure Stack deployment. To allow computers inside the solution to resolve names outside of the stamp, provide your existing infrastructure DNS server. The in-stamp DNS server forwards unknown name resolution requests to this server. |
| NatIPv4Address |Required for DHCP NAT support |Sets a static IP address for MAS-BGPNAT01. Only use this parameter if the DHCP can’t assign a valid IP address to access the Internet. |
| NatIPv4DefaultGateway |Required for DHCP NAT support |Sets the default gateway used with the static IP address for MAS-BGPNAT01. Only use this parameter if the DHCP can’t assign a valid IP address to access the Internet. |
| NatIPv4Subnet |Required for DHCP NAT support |IP Subnet prefix used for DHCP over NAT support. Only use this parameter if the DHCP can’t assign a valid IP address to access the Internet. |
| PublicVLan |Optional |Sets the VLAN ID. Only use this parameter if the host and MAS-BGPNAT01 must configure VLAN ID to access the physical network (and Internet). For example, `.\InstallAzureStackPOC.ps1 –Verbose –PublicVLan 305` |
| Rerun |Optional |Use this flag to rerun deployment.  All previous input is used. Re-entering data previously provided is not supported because several unique values are generated and used for deployment. |
| TimeServer |Optional |Use this parameter if you need to specify a specific time server. |

## Activate the administrator and tenant portals

<<<<<<< HEAD
After deployment, you must activate both the administrator and tenant portals. This activation consents to giving the Azure Stack portal and Azure Resource Manager the correct permissions (listed on the consent page) for all users of the directory.
=======
After deployments that use Azure Active Directory, you must activate both the administrator and tenant portals. This activation consents to giving the Azure Stack portal and Azure Resource Manager the correct permissions (listed on the consent page) for all users of the directory.
>>>>>>> 3cf09cbd

1. For the administrator portal, navigate to https://adminportal.local.azurestack.external/guest/signup, read the information, and then click **Accept**. After accepting, you can add service administrators who are not also directory tenant administrators.

2. For the tenant portal, navigate to https://portal.local.azurestack.external/guest/signup, read the information, and then click **Accept**. After accepting, users in the directory can sign in to the tenant portal.

> [!NOTE]
> If the portals are not activated, only the directory administrator can sign in and use the portals. If any other user signs in, they will see an error that tells them that the administrator has not granted permissions to other users.
> When the administrator does not natively belong to the directory Azure Stack is registered to, the Azure Stack directory must be appended to the activation URL. For example, if Azure Stack is registered to fabrikam.onmicrosoft.com and the admin user is admin@contoso.com, navigate to https://portal.local.azurestack.external/guest/signup/fabrikam.onmicrosoft.com to activate the portal.
> 
> 

## Reset the password expiration to 180 days

To make sure that the password for the POC host doesn't expire too soon, follow these steps after you deploy:

1. Sign in to the POC host as azurestack\azurestackadmin.

2. Run the following command to display the current MaxPasswordAge of 42 days: `Get-ADDefaultDomainPasswordPolicy`

3. Run the following command to update the MaxPasswordAge to 180 days:

    `Set-ADDefaultDomainPasswordPolicy -MaxPasswordAge 180.00:00:00 -Identity azurestack.local`   

4. Run the following command again to confirm the password age change: `Get-ADDefaultDomainPasswordPolicy`.

## Next steps
[Register Azure Stack with your Azure subscription](azure-stack-register.md)
[Connect to Azure Stack](azure-stack-connect-azure-stack.md)
<|MERGE_RESOLUTION|>--- conflicted
+++ resolved
@@ -18,16 +18,12 @@
 
 ---
 # Deploy Azure Stack POC
-<<<<<<< HEAD
-To deploy the Azure Stack POC, you first need to [download the deployment package](https://azure.microsoft.com/overview/azure-stack/try/?v=try), [prepare the deployment machine](#prepare-the-deployment-machine), [run the PowerShell deployment script](#run-the-powershell-deployment-script), and then [activate the portals](#activate-the-administrator-and-tenant-portals).
-=======
 To deploy the Azure Stack POC, you must complete the following steps:
 
 1. [Download the deployment package](https://azure.microsoft.com/overview/azure-stack/try/?v=try) to get the Cloudbuilder.vhdx.
 2. [Prepare the deployment machine](#prepare-the-deployment-machine) by running the PrepareBootFromVHD.ps1 script to configure the computer (the POC host) on which you want to install Azure Stack POC. After this step, the POC host will boot to the Cloudbuilder.vhdx.
 3. [Run the PowerShell deployment script](#run-the-powershell-deployment-script) on the POC host to install the Azure Stack POC.
 4. **NEW step for Technical Preview 3**: If your deployment uses Azure Active Directory, [activate the portals](#activate-the-administrator-and-tenant-portals) to give the Azure Stack portal and Azure Resource Manager the correct permissions for all users of the directory .
->>>>>>> 3cf09cbd
 
 > [!NOTE]
 > For best results, even if you want to use a disconnected Azure Stack environment, it is best to deploy while connected to the internet. That way, the Windows Server 2016 evaluation version can be activated at deployment time. If the Windows Server 2016 evaluation version is not activated within 10 days, it shuts down.
@@ -57,15 +53,9 @@
 > 
 
 ## Prepare the deployment machine
-<<<<<<< HEAD
-1. Make sure that you can physically connect to the deployment machine, or have physical console access (such as KVM). You will need such access after you reboot the deployment machine in step 9 below.
-2. Make sure the deployment machine meets the [minimum requirements](azure-stack-deploy.md). You can use the [Deployment Checker for Azure Stack](https://gallery.technet.microsoft.com/Deployment-Checker-for-50e0f51b) to confirm your requirements.
-3. Log in as the Local Administrator to your POC host.
-=======
 1. Make sure that you can physically connect to the POC host, or have physical console access (such as KVM). You will need such access after you reboot the POC host in step 9 below.
 2. Make sure the POC host meets the [minimum requirements](azure-stack-deploy.md). You can use the [Deployment Checker for Azure Stack](https://gallery.technet.microsoft.com/Deployment-Checker-for-50e0f51b) to confirm your requirements.
 3. Sign in as the Local Administrator to your POC host.
->>>>>>> 3cf09cbd
 4. Copy or move the CloudBuilder.vhdx file to the root of the C:\ drive (C:\CloudBuilder.vhdx).
    
    > [!NOTE]
@@ -189,11 +179,7 @@
 
 ## Activate the administrator and tenant portals
 
-<<<<<<< HEAD
-After deployment, you must activate both the administrator and tenant portals. This activation consents to giving the Azure Stack portal and Azure Resource Manager the correct permissions (listed on the consent page) for all users of the directory.
-=======
 After deployments that use Azure Active Directory, you must activate both the administrator and tenant portals. This activation consents to giving the Azure Stack portal and Azure Resource Manager the correct permissions (listed on the consent page) for all users of the directory.
->>>>>>> 3cf09cbd
 
 1. For the administrator portal, navigate to https://adminportal.local.azurestack.external/guest/signup, read the information, and then click **Accept**. After accepting, you can add service administrators who are not also directory tenant administrators.
 
