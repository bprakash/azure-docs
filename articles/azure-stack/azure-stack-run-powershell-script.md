<properties
	pageTitle="Deploy Azure Stack POC | Microsoft Azure"
	description="Learn how to prepare the Azure Stack POC and run the PowerShell script to deploy Azure Stack POC."
	services="azure-stack"
	documentationCenter=""
	authors="ErikjeMS"
	manager="byronr"
	editor=""/>

<tags
	ms.service="azure-stack"
	ms.workload="na"
	ms.tgt_pltfrm="na"
	ms.devlang="na"
	ms.topic="get-started-article"
	ms.date="03/02/2016"
	ms.author="erikje"/>

# Deploy Azure Stack POC
To deploy the Azure Stack POC, you'll first need to [prepare the deployment machine](#prepare-the-deployment-machine) and then [run the PowerShell deployment script](#run-the-powershell-deployment-script).

## Prepare the deployment machine

1. Make sure the deployment machine meets the [minimum requirements](azure-stack-deploy.md).

2.  [Install](https://www.microsoft.com/en-us/evalcenter/evaluate-windows-server-technical-preview) Windows Server 2016 Datacenter Edition Technical Preview 4 EN-US (Full Edition).

3.  [Download](https://azure.microsoft.com/overview/azure-stack/try/?v=try) the Azure Stack POC deployment package to a folder on your C drive, (for example, c:\\AzureStack).

4.  Run the **Microsoft Azure Stack POC.exe** file.

    This creates the \\Microsoft Azure Stack POC\\ folder containing the following items:

	-   DeployAzureStack.ps1: Azure Stack POC installation PowerShell script

	-   MicrosoftAzureStackPOC.vhdx: Azure Stack data package

	-   SQLServer2014.vhdx: SQL Server VHD

	-   WindowsServer2012R2DatacenterEval.vhd

	-   WindowsServer2016Datacenter.vhdx: Windows Server 2016 Datacenter VHD (includes KB 3124262)

	> [AZURE.IMPORTANT] You must have at least 128GB of free space on the physical boot volume.

5. Copy WindowsServer2016Datacenter.vhdx to the C:\ drive and rename it MicrosoftAzureStackPOCBoot.vhdx.

6. In File Explorer, right-click MicrosoftAzureStackPOCBoot.vhdx and click **Mount**.

7. Open a Command Prompt window as an administrator and run the bcdboot command below. This command creates a dual boot environment. From this point, you should boot into the upper boot option.

    	bcdboot <mounted drive letter>:\windows

8. Reboot the machine. It will automatically run Windows Setup as the VHD system is prepared. When asked, provide your country, language, keyboard, and other preferences. If you're asked for the product key, you can find it [System Requirements and Installation](https://technet.microsoft.com/library/mt126134.aspx).

9. If your BIOS includes such an option, you should configure it to use the local time instead of UTC time.

10. Log in using a local account with administrator permissions.

11. Verify that **exactly** four drives for Azure Stack POC data:
  - Are visible in disk management
  - Are not in use
  - Show as Online, RAW

12. Verify that the host is not joined to a domain.

13. Verify network connectivity to Azure.com.

<<<<<<< HEAD
**Important**: Only one NIC is allowed during the deployment process. If you have multiple NICs, make sure only one is enabled before running the deployment script below. If you used the VHD boot steps defined above, you’ll need to do this after booting into the VHD and before starting the deployment script.
=======
> [AZURE.IMPORTANT] The TP1 POC deployment supports exactly four drives for the storage features and only one NIC for networking.
>
> - **For storage**, use device manager or WMI to disable all other drives (taking the disks offline through disk manager is not enough).
>
> - **For network**, if you have multiple NICs, make sure that only one is enabled (and all others are disabled) before running the deployment script below.
>
> If you used the VHD boot steps defined above, you’ll need to make these updates after booting into the VHD and before starting the deployment script.
>>>>>>> edd433ef

## Run the PowerShell deployment script

1.  Open PowerShell as an administrator.

2.  In PowerShell, go to the Azure Stack folder location (\\Microsoft Azure Stack POC\\ if you used the default).

3.  Run the deploy command:

    	.\DeployAzureStack.ps1 –Verbose

    In China, use the following command instead:

    	.\DeployAzureStack.ps1 –Verbose -UseAADChina $true

    Deployment starts and the Azure Stack POC domain name is hardcoded as azurestack.local.

4.  At the **Enter the password for the built-in administrator** prompt, enter a password and then confirm it. This is the password to all the virtual machines. Be sure to record this Service Admin password.

5.  At the **Please login to your Azure account in the pop-up Azure authentication page**, hit any key to open the Microsoft Azure sign-in dialog box.

6.  Enter the credentials for your Azure Active Directory account. This user must be the Global Admin in the directory tenant

7.  Back in PowerShell, at the account selection confirmation prompt, enter *y*. This creates two users and three applications for Azure Stack in that directory tenant: an admin user for Azure Stack, a tenant user for the TiP tests, and one application each for the Portal, API, and Monitoring resource providers. In addition to this, the installer adds consents for the Azure PowerShell, XPlat CLI, and Visual Studio to that Directory Tenant.

8.  At the **Microsoft Azure Stack POC is ready to deploy. Continue?** prompt, enter *y*.

9.  The deployment process will take a few hours, during which several automated system reboots will occur. Signing in during deployment will automatically launch a PowerShell window that will display deployment progress. The PowerShell window closes after deployment completes.

10. On the Azure Stack POC machine, sign in as an AzureStack\administrator, open **Server Manager**, and turn off **IE Enhanced Security Configuration** for both admins and users.

If the deployment fails with a time or date error, configure the BIOS to use Local Time instead of UTC. Then redeploy.

If the script fails, restart the script. If it continues to fail, wipe and restart.

You can find the script logs on the POC host `C:\ProgramData\microsoft\azurestack`.

### DeployAzureStack.ps1 optional parameters

**AADCredential** (PSCredential) - Sets the Azure Active Directory user name and password. If this parameter is not provided, the script prompts for the user name and password.

**AADTenant** (string) - Sets the tenant directory. Use this parameter to specify a specific directory when the AAD account has permissions to manage multiple directories. If this parameter is not provided, the script prompts for the directory.

**AdminPassword** (SecureString) - Sets the default admin password. If this parameter is not provided, the script prompts for the password.

**Force** (Switch) - Sets the cmdlet to run without confirmations.

**NATVMStaticGateway** (String) - Sets the default gateway used in the static IP address for the NATVM. Only use this parameter if the DHCP can’t assign a valid IP address to access the Internet. If this parameter is used, then you must also use the NATVMStaticIP parameter.
For example, `.\DeployAzureStack.ps1 –Verbose -NATVMStaticIP 10.10.10.10/24 – NATVMStaticGateway 10.10.10.1`

**NATVMStaticIP** (string) - Sets an additional static IP address for the NATVM. Only use this parameter if the DHCP can’t assign a valid IP address to access the Internet.
For example, `.\DeployAzureStack.ps1 –Verbose -NATVMStaticIP 10.10.10.10/24`

**NoAutoReboot** (Switch) - Sets the script to run without automatic reboots.

**ProxyServer** (String) - Sets the proxy information. Only use this parameter if your environment must use a proxy to access the Internet. Proxy servers that require credentials are not supported.
For example, `.\DeployAzureStack.ps1 -Verbose -ProxyServer 172.11.1.1:8080`

**PublicVLan** (String) - Sets the VLAN ID. Only use this parameter if the host and NATVM must configure VLAN ID to access the physical network (and Internet).
For example, `.\DeployAzureStack.ps1 –Verbose –PublicVLan 305`

**TIPServiceAdminCredential** (PSCredential) - Sets the credentials of an existing service administrator Azure Active Directory account. This account is used by TiP (Test in Production). If this parameter is not provided, an account is automatically created.

**TIPTenantAdminCredential** (PSCredential) - Sets the credentials of an existing tenant administrator Azure Active Directory account. This account is used by TiP (Test in Production). If this parameter is not provided, an account is automatically created.

**UseAADChina**(Boolean) - Set this Boolean parameter to $true if you want to deploy the Microsoft Azure Stack POC with Azure China (Mooncake).

## Turn off automated TiP tests (optional)

Microsoft Azure Stack Technical Preview 1 includes a set of validation tests used during the deployment process and on a recurring daily schedule. They simulate actions taken by an Azure Stack tenant, and Test-in-POC (TiP) user accounts are created in your Azure Active Directory in order to run the tests. After a successful deployment, you can turn off these TiP tests. 

**To turn off TiP automated tests**

  - On the ClientVM, run the following cmdlet:

  `Disable-ScheduledTask -TaskName AzureStackSystemvalidationTask`

**To view the test results**

  - On the ClientVM, run the following cmdlet:

  `Get-AzureStackTiPTestsResult`



## Turn off telemetry for Microsoft Azure Stack POC (optional)


Before deploying Microsoft Azure Stack POC, you can turn off telemetry for Microsoft Azure Stack on the machine from which the deployment is performed. To turn off this feature on a single machine, please refer to: [http://windows.microsoft.com/en-us/windows-10/feedback-diagnostics-privacy-faq](http://windows.microsoft.com/en-us/windows-10/feedback-diagnostics-privacy-faq), and change the **Diagnostic and usage data** setting to **Basic**.



After deploying Microsoft Azure Stack POC, you can turn off telemetry on all the virtual machines that joined the Azure Stack domain. To create a group policy and manage your telemetry settings on those virtual machines, please refer to: [https://technet.microsoft.com/library/mt577208(v=vs.85).aspx\#BKMK\_UTC](https://technet.microsoft.com/library/mt577208%28v=vs.85%29.aspx#BKMK_UTC), and select **0** or **1** for the **Allow Telemetry** group policy. There are two virtual machines (bgpvm and natvm) not joining the Azure Stack domain. To change the Feedback and Diagnostics settings on these virtual machines separately, please refer to:  [http://windows.microsoft.com/en-us/windows-10/feedback-diagnostics-privacy-faq](http://windows.microsoft.com/en-us/windows-10/feedback-diagnostics-privacy-faq).

## Next steps

[Connect to Azure Stack](azure-stack-connect-azure-stack.md)<|MERGE_RESOLUTION|>--- conflicted
+++ resolved
@@ -66,9 +66,6 @@
 
 13. Verify network connectivity to Azure.com.
 
-<<<<<<< HEAD
-**Important**: Only one NIC is allowed during the deployment process. If you have multiple NICs, make sure only one is enabled before running the deployment script below. If you used the VHD boot steps defined above, you’ll need to do this after booting into the VHD and before starting the deployment script.
-=======
 > [AZURE.IMPORTANT] The TP1 POC deployment supports exactly four drives for the storage features and only one NIC for networking.
 >
 > - **For storage**, use device manager or WMI to disable all other drives (taking the disks offline through disk manager is not enough).
@@ -76,7 +73,6 @@
 > - **For network**, if you have multiple NICs, make sure that only one is enabled (and all others are disabled) before running the deployment script below.
 >
 > If you used the VHD boot steps defined above, you’ll need to make these updates after booting into the VHD and before starting the deployment script.
->>>>>>> edd433ef
 
 ## Run the PowerShell deployment script
 
