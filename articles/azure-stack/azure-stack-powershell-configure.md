---
title: Configure PowerShell for use with Azure Stack | Microsoft Docs
description: Learn how to configure PowerShell for Azure Stack.
services: azure-stack
documentationcenter: ''
author: SnehaGunda
manager: byronr
editor: ''

ms.assetid:
ms.service: azure-stack
ms.workload: na
pms.tgt_pltfrm: na
ms.devlang: na
ms.topic: article
<<<<<<< HEAD
ms.date: 03/26/2017
=======
ms.date: 05/03/2017
>>>>>>> a42dbad0
ms.author: sngun

---

# Configure PowerShell for use with Azure Stack 

You can use PowerShell to connect to an Azure Stack environment. After connecting, you can manage and deploy Azure Stack resources. You can use the steps described in this article either from MAS-CON01, the Azure Stack host computer, or a Windows-based external client if you are connected through VPN. The steps in this article are applicable for Azure Stack instances deployed through Azure Active Directory(AAD) or Active Directory Federation Services(ADFS). 

## Prerequisites
* [Install Azure Stack compatible Azure PowerShell on MAS-CON01 or on your local computer.](azure-stack-powershell-install.md)  
* [Download tools required to work with Azure Stack to MAS-CON01 or to your local computer.](azure-stack-powershell-download.md)  

## Import the Connect PowerShell module

After downloading the tools, navigate to the downloaded folder and import the **Connect** PowerShell module by using the following command:  
```PowerShell
Import-Module .\Connect\AzureStack.Connect.psm1
```
When importing the module specified earlier, if you receive an error that “AzureStack.Connect.psm1 is not digitally signed and you cannot run this script on the current system”, you can resolve it by executing the following command in an elevated PowerShell window:  

```PowerShell
Set-ExecutionPolicy Unrestricted
```

## Configure the PowerShell Environment
Use the following steps to configure your Azure Stack environment:

1. Register an AzureRM environment that targets your Azure Stack instance by using one of the following cmdlets:  
    ```PowerShell
    # Use this command to access the administrative portal.
    Add-AzureStackAzureRmEnvironment `
      -Name "AzureStackAdmin" `
      -ArmEndpoint "https://adminmanagement.local.azurestack.external"

    # Use this command to access the user portal.
    Add-AzureStackAzureRmEnvironment `
      -Name "AzureStackUser" `
      -ArmEndpoint "https://management.local.azurestack.external" 
    ```
    Following screen shot shows the output of the previous cmdlet:

    ![Get environment details](media/azure-stack-powershell-configure/getenvdetails.png)

2. Get the GUID value of the Active Directory(AD) tenant that is used to deploy the Azure Stack. If your Azure Stack environment is deployed by using:  

<<<<<<< HEAD
    a. If you already know the Azure Active Directory(AAD) tenant name, you can get the associated GUID by using the following command:   
=======
    a. **Azure Active Directory**, use one of the following cmdlets:
    
>>>>>>> a42dbad0
    ```PowerShell
    # Use this command to get the GUID value in the administrator's environment. 
    $TenantID = Get-DirectoryTenantID `
      -AADTenantName "<myaadtenant>.onmicrosoft.com" `
      -EnvironmentName AzureStackAdmin

    # Use this command to get the GUID value in the user's environment. 
    $TenantID = Get-DirectoryTenantID `
      -AADTenantName "<myaadtenant>.onmicrosoft.com" `
      -EnvironmentName AzureStackUser
    ```
<<<<<<< HEAD
    b. If you don’t know the Azure Active Directory (AAD) tenant name, for example in an ADFS environment, you can run the following commands to get the GUID:
    ```PowerShell
    # Add your Azure Stack host to the list of trusted hosts by running the following command in an elevated PowerShell session
    Set-Item wsman:\localhost\Client\TrustedHosts -Value "<Azure Stack host address>" -Concatenate  

    # Get the administrator password used when deploying the Azure Stack
    $Password = ConvertTo-SecureString "<Administrator password provided when deploying Azure Stack>" -AsPlainText -Force  

    #Get the Active Directory Tenant GUID
    $AadTenant = Get-AzureStackAadTenant -HostComputer <Host IP Address> -Password $Password
    ```

2. Register an AzureRM environment that targets your Azure Stack instance. AzureRM commands can be targeted at multiple clouds such as Azure Stack, Azure China, Azure Government etc. To target it to your Azure Stack instance, you should register the AzureRM environment as follows:  
=======
    b. **Active Directory Federation Services**, use one of the following cmdlets:
    
    ```PowerShell
    # This command gets the GUID value in the administrator's environment.
    $TenantID = Get-DirectoryTenantID `
      -ADFS `
      -EnvironmentName AzureStackAdmin 

    # This command gets the GUID value in the user's environment. 
    $TenantID = Get-DirectoryTenantID `
      -ADFS `
      -EnvironmentName AzureStackUser 
    ```

## Sign in to Azure Stack 
After the AzureRM environment is registered to target the Azure Stack instance, you can use all the AzureRM commands in your Azure Stack environment. Use the following steps to sign in your Azure Stack environment:

1. Store the administrator or user account's credentials in a variable:

>>>>>>> a42dbad0
    ```PowerShell
    $UserName='<Username of the service administrator or user account>'
    $Password='<administrator or user password>'| `
      ConvertTo-SecureString -Force -AsPlainText
    $Credential= New-Object PSCredential($UserName,$Password)
    ```
<<<<<<< HEAD

    ![Get environment details](media/azure-stack-powershell-configure/getenvdetails.png)
=======
>>>>>>> a42dbad0

2. Use the one of the following cmdlets to sign in to either the Azure Stack administrator or user account:

    ```powershell
    # Use this command to sign-in to the administrative portal.
    Login-AzureRmAccount `
      -EnvironmentName "AzureStackAdmin" `
      -TenantId $TenantID `
      -Credential $Credential

    # Use this command to sign-in to the user portal.
    Login-AzureRmAccount `
      -EnvironmentName "AzureStackUser" `
      -TenantId $TenantID `
      -Credential $Credential
    ```

## Register resource providers 

After you sign in to the administrator or user portal, you can issue operations against resource providers registered in that subscription. By default, all the foundational resource providers are registered in the **Default Provider Subscription(administrator subscription)**. When operating on a newly created user subscription, and if this subscription doesn’t have any resources deployed through the portal, you should register the resource providers for this subscription by using the following command:

```PowerShell
  Get-AzureRmResourceProvider `
    -ListAvailable 
```

![unregistered PowerShell](media/azure-stack-powershell-configure/unregisteredrps.png)  

In the user subscriptions, you should manually register these resource providers before you use them. To register providers on the current subscription, use the following command:

```PowerShell
Register-AllAzureRmProviders
```

![registering PowerShell](media/azure-stack-powershell-configure/registeringrps.png)  

To register all resource providers on all your subscriptions, use the following command:

```PowerShell
Register-AllAzureRmProvidersOnAllSubscriptions
```

## Next Steps
* [Develop templates for Azure Stack](azure-stack-develop-templates.md)
* [Deploy templates with PowerShell](azure-stack-deploy-template-powershell.md)<|MERGE_RESOLUTION|>--- conflicted
+++ resolved
@@ -13,11 +13,7 @@
 pms.tgt_pltfrm: na
 ms.devlang: na
 ms.topic: article
-<<<<<<< HEAD
-ms.date: 03/26/2017
-=======
 ms.date: 05/03/2017
->>>>>>> a42dbad0
 ms.author: sngun
 
 ---
@@ -63,12 +59,8 @@
 
 2. Get the GUID value of the Active Directory(AD) tenant that is used to deploy the Azure Stack. If your Azure Stack environment is deployed by using:  
 
-<<<<<<< HEAD
-    a. If you already know the Azure Active Directory(AAD) tenant name, you can get the associated GUID by using the following command:   
-=======
     a. **Azure Active Directory**, use one of the following cmdlets:
     
->>>>>>> a42dbad0
     ```PowerShell
     # Use this command to get the GUID value in the administrator's environment. 
     $TenantID = Get-DirectoryTenantID `
@@ -80,21 +72,6 @@
       -AADTenantName "<myaadtenant>.onmicrosoft.com" `
       -EnvironmentName AzureStackUser
     ```
-<<<<<<< HEAD
-    b. If you don’t know the Azure Active Directory (AAD) tenant name, for example in an ADFS environment, you can run the following commands to get the GUID:
-    ```PowerShell
-    # Add your Azure Stack host to the list of trusted hosts by running the following command in an elevated PowerShell session
-    Set-Item wsman:\localhost\Client\TrustedHosts -Value "<Azure Stack host address>" -Concatenate  
-
-    # Get the administrator password used when deploying the Azure Stack
-    $Password = ConvertTo-SecureString "<Administrator password provided when deploying Azure Stack>" -AsPlainText -Force  
-
-    #Get the Active Directory Tenant GUID
-    $AadTenant = Get-AzureStackAadTenant -HostComputer <Host IP Address> -Password $Password
-    ```
-
-2. Register an AzureRM environment that targets your Azure Stack instance. AzureRM commands can be targeted at multiple clouds such as Azure Stack, Azure China, Azure Government etc. To target it to your Azure Stack instance, you should register the AzureRM environment as follows:  
-=======
     b. **Active Directory Federation Services**, use one of the following cmdlets:
     
     ```PowerShell
@@ -114,18 +91,12 @@
 
 1. Store the administrator or user account's credentials in a variable:
 
->>>>>>> a42dbad0
     ```PowerShell
     $UserName='<Username of the service administrator or user account>'
     $Password='<administrator or user password>'| `
       ConvertTo-SecureString -Force -AsPlainText
     $Credential= New-Object PSCredential($UserName,$Password)
     ```
-<<<<<<< HEAD
-
-    ![Get environment details](media/azure-stack-powershell-configure/getenvdetails.png)
-=======
->>>>>>> a42dbad0
 
 2. Use the one of the following cmdlets to sign in to either the Azure Stack administrator or user account:
 
