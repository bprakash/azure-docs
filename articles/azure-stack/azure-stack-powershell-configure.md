--- conflicted
+++ resolved
@@ -59,13 +59,6 @@
     a. If your Azure Stack environment is deployed by using **Azure Active Directory** Use the following cmdlet:
     
     ```PowerShell
-<<<<<<< HEAD
-    # Use this command to access the administrative portal
-    Add-AzureStackAzureRmEnvironment -Name "AzureStackAdmin" -ArmEndpoint "https://adminmanagement.local.azurestack.external" 
-
-    # Use this command to access the user portal
-    Add-AzureStackAzureRmEnvironment -Name "AzureStackUser" -ArmEndpoint "https://management.local.azurestack.external" 
-=======
     # This command gets the GUID for administrator. To get the GUID for user, replace the EnvironmentName with AzureStackUser
     $AadTenantID = Get-DirectoryTenantID -AADTenantName "<myaadtenant>.onmicrosoft.com" -EnvironmentName AzureStackAdmin
     ```
@@ -74,20 +67,12 @@
     ```PowerShell
     # This command gets the GUID for administrator. To get the GUID for user, replace the EnvironmentName with AzureStackUser
     $AadTenantID = Get-DirectoryTenantID -ADFS -EnvironmentName AzureStackAdmin 
->>>>>>> 3cf09cbd
     ```
 
 ## Sign in to Azure Stack 
 After the AzureRM environment is registered to target the Azure Stack instance, you can use all the AzureRM commands in your Azure Stack environment. Use the following command to sign in to your Azure Stack administrator or user account:
 
 ```PowerShell
-<<<<<<< HEAD
-# Use this command to sign-in to the administrative portal
-Login-AzureRmAccount -EnvironmentName "AzureStackAdmin" -TenantId $AadTenant
-
-# Use this command to sign-in to the user portal
-Login-AzureRmAccount -EnvironmentName "AzureStackUser" -TenantId $AadTenant
-=======
 # Store the AAD service administrator or user account credentials in a variable. 
 $UserName='<Username of the service administrator or user account>'
 $Password='<administrator or user password>'| ConvertTo-SecureString -Force -AsPlainText
@@ -98,7 +83,6 @@
 
 # Use this command to sign-in to the user portal.
 Login-AzureRmAccount -EnvironmentName "AzureStackUser" -TenantId $AadTenant -Credential $Credential
->>>>>>> 3cf09cbd
 ```
 ![Get subscription details](media/azure-stack-powershell-configure/subscriptiondetails.png)
 
