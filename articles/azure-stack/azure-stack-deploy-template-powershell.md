--- conflicted
+++ resolved
@@ -88,14 +88,8 @@
 		    -adminPassword ("password" | ConvertTo-SecureString -AsPlainText -Force) `
 		    -vmName "myVM$myNum" `
 		    -windowsOSVersion "2012-R2-Datacenter"
-<<<<<<< HEAD
-```
-
-4.  Open the Azure Stack portal, click **Browse**, click **Virtual machines**, and look for your new virtual machine (*myDeployment001*).
-=======
   ```
 3.  Open the Azure Stack portal, click **Browse**, click **Virtual machines**, and look for your new virtual machine (*myDeployment001*).
->>>>>>> 62d764ee
 
 ## Next steps
 
