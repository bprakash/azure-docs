---
title: Deploy App Services - Azure Stack | Microsoft Docs
description: Detailed guidance for deploying App Service in Azure Stack
services: azure-stack
documentationcenter: ''
author: apwestgarth
manager: stefsch
editor: ''

ms.assetid: 
ms.service: azure-stack
ms.workload: app-service
ms.tgt_pltfrm: na
ms.devlang: na
ms.topic: article
ms.date: 4/6/2017
ms.author: anwestg

---
# Add an App Service resource provider to Azure Stack

If you want to give your tenants the ability to create Web, Mobile, and API applications with their Azure Stack subscription, you must add an [App Service Resource Provider](azure-stack-app-service-overview.md) to your Azure Stack deployment. To do so, follow these steps:

1. Download required components.
2. Create certificates to be used by App Service on Azure Stack.
3. Use the installer to download, stage and, install App Service.
4. Validate App Service Installation.
5. Configure Single Sign On for Kudu and the Azure Functions Portal.
6. Test Drive the App Service Resource Provider.

## Download the required components

1. Download the [App Service on Azure Stack preview installer](http://aka.ms/appsvconmastp3installer).
2. Download the [App Service on Azure Stack deployment helper scripts](http://aka.ms/appsvconmastp3helper).
3. Extract the files from the helper scripts zip file.  Once extracted the following files and folder structure
   - Create-AppServiceCerts.ps1
   - Create-IdentityApp.ps1
   - Modules
      - GraphAPI.psm1
   - ResourceTypes
      - AdminResourceTypes.json
      - TenantResourceTypes.json

## Create certificates required by App Service on Azure Stack

This first script works with the Azure Stack certificate authority to create three certificates that are needed by App Service. Run the script on the ClientVM ensuring you are running PowerShell as azurestack\administrator:

1. In a PowerShell session running as **azurestack\administrator**, execute the **Create-AppServiceCerts.ps1** script from the folder that you extracted the helper scripts into.  The script creates three certificates, in the same folder as the create certificates script, that are needed by App Service.
2. Enter a password to secure the pfx files and make a note of it as you need to enter it in the App Service on Azure Stack Installer.

### Create-AppServiceCerts.ps1 Parameters

| Parameter | Required/Optional | Default Value | Description |
| --- | --- | --- | --- |
| pfxPassword | Required | null | Password used to protect the certificate private key |
| DomainName | Required | local.azurestack.external | Azure Stack Region and Domain Suffix |
| CertificateAuthority | Required | MAS-CA01.azurestack.local | Certificate Authority Endpoint |

## Use the installer to download and install App Service on Azure Stack

The appservice.exe installer will:
<<<<<<< HEAD

1. Prompt you to accept the Microsoft and third-party EULAs.
2. Collect Azure Stack deployment information.
3. Create a blob container in the Azure Stack storage account specified.
4. Download the files needed to install the App Service resource provider.
5. Prepare the install to deploy the App Service resource provider in the Azure Stack environment.
6. Upload the files to the App Service storage account.
7. Deploy the App Service Resource Provider.
8. Create DNS Zone and Entries for App Service.
9. Register the App Service Resource Provider.
10. Register the App Service Gallery Items.

=======

1. Prompt you to accept the Microsoft and third-party EULAs.
2. Collect Azure Stack deployment information.
3. Create a blob container in the Azure Stack storage account specified.
4. Download the files needed to install the App Service resource provider.
5. Prepare the install to deploy the App Service resource provider in the Azure Stack environment.
6. Upload the files to the App Service storage account.
7. Deploy the App Service Resource Provider.
8. Create DNS Zone and Entries for App Service.
9. Register the App Service Resource Provider.
10. Register the App Service Gallery Items.

>>>>>>> 3cf09cbd
The following steps guide you through the installation stages:

> [!NOTE]
> You MUST use an elevated account (local or domain administrator) to execute the installer. If you sign in as azurestack\azurestackuser, you will be prompted for elevated credentials.

1. Run appservice.exe as **azurestack\administrator**.
2. Click **Deploy App Service on your Azure Stack cloud**.
![App Service on Azure Stack Technical Preview 3 Installer][1]
3. Review and accept the Microsoft Software Pre-Release License Terms, and then click **Next**.
4. Review and accept the third-party license terms, and then click **Next**.
5. Review the App Cloud Service configuration information and click **Next**.
![App Service on Azure Stack Technical Preview 3 App Service Cloud Configuration][2]
<<<<<<< HEAD
> [!NOTE]
> The App Service on Azure Stack Installer provides the default values for a One Node Azure Stack Installation.  If you have customized any of the options when you deployed Azure Stack, for example domain suffix, you need to edit the values in this window accordingly.  For example, if you are using the domain suffix mycloud.com your Admin ARM endpoint would need to change to adminmanagement.[region].mycloud.com
=======

    > [!NOTE]
    > The App Service on Azure Stack Installer provides the default values for a One Node Azure Stack Installation.  If you have customized any of the options when you deployed Azure Stack, for example domain suffix, you need to edit the values in this window accordingly.  For example, if you are using the domain suffix mycloud.com your Admin ARM endpoint would need to change to adminmanagement.[region].mycloud.com

>>>>>>> 3cf09cbd
6. Click **Connect** (Next to the Azure Stack Subscriptions box).
   - If you are using AAD, then you must provide your **Azure Active Directory Service Admin account** and **password**, and then Click **Sign In**.  You **must** enter the Azure Active Directory account that you provided when you deployed Azure Stack.
   - If you are using ADFS, then you must provide your **Admin Account (for example azurestackadmin@azurestack.local)** and **password** and then Click **Sign In**.
7. Click the **Down Arrow** on the right side of the box next to **Azure Stack Subscriptions** and then select your subscription.
8. Click the **Down Arrow** on the right side of the box next to **Azure Stack Locations**, select the location corresponding to the region you are deploying (for example, **Local**), and then click **Next**. 
    ![App Service on Azure Stack Technical Preview 3 Subscription Selection][3]
9. Enter the **Resource Group Name** for your App Service deployment, by default thisv is set to **APPSERVICE-LOCAL**.
10. Enter the **Storage Account Name** you would like App Service to create as part of the installation.  By default this is set to **appsvclocalstor**.
11. Review the **SQL Server details** and make changes if necessary.  By default the SQL Server name, is populated with the default SQL RP information, but you can change the location of the SQL Server for App Service to suit your needs.  Click **Next** and the installer will validate the SQL connection properties and move to the next step.
![App Service on Azure Stack Technical Preview 3 Resource Group, Storage, and SQL Server information][4]
12. Click **Browse** next to the **App Service Default SSL Certificate File** and navigate to the **.appservice.local.AzureStack.external** certificate [created earlier](#Create-Certificates-To-Be-Used-By-Azure-Stack-Web-Apps).  If you specified a different location and domain suffix when creating certificates then select the corresponding certificate.
13. Enter the **certificate password** that you set when you created the certificates.
14. Click **Browse** next to the **Resource Provider SSL Certificate File** and navigate to the **api.appservice.local.AzureStack.external** certificate [created earlier](#Create-Certificates-To-Be-Used-By-Azure-Stack-Web-Apps).  If you specified a different location and domain suffix when creating certificates then select the corresponding certificate.
15. Enter the **certificate password** that you set when you created the certificates.
16. Click **Browse** next to the **Resource Provider Root Certificate File** and navigate to the **AzureStackCertificationAuthority** certificate [created earlier](#Create-Certificates-To-Be-Used-By-Azure-Stack-Web-Apps).
17. Click **Next** the installer verifies the certificate password provided.
![App Service on Azure Stack Technical Preview 3 Certificate Details][5]
18. Review the **App Service Role Configuration**.  The defaults are populated with the minimum recommended instance SKUs for each role.  A summary of core and memory requirements is provided to help plan your deployment.  Once you have made your selections, click **Next** to advance.
  - **Controller**: By default 1 Standard A1 instance is selected.  This is the minimum we recommend.  The Controller role is responsible for managing and maintaining the health of the App Service cloud.
  - **Management**: By default 1 Standard A2 instance is selected.  To provide failover we recommend two instances.  The Management role is responsible for the App Service ARM and API endpoints, Portal Extensions (Admin, Tenant, Functions Portal), and the Data Service.
  - **Publisher**: By default 1 Standard A1 instance is selected.  This is the minimum we recommend.  The Publisher role is responsible for publishing content via FTP and Web Deploy.
  - **FrontEnd**: By default 1 Standard A1 instance is selected.  This is the minimum we recommend.  The Frontend role is responsible for routing requests to App Service Applications.
  - **Shared Worker**: By default 1 Standard A1 instance is selected but you may wish to add more.  You as an administrator can define your offering and as such can choose any tier of SKU but they must have a minimum of one core.  The Shared Worker is responsible for hosting Web/Mobile/API applications and Azure Function Apps.
![App Service on Azure Stack Technical Preview 3 Role Configuration][6]

    > [!NOTE]
    > In the technical previews the App Service RP installer also deploys a Standard A1 instance to operate as a simple File Server to support the farm.  This will remain for single node PoC but for Production workloads at GA the App Service installer will enable the use of a HA File Server.

19. Choose your chosen deployment **Windows Server 2016** VM Image, from those available in the Compute Resource Provider, for the App Service Cloud and click **Next**.
   ![App Service on Azure Stack Technical Preview 3 VM Image Selection][7]
20. Provide the **Username and Password** you would like to configure for the **Worker Roles** within the App Service Cloud, and then provide the **Username and Password** you would like to configure for all other **App Service** roles and click **Next**.
   ![App Service on Azure Stack Technical Preview 3 Credential Entry][8]
21. The summary listing displays the result of all of the selections you have made for verification.   If you wish to make any changes navigate back through the screens and amend the selections.  If the configuration is as desired **check the checkbox** and click **Next**. 
   ![App Service on Azure Stack Technical Preview 3 Selection Summary][9]
22. The installer begins the deployment of App Service on Azure Stack.
23. The final step of deploying App Service on Azure Stack will take about 45-60 minutes to complete based on the default selections.
   ![App Service on Azure Stack Technical Preview 3 Installation Progress][10]
24. After the installer successfully completes, click **Exit**.

## Validate App Service on Azure Stack Installation

1. In the Azure Stack Admin portal, browse to the Resource Group created by the installer, by default this is **APPSERVICE-LOCAL**.
2. Locate the **CN0-VM** and **connect** to the VM by clicking connect in the Virtual Machine blade.
3. On the desktop of this VM, double-click the **Web Cloud Management Console**.
4. Navigate to **Managed Servers**.
5. When all the machines except one or more Workers are **Ready**, proceed to the next step.
6. Close the remote desktop machine and return to the machine you executed the App Service installer from.
> [!NOTE]
> You do not need to wait for one or more Workers to be marked as Ready to complete the installation of App Service on Azure Stack, however you need a minimum of one worker ready to deploy a Web/Mobile/API App or Azure Function.
![App Service on Azure Stack Technical Preview 3 Managed Servers Status][11]

## Configure Single-Sign-On (SSO) for the Azure Functions Portal and Advanced Developer Tools

>[!NOTE]
> These steps are only applicable to AAD secured Azure Stack Environments.  It is not possible to enable SSO or the Azure Functions Portal in ADFS-based environments at present.

To enable the advanced developer tools within App Service - Kudu - and to enable the use of the Azure Functions Portal experience, administrators need to configure SSO.

1. Open a PowerShell instance as **azurestack\administrator**.
2. Navigate to the location of the scripts downloaded and extracted in the [prerequisite step](#Download-Required-Components).
3. Run the **CreateIdentityApp.ps1** script.  When prompted for your AAD Tenant ID - enter the AAD Tenant ID you are using for your Azure Stack deployment, for example myazurestack.onmicrosoft.com.
4. In the Credential window provide your **Azure Active Directory Service Admin account** and **password**, and then Click **Ok**.
5. Provide the **certificate file path** and **certificate password** for the [certificate created earlier](# Create certificates to be used by App Service on Azure Stack).  The certificate created for this step by default is **sso.appservice.local.azurestack.external.pfx**
6. The script creates a new application in the Tenant Azure Active Directory and generate a new PowerShell Script.
7. Copy the identity app certificate file and the generated script to the **CN0-VM** (use a remote desktop session).
8. On the CN0-VM machine, open an **Administrator PowerShell window** and browse to the directory where the script file and certificate were copied to.
9. Now run the script file.  This script file enters the properties in the App Service on Azure Stack configuration and initiates a repair operation on all Front-End and Management roles.
10. Open a new browser window and login to the **Azure portal (portal.azure.com)** as the **Azure Active Directory Service Admin**.
11. Open the **Azure Active Directory resource provider**.
12. Click **App Registrations**.
13. Search for the **Application ID** returned as part of step 6. An App Service application is listed.
14. Click the **Application** in the list and open the **Keys** blade
15. Add a new key with **Description - FunctionsPortal** and set the **Expiration Date to NeverExpires**
16. Click Save and then copy the key generated.
>[!NOTE]
> Before sure to note or copy the key when generated.  Once saved it can't be viewed again and you need to regenerate a new key.
![App Service on Azure Stack Technical Preview 3 Application Keys][12]
17. Return to **CN0-VM** and open the **Web Cloud Management Console** once more.
18. Select the **Settings** node on the left-hand pane and look for the **ApplicationClientSecret** Setting.
19. **Right click and select Edit**.  **Paste the key** generated in step 15 and click **OK**.
20. Select the **Managed Servers** node under **Web Cloud**.
21. In the **Actions** pane, on the right-hand side, click **Repair all servers in role..**
22. In the dropdownlist, select **Management** and click **OK**.  This applies the setting to all Management Roles.
23. To complete the registration, create a tenant subscription in the Azure Stack Portal (ensure your are logged in as the AAD Directory owner) and create a Web/Mobile/API Application.  Once created open the Web/Mobile/App in the Azure Stack Portal and select **Advanced Tools** under Development Tools.  Then you must accept the prompt to grant access to User Profiles to complete the SSO registration for all users.

| Parameter | Required/Optional | Default Value | Description |
| --- | --- | --- | --- |
| AadTenantId | Mandatory | null | Azure Active Directory Tenant Id, provide the GUID or string, for example, myazureaaddirectory.onmicrosoft.com |
| TenantArmEndpoint | Mandatory | management.local.azurestack.external | The Tenant ARM Endpoint |
| AzureStackCredential | Mandatory | api.appservice.local.azurestack.external | AAD Administrator |
| CertificateFilePath | Mandatory | null | Path to the identity application certificate file generated earlier |
| CertificatePassword | Mandatory | null | Password used to protect the certificate private key |
| $DomainName | Required | local.azurestack.external | Azure Stack Region and Domain Suffix |

## Test Drive App Service on Azure Stack

Now that you have deployed and registered the App Service resource provider, you can test it to make sure that tenants can deploy Web, Mobile, and API apps.

> [!NOTE]
> You need to create an offer that has the Microsoft.Web namespace within the plan and then you need to have a tenant subscription that has subscribed to this offer.  For more information, see the following articles - [Create Offer](azure-stack-create-offer.md) and [Create Plan](azure-stack-create-plan.md)

1. In the Azure Stack Tenant portal, click New, click Web + Mobile, and click Web App.
2. In the Web App blade, type a name in the Web app box.
3. Under Resource Group, click New, and then type a name in the Resource Group box.
4. Click App Service plan/Location and click Create New.
5. In the App Service plan blade, type a name in the App Service plan box.
6. Click Pricing tier, click Free-Shared or Shared-Shared, click Select, click OK, and then click Create.
7. In under a minute, a tile for the new web app appears on the Dashboard. Click the tile.
8. In the web app blade, click Browse to view the default website for this app.

## Deploy a WordPress, DNN, or Django website (optional)**

> [!NOTE]
> You must have a Tenant Subscription to create application using App Service on Azure Stack.  In TP3 only App Service Resource Provider Administration operations are supported within the Admin portal.

1. In the **Azure Stack tenant portal**, click “+”, go to the Azure Marketplace, deploy a Django website, and wait for successful completion. The Django web platform uses a file system-based database and doesn’t require any additional resource providers like SQL or MySQL.
2. If you also deployed a MySQL resource provider, you can deploy a WordPress website from the Marketplace. When you're prompted for database parameters, input the user name as *User1@Server1* (with the user name and server name of your choice).
3. If you also deployed a SQL Server resource provider, you can deploy a DNN website from the Marketplace. When you're prompted for database parameters, pick a database in the computer running SQL Server that is connected to your resource provider.

## Next steps

You can also try out other [platform as a service (PaaS) services](azure-stack-tools-paas-services.md)

- [SQL Server resource provider](azure-stack-sql-resource-provider-deploy.md)
- [MySQL resource provider](azure-stack-mysql-resource-provider-deploy.md)

<!--Image references-->
[1]: ./media/azure-stack-app-service-deploy/app-service-exe-start.png
[2]: ./media/azure-stack-app-service-deploy/app-service-exe-default-entries-step-cloud-configuration.png
[3]: ./media/azure-stack-app-service-deploy/app-service-exe-default-entries-step-subscription-location-populated.png
[4]: ./media/azure-stack-app-service-deploy/app-service-exe-default-entries-step-resource-group-sql.png
[5]: ./media/azure-stack-app-service-deploy/app-service-exe-default-entries-step-certificates.png
[6]: ./media/azure-stack-app-service-deploy/app-service-exe-default-entries-step-role-configuration.png
[7]: ./media/azure-stack-app-service-deploy/app-service-exe-default-entries-step-vm-image-selection.png
[8]: ./media/azure-stack-app-service-deploy/app-service-exe-default-entries-step-role-credentials.png
[9]: ./media/azure-stack-app-service-deploy/app-service-exe-selection-summary.png
[10]: ./media/azure-stack-app-service-deploy/app-service-exe-installation-progress.png
[11]: ./media/azure-stack-app-service-deploy/managed-servers.png
[12]: ./media/azure-stack-app-service-deploy/app-service-sso-keys.png

<!--Links-->
[Azure_Stack_App_Service_preview_installer]: http://go.microsoft.com/fwlink/?LinkID=717531
[App_Service_Deployment]: http://go.microsoft.com/fwlink/?LinkId=723982
[AppServiceHelperScripts]: http://go.microsoft.com/fwlink/?LinkId=733525<|MERGE_RESOLUTION|>--- conflicted
+++ resolved
@@ -59,7 +59,6 @@
 ## Use the installer to download and install App Service on Azure Stack
 
 The appservice.exe installer will:
-<<<<<<< HEAD
 
 1. Prompt you to accept the Microsoft and third-party EULAs.
 2. Collect Azure Stack deployment information.
@@ -72,20 +71,6 @@
 9. Register the App Service Resource Provider.
 10. Register the App Service Gallery Items.
 
-=======
-
-1. Prompt you to accept the Microsoft and third-party EULAs.
-2. Collect Azure Stack deployment information.
-3. Create a blob container in the Azure Stack storage account specified.
-4. Download the files needed to install the App Service resource provider.
-5. Prepare the install to deploy the App Service resource provider in the Azure Stack environment.
-6. Upload the files to the App Service storage account.
-7. Deploy the App Service Resource Provider.
-8. Create DNS Zone and Entries for App Service.
-9. Register the App Service Resource Provider.
-10. Register the App Service Gallery Items.
-
->>>>>>> 3cf09cbd
 The following steps guide you through the installation stages:
 
 > [!NOTE]
@@ -98,15 +83,10 @@
 4. Review and accept the third-party license terms, and then click **Next**.
 5. Review the App Cloud Service configuration information and click **Next**.
 ![App Service on Azure Stack Technical Preview 3 App Service Cloud Configuration][2]
-<<<<<<< HEAD
-> [!NOTE]
-> The App Service on Azure Stack Installer provides the default values for a One Node Azure Stack Installation.  If you have customized any of the options when you deployed Azure Stack, for example domain suffix, you need to edit the values in this window accordingly.  For example, if you are using the domain suffix mycloud.com your Admin ARM endpoint would need to change to adminmanagement.[region].mycloud.com
-=======
 
     > [!NOTE]
     > The App Service on Azure Stack Installer provides the default values for a One Node Azure Stack Installation.  If you have customized any of the options when you deployed Azure Stack, for example domain suffix, you need to edit the values in this window accordingly.  For example, if you are using the domain suffix mycloud.com your Admin ARM endpoint would need to change to adminmanagement.[region].mycloud.com
 
->>>>>>> 3cf09cbd
 6. Click **Connect** (Next to the Azure Stack Subscriptions box).
    - If you are using AAD, then you must provide your **Azure Active Directory Service Admin account** and **password**, and then Click **Sign In**.  You **must** enter the Azure Active Directory account that you provided when you deployed Azure Stack.
    - If you are using ADFS, then you must provide your **Admin Account (for example azurestackadmin@azurestack.local)** and **password** and then Click **Sign In**.
