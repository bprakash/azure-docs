--- conflicted
+++ resolved
@@ -40,13 +40,8 @@
 
 1. Open a PowerShell session and get the Active Directory Resource Id by running the following PowerShell command:
 
-<<<<<<< HEAD
-   ```PowerShell
-   (Invoke-RestMethod -Uri https://management.local.azurestack.external/metadata/endpoints?api-version=2015-01-01 -Method Get).authentication.audiences[0]
-=======
    ```
    PowerShell(Invoke-RestMethod -Uri https://management.local.azurestack.external/metadata/endpoints?api-version=2015-01-01 -Method Get).authentication.audiences[0]
->>>>>>> 3cf09cbd
    ```
    
 2. Open a command prompt window and add the Azure Stack environment by using the following command, make sure to replace the `<Active directory resource ID>` with the value retrieved in the previous step:
