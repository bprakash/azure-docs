<properties
	pageTitle="Deploy templates with Visual Studio in Azure Stack | Microsoft Azure"
	description="Learn how to deploy templates with Visual Studio in Azure Stack."
	services="azure-stack"
	documentationCenter=""
<<<<<<< HEAD
	authors="HeathL17"
=======
	authors="heathl17"
>>>>>>> ba42587a
	manager="byronr"
	editor=""/>

<tags
	ms.service="azure-stack"
	ms.workload="na"
	ms.tgt_pltfrm="na"
	ms.devlang="na"
	ms.topic="article"
<<<<<<< HEAD
	ms.date="09/26/2016"
=======
	ms.date="08/15/2016"
>>>>>>> ba42587a
	ms.author="helaw"/>

# Deploy templates in Azure Stack using Visual Studio

Use Visual Studio to deploy Azure Resource Manager templates to the Azure Stack POC.

Resource Manager templates deploy and provision all the resources for your application in a single, coordinated operation.

1.  Open Visual Studio 2015 Update 1.

2.  Click **File**, click **New**, and in the **New Project** dialog box click **Azure Resource Group**.

3.  Enter a **Name** for the new project, and then click **OK**.

4.  In the **Select Azure Template** dialog box, click **Windows Virtual Machine**, and then click **OK**.

  In your new project, you can see a list of the templates available by expanding the **Templates** node in the **Solution Explorer** pane.

5.  In the **Solution Explorer** pane, right-click the name of your project, click **Deploy**, then click **New Deployment**.

6.  In the **Deploy to Resource Group** dialog box, in the **Subscription** drop-down, select your Microsoft Azure Stack subscription.

7.  In the **Resource Group** list, choose an existing resource group or create a new one.

8.  In the **Resource group location** list, choose a location, and then click **Deploy**.

9.  In the **Edit Parameters** dialog box, enter values for the parameters (which vary by template), and then click **Save**.

## Next steps

[Deploy templates with the command line](azure-stack-deploy-template-command-line.md)<|MERGE_RESOLUTION|>--- conflicted
+++ resolved
@@ -3,11 +3,8 @@
 	description="Learn how to deploy templates with Visual Studio in Azure Stack."
 	services="azure-stack"
 	documentationCenter=""
-<<<<<<< HEAD
 	authors="HeathL17"
-=======
 	authors="heathl17"
->>>>>>> ba42587a
 	manager="byronr"
 	editor=""/>
 
@@ -17,11 +14,8 @@
 	ms.tgt_pltfrm="na"
 	ms.devlang="na"
 	ms.topic="article"
-<<<<<<< HEAD
 	ms.date="09/26/2016"
-=======
 	ms.date="08/15/2016"
->>>>>>> ba42587a
 	ms.author="helaw"/>
 
 # Deploy templates in Azure Stack using Visual Studio
