---
title: Deploy your app to Azure and Azure Stack | Microsoft Docs
description: Learn how to deploy apps to Azure and Azure Stack with a hybrid CI/CD pipeline.
services: azure-stack
documentationcenter: ''
author: HeathL17
manager: byronr
editor: ''


ms.service: azure-stack
ms.workload: na
ms.tgt_pltfrm: na
ms.devlang: na
ms.topic: article
<<<<<<< HEAD
ms.date: 07/18/2017
=======
ms.date: 08/11/2017
>>>>>>> 7e950a10
ms.author: helaw
ms.custom: mvc
---

# Deploy apps to Azure and Azure Stack
A hybrid [continuous integration](https://www.visualstudio.com/learn/what-is-continuous-integration/)/[continuous delivery](https://www.visualstudio.com/learn/what-is-continuous-delivery/)(CI/CD) pipeline enables you to build, test, and deploy your app to multiple clouds.  In this tutorial, you build a sample environment to learn how a hybrid CI/CD pipeline can help you:
 
> [!div class="checklist"]
> * Initiate a new build based on code commits to your Visual Studio Team Services (VSTS) repository.
> * Automatically deploy your newly built code to Azure for user acceptance testing.
> * Once your code has passed testing, automatically deploy to Azure Stack. 


## Prerequisites
A few components are required to build a hybrid CI/CD pipeline, and may take some time to prepare.  If you already have some of these components, make sure they meet the requirements before beginning.

This topic also assumes that you have some knowledge of Azure and Azure Stack. If you want to learn more before proceeding, be sure to start with these topics:

- [Introduction to Azure](https://docs.microsoft.com/azure/fundamentals-introduction-to-azure)
- [Azure Stack Key Concepts](azure-stack-key-features.md)

### Azure
 - If you don't have an Azure subscription, create a [free account](https://azure.microsoft.com/free/?WT.mc_id=A261C142F) before you begin.
 - Create a [Web App](../app-service-web/app-service-web-how-to-create-a-web-app-in-an-ase.md), and configure it for [FTP publishing](../app-service-web/app-service-deploy-ftp.md).  Make note of the new Web App URL, as it is used later.


### Azure Stack
 - [Deploy Azure Stack](azure-stack-run-powershell-script.md).  The installation usually takes a few hours to complete, so plan accordingly.
 - Deploy [App Service](azure-stack-app-service-deploy.md) PaaS services to Azure Stack.
 - Create a Web App and configure it for [FTP publishing](azure-stack-app-service-enable-ftp.md).  Make note of the new Web App URL, as it is used later.  

### Developer tools
 - Create a [VSTS workspace](https://www.visualstudio.com/docs/setup-admin/team-services/sign-up-for-visual-studio-team-services).  The sign-up process creates a project named "MyFirstProject."  
 - [Install Visual Studio 2017](https://docs.microsoft.com/visualstudio/install/install-visual-studio) and [sign-in to VSTS](https://www.visualstudio.com/docs/setup-admin/team-services/connect-to-visual-studio-team-services#connect-and-share-code-from-visual-studio)
 - Connect to the project and [clone locally](https://www.visualstudio.com/docs/git/gitquickstart).
 - Create an [agent pool](https://www.visualstudio.com/docs/build/concepts/agents/pools-queues#creating-agent-pools-and-queues) in VSTS.
 - Install Visual Studio and deploy a [VSTS build agent](https://www.visualstudio.com/docs/build/actions/agents/v2-windows) to a virtual machine on Azure Stack. 
 

## Create app & push to VSTS

### Create application
In this section, you create a simple ASP.NET application and push it to VSTS.  These steps represent the normal developer workflow, and could be adapted for developer tools and languages. 

1.  Open Visual Studio.
2.  From the Team Explorer space and **Solutions...** area, click **New**.
3.  Select **Visual C#** > **Web** > **ASP.NET Web Application (.NET Framework)**.
4.  Provide a name for the application and click **OK**.
5.  On the next screen, keep the defaults (Web forms) and click **OK**.

### Commit and push changes to VSTS
1.  Using Team Explorer in Visual Studio, select the dropdown and click **Changes**.
2.  Provide a commit message and select **Commit all**. You may be prompted to save the solution file, click yes to save all.
3.  Once committed, Visual Studio offers to sync changes to your project. Select **Sync**.

    ![image showing the commit screen once commit is completed](./media/azure-stack-solution-pipeline/image1.png)

4.  In the synchronization tab, under *Outgoing*, you see your new commit.  Select **Push** to synchronize the change to VSTS.

    ![image showing sync steps](./media/azure-stack-solution-pipeline/image2.png)

### Review code in VSTS
Once you've committed a change and pushed to VSTS, check your code from the VSTS portal.  Select **Code**, and then **Files** from the dropdown menu.  You can see the solution you created.

## Create build definition
The build process defines how your application is built and packaged for deployment on each commit of code changes. In our example, we use the included template to configure the build process for an ASP.NET app, though this configuration could be adapted depending on your application.

1.  Sign in to your VSTS workspace from a web browser.
2.  From the banner, select **Build & Release**  and then **Builds**.
3.  Click **+ New definition**.
4.  From the list of templates, select **ASP.NET (Preview)** and select **Apply**.
5.  Modify the *MSBuild Arguments* field in *Build Solution* step to:

    `/p:DeployOnBuild=True /p:WebPublishMethod=FileSystem /p:DeployDefaultTarget=WebPublish /p:publishUrl="$(build.artifactstagingdirectory)\\"`

6.  Select the **Options** tab, and select the agent queue for the build agent you deployed to a virtual machine on Azure Stack. 
7.  Select the **Triggers** tab, and enable **Continuous Integration**.
7.  Click **Save & queue** and then select **Save** from the dropdown. 

## Create release definition
The release process defines how builds from the previous step are deployed to an environment.  In this tutorial, we publish our ASP.NET app with FTP to an Azure Web App. To configure a release to Azure, use the following steps:

1.  From the VSTS banner, select **Build & Release**  and then **Releases**.
2.  Click the green **+ New definition**.
3.  Select **Empty** and click **Next**.
4.  Check the box for *Continuous deployment*, and then click **Create**.

Now that you've created an empty release definition and tied it to the build, we add steps for the Azure environment:

1.  Click the green **+** to add tasks.
2.  Select **All**, and then from the list, add **FTP Upload** and select **Close**.
3.  Select the **FTP Upload** task you just added, and configure the following parameters:
    
    | Parameter | Value |
    | ----- | ----- |
    |Authentication Method| Enter Credentials|
    |Server URL | Web App FTP URL retrieved from Azure portal |
    |Username | Username you configured when creating FTP Credentials for Web App |
    |Password | Password you created when establishing FTP credentials for Web App|
    |Source Directory | $(System.DefaultWorkingDirectory)\**\ |
    |Remote Directory | /site/wwwroot/ |
    |Preserve file paths | Enabled (checked)|

4.  Click **Save**

Finally, you configure the release definition to use the agent pool containing the agent deployed using the following steps:
1.  Select the release definition and click **Edit**.
2.  Select **Run on agent** from the middle column.  In the right column, select the agent queue containing the build agent running on Azure Stack.  
    ![image showing configuration of release definition to use specific queue](./media/azure-stack-solution-pipeline/image3.png)


## Deploy your app to Azure
This step uses your newly built CI/CD pipeline to deploy the ASP.NET app to a Web App on Azure. 

1.  From the banner in VSTS, select **Build & Release**, and then select **Builds**.
2.  Click **...** on the build definition previously created, and select **Queue new build**.
3.  Accept the defaults and click **Ok**.  The build begins and displays progress.
4.  Once the build is complete, you can track the status by selecting **Build & Release** and selecting **Releases**.
5.  After the build is complete, visit the website using the URL noted when creating the Web App.    


## Add Azure Stack to pipeline
Now that you've tested your CI/CD pipeline by deploying to Azure, it's time to add Azure Stack to the pipeline.  In the following steps, you create a new environment and add an FTP Upload task to deploy your app to Azure Stack.  You also add a release approver, which serves as a way to simulate "signing off" on a code release to Azure Stack.  

1.  In the Release definition, select **+ Add Environment** and **Create new environment**.
2.  Select **Empty**, click **Next**.
3.  Select **Specific users** and specify your account.  Select **Create**.
4.  Rename the environment by selecting the existing name and typing *Azure Stack*.
5.  Now, selection the Azure Stack environment, then select **Add tasks**.
6.  Select the **FTP Upload** task and select **Add**, then select **Close**.


### Configure FTP task
Now that you've created a release, you'll configure the steps required for publishing to the Web App on Azure Stack.  Just like you configured the FTP Upload task for Azure, you configure the task for Azure Stack:

1.  Select the **FTP Upload** task you just added, and configure the following parameters:
    
    | Parameter | Value |
    | -----     | ----- |
    |Authentication Method| Enter Credentials|
    |Server URL | Web App FTP URL retrieved from Azure Stack portal |
    |Username | Username you configured when creating FTP Credentials for Web App |
    |Password | Password you created when establishing FTP credentials for Web App|
    |Source Directory | $(System.DefaultWorkingDirectory)\**\ |
    |Remote Directory | /site/wwwroot/|
    |Preserve file paths | Enabled (checked)|

2.  Click **Save**

Finally, configure the release definition to use the agent pool containing the agent deployed using the following steps:
1.  Select the release definition and click **Edit**
2.  Select **Run on agent** from the middle column. In the right column, select the agent queue containing the build agent running on Azure Stack.  
    ![image showing configuration of release definition to use specific queue](./media/azure-stack-solution-pipeline/image3.png)

## Deploy new code
You can now test the hybrid CI/CD pipeline, with the final step publishing to Azure Stack.  In this section, you modify the site's footer and start deployment through the pipeline.  Once complete, you will see your changes deployed to Azure for review, then once you approve the release, they are published to Azure Stack.

1. In Visual Studio, open the *site.master* file and change this line:
    
    `
        <p>&copy; <%: DateTime.Now.Year %> - My ASP.NET Application</p>
    `

    to this:

    `
        <p>&copy; <%: DateTime.Now.Year %> - My ASP.NET Application delivered by VSTS, Azure, and Azure Stack</p>
    `
3.  Commit the changes and sync to VSTS.  
4.  From the VSTS workspace, check the build status by selecting **Build & Release** > **Build**
5.  You will see a build in progress.  Double-click the status, and you can watch the build progress.  Once you see "Finished build" in the console, move on to check the release from **Build & Release** > **Release**.  Double-click the release.
6.  You will receive notification that a release requires review. Check the Web App URL and verify the new changes are present.  Approve the release in VSTS.
    ![image showing configuration of release definition to use specific queue](./media/azure-stack-solution-pipeline/image4.png)
    
7.  Verify publishing to Azure Stack is complete by visiting the website using the URL noted when creating the Web App.
    ![image showing ASP.NEt app with footer changed](./media/azure-stack-solution-pipeline/image5.png)


You can now use your new hybrid CI/CD pipeline as a building block for other hybrid cloud patterns.

## Next steps
In this tutorial, you learned how to build a hybrid CI/CD pipeline that:

> [!div class="checklist"]
> * Initiates a new build based on code commits to your Visual Studio Team Services (VSTS) repository.
> * Automatically deploys your newly built code to Azure for user acceptance testing.
> * Once your code has passed testing, automatically deploys to Azure Stack. 

Now that you have a hybrid CI/CD pipeline, continue by learning how to develop apps for Azure Stack.

> [!div class="nextstepaction"]
> [Develop for Azure Stack](azure-stack-developer.md)

<|MERGE_RESOLUTION|>--- conflicted
+++ resolved
@@ -13,11 +13,7 @@
 ms.tgt_pltfrm: na
 ms.devlang: na
 ms.topic: article
-<<<<<<< HEAD
-ms.date: 07/18/2017
-=======
 ms.date: 08/11/2017
->>>>>>> 7e950a10
 ms.author: helaw
 ms.custom: mvc
 ---
