--- conflicted
+++ resolved
@@ -27,12 +27,9 @@
 
 To complete this tutorial, you need the following:
 
-<<<<<<< HEAD
->[AZURE.NOTE]To complete this tutorial, you need an Azure account. If you don't have an account, you can sign up for an Azure trial and get up to 10 free Azure Mobile Apps that you can keep using even after your trial ends. For details, see <a href="http://www.windowsazure.com/pricing/free-trial/?WT.mc_id=A0E0E5C02&amp;returnurl=http%3A%2F%2Fwww.windowsazure.com%2Fen-us%2Fdocumentation%2Farticles%2Fapp-service-mobile-dotnet-backend-xamarin-android-get-started-preview" target="_blank">Azure Free Trial</a>.<br />This tutorial requires <a href="https://go.microsoft.com/fwLink/p/?LinkID=257546" target="_blank">Visual Studio Professional 2013</a>. A free trial version is available.
-=======
+
 * An active Azure account. If you don't have an account, you can sign up for an Azure trial and get up to 10 free mobile apps that you can keep using even after your trial ends. For details, see [Azure Free Trial](http://azure.microsoft.com/pricing/free-trial/).
 * <a href="https://go.microsoft.com/fwLink/p/?LinkID=257546" target="_blank">Visual Studio Professional 2013</a>.
->>>>>>> remotes/upstream/release-app-services
 
 ## <a name="create-new-service"> </a>Create a new mobile app backend
 
