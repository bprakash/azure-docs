<properties
   pageTitle="Manage databases in Azure SQL Data Warehouse | Microsoft Azure"
   description="Overview of managing SQL Data Warehouse databases. Includes management tools, DWUs and scale-out performance, troubleshooting query performance, establishing good security policies, and restoring a database from data corruption or from a regional outage."
   services="sql-data-warehouse"
   documentationCenter="NA"
   authors="barbkess"
   manager="barbkess"
   editor=""/>

<tags
   ms.service="sql-data-warehouse"
   ms.devlang="NA"
   ms.topic="article"
   ms.tgt_pltfrm="NA"
   ms.workload="data-services"
<<<<<<< HEAD
   ms.date="05/02/2016"
=======
   ms.date="05/03/2016"
>>>>>>> 6b825188
   ms.author="barbkess;sonyama;"/>

# Manage databases in Azure SQL Data Warehouse

SQL Data Warehouse automates many aspects of managing your databases. For example, to scale performance you only need to adjust and pay for the right level of compute resources, and then let SQL Data Warehouse do all the work of scaling out and scaling back. 

You will undoubtedly want to monitor your workload to identify your performance needs as well as troubleshoot long-running queries. You will also need to perform a few security tasks to manage permissions for users and logins.

This overview covers these aspects of managing SQL Data Warehouse.

- Management tools
- Scale Compute
- Pause and Resume
- Performance Best Practices
- Query Monitoring
- Security
- Backup and restore

## Management tools

You can use a variety of tools to manage databases in SQL Data Warehouse. As you manage databases, you will develop tool preferences for each type of task you need to perform.

### Azure portal
The [Azure portal][] is a web-based portal where you can create, update, and delete databases and monitor database resources. This tool is great is if you're just getting started with Azure, managing a small number of data warehouse databases, or need to quickly do something.

To get started with the Azure portal, see [Create a SQL Data Warehouse (Azure Portal)][].

### SQL Server Data Tools in Visual Studio
[SQL Server Data Tools][] (SSDT) in Visual Studio allows you to connect to, manage, and develop your databases. If you're an application developer familiar with Visual Studio or other integrated development environments (IDEs), try using SSDT in Visual Studio.

SSDT includes the SQL Server Object Explorer which enables you to visualize, connect, and execute scripts against SQL Data Warehouse databases. To quickly connect to SQL Data Warehouse, you can simply click the **Open in Visual Studio** button in the command bar when viewing the database details in the Azure Classic Portal.  

To get started with SSDT in Visual Studio, see [Connect to Azure SQL Data Warehouse with Visual Studio][].

### Command-line tools
Command line tools are ideal for automating your workloads.  PowerShell and sqlcmd are two great ways to automate your processes.  We recommend these tools for managing a large number of logical servers and deploying resource changes in a production environment as the tasks necessary can be scripted and then automated.

### Dynamic management views 

DMVs are the bread and butter of managing SQL Data Warehouse. Almost all information that surfaces in the portal relies on DMVs. To see a list of SQL Data Warehouse DMVs, see [SQL Data Warehouse system views][].

To get started, see [Connect and query with sqlcmd][], and [Create a database (PowerShell)][].

## Scale compute

In SQL Data Warehouse, you can quickly scale performance out or back by increasing or decreasing compute resources of CPU, memory, and I/O bandwidth. To scale performance, all you need to do is adjust the number of data warehouse units (DWUs) that SQL Data Warehouse allocates to your database. SQL Data Warehouse quickly makes the change and handles all the underlying changes to hardware or software.

To learn more about scaling DWUs, see [Scale performance][].

##  Pause and resume

To save costs, you can pause and resume compute resources on-demand. For example, if you won't be using the database during the night and on weekends, you can pause it during those times, and resume it during the day. You won't be charged for DWUs while the database is paused.

For more information, see [Pause compute][], and [Resume compute][].

## Performance Best Practices

When getting started with a new technology, discovering the tips and tricks that work best right from the start can save you lots of time.  You will find best practices throughout many of our topics.

To see many a summary of the most important considerations when developing your workload, see [SQL Data Warehouse Best Practices][].

## Query Monitoring

Sometimes a query is running too long, but you aren't sure of which one is the culprit. SQL Data Warehouse has dynamic management views (DMVs) that you can use to figure out which query is taking too long. 

To find long-running queries, see [Monitor your workload using DMVs][].

## Security

To maintain a secure system, you must be on the alert and guard against any type of unauthorized access. A security system needs to make sure firewall rules are in place so only authorized IP addresses can connect. It needs proper authentication of user credentials. After a user has connected to the database, the user should only have permissions to perform a minimal number of actions. To secure data, you can use encryption. It's also important to have auditing and tracking so you can retrace events if there is any suspicious activity.

To learn about managing security, head over to the [Security overview][].

## Backup and restore

There's two ways to recover a database. If you have corrupted some data in your database or made an error, you can restore a database snapshot.  If there is a regional outage or disaster that renders one of the regions unavailable, you can re-create your database in another region.

SQL Data Warehouse automatically backs up your database at regular intervals.For the data backup schedule and retention policy, see [High reliability][]. 

### Geo-redundant storage

Since SQL Data Warehouse separates compute and storage, all your data is directly written to geo-redundant Azure Storage (RA-GRS). Geo-redundant storage replicates your data to a secondary region that is hundreds of miles away from the primary region. In both primary and secondary regions, your data is replicated three times each, across separate fault domains and upgrade domains. This ensures that your data is durable even in the case of a complete regional outage or disaster that renders one of the regions unavailable. To learn more about Read-Access Geo-Redundant Storage, read [Azure storage redundancy options][].

### Database Restore

Database restore is designed to restore your database to an earlier point in time. SQL Data Warehouse service protects all databases with automatic storage snapshots at least every 8 hours and retains them for 7 days to provide you with a discrete set of restore points. These backups are stored on RA-GRS Azure Storage and are therefore geo-redundant by default. The automatic backup and restore features come with no additional charges and provide a zero-cost and zero-admin way to protect databases from accidental corruption or deletion. 

To learn more about database restore, head over to [Restore from snapshot][].

### Geo-Restore

Geo-Restore is designed to recover your database in case it becomes unavailable due to a disruptive event. You can contact support to restore a database from a geo-redundant backup to create a new database in any Azure region. Because the backup is geo-redundant it can be used to recover a database even if the database is inaccessible due to an outage. Geo-Restore feature comes with no additional charges.

To use geo-restore, head over to [Geo-restore from snapshot][].

## Next steps
Using good database design principles will make it easier to manage your databases in SQL Data Warehouse. To learn more, head over to the [Development overview][].

<!--Image references-->

<!--Article references-->
[Azure storage redundancy options]: ../storage/storage-redundancy.md#read-access-geo-redundant-storage
[Create a SQL Data Warehouse (Azure Portal)]: sql-data-warehouse-get-started-provision.md
[Create a database (PowerShell)]: sql-data-warehouse-get-started-provision-powershell
[connection]: sql-data-warehouse-develop-connections.md
[Connect to Azure SQL Data Warehouse with Visual Studio]: sql-data-warehouse-get-started-connect.md
[Connect and query with sqlcmd]: sql-data-warehouse-get-started-connect-sqlcmd.md
[Development overview]: sql-data-warehouse-overview-development.md
[Geo-restore from snapshot]: sql-data-warehouse-backup-and-geo-restore-from-snapshot.md
[High reliability]: sql-data-warehouse-overview-expectations.md#high-reliability
[Monitor your workload using DMVs]: sql-data-warehouse-manage-monitor.md
[Pause compute]: sql-data-warehouse-overview-scalability.md#pause-compute-bk
[Restore from snapshot]: sql-data-warehouse-backup-and-restore-from-snapshot.md
[Resume compute]: sql-data-warehouse-overview-scalability.md#resume-compute-performance-bk
[Scale performance]: sql-data-warehouse-overview-scalability.md#scale-performance-bk
[Security overview]: sql-data-warehouse-overview-security.md
[SQL Data Warehouse Best Practices]: sql-data-warehouse-best-practices.md
[SQL Data Warehouse system views]: sql-data-warehouse-reference-tsql-system-views.md

<!--MSDN references-->
[SQL Server Data Tools]: https://msdn.microsoft.com/library/mt204009.aspx

<!--Other web references-->
[Azure portal]: http://portal.azure.com/
<|MERGE_RESOLUTION|>--- conflicted
+++ resolved
@@ -1,144 +1,140 @@
-<properties
-   pageTitle="Manage databases in Azure SQL Data Warehouse | Microsoft Azure"
-   description="Overview of managing SQL Data Warehouse databases. Includes management tools, DWUs and scale-out performance, troubleshooting query performance, establishing good security policies, and restoring a database from data corruption or from a regional outage."
-   services="sql-data-warehouse"
-   documentationCenter="NA"
-   authors="barbkess"
-   manager="barbkess"
-   editor=""/>
-
-<tags
-   ms.service="sql-data-warehouse"
-   ms.devlang="NA"
-   ms.topic="article"
-   ms.tgt_pltfrm="NA"
+<properties
+   pageTitle="Manage databases in Azure SQL Data Warehouse | Microsoft Azure"
+   description="Overview of managing SQL Data Warehouse databases. Includes management tools, DWUs and scale-out performance, troubleshooting query performance, establishing good security policies, and restoring a database from data corruption or from a regional outage."
+   services="sql-data-warehouse"
+   documentationCenter="NA"
+   authors="barbkess"
+   manager="barbkess"
+   editor=""/>
+
+<tags
+   ms.service="sql-data-warehouse"
+   ms.devlang="NA"
+   ms.topic="article"
+   ms.tgt_pltfrm="NA"
    ms.workload="data-services"
-<<<<<<< HEAD
-   ms.date="05/02/2016"
-=======
-   ms.date="05/03/2016"
->>>>>>> 6b825188
-   ms.author="barbkess;sonyama;"/>
-
-# Manage databases in Azure SQL Data Warehouse
-
-SQL Data Warehouse automates many aspects of managing your databases. For example, to scale performance you only need to adjust and pay for the right level of compute resources, and then let SQL Data Warehouse do all the work of scaling out and scaling back. 
-
-You will undoubtedly want to monitor your workload to identify your performance needs as well as troubleshoot long-running queries. You will also need to perform a few security tasks to manage permissions for users and logins.
-
-This overview covers these aspects of managing SQL Data Warehouse.
-
-- Management tools
-- Scale Compute
-- Pause and Resume
-- Performance Best Practices
-- Query Monitoring
-- Security
-- Backup and restore
-
-## Management tools
-
-You can use a variety of tools to manage databases in SQL Data Warehouse. As you manage databases, you will develop tool preferences for each type of task you need to perform.
-
-### Azure portal
-The [Azure portal][] is a web-based portal where you can create, update, and delete databases and monitor database resources. This tool is great is if you're just getting started with Azure, managing a small number of data warehouse databases, or need to quickly do something.
-
-To get started with the Azure portal, see [Create a SQL Data Warehouse (Azure Portal)][].
-
-### SQL Server Data Tools in Visual Studio
-[SQL Server Data Tools][] (SSDT) in Visual Studio allows you to connect to, manage, and develop your databases. If you're an application developer familiar with Visual Studio or other integrated development environments (IDEs), try using SSDT in Visual Studio.
-
-SSDT includes the SQL Server Object Explorer which enables you to visualize, connect, and execute scripts against SQL Data Warehouse databases. To quickly connect to SQL Data Warehouse, you can simply click the **Open in Visual Studio** button in the command bar when viewing the database details in the Azure Classic Portal.  
-
-To get started with SSDT in Visual Studio, see [Connect to Azure SQL Data Warehouse with Visual Studio][].
-
-### Command-line tools
-Command line tools are ideal for automating your workloads.  PowerShell and sqlcmd are two great ways to automate your processes.  We recommend these tools for managing a large number of logical servers and deploying resource changes in a production environment as the tasks necessary can be scripted and then automated.
-
-### Dynamic management views 
-
-DMVs are the bread and butter of managing SQL Data Warehouse. Almost all information that surfaces in the portal relies on DMVs. To see a list of SQL Data Warehouse DMVs, see [SQL Data Warehouse system views][].
-
-To get started, see [Connect and query with sqlcmd][], and [Create a database (PowerShell)][].
-
-## Scale compute
-
-In SQL Data Warehouse, you can quickly scale performance out or back by increasing or decreasing compute resources of CPU, memory, and I/O bandwidth. To scale performance, all you need to do is adjust the number of data warehouse units (DWUs) that SQL Data Warehouse allocates to your database. SQL Data Warehouse quickly makes the change and handles all the underlying changes to hardware or software.
-
-To learn more about scaling DWUs, see [Scale performance][].
-
-##  Pause and resume
-
-To save costs, you can pause and resume compute resources on-demand. For example, if you won't be using the database during the night and on weekends, you can pause it during those times, and resume it during the day. You won't be charged for DWUs while the database is paused.
-
-For more information, see [Pause compute][], and [Resume compute][].
-
-## Performance Best Practices
-
-When getting started with a new technology, discovering the tips and tricks that work best right from the start can save you lots of time.  You will find best practices throughout many of our topics.
-
-To see many a summary of the most important considerations when developing your workload, see [SQL Data Warehouse Best Practices][].
-
-## Query Monitoring
-
-Sometimes a query is running too long, but you aren't sure of which one is the culprit. SQL Data Warehouse has dynamic management views (DMVs) that you can use to figure out which query is taking too long. 
-
-To find long-running queries, see [Monitor your workload using DMVs][].
-
-## Security
-
-To maintain a secure system, you must be on the alert and guard against any type of unauthorized access. A security system needs to make sure firewall rules are in place so only authorized IP addresses can connect. It needs proper authentication of user credentials. After a user has connected to the database, the user should only have permissions to perform a minimal number of actions. To secure data, you can use encryption. It's also important to have auditing and tracking so you can retrace events if there is any suspicious activity.
-
-To learn about managing security, head over to the [Security overview][].
-
-## Backup and restore
-
-There's two ways to recover a database. If you have corrupted some data in your database or made an error, you can restore a database snapshot.  If there is a regional outage or disaster that renders one of the regions unavailable, you can re-create your database in another region.
-
-SQL Data Warehouse automatically backs up your database at regular intervals.For the data backup schedule and retention policy, see [High reliability][]. 
-
-### Geo-redundant storage
-
-Since SQL Data Warehouse separates compute and storage, all your data is directly written to geo-redundant Azure Storage (RA-GRS). Geo-redundant storage replicates your data to a secondary region that is hundreds of miles away from the primary region. In both primary and secondary regions, your data is replicated three times each, across separate fault domains and upgrade domains. This ensures that your data is durable even in the case of a complete regional outage or disaster that renders one of the regions unavailable. To learn more about Read-Access Geo-Redundant Storage, read [Azure storage redundancy options][].
-
-### Database Restore
-
-Database restore is designed to restore your database to an earlier point in time. SQL Data Warehouse service protects all databases with automatic storage snapshots at least every 8 hours and retains them for 7 days to provide you with a discrete set of restore points. These backups are stored on RA-GRS Azure Storage and are therefore geo-redundant by default. The automatic backup and restore features come with no additional charges and provide a zero-cost and zero-admin way to protect databases from accidental corruption or deletion. 
-
-To learn more about database restore, head over to [Restore from snapshot][].
-
-### Geo-Restore
-
-Geo-Restore is designed to recover your database in case it becomes unavailable due to a disruptive event. You can contact support to restore a database from a geo-redundant backup to create a new database in any Azure region. Because the backup is geo-redundant it can be used to recover a database even if the database is inaccessible due to an outage. Geo-Restore feature comes with no additional charges.
-
-To use geo-restore, head over to [Geo-restore from snapshot][].
-
-## Next steps
-Using good database design principles will make it easier to manage your databases in SQL Data Warehouse. To learn more, head over to the [Development overview][].
-
-<!--Image references-->
-
-<!--Article references-->
-[Azure storage redundancy options]: ../storage/storage-redundancy.md#read-access-geo-redundant-storage
-[Create a SQL Data Warehouse (Azure Portal)]: sql-data-warehouse-get-started-provision.md
-[Create a database (PowerShell)]: sql-data-warehouse-get-started-provision-powershell
-[connection]: sql-data-warehouse-develop-connections.md
-[Connect to Azure SQL Data Warehouse with Visual Studio]: sql-data-warehouse-get-started-connect.md
-[Connect and query with sqlcmd]: sql-data-warehouse-get-started-connect-sqlcmd.md
-[Development overview]: sql-data-warehouse-overview-development.md
-[Geo-restore from snapshot]: sql-data-warehouse-backup-and-geo-restore-from-snapshot.md
-[High reliability]: sql-data-warehouse-overview-expectations.md#high-reliability
-[Monitor your workload using DMVs]: sql-data-warehouse-manage-monitor.md
-[Pause compute]: sql-data-warehouse-overview-scalability.md#pause-compute-bk
-[Restore from snapshot]: sql-data-warehouse-backup-and-restore-from-snapshot.md
-[Resume compute]: sql-data-warehouse-overview-scalability.md#resume-compute-performance-bk
-[Scale performance]: sql-data-warehouse-overview-scalability.md#scale-performance-bk
-[Security overview]: sql-data-warehouse-overview-security.md
-[SQL Data Warehouse Best Practices]: sql-data-warehouse-best-practices.md
-[SQL Data Warehouse system views]: sql-data-warehouse-reference-tsql-system-views.md
-
-<!--MSDN references-->
-[SQL Server Data Tools]: https://msdn.microsoft.com/library/mt204009.aspx
-
-<!--Other web references-->
-[Azure portal]: http://portal.azure.com/
+   ms.date="05/04/2016"
+   ms.author="barbkess;sonyama;"/>
+
+# Manage databases in Azure SQL Data Warehouse
+
+SQL Data Warehouse automates many aspects of managing your databases. For example, to scale performance you only need to adjust and pay for the right level of compute resources, and then let SQL Data Warehouse do all the work of scaling out and scaling back. 
+
+You will undoubtedly want to monitor your workload to identify your performance needs as well as troubleshoot long-running queries. You will also need to perform a few security tasks to manage permissions for users and logins.
+
+This overview covers these aspects of managing SQL Data Warehouse.
+
+- Management tools
+- Scale Compute
+- Pause and Resume
+- Performance Best Practices
+- Query Monitoring
+- Security
+- Backup and restore
+
+## Management tools
+
+You can use a variety of tools to manage databases in SQL Data Warehouse. As you manage databases, you will develop tool preferences for each type of task you need to perform.
+
+### Azure portal
+The [Azure portal][] is a web-based portal where you can create, update, and delete databases and monitor database resources. This tool is great is if you're just getting started with Azure, managing a small number of data warehouse databases, or need to quickly do something.
+
+To get started with the Azure portal, see [Create a SQL Data Warehouse (Azure Portal)][].
+
+### SQL Server Data Tools in Visual Studio
+[SQL Server Data Tools][] (SSDT) in Visual Studio allows you to connect to, manage, and develop your databases. If you're an application developer familiar with Visual Studio or other integrated development environments (IDEs), try using SSDT in Visual Studio.
+
+SSDT includes the SQL Server Object Explorer which enables you to visualize, connect, and execute scripts against SQL Data Warehouse databases. To quickly connect to SQL Data Warehouse, you can simply click the **Open in Visual Studio** button in the command bar when viewing the database details in the Azure Classic Portal.  
+
+To get started with SSDT in Visual Studio, see [Connect to Azure SQL Data Warehouse with Visual Studio][].
+
+### Command-line tools
+Command line tools are ideal for automating your workloads.  PowerShell and sqlcmd are two great ways to automate your processes.  We recommend these tools for managing a large number of logical servers and deploying resource changes in a production environment as the tasks necessary can be scripted and then automated.
+
+### Dynamic management views 
+
+DMVs are the bread and butter of managing SQL Data Warehouse. Almost all information that surfaces in the portal relies on DMVs. To see a list of SQL Data Warehouse DMVs, see [SQL Data Warehouse system views][].
+
+To get started, see [Connect and query with sqlcmd][], and [Create a database (PowerShell)][].
+
+## Scale compute
+
+In SQL Data Warehouse, you can quickly scale performance out or back by increasing or decreasing compute resources of CPU, memory, and I/O bandwidth. To scale performance, all you need to do is adjust the number of data warehouse units (DWUs) that SQL Data Warehouse allocates to your database. SQL Data Warehouse quickly makes the change and handles all the underlying changes to hardware or software.
+
+To learn more about scaling DWUs, see [Scale performance][].
+
+##  Pause and resume
+
+To save costs, you can pause and resume compute resources on-demand. For example, if you won't be using the database during the night and on weekends, you can pause it during those times, and resume it during the day. You won't be charged for DWUs while the database is paused.
+
+For more information, see [Pause compute][], and [Resume compute][].
+
+## Performance Best Practices
+
+When getting started with a new technology, discovering the tips and tricks that work best right from the start can save you lots of time.  You will find best practices throughout many of our topics.
+
+To see many a summary of the most important considerations when developing your workload, see [SQL Data Warehouse Best Practices][].
+
+## Query Monitoring
+
+Sometimes a query is running too long, but you aren't sure of which one is the culprit. SQL Data Warehouse has dynamic management views (DMVs) that you can use to figure out which query is taking too long. 
+
+To find long-running queries, see [Monitor your workload using DMVs][].
+
+## Security
+
+To maintain a secure system, you must be on the alert and guard against any type of unauthorized access. A security system needs to make sure firewall rules are in place so only authorized IP addresses can connect. It needs proper authentication of user credentials. After a user has connected to the database, the user should only have permissions to perform a minimal number of actions. To secure data, you can use encryption. It's also important to have auditing and tracking so you can retrace events if there is any suspicious activity.
+
+To learn about managing security, head over to the [Security overview][].
+
+## Backup and restore
+
+There's two ways to recover a database. If you have corrupted some data in your database or made an error, you can restore a database snapshot.  If there is a regional outage or disaster that renders one of the regions unavailable, you can re-create your database in another region.
+
+SQL Data Warehouse automatically backs up your database at regular intervals.For the data backup schedule and retention policy, see [High reliability][]. 
+
+### Geo-redundant storage
+
+Since SQL Data Warehouse separates compute and storage, all your data is directly written to geo-redundant Azure Storage (RA-GRS). Geo-redundant storage replicates your data to a secondary region that is hundreds of miles away from the primary region. In both primary and secondary regions, your data is replicated three times each, across separate fault domains and upgrade domains. This ensures that your data is durable even in the case of a complete regional outage or disaster that renders one of the regions unavailable. To learn more about Read-Access Geo-Redundant Storage, read [Azure storage redundancy options][].
+
+### Database Restore
+
+Database restore is designed to restore your database to an earlier point in time. SQL Data Warehouse service protects all databases with automatic storage snapshots at least every 8 hours and retains them for 7 days to provide you with a discrete set of restore points. These backups are stored on RA-GRS Azure Storage and are therefore geo-redundant by default. The automatic backup and restore features come with no additional charges and provide a zero-cost and zero-admin way to protect databases from accidental corruption or deletion. 
+
+To learn more about database restore, head over to [Restore from snapshot][].
+
+### Geo-Restore
+
+Geo-Restore is designed to recover your database in case it becomes unavailable due to a disruptive event. You can contact support to restore a database from a geo-redundant backup to create a new database in any Azure region. Because the backup is geo-redundant it can be used to recover a database even if the database is inaccessible due to an outage. Geo-Restore feature comes with no additional charges.
+
+To use geo-restore, head over to [Geo-restore from snapshot][].
+
+## Next steps
+Using good database design principles will make it easier to manage your databases in SQL Data Warehouse. To learn more, head over to the [Development overview][].
+
+<!--Image references-->
+
+<!--Article references-->
+[Azure storage redundancy options]: ../storage/storage-redundancy.md#read-access-geo-redundant-storage
+[Create a SQL Data Warehouse (Azure Portal)]: sql-data-warehouse-get-started-provision.md
+[Create a database (PowerShell)]: sql-data-warehouse-get-started-provision-powershell
+[connection]: sql-data-warehouse-develop-connections.md
+[Connect to Azure SQL Data Warehouse with Visual Studio]: sql-data-warehouse-get-started-connect.md
+[Connect and query with sqlcmd]: sql-data-warehouse-get-started-connect-sqlcmd.md
+[Development overview]: sql-data-warehouse-overview-development.md
+[Geo-restore from snapshot]: sql-data-warehouse-backup-and-geo-restore-from-snapshot.md
+[High reliability]: sql-data-warehouse-overview-expectations.md#high-reliability
+[Monitor your workload using DMVs]: sql-data-warehouse-manage-monitor.md
+[Pause compute]: sql-data-warehouse-overview-scalability.md#pause-compute-bk
+[Restore from snapshot]: sql-data-warehouse-backup-and-restore-from-snapshot.md
+[Resume compute]: sql-data-warehouse-overview-scalability.md#resume-compute-performance-bk
+[Scale performance]: sql-data-warehouse-overview-scalability.md#scale-performance-bk
+[Security overview]: sql-data-warehouse-overview-security.md
+[SQL Data Warehouse Best Practices]: sql-data-warehouse-best-practices.md
+[SQL Data Warehouse system views]: sql-data-warehouse-reference-tsql-system-views.md
+
+<!--MSDN references-->
+[SQL Server Data Tools]: https://msdn.microsoft.com/library/mt204009.aspx
+
+<!--Other web references-->
+[Azure portal]: http://portal.azure.com/