--- conflicted
+++ resolved
@@ -25,12 +25,6 @@
 > * [REST][REST]
 >
 >
-<<<<<<< HEAD
-> [!NOTE]
-> As of 12/01/2016, we are actively fixing an issue when restoring from the Azure portal. Please restore via [PowerShell] (https://docs.microsoft.com/azure/sql-data-warehouse/sql-data-warehouse-restore-database-powershell).
-
-=======
->>>>>>> d6177c19
 In this article, you will learn how to restore Azure SQL Data Warehouse by using the Azure portal.
 
 ## Before you begin
