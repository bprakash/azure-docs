--- conflicted
+++ resolved
@@ -1,88 +1,83 @@
-<properties
-   pageTitle="Performance and scale overview | Microsoft Azure"
-   description="Introduction to the performance and scale features of SQL Data Warehouse."
-   services="sql-data-warehouse"
-   documentationCenter="NA"
-   authors="TwoUnder"
-   manager="barbkess"
-   editor=""/>
-
-<tags
-   ms.service="sql-data-warehouse"
-   ms.devlang="NA"
-   ms.topic="article"
-   ms.tgt_pltfrm="NA"
+<properties
+   pageTitle="Performance and scale overview | Microsoft Azure"
+   description="Introduction to the performance and scale features of SQL Data Warehouse."
+   services="sql-data-warehouse"
+   documentationCenter="NA"
+   authors="TwoUnder"
+   manager="barbkess"
+   editor=""/>
+
+<tags
+   ms.service="sql-data-warehouse"
+   ms.devlang="NA"
+   ms.topic="article"
+   ms.tgt_pltfrm="NA"
    ms.workload="data-services"
-<<<<<<< HEAD
-   ms.date="01/07/2016"
-   ms.author="barbkess;jrj;mausher;nicw;sonyama"/>
-=======
-   ms.date="01/08/2016"
-   ms.author="barbkess;jrj;mausher;nicw"/>
->>>>>>> 75619047
-
-# Performance and scale overview
-By putting your Data Warehouse in the cloud, you no longer have to deal with low-level hardware issues. Gone are the days where you need to research what type of processors, how much memory or what type of storage you need to have great performance in your data warehouse. Instead, SQL Data Warehouse asks you this question: how fast do you want to analyze your data? 
-
-SQL Data Warehouse is a cloud based, distributed database platform that's designed to deliver great performance at scale where you are in full control of the resources used to resolve your queries. By simply adjusting the number of data warehouse units allocated to your data warehouse you can elastically scale the size of your warehouse resources in seconds. As a distributed, scale out platform, SQL Data Warehouse enables your data warehouse to process significant data volumes efficiently and effectively whilst leaving you in complete control of the cost of the solution.
-
-*The following information applies to the Azure SQL Data Warehouse as released at preview. This information will be continuously updated during the preview as the service is enhanced towards GA.*
-
-Our goals for SQL Data Warehouse are:
--	Predictable performance and linear scalability to petabytes of data
--	High reliability for all data warehouse operations backed by a Service Level Agreement (SLA)
--	Short time from data loading to data insights across relational and non-relational data
-
-We will continuously work toward these goals during the preview to satisfy them before General Availability (GA).
-
->[AZURE.NOTE] The sections below describe the Azure SQL Data Warehouse service at the Public Preview launch. This information will be continuously updated during the preview as the service is enhanced towards GA. 
-
-## Data protection
-SQL Data Warehouse stores all data in Azure Storage using geo-redundant blobs. Three synchronous copies of the data are maintained in the local Azure region to guarantee transparent data protection in case of localized failures (e.g. storage drive failures). In addition, three more asynchronous copies are maintained in a remote Azure region to guarantee data protection in case of regional failures (disaster recovery). Local and remote regions are paired to maintain acceptable synchronization latencies (e.g. East US and West US).
-
-## Database restore
-SQL Data Warehouse backs up all data every 4 hours using Azure Storage Snapshots. These snapshots are maintained for 7 days free of charge. This allows restoring the data to up to 42 points in time within the past 7 days up to the time when the last snapshot was taken. During the preview, the ability to specify different retention values will be introduced. Data can be restored from a snapshot using PowerShell or REST APIs. Snapshots are asynchronously copied to a remote Azure region for added recoverability in case of regional failures (disaster recovery). 
-
-## Reliability
-SQL Data Warehouse is a distributed system with multiple components where the number of components grows as the number of Data Warehouse Units (DWUs) increases. SQL Data Warehouse automatically detects and mitigates compute failures, however, an operation (e.g. data load or query) may fail due to individual compute failures. During preview, we will make continuous enhancements in query reliability to enable most to successfully complete operations despite failures.
-
-Based on telemetry data gathered, the reliability of SQL Data Warehouse is estimated at 98% for typical data warehousing workloads. This means that, in average, 2 out of 100 queries may fail due to system errors. This is not a SLA for the preview rather an indicator of the expected reliability of queries being executed. Notice that the probability of a query failing increases with its execution time (e.g. a query taking longer than 2 hours has much higher probability of failing than a query taking less than 10 minutes). During preview we will make continuous enhancements to guarantee the same level of reliability for operations irrespective of their execution time. We will update the expected reliability as we release these enhancements with a goal of delivering a full SLA with the GA release.
-
-During the preview, SQL Data Warehouse may have up to 5 maintenance events per month to install critical fixes. Each event may cause query failures for up to 2 hours with the time dependent on the amount of DWU used by the SQL Data Warehouse instance. We will make every attempt to notify customers of these events 48 hours in advance to allow for proper planning.
-
-## Performance and scalability
-SQL Data Warehouse introduces Data Warehouse Units (DWUs) as an abstraction of computational resources (CPUs, memory, storage I/O) aggregated across a number of nodes. Increasing the number of DWUs increases the aggregated computational resources of a SQL Data Warehouse instance. SQL Data Warehouse distributes operations (e.g. data load or query) across all of the compute infrastructure in the instance to increase or decrease the performance of loads and queries as the system is scaled up or down.
-
-Any data warehouse has 2 fundamental performance metrics: 
-- **Load rate**: The number of records that can be loaded into the data warehouse per second. We specifically measure the number of records that can be imported, via PolyBase, from Azure Blob Storage to a table with a Clustered Column-Store Index.
-- **Scan rate**: The number of records that can be sequentially retrieved from the data warehouse per second. This metric specifically measures the number of records returned by a query from a table with a Clustered Column-Store Index.
-
-During the preview, we will make continuous enhancements to increase these rates and ensure they scale predictably. 
-
-## Key performance concepts
-
-Please refer to the following articles to help you understand some additional key performance and scale concepts:
-
-- [performance and scale][]
-- [concurrency model][]
-- [designing tables][]
-- [choose a hash distribution key for your table][]
-- [statistics to improve performance][]
-
-## Next steps
-Please refer to the [development overview][] article to get some guidance on building your SQL Data Warehouse solution.
-
-<!--Image references-->
-
-<!--Article references-->
-
-[performance and scale]: sql-data-warehouse-performance-scale.md
-[concurrency model]: sql-data-warehouse-develop-concurrency.md
-[designing tables]: sql-data-warehouse-develop-table-design.md
-[choose a hash distribution key for your table]: sql-data-warehouse-develop-hash-distribution-key.md
-[statistics to improve performance]: sql-data-warehouse-develop-statistics.md
-[development overview]: sql-data-warehouse-overview-develop.md
-
-<!--MSDN references-->
-
-<!--Other web references-->
+   ms.date="01/08/2016"
+   ms.author="mausher;barbkess;jrj;nicw;sonyama"/>
+
+# Performance and scale overview
+By putting your Data Warehouse in the cloud, you no longer have to deal with low-level hardware issues. Gone are the days where you need to research what type of processors, how much memory or what type of storage you need to have great performance in your data warehouse. Instead, SQL Data Warehouse asks you this question: how fast do you want to analyze your data? 
+
+SQL Data Warehouse is a cloud based, distributed database platform that's designed to deliver great performance at scale where you are in full control of the resources used to resolve your queries. By simply adjusting the number of data warehouse units allocated to your data warehouse you can elastically scale the size of your warehouse resources in seconds. As a distributed, scale out platform, SQL Data Warehouse enables your data warehouse to process significant data volumes efficiently and effectively whilst leaving you in complete control of the cost of the solution.
+
+*The following information applies to the Azure SQL Data Warehouse as released at preview. This information will be continuously updated during the preview as the service is enhanced towards GA.*
+
+Our goals for SQL Data Warehouse are:
+-	Predictable performance and linear scalability to petabytes of data
+-	High reliability for all data warehouse operations backed by a Service Level Agreement (SLA)
+-	Short time from data loading to data insights across relational and non-relational data
+
+We will continuously work toward these goals during the preview to satisfy them before General Availability (GA).
+
+>[AZURE.NOTE] The sections below describe the Azure SQL Data Warehouse service at the Public Preview launch. This information will be continuously updated during the preview as the service is enhanced towards GA. 
+
+## Data protection
+SQL Data Warehouse stores all data in Azure Storage using geo-redundant blobs. Three synchronous copies of the data are maintained in the local Azure region to guarantee transparent data protection in case of localized failures (e.g. storage drive failures). In addition, three more asynchronous copies are maintained in a remote Azure region to guarantee data protection in case of regional failures (disaster recovery). Local and remote regions are paired to maintain acceptable synchronization latencies (e.g. East US and West US).
+
+## Database restore
+SQL Data Warehouse backs up all data every 4 hours using Azure Storage Snapshots. These snapshots are maintained for 7 days free of charge. This allows restoring the data to up to 42 points in time within the past 7 days up to the time when the last snapshot was taken. During the preview, the ability to specify different retention values will be introduced. Data can be restored from a snapshot using PowerShell or REST APIs. Snapshots are asynchronously copied to a remote Azure region for added recoverability in case of regional failures (disaster recovery). 
+
+## Reliability
+SQL Data Warehouse is a distributed system with multiple components where the number of components grows as the number of Data Warehouse Units (DWUs) increases. SQL Data Warehouse automatically detects and mitigates compute failures, however, an operation (e.g. data load or query) may fail due to individual compute failures. During preview, we will make continuous enhancements in query reliability to enable most to successfully complete operations despite failures.
+
+Based on telemetry data gathered, the reliability of SQL Data Warehouse is estimated at 98% for typical data warehousing workloads. This means that, in average, 2 out of 100 queries may fail due to system errors. This is not a SLA for the preview rather an indicator of the expected reliability of queries being executed. Notice that the probability of a query failing increases with its execution time (e.g. a query taking longer than 2 hours has much higher probability of failing than a query taking less than 10 minutes). During preview we will make continuous enhancements to guarantee the same level of reliability for operations irrespective of their execution time. We will update the expected reliability as we release these enhancements with a goal of delivering a full SLA with the GA release.
+
+During the preview, SQL Data Warehouse may have up to 5 maintenance events per month to install critical fixes. Each event may cause query failures for up to 2 hours with the time dependent on the amount of DWU used by the SQL Data Warehouse instance. We will make every attempt to notify customers of these events 48 hours in advance to allow for proper planning.
+
+## Performance and scalability
+SQL Data Warehouse introduces Data Warehouse Units (DWUs) as an abstraction of computational resources (CPUs, memory, storage I/O) aggregated across a number of nodes. Increasing the number of DWUs increases the aggregated computational resources of a SQL Data Warehouse instance. SQL Data Warehouse distributes operations (e.g. data load or query) across all of the compute infrastructure in the instance to increase or decrease the performance of loads and queries as the system is scaled up or down.
+
+Any data warehouse has 2 fundamental performance metrics: 
+- **Load rate**: The number of records that can be loaded into the data warehouse per second. We specifically measure the number of records that can be imported, via PolyBase, from Azure Blob Storage to a table with a Clustered Column-Store Index.
+- **Scan rate**: The number of records that can be sequentially retrieved from the data warehouse per second. This metric specifically measures the number of records returned by a query from a table with a Clustered Column-Store Index.
+
+During the preview, we will make continuous enhancements to increase these rates and ensure they scale predictably. 
+
+## Key performance concepts
+
+Please refer to the following articles to help you understand some additional key performance and scale concepts:
+
+- [performance and scale][]
+- [concurrency model][]
+- [designing tables][]
+- [choose a hash distribution key for your table][]
+- [statistics to improve performance][]
+
+## Next steps
+Please refer to the [development overview][] article to get some guidance on building your SQL Data Warehouse solution.
+
+<!--Image references-->
+
+<!--Article references-->
+
+[performance and scale]: sql-data-warehouse-performance-scale.md
+[concurrency model]: sql-data-warehouse-develop-concurrency.md
+[designing tables]: sql-data-warehouse-develop-table-design.md
+[choose a hash distribution key for your table]: sql-data-warehouse-develop-hash-distribution-key.md
+[statistics to improve performance]: sql-data-warehouse-develop-statistics.md
+[development overview]: sql-data-warehouse-overview-develop.md
+
+<!--MSDN references-->
+
+<!--Other web references-->