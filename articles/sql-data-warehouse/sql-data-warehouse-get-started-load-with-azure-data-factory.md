<properties
   pageTitle="Load data with Azure Data Factory | Microsoft Azure"
   description="Learn to load data with Azure Data Factory"
   services="sql-data-warehouse"
   documentationCenter="NA"
   authors="lodipalm"
   manager="barbkess"
   editor=""
   tags="azure-sql-data-warehouse"/>
<tags
   ms.service="sql-data-warehouse"
   ms.devlang="NA"
   ms.topic="get-started-article"
   ms.tgt_pltfrm="NA"
   ms.workload="data-services"
   ms.date="02/16/2016"
   ms.author="lodipalm;barbkess;sonyama"/>

# Load Data with Azure Data Factory

> [AZURE.SELECTOR]
- [Data Factory](sql-data-warehouse-get-started-load-with-azure-data-factory.md)
- [PolyBase](sql-data-warehouse-get-started-load-with-polybase.md)
- [BCP](sql-data-warehouse-load-with-bcp.md)

 This tutorial shows you how to create a pipeline in Azure Data Factory to move data from Azure Storage Blob to SQL Data Warehouse. With the following steps you will:

+ Set-up sample data in an Azure Storage Blob.
+ Connect resources to Azure Data Factory.
+ Create a pipeline to move data from Storage Blobs to SQL Data Warehouse.

>[AZURE.VIDEO loading-azure-sql-data-warehouse-with-azure-data-factory]


## Before you begin

To familiarize yourself with Azure Data Factory, see [Introduction to Azure Data Factory](../data-factory/data-factory-introduction.md).

### Create or identify resources

Before starting this tutorial, you need to have the following resources.

   + **Azure Storage Blob**: This tutorial uses Azure Storage Blob as the data source for the Azure Data Factory pipeline, and so you need to have one available to store the sample data. If you don't have one already, learn how to [Create a storage account](../storage/storage-create-storage-account/#create-a-storage-accoun/). 

   + **SQL Data Warehouse**: This tutorial moves the data from Azure Storage Blob to  SQL Data Warehouse and so need to have a data warehouse online that is loaded with the AdventureWorksDW sample data. If you do not already have a data warehouse, learn how to [provision one](sql-data-warehouse-get-started-provision.md). If you have a data warehouse but didn't provision it with the sample data, you can [load it manually](sql-data-warehouse-get-started-manually-load-samples.md).

   + **Azure Data Factory**: Azure Data Factory will complete the actual load and so you need to have one that you can use to build the data movement pipeline.If you don't have one already, learn how to create one in Step 1 of [Get started with Azure Data Factory (Data Factory Editor)](../data-factory/data-factory-build-your-first-pipeline-using-editor.md).

   + **AZCopy**: You need AZCopy to copy the sample data from your local client to your Azure Storage Blob. For install instructions, see the [AZCopy documentation](../storage/storage-use-azcopy.md).

## Step 1: Copy sample data to Azure Storage Blob

Once you have all of the pieces ready, you are ready to copy sample data to your Azure Storage Blob.

1. [Download sample data](https://migrhoststorage.blob.core.windows.net/adfsample/FactInternetSales.csv). This data will add another three years of sales data to your AdventureWorksDW sample data.

2. Use this AZCopy command to copy the three years of data to your Azure Storage Blob. 

````
AzCopy /Source:<Sample Data Location>  /Dest:https://<storage account>.blob.core.windows.net/<container name> /DestKey:<storage key> /Pattern:FactInternetSales.csv
````


## Step 2: Connect resources to Azure Data Factory

Now that the data is in place we can create the Azure Data Factory pipeline to move the data from Azure blob storage into SQL Data Warehouse.

To get started, open the [Azure Portal](https://portal.azure.com/) and select your data factory from the left-hand menu.

### Step 2.1: Create Linked Service

Link your Azure storage account and SQL Data Warehouse to your data factory.  

1. First, begin the registration process by clicking the 'Linked Services' section of your data factory and then click 'New data store.' Choose a name to register your azure storage under, select Azure Storage as your type, and then enter your Account Name and Account Key.

2. To register SQL Data Warehouse navigate to the 'Author and Deploy' section, select 'New Data Store', and then 'Azure SQL Data Warehouse'. Copy and paste in this template, and then fill in your specific information.
<<<<<<< HEAD

    ````
    {
        "name": "<Linked Service Name>",
	    "properties": {
	        "description": "",
		    "type": "AzureSqlDW",
		    "typeProperties": {
		         "connectionString": "Data Source=tcp:<server name>.database.windows.net,1433;Initial Catalog=<server name>;Integrated Security=False;User ID=<user>@<servername>;Password=<password>;Connect Timeout=30;Encrypt=True"
	         }
        }
    }
    ````

=======

    ````
    {
        "name": "<Linked Service Name>",
	    "properties": {
	        "description": "",
		    "type": "AzureSqlDW",
		    "typeProperties": {
		         "connectionString": "Data Source=tcp:<server name>.database.windows.net,1433;Initial Catalog=<server name>;Integrated Security=False;User ID=<user>@<servername>;Password=<password>;Connect Timeout=30;Encrypt=True"
	         }
        }
    }
    ````

>>>>>>> 62d764ee
### Step 2.2: Define the dataset

After creating the linked services, we will have to define the data sets.  Here this means defining the structure of the data that is being moved from your storage to your data warehouse.  You can read more about creating

1. Start this process by navigating to the 'Author and Deploy' section of your data factory.

2. Click 'New dataset' and then 'Azure Blob storage' to link your storage to your data factory.  You can use the below script to define your data in Azure Blob storage:

    ````
	{
	    "name": "<Dataset Name>",
		"properties": {
		    "type": "AzureBlob",
			"linkedServiceName": "<linked storage name>",
			"typeProperties": {
			    "folderPath": "<containter name>",
				"fileName": "FactInternetSales.csv",
				"format": {
				"type": "TextFormat",
				"columnDelimiter": ",",
				"rowDelimiter": "\n"
                }
            },
		    "external": true,
		    "availability": {
			    "frequency": "Hour",
			    "interval": 1
		    },
		    "policy": {
		        "externalData": {
			        "retryInterval": "00:01:00",
			        "retryTimeout": "00:10:00",
			        "maximumRetry": 3
		        }
            }
		}
	}
    ````


3. Now we will also define our dataset for SQL Data Warehouse.  We start in the same way, by clicking 'New dataset' and then 'Azure SQL Data Warehouse'.

    ````
    {
<<<<<<< HEAD
        "name": "<dataset name>",
        "properties": {
=======
	    "name": "DWDataset",
		"properties": {
>>>>>>> 62d764ee
		    "type": "AzureSqlDWTable",
		    "linkedServiceName": "AzureSqlDWLinkedService",
		    "typeProperties": {
<<<<<<< HEAD
		      "tableName": "FactInternetSales"
		    },
		    "availability": {
		      "frequency": "Hour",
		      "interval": 1
		    }
        }
    }

    {
	    "name": "DWDataset",
		"properties": {
		    "type": "AzureSqlDWTable",
		    "linkedServiceName": "AzureSqlDWLinkedService",
		    "typeProperties": {
=======
>>>>>>> 62d764ee
			    "tableName": "FactInternetSales"
			},
		    "availability": {
		        "frequency": "Hour",
			    "interval": 1
	        }
        }
    }
    ````

## Step 3: Create and run your pipeline

Finally, we will set-up and run the pipeline in Azure Data Factory.  This is the operation that will complete the actual data movement.  You can find a full view of the operations that you can complete with SQL Data Warehouse and Azure Data Factory [here](../data-factory/data-factory-azure-sql-data-warehouse-connector.md).

In the 'Author and Deploy' section now click 'More Commands' and then 'New Pipeline'.  After you create the pipeline, you can use the below code to transfer the data to your data warehouse:

````
{
    "name": "<Pipeline Name>",
    "properties": {
        "description": "<Description>",
        "activities": [ 
          {
            "type": "Copy",
    		"typeProperties": {
    		    "source": {
	    		    "type": "BlobSource",
	    			"skipHeaderLineCount": 1
	    	    },
	    		"sink": {
	    		    "type": "SqlDWSink",
	    		    "writeBatchSize": 0,
	    			"writeBatchTimeout": "00:00:10"
	    		}
	    	},
	    	"inputs": [
	    	  {
	    		"name": "<Storage Dataset>"
	    	  }
	    	],
	    	"outputs": [
	    	  {
	    	    "name": "<Data Warehouse Dataset>"
	    	  }
	    	],
	    	"policy": {
	            "timeout": "01:00:00",
	    	    "concurrency": 1
	    	},
	    	"scheduler": {
	    	    "frequency": "Hour",
	    		"interval": 1
	    	},
	    	"name": "Sample Copy",
	    	"description": "Copy Activity"
	      }
	    ],
	    "start": "<Date YYYY-MM-DD>",
	    "end": "<Date YYYY-MM-DD>",
	    "isPaused": false
    }
}
````

## Next steps

To learn more, start by viewing:

- [Azure Data Factory learning path](https://azure.microsoft.com/documentation/learning-paths/data-factory/).
- [Azure SQL Data Warehouse Connector](../data-factory/data-factory-azure-sql-data-warehouse-connector.md). This is the core reference topic for using Azure Data Factory with Azure SQL Data Warehouse.


These topics provide detailed information about Azure Data Factory. They discuss Azure SQL Database or HDinsight, but the information also applies to Azure SQL Data Warehouse.

- [Tutorial: Get started with Azure Data Factory](../data-factory/data-factory-build-your-first-pipeline.md). This is the core tutorial for processing data with Azure Data Factory. In this tutorial you will build your first pipeline that uses HDInsight to transform and analyze web logs on a monthly basis. Note, there is no copy activity in this tutorial.
- [Tutorial: Copy data from Azure Storage Blob to Azure SQL Database](../data-factory/data-factory-get-started.md). In this tutorial, you will create a pipeline in Azure Data Factory to copy data from Azure Storage Blob to Azure SQL Database.
- [Real-world scenario tutorial](../data-factory/data-factory-tutorial.md). This is an in-depth tutorial for using Azure Data Factory.





<|MERGE_RESOLUTION|>--- conflicted
+++ resolved
@@ -1,261 +1,221 @@
-<properties
-   pageTitle="Load data with Azure Data Factory | Microsoft Azure"
-   description="Learn to load data with Azure Data Factory"
-   services="sql-data-warehouse"
-   documentationCenter="NA"
-   authors="lodipalm"
-   manager="barbkess"
-   editor=""
-   tags="azure-sql-data-warehouse"/>
-<tags
-   ms.service="sql-data-warehouse"
-   ms.devlang="NA"
-   ms.topic="get-started-article"
-   ms.tgt_pltfrm="NA"
-   ms.workload="data-services"
-   ms.date="02/16/2016"
-   ms.author="lodipalm;barbkess;sonyama"/>
-
-# Load Data with Azure Data Factory
-
-> [AZURE.SELECTOR]
-- [Data Factory](sql-data-warehouse-get-started-load-with-azure-data-factory.md)
-- [PolyBase](sql-data-warehouse-get-started-load-with-polybase.md)
-- [BCP](sql-data-warehouse-load-with-bcp.md)
-
- This tutorial shows you how to create a pipeline in Azure Data Factory to move data from Azure Storage Blob to SQL Data Warehouse. With the following steps you will:
-
-+ Set-up sample data in an Azure Storage Blob.
-+ Connect resources to Azure Data Factory.
-+ Create a pipeline to move data from Storage Blobs to SQL Data Warehouse.
-
->[AZURE.VIDEO loading-azure-sql-data-warehouse-with-azure-data-factory]
-
-
-## Before you begin
-
-To familiarize yourself with Azure Data Factory, see [Introduction to Azure Data Factory](../data-factory/data-factory-introduction.md).
-
-### Create or identify resources
-
-Before starting this tutorial, you need to have the following resources.
-
-   + **Azure Storage Blob**: This tutorial uses Azure Storage Blob as the data source for the Azure Data Factory pipeline, and so you need to have one available to store the sample data. If you don't have one already, learn how to [Create a storage account](../storage/storage-create-storage-account/#create-a-storage-accoun/). 
-
-   + **SQL Data Warehouse**: This tutorial moves the data from Azure Storage Blob to  SQL Data Warehouse and so need to have a data warehouse online that is loaded with the AdventureWorksDW sample data. If you do not already have a data warehouse, learn how to [provision one](sql-data-warehouse-get-started-provision.md). If you have a data warehouse but didn't provision it with the sample data, you can [load it manually](sql-data-warehouse-get-started-manually-load-samples.md).
-
-   + **Azure Data Factory**: Azure Data Factory will complete the actual load and so you need to have one that you can use to build the data movement pipeline.If you don't have one already, learn how to create one in Step 1 of [Get started with Azure Data Factory (Data Factory Editor)](../data-factory/data-factory-build-your-first-pipeline-using-editor.md).
-
-   + **AZCopy**: You need AZCopy to copy the sample data from your local client to your Azure Storage Blob. For install instructions, see the [AZCopy documentation](../storage/storage-use-azcopy.md).
-
-## Step 1: Copy sample data to Azure Storage Blob
-
-Once you have all of the pieces ready, you are ready to copy sample data to your Azure Storage Blob.
-
-1. [Download sample data](https://migrhoststorage.blob.core.windows.net/adfsample/FactInternetSales.csv). This data will add another three years of sales data to your AdventureWorksDW sample data.
-
-2. Use this AZCopy command to copy the three years of data to your Azure Storage Blob. 
-
-````
-AzCopy /Source:<Sample Data Location>  /Dest:https://<storage account>.blob.core.windows.net/<container name> /DestKey:<storage key> /Pattern:FactInternetSales.csv
-````
-
-
-## Step 2: Connect resources to Azure Data Factory
-
-Now that the data is in place we can create the Azure Data Factory pipeline to move the data from Azure blob storage into SQL Data Warehouse.
-
-To get started, open the [Azure Portal](https://portal.azure.com/) and select your data factory from the left-hand menu.
-
-### Step 2.1: Create Linked Service
-
-Link your Azure storage account and SQL Data Warehouse to your data factory.  
-
-1. First, begin the registration process by clicking the 'Linked Services' section of your data factory and then click 'New data store.' Choose a name to register your azure storage under, select Azure Storage as your type, and then enter your Account Name and Account Key.
-
-2. To register SQL Data Warehouse navigate to the 'Author and Deploy' section, select 'New Data Store', and then 'Azure SQL Data Warehouse'. Copy and paste in this template, and then fill in your specific information.
-<<<<<<< HEAD
-
-    ````
-    {
-        "name": "<Linked Service Name>",
-	    "properties": {
-	        "description": "",
-		    "type": "AzureSqlDW",
-		    "typeProperties": {
-		         "connectionString": "Data Source=tcp:<server name>.database.windows.net,1433;Initial Catalog=<server name>;Integrated Security=False;User ID=<user>@<servername>;Password=<password>;Connect Timeout=30;Encrypt=True"
-	         }
-        }
-    }
-    ````
-
-=======
-
-    ````
-    {
-        "name": "<Linked Service Name>",
-	    "properties": {
-	        "description": "",
-		    "type": "AzureSqlDW",
-		    "typeProperties": {
-		         "connectionString": "Data Source=tcp:<server name>.database.windows.net,1433;Initial Catalog=<server name>;Integrated Security=False;User ID=<user>@<servername>;Password=<password>;Connect Timeout=30;Encrypt=True"
-	         }
-        }
-    }
-    ````
-
->>>>>>> 62d764ee
-### Step 2.2: Define the dataset
-
-After creating the linked services, we will have to define the data sets.  Here this means defining the structure of the data that is being moved from your storage to your data warehouse.  You can read more about creating
-
-1. Start this process by navigating to the 'Author and Deploy' section of your data factory.
-
-2. Click 'New dataset' and then 'Azure Blob storage' to link your storage to your data factory.  You can use the below script to define your data in Azure Blob storage:
-
-    ````
-	{
-	    "name": "<Dataset Name>",
-		"properties": {
-		    "type": "AzureBlob",
-			"linkedServiceName": "<linked storage name>",
-			"typeProperties": {
-			    "folderPath": "<containter name>",
-				"fileName": "FactInternetSales.csv",
-				"format": {
-				"type": "TextFormat",
-				"columnDelimiter": ",",
-				"rowDelimiter": "\n"
-                }
-            },
-		    "external": true,
-		    "availability": {
-			    "frequency": "Hour",
-			    "interval": 1
-		    },
-		    "policy": {
-		        "externalData": {
-			        "retryInterval": "00:01:00",
-			        "retryTimeout": "00:10:00",
-			        "maximumRetry": 3
-		        }
-            }
-		}
-	}
-    ````
-
-
-3. Now we will also define our dataset for SQL Data Warehouse.  We start in the same way, by clicking 'New dataset' and then 'Azure SQL Data Warehouse'.
-
-    ````
-    {
-<<<<<<< HEAD
-        "name": "<dataset name>",
-        "properties": {
-=======
-	    "name": "DWDataset",
-		"properties": {
->>>>>>> 62d764ee
-		    "type": "AzureSqlDWTable",
-		    "linkedServiceName": "AzureSqlDWLinkedService",
-		    "typeProperties": {
-<<<<<<< HEAD
-		      "tableName": "FactInternetSales"
-		    },
-		    "availability": {
-		      "frequency": "Hour",
-		      "interval": 1
-		    }
-        }
-    }
-
-    {
-	    "name": "DWDataset",
-		"properties": {
-		    "type": "AzureSqlDWTable",
-		    "linkedServiceName": "AzureSqlDWLinkedService",
-		    "typeProperties": {
-=======
->>>>>>> 62d764ee
-			    "tableName": "FactInternetSales"
-			},
-		    "availability": {
-		        "frequency": "Hour",
-			    "interval": 1
-	        }
-        }
-    }
-    ````
-
-## Step 3: Create and run your pipeline
-
-Finally, we will set-up and run the pipeline in Azure Data Factory.  This is the operation that will complete the actual data movement.  You can find a full view of the operations that you can complete with SQL Data Warehouse and Azure Data Factory [here](../data-factory/data-factory-azure-sql-data-warehouse-connector.md).
-
-In the 'Author and Deploy' section now click 'More Commands' and then 'New Pipeline'.  After you create the pipeline, you can use the below code to transfer the data to your data warehouse:
-
-````
-{
-    "name": "<Pipeline Name>",
-    "properties": {
-        "description": "<Description>",
-        "activities": [ 
-          {
-            "type": "Copy",
-    		"typeProperties": {
-    		    "source": {
-	    		    "type": "BlobSource",
-	    			"skipHeaderLineCount": 1
-	    	    },
-	    		"sink": {
-	    		    "type": "SqlDWSink",
-	    		    "writeBatchSize": 0,
-	    			"writeBatchTimeout": "00:00:10"
-	    		}
-	    	},
-	    	"inputs": [
-	    	  {
-	    		"name": "<Storage Dataset>"
-	    	  }
-	    	],
-	    	"outputs": [
-	    	  {
-	    	    "name": "<Data Warehouse Dataset>"
-	    	  }
-	    	],
-	    	"policy": {
-	            "timeout": "01:00:00",
-	    	    "concurrency": 1
-	    	},
-	    	"scheduler": {
-	    	    "frequency": "Hour",
-	    		"interval": 1
-	    	},
-	    	"name": "Sample Copy",
-	    	"description": "Copy Activity"
-	      }
-	    ],
-	    "start": "<Date YYYY-MM-DD>",
-	    "end": "<Date YYYY-MM-DD>",
-	    "isPaused": false
-    }
-}
-````
-
-## Next steps
-
-To learn more, start by viewing:
-
-- [Azure Data Factory learning path](https://azure.microsoft.com/documentation/learning-paths/data-factory/).
-- [Azure SQL Data Warehouse Connector](../data-factory/data-factory-azure-sql-data-warehouse-connector.md). This is the core reference topic for using Azure Data Factory with Azure SQL Data Warehouse.
-
-
-These topics provide detailed information about Azure Data Factory. They discuss Azure SQL Database or HDinsight, but the information also applies to Azure SQL Data Warehouse.
-
-- [Tutorial: Get started with Azure Data Factory](../data-factory/data-factory-build-your-first-pipeline.md). This is the core tutorial for processing data with Azure Data Factory. In this tutorial you will build your first pipeline that uses HDInsight to transform and analyze web logs on a monthly basis. Note, there is no copy activity in this tutorial.
-- [Tutorial: Copy data from Azure Storage Blob to Azure SQL Database](../data-factory/data-factory-get-started.md). In this tutorial, you will create a pipeline in Azure Data Factory to copy data from Azure Storage Blob to Azure SQL Database.
-- [Real-world scenario tutorial](../data-factory/data-factory-tutorial.md). This is an in-depth tutorial for using Azure Data Factory.
-
-
-
-
-
+<properties
+   pageTitle="Load data with Azure Data Factory | Microsoft Azure"
+   description="Learn to load data with Azure Data Factory"
+   services="sql-data-warehouse"
+   documentationCenter="NA"
+   authors="lodipalm"
+   manager="barbkess"
+   editor=""
+   tags="azure-sql-data-warehouse"/>
+<tags
+   ms.service="sql-data-warehouse"
+   ms.devlang="NA"
+   ms.topic="get-started-article"
+   ms.tgt_pltfrm="NA"
+   ms.workload="data-services"
+   ms.date="02/16/2016"
+   ms.author="lodipalm;barbkess;sonyama"/>
+
+# Load Data with Azure Data Factory
+
+> [AZURE.SELECTOR]
+- [Data Factory](sql-data-warehouse-get-started-load-with-azure-data-factory.md)
+- [PolyBase](sql-data-warehouse-get-started-load-with-polybase.md)
+- [BCP](sql-data-warehouse-load-with-bcp.md)
+
+ This tutorial shows you how to create a pipeline in Azure Data Factory to move data from Azure Storage Blob to SQL Data Warehouse. With the following steps you will:
+
++ Set-up sample data in an Azure Storage Blob.
++ Connect resources to Azure Data Factory.
++ Create a pipeline to move data from Storage Blobs to SQL Data Warehouse.
+
+>[AZURE.VIDEO loading-azure-sql-data-warehouse-with-azure-data-factory]
+
+
+## Before you begin
+
+To familiarize yourself with Azure Data Factory, see [Introduction to Azure Data Factory](../data-factory/data-factory-introduction.md).
+
+### Create or identify resources
+
+Before starting this tutorial, you need to have the following resources.
+
+   + **Azure Storage Blob**: This tutorial uses Azure Storage Blob as the data source for the Azure Data Factory pipeline, and so you need to have one available to store the sample data. If you don't have one already, learn how to [Create a storage account](../storage/storage-create-storage-account/#create-a-storage-accoun/). 
+
+   + **SQL Data Warehouse**: This tutorial moves the data from Azure Storage Blob to  SQL Data Warehouse and so need to have a data warehouse online that is loaded with the AdventureWorksDW sample data. If you do not already have a data warehouse, learn how to [provision one](sql-data-warehouse-get-started-provision.md). If you have a data warehouse but didn't provision it with the sample data, you can [load it manually](sql-data-warehouse-get-started-manually-load-samples.md).
+
+   + **Azure Data Factory**: Azure Data Factory will complete the actual load and so you need to have one that you can use to build the data movement pipeline.If you don't have one already, learn how to create one in Step 1 of [Get started with Azure Data Factory (Data Factory Editor)](../data-factory/data-factory-build-your-first-pipeline-using-editor.md).
+
+   + **AZCopy**: You need AZCopy to copy the sample data from your local client to your Azure Storage Blob. For install instructions, see the [AZCopy documentation](../storage/storage-use-azcopy.md).
+
+## Step 1: Copy sample data to Azure Storage Blob
+
+Once you have all of the pieces ready, you are ready to copy sample data to your Azure Storage Blob.
+
+1. [Download sample data](https://migrhoststorage.blob.core.windows.net/adfsample/FactInternetSales.csv). This data will add another three years of sales data to your AdventureWorksDW sample data.
+
+2. Use this AZCopy command to copy the three years of data to your Azure Storage Blob. 
+
+````
+AzCopy /Source:<Sample Data Location>  /Dest:https://<storage account>.blob.core.windows.net/<container name> /DestKey:<storage key> /Pattern:FactInternetSales.csv
+````
+
+
+## Step 2: Connect resources to Azure Data Factory
+
+Now that the data is in place we can create the Azure Data Factory pipeline to move the data from Azure blob storage into SQL Data Warehouse.
+
+To get started, open the [Azure Portal](https://portal.azure.com/) and select your data factory from the left-hand menu.
+
+### Step 2.1: Create Linked Service
+
+Link your Azure storage account and SQL Data Warehouse to your data factory.  
+
+1. First, begin the registration process by clicking the 'Linked Services' section of your data factory and then click 'New data store.' Choose a name to register your azure storage under, select Azure Storage as your type, and then enter your Account Name and Account Key.
+
+2. To register SQL Data Warehouse navigate to the 'Author and Deploy' section, select 'New Data Store', and then 'Azure SQL Data Warehouse'. Copy and paste in this template, and then fill in your specific information.
+
+    ````
+    {
+        "name": "<Linked Service Name>",
+	    "properties": {
+	        "description": "",
+		    "type": "AzureSqlDW",
+		    "typeProperties": {
+		         "connectionString": "Data Source=tcp:<server name>.database.windows.net,1433;Initial Catalog=<server name>;Integrated Security=False;User ID=<user>@<servername>;Password=<password>;Connect Timeout=30;Encrypt=True"
+	         }
+        }
+    }
+    ````
+
+### Step 2.2: Define the dataset
+
+After creating the linked services, we will have to define the data sets.  Here this means defining the structure of the data that is being moved from your storage to your data warehouse.  You can read more about creating
+
+1. Start this process by navigating to the 'Author and Deploy' section of your data factory.
+
+2. Click 'New dataset' and then 'Azure Blob storage' to link your storage to your data factory.  You can use the below script to define your data in Azure Blob storage:
+
+    ````
+	{
+	    "name": "<Dataset Name>",
+		"properties": {
+		    "type": "AzureBlob",
+			"linkedServiceName": "<linked storage name>",
+			"typeProperties": {
+			    "folderPath": "<containter name>",
+				"fileName": "FactInternetSales.csv",
+				"format": {
+				"type": "TextFormat",
+				"columnDelimiter": ",",
+				"rowDelimiter": "\n"
+                }
+            },
+		    "external": true,
+		    "availability": {
+			    "frequency": "Hour",
+			    "interval": 1
+		    },
+		    "policy": {
+		        "externalData": {
+			        "retryInterval": "00:01:00",
+			        "retryTimeout": "00:10:00",
+			        "maximumRetry": 3
+		        }
+            }
+		}
+	}
+    ````
+
+
+3. Now we will also define our dataset for SQL Data Warehouse.  We start in the same way, by clicking 'New dataset' and then 'Azure SQL Data Warehouse'.
+
+    ````
+    {
+	    "name": "DWDataset",
+		"properties": {
+		    "type": "AzureSqlDWTable",
+		    "linkedServiceName": "AzureSqlDWLinkedService",
+		    "typeProperties": {
+			    "tableName": "FactInternetSales"
+			},
+		    "availability": {
+		        "frequency": "Hour",
+			    "interval": 1
+	        }
+        }
+    }
+    ````
+
+## Step 3: Create and run your pipeline
+
+Finally, we will set-up and run the pipeline in Azure Data Factory.  This is the operation that will complete the actual data movement.  You can find a full view of the operations that you can complete with SQL Data Warehouse and Azure Data Factory [here](../data-factory/data-factory-azure-sql-data-warehouse-connector.md).
+
+In the 'Author and Deploy' section now click 'More Commands' and then 'New Pipeline'.  After you create the pipeline, you can use the below code to transfer the data to your data warehouse:
+
+````
+{
+    "name": "<Pipeline Name>",
+    "properties": {
+        "description": "<Description>",
+        "activities": [ 
+          {
+            "type": "Copy",
+    		"typeProperties": {
+    		    "source": {
+	    		    "type": "BlobSource",
+	    			"skipHeaderLineCount": 1
+	    	    },
+	    		"sink": {
+	    		    "type": "SqlDWSink",
+	    		    "writeBatchSize": 0,
+	    			"writeBatchTimeout": "00:00:10"
+	    		}
+	    	},
+	    	"inputs": [
+	    	  {
+	    		"name": "<Storage Dataset>"
+	    	  }
+	    	],
+	    	"outputs": [
+	    	  {
+	    	    "name": "<Data Warehouse Dataset>"
+	    	  }
+	    	],
+	    	"policy": {
+	            "timeout": "01:00:00",
+	    	    "concurrency": 1
+	    	},
+	    	"scheduler": {
+	    	    "frequency": "Hour",
+	    		"interval": 1
+	    	},
+	    	"name": "Sample Copy",
+	    	"description": "Copy Activity"
+	      }
+	    ],
+	    "start": "<Date YYYY-MM-DD>",
+	    "end": "<Date YYYY-MM-DD>",
+	    "isPaused": false
+    }
+}
+````
+
+## Next steps
+
+To learn more, start by viewing:
+
+- [Azure Data Factory learning path](https://azure.microsoft.com/documentation/learning-paths/data-factory/).
+- [Azure SQL Data Warehouse Connector](../data-factory/data-factory-azure-sql-data-warehouse-connector.md). This is the core reference topic for using Azure Data Factory with Azure SQL Data Warehouse.
+
+
+These topics provide detailed information about Azure Data Factory. They discuss Azure SQL Database or HDinsight, but the information also applies to Azure SQL Data Warehouse.
+
+- [Tutorial: Get started with Azure Data Factory](../data-factory/data-factory-build-your-first-pipeline.md). This is the core tutorial for processing data with Azure Data Factory. In this tutorial you will build your first pipeline that uses HDInsight to transform and analyze web logs on a monthly basis. Note, there is no copy activity in this tutorial.
+- [Tutorial: Copy data from Azure Storage Blob to Azure SQL Database](../data-factory/data-factory-get-started.md). In this tutorial, you will create a pipeline in Azure Data Factory to copy data from Azure Storage Blob to Azure SQL Database.
+- [Real-world scenario tutorial](../data-factory/data-factory-tutorial.md). This is an in-depth tutorial for using Azure Data Factory.
+
+
+
+
+