--- conflicted
+++ resolved
@@ -13,11 +13,7 @@
    ms.topic="article"
    ms.tgt_pltfrm="NA"
    ms.workload="data-services"
-<<<<<<< HEAD
    ms.date="06/14/2016"
-=======
-   ms.date="06/13/2016"
->>>>>>> 6a69c636
    ms.author="jrj;barbkess"/>
 
 # Optimizing transactions for SQL Data Warehouse
