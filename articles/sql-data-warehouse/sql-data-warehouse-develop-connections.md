<<<<<<< HEAD
<properties
   pageTitle="Connect to SQL Data Warehouse | Microsoft Azure"
   description="Tips for connecting to SQL Data Warehouse for developing solutions."
   services="sql-data-warehouse"
   documentationCenter="NA"
   authors="jrowlandjones"
   manager="barbkess"
   editor=""/>

<tags
   ms.service="sql-data-warehouse"
   ms.devlang="NA"
   ms.topic="article"
   ms.tgt_pltfrm="NA"
   ms.workload="data-services"
   ms.date="06/26/2015"
   ms.author="JRJ@BigBangData.co.uk;barbkess"/>

# Connect to SQL Data Warehouse 
To connect to SQL Data Warehouse you will need to pass in security credentials for authentication purposes. Upon establishing a connection you will also find that certain connection settings are configured as part of establishing your query session.

This article details the following aspects of connecting to SQL Data warehouse:

- Authentication
- Connection Settings
- Sessions and Request Identifiers


## Authentication
To connect to SQL Data Warehouse you will need to provide the following information:

- Fully qualified servername 
- Specify SQL authentication
- Username 
- Password
- Default database (optional)

It is important to note that users must authenticate using SQL authentication. Trusted authentication is not supported at this time.

By default your connection will connect to the master database and not your user database. To connect to your user database you can choose to do one of two things:

1. Specify the default database when registering your server with the SQL Server Object Explorer in SSDT or in your application connection string. For example by including the InitialCatalog parameter for an ODBC connection.
2. First highlight the user database prior to creating a session in SSDT.

> [AZURE.NOTE] For guidance connecting to SQL Data Warehouse with SSDT please refer back to the [connect and query][] getting started article. 

It is again important to note that the Transact-SQL statement **USE <your DB>** is not supported for changing the database for a connection 

## Application connection protocols
You can connect to SQL Data Warehouse using any of the following protocols:

- ADO.NET
- ODBC
- PHP
- JDBC

### Sample ADO.NET connection string

```
Server=tcp:{your_server}.database.windows.net,1433;Database={your_database};User ID={your_user_name};Password={your_password_here};Encrypt=True;TrustServerCertificate=False;Connection Timeout=30;
```

### Sample ODBC connection string

```
Driver={SQL Server Native Client 11.0};Server=tcp:{your_server}.database.windows.net,1433;Database={your_database};Uid={your_user_name};Pwd={your_password_here};Encrypt=yes;TrustServerCertificate=no;Connection Timeout=30;
```

### Sample PHP connection string

```
Server: {your_server}.database.windows.net,1433 \r\nSQL Database: {your_database}\r\nUser Name: {your_user_name}\r\n\r\nPHP Data Objects(PDO) Sample Code:\r\n\r\ntry {\r\n   $conn = new PDO ( \"sqlsrv:server = tcp:{your_server}.database.windows.net,1433; Database = {your_database}\", \"{your_user_name}\", \"{your_password_here}\");\r\n    $conn->setAttribute( PDO::ATTR_ERRMODE, PDO::ERRMODE_EXCEPTION );\r\n}\r\ncatch ( PDOException $e ) {\r\n   print( \"Error connecting to SQL Server.\" );\r\n   die(print_r($e));\r\n}\r\n\rSQL Server Extension Sample Code:\r\n\r\n$connectionInfo = array(\"UID\" => \"{your_user_name}\", \"pwd\" => \"{your_password_here}\", \"Database\" => \"{your_database}\", \"LoginTimeout\" => 30, \"Encrypt\" => 1, \"TrustServerCertificate\" => 0);\r\n$serverName = \"tcp:{your_server}.database.windows.net,1433\";\r\n$conn = sqlsrv_connect($serverName, $connectionInfo);
```

### Sample JDBC connection string

```
jdbc:sqlserver://yourserver.database.windows.net:1433;database=yourdatabase;user={your_user_name};password={your_password_here};encrypt=true;trustServerCertificate=false;hostNameInCertificate=*.database.windows.net;loginTimeout=30;
```

## Connection settings
SQL Data Warehouse standardizes a few settings during connection and object creation. These cannot be overridden.

| Database Setting   | Value                        |
| :----------------- | :--------------------------- |
| ANSI_NULLS         | ON                           |
| QUOTED_IDENTIFIERS | ON                           |
| NO_COUNT           | OFF                          |
| DATEFORMAT         | mdy                          |
| DATEFIRST          | 7                            |
| Database Collation | SQL_Latin1_General_CP1_CI_AS |

## Sessions and requests
Once a connection has been made and a session has been established you are ready to write and submit queries to SQL Data Warehouse.

Each query will be represented by one or more request identifiers. All queries submitted on that connection are part of a single session and will therefore be represented by a single session id.

However, as SQL Data Warehouse is a distributed MPP system both session and request identifiers are exposed a little differently when compared to SQL Server. 

Sessions and requests are logically represented by their respective identifiers.
	
| Identifier | Example value |
| :--------- | :------------ |
| Session ID | SID123456     |
| Request ID | QID123456     |

Notice that the Session ID is prefixed by SID - shorthand for Session ID - and the requests are prefixed by QID which is shorthand for Query ID.

You will need this information to help you identify your query when monitoring your query performance. You can monitor your query performance by using either the [Azure Portal] and the dynamic management views.

To identify which session you are currently using the following function:

```
SELECT SESSION_ID()
;
```

To view all the queries that are either running or have recently run against your data warehouse you can use a query like the one below:

```
CREATE VIEW dbo.vSessionRequests
AS
SELECT 	 s.[session_id]									AS Session_ID
		,s.[status]										AS Session_Status
		,s.[login_name]									AS Session_LoginName
		,s.[login_time]									AS Session_LoginTime
        ,r.[request_id]									AS Request_ID
		,r.[status]										AS Request_Status
		,r.[submit_time]								AS Request_SubmitTime
		,r.[start_time]									AS Request_StartTime
		,r.[end_compile_time]							AS Request_EndCompileTime
		,r.[end_time]									AS Request_EndTime
		,r.[total_elapsed_time]							AS Request_TotalElapsedDuration_ms
        ,DATEDIFF(ms,[submit_time],[start_time])		AS Request_InitiateDuration_ms
        ,DATEDIFF(ms,[start_time],[end_compile_time])	AS Request_CompileDuration_ms
        ,DATEDIFF(ms,[end_compile_time],[end_time])		AS Request_ExecDuration_ms
		,[label]										AS Request_QueryLabel
		,[command]										AS Request_Command
		,[database_id]									AS Request_Database_ID
FROM    sys.dm_pdw_exec_requests r
JOIN    sys.dm_pdw_exec_sessions s	ON	r.[session_id] = s.[session_id]
WHERE   s.[session_id] <> SESSION_ID()
;
```

Note this query has been encapsulated in a view so that you can incorporate it into your solution. However to see the results you will need to create the view and execute it.

## Next steps
Once connected you can begin designing your tables. Please refer to the [table design] article for further details.

<!--Image references-->

<!--Azure.com references-->
[connect and query]: sql-data-warehouse-get-started-connect-query.md
[table design]: sql-data-warehouse-develop-table-design.md

<!--MSDN references-->

<!--Other references-->
=======
<properties
   pageTitle="Connect to SQL Data Warehouse | Microsoft Azure"
   description="Tips for connecting to SQL Data Warehouse for developing solutions."
   services="sql-data-warehouse"
   documentationCenter="NA"
   authors="jrowlandjones"
   manager="barbkess"
   editor=""/>

<tags
   ms.service="sql-data-warehouse"
   ms.devlang="NA"
   ms.topic="article"
   ms.tgt_pltfrm="NA"
   ms.workload="data-services"
   ms.date="09/22/2015"
   ms.author="JRJ@BigBangData.co.uk;barbkess"/>

# Connect to SQL Data Warehouse 
To connect to SQL Data Warehouse you will need to pass in security credentials for authentication purposes. Upon establishing a connection you will also find that certain connection settings are configured as part of establishing your query session.

This article details the following aspects of connecting to SQL Data warehouse:

- Authentication
- Connection Settings
- Sessions and Request Identifiers


## Authentication
To connect to SQL Data Warehouse you will need to provide the following information:

- Fully qualified servername 
- Specify SQL authentication
- Username 
- Password
- Default database (optional)

It is important to note that users must authenticate using SQL authentication. Trusted authentication is not supported at this time.

By default your connection will connect to the master database and not your user database. To connect to your user database you can choose to do one of two things:

1. Specify the default database when registering your server with the SQL Server Object Explorer in SSDT or in your application connection string. For example by including the InitialCatalog parameter for an ODBC connection.
2. First highlight the user database prior to creating a session in SSDT.

> [AZURE.NOTE] For guidance connecting to SQL Data Warehouse with SSDT please refer back to the [connect and query][] getting started article. 

It is again important to note that the Transact-SQL statement **USE <your DB>** is not supported for changing the database for a connection 

## Application connection protocols
You can connect to SQL Data Warehouse using any of the following protocols:

- ADO.NET
- ODBC
- PHP
- JDBC

### Sample ADO.NET connection string

```
Server=tcp:{your_server}.database.windows.net,1433;Database={your_database};User ID={your_user_name};Password={your_password_here};Encrypt=True;TrustServerCertificate=False;Connection Timeout=30;
```

### Sample ODBC connection string

```
Driver={SQL Server Native Client 11.0};Server=tcp:{your_server}.database.windows.net,1433;Database={your_database};Uid={your_user_name};Pwd={your_password_here};Encrypt=yes;TrustServerCertificate=no;Connection Timeout=30;
```

### Sample PHP connection string

```
Server: {your_server}.database.windows.net,1433 \r\nSQL Database: {your_database}\r\nUser Name: {your_user_name}\r\n\r\nPHP Data Objects(PDO) Sample Code:\r\n\r\ntry {\r\n   $conn = new PDO ( \"sqlsrv:server = tcp:{your_server}.database.windows.net,1433; Database = {your_database}\", \"{your_user_name}\", \"{your_password_here}\");\r\n    $conn->setAttribute( PDO::ATTR_ERRMODE, PDO::ERRMODE_EXCEPTION );\r\n}\r\ncatch ( PDOException $e ) {\r\n   print( \"Error connecting to SQL Server.\" );\r\n   die(print_r($e));\r\n}\r\n\rSQL Server Extension Sample Code:\r\n\r\n$connectionInfo = array(\"UID\" => \"{your_user_name}\", \"pwd\" => \"{your_password_here}\", \"Database\" => \"{your_database}\", \"LoginTimeout\" => 30, \"Encrypt\" => 1, \"TrustServerCertificate\" => 0);\r\n$serverName = \"tcp:{your_server}.database.windows.net,1433\";\r\n$conn = sqlsrv_connect($serverName, $connectionInfo);
```

### Sample JDBC connection string

```
jdbc:sqlserver://yourserver.database.windows.net:1433;database=yourdatabase;user={your_user_name};password={your_password_here};encrypt=true;trustServerCertificate=false;hostNameInCertificate=*.database.windows.net;loginTimeout=30;
```

## Connection settings
SQL Data Warehouse standardizes a few settings during connection and object creation. These cannot be overridden.

| Database Setting   | Value                        |
| :----------------- | :--------------------------- |
| ANSI_NULLS         | ON                           |
| QUOTED_IDENTIFIERS | ON                           |
| NO_COUNT           | OFF                          |
| DATEFORMAT         | mdy                          |
| DATEFIRST          | 7                            |
| Database Collation | SQL_Latin1_General_CP1_CI_AS |

## Sessions and requests
Once a connection has been made and a session has been established you are ready to write and submit queries to SQL Data Warehouse.

Each query will be represented by one or more request identifiers. All queries submitted on that connection are part of a single session and will therefore be represented by a single session id.

However, as SQL Data Warehouse is a distributed MPP system both session and request identifiers are exposed a little differently when compared to SQL Server. 

Sessions and requests are logically represented by their respective identifiers.
	
| Identifier | Example value |
| :--------- | :------------ |
| Session ID | SID123456     |
| Request ID | QID123456     |

Notice that the Session ID is prefixed by SID - shorthand for Session ID - and the requests are prefixed by QID which is shorthand for Query ID.

You will need this information to help you identify your query when monitoring your query performance. You can monitor your query performance by using either the [Azure Portal] and the dynamic management views.

To identify which session you are currently using the following function:

```
SELECT SESSION_ID()
;
```

To view all the queries that are either running or have recently run against your data warehouse you can use a query like the one below:

```
CREATE VIEW dbo.vSessionRequests
AS
SELECT 	 s.[session_id]									AS Session_ID
		,s.[status]										AS Session_Status
		,s.[login_name]									AS Session_LoginName
		,s.[login_time]									AS Session_LoginTime
        ,r.[request_id]									AS Request_ID
		,r.[status]										AS Request_Status
		,r.[submit_time]								AS Request_SubmitTime
		,r.[start_time]									AS Request_StartTime
		,r.[end_compile_time]							AS Request_EndCompileTime
		,r.[end_time]									AS Request_EndTime
		,r.[total_elapsed_time]							AS Request_TotalElapsedDuration_ms
        ,DATEDIFF(ms,[submit_time],[start_time])		AS Request_InitiateDuration_ms
        ,DATEDIFF(ms,[start_time],[end_compile_time])	AS Request_CompileDuration_ms
        ,DATEDIFF(ms,[end_compile_time],[end_time])		AS Request_ExecDuration_ms
		,[label]										AS Request_QueryLabel
		,[command]										AS Request_Command
		,[database_id]									AS Request_Database_ID
FROM    sys.dm_pdw_exec_requests r
JOIN    sys.dm_pdw_exec_sessions s	ON	r.[session_id] = s.[session_id]
WHERE   s.[session_id] <> SESSION_ID()
;
```

Note this query has been encapsulated in a view so that you can incorporate it into your solution. However to see the results you will need to create the view and execute it.

## Next steps
Once connected you can begin designing your tables. Please refer to the [table design] article for further details.

<!--Image references-->

<!--Azure.com references-->
[connect and query]: sql-data-warehouse-get-started-connect-query.md
[table design]: sql-data-warehouse-develop-table-design.md

<!--MSDN references-->

<!--Other references-->
>>>>>>> a3835ed1
<|MERGE_RESOLUTION|>--- conflicted
+++ resolved
@@ -1,321 +1,159 @@
-<<<<<<< HEAD
-<properties
-   pageTitle="Connect to SQL Data Warehouse | Microsoft Azure"
-   description="Tips for connecting to SQL Data Warehouse for developing solutions."
-   services="sql-data-warehouse"
-   documentationCenter="NA"
-   authors="jrowlandjones"
-   manager="barbkess"
-   editor=""/>
-
-<tags
-   ms.service="sql-data-warehouse"
-   ms.devlang="NA"
-   ms.topic="article"
-   ms.tgt_pltfrm="NA"
-   ms.workload="data-services"
-   ms.date="06/26/2015"
-   ms.author="JRJ@BigBangData.co.uk;barbkess"/>
-
-# Connect to SQL Data Warehouse 
-To connect to SQL Data Warehouse you will need to pass in security credentials for authentication purposes. Upon establishing a connection you will also find that certain connection settings are configured as part of establishing your query session.
-
-This article details the following aspects of connecting to SQL Data warehouse:
-
-- Authentication
-- Connection Settings
-- Sessions and Request Identifiers
-
-
-## Authentication
-To connect to SQL Data Warehouse you will need to provide the following information:
-
-- Fully qualified servername 
-- Specify SQL authentication
-- Username 
-- Password
-- Default database (optional)
-
-It is important to note that users must authenticate using SQL authentication. Trusted authentication is not supported at this time.
-
-By default your connection will connect to the master database and not your user database. To connect to your user database you can choose to do one of two things:
-
-1. Specify the default database when registering your server with the SQL Server Object Explorer in SSDT or in your application connection string. For example by including the InitialCatalog parameter for an ODBC connection.
-2. First highlight the user database prior to creating a session in SSDT.
-
-> [AZURE.NOTE] For guidance connecting to SQL Data Warehouse with SSDT please refer back to the [connect and query][] getting started article. 
-
-It is again important to note that the Transact-SQL statement **USE <your DB>** is not supported for changing the database for a connection 
-
-## Application connection protocols
-You can connect to SQL Data Warehouse using any of the following protocols:
-
-- ADO.NET
-- ODBC
-- PHP
-- JDBC
-
-### Sample ADO.NET connection string
-
-```
-Server=tcp:{your_server}.database.windows.net,1433;Database={your_database};User ID={your_user_name};Password={your_password_here};Encrypt=True;TrustServerCertificate=False;Connection Timeout=30;
-```
-
-### Sample ODBC connection string
-
-```
-Driver={SQL Server Native Client 11.0};Server=tcp:{your_server}.database.windows.net,1433;Database={your_database};Uid={your_user_name};Pwd={your_password_here};Encrypt=yes;TrustServerCertificate=no;Connection Timeout=30;
-```
-
-### Sample PHP connection string
-
-```
-Server: {your_server}.database.windows.net,1433 \r\nSQL Database: {your_database}\r\nUser Name: {your_user_name}\r\n\r\nPHP Data Objects(PDO) Sample Code:\r\n\r\ntry {\r\n   $conn = new PDO ( \"sqlsrv:server = tcp:{your_server}.database.windows.net,1433; Database = {your_database}\", \"{your_user_name}\", \"{your_password_here}\");\r\n    $conn->setAttribute( PDO::ATTR_ERRMODE, PDO::ERRMODE_EXCEPTION );\r\n}\r\ncatch ( PDOException $e ) {\r\n   print( \"Error connecting to SQL Server.\" );\r\n   die(print_r($e));\r\n}\r\n\rSQL Server Extension Sample Code:\r\n\r\n$connectionInfo = array(\"UID\" => \"{your_user_name}\", \"pwd\" => \"{your_password_here}\", \"Database\" => \"{your_database}\", \"LoginTimeout\" => 30, \"Encrypt\" => 1, \"TrustServerCertificate\" => 0);\r\n$serverName = \"tcp:{your_server}.database.windows.net,1433\";\r\n$conn = sqlsrv_connect($serverName, $connectionInfo);
-```
-
-### Sample JDBC connection string
-
-```
-jdbc:sqlserver://yourserver.database.windows.net:1433;database=yourdatabase;user={your_user_name};password={your_password_here};encrypt=true;trustServerCertificate=false;hostNameInCertificate=*.database.windows.net;loginTimeout=30;
-```
-
-## Connection settings
-SQL Data Warehouse standardizes a few settings during connection and object creation. These cannot be overridden.
-
-| Database Setting   | Value                        |
-| :----------------- | :--------------------------- |
-| ANSI_NULLS         | ON                           |
-| QUOTED_IDENTIFIERS | ON                           |
-| NO_COUNT           | OFF                          |
-| DATEFORMAT         | mdy                          |
-| DATEFIRST          | 7                            |
-| Database Collation | SQL_Latin1_General_CP1_CI_AS |
-
-## Sessions and requests
-Once a connection has been made and a session has been established you are ready to write and submit queries to SQL Data Warehouse.
-
-Each query will be represented by one or more request identifiers. All queries submitted on that connection are part of a single session and will therefore be represented by a single session id.
-
-However, as SQL Data Warehouse is a distributed MPP system both session and request identifiers are exposed a little differently when compared to SQL Server. 
-
-Sessions and requests are logically represented by their respective identifiers.
-	
-| Identifier | Example value |
-| :--------- | :------------ |
-| Session ID | SID123456     |
-| Request ID | QID123456     |
-
-Notice that the Session ID is prefixed by SID - shorthand for Session ID - and the requests are prefixed by QID which is shorthand for Query ID.
-
-You will need this information to help you identify your query when monitoring your query performance. You can monitor your query performance by using either the [Azure Portal] and the dynamic management views.
-
-To identify which session you are currently using the following function:
-
-```
-SELECT SESSION_ID()
-;
-```
-
-To view all the queries that are either running or have recently run against your data warehouse you can use a query like the one below:
-
-```
-CREATE VIEW dbo.vSessionRequests
-AS
-SELECT 	 s.[session_id]									AS Session_ID
-		,s.[status]										AS Session_Status
-		,s.[login_name]									AS Session_LoginName
-		,s.[login_time]									AS Session_LoginTime
-        ,r.[request_id]									AS Request_ID
-		,r.[status]										AS Request_Status
-		,r.[submit_time]								AS Request_SubmitTime
-		,r.[start_time]									AS Request_StartTime
-		,r.[end_compile_time]							AS Request_EndCompileTime
-		,r.[end_time]									AS Request_EndTime
-		,r.[total_elapsed_time]							AS Request_TotalElapsedDuration_ms
-        ,DATEDIFF(ms,[submit_time],[start_time])		AS Request_InitiateDuration_ms
-        ,DATEDIFF(ms,[start_time],[end_compile_time])	AS Request_CompileDuration_ms
-        ,DATEDIFF(ms,[end_compile_time],[end_time])		AS Request_ExecDuration_ms
-		,[label]										AS Request_QueryLabel
-		,[command]										AS Request_Command
-		,[database_id]									AS Request_Database_ID
-FROM    sys.dm_pdw_exec_requests r
-JOIN    sys.dm_pdw_exec_sessions s	ON	r.[session_id] = s.[session_id]
-WHERE   s.[session_id] <> SESSION_ID()
-;
-```
-
-Note this query has been encapsulated in a view so that you can incorporate it into your solution. However to see the results you will need to create the view and execute it.
-
-## Next steps
-Once connected you can begin designing your tables. Please refer to the [table design] article for further details.
-
-<!--Image references-->
-
-<!--Azure.com references-->
-[connect and query]: sql-data-warehouse-get-started-connect-query.md
-[table design]: sql-data-warehouse-develop-table-design.md
-
-<!--MSDN references-->
-
-<!--Other references-->
-=======
-<properties
-   pageTitle="Connect to SQL Data Warehouse | Microsoft Azure"
-   description="Tips for connecting to SQL Data Warehouse for developing solutions."
-   services="sql-data-warehouse"
-   documentationCenter="NA"
-   authors="jrowlandjones"
-   manager="barbkess"
-   editor=""/>
-
-<tags
-   ms.service="sql-data-warehouse"
-   ms.devlang="NA"
-   ms.topic="article"
-   ms.tgt_pltfrm="NA"
-   ms.workload="data-services"
-   ms.date="09/22/2015"
-   ms.author="JRJ@BigBangData.co.uk;barbkess"/>
-
-# Connect to SQL Data Warehouse 
-To connect to SQL Data Warehouse you will need to pass in security credentials for authentication purposes. Upon establishing a connection you will also find that certain connection settings are configured as part of establishing your query session.
-
-This article details the following aspects of connecting to SQL Data warehouse:
-
-- Authentication
-- Connection Settings
-- Sessions and Request Identifiers
-
-
-## Authentication
-To connect to SQL Data Warehouse you will need to provide the following information:
-
-- Fully qualified servername 
-- Specify SQL authentication
-- Username 
-- Password
-- Default database (optional)
-
-It is important to note that users must authenticate using SQL authentication. Trusted authentication is not supported at this time.
-
-By default your connection will connect to the master database and not your user database. To connect to your user database you can choose to do one of two things:
-
-1. Specify the default database when registering your server with the SQL Server Object Explorer in SSDT or in your application connection string. For example by including the InitialCatalog parameter for an ODBC connection.
-2. First highlight the user database prior to creating a session in SSDT.
-
-> [AZURE.NOTE] For guidance connecting to SQL Data Warehouse with SSDT please refer back to the [connect and query][] getting started article. 
-
-It is again important to note that the Transact-SQL statement **USE <your DB>** is not supported for changing the database for a connection 
-
-## Application connection protocols
-You can connect to SQL Data Warehouse using any of the following protocols:
-
-- ADO.NET
-- ODBC
-- PHP
-- JDBC
-
-### Sample ADO.NET connection string
-
-```
-Server=tcp:{your_server}.database.windows.net,1433;Database={your_database};User ID={your_user_name};Password={your_password_here};Encrypt=True;TrustServerCertificate=False;Connection Timeout=30;
-```
-
-### Sample ODBC connection string
-
-```
-Driver={SQL Server Native Client 11.0};Server=tcp:{your_server}.database.windows.net,1433;Database={your_database};Uid={your_user_name};Pwd={your_password_here};Encrypt=yes;TrustServerCertificate=no;Connection Timeout=30;
-```
-
-### Sample PHP connection string
-
-```
-Server: {your_server}.database.windows.net,1433 \r\nSQL Database: {your_database}\r\nUser Name: {your_user_name}\r\n\r\nPHP Data Objects(PDO) Sample Code:\r\n\r\ntry {\r\n   $conn = new PDO ( \"sqlsrv:server = tcp:{your_server}.database.windows.net,1433; Database = {your_database}\", \"{your_user_name}\", \"{your_password_here}\");\r\n    $conn->setAttribute( PDO::ATTR_ERRMODE, PDO::ERRMODE_EXCEPTION );\r\n}\r\ncatch ( PDOException $e ) {\r\n   print( \"Error connecting to SQL Server.\" );\r\n   die(print_r($e));\r\n}\r\n\rSQL Server Extension Sample Code:\r\n\r\n$connectionInfo = array(\"UID\" => \"{your_user_name}\", \"pwd\" => \"{your_password_here}\", \"Database\" => \"{your_database}\", \"LoginTimeout\" => 30, \"Encrypt\" => 1, \"TrustServerCertificate\" => 0);\r\n$serverName = \"tcp:{your_server}.database.windows.net,1433\";\r\n$conn = sqlsrv_connect($serverName, $connectionInfo);
-```
-
-### Sample JDBC connection string
-
-```
-jdbc:sqlserver://yourserver.database.windows.net:1433;database=yourdatabase;user={your_user_name};password={your_password_here};encrypt=true;trustServerCertificate=false;hostNameInCertificate=*.database.windows.net;loginTimeout=30;
-```
-
-## Connection settings
-SQL Data Warehouse standardizes a few settings during connection and object creation. These cannot be overridden.
-
-| Database Setting   | Value                        |
-| :----------------- | :--------------------------- |
-| ANSI_NULLS         | ON                           |
-| QUOTED_IDENTIFIERS | ON                           |
-| NO_COUNT           | OFF                          |
-| DATEFORMAT         | mdy                          |
-| DATEFIRST          | 7                            |
-| Database Collation | SQL_Latin1_General_CP1_CI_AS |
-
-## Sessions and requests
-Once a connection has been made and a session has been established you are ready to write and submit queries to SQL Data Warehouse.
-
-Each query will be represented by one or more request identifiers. All queries submitted on that connection are part of a single session and will therefore be represented by a single session id.
-
-However, as SQL Data Warehouse is a distributed MPP system both session and request identifiers are exposed a little differently when compared to SQL Server. 
-
-Sessions and requests are logically represented by their respective identifiers.
-	
-| Identifier | Example value |
-| :--------- | :------------ |
-| Session ID | SID123456     |
-| Request ID | QID123456     |
-
-Notice that the Session ID is prefixed by SID - shorthand for Session ID - and the requests are prefixed by QID which is shorthand for Query ID.
-
-You will need this information to help you identify your query when monitoring your query performance. You can monitor your query performance by using either the [Azure Portal] and the dynamic management views.
-
-To identify which session you are currently using the following function:
-
-```
-SELECT SESSION_ID()
-;
-```
-
-To view all the queries that are either running or have recently run against your data warehouse you can use a query like the one below:
-
-```
-CREATE VIEW dbo.vSessionRequests
-AS
-SELECT 	 s.[session_id]									AS Session_ID
-		,s.[status]										AS Session_Status
-		,s.[login_name]									AS Session_LoginName
-		,s.[login_time]									AS Session_LoginTime
-        ,r.[request_id]									AS Request_ID
-		,r.[status]										AS Request_Status
-		,r.[submit_time]								AS Request_SubmitTime
-		,r.[start_time]									AS Request_StartTime
-		,r.[end_compile_time]							AS Request_EndCompileTime
-		,r.[end_time]									AS Request_EndTime
-		,r.[total_elapsed_time]							AS Request_TotalElapsedDuration_ms
-        ,DATEDIFF(ms,[submit_time],[start_time])		AS Request_InitiateDuration_ms
-        ,DATEDIFF(ms,[start_time],[end_compile_time])	AS Request_CompileDuration_ms
-        ,DATEDIFF(ms,[end_compile_time],[end_time])		AS Request_ExecDuration_ms
-		,[label]										AS Request_QueryLabel
-		,[command]										AS Request_Command
-		,[database_id]									AS Request_Database_ID
-FROM    sys.dm_pdw_exec_requests r
-JOIN    sys.dm_pdw_exec_sessions s	ON	r.[session_id] = s.[session_id]
-WHERE   s.[session_id] <> SESSION_ID()
-;
-```
-
-Note this query has been encapsulated in a view so that you can incorporate it into your solution. However to see the results you will need to create the view and execute it.
-
-## Next steps
-Once connected you can begin designing your tables. Please refer to the [table design] article for further details.
-
-<!--Image references-->
-
-<!--Azure.com references-->
-[connect and query]: sql-data-warehouse-get-started-connect-query.md
-[table design]: sql-data-warehouse-develop-table-design.md
-
-<!--MSDN references-->
-
-<!--Other references-->
->>>>>>> a3835ed1
+<properties
+   pageTitle="Connect to SQL Data Warehouse | Microsoft Azure"
+   description="Tips for connecting to SQL Data Warehouse for developing solutions."
+   services="sql-data-warehouse"
+   documentationCenter="NA"
+   authors="jrowlandjones"
+   manager="barbkess"
+   editor=""/>
+
+<tags
+   ms.service="sql-data-warehouse"
+   ms.devlang="NA"
+   ms.topic="article"
+   ms.tgt_pltfrm="NA"
+   ms.workload="data-services"
+   ms.date="09/22/2015"
+   ms.author="JRJ@BigBangData.co.uk;barbkess"/>
+
+# Connect to SQL Data Warehouse 
+To connect to SQL Data Warehouse you will need to pass in security credentials for authentication purposes. Upon establishing a connection you will also find that certain connection settings are configured as part of establishing your query session.
+
+This article details the following aspects of connecting to SQL Data warehouse:
+
+- Authentication
+- Connection Settings
+- Sessions and Request Identifiers
+
+
+## Authentication
+To connect to SQL Data Warehouse you will need to provide the following information:
+
+- Fully qualified servername 
+- Specify SQL authentication
+- Username 
+- Password
+- Default database (optional)
+
+It is important to note that users must authenticate using SQL authentication. Trusted authentication is not supported at this time.
+
+By default your connection will connect to the master database and not your user database. To connect to your user database you can choose to do one of two things:
+
+1. Specify the default database when registering your server with the SQL Server Object Explorer in SSDT or in your application connection string. For example by including the InitialCatalog parameter for an ODBC connection.
+2. First highlight the user database prior to creating a session in SSDT.
+
+> [AZURE.NOTE] For guidance connecting to SQL Data Warehouse with SSDT please refer back to the [connect and query][] getting started article. 
+
+It is again important to note that the Transact-SQL statement **USE <your DB>** is not supported for changing the database for a connection 
+
+## Application connection protocols
+You can connect to SQL Data Warehouse using any of the following protocols:
+
+- ADO.NET
+- ODBC
+- PHP
+- JDBC
+
+### Sample ADO.NET connection string
+
+```
+Server=tcp:{your_server}.database.windows.net,1433;Database={your_database};User ID={your_user_name};Password={your_password_here};Encrypt=True;TrustServerCertificate=False;Connection Timeout=30;
+```
+
+### Sample ODBC connection string
+
+```
+Driver={SQL Server Native Client 11.0};Server=tcp:{your_server}.database.windows.net,1433;Database={your_database};Uid={your_user_name};Pwd={your_password_here};Encrypt=yes;TrustServerCertificate=no;Connection Timeout=30;
+```
+
+### Sample PHP connection string
+
+```
+Server: {your_server}.database.windows.net,1433 \r\nSQL Database: {your_database}\r\nUser Name: {your_user_name}\r\n\r\nPHP Data Objects(PDO) Sample Code:\r\n\r\ntry {\r\n   $conn = new PDO ( \"sqlsrv:server = tcp:{your_server}.database.windows.net,1433; Database = {your_database}\", \"{your_user_name}\", \"{your_password_here}\");\r\n    $conn->setAttribute( PDO::ATTR_ERRMODE, PDO::ERRMODE_EXCEPTION );\r\n}\r\ncatch ( PDOException $e ) {\r\n   print( \"Error connecting to SQL Server.\" );\r\n   die(print_r($e));\r\n}\r\n\rSQL Server Extension Sample Code:\r\n\r\n$connectionInfo = array(\"UID\" => \"{your_user_name}\", \"pwd\" => \"{your_password_here}\", \"Database\" => \"{your_database}\", \"LoginTimeout\" => 30, \"Encrypt\" => 1, \"TrustServerCertificate\" => 0);\r\n$serverName = \"tcp:{your_server}.database.windows.net,1433\";\r\n$conn = sqlsrv_connect($serverName, $connectionInfo);
+```
+
+### Sample JDBC connection string
+
+```
+jdbc:sqlserver://yourserver.database.windows.net:1433;database=yourdatabase;user={your_user_name};password={your_password_here};encrypt=true;trustServerCertificate=false;hostNameInCertificate=*.database.windows.net;loginTimeout=30;
+```
+
+## Connection settings
+SQL Data Warehouse standardizes a few settings during connection and object creation. These cannot be overridden.
+
+| Database Setting   | Value                        |
+| :----------------- | :--------------------------- |
+| ANSI_NULLS         | ON                           |
+| QUOTED_IDENTIFIERS | ON                           |
+| NO_COUNT           | OFF                          |
+| DATEFORMAT         | mdy                          |
+| DATEFIRST          | 7                            |
+| Database Collation | SQL_Latin1_General_CP1_CI_AS |
+
+## Sessions and requests
+Once a connection has been made and a session has been established you are ready to write and submit queries to SQL Data Warehouse.
+
+Each query will be represented by one or more request identifiers. All queries submitted on that connection are part of a single session and will therefore be represented by a single session id.
+
+However, as SQL Data Warehouse is a distributed MPP system both session and request identifiers are exposed a little differently when compared to SQL Server. 
+
+Sessions and requests are logically represented by their respective identifiers.
+	
+| Identifier | Example value |
+| :--------- | :------------ |
+| Session ID | SID123456     |
+| Request ID | QID123456     |
+
+Notice that the Session ID is prefixed by SID - shorthand for Session ID - and the requests are prefixed by QID which is shorthand for Query ID.
+
+You will need this information to help you identify your query when monitoring your query performance. You can monitor your query performance by using either the [Azure Portal] and the dynamic management views.
+
+To identify which session you are currently using the following function:
+
+```
+SELECT SESSION_ID()
+;
+```
+
+To view all the queries that are either running or have recently run against your data warehouse you can use a query like the one below:
+
+```
+CREATE VIEW dbo.vSessionRequests
+AS
+SELECT 	 s.[session_id]									AS Session_ID
+		,s.[status]										AS Session_Status
+		,s.[login_name]									AS Session_LoginName
+		,s.[login_time]									AS Session_LoginTime
+        ,r.[request_id]									AS Request_ID
+		,r.[status]										AS Request_Status
+		,r.[submit_time]								AS Request_SubmitTime
+		,r.[start_time]									AS Request_StartTime
+		,r.[end_compile_time]							AS Request_EndCompileTime
+		,r.[end_time]									AS Request_EndTime
+		,r.[total_elapsed_time]							AS Request_TotalElapsedDuration_ms
+        ,DATEDIFF(ms,[submit_time],[start_time])		AS Request_InitiateDuration_ms
+        ,DATEDIFF(ms,[start_time],[end_compile_time])	AS Request_CompileDuration_ms
+        ,DATEDIFF(ms,[end_compile_time],[end_time])		AS Request_ExecDuration_ms
+		,[label]										AS Request_QueryLabel
+		,[command]										AS Request_Command
+		,[database_id]									AS Request_Database_ID
+FROM    sys.dm_pdw_exec_requests r
+JOIN    sys.dm_pdw_exec_sessions s	ON	r.[session_id] = s.[session_id]
+WHERE   s.[session_id] <> SESSION_ID()
+;
+```
+
+Note this query has been encapsulated in a view so that you can incorporate it into your solution. However to see the results you will need to create the view and execute it.
+
+## Next steps
+Once connected you can begin designing your tables. Please refer to the [table design] article for further details.
+
+<!--Image references-->
+
+<!--Azure.com references-->
+[connect and query]: sql-data-warehouse-get-started-connect-query.md
+[table design]: sql-data-warehouse-develop-table-design.md
+
+<!--MSDN references-->
+
+<!--Other references-->