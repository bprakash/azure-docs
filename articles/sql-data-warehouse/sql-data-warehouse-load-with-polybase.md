<properties
   pageTitle="PolyBase in SQL Data Warehouse Tutorial | Microsoft Azure"
   description="Learn what PolyBase is and how to use it for data warehousing scenarios."
   services="sql-data-warehouse"
   documentationCenter="NA"
   authors="barbkess"
   manager="jhubbard"
   editor="jrowlandjones"/>

<tags
   ms.service="sql-data-warehouse"
   ms.devlang="NA"
   ms.topic="article"
   ms.tgt_pltfrm="NA"
   ms.workload="data-services"
   ms.date="11/04/2015"
   ms.author="sahajs;barbkess"/>


# Load data with PolyBase
PolyBase technology allows you to query and join data from multiple sources, all by using Transact-SQL commands. 

Using PolyBase, you can query data stored in Azure blob storage and load it into SQL Data 
Warehouse database with the following steps:

- Create database master key and credential.
- Create PolyBase objects: external data source, external file format, and external table. 
- Query data stored in Azure blob storage.
- Load data from Azure blob storage into SQL Data Warehouse.
- Export data from SQL Data Warehouse to Azure blob storage.


## Prerequisites
To step through this tutorial, you need:

- Azure storage account
- Your data stored in Azure blob storage as delimited text files

First, you will create the objects that PolyBase requires for connecting to and querying data in Azure blob storage.

> [AZURE.IMPORTANT] The Azure Storage account types supported by PolyBase are:
> 
> + Standard Locally Redundant Storage (Standard-LRS)
> + Standard Geo-Redundant Storage (Standard-GRS)
> + Standard Read-Access Geo-Redundant Storage (Standard-RAGRS)
>
> Standard Zone Redundant Storage (Standard-ZRS) and Premium Locally Redundant Storage (Premium-LRS) account types are NOT supported by PolyBase. If you are creating a new Azure Storage account, make sure you select a PolyBase-supported storage account type from the Pricing Tier.

## Step 1: Store a credential in your database
To access Azure blob storage, you need to create a database scoped credential that stores authentication information for your Azure storage account. Follow these steps to store a credential with your database.

1. Connect to your SQL Data Warehouse database.
2. Use [CREATE MASTER KEY (Transact-SQL)][] to create a master key for your database. If your database already has a master key you don't need to create another one. This key is used to encrypt your credential "secret" in the next step.

    ```
    -- Create a E master key
    CREATE MASTER KEY;
    ```

1. Check to see if you already have any database credentials. To do this, use the sys.database_credentials system view, not sys.credentials which only shows the server credentials. 

    ```
    -- Check for existing database-scoped credentials.
    SELECT * FROM sys.database_credentials;

3. Use [CREATE CREDENTIAL (Transact-SQL)][] to Create a database scoped credential for each Azure storage account you want to access. In this example, IDENTITY is a friendly name for the credential. It does not affect authenticating to Azure storage. SECRET is your Azure storage account key.

    -- Create a database scoped credential
    CREATE DATABASE SCOPED CREDENTIAL ASBSecret 
    WITH IDENTITY = 'joe'
    ,    Secret = '<azure_storage_account_key>'
    ;
    ```

1. If you need to drop a database-scoped credential, use [DROP CREDENTIAL (Transact-SQL)][]:

```
-- Dropping credential
DROP DATABASE SCOPED CREDENTIAL ASBSecret
;
```

## Step 2: Create an external data source
The external data source is a database object that stores the location of the Azure blob storage data and your access information. Use [CREATE EXTERNAL DATA SOURCE (Transact-SQL)][] to define an external data source for each Azure storage blob you want to access.

    ```
    -- Create an external data source for an Azure storage blob
    CREATE EXTERNAL DATA SOURCE azure_storage 
    WITH
    (
        TYPE = HADOOP,
        LOCATION ='wasbs://mycontainer@test.blob.core.windows.net',
        CREDENTIAL = ASBSecret
    )
    ;
    ```

if you need to drop the external table, use [DROP EXTERNAL DATA SOURCE][]:

    ```
    -- Drop an external data source
    DROP EXTERNAL DATA SOURCE azure_storage
    ;
    ```

## Step 3: Create an external file format
The external file format is a database object that specifies the format of the external data. PolyBase can work with compressed and uncompressed data in delimited text, Hive RCFILE and HIVE ORC formats. 

Use [CREATE EXTERNAL FILE FORMAT (Transact-SQL)][] to create the external file format. This example specifies the data in the file is uncompressed text and the fields are separated with the pipe character ('|'). 

```
-- Create an external file format for a text-delimited file.
-- Data is uncompressed and fields are separated with the
-- pipe character.
CREATE EXTERNAL FILE FORMAT text_file_format 
WITH 
(   
    FORMAT_TYPE = DELIMITEDTEXT, 
    FORMAT_OPTIONS  
    (
        FIELD_TERMINATOR ='|',
        USE_TYPE_DEFAULT = TRUE
    )
)
;
```

If you need to drop an external file format, use [DROP EXTERNAL FILE FORMAT]. 

```
-- Dropping external file format
DROP EXTERNAL FILE FORMAT text_file_format
;
```

## Create an external table

The external table definition is similar to a relational table definition. The key difference is the location and the format of the data. 

- The external table definition is stored as metadata in the SQL Data Warehouse database. 
- The data is stored in the external location specified by the data source.

Use [CREATE EXTERNAL TABLE (Transact-SQL)][] to define the external table.

The LOCATION option specifies the path to the data from the root of the data source. In this example, the data is located at 'wasbs://mycontainer@test.blob.core.windows.net/path/Demo/'. All the files for the same table need to be under the same logical folder in Azure blob storage.

Optionally, you can also specify reject options (REJECT_TYPE, REJECT_VALUE, REJECT_SAMPLE_VALUE) that determine how PolyBase will handle dirty records it receives from the external data source.

```
-- Creating an external table for data in Azure blob storage.
CREATE EXTERNAL TABLE [ext].[CarSensor_Data] 
(
     [SensorKey]     int    NOT NULL,
     [CustomerKey]   int    NOT NULL,
     [GeographyKey]  int        NULL,
     [Speed]         float  NOT NULL,
     [YearMeasured]  int    NOT NULL,
)
WITH 
(
    LOCATION    = '/Demo/',
    DATA_SOURCE = azure_storage,
    FILE_FORMAT = text_file_format      
)
;
```

<<<<<<< HEAD
Reference topic: [CREATE EXTERNAL TABLE (Transact-SQL)][].

=======
>>>>>>> e21c384c
The objects you just created are stored in SQL Data Warehouse database. You can view them in the SQL Server Data Tools (SSDT) Object Explorer. 

To drop an external table you need to use the following syntax:

```
--Dropping external table
DROP EXTERNAL TABLE [ext].[CarSensor_Data]
;
```

> [AZURE.NOTE] When dropping an external table you must use `DROP EXTERNAL TABLE`. You **cannot** use `DROP TABLE`. 

Reference topic: [DROP EXTERNAL TABLE (Transact-SQL)][].

It is also worth noting that external tables are visible in both `sys.tables` and more specifically in `sys.external_tables` catalog views.

## Rotating storage keys

From time to time you will want to change the access key to your blob storage for security reasons. 

The most elegant way to perform this task is to follow a process known as "rotating the keys". You may have noticed that you have two storage keys for your blob storage account. This is so that you can transition 

Rotating your Azure storage account keys is a simple three step process

1. Create second database scoped credential based on the secondary storage access key
2. Create second external data source based off this new credential
3. Drop and create the external table(s) pointing to the new external data source

When you have migrated all your external tables to the new external data source then you can perform the clean up tasks:
 
1. Drop first external data source
2. Drop first database scoped credential based on the primary storage access key
3. Log into Azure and regenerate the primary access key ready for the next time

## Query Azure blob storage data
Queries against external tables simply use the table name as though it was a relational table. 


```

-- Query Azure storage resident data via external table. 
SELECT * FROM [ext].[CarSensor_Data]
;

```

> [AZURE.NOTE] A query on an external table can fail with the error *"Query aborted-- the maximum reject threshold was reached while reading from an external source"*. This indicates that your external data contains *dirty* records. A data record is considered 'dirty' if the actual data types/number of columns do not match the column definitions of the external table or if the data doesn't conform to the specified external file format. To fix this, ensure that your external table and external file format definitions are correct and your external data conforms to these definitions. In case a subset of external data records are dirty, you can choose to reject these records for your queries by using the reject options in CREATE EXTERNAL TABLE DDL.


## Load data from Azure blob storage
This example loads data from Azure blob storage to SQL Data Warehouse database.

Storing data directly removes the data transfer time for queries. Storing data with a columnstore index improves query performance for analysis queries by up to 10x.

This example uses the CREATE TABLE AS SELECT statement to load data. The new table inherits the columns named in the query. It inherits the data types of those columns from the external table definition. 

CREATE TABLE AS SELECT is a highly performant Transact-SQL statement that loads the data in parallel to all the compute nodes of your SQL Data Warehouse.  It was originally developed for  the massively parallel processing (MPP) engine in Analytics Platform System and is now in SQL Data Warehouse.

```
-- Load data from Azure blob storage to SQL Data Warehouse 

CREATE TABLE [dbo].[Customer_Speed]
WITH 
(   
    CLUSTERED COLUMNSTORE INDEX
,	DISTRIBUTION = HASH([CarSensor_Data].[CustomerKey])
)
AS 
SELECT * 
FROM   [ext].[CarSensor_Data]
;
```

See [CREATE TABLE AS SELECT (Transact-SQL)][].

## Create Statistics on newly loaded data

Azure SQL Data Warehouse does not yet support auto create or auto update statistics.  In order to get the best performance from your queries, it's important that statistics be created on all columns of all tables after the first load or any substantial changes occur in the data.  For a detailed explanation of statistics, see the [Statistics][] topic in the Develop group of topics.  Below is a quick example of how to create statistics on the tabled loaded in this example.

```
create statistics [SensorKey] on [Customer_Speed] ([SensorKey]);
create statistics [CustomerKey] on [Customer_Speed] ([CustomerKey]);
create statistics [GeographyKey] on [Customer_Speed] ([GeographyKey]);
create statistics [Speed] on [Customer_Speed] ([Speed]);
create statistics [YearMeasured] on [Customer_Speed] ([YearMeasured]);
```

## Export data to Azure blob storage
This section shows how to export data from SQL Data Warehouse to Azure blob storage. This example uses CREATE EXTERNAL TABLE AS SELECT which is a highly performant Transact-SQL statement to export the data in parallel from all the compute nodes. 

The following example creates an external table Weblogs2014 using column definitions and data from dbo.Weblogs table. The external table definition is stored in SQL Data Warehouse and the results of the SELECT statement are exported to the "/archive/log2014/" directory under the blob container specified by the data source. The data is exported in the specified text file format. 

```
CREATE EXTERNAL TABLE Weblogs2014 WITH
(
    LOCATION='/archive/log2014/',
    DATA_SOURCE=azure_storage,
    FILE_FORMAT=text_file_format
)
AS
SELECT
    Uri,
    DateRequested
FROM
    dbo.Weblogs
WHERE
    1=1
    AND DateRequested > '12/31/2013'
    AND DateRequested < '01/01/2015';
```


## Export data to Azure blob storage
This section shows how to export data from SQL Data Warehouse to Azure blob storage. This example uses CREATE EXTERNAL TABLE AS SELECT which is a highly performant Transact-SQL statement to export the data in parallel from all the compute nodes. 

The following example creates an external table Weblogs2014 using column definitions and data from dbo.Weblogs table. The external table definition is stored in SQL Data Warehouse and the results of the SELECT statement are exported to the "/archive/log2014/" directory under the blob container specified by the data source. The data is exported in the specified text file format. 

```
CREATE EXTERNAL TABLE Weblogs2014 WITH
(
    LOCATION='/archive/log2014/',
    DATA_SOURCE=azure_storage,
    FILE_FORMAT=text_file_format
)
AS
SELECT
    Uri,
    DateRequested
FROM
    dbo.Weblogs
WHERE
    1=1
    AND DateRequested > '12/31/2013'
    AND DateRequested < '01/01/2015';
```




## Working around the PolyBase UTF-8 requirement
At present PolyBase supports loading data files that have been UTF-8 encoded. As UTF-8 uses the same character encoding as ASCII PolyBase will also support loading data that is ASCII encoded. However, PolyBase does not support other character encoding such as UTF-16 / Unicode or extended ASCII characters. Extended ASCII includes characters with accents such as the umlaut which is common in German.

To work around this requirement the best answer is to re-write to UTF-8 encoding.

There are several ways to do this. Below are two approaches using Powershell: 

### Simple example for small files

Below is a simple one line Powershell script that creates the file.
 
```
Get-Content <input_file_name> -Encoding Unicode | Set-Content <output_file_name> -Encoding utf8
```

However, whilst this is a simple way to re-encode the data it is by no means the most efficient. The io streaming example below is much, much faster and achieves the same result.

### IO Streaming example for larger files

The code sample below is more complex but as it streams the rows of data from source to target it is much more efficient. Use this approach for larger files.

```
#Static variables
$ascii = [System.Text.Encoding]::ASCII
$utf16le = [System.Text.Encoding]::Unicode
$utf8 = [System.Text.Encoding]::UTF8
$ansi = [System.Text.Encoding]::Default
$append = $False

#Set source file path and file name
$src = [System.IO.Path]::Combine("C:\input_file_path\","input_file_name.txt")

#Set source file encoding (using list above)
$src_enc = $ansi

#Set target file path and file name
$tgt = [System.IO.Path]::Combine("C:\output_file_path\","output_file_name.txt")

#Set target file encoding (using list above)
$tgt_enc = $utf8

$read = New-Object System.IO.StreamReader($src,$src_enc)
$write = New-Object System.IO.StreamWriter($tgt,$append,$tgt_enc)

while ($read.Peek() -ne -1)
{
    $line = $read.ReadLine();
    $write.WriteLine($line);
}
$read.Close()
$read.Dispose()
$write.Close()
$write.Dispose()
```

## Next steps
For more development tips, see [development overview][].

<!--Image references-->

<!--Article references-->
[Load data with bcp]: sql-data-warehouse-load-with-bcp.md
[Load with PolyBase]: sql-data-warehouse-load-with-polybase.md
[solution partners]: sql-data-warehouse-solution-partners.md
[development overview]: sql-data-warehouse-overview-develop.md
[Statistics]: sql-data-warehouse-develop-statistics.md

<!--MSDN references-->
[supported source/sink]: https://msdn.microsoft.com/library/dn894007.aspx
[copy activity]: https://msdn.microsoft.com/library/dn835035.aspx
[SQL Server destination adapter]: https://msdn.microsoft.com/library/ms141095.aspx
[SSIS]: https://msdn.microsoft.com/library/ms141026.aspx


<!-- External Links -->
[CREATE EXTERNAL DATA SOURCE (Transact-SQL)]:https://msdn.microsoft.com/library/dn935022(v=sql.130).aspx
[CREATE EXTERNAL FILE FORMAT (Transact-SQL)]:https://msdn.microsoft.com/library/dn935026(v=sql.130).aspx
[CREATE EXTERNAL TABLE (Transact-SQL)]:https://msdn.microsoft.com/library/dn935021(v=sql.130).aspx

[DROP EXTERNAL DATA SOURCE (Transact-SQL)]:https://msdn.microsoft.com/en-us/library/mt146367.aspx
[DROP EXTERNAL FILE FORMAT (Transact-SQL)]:https://msdn.microsoft.com/en-us/library/mt146379.aspx
[DROP EXTERNAL TABLE (Transact-SQL)]:https://msdn.microsoft.com/en-us/library/mt130698.aspx

[CREATE TABLE AS SELECT (Transact-SQL)]:https://msdn.microsoft.com/library/mt204041.aspx
[CREATE MASTER KEY (Transact-SQL)]:https://msdn.microsoft.com/en-us/library/ms174382.aspx
[CREATE CREDENTIAL (Transact-SQL)]:https://msdn.microsoft.com/en-us/library/ms189522.aspx
[DROP CREDENTIAL (Transact-SQL)]:https://msdn.microsoft.com/en-us/library/ms189450.aspx


<|MERGE_RESOLUTION|>--- conflicted
+++ resolved
@@ -1,400 +1,368 @@
-<properties
-   pageTitle="PolyBase in SQL Data Warehouse Tutorial | Microsoft Azure"
-   description="Learn what PolyBase is and how to use it for data warehousing scenarios."
-   services="sql-data-warehouse"
-   documentationCenter="NA"
-   authors="barbkess"
-   manager="jhubbard"
-   editor="jrowlandjones"/>
-
-<tags
-   ms.service="sql-data-warehouse"
-   ms.devlang="NA"
-   ms.topic="article"
-   ms.tgt_pltfrm="NA"
-   ms.workload="data-services"
-   ms.date="11/04/2015"
-   ms.author="sahajs;barbkess"/>
-
-
-# Load data with PolyBase
-PolyBase technology allows you to query and join data from multiple sources, all by using Transact-SQL commands. 
-
-Using PolyBase, you can query data stored in Azure blob storage and load it into SQL Data 
-Warehouse database with the following steps:
-
-- Create database master key and credential.
-- Create PolyBase objects: external data source, external file format, and external table. 
-- Query data stored in Azure blob storage.
-- Load data from Azure blob storage into SQL Data Warehouse.
-- Export data from SQL Data Warehouse to Azure blob storage.
-
-
-## Prerequisites
-To step through this tutorial, you need:
-
-- Azure storage account
-- Your data stored in Azure blob storage as delimited text files
-
-First, you will create the objects that PolyBase requires for connecting to and querying data in Azure blob storage.
-
-> [AZURE.IMPORTANT] The Azure Storage account types supported by PolyBase are:
-> 
-> + Standard Locally Redundant Storage (Standard-LRS)
-> + Standard Geo-Redundant Storage (Standard-GRS)
-> + Standard Read-Access Geo-Redundant Storage (Standard-RAGRS)
->
-> Standard Zone Redundant Storage (Standard-ZRS) and Premium Locally Redundant Storage (Premium-LRS) account types are NOT supported by PolyBase. If you are creating a new Azure Storage account, make sure you select a PolyBase-supported storage account type from the Pricing Tier.
-
-## Step 1: Store a credential in your database
-To access Azure blob storage, you need to create a database scoped credential that stores authentication information for your Azure storage account. Follow these steps to store a credential with your database.
-
-1. Connect to your SQL Data Warehouse database.
-2. Use [CREATE MASTER KEY (Transact-SQL)][] to create a master key for your database. If your database already has a master key you don't need to create another one. This key is used to encrypt your credential "secret" in the next step.
-
-    ```
-    -- Create a E master key
-    CREATE MASTER KEY;
-    ```
-
-1. Check to see if you already have any database credentials. To do this, use the sys.database_credentials system view, not sys.credentials which only shows the server credentials. 
-
-    ```
-    -- Check for existing database-scoped credentials.
-    SELECT * FROM sys.database_credentials;
-
-3. Use [CREATE CREDENTIAL (Transact-SQL)][] to Create a database scoped credential for each Azure storage account you want to access. In this example, IDENTITY is a friendly name for the credential. It does not affect authenticating to Azure storage. SECRET is your Azure storage account key.
-
-    -- Create a database scoped credential
-    CREATE DATABASE SCOPED CREDENTIAL ASBSecret 
-    WITH IDENTITY = 'joe'
-    ,    Secret = '<azure_storage_account_key>'
-    ;
-    ```
-
-1. If you need to drop a database-scoped credential, use [DROP CREDENTIAL (Transact-SQL)][]:
-
-```
--- Dropping credential
-DROP DATABASE SCOPED CREDENTIAL ASBSecret
-;
-```
-
-## Step 2: Create an external data source
-The external data source is a database object that stores the location of the Azure blob storage data and your access information. Use [CREATE EXTERNAL DATA SOURCE (Transact-SQL)][] to define an external data source for each Azure storage blob you want to access.
-
-    ```
-    -- Create an external data source for an Azure storage blob
-    CREATE EXTERNAL DATA SOURCE azure_storage 
-    WITH
-    (
-        TYPE = HADOOP,
-        LOCATION ='wasbs://mycontainer@test.blob.core.windows.net',
-        CREDENTIAL = ASBSecret
-    )
-    ;
-    ```
-
-if you need to drop the external table, use [DROP EXTERNAL DATA SOURCE][]:
-
-    ```
-    -- Drop an external data source
-    DROP EXTERNAL DATA SOURCE azure_storage
-    ;
-    ```
-
-## Step 3: Create an external file format
-The external file format is a database object that specifies the format of the external data. PolyBase can work with compressed and uncompressed data in delimited text, Hive RCFILE and HIVE ORC formats. 
-
-Use [CREATE EXTERNAL FILE FORMAT (Transact-SQL)][] to create the external file format. This example specifies the data in the file is uncompressed text and the fields are separated with the pipe character ('|'). 
-
-```
--- Create an external file format for a text-delimited file.
--- Data is uncompressed and fields are separated with the
--- pipe character.
-CREATE EXTERNAL FILE FORMAT text_file_format 
-WITH 
-(   
-    FORMAT_TYPE = DELIMITEDTEXT, 
-    FORMAT_OPTIONS  
-    (
-        FIELD_TERMINATOR ='|',
-        USE_TYPE_DEFAULT = TRUE
-    )
-)
-;
-```
-
-If you need to drop an external file format, use [DROP EXTERNAL FILE FORMAT]. 
-
-```
--- Dropping external file format
-DROP EXTERNAL FILE FORMAT text_file_format
-;
-```
-
-## Create an external table
-
-The external table definition is similar to a relational table definition. The key difference is the location and the format of the data. 
-
-- The external table definition is stored as metadata in the SQL Data Warehouse database. 
-- The data is stored in the external location specified by the data source.
-
-Use [CREATE EXTERNAL TABLE (Transact-SQL)][] to define the external table.
-
-The LOCATION option specifies the path to the data from the root of the data source. In this example, the data is located at 'wasbs://mycontainer@test.blob.core.windows.net/path/Demo/'. All the files for the same table need to be under the same logical folder in Azure blob storage.
-
-Optionally, you can also specify reject options (REJECT_TYPE, REJECT_VALUE, REJECT_SAMPLE_VALUE) that determine how PolyBase will handle dirty records it receives from the external data source.
-
-```
--- Creating an external table for data in Azure blob storage.
-CREATE EXTERNAL TABLE [ext].[CarSensor_Data] 
-(
-     [SensorKey]     int    NOT NULL,
-     [CustomerKey]   int    NOT NULL,
-     [GeographyKey]  int        NULL,
-     [Speed]         float  NOT NULL,
-     [YearMeasured]  int    NOT NULL,
-)
-WITH 
-(
-    LOCATION    = '/Demo/',
-    DATA_SOURCE = azure_storage,
-    FILE_FORMAT = text_file_format      
-)
-;
-```
-
-<<<<<<< HEAD
-Reference topic: [CREATE EXTERNAL TABLE (Transact-SQL)][].
-
-=======
->>>>>>> e21c384c
-The objects you just created are stored in SQL Data Warehouse database. You can view them in the SQL Server Data Tools (SSDT) Object Explorer. 
-
-To drop an external table you need to use the following syntax:
-
-```
---Dropping external table
-DROP EXTERNAL TABLE [ext].[CarSensor_Data]
-;
-```
-
-> [AZURE.NOTE] When dropping an external table you must use `DROP EXTERNAL TABLE`. You **cannot** use `DROP TABLE`. 
-
-Reference topic: [DROP EXTERNAL TABLE (Transact-SQL)][].
-
-It is also worth noting that external tables are visible in both `sys.tables` and more specifically in `sys.external_tables` catalog views.
-
-## Rotating storage keys
-
-From time to time you will want to change the access key to your blob storage for security reasons. 
-
-The most elegant way to perform this task is to follow a process known as "rotating the keys". You may have noticed that you have two storage keys for your blob storage account. This is so that you can transition 
-
-Rotating your Azure storage account keys is a simple three step process
-
-1. Create second database scoped credential based on the secondary storage access key
-2. Create second external data source based off this new credential
-3. Drop and create the external table(s) pointing to the new external data source
-
-When you have migrated all your external tables to the new external data source then you can perform the clean up tasks:
- 
-1. Drop first external data source
-2. Drop first database scoped credential based on the primary storage access key
-3. Log into Azure and regenerate the primary access key ready for the next time
-
-## Query Azure blob storage data
-Queries against external tables simply use the table name as though it was a relational table. 
-
-
-```
-
--- Query Azure storage resident data via external table. 
-SELECT * FROM [ext].[CarSensor_Data]
-;
-
-```
-
-> [AZURE.NOTE] A query on an external table can fail with the error *"Query aborted-- the maximum reject threshold was reached while reading from an external source"*. This indicates that your external data contains *dirty* records. A data record is considered 'dirty' if the actual data types/number of columns do not match the column definitions of the external table or if the data doesn't conform to the specified external file format. To fix this, ensure that your external table and external file format definitions are correct and your external data conforms to these definitions. In case a subset of external data records are dirty, you can choose to reject these records for your queries by using the reject options in CREATE EXTERNAL TABLE DDL.
-
-
-## Load data from Azure blob storage
-This example loads data from Azure blob storage to SQL Data Warehouse database.
-
-Storing data directly removes the data transfer time for queries. Storing data with a columnstore index improves query performance for analysis queries by up to 10x.
-
-This example uses the CREATE TABLE AS SELECT statement to load data. The new table inherits the columns named in the query. It inherits the data types of those columns from the external table definition. 
-
-CREATE TABLE AS SELECT is a highly performant Transact-SQL statement that loads the data in parallel to all the compute nodes of your SQL Data Warehouse.  It was originally developed for  the massively parallel processing (MPP) engine in Analytics Platform System and is now in SQL Data Warehouse.
-
-```
--- Load data from Azure blob storage to SQL Data Warehouse 
-
-CREATE TABLE [dbo].[Customer_Speed]
-WITH 
-(   
-    CLUSTERED COLUMNSTORE INDEX
-,	DISTRIBUTION = HASH([CarSensor_Data].[CustomerKey])
-)
-AS 
-SELECT * 
-FROM   [ext].[CarSensor_Data]
-;
-```
-
-See [CREATE TABLE AS SELECT (Transact-SQL)][].
-
-## Create Statistics on newly loaded data
-
-Azure SQL Data Warehouse does not yet support auto create or auto update statistics.  In order to get the best performance from your queries, it's important that statistics be created on all columns of all tables after the first load or any substantial changes occur in the data.  For a detailed explanation of statistics, see the [Statistics][] topic in the Develop group of topics.  Below is a quick example of how to create statistics on the tabled loaded in this example.
-
-```
-create statistics [SensorKey] on [Customer_Speed] ([SensorKey]);
-create statistics [CustomerKey] on [Customer_Speed] ([CustomerKey]);
-create statistics [GeographyKey] on [Customer_Speed] ([GeographyKey]);
-create statistics [Speed] on [Customer_Speed] ([Speed]);
-create statistics [YearMeasured] on [Customer_Speed] ([YearMeasured]);
-```
-
-## Export data to Azure blob storage
-This section shows how to export data from SQL Data Warehouse to Azure blob storage. This example uses CREATE EXTERNAL TABLE AS SELECT which is a highly performant Transact-SQL statement to export the data in parallel from all the compute nodes. 
-
-The following example creates an external table Weblogs2014 using column definitions and data from dbo.Weblogs table. The external table definition is stored in SQL Data Warehouse and the results of the SELECT statement are exported to the "/archive/log2014/" directory under the blob container specified by the data source. The data is exported in the specified text file format. 
-
-```
-CREATE EXTERNAL TABLE Weblogs2014 WITH
-(
-    LOCATION='/archive/log2014/',
-    DATA_SOURCE=azure_storage,
-    FILE_FORMAT=text_file_format
-)
-AS
-SELECT
-    Uri,
-    DateRequested
-FROM
-    dbo.Weblogs
-WHERE
-    1=1
-    AND DateRequested > '12/31/2013'
-    AND DateRequested < '01/01/2015';
-```
-
-
-## Export data to Azure blob storage
-This section shows how to export data from SQL Data Warehouse to Azure blob storage. This example uses CREATE EXTERNAL TABLE AS SELECT which is a highly performant Transact-SQL statement to export the data in parallel from all the compute nodes. 
-
-The following example creates an external table Weblogs2014 using column definitions and data from dbo.Weblogs table. The external table definition is stored in SQL Data Warehouse and the results of the SELECT statement are exported to the "/archive/log2014/" directory under the blob container specified by the data source. The data is exported in the specified text file format. 
-
-```
-CREATE EXTERNAL TABLE Weblogs2014 WITH
-(
-    LOCATION='/archive/log2014/',
-    DATA_SOURCE=azure_storage,
-    FILE_FORMAT=text_file_format
-)
-AS
-SELECT
-    Uri,
-    DateRequested
-FROM
-    dbo.Weblogs
-WHERE
-    1=1
-    AND DateRequested > '12/31/2013'
-    AND DateRequested < '01/01/2015';
-```
-
-
-
-
-## Working around the PolyBase UTF-8 requirement
-At present PolyBase supports loading data files that have been UTF-8 encoded. As UTF-8 uses the same character encoding as ASCII PolyBase will also support loading data that is ASCII encoded. However, PolyBase does not support other character encoding such as UTF-16 / Unicode or extended ASCII characters. Extended ASCII includes characters with accents such as the umlaut which is common in German.
-
-To work around this requirement the best answer is to re-write to UTF-8 encoding.
-
-There are several ways to do this. Below are two approaches using Powershell: 
-
-### Simple example for small files
-
-Below is a simple one line Powershell script that creates the file.
- 
-```
-Get-Content <input_file_name> -Encoding Unicode | Set-Content <output_file_name> -Encoding utf8
-```
-
-However, whilst this is a simple way to re-encode the data it is by no means the most efficient. The io streaming example below is much, much faster and achieves the same result.
-
-### IO Streaming example for larger files
-
-The code sample below is more complex but as it streams the rows of data from source to target it is much more efficient. Use this approach for larger files.
-
-```
-#Static variables
-$ascii = [System.Text.Encoding]::ASCII
-$utf16le = [System.Text.Encoding]::Unicode
-$utf8 = [System.Text.Encoding]::UTF8
-$ansi = [System.Text.Encoding]::Default
-$append = $False
-
-#Set source file path and file name
-$src = [System.IO.Path]::Combine("C:\input_file_path\","input_file_name.txt")
-
-#Set source file encoding (using list above)
-$src_enc = $ansi
-
-#Set target file path and file name
-$tgt = [System.IO.Path]::Combine("C:\output_file_path\","output_file_name.txt")
-
-#Set target file encoding (using list above)
-$tgt_enc = $utf8
-
-$read = New-Object System.IO.StreamReader($src,$src_enc)
-$write = New-Object System.IO.StreamWriter($tgt,$append,$tgt_enc)
-
-while ($read.Peek() -ne -1)
-{
-    $line = $read.ReadLine();
-    $write.WriteLine($line);
-}
-$read.Close()
-$read.Dispose()
-$write.Close()
-$write.Dispose()
-```
-
-## Next steps
-For more development tips, see [development overview][].
-
-<!--Image references-->
-
-<!--Article references-->
-[Load data with bcp]: sql-data-warehouse-load-with-bcp.md
-[Load with PolyBase]: sql-data-warehouse-load-with-polybase.md
-[solution partners]: sql-data-warehouse-solution-partners.md
-[development overview]: sql-data-warehouse-overview-develop.md
-[Statistics]: sql-data-warehouse-develop-statistics.md
-
-<!--MSDN references-->
-[supported source/sink]: https://msdn.microsoft.com/library/dn894007.aspx
-[copy activity]: https://msdn.microsoft.com/library/dn835035.aspx
-[SQL Server destination adapter]: https://msdn.microsoft.com/library/ms141095.aspx
-[SSIS]: https://msdn.microsoft.com/library/ms141026.aspx
-
-
-<!-- External Links -->
-[CREATE EXTERNAL DATA SOURCE (Transact-SQL)]:https://msdn.microsoft.com/library/dn935022(v=sql.130).aspx
-[CREATE EXTERNAL FILE FORMAT (Transact-SQL)]:https://msdn.microsoft.com/library/dn935026(v=sql.130).aspx
-[CREATE EXTERNAL TABLE (Transact-SQL)]:https://msdn.microsoft.com/library/dn935021(v=sql.130).aspx
-
-[DROP EXTERNAL DATA SOURCE (Transact-SQL)]:https://msdn.microsoft.com/en-us/library/mt146367.aspx
-[DROP EXTERNAL FILE FORMAT (Transact-SQL)]:https://msdn.microsoft.com/en-us/library/mt146379.aspx
-[DROP EXTERNAL TABLE (Transact-SQL)]:https://msdn.microsoft.com/en-us/library/mt130698.aspx
-
-[CREATE TABLE AS SELECT (Transact-SQL)]:https://msdn.microsoft.com/library/mt204041.aspx
-[CREATE MASTER KEY (Transact-SQL)]:https://msdn.microsoft.com/en-us/library/ms174382.aspx
-[CREATE CREDENTIAL (Transact-SQL)]:https://msdn.microsoft.com/en-us/library/ms189522.aspx
-[DROP CREDENTIAL (Transact-SQL)]:https://msdn.microsoft.com/en-us/library/ms189450.aspx
-
-
+<properties
+   pageTitle="PolyBase in SQL Data Warehouse Tutorial | Microsoft Azure"
+   description="Learn what PolyBase is and how to use it for data warehousing scenarios."
+   services="sql-data-warehouse"
+   documentationCenter="NA"
+   authors="barbkess"
+   manager="jhubbard"
+   editor="jrowlandjones"/>
+
+<tags
+   ms.service="sql-data-warehouse"
+   ms.devlang="NA"
+   ms.topic="article"
+   ms.tgt_pltfrm="NA"
+   ms.workload="data-services"
+   ms.date="11/04/2015"
+   ms.author="sahajs;barbkess"/>
+
+
+# Load data with PolyBase
+PolyBase technology allows you to query and join data from multiple sources, all by using Transact-SQL commands. 
+
+Using PolyBase, you can query data stored in Azure blob storage and load it into SQL Data 
+Warehouse database with the following steps:
+
+- Create database master key and credential.
+- Create PolyBase objects: external data source, external file format, and external table. 
+- Query data stored in Azure blob storage.
+- Load data from Azure blob storage into SQL Data Warehouse.
+- Export data from SQL Data Warehouse to Azure blob storage.
+
+
+## Prerequisites
+To step through this tutorial, you need:
+
+- Azure storage account
+- Your data stored in Azure blob storage as delimited text files
+
+First, you will create the objects that PolyBase requires for connecting to and querying data in Azure blob storage.
+
+> [AZURE.IMPORTANT] The Azure Storage account types supported by PolyBase are:
+> 
+> + Standard Locally Redundant Storage (Standard-LRS)
+> + Standard Geo-Redundant Storage (Standard-GRS)
+> + Standard Read-Access Geo-Redundant Storage (Standard-RAGRS)
+>
+> Standard Zone Redundant Storage (Standard-ZRS) and Premium Locally Redundant Storage (Premium-LRS) account types are NOT supported by PolyBase. If you are creating a new Azure Storage account, make sure you select a PolyBase-supported storage account type from the Pricing Tier.
+
+## Step 1: Store a credential in your database
+To access Azure blob storage, you need to create a database scoped credential that stores authentication information for your Azure storage account. Follow these steps to store a credential with your database.
+
+1. Connect to your SQL Data Warehouse database.
+2. Use [CREATE MASTER KEY (Transact-SQL)][] to create a master key for your database. If your database already has a master key you don't need to create another one. This key is used to encrypt your credential "secret" in the next step.
+
+    ```
+    -- Create a E master key
+    CREATE MASTER KEY;
+    ```
+
+1. Check to see if you already have any database credentials. To do this, use the sys.database_credentials system view, not sys.credentials which only shows the server credentials. 
+
+    ```
+    -- Check for existing database-scoped credentials.
+    SELECT * FROM sys.database_credentials;
+
+3. Use [CREATE CREDENTIAL (Transact-SQL)][] to Create a database scoped credential for each Azure storage account you want to access. In this example, IDENTITY is a friendly name for the credential. It does not affect authenticating to Azure storage. SECRET is your Azure storage account key.
+
+    -- Create a database scoped credential
+    CREATE DATABASE SCOPED CREDENTIAL ASBSecret 
+    WITH IDENTITY = 'joe'
+    ,    Secret = '<azure_storage_account_key>'
+    ;
+    ```
+
+1. If you need to drop a database-scoped credential, use [DROP CREDENTIAL (Transact-SQL)][]:
+
+```
+-- Dropping credential
+DROP DATABASE SCOPED CREDENTIAL ASBSecret
+;
+```
+
+## Step 2: Create an external data source
+The external data source is a database object that stores the location of the Azure blob storage data and your access information. Use [CREATE EXTERNAL DATA SOURCE (Transact-SQL)][] to define an external data source for each Azure storage blob you want to access.
+
+    ```
+    -- Create an external data source for an Azure storage blob
+    CREATE EXTERNAL DATA SOURCE azure_storage 
+    WITH
+    (
+        TYPE = HADOOP,
+        LOCATION ='wasbs://mycontainer@test.blob.core.windows.net',
+        CREDENTIAL = ASBSecret
+    )
+    ;
+    ```
+
+if you need to drop the external table, use [DROP EXTERNAL DATA SOURCE][]:
+
+    ```
+    -- Drop an external data source
+    DROP EXTERNAL DATA SOURCE azure_storage
+    ;
+    ```
+
+## Step 3: Create an external file format
+The external file format is a database object that specifies the format of the external data. PolyBase can work with compressed and uncompressed data in delimited text, Hive RCFILE and HIVE ORC formats. 
+
+Use [CREATE EXTERNAL FILE FORMAT (Transact-SQL)][] to create the external file format. This example specifies the data in the file is uncompressed text and the fields are separated with the pipe character ('|'). 
+
+```
+-- Create an external file format for a text-delimited file.
+-- Data is uncompressed and fields are separated with the
+-- pipe character.
+CREATE EXTERNAL FILE FORMAT text_file_format 
+WITH 
+(   
+    FORMAT_TYPE = DELIMITEDTEXT, 
+    FORMAT_OPTIONS  
+    (
+        FIELD_TERMINATOR ='|',
+        USE_TYPE_DEFAULT = TRUE
+    )
+)
+;
+```
+
+If you need to drop an external file format, use [DROP EXTERNAL FILE FORMAT]. 
+
+```
+-- Dropping external file format
+DROP EXTERNAL FILE FORMAT text_file_format
+;
+```
+
+## Create an external table
+
+The external table definition is similar to a relational table definition. The key difference is the location and the format of the data. 
+
+- The external table definition is stored as metadata in the SQL Data Warehouse database. 
+- The data is stored in the external location specified by the data source.
+
+Use [CREATE EXTERNAL TABLE (Transact-SQL)][] to define the external table.
+
+The LOCATION option specifies the path to the data from the root of the data source. In this example, the data is located at 'wasbs://mycontainer@test.blob.core.windows.net/path/Demo/'. All the files for the same table need to be under the same logical folder in Azure blob storage.
+
+Optionally, you can also specify reject options (REJECT_TYPE, REJECT_VALUE, REJECT_SAMPLE_VALUE) that determine how PolyBase will handle dirty records it receives from the external data source.
+
+```
+-- Creating an external table for data in Azure blob storage.
+CREATE EXTERNAL TABLE [ext].[CarSensor_Data] 
+(
+     [SensorKey]     int    NOT NULL,
+     [CustomerKey]   int    NOT NULL,
+     [GeographyKey]  int        NULL,
+     [Speed]         float  NOT NULL,
+     [YearMeasured]  int    NOT NULL,
+)
+WITH 
+(
+    LOCATION    = '/Demo/',
+    DATA_SOURCE = azure_storage,
+    FILE_FORMAT = text_file_format      
+)
+;
+```
+
+The objects you just created are stored in SQL Data Warehouse database. You can view them in the SQL Server Data Tools (SSDT) Object Explorer. 
+
+To drop an external table you need to use the following syntax:
+
+```
+--Dropping external table
+DROP EXTERNAL TABLE [ext].[CarSensor_Data]
+;
+```
+
+> [AZURE.NOTE] When dropping an external table you must use `DROP EXTERNAL TABLE`. You **cannot** use `DROP TABLE`. 
+
+Reference topic: [DROP EXTERNAL TABLE (Transact-SQL)][].
+
+It is also worth noting that external tables are visible in both `sys.tables` and more specifically in `sys.external_tables` catalog views.
+
+## Rotating storage keys
+
+From time to time you will want to change the access key to your blob storage for security reasons. 
+
+The most elegant way to perform this task is to follow a process known as "rotating the keys". You may have noticed that you have two storage keys for your blob storage account. This is so that you can transition 
+
+Rotating your Azure storage account keys is a simple three step process
+
+1. Create second database scoped credential based on the secondary storage access key
+2. Create second external data source based off this new credential
+3. Drop and create the external table(s) pointing to the new external data source
+
+When you have migrated all your external tables to the new external data source then you can perform the clean up tasks:
+ 
+1. Drop first external data source
+2. Drop first database scoped credential based on the primary storage access key
+3. Log into Azure and regenerate the primary access key ready for the next time
+
+## Query Azure blob storage data
+Queries against external tables simply use the table name as though it was a relational table. 
+
+
+```
+
+-- Query Azure storage resident data via external table. 
+SELECT * FROM [ext].[CarSensor_Data]
+;
+
+```
+
+> [AZURE.NOTE] A query on an external table can fail with the error *"Query aborted-- the maximum reject threshold was reached while reading from an external source"*. This indicates that your external data contains *dirty* records. A data record is considered 'dirty' if the actual data types/number of columns do not match the column definitions of the external table or if the data doesn't conform to the specified external file format. To fix this, ensure that your external table and external file format definitions are correct and your external data conforms to these definitions. In case a subset of external data records are dirty, you can choose to reject these records for your queries by using the reject options in CREATE EXTERNAL TABLE DDL.
+
+
+## Load data from Azure blob storage
+This example loads data from Azure blob storage to SQL Data Warehouse database.
+
+Storing data directly removes the data transfer time for queries. Storing data with a columnstore index improves query performance for analysis queries by up to 10x.
+
+This example uses the CREATE TABLE AS SELECT statement to load data. The new table inherits the columns named in the query. It inherits the data types of those columns from the external table definition. 
+
+CREATE TABLE AS SELECT is a highly performant Transact-SQL statement that loads the data in parallel to all the compute nodes of your SQL Data Warehouse.  It was originally developed for  the massively parallel processing (MPP) engine in Analytics Platform System and is now in SQL Data Warehouse.
+
+```
+-- Load data from Azure blob storage to SQL Data Warehouse 
+
+CREATE TABLE [dbo].[Customer_Speed]
+WITH 
+(   
+    CLUSTERED COLUMNSTORE INDEX
+,	DISTRIBUTION = HASH([CarSensor_Data].[CustomerKey])
+)
+AS 
+SELECT * 
+FROM   [ext].[CarSensor_Data]
+;
+```
+
+See [CREATE TABLE AS SELECT (Transact-SQL)][].
+
+## Create Statistics on newly loaded data
+
+Azure SQL Data Warehouse does not yet support auto create or auto update statistics.  In order to get the best performance from your queries, it's important that statistics be created on all columns of all tables after the first load or any substantial changes occur in the data.  For a detailed explanation of statistics, see the [Statistics][] topic in the Develop group of topics.  Below is a quick example of how to create statistics on the tabled loaded in this example.
+
+```
+create statistics [SensorKey] on [Customer_Speed] ([SensorKey]);
+create statistics [CustomerKey] on [Customer_Speed] ([CustomerKey]);
+create statistics [GeographyKey] on [Customer_Speed] ([GeographyKey]);
+create statistics [Speed] on [Customer_Speed] ([Speed]);
+create statistics [YearMeasured] on [Customer_Speed] ([YearMeasured]);
+```
+
+## Export data to Azure blob storage
+This section shows how to export data from SQL Data Warehouse to Azure blob storage. This example uses CREATE EXTERNAL TABLE AS SELECT which is a highly performant Transact-SQL statement to export the data in parallel from all the compute nodes. 
+
+The following example creates an external table Weblogs2014 using column definitions and data from dbo.Weblogs table. The external table definition is stored in SQL Data Warehouse and the results of the SELECT statement are exported to the "/archive/log2014/" directory under the blob container specified by the data source. The data is exported in the specified text file format. 
+
+```
+CREATE EXTERNAL TABLE Weblogs2014 WITH
+(
+    LOCATION='/archive/log2014/',
+    DATA_SOURCE=azure_storage,
+    FILE_FORMAT=text_file_format
+)
+AS
+SELECT
+    Uri,
+    DateRequested
+FROM
+    dbo.Weblogs
+WHERE
+    1=1
+    AND DateRequested > '12/31/2013'
+    AND DateRequested < '01/01/2015';
+```
+
+
+## Working around the PolyBase UTF-8 requirement
+At present PolyBase supports loading data files that have been UTF-8 encoded. As UTF-8 uses the same character encoding as ASCII PolyBase will also support loading data that is ASCII encoded. However, PolyBase does not support other character encoding such as UTF-16 / Unicode or extended ASCII characters. Extended ASCII includes characters with accents such as the umlaut which is common in German.
+
+To work around this requirement the best answer is to re-write to UTF-8 encoding.
+
+There are several ways to do this. Below are two approaches using Powershell: 
+
+### Simple example for small files
+
+Below is a simple one line Powershell script that creates the file.
+ 
+```
+Get-Content <input_file_name> -Encoding Unicode | Set-Content <output_file_name> -Encoding utf8
+```
+
+However, whilst this is a simple way to re-encode the data it is by no means the most efficient. The io streaming example below is much, much faster and achieves the same result.
+
+### IO Streaming example for larger files
+
+The code sample below is more complex but as it streams the rows of data from source to target it is much more efficient. Use this approach for larger files.
+
+```
+#Static variables
+$ascii = [System.Text.Encoding]::ASCII
+$utf16le = [System.Text.Encoding]::Unicode
+$utf8 = [System.Text.Encoding]::UTF8
+$ansi = [System.Text.Encoding]::Default
+$append = $False
+
+#Set source file path and file name
+$src = [System.IO.Path]::Combine("C:\input_file_path\","input_file_name.txt")
+
+#Set source file encoding (using list above)
+$src_enc = $ansi
+
+#Set target file path and file name
+$tgt = [System.IO.Path]::Combine("C:\output_file_path\","output_file_name.txt")
+
+#Set target file encoding (using list above)
+$tgt_enc = $utf8
+
+$read = New-Object System.IO.StreamReader($src,$src_enc)
+$write = New-Object System.IO.StreamWriter($tgt,$append,$tgt_enc)
+
+while ($read.Peek() -ne -1)
+{
+    $line = $read.ReadLine();
+    $write.WriteLine($line);
+}
+$read.Close()
+$read.Dispose()
+$write.Close()
+$write.Dispose()
+```
+
+## Next steps
+For more development tips, see [development overview][].
+
+<!--Image references-->
+
+<!--Article references-->
+[Load data with bcp]: sql-data-warehouse-load-with-bcp.md
+[Load with PolyBase]: sql-data-warehouse-load-with-polybase.md
+[solution partners]: sql-data-warehouse-solution-partners.md
+[development overview]: sql-data-warehouse-overview-develop.md
+[Statistics]: sql-data-warehouse-develop-statistics.md
+
+<!--MSDN references-->
+[supported source/sink]: https://msdn.microsoft.com/library/dn894007.aspx
+[copy activity]: https://msdn.microsoft.com/library/dn835035.aspx
+[SQL Server destination adapter]: https://msdn.microsoft.com/library/ms141095.aspx
+[SSIS]: https://msdn.microsoft.com/library/ms141026.aspx
+
+
+<!-- External Links -->
+[CREATE EXTERNAL DATA SOURCE (Transact-SQL)]:https://msdn.microsoft.com/library/dn935022(v=sql.130).aspx
+[CREATE EXTERNAL FILE FORMAT (Transact-SQL)]:https://msdn.microsoft.com/library/dn935026(v=sql.130).aspx
+[CREATE EXTERNAL TABLE (Transact-SQL)]:https://msdn.microsoft.com/library/dn935021(v=sql.130).aspx
+
+[DROP EXTERNAL DATA SOURCE (Transact-SQL)]:https://msdn.microsoft.com/en-us/library/mt146367.aspx
+[DROP EXTERNAL FILE FORMAT (Transact-SQL)]:https://msdn.microsoft.com/en-us/library/mt146379.aspx
+[DROP EXTERNAL TABLE (Transact-SQL)]:https://msdn.microsoft.com/en-us/library/mt130698.aspx
+
+[CREATE TABLE AS SELECT (Transact-SQL)]:https://msdn.microsoft.com/library/mt204041.aspx
+[CREATE MASTER KEY (Transact-SQL)]:https://msdn.microsoft.com/en-us/library/ms174382.aspx
+[CREATE CREDENTIAL (Transact-SQL)]:https://msdn.microsoft.com/en-us/library/ms189522.aspx
+[DROP CREDENTIAL (Transact-SQL)]:https://msdn.microsoft.com/en-us/library/ms189450.aspx
+
+