<properties
   pageTitle="Use Azure Stream Analytics with SQL Data Warehouse | Microsoft Azure"
   description="Tips for using Azure Stream Analytics with Azure SQL Data Warehouse for developing solutions."
   services="sql-data-warehouse"
   documentationCenter="NA"
   authors="sahaj08"
   manager="barbkess"
   editor=""/>

<tags
   ms.service="sql-data-warehouse"
   ms.devlang="NA"
   ms.topic="article"
   ms.tgt_pltfrm="NA"
   ms.workload="data-services"
<<<<<<< HEAD
   ms.date="09/02/2015"
=======
   ms.date="09/30/2015"
>>>>>>> 08be3281
   ms.author="sahajs;twounder"/>

# Use Azure Stream Analytics with SQL Data Warehouse

Azure Stream Analytics is a fully managed service providing low-latency, highly available, scalable complex event processing over streaming data in the cloud. You can learn the basics by reading [Introduction to Azure Stream Analytics][]. You can then learn how to create an end-to-end solution with Stream Analytics by following the [Get started using Azure Stream Analytics][] tutorial.

In this article, you will learn how to use your Azure SQL Data Warehouse database as an output sink for your Steam Analytics jobs.

## Prerequisites

First, run through the following steps in the [Get started using Azure Stream Analytics][] tutorial.  

1. Create an Event Hub input
2. Configure and start event generator application
3. Provision a Stream Analytics job
4. Specify job input and query

Then, create an Azure SQL Data Warehouse database

## Specify job output: Azure SQL Data Warehouse database

### Step 1
<<<<<<< HEAD
In your Stream Analytics job click **OUTPUT** from the top of the page, and then click **ADD OUTPUT**.

### Step 2
Select SQL Database and click next.
![][Add Output]
=======

In your Stream Analytics job click **OUTPUT** from the top of the page, and then click **ADD OUTPUT**.

### Step 2

Select SQL Database and click next.

![][add-output]
>>>>>>> 08be3281

### Step 3
Enter the following values on the next page:

- *Output Alias*: Enter a friendly name for this job output.
- *Subscription*:
	- If your SQL Data Warehouse database is in the same subscription as the Stream Analytics job, select Use SQL Database from Current Subscription.
	- If your database is in a different subscription, select Use SQL Database from Another Subscription.
- *Database*: Specify the name of a destination database.
<<<<<<< HEAD
- *Server Name*: Specify the server name for the database you just specified. You can use the Azure Portal to find this.

![][Server Name]
=======
- *Server Name*: Specify the server name for the database you just specified. You can use the Azure Classic Portal to find this.

![][server-name]
>>>>>>> 08be3281

- *User Name*: Specify the user name of an account that has write permissions for the database.
- *Password*: Provide the password for the specified user account.
- *Table*: Specify the name of the target table in the database.

<<<<<<< HEAD
![][Add Database] 

### Step 4
Click the check button to add this job output and to verify that Stream Analytics can successfully connect to the database.

![][Test Connection]

When the connection to the database succeeds, you will see a notification at the bottom of the portal. You can click Test Connection at the bottom to test the connection to the database.




## Next steps
=======
![][add-database] 

### Step 4

Click the check button to add this job output and to verify that Stream Analytics can successfully connect to the database.

![][test-connection]

When the connection to the database succeeds, you will see a notification at the bottom of the portal. You can click Test Connection at the bottom to test the connection to the database.

## Next steps

>>>>>>> 08be3281
For an overview of integration, see [SQL Data Warehouse integration overview][].

For more development tips, see [SQL Data Warehouse development overview][].

<!--Image references-->
<<<<<<< HEAD
[Add Output]: ./media/sql-data-warehouse-integrate-azure-stream-analytics/add-output.png
[Server Name]: ./media/sql-data-warehouse-integrate-azure-stream-analytics/dw-server-name.png
[Add Database]: ./media/sql-data-warehouse-integrate-azure-stream-analytics/add-database.png
[Test Connection]: ./media/sql-data-warehouse-integrate-azure-stream-analytics/test-connection.png

<!--Article references-->
[Introduction to Azure Stream Analytics]: stream-analytics-introductiond.md
[Get started using Azure Stream Analytics]: stream-analytics-get-started.md
[SQL Data Warehouse development overview]:  sql-data-warehouse-overview-develop.md
[SQL Data Warehouse integration overview]:  sql-data-warehouse-overview-integration.md
=======

[add-output]: ./media/sql-data-warehouse-integrate-azure-stream-analytics/add-output.png
[server-name]: ./media/sql-data-warehouse-integrate-azure-stream-analytics/dw-server-name.png
[add-database]: ./media/sql-data-warehouse-integrate-azure-stream-analytics/add-database.png
[test-connection]: ./media/sql-data-warehouse-integrate-azure-stream-analytics/test-connection.png

<!--Article references-->

[Introduction to Azure Stream Analytics]: stream-analytics-introductiond.md
[Get started using Azure Stream Analytics]: stream-analytics-get-started.md
[SQL Data Warehouse development overview]:  sql-data-warehouse-overview-develop.md
[SQL Data Warehouse integration overview]:  sql-data-warehouse-overview-integrate.md
>>>>>>> 08be3281

<!--MSDN references-->

<!--Other Web references-->
[Azure Stream Analytics documentation]: http://azure.microsoft.com/documentation/services/stream-analytics/

<|MERGE_RESOLUTION|>--- conflicted
+++ resolved
@@ -1,145 +1,98 @@
-<properties
-   pageTitle="Use Azure Stream Analytics with SQL Data Warehouse | Microsoft Azure"
-   description="Tips for using Azure Stream Analytics with Azure SQL Data Warehouse for developing solutions."
-   services="sql-data-warehouse"
-   documentationCenter="NA"
-   authors="sahaj08"
-   manager="barbkess"
-   editor=""/>
-
-<tags
-   ms.service="sql-data-warehouse"
-   ms.devlang="NA"
-   ms.topic="article"
-   ms.tgt_pltfrm="NA"
-   ms.workload="data-services"
-<<<<<<< HEAD
-   ms.date="09/02/2015"
-=======
-   ms.date="09/30/2015"
->>>>>>> 08be3281
-   ms.author="sahajs;twounder"/>
-
-# Use Azure Stream Analytics with SQL Data Warehouse
-
-Azure Stream Analytics is a fully managed service providing low-latency, highly available, scalable complex event processing over streaming data in the cloud. You can learn the basics by reading [Introduction to Azure Stream Analytics][]. You can then learn how to create an end-to-end solution with Stream Analytics by following the [Get started using Azure Stream Analytics][] tutorial.
-
-In this article, you will learn how to use your Azure SQL Data Warehouse database as an output sink for your Steam Analytics jobs.
-
-## Prerequisites
-
-First, run through the following steps in the [Get started using Azure Stream Analytics][] tutorial.  
-
-1. Create an Event Hub input
-2. Configure and start event generator application
-3. Provision a Stream Analytics job
-4. Specify job input and query
-
-Then, create an Azure SQL Data Warehouse database
-
-## Specify job output: Azure SQL Data Warehouse database
-
-### Step 1
-<<<<<<< HEAD
-In your Stream Analytics job click **OUTPUT** from the top of the page, and then click **ADD OUTPUT**.
-
-### Step 2
-Select SQL Database and click next.
-![][Add Output]
-=======
-
-In your Stream Analytics job click **OUTPUT** from the top of the page, and then click **ADD OUTPUT**.
-
-### Step 2
-
-Select SQL Database and click next.
-
-![][add-output]
->>>>>>> 08be3281
-
-### Step 3
-Enter the following values on the next page:
-
-- *Output Alias*: Enter a friendly name for this job output.
-- *Subscription*:
-	- If your SQL Data Warehouse database is in the same subscription as the Stream Analytics job, select Use SQL Database from Current Subscription.
-	- If your database is in a different subscription, select Use SQL Database from Another Subscription.
-- *Database*: Specify the name of a destination database.
-<<<<<<< HEAD
-- *Server Name*: Specify the server name for the database you just specified. You can use the Azure Portal to find this.
-
-![][Server Name]
-=======
-- *Server Name*: Specify the server name for the database you just specified. You can use the Azure Classic Portal to find this.
-
-![][server-name]
->>>>>>> 08be3281
-
-- *User Name*: Specify the user name of an account that has write permissions for the database.
-- *Password*: Provide the password for the specified user account.
-- *Table*: Specify the name of the target table in the database.
-
-<<<<<<< HEAD
-![][Add Database] 
-
-### Step 4
-Click the check button to add this job output and to verify that Stream Analytics can successfully connect to the database.
-
-![][Test Connection]
-
-When the connection to the database succeeds, you will see a notification at the bottom of the portal. You can click Test Connection at the bottom to test the connection to the database.
-
-
-
-
-## Next steps
-=======
-![][add-database] 
-
-### Step 4
-
-Click the check button to add this job output and to verify that Stream Analytics can successfully connect to the database.
-
-![][test-connection]
-
-When the connection to the database succeeds, you will see a notification at the bottom of the portal. You can click Test Connection at the bottom to test the connection to the database.
-
-## Next steps
-
->>>>>>> 08be3281
-For an overview of integration, see [SQL Data Warehouse integration overview][].
-
-For more development tips, see [SQL Data Warehouse development overview][].
-
-<!--Image references-->
-<<<<<<< HEAD
-[Add Output]: ./media/sql-data-warehouse-integrate-azure-stream-analytics/add-output.png
-[Server Name]: ./media/sql-data-warehouse-integrate-azure-stream-analytics/dw-server-name.png
-[Add Database]: ./media/sql-data-warehouse-integrate-azure-stream-analytics/add-database.png
-[Test Connection]: ./media/sql-data-warehouse-integrate-azure-stream-analytics/test-connection.png
-
-<!--Article references-->
-[Introduction to Azure Stream Analytics]: stream-analytics-introductiond.md
-[Get started using Azure Stream Analytics]: stream-analytics-get-started.md
-[SQL Data Warehouse development overview]:  sql-data-warehouse-overview-develop.md
-[SQL Data Warehouse integration overview]:  sql-data-warehouse-overview-integration.md
-=======
-
-[add-output]: ./media/sql-data-warehouse-integrate-azure-stream-analytics/add-output.png
-[server-name]: ./media/sql-data-warehouse-integrate-azure-stream-analytics/dw-server-name.png
-[add-database]: ./media/sql-data-warehouse-integrate-azure-stream-analytics/add-database.png
-[test-connection]: ./media/sql-data-warehouse-integrate-azure-stream-analytics/test-connection.png
-
-<!--Article references-->
-
-[Introduction to Azure Stream Analytics]: stream-analytics-introductiond.md
-[Get started using Azure Stream Analytics]: stream-analytics-get-started.md
-[SQL Data Warehouse development overview]:  sql-data-warehouse-overview-develop.md
-[SQL Data Warehouse integration overview]:  sql-data-warehouse-overview-integrate.md
->>>>>>> 08be3281
-
-<!--MSDN references-->
-
-<!--Other Web references-->
-[Azure Stream Analytics documentation]: http://azure.microsoft.com/documentation/services/stream-analytics/
-
+<properties
+   pageTitle="Use Azure Stream Analytics with SQL Data Warehouse | Microsoft Azure"
+   description="Tips for using Azure Stream Analytics with Azure SQL Data Warehouse for developing solutions."
+   services="sql-data-warehouse"
+   documentationCenter="NA"
+   authors="sahaj08"
+   manager="barbkess"
+   editor=""/>
+
+<tags
+   ms.service="sql-data-warehouse"
+   ms.devlang="NA"
+   ms.topic="article"
+   ms.tgt_pltfrm="NA"
+   ms.workload="data-services"
+   ms.date="09/30/2015"
+   ms.author="sahajs;twounder"/>
+
+# Use Azure Stream Analytics with SQL Data Warehouse
+
+Azure Stream Analytics is a fully managed service providing low-latency, highly available, scalable complex event processing over streaming data in the cloud. You can learn the basics by reading [Introduction to Azure Stream Analytics][]. You can then learn how to create an end-to-end solution with Stream Analytics by following the [Get started using Azure Stream Analytics][] tutorial.
+
+In this article, you will learn how to use your Azure SQL Data Warehouse database as an output sink for your Steam Analytics jobs.
+
+## Prerequisites
+
+First, run through the following steps in the [Get started using Azure Stream Analytics][] tutorial.  
+
+1. Create an Event Hub input
+2. Configure and start event generator application
+3. Provision a Stream Analytics job
+4. Specify job input and query
+
+Then, create an Azure SQL Data Warehouse database
+
+## Specify job output: Azure SQL Data Warehouse database
+
+### Step 1
+
+In your Stream Analytics job click **OUTPUT** from the top of the page, and then click **ADD OUTPUT**.
+
+### Step 2
+
+Select SQL Database and click next.
+
+![][add-output]
+
+### Step 3
+Enter the following values on the next page:
+
+- *Output Alias*: Enter a friendly name for this job output.
+- *Subscription*:
+	- If your SQL Data Warehouse database is in the same subscription as the Stream Analytics job, select Use SQL Database from Current Subscription.
+	- If your database is in a different subscription, select Use SQL Database from Another Subscription.
+- *Database*: Specify the name of a destination database.
+- *Server Name*: Specify the server name for the database you just specified. You can use the Azure Classic Portal to find this.
+
+![][server-name]
+
+- *User Name*: Specify the user name of an account that has write permissions for the database.
+- *Password*: Provide the password for the specified user account.
+- *Table*: Specify the name of the target table in the database.
+
+![][add-database] 
+
+### Step 4
+
+Click the check button to add this job output and to verify that Stream Analytics can successfully connect to the database.
+
+![][test-connection]
+
+When the connection to the database succeeds, you will see a notification at the bottom of the portal. You can click Test Connection at the bottom to test the connection to the database.
+
+## Next steps
+
+For an overview of integration, see [SQL Data Warehouse integration overview][].
+
+For more development tips, see [SQL Data Warehouse development overview][].
+
+<!--Image references-->
+
+[add-output]: ./media/sql-data-warehouse-integrate-azure-stream-analytics/add-output.png
+[server-name]: ./media/sql-data-warehouse-integrate-azure-stream-analytics/dw-server-name.png
+[add-database]: ./media/sql-data-warehouse-integrate-azure-stream-analytics/add-database.png
+[test-connection]: ./media/sql-data-warehouse-integrate-azure-stream-analytics/test-connection.png
+
+<!--Article references-->
+
+[Introduction to Azure Stream Analytics]: stream-analytics-introductiond.md
+[Get started using Azure Stream Analytics]: stream-analytics-get-started.md
+[SQL Data Warehouse development overview]:  sql-data-warehouse-overview-develop.md
+[SQL Data Warehouse integration overview]:  sql-data-warehouse-overview-integrate.md
+
+<!--MSDN references-->
+
+<!--Other Web references-->
+[Azure Stream Analytics documentation]: http://azure.microsoft.com/documentation/services/stream-analytics/
+