<<<<<<< HEAD
<properties linkid="dev-nodejs-how-to-blob-storage" urlDisplayName="Blob Service" pageTitle="How to use blob storage (Node.js) - Windows Azure feature guide" metaKeywords="Get started Azure blob, Azure unstructured data, Azure unstructured storage, Azure blob, Azure blob storage, Azure blob Node.js" description="Learn how to use the Windows Azure blob service to upload, download, list, and delete blob content. Samples written in Node.js." metaCanonical="" services="storage" documentationCenter="Node.js" title="How to Use the Blob Service from Node.js" authors="" solutions="" manager="" editor="" />
=======
<properties linkid="dev-nodejs-how-to-blob-storage" urlDisplayName="Blob Service" pageTitle="How to use blob storage (Node.js) | Microsoft Azure" metaKeywords="Get started Azure blob, Azure unstructured data, Azure unstructured storage, Azure blob, Azure blob storage, Azure blob Node.js" description="Learn how to use the Windows Azure blob service to upload, download, list, and delete blob content. Samples written in Node.js." metaCanonical="" services="storage" documentationCenter="Node.js" title="How to Use the Blob Service from Node.js" authors="" solutions="" manager="" editor="" />
>>>>>>> a39b7789





# How to Use the Blob Service from Node.js

This guide will show you how to perform common scenarios using the
Windows Azure Blob service. The samples are written using the
Node.js API. The scenarios covered include **uploading**, **listing**,
**downloading**, and **deleting** blobs. For more information on blobs,
see the [Next Steps][] section.

## Table of Contents

* [What is the Blob Service?][]    
* [Concepts][]    
* [Create a Windows Azure Storage Account][]   
* [Create a Node.js Application][]   
* [Configure your Application to Access Storage][]   
* [Setup a Windows Azure Storage Connection String][]   
* [How To: Create a Container][]   
* [How To: Upload a Blob into a Container][]   
* [How To: List the Blobs in a Container][]   
* [How To: Download Blobs][]   
* [How To: Delete a Blob][]   
* [Next Steps][]

## <a name="what-is"> </a>What is the Blob Service?

The Windows Azure Blob service is for storing large amounts of
unstructured data that can be accessed from anywhere in the world via
HTTP or HTTPS. A single blob can be hundreds of gigabytes in size, and a
single storage account can contain up to 100TB of blobs. Common uses of
Blobs include:

-   Serving images or documents directly to a browser
-   Storing files for distributed access
-   Streaming video and audio
-   Performing secure backup and disaster recovery
-   Storing data for analysis by an on-premises or Windows Azure-hosted
    service

You can use Blobs to expose data publicly to the world or
privately for internal application storage.

## <a name="concepts"> </a>Concepts

The Blob service contains the following components:

![Blob1](./media/storage-nodejs-how-to-use-blob-storage/blob1.jpg)

-   **URL format:** Blobs are addressable using the following URL
    format:
   
    	http://storageaccount.blob.core.windows.net/container/blob  
      
    The following URL addresses one of the blobs in the diagram: 
 
	    http://sally.blob.core.windows.net/movies/MOV1.AVI

-   **Storage Account:** All access to Windows Azure Storage is done
    through a storage account. This is the highest level of the
    namespace for accessing blobs. An account can contain an unlimited
    number of containers, as long as their total size is under 100TB.

-   **Container:** A container provides a grouping of a set of blobs.
    All blobs must be in a container. An account can contain an
    unlimited number of containers. A container can store an unlimited
    number of blobs.

-   **Blob:** A file of any type and size. There are two types of blobs; block and page. Most files are block
    blobs. A single block blob can be up to 200GB in size. This tutorial
    uses block blobs. Page blobs, another blob type, can be up to 1TB in
    size, and are more efficient when ranges of bytes in a file are
    modified frequently.

## <a name="create-account"> </a>Create a Windows Azure Storage Account

To use storage operations, you need a Windows Azure storage account. You
can create a storage account by following these steps. (You can also
create a storage account [using the REST API][].)

1.  Log into the [Windows Azure Management Portal].

2.  At the bottom of the navigation pane, click **+NEW**.

	![+new](./media/storage-nodejs-how-to-use-blob-storage/plus-new.png)

3.  Click **Storage Account**, and then click **Quick Create**.

	![Quick create dialog](./media/storage-nodejs-how-to-use-blob-storage/quick-storage.png)

4.  In URL, type a subdomain name to use in the URI for the
    storage account. The entry can contain from 3-24 lowercase letters
    and numbers. This value becomes the host name within the URI that is
    used to address Blob, Queue, or Table resources for the
    subscription.

5.  Choose a Region/Affinity Group in which to locate the
    storage. If you will be using storage from your Windows Azure
    application, select the same region where you will deploy your
    application.

6.  Click **Create Storage Account**.

## <a name="create-app"> </a>Create a Node.js Application

Create a blank Node.js application. For instructions creating a Node.js application, see [Create and deploy a Node.js application to a Windows Azure Web Site], [Node.js Cloud Service] (using Windows PowerShell), or [Web Site with WebMatrix].

## <a name="configure-access"> </a>Configure Your Application to Access Storage

To use Windows Azure storage, you need to download and use the Node.js
azure package, which includes a set of convenience libraries that
communicate with the storage REST services.

### Use Node Package Manager (NPM) to obtain the package

1.  Use a command-line interface such as **PowerShell** (Windows,) **Terminal** (Mac,) or **Bash** (Unix), navigate to the folder where you created your sample application.

2.  Type **npm install azure** in the command window, which should
    result in the following output:

        azure@0.7.5 node_modules\azure
		├── dateformat@1.0.2-1.2.3
		├── xmlbuilder@0.4.2
		├── node-uuid@1.2.0
		├── mime@1.2.9
		├── underscore@1.4.4
		├── validator@1.1.1
		├── tunnel@0.0.2
		├── wns@0.5.3
		├── xml2js@0.2.7 (sax@0.5.2)
		└── request@2.21.0 (json-stringify-safe@4.0.0, forever-agent@0.5.0, aws-sign@0.3.0, tunnel-agent@0.3.0, oauth-sign@0.3.0, qs@0.6.5, cookie-jar@0.3.0, node-uuid@1.4.0, http-signature@0.9.11, form-data@0.0.8, hawk@0.13.1)

3.  You can manually run the **ls** command to verify that a
    **node\_modules** folder was created. Inside that folder find the
    **azure** package, which contains the libraries you need to access
    storage.

### Import the package

Using Notepad or another text editor, add the following to the top the
**server.js** file of the application where you intend to use storage:

    var azure = require('azure');

## <a name="setup-connection-string"> </a>Setup a Windows Azure Storage Connection

The azure module will read the environment variables AZURE\_STORAGE\_ACCOUNT and AZURE\_STORAGE\_ACCESS\_KEY for information required to connect to your Windows Azure storage account. If these environment variables are not set, you must specify the account information when calling **createBlobService**.

For an example of setting the environment variables in a configuration file for a Windows Azure Cloud Service, see [Node.js Cloud Service with Storage].

For an example of setting the environment variables in the management portal for a Windows Azure Web Site, see [Node.js Web Application with Storage]

## <a name="create-container"> </a>How to: Create a Container

The **BlobService** object lets you work with containers and blobs. The
following code creates a **BlobService** object. Add the following near
the top of **server.js**:

    var blobService = azure.createBlobService();

All blobs reside in a container. The call to
**createContainerIfNotExists** on the **BlobService** object will return
the specified container if it exists or create a new container with the
specified name if it does not already exist. By default, the new
container is private and requires the use of the access key to download blobs from this container.

	blobService.createContainerIfNotExists(containerName, function(error){
    	if(!error){
        	// Container exists and is private
    	}
	});


If you want to make the files in the container public so that they can be accessed without requiring the access key, you can set the
container's access level to **blob** or **container**. Setting the access level to **blob** allows anonymous read access to blob content and metadata within this container, but not to container metadata such as listing all blobs within a container. Setting the access level to **container** allows anonymous read access to blob content and metadata as well as container metadata. The following example demonstrates setting the access level to **blob**: 

    blobService.createContainerIfNotExists(containerName
		, {publicAccessLevel : 'blob'}
		, function(error){
			if(!error){
				// Container exists and is public
			}
		});

Alternatively, you can modify the access level of a container by using **setContainerAcl** to specify the access level. The following example changes the access level to container:

    blobService.setContainerAcl(containerName
		, 'container'
		, function(error){
			if(!error){
				// Container access level set to 'container'
			}
		});

###Filters

Optional filtering operations can be applied to operations performed using **BlobService**. Filtering operations can include logging, automatically retrying, etc. Filters are objects that implement a method with the signature:

		function handle (requestOptions, next)

After doing its preprocessing on the request options, the method needs to call "next" passing a callback with the following signature:

		function (returnObject, finalCallback, next)

In this callback, and after processing the returnObject (the response from the request to the server), the callback needs to either invoke next if it exists to continue processing other filters or simply invoke finalCallback otherwise to end up the service invocation.

Two filters that implement retry logic are included with the Windows Azure SDK for Node.js, **ExponentialRetryPolicyFilter** and **LinearRetryPolicyFilter**. The following creates a **BlobService** object that uses the **ExponentialRetryPolicyFilter**:

	var retryOperations = new azure.ExponentialRetryPolicyFilter();
	var blobService = azure.createBlobService().withFilter(retryOperations);

## <a name="upload-blob"> </a>How to: Upload a Blob into a Container

To upload data to a blob, use the **createBlockBlobFromFile**, **createBlockBlobFromStream** or **createBlockBlobFromText** methods. **createBlockBlobFromFile** uploads the contents of a file, while **createBlockBlobFromStream** uploads the contents of a stream.  **createBlockBlobFromText** uploads the specified text value.

The following example uploads the contents of the **test1.txt** file into the 'test1' blob.

	blobService.createBlockBlobFromFile(containerName
		, 'test1'
		, 'test1.txt'
		, function(error){
			if(!error){
				// File has been uploaded
			}
		});

## <a name="list-blob"> </a>How to: List the Blobs in a Container

To list the blobs in a container, use the **listBlobs** method with a
**for** loop to display the name of each blob in the container. The
following code outputs the **name** of each blob in a container to the
console.

    blobService.listBlobs(containerName, function(error, blobs){
		if(!error){
			for(var index in blobs){
				console.log(blobs[index].name);
			}
		}
	});

## <a name="download-blobs"> </a>How to: Download Blobs

To download data from a blob, use **getBlobToFile**, **getBlobToStream**, or **getBlobToText**. The following example demonstrates using **getBlobToStream** to download the contents of the **test1** blob and store it to the **output.txt** file using a stream:

    var fs=require('fs');
	blobService.getBlobToStream(containerName
		, 'test1'
		, fs.createWriteStream('output.txt')
		, function(error){
			if(!error){
				// Wrote blob to stream
			}
		});

## <a name="delete-blobs"> </a>How to: Delete a Blob

Finally, to delete a blob, call **deleteBlob**. The following example deletes the blob named 'blob1'.

    blobService.deleteBlob(containerName
		, 'blob1'
		, function(error){
			if(!error){
				// Blob has been deleted
			}
		});

## <a name="next-steps"> </a>Next Steps

Now that you've learned the basics of blob storage, follow these links
to learn how to do more complex storage tasks.

-   See the MSDN Reference: [Storing and Accessing Data in Windows Azure][].
-   Visit the [Windows Azure Storage Team Blog][].
-   Visit the [Azure SDK for Node] repository on GitHub.

  [Azure SDK for Node]: https://github.com/WindowsAzure/azure-sdk-for-node
  [Next Steps]: #next-steps
  [What is the Blob Service?]: #what-is
  [Concepts]: #concepts
  [Create a Windows Azure Storage Account]: #create-account
  [Create a Node.js Application]: #create-app
  [Configure your Application to Access Storage]: #configure-access
  [Setup a Windows Azure Storage Connection String]: #setup-connection-string
  [How To: Create a Container]: #create-container
  [How To: Upload a Blob into a Container]: #upload-blob
  [How To: List the Blobs in a Container]: #list-blob
  [How To: Download Blobs]: #download-blobs
  [How To: Delete a Blob]: #delete-blobs
[Create and deploy a Node.js application to a Windows Azure Web Site]: /en-us/develop/nodejs/tutorials/create-a-website-(mac)/
  [Node.js Cloud Service with Storage]: /en-us/develop/nodejs/tutorials/web-app-with-storage/
  [Node.js Web Application with Storage]: /en-us/develop/nodejs/tutorials/web-site-with-storage/
 [Web Site with WebMatrix]: /en-us/develop/nodejs/tutorials/web-site-with-webmatrix/
  [using the REST API]: http://msdn.microsoft.com/en-us/library/windowsazure/hh264518.aspx
  [Windows Azure Management Portal]: http://manage.windowsazure.com
  [Node.js Cloud Service]: {localLink:2221} "Node.js Web Application"
  [Storing and Accessing Data in Windows Azure]: http://msdn.microsoft.com/en-us/library/windowsazure/gg433040.aspx
  [Windows Azure Storage Team Blog]: http://blogs.msdn.com/b/windowsazurestorage/
<|MERGE_RESOLUTION|>--- conflicted
+++ resolved
@@ -1,306 +1,302 @@
-<<<<<<< HEAD
-<properties linkid="dev-nodejs-how-to-blob-storage" urlDisplayName="Blob Service" pageTitle="How to use blob storage (Node.js) - Windows Azure feature guide" metaKeywords="Get started Azure blob, Azure unstructured data, Azure unstructured storage, Azure blob, Azure blob storage, Azure blob Node.js" description="Learn how to use the Windows Azure blob service to upload, download, list, and delete blob content. Samples written in Node.js." metaCanonical="" services="storage" documentationCenter="Node.js" title="How to Use the Blob Service from Node.js" authors="" solutions="" manager="" editor="" />
-=======
-<properties linkid="dev-nodejs-how-to-blob-storage" urlDisplayName="Blob Service" pageTitle="How to use blob storage (Node.js) | Microsoft Azure" metaKeywords="Get started Azure blob, Azure unstructured data, Azure unstructured storage, Azure blob, Azure blob storage, Azure blob Node.js" description="Learn how to use the Windows Azure blob service to upload, download, list, and delete blob content. Samples written in Node.js." metaCanonical="" services="storage" documentationCenter="Node.js" title="How to Use the Blob Service from Node.js" authors="" solutions="" manager="" editor="" />
->>>>>>> a39b7789
-
-
-
-
-
-# How to Use the Blob Service from Node.js
-
-This guide will show you how to perform common scenarios using the
-Windows Azure Blob service. The samples are written using the
-Node.js API. The scenarios covered include **uploading**, **listing**,
-**downloading**, and **deleting** blobs. For more information on blobs,
-see the [Next Steps][] section.
-
-## Table of Contents
-
-* [What is the Blob Service?][]    
-* [Concepts][]    
-* [Create a Windows Azure Storage Account][]   
-* [Create a Node.js Application][]   
-* [Configure your Application to Access Storage][]   
-* [Setup a Windows Azure Storage Connection String][]   
-* [How To: Create a Container][]   
-* [How To: Upload a Blob into a Container][]   
-* [How To: List the Blobs in a Container][]   
-* [How To: Download Blobs][]   
-* [How To: Delete a Blob][]   
-* [Next Steps][]
-
-## <a name="what-is"> </a>What is the Blob Service?
-
-The Windows Azure Blob service is for storing large amounts of
-unstructured data that can be accessed from anywhere in the world via
-HTTP or HTTPS. A single blob can be hundreds of gigabytes in size, and a
-single storage account can contain up to 100TB of blobs. Common uses of
-Blobs include:
-
--   Serving images or documents directly to a browser
--   Storing files for distributed access
--   Streaming video and audio
--   Performing secure backup and disaster recovery
--   Storing data for analysis by an on-premises or Windows Azure-hosted
-    service
-
-You can use Blobs to expose data publicly to the world or
-privately for internal application storage.
-
-## <a name="concepts"> </a>Concepts
-
-The Blob service contains the following components:
-
-![Blob1](./media/storage-nodejs-how-to-use-blob-storage/blob1.jpg)
-
--   **URL format:** Blobs are addressable using the following URL
-    format:
-   
-    	http://storageaccount.blob.core.windows.net/container/blob  
-      
-    The following URL addresses one of the blobs in the diagram: 
- 
-	    http://sally.blob.core.windows.net/movies/MOV1.AVI
-
--   **Storage Account:** All access to Windows Azure Storage is done
-    through a storage account. This is the highest level of the
-    namespace for accessing blobs. An account can contain an unlimited
-    number of containers, as long as their total size is under 100TB.
-
--   **Container:** A container provides a grouping of a set of blobs.
-    All blobs must be in a container. An account can contain an
-    unlimited number of containers. A container can store an unlimited
-    number of blobs.
-
--   **Blob:** A file of any type and size. There are two types of blobs; block and page. Most files are block
-    blobs. A single block blob can be up to 200GB in size. This tutorial
-    uses block blobs. Page blobs, another blob type, can be up to 1TB in
-    size, and are more efficient when ranges of bytes in a file are
-    modified frequently.
-
-## <a name="create-account"> </a>Create a Windows Azure Storage Account
-
-To use storage operations, you need a Windows Azure storage account. You
-can create a storage account by following these steps. (You can also
-create a storage account [using the REST API][].)
-
-1.  Log into the [Windows Azure Management Portal].
-
-2.  At the bottom of the navigation pane, click **+NEW**.
-
-	![+new](./media/storage-nodejs-how-to-use-blob-storage/plus-new.png)
-
-3.  Click **Storage Account**, and then click **Quick Create**.
-
-	![Quick create dialog](./media/storage-nodejs-how-to-use-blob-storage/quick-storage.png)
-
-4.  In URL, type a subdomain name to use in the URI for the
-    storage account. The entry can contain from 3-24 lowercase letters
-    and numbers. This value becomes the host name within the URI that is
-    used to address Blob, Queue, or Table resources for the
-    subscription.
-
-5.  Choose a Region/Affinity Group in which to locate the
-    storage. If you will be using storage from your Windows Azure
-    application, select the same region where you will deploy your
-    application.
-
-6.  Click **Create Storage Account**.
-
-## <a name="create-app"> </a>Create a Node.js Application
-
-Create a blank Node.js application. For instructions creating a Node.js application, see [Create and deploy a Node.js application to a Windows Azure Web Site], [Node.js Cloud Service] (using Windows PowerShell), or [Web Site with WebMatrix].
-
-## <a name="configure-access"> </a>Configure Your Application to Access Storage
-
-To use Windows Azure storage, you need to download and use the Node.js
-azure package, which includes a set of convenience libraries that
-communicate with the storage REST services.
-
-### Use Node Package Manager (NPM) to obtain the package
-
-1.  Use a command-line interface such as **PowerShell** (Windows,) **Terminal** (Mac,) or **Bash** (Unix), navigate to the folder where you created your sample application.
-
-2.  Type **npm install azure** in the command window, which should
-    result in the following output:
-
-        azure@0.7.5 node_modules\azure
-		├── dateformat@1.0.2-1.2.3
-		├── xmlbuilder@0.4.2
-		├── node-uuid@1.2.0
-		├── mime@1.2.9
-		├── underscore@1.4.4
-		├── validator@1.1.1
-		├── tunnel@0.0.2
-		├── wns@0.5.3
-		├── xml2js@0.2.7 (sax@0.5.2)
-		└── request@2.21.0 (json-stringify-safe@4.0.0, forever-agent@0.5.0, aws-sign@0.3.0, tunnel-agent@0.3.0, oauth-sign@0.3.0, qs@0.6.5, cookie-jar@0.3.0, node-uuid@1.4.0, http-signature@0.9.11, form-data@0.0.8, hawk@0.13.1)
-
-3.  You can manually run the **ls** command to verify that a
-    **node\_modules** folder was created. Inside that folder find the
-    **azure** package, which contains the libraries you need to access
-    storage.
-
-### Import the package
-
-Using Notepad or another text editor, add the following to the top the
-**server.js** file of the application where you intend to use storage:
-
-    var azure = require('azure');
-
-## <a name="setup-connection-string"> </a>Setup a Windows Azure Storage Connection
-
-The azure module will read the environment variables AZURE\_STORAGE\_ACCOUNT and AZURE\_STORAGE\_ACCESS\_KEY for information required to connect to your Windows Azure storage account. If these environment variables are not set, you must specify the account information when calling **createBlobService**.
-
-For an example of setting the environment variables in a configuration file for a Windows Azure Cloud Service, see [Node.js Cloud Service with Storage].
-
-For an example of setting the environment variables in the management portal for a Windows Azure Web Site, see [Node.js Web Application with Storage]
-
-## <a name="create-container"> </a>How to: Create a Container
-
-The **BlobService** object lets you work with containers and blobs. The
-following code creates a **BlobService** object. Add the following near
-the top of **server.js**:
-
-    var blobService = azure.createBlobService();
-
-All blobs reside in a container. The call to
-**createContainerIfNotExists** on the **BlobService** object will return
-the specified container if it exists or create a new container with the
-specified name if it does not already exist. By default, the new
-container is private and requires the use of the access key to download blobs from this container.
-
-	blobService.createContainerIfNotExists(containerName, function(error){
-    	if(!error){
-        	// Container exists and is private
-    	}
-	});
-
-
-If you want to make the files in the container public so that they can be accessed without requiring the access key, you can set the
-container's access level to **blob** or **container**. Setting the access level to **blob** allows anonymous read access to blob content and metadata within this container, but not to container metadata such as listing all blobs within a container. Setting the access level to **container** allows anonymous read access to blob content and metadata as well as container metadata. The following example demonstrates setting the access level to **blob**: 
-
-    blobService.createContainerIfNotExists(containerName
-		, {publicAccessLevel : 'blob'}
-		, function(error){
-			if(!error){
-				// Container exists and is public
-			}
-		});
-
-Alternatively, you can modify the access level of a container by using **setContainerAcl** to specify the access level. The following example changes the access level to container:
-
-    blobService.setContainerAcl(containerName
-		, 'container'
-		, function(error){
-			if(!error){
-				// Container access level set to 'container'
-			}
-		});
-
-###Filters
-
-Optional filtering operations can be applied to operations performed using **BlobService**. Filtering operations can include logging, automatically retrying, etc. Filters are objects that implement a method with the signature:
-
-		function handle (requestOptions, next)
-
-After doing its preprocessing on the request options, the method needs to call "next" passing a callback with the following signature:
-
-		function (returnObject, finalCallback, next)
-
-In this callback, and after processing the returnObject (the response from the request to the server), the callback needs to either invoke next if it exists to continue processing other filters or simply invoke finalCallback otherwise to end up the service invocation.
-
-Two filters that implement retry logic are included with the Windows Azure SDK for Node.js, **ExponentialRetryPolicyFilter** and **LinearRetryPolicyFilter**. The following creates a **BlobService** object that uses the **ExponentialRetryPolicyFilter**:
-
-	var retryOperations = new azure.ExponentialRetryPolicyFilter();
-	var blobService = azure.createBlobService().withFilter(retryOperations);
-
-## <a name="upload-blob"> </a>How to: Upload a Blob into a Container
-
-To upload data to a blob, use the **createBlockBlobFromFile**, **createBlockBlobFromStream** or **createBlockBlobFromText** methods. **createBlockBlobFromFile** uploads the contents of a file, while **createBlockBlobFromStream** uploads the contents of a stream.  **createBlockBlobFromText** uploads the specified text value.
-
-The following example uploads the contents of the **test1.txt** file into the 'test1' blob.
-
-	blobService.createBlockBlobFromFile(containerName
-		, 'test1'
-		, 'test1.txt'
-		, function(error){
-			if(!error){
-				// File has been uploaded
-			}
-		});
-
-## <a name="list-blob"> </a>How to: List the Blobs in a Container
-
-To list the blobs in a container, use the **listBlobs** method with a
-**for** loop to display the name of each blob in the container. The
-following code outputs the **name** of each blob in a container to the
-console.
-
-    blobService.listBlobs(containerName, function(error, blobs){
-		if(!error){
-			for(var index in blobs){
-				console.log(blobs[index].name);
-			}
-		}
-	});
-
-## <a name="download-blobs"> </a>How to: Download Blobs
-
-To download data from a blob, use **getBlobToFile**, **getBlobToStream**, or **getBlobToText**. The following example demonstrates using **getBlobToStream** to download the contents of the **test1** blob and store it to the **output.txt** file using a stream:
-
-    var fs=require('fs');
-	blobService.getBlobToStream(containerName
-		, 'test1'
-		, fs.createWriteStream('output.txt')
-		, function(error){
-			if(!error){
-				// Wrote blob to stream
-			}
-		});
-
-## <a name="delete-blobs"> </a>How to: Delete a Blob
-
-Finally, to delete a blob, call **deleteBlob**. The following example deletes the blob named 'blob1'.
-
-    blobService.deleteBlob(containerName
-		, 'blob1'
-		, function(error){
-			if(!error){
-				// Blob has been deleted
-			}
-		});
-
-## <a name="next-steps"> </a>Next Steps
-
-Now that you've learned the basics of blob storage, follow these links
-to learn how to do more complex storage tasks.
-
--   See the MSDN Reference: [Storing and Accessing Data in Windows Azure][].
--   Visit the [Windows Azure Storage Team Blog][].
--   Visit the [Azure SDK for Node] repository on GitHub.
-
-  [Azure SDK for Node]: https://github.com/WindowsAzure/azure-sdk-for-node
-  [Next Steps]: #next-steps
-  [What is the Blob Service?]: #what-is
-  [Concepts]: #concepts
-  [Create a Windows Azure Storage Account]: #create-account
-  [Create a Node.js Application]: #create-app
-  [Configure your Application to Access Storage]: #configure-access
-  [Setup a Windows Azure Storage Connection String]: #setup-connection-string
-  [How To: Create a Container]: #create-container
-  [How To: Upload a Blob into a Container]: #upload-blob
-  [How To: List the Blobs in a Container]: #list-blob
-  [How To: Download Blobs]: #download-blobs
-  [How To: Delete a Blob]: #delete-blobs
-[Create and deploy a Node.js application to a Windows Azure Web Site]: /en-us/develop/nodejs/tutorials/create-a-website-(mac)/
-  [Node.js Cloud Service with Storage]: /en-us/develop/nodejs/tutorials/web-app-with-storage/
-  [Node.js Web Application with Storage]: /en-us/develop/nodejs/tutorials/web-site-with-storage/
- [Web Site with WebMatrix]: /en-us/develop/nodejs/tutorials/web-site-with-webmatrix/
-  [using the REST API]: http://msdn.microsoft.com/en-us/library/windowsazure/hh264518.aspx
-  [Windows Azure Management Portal]: http://manage.windowsazure.com
-  [Node.js Cloud Service]: {localLink:2221} "Node.js Web Application"
-  [Storing and Accessing Data in Windows Azure]: http://msdn.microsoft.com/en-us/library/windowsazure/gg433040.aspx
-  [Windows Azure Storage Team Blog]: http://blogs.msdn.com/b/windowsazurestorage/
+<properties linkid="dev-nodejs-how-to-blob-storage" urlDisplayName="Blob Service" pageTitle="How to use blob storage (Node.js) | Microsoft Azure" metaKeywords="Get started Azure blob, Azure unstructured data, Azure unstructured storage, Azure blob, Azure blob storage, Azure blob Node.js" description="Learn how to use the Windows Azure blob service to upload, download, list, and delete blob content. Samples written in Node.js." metaCanonical="" services="storage" documentationCenter="Node.js" title="How to Use the Blob Service from Node.js" authors="" solutions="" manager="" editor="" />
+
+
+
+
+
+# How to Use the Blob Service from Node.js
+
+This guide will show you how to perform common scenarios using the
+Windows Azure Blob service. The samples are written using the
+Node.js API. The scenarios covered include **uploading**, **listing**,
+**downloading**, and **deleting** blobs. For more information on blobs,
+see the [Next Steps][] section.
+
+## Table of Contents
+
+* [What is the Blob Service?][]    
+* [Concepts][]    
+* [Create a Windows Azure Storage Account][]   
+* [Create a Node.js Application][]   
+* [Configure your Application to Access Storage][]   
+* [Setup a Windows Azure Storage Connection String][]   
+* [How To: Create a Container][]   
+* [How To: Upload a Blob into a Container][]   
+* [How To: List the Blobs in a Container][]   
+* [How To: Download Blobs][]   
+* [How To: Delete a Blob][]   
+* [Next Steps][]
+
+## <a name="what-is"> </a>What is the Blob Service?
+
+The Windows Azure Blob service is for storing large amounts of
+unstructured data that can be accessed from anywhere in the world via
+HTTP or HTTPS. A single blob can be hundreds of gigabytes in size, and a
+single storage account can contain up to 100TB of blobs. Common uses of
+Blobs include:
+
+-   Serving images or documents directly to a browser
+-   Storing files for distributed access
+-   Streaming video and audio
+-   Performing secure backup and disaster recovery
+-   Storing data for analysis by an on-premises or Windows Azure-hosted
+    service
+
+You can use Blobs to expose data publicly to the world or
+privately for internal application storage.
+
+## <a name="concepts"> </a>Concepts
+
+The Blob service contains the following components:
+
+![Blob1](./media/storage-nodejs-how-to-use-blob-storage/blob1.jpg)
+
+-   **URL format:** Blobs are addressable using the following URL
+    format:
+   
+    	http://storageaccount.blob.core.windows.net/container/blob  
+      
+    The following URL addresses one of the blobs in the diagram: 
+ 
+	    http://sally.blob.core.windows.net/movies/MOV1.AVI
+
+-   **Storage Account:** All access to Windows Azure Storage is done
+    through a storage account. This is the highest level of the
+    namespace for accessing blobs. An account can contain an unlimited
+    number of containers, as long as their total size is under 100TB.
+
+-   **Container:** A container provides a grouping of a set of blobs.
+    All blobs must be in a container. An account can contain an
+    unlimited number of containers. A container can store an unlimited
+    number of blobs.
+
+-   **Blob:** A file of any type and size. There are two types of blobs; block and page. Most files are block
+    blobs. A single block blob can be up to 200GB in size. This tutorial
+    uses block blobs. Page blobs, another blob type, can be up to 1TB in
+    size, and are more efficient when ranges of bytes in a file are
+    modified frequently.
+
+## <a name="create-account"> </a>Create a Windows Azure Storage Account
+
+To use storage operations, you need a Windows Azure storage account. You
+can create a storage account by following these steps. (You can also
+create a storage account [using the REST API][].)
+
+1.  Log into the [Windows Azure Management Portal].
+
+2.  At the bottom of the navigation pane, click **+NEW**.
+
+	![+new](./media/storage-nodejs-how-to-use-blob-storage/plus-new.png)
+
+3.  Click **Storage Account**, and then click **Quick Create**.
+
+	![Quick create dialog](./media/storage-nodejs-how-to-use-blob-storage/quick-storage.png)
+
+4.  In URL, type a subdomain name to use in the URI for the
+    storage account. The entry can contain from 3-24 lowercase letters
+    and numbers. This value becomes the host name within the URI that is
+    used to address Blob, Queue, or Table resources for the
+    subscription.
+
+5.  Choose a Region/Affinity Group in which to locate the
+    storage. If you will be using storage from your Windows Azure
+    application, select the same region where you will deploy your
+    application.
+
+6.  Click **Create Storage Account**.
+
+## <a name="create-app"> </a>Create a Node.js Application
+
+Create a blank Node.js application. For instructions creating a Node.js application, see [Create and deploy a Node.js application to a Windows Azure Web Site], [Node.js Cloud Service] (using Windows PowerShell), or [Web Site with WebMatrix].
+
+## <a name="configure-access"> </a>Configure Your Application to Access Storage
+
+To use Windows Azure storage, you need to download and use the Node.js
+azure package, which includes a set of convenience libraries that
+communicate with the storage REST services.
+
+### Use Node Package Manager (NPM) to obtain the package
+
+1.  Use a command-line interface such as **PowerShell** (Windows,) **Terminal** (Mac,) or **Bash** (Unix), navigate to the folder where you created your sample application.
+
+2.  Type **npm install azure** in the command window, which should
+    result in the following output:
+
+        azure@0.7.5 node_modules\azure
+		├── dateformat@1.0.2-1.2.3
+		├── xmlbuilder@0.4.2
+		├── node-uuid@1.2.0
+		├── mime@1.2.9
+		├── underscore@1.4.4
+		├── validator@1.1.1
+		├── tunnel@0.0.2
+		├── wns@0.5.3
+		├── xml2js@0.2.7 (sax@0.5.2)
+		└── request@2.21.0 (json-stringify-safe@4.0.0, forever-agent@0.5.0, aws-sign@0.3.0, tunnel-agent@0.3.0, oauth-sign@0.3.0, qs@0.6.5, cookie-jar@0.3.0, node-uuid@1.4.0, http-signature@0.9.11, form-data@0.0.8, hawk@0.13.1)
+
+3.  You can manually run the **ls** command to verify that a
+    **node\_modules** folder was created. Inside that folder find the
+    **azure** package, which contains the libraries you need to access
+    storage.
+
+### Import the package
+
+Using Notepad or another text editor, add the following to the top the
+**server.js** file of the application where you intend to use storage:
+
+    var azure = require('azure');
+
+## <a name="setup-connection-string"> </a>Setup a Windows Azure Storage Connection
+
+The azure module will read the environment variables AZURE\_STORAGE\_ACCOUNT and AZURE\_STORAGE\_ACCESS\_KEY for information required to connect to your Windows Azure storage account. If these environment variables are not set, you must specify the account information when calling **createBlobService**.
+
+For an example of setting the environment variables in a configuration file for a Windows Azure Cloud Service, see [Node.js Cloud Service with Storage].
+
+For an example of setting the environment variables in the management portal for a Windows Azure Web Site, see [Node.js Web Application with Storage]
+
+## <a name="create-container"> </a>How to: Create a Container
+
+The **BlobService** object lets you work with containers and blobs. The
+following code creates a **BlobService** object. Add the following near
+the top of **server.js**:
+
+    var blobService = azure.createBlobService();
+
+All blobs reside in a container. The call to
+**createContainerIfNotExists** on the **BlobService** object will return
+the specified container if it exists or create a new container with the
+specified name if it does not already exist. By default, the new
+container is private and requires the use of the access key to download blobs from this container.
+
+	blobService.createContainerIfNotExists(containerName, function(error){
+    	if(!error){
+        	// Container exists and is private
+    	}
+	});
+
+
+If you want to make the files in the container public so that they can be accessed without requiring the access key, you can set the
+container's access level to **blob** or **container**. Setting the access level to **blob** allows anonymous read access to blob content and metadata within this container, but not to container metadata such as listing all blobs within a container. Setting the access level to **container** allows anonymous read access to blob content and metadata as well as container metadata. The following example demonstrates setting the access level to **blob**: 
+
+    blobService.createContainerIfNotExists(containerName
+		, {publicAccessLevel : 'blob'}
+		, function(error){
+			if(!error){
+				// Container exists and is public
+			}
+		});
+
+Alternatively, you can modify the access level of a container by using **setContainerAcl** to specify the access level. The following example changes the access level to container:
+
+    blobService.setContainerAcl(containerName
+		, 'container'
+		, function(error){
+			if(!error){
+				// Container access level set to 'container'
+			}
+		});
+
+###Filters
+
+Optional filtering operations can be applied to operations performed using **BlobService**. Filtering operations can include logging, automatically retrying, etc. Filters are objects that implement a method with the signature:
+
+		function handle (requestOptions, next)
+
+After doing its preprocessing on the request options, the method needs to call "next" passing a callback with the following signature:
+
+		function (returnObject, finalCallback, next)
+
+In this callback, and after processing the returnObject (the response from the request to the server), the callback needs to either invoke next if it exists to continue processing other filters or simply invoke finalCallback otherwise to end up the service invocation.
+
+Two filters that implement retry logic are included with the Windows Azure SDK for Node.js, **ExponentialRetryPolicyFilter** and **LinearRetryPolicyFilter**. The following creates a **BlobService** object that uses the **ExponentialRetryPolicyFilter**:
+
+	var retryOperations = new azure.ExponentialRetryPolicyFilter();
+	var blobService = azure.createBlobService().withFilter(retryOperations);
+
+## <a name="upload-blob"> </a>How to: Upload a Blob into a Container
+
+To upload data to a blob, use the **createBlockBlobFromFile**, **createBlockBlobFromStream** or **createBlockBlobFromText** methods. **createBlockBlobFromFile** uploads the contents of a file, while **createBlockBlobFromStream** uploads the contents of a stream.  **createBlockBlobFromText** uploads the specified text value.
+
+The following example uploads the contents of the **test1.txt** file into the 'test1' blob.
+
+	blobService.createBlockBlobFromFile(containerName
+		, 'test1'
+		, 'test1.txt'
+		, function(error){
+			if(!error){
+				// File has been uploaded
+			}
+		});
+
+## <a name="list-blob"> </a>How to: List the Blobs in a Container
+
+To list the blobs in a container, use the **listBlobs** method with a
+**for** loop to display the name of each blob in the container. The
+following code outputs the **name** of each blob in a container to the
+console.
+
+    blobService.listBlobs(containerName, function(error, blobs){
+		if(!error){
+			for(var index in blobs){
+				console.log(blobs[index].name);
+			}
+		}
+	});
+
+## <a name="download-blobs"> </a>How to: Download Blobs
+
+To download data from a blob, use **getBlobToFile**, **getBlobToStream**, or **getBlobToText**. The following example demonstrates using **getBlobToStream** to download the contents of the **test1** blob and store it to the **output.txt** file using a stream:
+
+    var fs=require('fs');
+	blobService.getBlobToStream(containerName
+		, 'test1'
+		, fs.createWriteStream('output.txt')
+		, function(error){
+			if(!error){
+				// Wrote blob to stream
+			}
+		});
+
+## <a name="delete-blobs"> </a>How to: Delete a Blob
+
+Finally, to delete a blob, call **deleteBlob**. The following example deletes the blob named 'blob1'.
+
+    blobService.deleteBlob(containerName
+		, 'blob1'
+		, function(error){
+			if(!error){
+				// Blob has been deleted
+			}
+		});
+
+## <a name="next-steps"> </a>Next Steps
+
+Now that you've learned the basics of blob storage, follow these links
+to learn how to do more complex storage tasks.
+
+-   See the MSDN Reference: [Storing and Accessing Data in Windows Azure][].
+-   Visit the [Windows Azure Storage Team Blog][].
+-   Visit the [Azure SDK for Node] repository on GitHub.
+
+  [Azure SDK for Node]: https://github.com/WindowsAzure/azure-sdk-for-node
+  [Next Steps]: #next-steps
+  [What is the Blob Service?]: #what-is
+  [Concepts]: #concepts
+  [Create a Windows Azure Storage Account]: #create-account
+  [Create a Node.js Application]: #create-app
+  [Configure your Application to Access Storage]: #configure-access
+  [Setup a Windows Azure Storage Connection String]: #setup-connection-string
+  [How To: Create a Container]: #create-container
+  [How To: Upload a Blob into a Container]: #upload-blob
+  [How To: List the Blobs in a Container]: #list-blob
+  [How To: Download Blobs]: #download-blobs
+  [How To: Delete a Blob]: #delete-blobs
+[Create and deploy a Node.js application to a Windows Azure Web Site]: /en-us/develop/nodejs/tutorials/create-a-website-(mac)/
+  [Node.js Cloud Service with Storage]: /en-us/develop/nodejs/tutorials/web-app-with-storage/
+  [Node.js Web Application with Storage]: /en-us/develop/nodejs/tutorials/web-site-with-storage/
+ [Web Site with WebMatrix]: /en-us/develop/nodejs/tutorials/web-site-with-webmatrix/
+  [using the REST API]: http://msdn.microsoft.com/en-us/library/windowsazure/hh264518.aspx
+  [Windows Azure Management Portal]: http://manage.windowsazure.com
+  [Node.js Cloud Service]: {localLink:2221} "Node.js Web Application"
+  [Storing and Accessing Data in Windows Azure]: http://msdn.microsoft.com/en-us/library/windowsazure/gg433040.aspx
+  [Windows Azure Storage Team Blog]: http://blogs.msdn.com/b/windowsazurestorage/