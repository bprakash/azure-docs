---
title: Bing Text to Speech API in Microsoft Cognitive Services | Microsoft Docs
description: Use the Bing Text to Speech API to provide real-time text-to-speech conversion in a variety of voices and languages
services: cognitive-services
author: priyaravi20
manager: yanbo

ms.service: cognitive-services
ms.technology: speech
ms.topic: article
ms.date: 03/16/2017
ms.author: prrajan
---

# Bing Text to Speech API

<<<<<<< HEAD
## <a name="Introduction"> Introduction</a>
With the Bing Text to Speech API, your application can send HTTP requests to a cloud server, where text is instantly synthesized into human-sounding speech and returned as an audio file. This API can be used in many different contexts to provide real-time text-to-speech conversion in a variety of different voices and languages.  

## <a name="VoiceSynReq"> Voice synthesis request</a>

### <a name="Subscription">Authorization token</a>
Every voice synthesis request requires a JSON Web Token (JWT) access token. The JWT access token is passed through in the speech request header. The token has an expiry time of 10 minutes. For information about subscribing and obtaining API keys that are used to retrieve valid JWT access tokens, see [Get Started for Free](https://www.microsoft.com/cognitive-services/en-US/sign-up?ReturnUrl=/cognitive-services/en-us/subscriptions?productId=%2fproducts%2fBing.Speech.Preview).
=======
## <a name="Introduction"></a> Introduction
With the Bing Text to Speech API your application can send HTTP requests to a cloud server, where text is instantly synthesized into human sounding speech, and returned as an audio file.  The API can be used in many different contexts to provide real-time text to speech conversion in a variety of different voices and languages.  

## <a name="VoiceSynReq"></a> Voice Synthesis Request

### <a name="Subscription"></a>Authorization Tokens
Every request requires a JSON Web Token (JWT) access token. The JWT access token is passed through in the Speech request header. The token has an expiry time of 10 minutes. See [Get Started for Free](https://www.microsoft.com/cognitive-services/en-US/sign-up?ReturnUrl=/cognitive-services/en-us/subscriptions?productId=%2fproducts%2fBing.Speech.Preview) for information about subscribing and obtaining API keys used to retrieve valid JWT access tokens.
>>>>>>> f6b0e0f1

The API key is passed to the token service. For example:

```
POST https://api.cognitive.microsoft.com/sts/v1.0/issueToken
Content-Length: 0
```

The required header information for token access is as follows.

Name	| Format	| Description
---------|---------|--------
Ocp-Apim-Subscription-Key |	ASCII	| Your subscription key

The token service returns the JWT access token as `text/plain`. Then the JWT is passed as a `Base64 access_token` to the speech endpoint as an authorization header prefixed with the string `Bearer`. For example:

`Authorization: Bearer [Base64 access_token]`

Clients must use the following endpoint to access the text-to-speech service: 

`https://speech.platform.bing.com/synthesize` 

>[!NOTE]
>Until you have acquired an access token with your subscription key as described earlier, this link generates a 403 response error.

<<<<<<< HEAD
### <a name="Http">HTTP headers</a>
The following table shows HTTP headers that are used for voice synthesis requests.
=======
### <a name="Http"></a>HTTP Headers
HTTP headers for the request include:
>>>>>>> f6b0e0f1

Header   |Value  |Comments 
---------|-------------|-----
Content-Type     |    application/ssml+xml     |      The input content type   
<<<<<<< HEAD
X-Microsoft-OutputFormat     |  **1.** ssml-16khz-16bit-mono-tts <br> **2.** raw-16khz-16bit-mono-pcm <br>**3.** audio-16khz-16kbps-mono-siren <br> **4.** riff-16khz-16kbps-mono-siren <br>  **5.** riff-16khz-16bit-mono-pcm <br> **6.** audio-16khz-128kbitrate-mono-mp3 <br>  **7.** audio-16khz-64kbitrate-mono-mp3 <br> **8.** audio-16khz-32kbitrate-mono-mp3 |       The output audio format  
X-Search-AppId     |    A GUID (hex only, no dashes)     |     An ID that uniquely identifies the client application. This can be the store ID for apps. If one is not available, the ID can be user generated for an application.     
X-Search-ClientID     |     A GUID (hex only, no dashes)    |    An ID that uniquely identifies an application instance per installation.     
User-Agent     |     Application name    |     The application name is required and must be fewer than 255 characters.    

### <a name="InputParam">Input parameters</a>
Inputs to the Bing Text to Speech API are expressed as HTTP query parameters. Parameters in the POST body are treated as Speech Synthesis Markup Language (SSML) content. For a description of the markup used to control aspects of speech such as the language and gender of the speaker, refer to the [SSML W3C Specification](http://www.w3.org/TR/speech-synthesis/). 

The following table provides a complete list of recognized input parameters.  

Parameter   |Description | Values 
---------|---------|----------
VoiceType | Indicates the preferred gender of the voice to speak the synthesized text | Female, Male 
VoiceName | Indicates the processor-specific voice name used to speak the synthesized text | See [Supported locales and voice fonts](#SupLocales).
Locale | Indicates the language used to speak the synthesized text | See [Supported locales and voice fonts](#SupLocales).  
OutputFormat | Indicates the audio format that the text will be synthesized into | SSML16Khz16BitMonoTTS, Raw16khz16bitMonoPCM, Audio16khz16kbpsMonoSiren, Riff16khz16kbpsMonoSiren, Riff16khz16bitMonoPcm, Audio16khz128kbitrateMonoMp3, Audio16khz64kbitrateMonoMp3, Audio16khz32kbitrateMonoMp3 
RequestUri | Indicates the URI of the Internet resource associated with the request | 
AuthorizationToken | Token used to validate the transaction | 
Text | The text to be synthesized |  Unsafe characters should be escaped in accordance with the [W3C URL specifications](http://www.w3.org/Addressing/URL/url-spec.txt).

>[!NOTE]
>Requests with more than one instance of any parameter result in an HTTP 400 error response.

###  <a name="SampleVoiceOR">Example: Voice output request</a>
=======
X-Microsoft-OutputFormat     |  **1)** ssml-16khz-16bit-mono-tts, **2)** raw-16khz-16bit-mono-pcm, **3)** audio-16khz-16kbps-mono-siren, **4)** riff-16khz-16kbps-mono-siren **5)** riff-16khz-16bit-mono-pcm **6)** audio-16khz-128kbitrate-mono-mp3, **7)** audio-16khz-64kbitrate-mono-mp3, **8)** audio-16khz-32kbitrate-mono-mp3 |       The output audio format  
X-Search-AppId     |    A GUID (hex only, no dashes)     |     An ID that uniquely identifies the client application. This can be Store ID for Apps. If one is not available, the ID may be user generated per-application.     
X-Search-ClientID     |     A GUID (hex only, no dashes)    |    An ID that uniquely identifies application instance per-installation.     
User-Agent     |     Application name    |     Application name is required and must be less than 255 characters.
Authorization | Authorization token |  As explained in <a href="#Subscription">Authorization Token</a> section above

### <a name="InputParam"></a>Input Parameters
Requests to the Bing Text to Speech API are made using HTTP POST calls. The headers are specified above and the body contains Speech Synthesis Markup Language (SSML) representing the text to be synthesized. Refer to the [SSML W3C Specification](http://www.w3.org/TR/speech-synthesis/) for a description of the markup used to control aspects of speech such as the language and gender of the speaker.  

>[!NOTE]
>The maximum size of the SSML supported is 1024 characters including all markup tags.

###  <a name="SampleVoiceOR"></a>Example Voice Output Request
>>>>>>> f6b0e0f1
The following is an example of a voice output request:  
 
```
POST /synthesize
HTTP/1.1
Host: speech.platform.bing.com

X-Microsoft-OutputFormat: riff-8khz-8bit-mono-mulaw
Content-Type: application/ssml+xml
Host: speech.platform.bing.com
Content-Length: 197
Authorization: Bearer [Base64 access_token]

<speak version='1.0' xml:lang='en-US'><voice xml:lang='en-US' xml:gender='Female' name='Microsoft Server Speech Text to Speech Voice (en-US, ZiraRUS)'>Microsoft Bing Voice Output API</voice></speak>
```
 
<<<<<<< HEAD
## <a name="VoiceOutResponse"> Voice output response</a>
The Bing Text to Speech API uses HTTP POST to send audio back to the client. The API response contains the audio stream and the codec, and it matches the requested output format. The audio returned for a given request must not exceed 15 seconds. 
 
### <a name="SuccessfulRecResponse"> Example: Successful synthesis response</a>
The following code is an example of a JSON response to a successful voice search. The comments and formatting of the code are for purposes of this example only and are omitted from the actual response. 
=======
## <a name="VoiceOutResponse"></a>Voice Output Responses
The Bing Text to Speech API uses HTTP POST to send audio back to the client. The API response contains the audio stream and the codec and will match the requested output format. The maximum amount of audio returned for a given request must not exceed 15 seconds. 
 
#### <a name="SuccessfulRecResponse"></a>Successful Synthesis Response
Example JSON response for a successful voice synthesis request. The comments and formatting of the JSON below is for example reasons only. Indentation spaces, smart quotes, comments, etc. are omitted from the actual response. 
>>>>>>> f6b0e0f1
```
HTTP/1.1 200 OK
Content-Length: XXX
Content-Type: audio/x-wav 

Response audio payload       
```
 
<<<<<<< HEAD
### <a name="RecFailure"> Example: Synthesis failure</a>

The following example code shows a JSON response to a voice-synthesis query failure:
=======
#### <a name="RecFailure"></a>Synthesis Failure

Example JSON response for a voice synthesis request failure.
>>>>>>> f6b0e0f1

```
HTTP/1.1 400 XML parser error
Content-Type: text/xml
Content-Length: 0
```
 
<<<<<<< HEAD
### <a name="ErrorResponse"> Error responses</a>
=======
### <a name="ErrorResponse"></a>Error Responses
>>>>>>> f6b0e0f1

Error   | Description 
---------|---------
HTTP/400 Bad Request | A required parameter is missing, empty, or null, or the value passed to either a required or optional parameter is invalid. One reason for getting the “invalid” response is passing a string value that is longer than the allowed length. A brief description of the problematic parameter is included.  
HTTP/401 Unauthorized | The request is not authorized. 
HTTP/413 RequestEntityTooLarge  | The SSML input is larger than what is supported. 
HTTP/502 BadGateway | There is a network-related problem or a server-side issue. 

The following is an example of an error response:
```
HTTP/1.0 400 Bad Request
Content-Length: XXX
Content-Type: text/plain; charset=UTF-8

Voice name not supported
```

<<<<<<< HEAD
## <a name="SampleApp">Sample application</a>
For implementation details, see the [Visual C#.NET Text to Speech sample application](https://github.com/Microsoft/Cognitive-Speech-TTS/blob/master/Samples-Http/CSharp/TTSProgram.cs).  

## <a name="SupLocales">Supported locales and voice fonts</a>
=======
## <a name="SampleApp"></a>Sample Application
See the [Visual C#.NET Text to Speech sample application](https://github.com/Microsoft/Cognitive-Speech-TTS/blob/master/Samples-Http/CSharp/TTSProgram.cs) for implementation details.  

## <a name="SupLocales"></a>Supported Locales and Voice Fonts
>>>>>>> f6b0e0f1

The following table identifies some of the supported locales and related voice fonts.

Locale | Gender | Service name mapping 
---------|--------|------------
ar-EG* | Female | "Microsoft Server Speech Text to Speech Voice (ar-EG, Hoda)" 
ar-SA | Male | "Microsoft Server Speech Text to Speech Voice (ar-SA, Naayf)" 
ca-ES | Female | "Microsoft Server Speech Text to Speech Voice (ca-ES, HerenaRUS)" 
cs-CZ | Male | "Microsoft Server Speech Text to Speech Voice (cs-CZ, Vit)" 
da-DK | Female | "Microsoft Server Speech Text to Speech Voice (da-DK, HelleRUS)" 
de-AT | Male | "Microsoft Server Speech Text to Speech Voice (de-AT, Michael)" 
de-CH | Male | "Microsoft Server Speech Text to Speech Voice (de-CH, Karsten)" 
de-DE | Female | "Microsoft Server Speech Text to Speech Voice (de-DE, Hedda) " 
de-DE | Female | "Microsoft Server Speech Text to Speech Voice (de-DE, HeddaRUS)" 
de-DE | Male | "Microsoft Server Speech Text to Speech Voice (de-DE, Stefan, Apollo) " 
el-GR | Male | "Microsoft Server Speech Text to Speech Voice (el-GR, Stefanos)" 
en-AU | Female | "Microsoft Server Speech Text to Speech Voice (en-AU, Catherine) " 
en-AU | Female | "Microsoft Server Speech Text to Speech Voice (en-AU, HayleyRUS)" 
en-CA | Female | "Microsoft Server Speech Text to Speech Voice (en-CA, Linda)" 
en-CA | Female | "Microsoft Server Speech Text to Speech Voice (en-CA, HeatherRUS)" 
en-GB | Female | "Microsoft Server Speech Text to Speech Voice (en-GB, Susan, Apollo)" 
en-GB | Female | "Microsoft Server Speech Text to Speech Voice (en-GB, HazelRUS)" 
en-GB | Male | "Microsoft Server Speech Text to Speech Voice (en-GB, George, Apollo)" 
en-IE | Male | "Microsoft Server Speech Text to Speech Voice (en-IE, Shaun)" 
en-IN | Female | "Microsoft Server Speech Text to Speech Voice (en-IN, Heera, Apollo)" 
en-IN | Female | "Microsoft Server Speech Text to Speech Voice (en-IN, PriyaRUS)" 
en-IN | Male | "Microsoft Server Speech Text to Speech Voice (en-IN, Ravi, Apollo)  " 
en-US | Female | "Microsoft Server Speech Text to Speech Voice (en-US, ZiraRUS)" 
en-US | Female | "Microsoft Server Speech Text to Speech Voice (en-US, JessaRUS)"
en-US | Male | "Microsoft Server Speech Text to Speech Voice (en-US, BenjaminRUS)" 
es-ES | Female | "Microsoft Server Speech Text to Speech Voice (es-ES, Laura, Apollo)" 
es-ES | Female | "Microsoft Server Speech Text to Speech Voice (es-ES, HelenaRUS)" 
es-ES | Male | "Microsoft Server Speech Text to Speech Voice (es-ES, Pablo, Apollo)" 
es-MX | Female | "Microsoft Server Speech Text to Speech Voice (es-MX, HildaRUS)" 
es-MX | Male | "Microsoft Server Speech Text to Speech Voice (es-MX, Raul, Apollo)" 
fi-FI | Female | "Microsoft Server Speech Text to Speech Voice (fi-FI, HeidiRUS)" 
fr-CA | Female | "Microsoft Server Speech Text to Speech Voice (fr-CA, Caroline)" 
fr-CA | Female | "Microsoft Server Speech Text to Speech Voice (fr-CA, HarmonieRUS)" 
fr-CH | Male | "Microsoft Server Speech Text to Speech Voice (fr-CH, Guillaume)" 
fr-FR | Female | "Microsoft Server Speech Text to Speech Voice (fr-FR, Julie, Apollo)" 
fr-FR | Female | "Microsoft Server Speech Text to Speech Voice (fr-FR, HortenseRUS)" 
fr-FR | Male | "Microsoft Server Speech Text to Speech Voice (fr-FR, Paul, Apollo)" 
he-IL| Male| "Microsoft Server Speech Text to Speech Voice (he-IL, Asaf)"
hi-IN | Female | "Microsoft Server Speech Text to Speech Voice (hi-IN, Kalpana, Apollo)" 
hi-IN | Female | "Microsoft Server Speech Text to Speech Voice (hi-IN, Kalpana)" 
hi-IN | Male | "Microsoft Server Speech Text to Speech Voice (hi-IN, Hemant)" 
hu-HU | Male | "Microsoft Server Speech Text to Speech Voice (hu-HU, Szabolcs)" 
id-ID | Male | "Microsoft Server Speech Text to Speech Voice (id-ID, Andika)" 
it-IT | Male | "Microsoft Server Speech Text to Speech Voice (it-IT, Cosimo, Apollo)" 
ja-JP | Female | "Microsoft Server Speech Text to Speech Voice (ja-JP, Ayumi, Apollo)" 
ja-JP | Male | "Microsoft Server Speech Text to Speech Voice (ja-JP, Ichiro, Apollo)" 
ko-KR | Female | "Microsoft Server Speech Text to Speech Voice (ko-KR, HeamiRUS)" 
nb-NO | Female | "Microsoft Server Speech Text to Speech Voice (nb-NO, HuldaRUS)" 
nl-NL | Female | "Microsoft Server Speech Text to Speech Voice (nl-NL, HannaRUS)" 
pl-PL | Female | "Microsoft Server Speech Text to Speech Voice (pl-PL, PaulinaRUS)" 
pt-BR | Female | "Microsoft Server Speech Text to Speech Voice (pt-BR, HeloisaRUS)" 
pt-BR | Male | "Microsoft Server Speech Text to Speech Voice (pt-BR, Daniel, Apollo)" 
pt-PT | Female | "Microsoft Server Speech Text to Speech Voice (pt-PT, HeliaRUS)" 
ro-RO | Male | "Microsoft Server Speech Text to Speech Voice (ro-RO, Andrei)" 
ru-RU | Female | "Microsoft Server Speech Text to Speech Voice (ru-RU, Irina, Apollo)" 
ru-RU | Male | "Microsoft Server Speech Text to Speech Voice (ru-RU, Pavel, Apollo)" 
sk-SK | Male | "Microsoft Server Speech Text to Speech Voice (sk-SK, Filip)" 
sv-SE | Female | "Microsoft Server Speech Text to Speech Voice (sv-SE, HedvigRUS)" 
th-TH | Male | "Microsoft Server Speech Text to Speech Voice (th-TH, Pattara)" 
tr-TR | Female | "Microsoft Server Speech Text to Speech Voice (tr-TR, SedaRUS)" 
zh-CN | Female | "Microsoft Server Speech Text to Speech Voice (zh-CN, HuihuiRUS)" 
zh-CN | Female | "Microsoft Server Speech Text to Speech Voice (zh-CN, Yaoyao, Apollo)" 
zh-CN | Male | "Microsoft Server Speech Text to Speech Voice (zh-CN, Kangkang, Apollo)" 
zh-HK | Female | "Microsoft Server Speech Text to Speech Voice (zh-HK, Tracy, Apollo)" 
zh-HK | Female | "Microsoft Server Speech Text to Speech Voice (zh-HK, TracyRUS)" 
zh-HK | Male | "Microsoft Server Speech Text to Speech Voice (zh-HK, Danny, Apollo)" 
zh-TW | Female | "Microsoft Server Speech Text to Speech Voice (zh-TW, Yating, Apollo)" 
zh-TW | Female | "Microsoft Server Speech Text to Speech Voice (zh-TW, HanHanRUS)" 
zh-TW | Male | "Microsoft Server Speech Text to Speech Voice (zh-TW, Zhiwei, Apollo)" 
 *ar-EG supports Modern Standard Arabic (MSA).

<<<<<<< HEAD
## <a name="TrouNSupport"> Troubleshooting and support</a>
=======
## <a name="TrouNSupport"></a>Troubleshooting and Support
>>>>>>> f6b0e0f1

Post all questions and issues to the [Bing Speech Service](https://social.msdn.microsoft.com/Forums/en-US/home?forum=SpeechService) MSDN forum. Include complete details, such as: 
* An example of the full request string.
* If applicable, the full output of a failed request, which includes log IDs.
* The percentage of requests that are failing.
<|MERGE_RESOLUTION|>--- conflicted
+++ resolved
@@ -14,23 +14,13 @@
 
 # Bing Text to Speech API
 
-<<<<<<< HEAD
-## <a name="Introduction"> Introduction</a>
+## <a name="Introduction"></a> Introduction
 With the Bing Text to Speech API, your application can send HTTP requests to a cloud server, where text is instantly synthesized into human-sounding speech and returned as an audio file. This API can be used in many different contexts to provide real-time text-to-speech conversion in a variety of different voices and languages.  
 
-## <a name="VoiceSynReq"> Voice synthesis request</a>
-
-### <a name="Subscription">Authorization token</a>
+## <a name="VoiceSynReq"></a> Voice synthesis request
+
+### <a name="Subscription"></a>Authorization token
 Every voice synthesis request requires a JSON Web Token (JWT) access token. The JWT access token is passed through in the speech request header. The token has an expiry time of 10 minutes. For information about subscribing and obtaining API keys that are used to retrieve valid JWT access tokens, see [Get Started for Free](https://www.microsoft.com/cognitive-services/en-US/sign-up?ReturnUrl=/cognitive-services/en-us/subscriptions?productId=%2fproducts%2fBing.Speech.Preview).
-=======
-## <a name="Introduction"></a> Introduction
-With the Bing Text to Speech API your application can send HTTP requests to a cloud server, where text is instantly synthesized into human sounding speech, and returned as an audio file.  The API can be used in many different contexts to provide real-time text to speech conversion in a variety of different voices and languages.  
-
-## <a name="VoiceSynReq"></a> Voice Synthesis Request
-
-### <a name="Subscription"></a>Authorization Tokens
-Every request requires a JSON Web Token (JWT) access token. The JWT access token is passed through in the Speech request header. The token has an expiry time of 10 minutes. See [Get Started for Free](https://www.microsoft.com/cognitive-services/en-US/sign-up?ReturnUrl=/cognitive-services/en-us/subscriptions?productId=%2fproducts%2fBing.Speech.Preview) for information about subscribing and obtaining API keys used to retrieve valid JWT access tokens.
->>>>>>> f6b0e0f1
 
 The API key is passed to the token service. For example:
 
@@ -56,57 +46,25 @@
 >[!NOTE]
 >Until you have acquired an access token with your subscription key as described earlier, this link generates a 403 response error.
 
-<<<<<<< HEAD
-### <a name="Http">HTTP headers</a>
-The following table shows HTTP headers that are used for voice synthesis requests.
-=======
-### <a name="Http"></a>HTTP Headers
-HTTP headers for the request include:
->>>>>>> f6b0e0f1
+### <a name="Http"></a>HTTP headers
+The following table shows the HTTP headers that are used for voice synthesis requests.
 
 Header   |Value  |Comments 
 ---------|-------------|-----
 Content-Type     |    application/ssml+xml     |      The input content type   
-<<<<<<< HEAD
 X-Microsoft-OutputFormat     |  **1.** ssml-16khz-16bit-mono-tts <br> **2.** raw-16khz-16bit-mono-pcm <br>**3.** audio-16khz-16kbps-mono-siren <br> **4.** riff-16khz-16kbps-mono-siren <br>  **5.** riff-16khz-16bit-mono-pcm <br> **6.** audio-16khz-128kbitrate-mono-mp3 <br>  **7.** audio-16khz-64kbitrate-mono-mp3 <br> **8.** audio-16khz-32kbitrate-mono-mp3 |       The output audio format  
 X-Search-AppId     |    A GUID (hex only, no dashes)     |     An ID that uniquely identifies the client application. This can be the store ID for apps. If one is not available, the ID can be user generated for an application.     
-X-Search-ClientID     |     A GUID (hex only, no dashes)    |    An ID that uniquely identifies an application instance per installation.     
+X-Search-ClientID     |     A GUID (hex only, no dashes)    |    An ID that uniquely identifies an application instance for each installation.     
 User-Agent     |     Application name    |     The application name is required and must be fewer than 255 characters.    
-
-### <a name="InputParam">Input parameters</a>
-Inputs to the Bing Text to Speech API are expressed as HTTP query parameters. Parameters in the POST body are treated as Speech Synthesis Markup Language (SSML) content. For a description of the markup used to control aspects of speech such as the language and gender of the speaker, refer to the [SSML W3C Specification](http://www.w3.org/TR/speech-synthesis/). 
-
-The following table provides a complete list of recognized input parameters.  
-
-Parameter   |Description | Values 
----------|---------|----------
-VoiceType | Indicates the preferred gender of the voice to speak the synthesized text | Female, Male 
-VoiceName | Indicates the processor-specific voice name used to speak the synthesized text | See [Supported locales and voice fonts](#SupLocales).
-Locale | Indicates the language used to speak the synthesized text | See [Supported locales and voice fonts](#SupLocales).  
-OutputFormat | Indicates the audio format that the text will be synthesized into | SSML16Khz16BitMonoTTS, Raw16khz16bitMonoPCM, Audio16khz16kbpsMonoSiren, Riff16khz16kbpsMonoSiren, Riff16khz16bitMonoPcm, Audio16khz128kbitrateMonoMp3, Audio16khz64kbitrateMonoMp3, Audio16khz32kbitrateMonoMp3 
-RequestUri | Indicates the URI of the Internet resource associated with the request | 
-AuthorizationToken | Token used to validate the transaction | 
-Text | The text to be synthesized |  Unsafe characters should be escaped in accordance with the [W3C URL specifications](http://www.w3.org/Addressing/URL/url-spec.txt).
+Authorization | Authorization token |  See the <a href="#Subscription">Authorization token</a> section.
+
+### <a name="InputParam"></a>Input parameters
+Requests to the Bing Text to Speech API are made using HTTP POST calls. The headers are specified in the previous section. The body contains Speech Synthesis Markup Language (SSML) input that represents the text to be synthesized. For a description of the markup used to control aspects of speech such as the language and gender of the speaker, see the [SSML W3C Specification](http://www.w3.org/TR/speech-synthesis/). 
 
 >[!NOTE]
->Requests with more than one instance of any parameter result in an HTTP 400 error response.
-
-###  <a name="SampleVoiceOR">Example: Voice output request</a>
-=======
-X-Microsoft-OutputFormat     |  **1)** ssml-16khz-16bit-mono-tts, **2)** raw-16khz-16bit-mono-pcm, **3)** audio-16khz-16kbps-mono-siren, **4)** riff-16khz-16kbps-mono-siren **5)** riff-16khz-16bit-mono-pcm **6)** audio-16khz-128kbitrate-mono-mp3, **7)** audio-16khz-64kbitrate-mono-mp3, **8)** audio-16khz-32kbitrate-mono-mp3 |       The output audio format  
-X-Search-AppId     |    A GUID (hex only, no dashes)     |     An ID that uniquely identifies the client application. This can be Store ID for Apps. If one is not available, the ID may be user generated per-application.     
-X-Search-ClientID     |     A GUID (hex only, no dashes)    |    An ID that uniquely identifies application instance per-installation.     
-User-Agent     |     Application name    |     Application name is required and must be less than 255 characters.
-Authorization | Authorization token |  As explained in <a href="#Subscription">Authorization Token</a> section above
-
-### <a name="InputParam"></a>Input Parameters
-Requests to the Bing Text to Speech API are made using HTTP POST calls. The headers are specified above and the body contains Speech Synthesis Markup Language (SSML) representing the text to be synthesized. Refer to the [SSML W3C Specification](http://www.w3.org/TR/speech-synthesis/) for a description of the markup used to control aspects of speech such as the language and gender of the speaker.  
-
->[!NOTE]
->The maximum size of the SSML supported is 1024 characters including all markup tags.
-
-###  <a name="SampleVoiceOR"></a>Example Voice Output Request
->>>>>>> f6b0e0f1
+>The maximum size of the SSML input that is supported is 1,024 characters, including all tags.
+
+###  <a name="SampleVoiceOR"></a>Example: Voice output request
 The following is an example of a voice output request:  
  
 ```
@@ -123,19 +81,12 @@
 <speak version='1.0' xml:lang='en-US'><voice xml:lang='en-US' xml:gender='Female' name='Microsoft Server Speech Text to Speech Voice (en-US, ZiraRUS)'>Microsoft Bing Voice Output API</voice></speak>
 ```
  
-<<<<<<< HEAD
-## <a name="VoiceOutResponse"> Voice output response</a>
+## <a name="VoiceOutResponse"></a>Voice output response
 The Bing Text to Speech API uses HTTP POST to send audio back to the client. The API response contains the audio stream and the codec, and it matches the requested output format. The audio returned for a given request must not exceed 15 seconds. 
  
-### <a name="SuccessfulRecResponse"> Example: Successful synthesis response</a>
-The following code is an example of a JSON response to a successful voice search. The comments and formatting of the code are for purposes of this example only and are omitted from the actual response. 
-=======
-## <a name="VoiceOutResponse"></a>Voice Output Responses
-The Bing Text to Speech API uses HTTP POST to send audio back to the client. The API response contains the audio stream and the codec and will match the requested output format. The maximum amount of audio returned for a given request must not exceed 15 seconds. 
- 
-#### <a name="SuccessfulRecResponse"></a>Successful Synthesis Response
-Example JSON response for a successful voice synthesis request. The comments and formatting of the JSON below is for example reasons only. Indentation spaces, smart quotes, comments, etc. are omitted from the actual response. 
->>>>>>> f6b0e0f1
+### <a name="SuccessfulRecResponse"></a>Example: Successful synthesis response
+The following code is an example of a JSON response to a successful voice synthesis request. The comments and formatting of the code are for purposes of this example only and are omitted from the actual response. 
+
 ```
 HTTP/1.1 200 OK
 Content-Length: XXX
@@ -144,15 +95,9 @@
 Response audio payload       
 ```
  
-<<<<<<< HEAD
-### <a name="RecFailure"> Example: Synthesis failure</a>
+### <a name="RecFailure"></a>Example: Synthesis failure
 
 The following example code shows a JSON response to a voice-synthesis query failure:
-=======
-#### <a name="RecFailure"></a>Synthesis Failure
-
-Example JSON response for a voice synthesis request failure.
->>>>>>> f6b0e0f1
 
 ```
 HTTP/1.1 400 XML parser error
@@ -160,11 +105,7 @@
 Content-Length: 0
 ```
  
-<<<<<<< HEAD
-### <a name="ErrorResponse"> Error responses</a>
-=======
 ### <a name="ErrorResponse"></a>Error Responses
->>>>>>> f6b0e0f1
 
 Error   | Description 
 ---------|---------
@@ -182,17 +123,10 @@
 Voice name not supported
 ```
 
-<<<<<<< HEAD
-## <a name="SampleApp">Sample application</a>
-For implementation details, see the [Visual C#.NET Text to Speech sample application](https://github.com/Microsoft/Cognitive-Speech-TTS/blob/master/Samples-Http/CSharp/TTSProgram.cs).  
-
-## <a name="SupLocales">Supported locales and voice fonts</a>
-=======
-## <a name="SampleApp"></a>Sample Application
-See the [Visual C#.NET Text to Speech sample application](https://github.com/Microsoft/Cognitive-Speech-TTS/blob/master/Samples-Http/CSharp/TTSProgram.cs) for implementation details.  
-
-## <a name="SupLocales"></a>Supported Locales and Voice Fonts
->>>>>>> f6b0e0f1
+## <a name="SampleApp"></a>Sample application
+For implementation details, see the [Visual C#.NET text-to-speech sample application](https://github.com/Microsoft/Cognitive-Speech-TTS/blob/master/Samples-Http/CSharp/TTSProgram.cs).  
+
+## <a name="SupLocales"></a>Supported locales and voice fonts
 
 The following table identifies some of the supported locales and related voice fonts.
 
@@ -269,11 +203,7 @@
 zh-TW | Male | "Microsoft Server Speech Text to Speech Voice (zh-TW, Zhiwei, Apollo)" 
  *ar-EG supports Modern Standard Arabic (MSA).
 
-<<<<<<< HEAD
-## <a name="TrouNSupport"> Troubleshooting and support</a>
-=======
-## <a name="TrouNSupport"></a>Troubleshooting and Support
->>>>>>> f6b0e0f1
+## <a name="TrouNSupport"></a>Troubleshooting and support
 
 Post all questions and issues to the [Bing Speech Service](https://social.msdn.microsoft.com/Forums/en-US/home?forum=SpeechService) MSDN forum. Include complete details, such as: 
 * An example of the full request string.
