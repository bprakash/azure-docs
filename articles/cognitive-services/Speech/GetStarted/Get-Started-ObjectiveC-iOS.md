--- conflicted
+++ resolved
@@ -8,11 +8,7 @@
 ms.service: cognitive-services
 ms.technology: speech
 ms.topic: article
-<<<<<<< HEAD
-ms.date: 12/09/2016
-=======
 ms.date: 03/16/2017
->>>>>>> 41ebe31e
 ms.author: prrajan
 ---
 
