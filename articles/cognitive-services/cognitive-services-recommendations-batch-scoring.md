<<<<<<< HEAD

=======
>>>>>>> f1ea3417
---
title: 'Getting recommendations in batches: Machine learning recommendations API | Microsoft Docs'
description: Azure machine learning recommendations--getting recommendations in batches
services: cognitive-services
documentationcenter: ''
author: luiscabrer
manager: jhubbard
editor: cgronlun

ms.assetid: 325d4922-8a07-4e67-99e0-f513201f14f7
ms.service: cognitive-services
ms.workload: data-services
ms.tgt_pltfrm: na
ms.devlang: na
ms.topic: article
ms.date: 11/28/2016
ms.author: luisca

---
# Get recommendations in batches
> [!NOTE]
> Getting recommendations in batches is more complicated than getting recommendations one at a time. Check the APIs for information about how to get recommendations for a single request:
> 
> [Item-to-Item recommendations](https://westus.dev.cognitive.microsoft.com/docs/services/Recommendations.V4.0/operations/56f30d77eda5650db055a3d4)<br>
> [User-to-Item recommendations](https://westus.dev.cognitive.microsoft.com/docs/services/Recommendations.V4.0/operations/56f30d77eda5650db055a3dd)
> 
> Batch scoring only works for builds that were created after July 21, 2016.
> 
> 

There are situations in which you need to get recommendations for more than one item at a time. For instance, you might be interested in creating a recommendations cache or even analyzing the types of recommendations that you are getting.

Batch scoring operations, as we call them, are asynchronous operations. You need to submit the request, wait for the operation to finish, and then gather your results.  

To be more precise, these are the steps to follow:

1. Create an Azure Storage container if you don’t have one already.
2. Upload an input file that describes each of your recommendation requests to Azure Blob storage.
3. Kick-start the scoring batch job.
4. Wait for the asynchronous operation to finish.
5. When the operation has finished, gather the results from Blob storage.

Let’s walk through each of these steps.

## Create a Storage container if you don’t have one already
Go to the [Azure portal](https://portal.azure.com) and create a new storage account if you don’t have one already. To do this, navigate to **New** > **Data** + **Storage** > **Storage Account**.

After you have a storage account, you need to create the blob containers where you will store the input and output of the batch execution.

Upload an input file that describes each of your recommendation requests to Blob storage--let's call the file input.json here.
After you have a container, you need to upload a file that describes each of the requests that you need to perform from the recommendations service.

A batch can perform only one type of request from a specific build. We will explain how to define this information in the next section. For now, let’s assume that we will be performing item recommendations out of a specific build. The input file then contains the input information (in this case, the seed items) for each of the requests.

This is an example of what the input.json file looks like:

    {
      "requests": [
      { "SeedItems": [ "C9F-00163", "FKF-00689" ] },
      { "SeedItems": [ "F34-03453" ] },
      { "SeedItems": [ "D16-3244" ] },
      { "SeedItems": [ "C9F-00163", "FKF-00689" ] },
      { "SeedItems": [ "F43-01467" ] },
      { "SeedItems": [ "BD5-06013" ] },
      { "SeedItems": [ "P45-00163", "FKF-00689" ] },
      { "SeedItems": [ "C9A-69320" ] }
      ]
    }

As you can see, the file is a JSON file, where each of the requests has the information that's necessary to send a recommendations request. Create a similar JSON file for the requests that you need to fulfill, and copy it to the container that you just created in Blob storage.

## Kick-start the batch job
The next step is to submit a new batch job. For more information, check the [API reference](https://westus.dev.cognitive.microsoft.com/docs/services/Recommendations.V4.0/).

The request body of the API needs to define the locations where the input, output, and error files need to be stored. It also needs to define the credentials that are necessary to access those locations. In addition, you need to specify some parameters that apply to the whole batch (the type of recommendations to request, the model/build to use, the number of results per call, and so on.)

This is an example of what the request body should look like:

    {
      "input": {
        "authenticationType": "PublicOrSas",
        "baseLocation": "https://mystorage1.blob.core.windows.net/",
        "relativeLocation": "container1/batchInput.json",
        "sasBlobToken": "?sv=2015-07_restofToken_…4Z&sp=rw"
      },
      "output": {
        "authenticationType": "PublicOrSas",
        "baseLocation": "https://mystorage1.blob.core.windows.net/",
        "relativeLocation": "container1/batchOutput.json ",
        "sasBlobToken": "?sv=2015-07_restofToken_…4Z&sp=rw"
      },
      "error": {
        "authenticationType": "PublicOrSas",
        "baseLocation": "https://mystorage1.blob.core.windows.net/",
        "relativeLocation": "container1/errors.txt",
        "sasBlobToken": "?sv=2015-07_restofToken_…4Z&sp=rw"
      },
      "job": {
        "apiName": "ItemRecommend",
        "modelId": "9ac12a0a-1add-4bdc-bf42-c6517942b3a6",
        "buildId": 1015703,
        "numberOfResults": 10,
        "includeMetadata": true,
        "minimalScore": 0.0
      }
    }

Here a few important things to note:

* Currently, **authenticationType** should always be set to **PublicOrSas**.
* You need to get a Shared Access Signature (SAS) token to allow the Recommendations API to read and write from/to your Blob storage account. More information about how to generate SAS tokens can be found on [the Recommendations API page](../storage/storage-dotnet-shared-access-signature-part-1.md).
* The only **apiName** that's currently supported is **ItemRecommend**, which is used for Item-to-Item  recommendations. Batching doesn't currently support User-to-Item recommendations.

## Wait for the asynchronous operation to finish
When you start the batch operation, the response returns the Operation-Location header that gives you the information that's necessary to track the operation.
You track the operation by using the [Retrieve Operation Status API](https://westus.dev.cognitive.microsoft.com/docs/services/Recommendations.V4.0/operations/56f30d77eda5650db055a3da), just like you do for tracking the operation of a build operation.

## Get the results
After the operation has finished, assuming that there were no errors, you can gather the results from your output Blob storage.

The example below show what the output might look like. In this example, we show results for a batch with only two requests (for brevity).

    {
      "results":
      [   
        {
          "request": { "seedItems": [ "DAF-00500", "P3T-00003" ] },
          "recommendations": [
            {
              "items": [
                {
                  "itemId": "F5U-00011",
                  "name": "L2 Ethernet Adapter-Win8Pro SC EN/XD/XX Hdwr",
                  "metadata": ""
                }
              ],
              "rating": 0.722,
              "reasoning": [ "People who like the selected items also like 'L2 Ethernet Adapter-Win8Pro SC EN/XD/XX Hdwr'" ]
            },
            {
              "items": [
                {
                  "itemId": "G5Y-00001",
                  "name": "Docking Station for Srf Pro/Pro2 SC EN/XD/ES Hdwr",
                  "metadata": ""
                }
              ],
              "rating": 0.718,
              "reasoning": [ "People who like the selected items also like 'Docking Station for Srf Pro/Pro2 SC EN/XD/ES Hdwr'" ]
            }
          ]
        },
        {
          "request": { "seedItems": [ "C9F-00163" ] },
          "recommendations": [
            {
              "items": [
                {
                  "itemId": "C9F-00172",
                  "name": "Nokia 2K Shell for Nokia Lumia 630/635 - Green",
                  "metadata": ""
                }
              ],
              "rating": 0.649,
              "reasoning": [ "People who like 'MOZO Flip Cover for Nokia Lumia 635 - White' also like 'Nokia 2K Shell for Nokia Lumia 630/635 - Green'" ]
            },
            {
              "items": [
                {
                  "itemId": "C9F-00171",
                  "name": "Nokia 2K Shell for Nokia Lumia 630/635 - Orange",
                  "metadata": ""
                }
              ],
              "rating": 0.647,
              "reasoning": [ "People who like 'MOZO Flip Cover for Nokia Lumia 635 - White' also like 'Nokia 2K Shell for Nokia Lumia 630/635 - Orange'" ]
            },
            {
              "items": [
                {
                  "itemId": "C9F-00170",
                  "name": "Nokia 2K Shell for Nokia Lumia 630/635 - Yellow",
                  "metadata": ""
                }
              ],
              "rating": 0.646,
              "reasoning": [ "People who like 'MOZO Flip Cover for Nokia Lumia 635 - White' also like 'Nokia 2K Shell for Nokia Lumia 630/635 - Yellow'" ]
            }       
          ]
        }
    ]}


## Learn about the limitations
* Only one batch job can be called per subscription at a time.
* A batch job input file cannot be more than 2 MB.
<|MERGE_RESOLUTION|>--- conflicted
+++ resolved
@@ -1,7 +1,3 @@
-<<<<<<< HEAD
-
-=======
->>>>>>> f1ea3417
 ---
 title: 'Getting recommendations in batches: Machine learning recommendations API | Microsoft Docs'
 description: Azure machine learning recommendations--getting recommendations in batches
