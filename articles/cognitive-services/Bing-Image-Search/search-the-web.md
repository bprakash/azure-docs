---
<<<<<<< HEAD
title: Search the web for images | Microsoft Docs
description: Shows how to use the Bing Images Search API to search the web for images.
services: cognitive-services
author: swhite-msft
manager: ehansen

ms.assetid: 1446AD8B-A685-4F5F-B4AA-74C8E9A40BE9
ms.service: cognitive-services
ms.technology: bing-image-search
ms.topic: article
ms.date: 04/15/2017
ms.author: scottwhi
---

# Search the web for images

The Images Search API provides a similar (but not exact) experience to Bing.com/Images. The API lets you send a search query to Bing and get back a list of relevant images.  

If you're building an images-only search results page to find images that are relevant to the user's search query, call this API instead of calling the more general [Web Search API](../bing-web-search/search-the-web.md). If you want images and other types of content such as webpages, news, and videos, then call the Web Search API.


## Search query term

If you provide a search box where the user enters their search term, use the [Bing Autosuggest API](../bing-autosuggest/get-suggested-search-terms.md) to improve the experience. The API returns suggested query strings based on partial search terms as the user types.

After the user enters their query term, URL encode the term before setting the [q](https://docs.microsoft.com/rest/api/cognitiveservices/bing-images-api-v7-reference#query) query parameter. For example, if the user enters *sailing dinghies*, set `q` to *sailing+dinghies* or *sailing%20dinghies*.

  
## Getting images

To get images related to the user's search term from the web, send the following GET request:

```  
GET https://api.cognitive.microsoft.com/bing/v7.0/images/search?q=sailing+dinghies&mkt=en-us HTTP/1.1  
Ocp-Apim-Subscription-Key: 123456789ABCDE  
User-Agent: Mozilla/5.0 (compatible; MSIE 10.0; Windows Phone 8.0; Trident/6.0; IEMobile/10.0; ARM; Touch; NOKIA; Lumia 822)  
X-Search-ClientIP: 999.999.999.999  
X-Search-Location: lat:47.60357;long:-122.3295;re:100  
X-MSEdge-ClientID: <blobFromPriorResponseGoesHere>  
Host: api.cognitive.microsoft.com  
```  

All requests must be made from a server. You may not make calls from a client.  

If it's your first time calling any of the Bing APIs, don't include the client ID header. Only include the client ID if you've previously called a Bing API and Bing returned a client ID for the user and device combination.

To get images from a specific domain, use the [site:](http://msdn.microsoft.com/library/ff795613.aspx) query operator.  
  
```  
GET https://api.cognitive.microsoft.com/bing/v7.0/images/search?q=sailing+dinghies+site:contososailing.com&mkt=en-us HTTP/1.1  
```

The response contains an [Images](https://docs.microsoft.com/rest/api/cognitiveservices/bing-images-api-v7-reference#images) answer that contains a list of images that Bing thought were relevant to the query. Each [Image](https://docs.microsoft.com/rest/api/cognitiveservices/bing-images-api-v7-reference#image) object in the list includes the URL of the image, its size, its dimensions, and its encoding format. The image object also includes the URL of a thumbnail of the image and the thumbnail's dimensions.

```
        {
            "name" : "File:Rich Passage Minto Sailing Dinghy.jpg - Wikipedia",
            "webSearchUrl" : "https:\/\/www.bing.com\/cr?IG=73118C8B4E3...",
            "thumbnailUrl" : "https:\/\/tse1.mm.bing.net\/th?id=OIP.GNarK7m...",
            "datePublished" : "2011-10-29T11:26:00",
            "contentUrl" : "http:\/\/www.bing.com\/cr?IG=73118C8B4E3D4C3...",
            "hostPageUrl" : "http:\/\/www.bing.com\/cr?IG=73118C8B4E3D4C3687...",
            "contentSize" : "79239 B",
            "encodingFormat" : "jpeg",
            "hostPageDisplayUrl" : "en.wikipedia.org\/wiki\/File:Rich_Passage...",
            "width" : 526,
            "height" : 688,
            "thumbnail" : {
                "width" : 229,
                "height" : 300
            },
            "imageInsightsToken" : "ccid_GNarK7ma*mid_CCF85447ADA6...",
            "insightsSourcesSummary" : {
                "shoppingSourcesCount" : 0,
                "recipeSourcesCount" : 0
            },
            "imageId" : "CCF85447ADA6FFF9E96E7DF0B796F7A86E34593",
            "accentColor" : "376094"
        },
```
 
You could display a collage of all the image thumbnails or you could display a subset of the thumbnails. If you display a subset, provide the user the option to view the remaining images. You must display the images in the order provided in the response.  

You can also expand the thumbnail as the user hovers the cursor over it. Be sure to attribute the image if you expand it. For example, by extracting the host from [hostPageDisplayUrl](https://docs.microsoft.com/rest/api/cognitiveservices/bing-images-api-v7-reference#image-hostpagedisplayurl) and displaying it below the image. For information about resizing the thumbnail, see [Resizing and Cropping Thumbnails](./resize-and-crop-thumbnails.md).

![Expanded view of thumbnail image](../bing-web-search/media/cognitive-services-bing-web-api/bing-web-image-thumbnail-expansion.PNG)

If the user clicks the thumbnail, you can use [contentUrl](https://docs.microsoft.com/rest/api/cognitiveservices/bing-images-api-v7-reference#image-contenturl) to display the full-size image to the user. Be sure to attribute the image.

If `shoppingSourcesCount` or `recipeSourcesCount` are greater than zero, add badging, such as a shopping cart, to the thumbnail to indicate that shopping or recipes exist for the item in the image.

![Shopping sources badge](./media/cognitive-services-bing-images-api/bing-images-shopping-source.PNG)

To get insights about the image, such as web pages that include the image or people that were recognized in the image, use [imageInsightsToken](https://docs.microsoft.com/rest/api/cognitiveservices/bing-images-api-v7-reference#image-imageinsightstoken). For details, see [Image Insights](./image-insights.md).


## Filtering images

 By default, the Images Search API returns all images that are relevant to the query. But if you want only images with a transparent background or images of a specific size, you'd use the following query parameters to filter the images that Bing returns.  
  
-   [aspect](https://docs.microsoft.com/rest/api/cognitiveservices/bing-images-api-v7-reference#aspect)—Filter images by aspect ratio (for example, standard or wide screen images)  
  
-   [color](https://docs.microsoft.com/rest/api/cognitiveservices/bing-images-api-v7-reference#color)—Filter images by dominant color or black and white  
  
-   [freshness](https://docs.microsoft.com/rest/api/cognitiveservices/bing-images-api-v7-reference#freshness)—Filter images by age (for example, images discovered by Bing in the past week)  
  
-   [height](https://docs.microsoft.com/rest/api/cognitiveservices/bing-images-api-v7-reference#height), [width](https://docs.microsoft.com/rest/api/cognitiveservices/bing-images-api-v7-reference#width)—Filter images by width and height  
  
-   [imageContent](https://docs.microsoft.com/rest/api/cognitiveservices/bing-images-api-v7-reference#imagecontent)—Filter images by content (for example, images that show only a person's face)  
  
-   [imageType](https://docs.microsoft.com/rest/api/cognitiveservices/bing-images-api-v7-reference#imagetype)—Filter images by type (for example, clip art, animated GIFs, or transparent backgrounds)  
  
-   [license](https://docs.microsoft.com/rest/api/cognitiveservices/bing-images-api-v7-reference#license)—Filter images by the type of license associated with the site  
  
-   [size](https://docs.microsoft.com/rest/api/cognitiveservices/bing-images-api-v7-reference#size)—Filter images by size, such as small images up to 200x200 pixels  
  
To get images from a specific domain, use the [site:](http://msdn.microsoft.com/library/ff795613.aspx) query operator. 

> [!NOTE] 
> Depending on the query, if you use the `site:` operator, there is the chance that the response contains adult content regardless of the [safeSearch](https://docs.microsoft.com/rest/api/cognitiveservices/bing-images-api-v7-reference#safesearch) setting. You should use `site:` only if you are aware of the content on the site and your scenario supports the possibility of adult content. 
  
The following example shows how to get small images from ContosoSailing.com that Bing has discovered in the past week.  
  
```  
GET https://api.cognitive.microsoft.com/bing/v7.0/images/search?q=sailing+dinghies+site:contososailing.com&size=small&freshness=week&mkt=en-us HTTP/1.1  
Ocp-Apim-Subscription-Key: 123456789ABCDE  
User-Agent: Mozilla/5.0 (compatible; MSIE 10.0; Windows Phone 8.0; Trident/6.0; IEMobile/10.0; ARM; Touch; NOKIA; Lumia 822)  
X-MSEdge-ClientIP: 999.999.999.999  
X-MSEdge-ClientID: <blobFromPriorResponseGoesHere>  
Host: api.cognitive.microsoft.com  
```  

## Pivoting the query

If Bing can segment the original search query, the [Images](https://docs.microsoft.com/rest/api/cognitiveservices/bing-images-api-v7-reference#images) object contains the `pivotSuggestions` field. For example, if the original query was *Microsoft Surface*, Bing might segment the query into *Microsoft* and *Surface*.  
  
The following example shows the pivot suggestions for *Microsoft Surface*.  
  
```  
{  
    "_type" : "Images",  
    "webSearchUrl" : "https:\/\/www.bing.com\/images\/search?q=microsoft%20surface&FORM=OIIARP",  
    "totalEstimatedMatches" : 1000,  
    "value" : [...],  
    "queryExpansions" : [...],  
    "pivotSuggestions" : [{  
        "pivot" : "microsoft",  
        "suggestions" : [{  
            "text" : "OtterBox Surface",  
            "displayText" : "OtterBox",  
            "webSearchUrl" : "https:\/\/www.bing.com\/images\/search?q=OtterBox+Surface&FORM=IRQBPS",  
            "searchLink" : "https:\/\/api.cognitive.microsoft.com\/api\/v7\/images\/search?q=OtterBox...",  
                    "searchLink" : "https:\/\/api.cognitive.microsoft.com\/api...",
            "thumbnail" : {  
                "thumbnailUrl" : "https:\/\/tse3.mm.bing.net\/th?q=OtterBox+Surface..."  
            }  
        },  
        {  
            "text" : "Sony Surface",  
            "displayText" : "Sony",  
            "webSearchUrl" : "https:\/\/www.bing.com\/images\/search?q=Sony+Surface&FORM=IRQBPS",  
            "searchLink" : "https:\/\/api.cognitive.microsoft.com\/api\/v7\/images\/search?q=...",  
            "thumbnail" : {  
                "thumbnailUrl" : "https:\/\/tse3.mm.bing.net\/th?q=Sony+Surface&pid=Ap..."  
            }  
        },  
        ...  
        ]  
    },  
    {  
        "pivot" : "surface",  
        "suggestions" : [{  
            "text" : "Microsoft Surface4",  
            "displayText" : "Surface2",  
            "webSearchUrl" : "https:\/\/www.bing.com\/images\/search?q=Microsoft+Surface...",  
            "searchLink" : "https:\/\/api.cognitive.microsoft.com\/api\/v7\/images\/search?...",  
            "thumbnail" : {  
                "thumbnailUrl" : "https:\/\/tse4.mm.bing.net\/th?q=Microsoft..."  
            }  
        },  
        {  
            "text" : "Microsoft Tablet",  
            "displayText" : "Tablet",  
            "webSearchUrl" : "https:\/\/www.bing.com\/images\/search?q=Microsoft+Tablet&FORM=IRQBPS",  
            "searchLink" : "https:\/\/api.cognitive.microsoft.com\/api\/v7\/images\/search?...",  
            "thumbnail" : {  
                "thumbnailUrl" : "https:\/\/tse3.mm.bing.net\/th?q=Microsoft+Tablet..."  
            }  
        },  
        ...  
    }],  
    "nextOffsetAddCount" : 0  
}  
```  

You could then display to the user the optional query terms in case one of them interests them. For example,

- OtterBox Surface
- Sony Surface
- Microsoft Surface4
- Microsoft Tablet

The `pivotSuggestions` field contains the list of segments (pivots) that the original query was broken into. If the original query is Microsoft Surface, the pivots would be Microsoft and Surface. For each pivot, the response contains a list of [Query](https://docs.microsoft.com/rest/api/cognitiveservices/bing-images-api-v7-reference#query_obj) objects that contain suggested queries. The `text` field contains the suggested query and the `displayText` field contains the term that replaces the pivot in the original query. For example, Release Date of Surface.  

You can use the `text` and `thumbnail` fields to display the pivot query strings to the user in case the pivot query string is really what they're looking for. Make the thumbnail and text clickable using the `webSearchUrl` URL or `searchLink` URL. Use `webSearchUrl` to send the user to the Bing search results, or `searchLink` if you provide your own results page. 

The following shows an example of the pivot queries.  
  
![Pivot suggestions](./media/cognitive-services-bing-images-api/bing-image-pivotsuggestion.GIF)


## Expanding the query

If Bing can expand the query to narrow the original search, the [Images](https://docs.microsoft.com/rest/api/cognitiveservices/bing-images-api-v7-reference#images) object contains the `queryExpansions` field. For example, if the query was *Microsoft Surface*, the expanded queries might be: Microsoft Surface **Pro 3**, Microsoft Surface **RT**, Microsoft Surface **Phone**, and Microsoft Surface **Hub**.  

The following example shows the expanded queries for *Microsoft Surface*.  
  
```  
{  
    "_type" : "Images",  
    "webSearchUrl" : "https:\/\/www.bing.com\/images\/search?q=microsoft%20surface...",  
    "totalEstimatedMatches" : 1000,  
    "value" : [...],  
    "queryExpansions" :  [{  
        "text" : "Microsoft Surface Pro 3",  
        "displayText" : "Pro 3",  
        "webSearchUrl" : "https:\/\/www.bing.com\/images\/search?q=Microsoft+Surface+Pro+3...",  
        "searchLink" : "https:\/\/api.cognitive.microsoft.com\/api\/v7\/images\/search?q=Microsoft...",  
        "thumbnail" : {  
            "thumbnailUrl" : "https:\/\/tse4.mm.bing.net\/th?q=Microsoft+Surface+Pro+3..."  
        }  
    },  
    {  
        "text" : "Microsoft Surface RT",  
        "displayText" : "RT",  
        "webSearchUrl" : "https:\/\/www.bing.com\/images\/search?q=Microsoft+Surface+RT...",  
        "searchLink" : "https:\/\/api.cognitive.microsoft.com\/api\/v7\/images\/search?q=...",  
        "thumbnail" : {  
            "thumbnailUrl" : "https:\/\/tse4.mm.bing.net\/th?q=Microsoft+Surface+RT..."  
        }  
    },  
    {  
        "text" : "Microsoft Surface Phone",  
        "displayText" : "Phone",  
        "webSearchUrl" : "https:\/\/www.bing.com\/images\/search?q=Microsoft+Surface+Phone",  
        "searchLink" : "https:\/\/api.cognitive.microsoft.com\/api\/v7\/images\/search?q=...",  
        "thumbnail" : {  
            "thumbnailUrl" : "https:\/\/tse4.mm.bing.net\/th?q=Microsoft+Surface+Phone..."  
        }  
    }],  
    "pivotSuggestions" : [...],  
    "nextOffsetAddCount" : 0  
}  
```  


The `queryExpansions` field contains a list of [Query](https://docs.microsoft.com/rest/api/cognitiveservices/bing-images-api-v7-reference#query_obj) objects. The `text` field contains the expanded query and the `displayText` field contains the expansion term. You can use the `text` and `thumbnail` fields to display the expanded query strings to the user in case the expanded query string is really what they're looking for. Make the thumbnail and text clickable using the `webSearchUrl` URL or `searchLink` URL. Use `webSearchUrl` to send the user to the Bing search results, or `searchLink` if you provide your own results page. 

The following shows an example Bing implementation that uses expanded queries. If the user clicks the Microsoft Surface Pro 3 link, they're taken to the Bing search results page, which shows them images of the Pro 3.  

![Query expansion suggestions](./media/cognitive-services-bing-images-api/bing-image-queryexpansion.GIF)



## Throttling requests

[!INCLUDE [cognitive-services-bing-throttling-requests](../../../includes/cognitive-services-bing-throttling-requests.md)]


## Next steps

To get started quickly with your first request, see [Making Your First Request](./quick-start.md).

Familiarize yourself with the [Images Search API Reference](https://docs.microsoft.com/rest/api/cognitiveservices/bing-images-api-v7-reference). The reference contains the list of endpoints, headers, and query parameters that you'd use to request search results. It also includes definitions of the response objects. 

To improve your search box user experience, see [Bing Autosuggest API](../bing-autosuggest/get-suggested-search-terms.md). As the user enters their query term, you can call this API to get relevant query terms that were used by others.

Be sure to read [Bing Use and Display Requirements](./useanddisplayrequirements.md) so you don't break any of the rules about using the search results.

When you call the Image Search API, Bing returns a list of results. The list is a subset of the total number of results that are relevant to the query. The response's `totalEstimatedMatches` field contains an estimate of the number of images that are available to view. For details about how you'd page through the remaining images, see [Paging Images](./paging-images.md).
=======
redirect_url: /azure/cognitive-services/bing-image-search
---
>>>>>>> 0e6e864e
<|MERGE_RESOLUTION|>--- conflicted
+++ resolved
@@ -1,286 +1,3 @@
 ---
-<<<<<<< HEAD
-title: Search the web for images | Microsoft Docs
-description: Shows how to use the Bing Images Search API to search the web for images.
-services: cognitive-services
-author: swhite-msft
-manager: ehansen
-
-ms.assetid: 1446AD8B-A685-4F5F-B4AA-74C8E9A40BE9
-ms.service: cognitive-services
-ms.technology: bing-image-search
-ms.topic: article
-ms.date: 04/15/2017
-ms.author: scottwhi
----
-
-# Search the web for images
-
-The Images Search API provides a similar (but not exact) experience to Bing.com/Images. The API lets you send a search query to Bing and get back a list of relevant images.  
-
-If you're building an images-only search results page to find images that are relevant to the user's search query, call this API instead of calling the more general [Web Search API](../bing-web-search/search-the-web.md). If you want images and other types of content such as webpages, news, and videos, then call the Web Search API.
-
-
-## Search query term
-
-If you provide a search box where the user enters their search term, use the [Bing Autosuggest API](../bing-autosuggest/get-suggested-search-terms.md) to improve the experience. The API returns suggested query strings based on partial search terms as the user types.
-
-After the user enters their query term, URL encode the term before setting the [q](https://docs.microsoft.com/rest/api/cognitiveservices/bing-images-api-v7-reference#query) query parameter. For example, if the user enters *sailing dinghies*, set `q` to *sailing+dinghies* or *sailing%20dinghies*.
-
-  
-## Getting images
-
-To get images related to the user's search term from the web, send the following GET request:
-
-```  
-GET https://api.cognitive.microsoft.com/bing/v7.0/images/search?q=sailing+dinghies&mkt=en-us HTTP/1.1  
-Ocp-Apim-Subscription-Key: 123456789ABCDE  
-User-Agent: Mozilla/5.0 (compatible; MSIE 10.0; Windows Phone 8.0; Trident/6.0; IEMobile/10.0; ARM; Touch; NOKIA; Lumia 822)  
-X-Search-ClientIP: 999.999.999.999  
-X-Search-Location: lat:47.60357;long:-122.3295;re:100  
-X-MSEdge-ClientID: <blobFromPriorResponseGoesHere>  
-Host: api.cognitive.microsoft.com  
-```  
-
-All requests must be made from a server. You may not make calls from a client.  
-
-If it's your first time calling any of the Bing APIs, don't include the client ID header. Only include the client ID if you've previously called a Bing API and Bing returned a client ID for the user and device combination.
-
-To get images from a specific domain, use the [site:](http://msdn.microsoft.com/library/ff795613.aspx) query operator.  
-  
-```  
-GET https://api.cognitive.microsoft.com/bing/v7.0/images/search?q=sailing+dinghies+site:contososailing.com&mkt=en-us HTTP/1.1  
-```
-
-The response contains an [Images](https://docs.microsoft.com/rest/api/cognitiveservices/bing-images-api-v7-reference#images) answer that contains a list of images that Bing thought were relevant to the query. Each [Image](https://docs.microsoft.com/rest/api/cognitiveservices/bing-images-api-v7-reference#image) object in the list includes the URL of the image, its size, its dimensions, and its encoding format. The image object also includes the URL of a thumbnail of the image and the thumbnail's dimensions.
-
-```
-        {
-            "name" : "File:Rich Passage Minto Sailing Dinghy.jpg - Wikipedia",
-            "webSearchUrl" : "https:\/\/www.bing.com\/cr?IG=73118C8B4E3...",
-            "thumbnailUrl" : "https:\/\/tse1.mm.bing.net\/th?id=OIP.GNarK7m...",
-            "datePublished" : "2011-10-29T11:26:00",
-            "contentUrl" : "http:\/\/www.bing.com\/cr?IG=73118C8B4E3D4C3...",
-            "hostPageUrl" : "http:\/\/www.bing.com\/cr?IG=73118C8B4E3D4C3687...",
-            "contentSize" : "79239 B",
-            "encodingFormat" : "jpeg",
-            "hostPageDisplayUrl" : "en.wikipedia.org\/wiki\/File:Rich_Passage...",
-            "width" : 526,
-            "height" : 688,
-            "thumbnail" : {
-                "width" : 229,
-                "height" : 300
-            },
-            "imageInsightsToken" : "ccid_GNarK7ma*mid_CCF85447ADA6...",
-            "insightsSourcesSummary" : {
-                "shoppingSourcesCount" : 0,
-                "recipeSourcesCount" : 0
-            },
-            "imageId" : "CCF85447ADA6FFF9E96E7DF0B796F7A86E34593",
-            "accentColor" : "376094"
-        },
-```
- 
-You could display a collage of all the image thumbnails or you could display a subset of the thumbnails. If you display a subset, provide the user the option to view the remaining images. You must display the images in the order provided in the response.  
-
-You can also expand the thumbnail as the user hovers the cursor over it. Be sure to attribute the image if you expand it. For example, by extracting the host from [hostPageDisplayUrl](https://docs.microsoft.com/rest/api/cognitiveservices/bing-images-api-v7-reference#image-hostpagedisplayurl) and displaying it below the image. For information about resizing the thumbnail, see [Resizing and Cropping Thumbnails](./resize-and-crop-thumbnails.md).
-
-![Expanded view of thumbnail image](../bing-web-search/media/cognitive-services-bing-web-api/bing-web-image-thumbnail-expansion.PNG)
-
-If the user clicks the thumbnail, you can use [contentUrl](https://docs.microsoft.com/rest/api/cognitiveservices/bing-images-api-v7-reference#image-contenturl) to display the full-size image to the user. Be sure to attribute the image.
-
-If `shoppingSourcesCount` or `recipeSourcesCount` are greater than zero, add badging, such as a shopping cart, to the thumbnail to indicate that shopping or recipes exist for the item in the image.
-
-![Shopping sources badge](./media/cognitive-services-bing-images-api/bing-images-shopping-source.PNG)
-
-To get insights about the image, such as web pages that include the image or people that were recognized in the image, use [imageInsightsToken](https://docs.microsoft.com/rest/api/cognitiveservices/bing-images-api-v7-reference#image-imageinsightstoken). For details, see [Image Insights](./image-insights.md).
-
-
-## Filtering images
-
- By default, the Images Search API returns all images that are relevant to the query. But if you want only images with a transparent background or images of a specific size, you'd use the following query parameters to filter the images that Bing returns.  
-  
--   [aspect](https://docs.microsoft.com/rest/api/cognitiveservices/bing-images-api-v7-reference#aspect)—Filter images by aspect ratio (for example, standard or wide screen images)  
-  
--   [color](https://docs.microsoft.com/rest/api/cognitiveservices/bing-images-api-v7-reference#color)—Filter images by dominant color or black and white  
-  
--   [freshness](https://docs.microsoft.com/rest/api/cognitiveservices/bing-images-api-v7-reference#freshness)—Filter images by age (for example, images discovered by Bing in the past week)  
-  
--   [height](https://docs.microsoft.com/rest/api/cognitiveservices/bing-images-api-v7-reference#height), [width](https://docs.microsoft.com/rest/api/cognitiveservices/bing-images-api-v7-reference#width)—Filter images by width and height  
-  
--   [imageContent](https://docs.microsoft.com/rest/api/cognitiveservices/bing-images-api-v7-reference#imagecontent)—Filter images by content (for example, images that show only a person's face)  
-  
--   [imageType](https://docs.microsoft.com/rest/api/cognitiveservices/bing-images-api-v7-reference#imagetype)—Filter images by type (for example, clip art, animated GIFs, or transparent backgrounds)  
-  
--   [license](https://docs.microsoft.com/rest/api/cognitiveservices/bing-images-api-v7-reference#license)—Filter images by the type of license associated with the site  
-  
--   [size](https://docs.microsoft.com/rest/api/cognitiveservices/bing-images-api-v7-reference#size)—Filter images by size, such as small images up to 200x200 pixels  
-  
-To get images from a specific domain, use the [site:](http://msdn.microsoft.com/library/ff795613.aspx) query operator. 
-
-> [!NOTE] 
-> Depending on the query, if you use the `site:` operator, there is the chance that the response contains adult content regardless of the [safeSearch](https://docs.microsoft.com/rest/api/cognitiveservices/bing-images-api-v7-reference#safesearch) setting. You should use `site:` only if you are aware of the content on the site and your scenario supports the possibility of adult content. 
-  
-The following example shows how to get small images from ContosoSailing.com that Bing has discovered in the past week.  
-  
-```  
-GET https://api.cognitive.microsoft.com/bing/v7.0/images/search?q=sailing+dinghies+site:contososailing.com&size=small&freshness=week&mkt=en-us HTTP/1.1  
-Ocp-Apim-Subscription-Key: 123456789ABCDE  
-User-Agent: Mozilla/5.0 (compatible; MSIE 10.0; Windows Phone 8.0; Trident/6.0; IEMobile/10.0; ARM; Touch; NOKIA; Lumia 822)  
-X-MSEdge-ClientIP: 999.999.999.999  
-X-MSEdge-ClientID: <blobFromPriorResponseGoesHere>  
-Host: api.cognitive.microsoft.com  
-```  
-
-## Pivoting the query
-
-If Bing can segment the original search query, the [Images](https://docs.microsoft.com/rest/api/cognitiveservices/bing-images-api-v7-reference#images) object contains the `pivotSuggestions` field. For example, if the original query was *Microsoft Surface*, Bing might segment the query into *Microsoft* and *Surface*.  
-  
-The following example shows the pivot suggestions for *Microsoft Surface*.  
-  
-```  
-{  
-    "_type" : "Images",  
-    "webSearchUrl" : "https:\/\/www.bing.com\/images\/search?q=microsoft%20surface&FORM=OIIARP",  
-    "totalEstimatedMatches" : 1000,  
-    "value" : [...],  
-    "queryExpansions" : [...],  
-    "pivotSuggestions" : [{  
-        "pivot" : "microsoft",  
-        "suggestions" : [{  
-            "text" : "OtterBox Surface",  
-            "displayText" : "OtterBox",  
-            "webSearchUrl" : "https:\/\/www.bing.com\/images\/search?q=OtterBox+Surface&FORM=IRQBPS",  
-            "searchLink" : "https:\/\/api.cognitive.microsoft.com\/api\/v7\/images\/search?q=OtterBox...",  
-                    "searchLink" : "https:\/\/api.cognitive.microsoft.com\/api...",
-            "thumbnail" : {  
-                "thumbnailUrl" : "https:\/\/tse3.mm.bing.net\/th?q=OtterBox+Surface..."  
-            }  
-        },  
-        {  
-            "text" : "Sony Surface",  
-            "displayText" : "Sony",  
-            "webSearchUrl" : "https:\/\/www.bing.com\/images\/search?q=Sony+Surface&FORM=IRQBPS",  
-            "searchLink" : "https:\/\/api.cognitive.microsoft.com\/api\/v7\/images\/search?q=...",  
-            "thumbnail" : {  
-                "thumbnailUrl" : "https:\/\/tse3.mm.bing.net\/th?q=Sony+Surface&pid=Ap..."  
-            }  
-        },  
-        ...  
-        ]  
-    },  
-    {  
-        "pivot" : "surface",  
-        "suggestions" : [{  
-            "text" : "Microsoft Surface4",  
-            "displayText" : "Surface2",  
-            "webSearchUrl" : "https:\/\/www.bing.com\/images\/search?q=Microsoft+Surface...",  
-            "searchLink" : "https:\/\/api.cognitive.microsoft.com\/api\/v7\/images\/search?...",  
-            "thumbnail" : {  
-                "thumbnailUrl" : "https:\/\/tse4.mm.bing.net\/th?q=Microsoft..."  
-            }  
-        },  
-        {  
-            "text" : "Microsoft Tablet",  
-            "displayText" : "Tablet",  
-            "webSearchUrl" : "https:\/\/www.bing.com\/images\/search?q=Microsoft+Tablet&FORM=IRQBPS",  
-            "searchLink" : "https:\/\/api.cognitive.microsoft.com\/api\/v7\/images\/search?...",  
-            "thumbnail" : {  
-                "thumbnailUrl" : "https:\/\/tse3.mm.bing.net\/th?q=Microsoft+Tablet..."  
-            }  
-        },  
-        ...  
-    }],  
-    "nextOffsetAddCount" : 0  
-}  
-```  
-
-You could then display to the user the optional query terms in case one of them interests them. For example,
-
-- OtterBox Surface
-- Sony Surface
-- Microsoft Surface4
-- Microsoft Tablet
-
-The `pivotSuggestions` field contains the list of segments (pivots) that the original query was broken into. If the original query is Microsoft Surface, the pivots would be Microsoft and Surface. For each pivot, the response contains a list of [Query](https://docs.microsoft.com/rest/api/cognitiveservices/bing-images-api-v7-reference#query_obj) objects that contain suggested queries. The `text` field contains the suggested query and the `displayText` field contains the term that replaces the pivot in the original query. For example, Release Date of Surface.  
-
-You can use the `text` and `thumbnail` fields to display the pivot query strings to the user in case the pivot query string is really what they're looking for. Make the thumbnail and text clickable using the `webSearchUrl` URL or `searchLink` URL. Use `webSearchUrl` to send the user to the Bing search results, or `searchLink` if you provide your own results page. 
-
-The following shows an example of the pivot queries.  
-  
-![Pivot suggestions](./media/cognitive-services-bing-images-api/bing-image-pivotsuggestion.GIF)
-
-
-## Expanding the query
-
-If Bing can expand the query to narrow the original search, the [Images](https://docs.microsoft.com/rest/api/cognitiveservices/bing-images-api-v7-reference#images) object contains the `queryExpansions` field. For example, if the query was *Microsoft Surface*, the expanded queries might be: Microsoft Surface **Pro 3**, Microsoft Surface **RT**, Microsoft Surface **Phone**, and Microsoft Surface **Hub**.  
-
-The following example shows the expanded queries for *Microsoft Surface*.  
-  
-```  
-{  
-    "_type" : "Images",  
-    "webSearchUrl" : "https:\/\/www.bing.com\/images\/search?q=microsoft%20surface...",  
-    "totalEstimatedMatches" : 1000,  
-    "value" : [...],  
-    "queryExpansions" :  [{  
-        "text" : "Microsoft Surface Pro 3",  
-        "displayText" : "Pro 3",  
-        "webSearchUrl" : "https:\/\/www.bing.com\/images\/search?q=Microsoft+Surface+Pro+3...",  
-        "searchLink" : "https:\/\/api.cognitive.microsoft.com\/api\/v7\/images\/search?q=Microsoft...",  
-        "thumbnail" : {  
-            "thumbnailUrl" : "https:\/\/tse4.mm.bing.net\/th?q=Microsoft+Surface+Pro+3..."  
-        }  
-    },  
-    {  
-        "text" : "Microsoft Surface RT",  
-        "displayText" : "RT",  
-        "webSearchUrl" : "https:\/\/www.bing.com\/images\/search?q=Microsoft+Surface+RT...",  
-        "searchLink" : "https:\/\/api.cognitive.microsoft.com\/api\/v7\/images\/search?q=...",  
-        "thumbnail" : {  
-            "thumbnailUrl" : "https:\/\/tse4.mm.bing.net\/th?q=Microsoft+Surface+RT..."  
-        }  
-    },  
-    {  
-        "text" : "Microsoft Surface Phone",  
-        "displayText" : "Phone",  
-        "webSearchUrl" : "https:\/\/www.bing.com\/images\/search?q=Microsoft+Surface+Phone",  
-        "searchLink" : "https:\/\/api.cognitive.microsoft.com\/api\/v7\/images\/search?q=...",  
-        "thumbnail" : {  
-            "thumbnailUrl" : "https:\/\/tse4.mm.bing.net\/th?q=Microsoft+Surface+Phone..."  
-        }  
-    }],  
-    "pivotSuggestions" : [...],  
-    "nextOffsetAddCount" : 0  
-}  
-```  
-
-
-The `queryExpansions` field contains a list of [Query](https://docs.microsoft.com/rest/api/cognitiveservices/bing-images-api-v7-reference#query_obj) objects. The `text` field contains the expanded query and the `displayText` field contains the expansion term. You can use the `text` and `thumbnail` fields to display the expanded query strings to the user in case the expanded query string is really what they're looking for. Make the thumbnail and text clickable using the `webSearchUrl` URL or `searchLink` URL. Use `webSearchUrl` to send the user to the Bing search results, or `searchLink` if you provide your own results page. 
-
-The following shows an example Bing implementation that uses expanded queries. If the user clicks the Microsoft Surface Pro 3 link, they're taken to the Bing search results page, which shows them images of the Pro 3.  
-
-![Query expansion suggestions](./media/cognitive-services-bing-images-api/bing-image-queryexpansion.GIF)
-
-
-
-## Throttling requests
-
-[!INCLUDE [cognitive-services-bing-throttling-requests](../../../includes/cognitive-services-bing-throttling-requests.md)]
-
-
-## Next steps
-
-To get started quickly with your first request, see [Making Your First Request](./quick-start.md).
-
-Familiarize yourself with the [Images Search API Reference](https://docs.microsoft.com/rest/api/cognitiveservices/bing-images-api-v7-reference). The reference contains the list of endpoints, headers, and query parameters that you'd use to request search results. It also includes definitions of the response objects. 
-
-To improve your search box user experience, see [Bing Autosuggest API](../bing-autosuggest/get-suggested-search-terms.md). As the user enters their query term, you can call this API to get relevant query terms that were used by others.
-
-Be sure to read [Bing Use and Display Requirements](./useanddisplayrequirements.md) so you don't break any of the rules about using the search results.
-
-When you call the Image Search API, Bing returns a list of results. The list is a subset of the total number of results that are relevant to the query. The response's `totalEstimatedMatches` field contains an estimate of the number of images that are available to view. For details about how you'd page through the remaining images, see [Paging Images](./paging-images.md).
-=======
 redirect_url: /azure/cognitive-services/bing-image-search
----
->>>>>>> 0e6e864e
+---