--- conflicted
+++ resolved
@@ -2,19 +2,10 @@
   href: index.yml
 - name: Overview
   items:
-<<<<<<< HEAD
     - name: About Bing Image Search API
       href: overview.md
-    - name: Supported countries and languages
+    - name: Supported countries and markets
       href: supported-countries-markets.md
-=======
-    - name: Search the web for images
-      href: search-the-web.md
-    - name: Upgrade from v5 to v7
-      href: bing-image-upgrade-guide-v5-to-v7.md
-    - name: Use and display requirements
-      href: UseAndDisplayRequirements.md
->>>>>>> 3debc06a
 - name: Quickstarts
   items:
   - name: First query in C#
@@ -51,17 +42,10 @@
     href: tutorial-bing-image-search-single-page-app-source.md
 - name: Reference
   items:
-<<<<<<< HEAD
   - name: REST v7 API
     href: https://docs.microsoft.com/rest/api/cognitiveservices/bing-images-api-v7-reference
   - name: REST v5 API (old version)
     href: https://docs.microsoft.com/rest/api/cognitiveservices/bing-images-api-v5-reference
-=======
-  - name: REST v7
-    href: https://docs.microsoft.com/rest/api/cognitiveservices/bing-images-api-v7-reference
-  - name: REST v5
-    href: https://docs.microsoft.com/rest/api/cognitiveservices/bing-images-api-v5-reference  
->>>>>>> 3debc06a
 - name: Resources
   items:
   - name: Frequently asked questions
