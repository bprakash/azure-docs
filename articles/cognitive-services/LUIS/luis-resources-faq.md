---
title: Language Understanding Intelligent Services (LUIS) in Azure frequently asked questions | Microsoft Docs
description:  Get answers to frequently asked questions about Language Understanding Intelligent Services (LUIS)
services: cognitive-services
author: DeniseMak
manager: hsalama

ms.service: cognitive-services
ms.technology: luis
ms.topic: article
ms.date: 12/13/2017
ms.author: v-demak
---
# Language Understanding FAQ

This article contains answers to frequently asked questions about Language Understanding (LUIS).

## How do I interpret LUIS scores? 
Your system should use the highest scoring intent regardless of its value. For example, a score below 0.5 does not necessarily mean that LUIS has low confidence. Providing more training data can help increase the score of the most-likely intent.

## What is the maximum number of intents and entities that a LUIS app can support?
A LUIS app can support up to 500 intents.

Limits on entities depend on the entity type, as shown in the following table:
<<<<<<< HEAD
| Type          | Limit | 
| ------------- | ----- |
| [Prebuilt entities](./Pre-builtEntities.md)   | No limit. | 
| [List entities](./luis-concept-entity-types.md)     | 50 list entities. Each list can contain up to 20,000 items. | 
| [Simple, hierarchical, and composite entities](./luis-concept-entity-types.md) | You can define up to 100 of these types of entities. A hierarchical entity can consist of up to 10 child entities. A composite entity can consist of up to 20 child entities. |
=======

| Type | Limit | 
|:------------- |:----- |
| [Prebuilt entities](./Pre-builtEntities.md) | No limit. | 
| [List entities](./luis-concept-entity-types.md) | 50 list entities. Each list can contain up to 20,000 items. | 
| [Simple, hierarchical, and composite entities](./luis-concept-entity-types.md) | You can define up to 30 of these types of entities. A hierarchical entity can consist of up to 10 child entities. A composite entity can consist of up to 20 child entities. |
>>>>>>> e1de5a91

## I want to build a LUIS app with more than the maximum number of intents. What should I do?

First, consider whether your system is using too many intents. Intents that are too similar can make it more difficult for LUIS to distinguish between them. Intents should be varied enough to capture the main tasks that the user is asking for, but they don't need to capture every path your code takes. For example, BookFlight and BookHotel might be separate intents in a travel app, but BookInternationalFlight and BookDomesticFlight are too similar. If your system needs to distinguish them, use entities or other logic rather than intents.

If you cannot use fewer intents, divide your intents into multiple LUIS apps, and group related intents. This approach is a good best practice if you're using multiple apps for your system. For example, let's say you're developing an office assistant that has over 500 intents. If 100 intents relate to scheduling meetings, 100 are about reminders, 100 are about getting information about colleagues, and 100 are for sending email, you can put the intent for each of those categories in a separate LUIS app. 

When your system receives an utterance, you can use a variety of techniques to determine how to direct user utterances to LUIS apps:

* Create a top-level LUIS app to determine the category of utterance, and then use the result to send the utterance to the LUIS app for that category.
* Do some preprocessing on the utterance, such as matching on regular expressions, to determine which LUIS app or set of apps receives it.

When you're deciding which approach to use with multiple LUIS apps, consider the following trade-offs:
* **Saving suggested utterances for training**: Your LUIS apps get a performance boost when you label the user utterances that the apps receive, especially the [suggested utterances](./Label-Suggested-Utterances.md) that LUIS is relatively unsure of. Any LUIS app that doesn't receive an utterance won't have the benefit of learning from it.
* **Calling LUIS apps in parallel instead of in series**: To improve responsiveness, you might ordinarily design a system to reduce the number of REST API calls that happen in series. But if you send the utterance to multiple LUIS apps and pick the intent with the highest score, you can call the apps in parallel by sending all the requests asynchronously. If you call a top-level LUIS app to determine a category, and then use the result to send the utterance to another LUIS app, the LUIS calls happen in series.

If reducing the number of intents or dividing your intents into multiple apps doesn't work for you, contact support. To do so, gather detailed information about your system, go to the [Language Understanding Intelligent Service](https://www.luis.ai) site, and then select **Support**. If your Azure subscription includes support services, contact [Azure technical support](https://azure.microsoft.com/en-us/support/options/).

## I want to build an app in LUIS with more than the maximum number of entities. What should I do?

You might need to use hierarchical and composite entities. Hierarchical entities reflect the relationship between entities that share characteristics or are members of a category. The child entities are all members of their parent's category. For example, a hierarchical entity named PlaneTicketClass might have the child entities EconomyClass and FirstClass. The hierarchy spans only one level of depth. 

Composite entities represent parts of a whole. For example, a composite entity named PlaneTicketOrder might have child entities Airline, Destination, DepartureCity, DepartureDate, and PlaneTicketClass. You build a composite entity from pre-existing simple entities, children of hierarchical entities, or prebuilt entities. 

LUIS also provides the list entity type that is not machine-learned but allows your LUIS app to specify a fixed list of values. A list entity can have up to 20,000 items.

If you've considered hierarchical, composite, and list entities and still need more than the limit, contact support. To do so, gather detailed information about your system, go to the [Language Understanding Intelligent Service](https://www.luis.ai) site, and then select **Support**. If your Azure subscription includes support services, contact [Azure technical support](https://azure.microsoft.com/en-us/support/options/).

## What are the limits on the number and size of phrase lists?
The maximum length of a [phrase list](./luis-concept-feature.md) is 5,000 items. You can use a maximum of 10 phrase lists per LUIS app.

## What are the limits on example utterances?
The maximum length of an utterance is 500 characters. You can have a maximum of 10,000 example utterances in your LUIS app.

## What is the best way to start building my app in LUIS?

The best way to build your app is through an incremental process. First start by defining what intents and entities your app requires. For every intent and entity model, you can start by providing a few examples. Train and publish your app to get an endpoint. Then, begin to [review user utterances](./label-suggested-utterances.md) to select the most informative utterances to label. You can select the intent or entity that you want to improve, and then label the utterances that are suggested by LUIS. <!-- Labeling a few hundred utterances should result in a decent accuracy for intents. Entities might need more examples to converge. -->

## What is a good practice to model the intents of my app? Should I create more specific or more generic intents?

Choose intents that are not so general as to be overlapping, but not so specific that it makes it difficult for LUIS to distinguish between similar intents. Creating discriminative specific intents is one of the best practices for LUIS modeling.

## Is it important to train the None intent?

Yes, it is good to train your **None** intent with more utterances as you add more labels to other intents. A good ratio is 1 or 2 labels added to **None** for every 10 labels added to an intent. This ratio boosts the discriminative power of LUIS.

## How can I deal with spelling mistakes in utterances?

You can integrate your LUIS app with Bing Spell Check to spell check utterances before sending them to the LUIS endpoint. To enable Bing Spell Check, do the following steps:
   1. [Get an API key](https://azure.microsoft.com/en-us/try/cognitive-services/?api=spellcheck-api) for [Bing SpellCheck API v7](https://azure.microsoft.com/en-us/services/cognitive-services/spell-check/).  Free trial keys provide 1,000 transactions per month, up to 1 per second. They expire after a 30-day period.
   2. Check the **Enable Bing spell checker** checkbox in the [Publish app](./PublishApp.md) page when you publish your app.
   3. Include `spellCheck=true` in the query to the LUIS app's endpoint when you access the app from your client application. If the **Enable Bing spell checker** checkbox is checked, this parameter is prepopulated in the endpoint URL that the **Publish app** page displays.
   4. Include the `bing-spell-check-subscription-key` parameter in the query to the LUIS app's endpoint when you access the app from your client application. Set the parameter to the value of your Bing SpellCheck API key. If the **Enable Bing spell checker** checkbox is checked, a placeholder for this parameter is prepopulated in the endpoint URL that the **Publish app** page displays.

If Bing Spell Check detects a misspelling, the `query` field in the LUIS app's JSON response contains the original query, and the `alteredQuery` field contains the corrected query sent to LUIS.

```json
{
  "query": "boook a flight",
  "alteredQuery": "book a flight",
  "topScoringIntent": {
    "intent": "BookFlight",
    "score": 0.9714768
  },
  "entities": []
}
```

If you don't want to use a spell check service, you can label utterances that have spelling mistakes so that LUIS can learn proper spelling as well as typos. This option requires more labeling effort than using a spell checker.

## I see some errors in the batch testing pane for some of the models in my app. How can I address this problem?

The errors indicate that there is some discrepancy between your labels and the predictions from your models. To address the problem, do one or both of the following:
* To help LUIS improve discrimination among intents, add more labels.
* To help LUIS learn faster, add phrase-list features that introduce domain-specific vocabulary.

## Why don't I see my endpoint hits in my app's Dashboard?
The total endpoint hits in your app's Dashboard are updated periodically, but the metrics associated with your LUIS Subscription key in the Azure Portal are updated more frequently. If you don't see updated endpoint hits in the Dashboard, log in to the Azure Portal, and find the resource associated with your LUIS subscription key, and open **Metrics** to select the **Total Calls** metric. If the subscription key is used for more than one LUIS app, the metric in the Azure Portal shows the aggregate number of calls from all LUIS apps that use it.

## How do I transfer ownership of a LUIS app?
To transfer a LUIS app to a different Azure subscription, export the LUIS app and import it using a new account. The LUIS app's ID will need to be updated in the client application that calls it. The new app may return slightly different LUIS scores from the original app. 

## I have an app in one language and want to create a parallel app in another language. What is the easiest way to do so?
1. Export your app.
2. Translate the labeled utterances in the JSON file of the exported app to the target language.
3. You might need to change the names of the intents and entities or leave them as they are.
4. Finally, import the app to have a LUIS app in the target language.

## How do I download a log of user utterances?
By default, your LUIS app logs utterances from users. To download a log of utterances that users send to your LUIS app, go to **My Apps**, and click on the ellipsis (***...***) in the listing for your app. Then click **Export Endpoint Logs**. The log is formatted as a comma-separated value (CSV) file.

## How can I disable the logging of utterances?
You can turn off the logging of user utterances by setting `log=false` in the Endpoint URL that your client application uses to query LUIS. However, turning off logging disables your LUIS app's ability to suggest utterances or improve performance that's based on user queries. If you set `log=false` because of data-privacy concerns, you won't be able to download a record of those user utterances from LUIS or use those utterances to improve your app.

## Can I delete data from LUIS? 

* You can always delete example utterances used for training LUIS. If you delete an example utterance from your LUIS app, it is removed from the LUIS web service and is unavailable for export.
* You can delete utterances from the list of user utterances that LUIS suggests in the **Review user utterances** page. Deleting utterances from this list prevents them from being suggested, but doesn't delete them from logs.
* If you delete an account, all apps are deleted, along with their example utterances and logs. The data is retained on the servers for 60 days before it is deleted permanently.

## How do I edit my LUIS app programmatically?
To edit your LUIS app programmatically, use the [Authoring API](https://aka.ms/luis-authoring-apis). See [Call LUIS authoring API](./luis-quickstart-node-add-utterance.md) and [Build a LUIS app programmatically using Node.js](./luis-tutorial-node-import-utterances-csv.md) for examples of how to call the Authoring API. The Authoring API requires that you use a programmatic key rather than an endpoint key. Programmatic authoring allows up to 1,000,000 calls per month and five transactions per second. For more info on the keys you use with LUIS, see [Manage keys](./Manage-Keys.md).

## What is the tenant ID in the "Add a key to your app" window?
In Azure, a tenant represents the client or organization that's associated with a service. Find your tenant ID in the Azure portal in the **Directory ID** box by selecting **Azure Active Directory** > **Manage** > **Properties**.

![Tenant ID in the Azure portal](./media/luis-manage-keys/luis-assign-key-tenant-id.png)

## Next steps

To learn more about LUIS, see the following resources:
* [Stack Overflow questions tagged with LUIS](https://stackoverflow.com/questions/tagged/luis)
* [MSDN Language Understanding Intelligent Services (LUIS) Forum](https://social.msdn.microsoft.com/forums/azure/home?forum=LUIS) 
<|MERGE_RESOLUTION|>--- conflicted
+++ resolved
@@ -22,20 +22,12 @@
 A LUIS app can support up to 500 intents.
 
 Limits on entities depend on the entity type, as shown in the following table:
-<<<<<<< HEAD
-| Type          | Limit | 
-| ------------- | ----- |
-| [Prebuilt entities](./Pre-builtEntities.md)   | No limit. | 
-| [List entities](./luis-concept-entity-types.md)     | 50 list entities. Each list can contain up to 20,000 items. | 
-| [Simple, hierarchical, and composite entities](./luis-concept-entity-types.md) | You can define up to 100 of these types of entities. A hierarchical entity can consist of up to 10 child entities. A composite entity can consist of up to 20 child entities. |
-=======
 
 | Type | Limit | 
 |:------------- |:----- |
 | [Prebuilt entities](./Pre-builtEntities.md) | No limit. | 
 | [List entities](./luis-concept-entity-types.md) | 50 list entities. Each list can contain up to 20,000 items. | 
 | [Simple, hierarchical, and composite entities](./luis-concept-entity-types.md) | You can define up to 30 of these types of entities. A hierarchical entity can consist of up to 10 child entities. A composite entity can consist of up to 20 child entities. |
->>>>>>> e1de5a91
 
 ## I want to build a LUIS app with more than the maximum number of intents. What should I do?
 
