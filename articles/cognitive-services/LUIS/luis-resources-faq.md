--- conflicted
+++ resolved
@@ -19,7 +19,6 @@
 Your system should use the highest scoring intent regardless of its value. For example, a score below 0.5 does not necessarily mean LUIS has low confidence. Providing more training data can help increase the score of the most-likely intent.
 
 ## I want to build a LUIS app with more than 80 intents. What should I do?
-<<<<<<< HEAD
 
 First, consider whether your system is using too many intents. Intents that are too similar can make it more difficult for LUIS to distinguish between them. Intents should be varied enough to capture the main tasks the user is asking for, but they don't need to capture every path your code takes. For example, BookFlight and BookHotel may be separate intents in a travel app, but BookInternationalFlight and BookDomesticFlight are too similar, and if your system needs to distinguish them, use entities or other logic rather than intents.
 
@@ -33,22 +32,6 @@
 Consider the following tradeoffs when deciding which approach you use with multiple LUIS apps:
 * **Saving suggested utterances for training** Your LUIS apps get a performance boost when you label the user utterances it receives, especially the [suggested utterances](./Label-Suggested-Utterances.md) that LUIS is relatively unsure of. Any LUIS app that doesn't receive an utterance won't have the benefit of learning from it.
 * **Calling LUIS apps in parallel instead of in series** It is a common to design a system to reduce to the number of REST API calls that happen in series to improve responsiveness. If you send the utterance to multiple LUIS apps and pick the intent with the highest score, you can call them in parallel by sending all the requests asynchronously. If you call a top-level LUIS app to determine a category, and then use the result to send the utterance to another LUIS app, the LUIS calls happen in series.
-
-=======
-
-First, consider whether your system is using too many intents. Intents that are too similar can make it more difficult for LUIS to distinguish between them. Intents should be varied enough to capture the main tasks the user is asking for, but they don't need to capture every path your code takes. For example, BookFlight and BookHotel may be separate intents in a travel app, but BookInternationalFlight and BookDomesticFlight are too similar, and if your system needs to distinguish them, use entities or other logic rather than intents.
-
-If you cannot use fewer intents, divide your intents into multiple LUIS apps, by grouping together related intents. One best practice is to group related intents together if you're using multiple apps for your system. For example, if you're developing an office assistant that has over 80 intents, but 20 intents relate to scheduling meetings, 20 intents are about reminders, 20 intents are about getting information about colleagues, and 20 intents are for sending email, you can put the intent for each of those categories in a separate LUIS app. 
-
-When your system receives an utterance, you can use a variety of techniques to determine how to direct user utterances to LUIS apps:
-
-* Create a top-level LUIS app to determine the category of utterance, and then use the result to send the utterance to the LUIS app for that category.
-* Do some preprocessing on the utterance, like matching on regular expressions, to determine which LUIS app or set of apps receives it.
-
-Consider the following tradeoffs when deciding which approach you use with multiple LUIS apps:
-* **Saving suggested utterances for training** Your LUIS apps get a performance boost when you label the user utterances it receives, especially the [suggested utterances](./Label-Suggested-Utterances.md) that LUIS is relatively unsure of. Any LUIS app that doesn't receive an utterance won't have the benefit of learning from it.
-* **Calling LUIS apps in parallel instead of in series** It is a common to design a system to reduce to the number of REST API calls that happen in series to improve responsiveness. If you send the utterance to multiple LUIS apps and pick the intent with the highest score, you can call them in parallel by sending all the requests asynchronously. If you call a top-level LUIS app to determine a category, and then use the result to send the utterance to another LUIS app, the LUIS calls happen in series.
->>>>>>> 7e950a10
 
 
 ## I want to build an app in LUIS with more than 30 entities. What should I do?
@@ -96,18 +79,10 @@
 
 * If you delete an utterance from your LUIS app, it is removed from the LUIS web service and not available for export.
 * If you delete an account, all apps and their utterances are deleted. Data is retained on the servers for 60 days before permanent deletion.
-<<<<<<< HEAD
-* You can turn off the logging of user utterances by setting `log=false` in the URL when your client application queries LUIS. However, note that this will disable your LUIS app's ability to suggest utterances or improve performance based on user queries. If you set `log=false` due to data privacy concerns be aware that you won't be able to download a record of user utterances from LUIS or use those utterances to improve your app.
-
-<!-- What does it mean to delete an utterance? 
-Deleting an account -all apps, all utterances deleted, 60 days retention
-Turning off logging-->
-=======
 
 ## How can I disable logging of utterances?
 * You can turn off the logging of user utterances by setting `log=false` in the URL when your client application queries LUIS. However, note that this will disable your LUIS app's ability to suggest utterances or improve performance based on user queries. If you set `log=false` due to data privacy concerns be aware that you won't be able to download a record of user utterances from LUIS or use those utterances to improve your app.
 
->>>>>>> 7e950a10
 
 ## Next steps
 
