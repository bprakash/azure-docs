--- conflicted
+++ resolved
@@ -8,11 +8,7 @@
 ms.service: cognitive-services
 ms.technology: luis
 ms.topic: article
-<<<<<<< HEAD
-ms.date: 12/13/2016
-=======
 ms.date: 03/31/2017
->>>>>>> f34d1285
 ms.author: cahann
 ---
 
