--- conflicted
+++ resolved
@@ -16,16 +16,10 @@
 
 Computer Vision services require special subscription keys. Every call to the Computer Vision API requires a subscription key. This key needs to be either passed through a query string parameter or specified in the request header.
 
-<<<<<<< HEAD
-To sign up for subscription keys, see [Subscriptions](https://azure.microsoft.com/en-us/try/cognitive-services/). It's free to sign up. Pricing for these services is subject to change.
-
-NOTE: Your subscription keys are valid for only one of these [Microsoft Azure Regions](https://azure.microsoft.com/en-us/regions/). 
-=======
 To sign up for subscription keys, see [Subscriptions](https://azure.microsoft.com/try/cognitive-services/). It's free to sign up. Pricing for these services is subject to change.
 
 >[!NOTE]
 Your subscription keys are valid for only one of these [Microsoft Azure Regions](https://azure.microsoft.com/regions/). 
->>>>>>> c25b258d
 
 | Region | Address |
 |---|---|
@@ -40,17 +34,9 @@
 
 For example, if you sign up for Computer Vision with your Microsoft Azure account and you specify `westus` for your region, you must use the `westus` region for your REST API calls (`https://westus.api.cognitive.microsoft.com/vision/v1.0/`).
 
-<<<<<<< HEAD
-If you forget the region for your subscription key after obtaining your trial key, you can find your region at [https://azure.microsoft.com/en-us/try/cognitive-services/my-apis/](https://azure.microsoft.com/en-us/try/cognitive-services/my-apis/).
-=======
 If you forget the region for your subscription key after obtaining your trial key, you can find your region at [https://azure.microsoft.com/try/cognitive-services/my-apis/](https://azure.microsoft.com/try/cognitive-services/my-apis/).
->>>>>>> c25b258d
 
 Subscriptions
 
 ### Related Links:
-<<<<<<< HEAD
-* [Pricing Options for Microsoft Cognitive APIs](https://azure.microsoft.com/en-us/pricing/details/cognitive-services/)
-=======
-* [Pricing Options for Microsoft Cognitive APIs](https://azure.microsoft.com/pricing/details/cognitive-services/)
->>>>>>> c25b258d
+* [Pricing Options for Microsoft Cognitive APIs](https://azure.microsoft.com/pricing/details/cognitive-services/)