--- conflicted
+++ resolved
@@ -8,11 +8,7 @@
 ms.service: cognitive-services 
 ms.technology: computer-vision 
 ms.topic: article
-<<<<<<< HEAD
-ms.date: 02/06/2017 
-=======
 ms.date: 08/10/2017 
->>>>>>> 7e950a10
 ms.author: juliakuz 
 --- 
  
