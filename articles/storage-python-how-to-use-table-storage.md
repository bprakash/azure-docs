<<<<<<< HEAD
<properties linkid="develop-python-table-service" urlDisplayName="Table Service" pageTitle="How to use table storage (Python) - Windows Azure feature guide" metaKeywords="Azure table Python, creating table Azure, deleting table Azure, inserting table Azure, querying table Azure" description="Learn how to use the Table service from Python to create and delete a table, and insert, delete, and query the table." metaCanonical="" services="storage" documentationCenter="Python" title="How to Use the Table Storage Service from Python" authors="" solutions="" manager="" editor="" />
=======
<properties linkid="develop-python-table-service" urlDisplayName="Table Service" pageTitle="How to use table storage (Python) | Microsoft Azure" metaKeywords="Azure table Python, creating table Azure, deleting table Azure, inserting table Azure, querying table Azure" description="Learn how to use the Table service from Python to create and delete a table, and insert, delete, and query the table." metaCanonical="" services="storage" documentationCenter="Python" title="How to Use the Table Storage Service from Python" authors="" solutions="" manager="" editor="" />
>>>>>>> a39b7789





# How to Use the Table Storage Service from Python
This guide shows you how to perform common scenarios using the Windows
Azure Table storage service. The samples are written written using the
Python API. The scenarios covered include **creating and deleting a
table, inserting and querying entities in a table**. For more
information on tables, see the [Next Steps][] section.

## Table of Contents

[What is the Table Service?][]   
 [Concepts][]   
 [Create a Windows Azure Storage Account][]   
 [How To: Create a Table][]   
 [How To: Add an Entity to a Table][]   
 [How To: Update an Entity][]   
 [How To: Change a Group of Entities][]   
 [How To: Query for an Entity][]   
 [How To: Query a Set of Entities][]   
 [How To: Query a Subset of Entity Properties][]   
 [How To: Delete an Entity][]   
 [How To: Delete a Table][]   
 [Next Steps][]

[WACOM.INCLUDE [howto-table-storage](../includes/howto-table-storage.md)]

## <a name="create-account"> </a>Create a Windows Azure Storage Account
[WACOM.INCLUDE [create-storage-account](../includes/create-storage-account.md)]

**Note:** If you need to install Python or the Client Libraries, please see the [Python Installation Guide](../python-how-to-install/).


## <a name="create-table"> </a>How to Create a Table

The **TableService** object lets you work with table services. The
following code creates a **TableService** object. Add the following near
the top of any Python file in which you wish to programmatically access Windows Azure Storage:

	from azure.storage import *

The following code creates a **TableService** object using the storage account name and account key.  Replace 'myaccount' and 'mykey' with the real account and key.

	table_service = TableService(account_name='myaccount', account_key='mykey')

	table_service.create_table('tasktable')

## <a name="add-entity"> </a>How to Add an Entity to a Table

To add an entity, first create a dictionary that defines your entity
property names and values. Note that for every entity you must
specify a **PartitionKey** and **RowKey**. These are the unique
identifiers of your entities, and are values that can be queried much
faster than your other properties. The system uses **PartitionKey** to
automatically distribute the table entities over many storage nodes.
Entities with the same **PartitionKey** are stored on the same node. The
**RowKey** is the unique ID of the entity within the partition it
belongs to.

To add an entity to your table, pass a dictionary object
to the **insert\_entity** method.

	task = {'PartitionKey': 'tasksSeattle', 'RowKey': '1', 'description' : 'Take out the trash', 'priority' : 200}
	table_service.insert_entity('tasktable', task)

You can also pass an instance of the **Entity** class to the **insert\_entity** method.

	task = Entity()
	task.PartitionKey = 'tasksSeattle'
	task.RowKey = '2'
	task.description = 'Wash the car'
	task.priority = 100
	table_service.insert_entity('tasktable', task)

## <a name="update-entity"> </a>How to Update an Entity

This code shows how to replace the old version of an existing entity
with an updated version.

	task = {'description' : 'Take out the garbage', 'priority' : 250}
	table_service.update_entity('tasktable', 'tasksSeattle', '1', task)

If the entity that is being updated does not exist, then the update
operation will fail. If you want to store an entity
regardless of whether it already existed before, use **insert\_or\_replace_entity**. 
In the following example, the first call will replace the existing entity. The second call will insert a new entity, since no entity with the specified **PartitionKey** and **RowKey** exists in the table.

	task = {'description' : 'Take out the garbage again', 'priority' : 250}
	table_service.insert_or_replace_entity('tasktable', 'tasksSeattle', '1', task)

	task = {'description' : 'Buy detergent', 'priority' : 300}
	table_service.insert_or_replace_entity('tasktable', 'tasksSeattle', '3', task)

## <a name="change-entities"> </a>How to Change a Group of Entities

Sometimes it makes sense to submit multiple operations together in a
batch to ensure atomic processing by the server. To accomplish that, you
use the **begin\_batch** method on **TableService** and then call the
series of operations as usual. When you do want to submit the
batch, you call **commit\_batch**. Note that all entities must be in the same partition in order to be changed as a batch. The example below adds two entities together in a batch.

	task10 = {'PartitionKey': 'tasksSeattle', 'RowKey': '10', 'description' : 'Go grocery shopping', 'priority' : 400}
	task11 = {'PartitionKey': 'tasksSeattle', 'RowKey': '11', 'description' : 'Clean the bathroom', 'priority' : 100}
	table_service.begin_batch()
	table_service.insert_entity('tasktable', task10)
	table_service.insert_entity('tasktable', task11)
	table_service.commit_batch()

## <a name="query-for-entity"> </a>How to Query for an Entity

To query an entity in a table, use the **get\_entity** method, by
passing the **PartitionKey** and **RowKey**.

	task = table_service.get_entity('tasktable', 'tasksSeattle', '1')
	print(task.description)
	print(task.priority)

## <a name="query-set-entities"> </a>How to Query a Set of Entities

This example finds all tasks in Seattle based on the **PartitionKey**.

	tasks = table_service.query_entities('tasktable', "PartitionKey eq 'tasksSeattle'")
	for task in tasks:
		print(task.description)
		print(task.priority)

## <a name="query-entity-properties"> </a>How to Query a Subset of Entity Properties

A query to a table can retrieve just a few properties from an entity.
This technique, called *projection*, reduces bandwidth and can improve
query performance, especially for large entities. Use the **select**
parameter and pass the names of the properties you would like to bring over
to the client.

The query in the following code only returns the **Descriptions** of
entities in the table.

*Please note that the following snippet only works against the cloud
storage service, this not supported by the Storage
Emulator.*

	tasks = table_service.query_entities('tasktable', "PartitionKey eq 'tasksSeattle'", 'description')
	for task in tasks:
		print(task.description)

## <a name="delete-entity"> </a>How to Delete an Entity

You can delete an entity using its partition and row key.

	table_service.delete_entity('tasktable', 'tasksSeattle', '1')

## <a name="delete-table"> </a>How to Delete a Table

The following code deletes a table from a storage account.

	table_service.delete_table('tasktable')

## <a name="next-steps"> </a>Next Steps

Now that you have learned the basics of table storage, follow these links
to learn how to do more complex storage tasks.

-   See the MSDN Reference: [Storing and Accessing Data in Windows Azure][]
-   [Visit the Windows Azure Storage Team Blog][]

  [Next Steps]: #next-steps
  [What is the Table Service?]: #what-is
  [Concepts]: #concepts
  [Create a Windows Azure Storage Account]: #create-account
  [How To: Create a Table]: #create-table
  [How To: Add an Entity to a Table]: #add-entity
  [How To: Update an Entity]: #update-entity
  [How To: Change a Group of Entities]: #change-entities
  [How To: Query for an Entity]: #query-for-entity
  [How To: Query a Set of Entities]: #query-set-entities
  [How To: Query a Subset of Entity Properties]: #query-entity-properties
  [How To: Delete an Entity]: #delete-entity
  [How To: Delete a Table]: #delete-table
  [Storing and Accessing Data in Windows Azure]: http://msdn.microsoft.com/en-us/library/windowsazure/gg433040.aspx
  [Visit the Windows Azure Storage Team Blog]: http://blogs.msdn.com/b/windowsazurestorage/<|MERGE_RESOLUTION|>--- conflicted
+++ resolved
@@ -1,8 +1,4 @@
-<<<<<<< HEAD
-<properties linkid="develop-python-table-service" urlDisplayName="Table Service" pageTitle="How to use table storage (Python) - Windows Azure feature guide" metaKeywords="Azure table Python, creating table Azure, deleting table Azure, inserting table Azure, querying table Azure" description="Learn how to use the Table service from Python to create and delete a table, and insert, delete, and query the table." metaCanonical="" services="storage" documentationCenter="Python" title="How to Use the Table Storage Service from Python" authors="" solutions="" manager="" editor="" />
-=======
 <properties linkid="develop-python-table-service" urlDisplayName="Table Service" pageTitle="How to use table storage (Python) | Microsoft Azure" metaKeywords="Azure table Python, creating table Azure, deleting table Azure, inserting table Azure, querying table Azure" description="Learn how to use the Table service from Python to create and delete a table, and insert, delete, and query the table." metaCanonical="" services="storage" documentationCenter="Python" title="How to Use the Table Storage Service from Python" authors="" solutions="" manager="" editor="" />
->>>>>>> a39b7789
 
 
 
