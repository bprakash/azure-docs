--- conflicted
+++ resolved
@@ -13,11 +13,7 @@
 	ms.tgt_pltfrm="na" 
 	ms.devlang="na" 
 	ms.topic="article" 
-<<<<<<< HEAD
-	ms.date="03/06/2015" 
-=======
 	ms.date="04/06/2015" 
->>>>>>> 8f5664f7
 	ms.author="tamram"/>
 
 # Monitor a Storage Account in the Azure Management Portal
