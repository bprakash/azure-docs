<properties
	pageTitle="How to get started using Azure AD"
	description="Covers how to sign up for Azure and first steps you can try with Azure AD."
	services="active-directory"
	documentationCenter=""
	authors="curtand"
	manager="terrylan"
	editor=""/>

<<<<<<< HEAD
<tags 
	ms.service="active-directory" 
	ms.workload="identity" 
	ms.tgt_pltfrm="na" 
	ms.devlang="na" 
	ms.topic="hero-article" 
	ms.date="04/20/2015" 
=======
<tags
	ms.service="active-directory"
	ms.workload="identity"
	ms.tgt_pltfrm="na"
	ms.devlang="na"
	ms.topic="hero-article"
	ms.date="05/05/2015"
>>>>>>> 1dff5d72
	ms.author="curtand"/>

# How to get started using Azure AD

[What is Azure AD?](active-directory-whatis.md)<br>
[How does it work?](active-directory-works.md)<br>
[Next steps](active-directory-next-steps.md)<br>
[Learn more](active-directory-learn-map.md)


Ready to get started? Azure AD is available to everyone for free. Sign up now for an Azure trial subscription and your directory will be waiting for you. The directory is yours whether you buy anything or not. [Try Azure AD now](http://azure.microsoft.com/trial/get-started-active-directory/)

## How should I decide which directory to use for my testing, staging, production?

If you have an existing subscription for a Microsoft cloud services such as Office 365, then you already have a directory in Azure AD and you can just use that. That directory already authenticates users who sign in to Office 365.
You just need to sign up for Azure by using the same work or school account that you use to sign in to Office 365. Then you can manage the directory in the Azure Management Portal, and add directories for testing and so on as needed. [Learn more about how to manage the directory for your Office 365 subscription in Azure](active-directory-how-subscriptions-associated-directory.md#manage-the-directory-for-your-office-365-subscription-in-azure).

If you don't yet have a subscription for a Microsoft cloud service, then a new directory will be provisioned for your work or school when you sign up for Azure, and you can use that as your primary directory.


## How can I add my own registered domain name?
<<<<<<< HEAD
Want to add a custom domain name, or use your own registered domain name? [Learn more about adding a custom domain](https://msdn.microsoft.com/library/azure/dn532272.aspx).

## How can I add my company branding?
With Azure AD Premium, you can add your company's logo and other branding to the Azure sign in page and Access Panel pages. [Add company branding to your Sign In and Access Panel pages](https://msdn.microsoft.com/library/azure/dn532270.aspx)

## How can I integrate Azure AD with another directory?
You can set up directory synchronization between an on-premises directory and Azure AD, including password sync, and enable single-sign on for access to applications on-premises and in the cloud. [Learn more about directory integration](https://technet.microsoft.com/library/jj573653.aspx). 

## How can I create and edit users?
Create an account for every user who will access a Microsoft cloud service. By default, users do not have administrator permissions, but you can assign them. [Learn more about creating Azure AD users](https://msdn.microsoft.com/library/azure/hh967632.aspx).

## View access and usage reports
Azure AD provides a number of reports for administrators. More reports are available in the paid editions of Azure AD, and there's a reporting API for creating your own custom reports. [Learn more about Azure AD reports](https://msdn.microsoft.com/library/azure/dn283934.aspx).
=======
Want to add a custom domain name, or use your own registered domain name? [Learn more about adding a custom domain](active-directory-add-domain.md).

## How can I add my company branding?
With Azure AD Premium, you can add your company's logo and other branding to the Azure sign in page and Access Panel pages. [Add company branding to your Sign In and Access Panel pages](active-directory-add-company-branding.md)

## How can I integrate Azure AD with another directory?
You can set up directory synchronization between an on-premises directory and Azure AD, including password sync, and enable single-sign on for access to applications on-premises and in the cloud. [Learn more about directory integration](active-directory-aadconnect.md).

## How can I create and edit users?
Create an account for every user who will access a Microsoft cloud service. By default, users do not have administrator permissions, but you can assign them. [Learn more about creating Azure AD users](active-directory-create-users.md).

## View access and usage reports
Azure AD provides a number of reports for administrators. More reports are available in the paid editions of Azure AD, and there's a reporting API for creating your own custom reports. [Learn more about Azure AD reports](active-directory-view-access-usage-reports.md).
>>>>>>> 1dff5d72

## Additional Resources

* [Sign up for Azure as an organization](sign-up-organization.md)
* [Azure Identity](fundamentals-identity.md)<|MERGE_RESOLUTION|>--- conflicted
+++ resolved
@@ -7,15 +7,6 @@
 	manager="terrylan"
 	editor=""/>
 
-<<<<<<< HEAD
-<tags 
-	ms.service="active-directory" 
-	ms.workload="identity" 
-	ms.tgt_pltfrm="na" 
-	ms.devlang="na" 
-	ms.topic="hero-article" 
-	ms.date="04/20/2015" 
-=======
 <tags
 	ms.service="active-directory"
 	ms.workload="identity"
@@ -23,7 +14,6 @@
 	ms.devlang="na"
 	ms.topic="hero-article"
 	ms.date="05/05/2015"
->>>>>>> 1dff5d72
 	ms.author="curtand"/>
 
 # How to get started using Azure AD
@@ -45,21 +35,6 @@
 
 
 ## How can I add my own registered domain name?
-<<<<<<< HEAD
-Want to add a custom domain name, or use your own registered domain name? [Learn more about adding a custom domain](https://msdn.microsoft.com/library/azure/dn532272.aspx).
-
-## How can I add my company branding?
-With Azure AD Premium, you can add your company's logo and other branding to the Azure sign in page and Access Panel pages. [Add company branding to your Sign In and Access Panel pages](https://msdn.microsoft.com/library/azure/dn532270.aspx)
-
-## How can I integrate Azure AD with another directory?
-You can set up directory synchronization between an on-premises directory and Azure AD, including password sync, and enable single-sign on for access to applications on-premises and in the cloud. [Learn more about directory integration](https://technet.microsoft.com/library/jj573653.aspx). 
-
-## How can I create and edit users?
-Create an account for every user who will access a Microsoft cloud service. By default, users do not have administrator permissions, but you can assign them. [Learn more about creating Azure AD users](https://msdn.microsoft.com/library/azure/hh967632.aspx).
-
-## View access and usage reports
-Azure AD provides a number of reports for administrators. More reports are available in the paid editions of Azure AD, and there's a reporting API for creating your own custom reports. [Learn more about Azure AD reports](https://msdn.microsoft.com/library/azure/dn283934.aspx).
-=======
 Want to add a custom domain name, or use your own registered domain name? [Learn more about adding a custom domain](active-directory-add-domain.md).
 
 ## How can I add my company branding?
@@ -73,7 +48,6 @@
 
 ## View access and usage reports
 Azure AD provides a number of reports for administrators. More reports are available in the paid editions of Azure AD, and there's a reporting API for creating your own custom reports. [Learn more about Azure AD reports](active-directory-view-access-usage-reports.md).
->>>>>>> 1dff5d72
 
 ## Additional Resources
 
