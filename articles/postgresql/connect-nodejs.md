---
title: 'Connect to Azure Database for PostgreSQL from Node.js | Microsoft Docs'
description: This quickstart provides a Node.js code sample you can use to connect and query data from Azure Database for PostgreSQL.
services: postgresql
author: jasonwhowell
ms.author: jasonh
manager: jhubbard
editor: jasonwhowell
ms.service: postgresql-database
ms.custom: mvc
ms.devlang: nodejs
ms.topic: hero-article
ms.date: 06/23/2017
---

# Azure Database for PostgreSQL: Use Node.js to connect and query data
This quickstart demonstrates how to connect to an Azure Database for PostgreSQL using [Node.js](https://nodejs.org/). It shows how to use SQL statements to query, insert, update, and delete data in the database. The steps in this article assume that you are familiar with developing using Node.js, and that you are new to working with Azure Database for PostgreSQL.

## Prerequisites
This quickstart uses the resources created in either of these guides as a starting point:
- [Create DB - Portal](quickstart-create-server-database-portal.md)
- [Create DB - CLI](quickstart-create-server-database-azure-cli.md)

You also need to:
- Install [Node.js](https://nodejs.org)

## Install pg client
Install [pg](https://www.npmjs.com/package/pg), which is a PostgreSQL client for Node.js.

To do so, run the node package manager (npm) for JavaScript from your command line to install the pg client.
```bash
npm install pg
```

Verify the installation by listing the packages installed.
```bash
npm list
```

## Get connection information
Get the connection information needed to connect to the Azure Database for PostgreSQL. You need the fully qualified server name and login credentials.

1. Log in to the [Azure portal](https://portal.azure.com/).
2. From the left-hand menu in Azure portal, click **All resources** and search for the server you just created.
3. Click the server name.
4. Select the server's **Overview** page. Make a note of the **Server name** and **Server admin login name**.
 ![Azure Database for PostgreSQL - Server Admin Login](./media/connect-nodejs/1-connection-string.png)
5. If you forget your server login information, navigate to the **Overview** page to view the Server admin login name and, if necessary, reset the password.

## Running the JavaScript code in Node.js
You may launch Node.js from the bash shell or windows command prompt by typing `node`, then run the example JavaScript code interactively by copy and pasting it onto the prompt. Alternatively, you may save the JavaScript code into a text file and launch `node filename.js` with the file name as a parameter to run it.

## Connect, create table, and insert data
Use the following code to connect and load the data using **CREATE TABLE** and  **INSERT INTO** SQL statements.
The [pg.Client](https://github.com/brianc/node-postgres/wiki/Client) object is used to interface with the PostgreSQL server. The [pg.Client.connect()](https://github.com/brianc/node-postgres/wiki/Client#method-connect) function is used to establish the connection to the server. The [pg.Client.query()](https://github.com/brianc/node-postgres/wiki/Query) function is used to execute the SQL query against PostgreSQL database. 

Replace the host, dbname, user, and password parameters with the values that you specified when you created the server and database.

```javascript
const pg = require('pg');

const config = {
    host: '<your-db-server-name>.postgres.database.azure.com',
    // Do not hard code your username and password.
    // Consider using Node environment variables.
    user: '<your-db-username>',     
    password: '<your-password>',
    database: '<name-of-database>',
    port: 5432,
    ssl: true
};

const client = new pg.Client(config);

client.connect(err => {
    if (err) throw err;
    else {
        queryDatabase();
    }
});

function queryDatabase() {
    const query = `
        DROP TABLE IF EXISTS inventory;
        CREATE TABLE inventory (id serial PRIMARY KEY, name VARCHAR(50), quantity INTEGER);
        INSERT INTO inventory (name, quantity) VALUES ('banana', 150);
        INSERT INTO inventory (name, quantity) VALUES ('orange', 154);
        INSERT INTO inventory (name, quantity) VALUES ('apple', 100);
    `;

    client
        .query(query)
        .then(() => {
            console.log('Table created successfully!');
            client.end(console.log('Closed client connection'));
        })
        .catch(err => console.log(err))
        .then(() => {
            console.log('Finished execution, exiting now');
            process.exit();
        });
}
```

## Read data
Use the following code to connect and read the data using a **SELECT** SQL statement. The [pg.Client](https://github.com/brianc/node-postgres/wiki/Client) object is used to interface with the PostgreSQL server. The [pg.Client.connect()](https://github.com/brianc/node-postgres/wiki/Client#method-connect) function is used to establish the connection to the server. The [pg.Client.query()](https://github.com/brianc/node-postgres/wiki/Query) function is used to execute the SQL query against PostgreSQL database. 

Replace the host, dbname, user, and password parameters with the values that you specified when you created the server and database. 

```javascript
const pg = require('pg');

const config = {
    host: '<your-db-server-name>.postgres.database.azure.com',
    // Do not hard code your username and password.
    // Consider using Node environment variables.
    user: '<your-db-username>',     
    password: '<your-password>',
    database: '<name-of-database>',
    port: 5432,
    ssl: true
};

const client = new pg.Client(config);

client.connect(err => {
    if (err) throw err;
    else { queryDatabase(); }
});

function queryDatabase() {
  
    console.log(`Running query to PostgreSQL server: ${config.host}`);

    const query = 'SELECT * FROM inventory;';

    client.query(query)
        .then(res => {
            const rows = res.rows;

            rows.map(row => {
                console.log(`Read: ${JSON.stringify(row)}`);
            });

            process.exit();
        })
        .catch(err => {
            console.log(err);
        });
}
```

## Update data
Use the following code to connect and read the data using a **UPDATE** SQL statement. The [pg.Client](https://github.com/brianc/node-postgres/wiki/Client) object is used to interface with the PostgreSQL server. The [pg.Client.connect()](https://github.com/brianc/node-postgres/wiki/Client#method-connect) function is used to establish the connection to the server. The [pg.Client.query()](https://github.com/brianc/node-postgres/wiki/Query) function is used to execute the SQL query against PostgreSQL database. 

Replace the host, dbname, user, and password parameters with the values that you specified when you created the server and database. 

```javascript
const pg = require('pg');

const config = {
    host: '<your-db-server-name>.postgres.database.azure.com',
    // Do not hard code your username and password.
    // Consider using Node environment variables.
    user: '<your-db-username>',     
    password: '<your-password>',
    database: '<name-of-database>',
    port: 5432,
    ssl: true
};

const client = new pg.Client(config);

client.connect(err => {
    if (err) throw err;
    else {
        queryDatabase();
    }
});

function queryDatabase() {
    const query = `
        UPDATE inventory 
        SET quantity= 1000 WHERE name='banana';
    `;

    client
        .query(query)
        .then(result => {
            console.log('Update completed');
            console.log(`Rows affected: ${result.rowCount}`);
        })
        .catch(err => {
            console.log(err);
            throw err;
        });
}
```

## Delete data
Use the following code to connect and read the data using a **DELETE** SQL statement. The [pg.Client](https://github.com/brianc/node-postgres/wiki/Client) object is used to interface with the PostgreSQL server. The [pg.Client.connect()](https://github.com/brianc/node-postgres/wiki/Client#method-connect) function is used to establish the connection to the server. The [pg.Client.query()](https://github.com/brianc/node-postgres/wiki/Query) function is used to execute the SQL query against PostgreSQL database. 

Replace the host, dbname, user, and password parameters with the values that you specified when you created the server and database. 

```javascript
const pg = require('pg');

const config = {
<<<<<<< HEAD
  host: '<your-db-server-name>.postgres.database.azure.com',
  // Do not hard code your username and password.
  // Consider using Node environment variables.
  user: '<your-db-username>',     
  password: '<your-password>',
  database: '<name-of-database>',
  port: 5432,
  ssl: true
=======
    host: '<your-db-server-name>.postgres.database.azure.com',
    // Do not hard code your username and password.
    // Consider using Node environment variables.
    user: '<your-db-username>',     
    password: '<your-password>',
    database: '<name-of-database>',
    port: 5432,
    ssl: true
>>>>>>> c0422dc8
};

const client = new pg.Client(config);

client.connect(err => {
<<<<<<< HEAD
  if (err) {
    throw err;
  } else {
    queryDatabase();
  }
});

function queryDatabase() {
  const query = `
    DELETE FROM inventory 
    WHERE name = 'apple';
  `;

  client
    .query(query)
    .then(result => {
      console.log('Delete completed');
      console.log(`Rows affected: ${result.rowCount}`);
    })
    .catch(err => {
      console.log(err);
      throw err;
    });
=======
    if (err) {
        throw err;
    } else {
        queryDatabase();
    }
});

function queryDatabase() {
    const query = `
        DELETE FROM inventory 
        WHERE name = 'apple';
    `;

    client
        .query(query)
        .then(result => {
            console.log('Delete completed');
            console.log(`Rows affected: ${result.rowCount}`);
        })
        .catch(err => {
            console.log(err);
            throw err;
        });
>>>>>>> c0422dc8
}
```

## Next steps
> [!div class="nextstepaction"]
> [Migrate your database using Export and Import](./howto-migrate-using-export-and-import.md)<|MERGE_RESOLUTION|>--- conflicted
+++ resolved
@@ -206,55 +206,19 @@
 const pg = require('pg');
 
 const config = {
-<<<<<<< HEAD
-  host: '<your-db-server-name>.postgres.database.azure.com',
-  // Do not hard code your username and password.
-  // Consider using Node environment variables.
-  user: '<your-db-username>',     
-  password: '<your-password>',
-  database: '<name-of-database>',
-  port: 5432,
-  ssl: true
-=======
-    host: '<your-db-server-name>.postgres.database.azure.com',
-    // Do not hard code your username and password.
-    // Consider using Node environment variables.
-    user: '<your-db-username>',     
-    password: '<your-password>',
-    database: '<name-of-database>',
-    port: 5432,
-    ssl: true
->>>>>>> c0422dc8
-};
-
-const client = new pg.Client(config);
-
-client.connect(err => {
-<<<<<<< HEAD
-  if (err) {
-    throw err;
-  } else {
-    queryDatabase();
-  }
-});
-
-function queryDatabase() {
-  const query = `
-    DELETE FROM inventory 
-    WHERE name = 'apple';
-  `;
-
-  client
-    .query(query)
-    .then(result => {
-      console.log('Delete completed');
-      console.log(`Rows affected: ${result.rowCount}`);
-    })
-    .catch(err => {
-      console.log(err);
-      throw err;
-    });
-=======
+    host: '<your-db-server-name>.postgres.database.azure.com',
+    // Do not hard code your username and password.
+    // Consider using Node environment variables.
+    user: '<your-db-username>',     
+    password: '<your-password>',
+    database: '<name-of-database>',
+    port: 5432,
+    ssl: true
+};
+
+const client = new pg.Client(config);
+
+client.connect(err => {
     if (err) {
         throw err;
     } else {
@@ -278,7 +242,6 @@
             console.log(err);
             throw err;
         });
->>>>>>> c0422dc8
 }
 ```
 
