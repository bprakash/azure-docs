---
title: Server concepts in Azure Database for PostgreSQL | Microsoft Docs
description: This topic provides considerations and guidelines for configuring and managing Azure Database for PostgreSQL servers.
services: postgresql
author: SaloniSonpal
ms.author: salonis
manager: jhubbard
editor: jasonwhowell
ms.service: postgresql
ms.topic: article
<<<<<<< HEAD
ms.date: 11/08/2017
=======
ms.date: 11/03/2017
>>>>>>> d16ef5c0
---
# Azure Database for PostgreSQL Servers
This article provides considerations and guidelines for working with Azure Database for PostgreSQL servers.

## What is an Azure Database for PostgreSQL server?
An Azure Database for PostgreSQL server is a central administrative point for multiple databases. It is the same PostgreSQL server construct that you may be familiar with in the on-premises world. Specifically, the PostgreSQL service is managed, provides performance guarantees, exposes access and features at the server-level.

An Azure Database for PostgreSQL server:

- Is created within an Azure subscription.
- Is the parent resource for databases.
- Provides a namespace for databases.
- Is a container with strong lifetime semantics - delete a server and it deletes the contained databases.
- Collocates resources in a region.
- Provides a connection endpoint for server and database access (.postgresql.database.azure.com).
- Provides the scope for management policies that apply to its databases: login, firewall, users, roles, configurations, etc.
- Is available in multiple versions. For more information, see [supported PostgreSQL database versions](concepts-supported-versions.md).
- Is extensible by users. For more information, see [PostgreSQL extensions](concepts-extensions.md).

Within an Azure Database for PostgreSQL server, you can create one or multiple databases. You can opt to create a single database per server to utilize all the resources, or create multiple databases to share the resources. The pricing is structured per-server, based on the configuration of pricing tier, compute units, and storage (GB). For more information, see [Pricing tiers](./concepts-service-tiers.md).

## How do I connect and authenticate to an Azure Database for PostgreSQL server?
The following elements help ensure safe access to your database.

|||
| :-- | :-- |
| **Authentication and authorization** | Azure Database for PostgreSQL server supports native PostgreSQL authentication. You can connect and authenticate to server with the server's admin login. |
| **Protocol** | The service supports a message-based protocol used by PostgreSQL. |
| **TCP/IP** | The protocol is supported over TCP/IP, and over Unix-domain sockets. |
| **Firewall** | To help protect your data, a firewall rule prevents all access to your server and to its databases, until you specify which computers have permission. See [Azure Database for PostgreSQL Server firewall rules](concepts-firewall-rules.md). |
|||

## How do I manage a server?
You can manage Azure Database for PostgreSQL servers by using the [Azure portal](https://portal.azure.com) or the [Azure CLI](/cli/azure/postgres).

## Server parameters
The PostgreSQL server parameters determine the configuration of the server. In Azure Database for PostgreSQL the list of parameters can be viewed and edited via the Azure portal or the Azure CLI. 

As a managed service for Postgres, the configurable parameters in Azure Database for PostgreSQL are a subset of the parameters in a local Postgres instance (For more information on Postgres parameters, see the [PostgreSQL documentation](https://www.postgresql.org/docs/9.6/static/runtime-config.html)). Your Azure Database for PostgreSQL server is enabled with default values for each parameter on creation. Parameters that would require a server restart or superuser access for changes to take effect cannot be configured by the user.


## Next steps
- For an overview of the service, see [Azure Database for PostgreSQL Overview](overview.md).
- For information about specific resource quotas and limitations based on your **service tier**, see [Service tiers](concepts-service-tiers.md).
- For information on connecting to the service, see [Connection libraries for Azure Database for PostgreSQL](concepts-connection-libraries.md).
- View and edit server parameters through [Azure Portal](howto-configure-server-parameters-using-portal.md) or [Azure CLI](howto-configure-server-parameters-using-cli.md).<|MERGE_RESOLUTION|>--- conflicted
+++ resolved
@@ -8,11 +8,7 @@
 editor: jasonwhowell
 ms.service: postgresql
 ms.topic: article
-<<<<<<< HEAD
 ms.date: 11/08/2017
-=======
-ms.date: 11/03/2017
->>>>>>> d16ef5c0
 ---
 # Azure Database for PostgreSQL Servers
 This article provides considerations and guidelines for working with Azure Database for PostgreSQL servers.
