--- conflicted
+++ resolved
@@ -9,11 +9,7 @@
 ms.service: postgresql-database
 ms.custom: mvc
 ms.topic: hero-article
-<<<<<<< HEAD
-ms.date: 08/04/2017
-=======
 ms.date: 08/10/2017
->>>>>>> 7e950a10
 ---
 
 # Create an Azure Database for PostgreSQL in the Azure portal
@@ -38,17 +34,10 @@
 
     Setting|Suggested value|Description
     ---|---|---
-<<<<<<< HEAD
-    Server name |*mypgserver-20170401*|Choose a unique name that identifies your Azure Database for PostgreSQL server. The domain name *postgres.database.azure.com* is appended to the server name you provide for  applications to connect to. The server name can contain only lowercase letters, numbers, and the hyphen (-) character, and it must contain from 3 through 63 characters.
-    Subscription|*Your subscription*|The Azure subscription that you want to use for your server. If you have multiple subscriptions, choose the appropriate subscription in which the resource is billed for.
-    Resource Group|*myresourcegroup*| You may make a new resource group name, or use an existing one from your subscription.
-    Server admin login |*mylogin*| Make your own login account that to be used when connecting to the server. The admin login name cannot be 'azure_superuser', 'azure_pg_admin', 'admin', 'administrator', 'root', 'guest', or 'public', and cannot start with 'pg_'.
-=======
     Server name |*mypgserver-20170401*|Choose a unique name that identifies your Azure Database for PostgreSQL server. The domain name *postgres.database.azure.com* is appended to the server name you provide for applications to connect to. The server name can contain only lowercase letters, numbers, and the hyphen (-) character, and it must contain from 3 through 63 characters.
     Subscription|*Your subscription*|The Azure subscription that you want to use for your server. If you have multiple subscriptions, choose the appropriate subscription in which the resource is billed for.
     Resource Group|*myresourcegroup*| You may make a new resource group name, or use an existing one from your subscription.
     Server admin login |*mylogin*| Make your own login account to use when connecting to the server. The admin login name cannot be 'azure_superuser', 'azure_pg_admin', 'admin', 'administrator', 'root', 'guest', or 'public', and cannot start with 'pg_'.
->>>>>>> 7e950a10
     Password |*Your choice* | Create a new password for the server admin account. Must contain from 8 to 128 characters. Your password must contain characters from three of the following categories – English uppercase letters, English lowercase letters, numbers (0-9), and non-alphanumeric characters (!, $, #, %, etc.).
     Location|*The region closest to your users*| Choose the location that's closest to your users.
     PostgreSQL Version|*Choose the latest version*| Choose the latest version unless you have specific requirements.
@@ -71,16 +60,6 @@
 
 The Azure Database for PostgreSQL service creates a firewall at the server-level. This firewall prevents external applications and tools from connecting to the server and any databases on the server, unless a firewall rule is created to open the firewall for specific IP addresses. 
 
-<<<<<<< HEAD
-1.	Locate your server after the deployment completes. If needed you can search for it. For example, click **All Resources** from the left-hand menu and type in the server name (such as the example mypgserver-20170401) to search for your newly created server. Click on your server name listed in the search result. The Overview page for your server opens and provides options for further configuration.
- 
-    ![Azure Database for PostgreSQL - Search for server ](./media/quickstart-create-database-portal/4-locate.png)
-
-2.	On the server page, select **Connection Security**. 
-    ![Azure Database for PostgreSQL - Create Firewall Rule](./media/quickstart-create-database-portal/5-firewall-2.png)
-
-3.	Under the **Firewall Rules** heading, click in the blank text box in the **Rule Name** column to begin creating the firewall rule. 
-=======
 1.	Locate your server after the deployment completes. If needed, you can search for it. For example, click **All Resources** from the left-hand menu and type in the server name (such as the example *mypgserver-20170401*) to search for your newly created server. Click on your server name listed in the search result. The **Overview** page for your server opens and provides options for further configuration.
  
     ![Azure Database for PostgreSQL - Search for server name](./media/quickstart-create-database-portal/4-locate.png)
@@ -89,7 +68,6 @@
     ![Azure Database for PostgreSQL - Create Firewall rule](./media/quickstart-create-database-portal/5-firewall-2.png)
 
 3.	Under the **Firewall rules** heading, click in the blank text box in the **Rule Name** column to begin creating the firewall rule. 
->>>>>>> 7e950a10
 
     For this quick start, let's allow all IP addresses into the server by filling in the text box in each column with the following values:
 
@@ -97,17 +75,6 @@
     ---|---|---
     AllowAllIps |  0.0.0.0 | 255.255.255.255
 
-<<<<<<< HEAD
-4. On the upper toolbar of the Connection Security page, click **Save**. Then click the **X** to close the Connection Security page.
-
-    > [!NOTE]
-    > Azure PostgreSQL server communicates over port 5432. If you are trying to connect from within a corporate network, outbound traffic over port 5432 may not be allowed by your network's firewall. If so, you will not be able to connect to your Azure SQL Database server unless your IT department opens port 5432.
-  >
-
-## Get the connection information
-
-When we created our Azure Database for PostgreSQL server, a default database named **postgres** gets created. To connect to your database server, you need to recall the full server name and admin login credentials. You may have noted those values earlier in the quick start article. In case you did not, easily find the server name and login information from the server Overview page in the Azure portal.
-=======
 4. On the upper toolbar of the Connection security page, click **Save**. Wait for a few moments and notice the notification showing that updating connection security has finished successfully before continuing.
 
     > [!NOTE]
@@ -117,7 +84,6 @@
 ## Get the connection information
 
 When we created our Azure Database for PostgreSQL server, a default database named **postgres** gets created. To connect to your database server, you need to remember the full server name and admin login credentials. You may have noted those values earlier in the quick start article. In case you did not, you can easily find the server name and login information from the server Overview page in the Azure portal.
->>>>>>> 7e950a10
 
 1. Open your server's **Overview** page. Make a note of the **Server name** and **Server admin login name**.
     Hover your cursor over each field, and the copy icon appears to the right of the text. Click the copy icon as needed to copy the values.
@@ -142,41 +108,6 @@
     ```bash
     psql --host=<yourserver> --port=<port> --username=<server admin login> --dbname=<database name>
     ```
-<<<<<<< HEAD
-
-    For example, the following command connects to an example server:
-
-    ```bash
-    psql --host=mypgserver-20170401.postgres.database.azure.com --port=5432 --username=mylogin@mypgserver-20170401 --dbname=postgres
-    ```
-
-    psql parameter |Suggested value|Description
-    ---|---|---
-    --host | *server name* | Specify the server name value that was used when you created the Azure Database for PostgreSQL earlier. Our example server shown is mypgserver-20170401.postgres.database.azure.com. Use the fully qualified domain name (\*.postgres.database.azure.com) as shown in the example. Follow the previous section to get the connection information if you do not remember your server name. 
-    --port | **5432** | Always use port 5432 when connecting to Azure Database for PostgreSQL. 
-    --username | *server admin login name* |Type in the  server admin login username supplied when you created the Azure Database for PostgreSQL earlier. Follow the previous section to get the connection information if you do not remember the username.  The format is *username@servername*.
-    --dbname | **postgres** | Use the default system generated database name *postgres* for the first connection. Later you create your own database.
-
-    After running the psql command, with your own parameter values, you will be prompted to type the server admin password. This is the same password that you provided when you created the server. 
-
-    psql parameter |Suggested value|Description
-    ---|---|---
-    password | *your admin password* | Note, the typed password characters will not be shown on the bash prompt. Press enter after you have typed all the characters to authenticate and connect.
-
-4.  Once you're connected to the server, create a blank database at the prompt by typing the following command:
-    ```bash
-    CREATE DATABASE mypgsqldb;
-    ```
-
-5.  At the prompt, execute the following command to switch connection to the newly created database **mypgsqldb**.
-    ```bash
-    \c mypgsqldb
-    ```
-
-6.  Type \q and then press ENTER to quit psql. You can close the Azure Cloud Shell.
-
-Now you have connected to the Azure Database for PostgreSQL and created a blank user database. Continue to the next section to connect using another common tool pgAdmin.
-=======
 
     For example, the following command connects to an example server:
 
@@ -231,7 +162,6 @@
 6.  Type \q and then press ENTER to quit psql. You can close the Azure Cloud Shell after you are done.
 
 Now you have connected to the Azure Database for PostgreSQL and created a blank user database. Continue to the next section to connect using another common tool, pgAdmin.
->>>>>>> 7e950a10
 
 ## Connect to PostgreSQL database using pgAdmin
 
