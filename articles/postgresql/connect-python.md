---
title: 'Connect to Azure Database for PostgreSQL from Python | Microsoft Docs'
description: This quickstart provides a Python code sample that you can use to connect and query data from Azure Database for PostgreSQL.
services: postgresql
author: SaloniSonpal
ms.author: salonis
manager: jhubbard
editor: jasonwhowell
ms.service: postgresql-database
ms.custom: mvc
ms.devlang: python
ms.topic: hero-article
<<<<<<< HEAD
ms.date: 07/07/2017
---
# Azure Database for PostgreSQL: Use Python to connect and query data
This quickstart demonstrates how to use [Python](https://python.org) to connect to an Azure Database for PostgreSQL; then use SQL statements to query, insert, update, and delete data in the database from Mac OS, Ubuntu Linux, and Windows platforms. The steps in this article assume that you are familiar with developing using Python and are new to working with Azure Database for PostgreSQL.
=======
ms.date: 08/15/2017
---

# Azure Database for PostgreSQL: Use Python to connect and query data
This quickstart demonstrates how to use [Python](https://python.org) to connect to an Azure Database for PostgreSQL. It also demonstrates how to use SQL statements to query, insert, update, and delete data in the database from macOS, Ubuntu Linux, and Windows platforms. The steps in this article assume that you are familiar with developing using Python and are new to working with Azure Database for PostgreSQL.
>>>>>>> 7e950a10

## Prerequisites
This quickstart uses the resources created in either of these guides as a starting point:
- [Create DB - Portal](quickstart-create-server-database-portal.md)
- [Create DB - CLI](quickstart-create-server-database-azure-cli.md)

You also need:
- [python](https://www.python.org/downloads/) installed
- [pip](https://pip.pypa.io/en/stable/installing/) package installed (pip is already installed if you're working with Python 2 >=2.7.9 or Python 3 >=3.4 binaries downloaded from [python.org](https://python.org).

## Install the Python connection libraries for PostgreSQL
Install the [psycopg2](http://initd.org/psycopg/docs/install.html) package, which enables you to connect and query the database. psycopg2 is [available on PyPI](https://pypi.python.org/pypi/psycopg2/) in the form of [wheel](http://pythonwheels.com/) packages for the most common platforms (Linux, OSX, Windows). Use pip install to get the binary version of the module including all the dependencies.

1. On your own computer, launch a command-line interface:
    - On Linux, launch the Bash shell.
    - On macOS, launch the Terminal.
    - On Windows, launch the Command Prompt from the Start Menu.
2. Ensure that you are using the most current version of pip by running a command such as:
    ```cmd
    pip install -U pip
    ```

3. Run the following command to install the psycopg2 package:
    ```cmd
    pip install psycopg2
    ```

## Get connection information
Get the connection information needed to connect to the Azure Database for PostgreSQL. You need the fully qualified server name and login credentials.

1. Log in to the [Azure portal](https://portal.azure.com/).
2. From the left-hand menu in Azure portal, click **All resources** and search for **mypgserver-20170401** (the server you just created).
3. Click the server name **mypgserver-20170401**.
4. Select the server's **Overview** page, and then make a note of the **Server name** and **Server admin login name**.
 ![Azure Database for PostgreSQL - Server Admin Login](./media/connect-python/1-connection-string.png)
5. If you forget your server login information, navigate to the **Overview** page to view the Server admin login name and, if necessary, reset the password.

## How to run Python code
<<<<<<< HEAD
- Using your favorite text editor, create a new file called postgres.py, and save it into a project folder. Copy and paste a code sample shown below into the text file and save it. Make sure to select UTF-8 encoding when saving the file in the Windows OS. 
- To run the code, launch the command prompt or bash shell. Change directory into your project folder, such as `cd postgresql`. Then, type the python command followed by the file name, such as `python postgres.py`.

> [!NOTE]
> Starting in Python version 3, you may see the error `SyntaxError: Missing parentheses in call to 'print'` when running the code blocks below. If that happens, replace each call to the command `print "string"` with a function call using parenthesis, such as `print("string")`.
=======
This topic contains a total of four code samples, each of which performs a specific function. The following instructions indicate how to create a text file, insert a code block, and then save the file so that you can run it later. Be sure to create four separate files, one for each code block.

- Using your favorite text editor, create a new file.
- Copy and paste one of the code samples in the following sections into the text file. Replace the **host**, **dbname**, **user**, and **password** parameters with the values that you specified when you created the server and database.
- Save the file with the .py extension (for example postgres.py) into your project folder. If you are running the Windows OS, be sure to select UTF-8 encoding when saving the file. 
- Launch the Command Prompt or Bash shell and then change the directory to your project folder, for example `cd postgres`.
-  To run the code, type the Python command followed by the file name, for example `Python postgres.py`.

> [!NOTE]
> Starting in Python version 3, you may see the error `SyntaxError: Missing parentheses in call to 'print'` when running the following code blocks. If that happens, replace each call to the command `print "string"` with a function call using parenthesis, such as `print("string")`.
>>>>>>> 7e950a10

## Connect, create table, and insert data
Use the following code to connect and load the data using [psycopg2.connect](http://initd.org/psycopg/docs/connection.html) function with **INSERT** SQL statement. The [cursor.execute](http://initd.org/psycopg/docs/cursor.html#execute) function is used to execute the SQL query against PostgreSQL database. Replace the host, dbname, user, and password parameters with the values that you specified when you created the server and database.

```Python
import psycopg2

# Update connection string information obtained from the portal
host = "mypgserver-20170401.postgres.database.azure.com"
user = "mylogin@mypgserver-20170401"
dbname = "mypgsqldb"
password = "<server_admin_password>"
sslmode = "require"

# Construct connection string
conn_string = "host={0} user={1} dbname={2} password={3} sslmode={4}".format(host, user, dbname, password, sslmode)
conn = psycopg2.connect(conn_string) 
print "Connection established"

cursor = conn.cursor()

# Drop previous table of same name if one exists
cursor.execute("DROP TABLE IF EXISTS inventory;")
print "Finished dropping table (if existed)"

# Create table
cursor.execute("CREATE TABLE inventory (id serial PRIMARY KEY, name VARCHAR(50), quantity INTEGER);")
print "Finished creating table"

# Insert some data into table
cursor.execute("INSERT INTO inventory (name, quantity) VALUES (%s, %s);", ("banana", 150))
cursor.execute("INSERT INTO inventory (name, quantity) VALUES (%s, %s);", ("orange", 154))
cursor.execute("INSERT INTO inventory (name, quantity) VALUES (%s, %s);", ("apple", 100))
print "Inserted 3 rows of data"

# Cleanup
conn.commit()
cursor.close()
conn.close()
```

After the code runs successfully, the output appears as follows:

![Command line output](media/connect-python/2-example-python-output.png)

## Read data
Use the following code to read the data inserted using [cursor.execute](http://initd.org/psycopg/docs/cursor.html#execute) function with **SELECT** SQL statement. This function accepts a query and returns a result set that can be iterated over with the use of [cursor.fetchall()](http://initd.org/psycopg/docs/cursor.html#cursor.fetchall). Replace the host, dbname, user, and password parameters with the values that you specified when you created the server and database.

```Python
import psycopg2

# Update connection string information obtained from the portal
host = "mypgserver-20170401.postgres.database.azure.com"
user = "mylogin@mypgserver-20170401"
dbname = "mypgsqldb"
password = "<server_admin_password>"
sslmode = "require"

# Construct connection string
conn_string = "host={0} user={1} dbname={2} password={3} sslmode={4}".format(host, user, dbname, password, sslmode)
conn = psycopg2.connect(conn_string) 
print "Connection established"

cursor = conn.cursor()

# Fetch all rows from table
cursor.execute("SELECT * FROM inventory;")
rows = cursor.fetchall()

# Print all rows
for row in rows:
	print "Data row = (%s, %s, %s)" %(str(row[0]), str(row[1]), str(row[2]))

# Cleanup
conn.commit()
cursor.close()
conn.close()
```

## Update data
Use the following code to update the inventory row that you previously inserted using [cursor.execute](http://initd.org/psycopg/docs/cursor.html#execute) function with **UPDATE** SQL statement. Replace the host, dbname, user, and password parameters with the values that you specified when you created the server and database.

```Python
import psycopg2

# Update connection string information obtained from the portal
host = "mypgserver-20170401.postgres.database.azure.com"
user = "mylogin@mypgserver-20170401"
dbname = "mypgsqldb"
password = "<server_admin_password>"
sslmode = "require"

# Construct connection string
conn_string = "host={0} user={1} dbname={2} password={3} sslmode={4}".format(host, user, dbname, password, sslmode)
conn = psycopg2.connect(conn_string) 
print "Connection established"

cursor = conn.cursor()

# Update a data row in the table
cursor.execute("UPDATE inventory SET quantity = %s WHERE name = %s;", (200, "banana"))
print "Updated 1 row of data"

# Cleanup
conn.commit()
cursor.close()
conn.close()
```

## Delete data
Use the following code to delete an inventory item that you previously inserted using [cursor.execute](http://initd.org/psycopg/docs/cursor.html#execute) function with **DELETE** SQL statement. Replace the host, dbname, user, and password parameters with the values that you specified when you created the server and database.

```Python
import psycopg2

# Update connection string information obtained from the portal
host = "mypgserver-20170401.postgres.database.azure.com"
user = "mylogin@mypgserver-20170401"
dbname = "mypgsqldb"
password = "<server_admin_password>"
sslmode = "require"

# Construct connection string
conn_string = "host={0} user={1} dbname={2} password={3} sslmode={4}".format(host, user, dbname, password, sslmode)
conn = psycopg2.connect(conn_string) 
print "Connection established"

cursor = conn.cursor()

# Delete data row from table
cursor.execute("DELETE FROM inventory WHERE name = %s;", ("orange",))
print "Deleted 1 row of data"

# Cleanup
conn.commit()
cursor.close()
conn.close()
```

## Next steps
> [!div class="nextstepaction"]
> [Migrate your database using Export and Import](./howto-migrate-using-export-and-import.md)<|MERGE_RESOLUTION|>--- conflicted
+++ resolved
@@ -10,18 +10,11 @@
 ms.custom: mvc
 ms.devlang: python
 ms.topic: hero-article
-<<<<<<< HEAD
-ms.date: 07/07/2017
----
-# Azure Database for PostgreSQL: Use Python to connect and query data
-This quickstart demonstrates how to use [Python](https://python.org) to connect to an Azure Database for PostgreSQL; then use SQL statements to query, insert, update, and delete data in the database from Mac OS, Ubuntu Linux, and Windows platforms. The steps in this article assume that you are familiar with developing using Python and are new to working with Azure Database for PostgreSQL.
-=======
 ms.date: 08/15/2017
 ---
 
 # Azure Database for PostgreSQL: Use Python to connect and query data
 This quickstart demonstrates how to use [Python](https://python.org) to connect to an Azure Database for PostgreSQL. It also demonstrates how to use SQL statements to query, insert, update, and delete data in the database from macOS, Ubuntu Linux, and Windows platforms. The steps in this article assume that you are familiar with developing using Python and are new to working with Azure Database for PostgreSQL.
->>>>>>> 7e950a10
 
 ## Prerequisites
 This quickstart uses the resources created in either of these guides as a starting point:
@@ -60,13 +53,6 @@
 5. If you forget your server login information, navigate to the **Overview** page to view the Server admin login name and, if necessary, reset the password.
 
 ## How to run Python code
-<<<<<<< HEAD
-- Using your favorite text editor, create a new file called postgres.py, and save it into a project folder. Copy and paste a code sample shown below into the text file and save it. Make sure to select UTF-8 encoding when saving the file in the Windows OS. 
-- To run the code, launch the command prompt or bash shell. Change directory into your project folder, such as `cd postgresql`. Then, type the python command followed by the file name, such as `python postgres.py`.
-
-> [!NOTE]
-> Starting in Python version 3, you may see the error `SyntaxError: Missing parentheses in call to 'print'` when running the code blocks below. If that happens, replace each call to the command `print "string"` with a function call using parenthesis, such as `print("string")`.
-=======
 This topic contains a total of four code samples, each of which performs a specific function. The following instructions indicate how to create a text file, insert a code block, and then save the file so that you can run it later. Be sure to create four separate files, one for each code block.
 
 - Using your favorite text editor, create a new file.
@@ -77,7 +63,6 @@
 
 > [!NOTE]
 > Starting in Python version 3, you may see the error `SyntaxError: Missing parentheses in call to 'print'` when running the following code blocks. If that happens, replace each call to the command `print "string"` with a function call using parenthesis, such as `print("string")`.
->>>>>>> 7e950a10
 
 ## Connect, create table, and insert data
 Use the following code to connect and load the data using [psycopg2.connect](http://initd.org/psycopg/docs/connection.html) function with **INSERT** SQL statement. The [cursor.execute](http://initd.org/psycopg/docs/cursor.html#execute) function is used to execute the SQL query against PostgreSQL database. Replace the host, dbname, user, and password parameters with the values that you specified when you created the server and database.
