--- conflicted
+++ resolved
@@ -6,18 +6,7 @@
 # Quickstarts
 ## [Create DB - Portal](quickstart-create-server-database-portal.md)
 ## [Create DB - Azure CLI](quickstart-create-server-database-azure-cli.md)
-<<<<<<< HEAD
-=======
 ## Connect
-<!-- ### [Azure CLI](placeholder.md) -->
-<!-- ### [Python](placeholder.md) -->
-<!-- ### [PHP](placeholder.md) -->
-<!-- ### [Node.js](placeholder.md) -->
-<!-- ### [Java](placeholder.md) -->
-<!-- ### [Ruby](placeholder.md) -->
-<!-- ### [.NET](placeholder.md) -->
-<!-- ### [C and C++](placeholder.md) -->
->>>>>>> 93d77dc1
 
 # Sample Scripts
 ## [Azure CLI](sample-scripts-azure-cli.md)
