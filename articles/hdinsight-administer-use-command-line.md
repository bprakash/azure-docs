--- conflicted
+++ resolved
@@ -103,11 +103,7 @@
 	azure account storage create [options] <StorageAccountName>
 
 
-<<<<<<< HEAD
-[AZURE.INCLUDE [data center list](../includes/hdinsight-pricing-data-centers-clusters.md)]
-=======
-> [AZURE.NOTE] The storage account must be collocated in the same data center with HDInsight.
->>>>>>> 34646c70
+> [AZURE.NOTE] The storage account must be collocated in the same data center with HDInsight.
 
 
 For information on creating an Azure storage account using Azure Management portal, see [Create, manage, or delete a storage account][azure-create-storageaccount].
