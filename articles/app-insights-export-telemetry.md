<<<<<<< HEAD
<properties 
	pageTitle="Continous export of telemetry from Application Insights" 
	description="Export diagnostic and usage data to storage in Microsoft Azure, and download it from there." 
	services="application-insights" 
    documentationCenter=""
	authors="alancameronwills" 
	manager="keboyd"/>

<tags 
	ms.service="application-insights" 
	ms.workload="tbd" 
	ms.tgt_pltfrm="ibiza" 
	ms.devlang="na" 
	ms.topic="article" 
	ms.date="03/27/2015" 
	ms.author="awills"/>
 
# Export telemetry from Application Insights

Want to do some customised analysis on your telemetry? Or maybe you'd like an email alert on events with specific properties? Continuous export is ideal for this. The events you see in the Application Insights portal can be exported to storage in Microsoft Azure in JSON format. From there you can download your data and write whatever code you need to process it.  


## <a name="setup"></a> Set up continuous export

On your application's Overview blade in the Application Insights portal, open Continuous Export: 

![Scroll down and click Continuous Export](./media/app-insights-export-telemetry/01-export.png)

Add an export, and choose an [Azure storage account](storage-introduction.md) where you want to put the data:

![Click Add, Export Destination, Storage account, and then either create a new store or choose an existing store](./media/app-insights-export-telemetry/02-add.png)

Choose the event types you'd like to export:

![Click Choose event types](./media/app-insights-export-telemetry/03-types.png)


Once you’ve created your export, it starts going. (You only get data that arrives after you create the export.)


If you want to change the event types later, just edit the export:

![Click Choose event types](./media/app-insights-export-telemetry/05-edit.png)

To stop the stream, click Disable. When you click Enable again, the stream will restart with new data. You won't get the data that arrived in the portal while export was disabled.

To stop the stream permanently, delete the export. Doing so doesn’t delete your data from storage.

## <a name="analyze"></a> What events do you get?

The exported data is the raw telemetry we receive from your application, except: 

* Web test results aren’t currently included. 
* We add location data which we calculate from the client IP address.  

Calculated metrics are not included. For example, we don’t export average CPU utilisation, but we do export the raw telemetry from which the average is computed.

## <a name="get"></a> How do you get them?

When you open your blob store with a tool such as [Server Explorer](http://msdn.microsoft.com/library/azure/ff683677.aspx), you’ll see a container with a set of blob files. The URI of each file is application-id/telemetry-type/date/time. 

![Inspect the blob store with a suitable tool](./media/app-insights-export-telemetry/04-data.png)

The date and time are UTC and are when the telemetry was deposited in the store – not the time it was generated. So if you write code to download the data, it can move linearly through the data.

To download this data programmatically, use the [blob store REST API](storage-dotnet-how-to-use-blobs.md#configure-access) or the [Azure PowerShell cmdlets](http://msdn.microsoft.com/library/azure/dn806401.aspx).

Or consider [DataFactory](http://azure.microsoft.com/services/data-factory/), in which you can set up pipelines to manage data at scale.

We start writing a new blob in each hour (if events are received). So you should always process up to the previous hour, but wait for the current hour to complete.

[Code sample][exportcode]


## <a name="format"></a> What does the data look like?

* Each blob is a text file that contains multiple '\n'-separated rows.
* Each row is an unformatted JSON document. If you want to sit and stare at it, try a viewer such as Notepad++ with the JSON plug-in:

![View the telemetry with a suitable tool](./media/app-insights-export-telemetry/06-json.png)

Time durations are in ticks, where 10 000 ticks = 1ms. For example, these values show a time of 10ms to send a request from the browser, 30ms to receive it, and 1.8s to process the page in the browser:

	"sendRequest": {"value": 10000.0},
	"receiveRequest": {"value": 30000.0},
	"clientProcess": {"value": 17970000.0}



## How to process it?

On a small scale, you can write some code to pull apart your data, read it into a spreadsheet, and so on. For example:

    private IEnumerable<T> DeserializeMany<T>(string folderName)
    {
      var files = Directory.EnumerateFiles(folderName, "*.blob", SearchOption.AllDirectories);
      foreach (var file in files)
      {
         using (var fileReader = File.OpenText(file))
         {
            string fileContent = fileReader.ReadToEnd();
            IEnumerable<string> entities = fileContent.Split('\n').Where(s => !string.IsNullOrWhiteSpace(s));
            foreach (var entity in entities)
            {
                yield return JsonConvert.DeserializeObject<T>(entity);
            }
         }
      }
    }


Or you can move it into a SQL database - see the [code sample][exportcode].

On larger scales, consider [HDInsight](http://azure.microsoft.com/services/hdinsight/) - Hadoop clusters in the cloud. HDInsight provides a variety of technologies for managing and analyzing big data.

## <a name="delete"></a>Delete your old data
Please note that you are responsible for managing your storage capacity and deleting the old data if necessary. 

## If you regenerate your storage key...

If you change the key to your storage, continuous export will stop working. You'll see a notification in your Azure account. 

Open the Continuous Export blade and edit your export. Edit the Export Destination, but just leave the same storage selected. Click OK to confirm.

![](./media/app-insights-export-telemetry/07-resetstore.png)

The continuous export will restart.


## Code Sample

[Move exported data into a SQL database][exportcode]

## Q & A

* *But all I want is a one-time download of a chart.*  
 
    We’re working on that one separately. 

* *I set up an export, but there's no data in my store.*

    Did Application Insights receive any telemetry from your app since you set up the export? You'll only receive new data.

* *I tried to set up an export, but was denied access*

    If the account is owned by your organization, you have to be a member of the owners or contributors groups.

    <!-- Your account has to be either a paid-for account, or in the free trial period. -->

* *Can I export straight to my own on-premises store?* 

    No, sorry. Our export engine needs to rely on a big open throat to push the data into.  

* *Is there any limit to the amount of data you put in my store?* 

    No. We’ll keep pushing data in until you delete the export. We’ll stop if we hit the outer limits for blob storage, but that’s pretty huge. It’s up to you to control how much storage you use.  

* *I regenerated the key to my storage or changed the name of the container, and now the export doesn't work.*

    Edit the export and open the export destination blade. Leave the same storage selected as before, and click OK to confirm. Export will restart. If the change was within the past few days, you won't lose data.

* *Can I pause the export?*

    That's on our backlog.


[AZURE.INCLUDE [app-insights-learn-more](../includes/app-insights-learn-more.md)]



=======
<properties 
	pageTitle="Continous export of telemetry from Application Insights" 
	description="Export diagnostic and usage data to storage in Microsoft Azure, and download it from there." 
	services="application-insights" 
    documentationCenter=""
	authors="alancameronwills" 
	manager="ronmart"/>

<tags 
	ms.service="application-insights" 
	ms.workload="tbd" 
	ms.tgt_pltfrm="ibiza" 
	ms.devlang="na" 
	ms.topic="article" 
	ms.date="04/27/2015" 
	ms.author="awills"/>
 
# Export telemetry from Application Insights

Want to do some customised analysis on your telemetry? Or maybe you'd like an email alert on events with specific properties? Continuous Export is ideal for this. The events you see in the Application Insights portal can be exported to storage in Microsoft Azure in JSON format. From there you can download your data and write whatever code you need to process it.  


## <a name="setup"></a> Set up continuous export

On your application's Overview blade in the Application Insights portal, open Continuous Export: 

![Scroll down and click Continuous Export](./media/app-insights-export-telemetry/01-export.png)

Add an export, and choose an [Azure storage account](storage-introduction.md) where you want to put the data:

![Click Add, Export Destination, Storage account, and then either create a new store or choose an existing store](./media/app-insights-export-telemetry/02-add.png)

Choose the event types you'd like to export:

![Click Choose event types](./media/app-insights-export-telemetry/03-types.png)


Once you've created your export, it starts going. (You only get data that arrives after you create the export.)


If you want to change the event types later, just edit the export:

![Click Choose event types](./media/app-insights-export-telemetry/05-edit.png)

To stop the stream, click Disable. When you click Enable again, the stream will restart with new data. You won't get the data that arrived in the portal while export was disabled.

To stop the stream permanently, delete the export. Doing so doesn't delete your data from storage.
#### Can't add or change an export?

* To add or change exports, you need Owner, Contributor or Application Insights Contributor access rights. [Learn about roles][roles].

## <a name="analyze"></a> What events do you get?

The exported data is the raw telemetry we receive from your application, except: 

* Web test results aren't currently included. 
* We add location data which we calculate from the client IP address.  

Calculated metrics are not included. For example, we don't export average CPU utilisation, but we do export the raw telemetry from which the average is computed.

## <a name="get"></a> How do you get them?

When you open your blob store with a tool such as [Server Explorer](http://msdn.microsoft.com/library/azure/ff683677.aspx), you'll see a container with a set of blob files. The URI of each file is application-id/telemetry-type/date/time. 

![Inspect the blob store with a suitable tool](./media/app-insights-export-telemetry/04-data.png)

The date and time are UTC and are when the telemetry was deposited in the store - not the time it was generated. So if you write code to download the data, it can move linearly through the data.

To download this data programmatically, use the [blob store REST API](storage-dotnet-how-to-use-blobs.md#configure-access) or the [Azure PowerShell cmdlets](http://msdn.microsoft.com/library/azure/dn806401.aspx).

Or consider [DataFactory](http://azure.microsoft.com/services/data-factory/), in which you can set up pipelines to manage data at scale.

We write a new blob each minute.

[Code sample][exportcode]


## <a name="format"></a> What does the data look like?

* Each blob is a text file that contains multiple '\n'-separated rows.
* Each row is an unformatted JSON document. If you want to sit and stare at it, try a viewer such as Notepad++ with the JSON plug-in:

![View the telemetry with a suitable tool](./media/app-insights-export-telemetry/06-json.png)

Time durations are in ticks, where 10 000 ticks = 1ms. For example, these values show a time of 10ms to send a request from the browser, 30ms to receive it, and 1.8s to process the page in the browser:

	"sendRequest": {"value": 10000.0},
	"receiveRequest": {"value": 30000.0},
	"clientProcess": {"value": 17970000.0}



## How to process it?

On a small scale, you can write some code to pull apart your data, read it into a spreadsheet, and so on. For example:

    private IEnumerable<T> DeserializeMany<T>(string folderName)
    {
      var files = Directory.EnumerateFiles(folderName, "*.blob", SearchOption.AllDirectories);
      foreach (var file in files)
      {
         using (var fileReader = File.OpenText(file))
         {
            string fileContent = fileReader.ReadToEnd();
            IEnumerable<string> entities = fileContent.Split('\n').Where(s => !string.IsNullOrWhiteSpace(s));
            foreach (var entity in entities)
            {
                yield return JsonConvert.DeserializeObject<T>(entity);
            }
         }
      }
    }


Or you can move it into a SQL database - see the [code sample][exportcode].

On larger scales, consider [HDInsight](http://azure.microsoft.com/services/hdinsight/) - Hadoop clusters in the cloud. HDInsight provides a variety of technologies for managing and analyzing big data.

## <a name="delete"></a>Delete your old data
Please note that you are responsible for managing your storage capacity and deleting the old data if necessary. 

## If you regenerate your storage key...

If you change the key to your storage, continuous export will stop working. You'll see a notification in your Azure account. 

Open the Continuous Export blade and edit your export. Edit the Export Destination, but just leave the same storage selected. Click OK to confirm.

![Edit the continuous export, open and close thee export destination.](./media/app-insights-export-telemetry/07-resetstore.png)

The continuous export will restart.


## Code Sample

[Move exported data into a SQL database][exportcode]

## Q & A

* *But all I want is a one-time download of a chart.*  
 
    We're working on that one separately. 

* *I set up an export, but there's no data in my store.*

    Did Application Insights receive any telemetry from your app since you set up the export? You'll only receive new data.

* *I tried to set up an export, but was denied access*

    If the account is owned by your organization, you have to be a member of the owners or contributors groups.

    <!-- Your account has to be either a paid-for account, or in the free trial period. -->

* *Can I export straight to my own on-premises store?* 

    No, sorry. Our export engine needs to rely on a big open throat to push the data into.  

* *Is there any limit to the amount of data you put in my store?* 

    No. We'll keep pushing data in until you delete the export. We'll stop if we hit the outer limits for blob storage, but that's pretty huge. It's up to you to control how much storage you use.  

* *I regenerated the key to my storage or changed the name of the container, and now the export doesn't work.*

    Edit the export and open the export destination blade. Leave the same storage selected as before, and click OK to confirm. Export will restart. If the change was within the past few days, you won't lose data.

* *Can I pause the export?*

    Yes. Click Disable.


<!--Link references-->

[exportcode]: app-insights-code-sample-export-telemetry-sql-database.md
[roles]: app-insights-resources-roles-access-control.md

>>>>>>> 692c0fec
<|MERGE_RESOLUTION|>--- conflicted
+++ resolved
@@ -1,347 +1,174 @@
-<<<<<<< HEAD
-<properties 
-	pageTitle="Continous export of telemetry from Application Insights" 
-	description="Export diagnostic and usage data to storage in Microsoft Azure, and download it from there." 
-	services="application-insights" 
-    documentationCenter=""
-	authors="alancameronwills" 
-	manager="keboyd"/>
-
-<tags 
-	ms.service="application-insights" 
-	ms.workload="tbd" 
-	ms.tgt_pltfrm="ibiza" 
-	ms.devlang="na" 
-	ms.topic="article" 
-	ms.date="03/27/2015" 
-	ms.author="awills"/>
- 
-# Export telemetry from Application Insights
-
-Want to do some customised analysis on your telemetry? Or maybe you'd like an email alert on events with specific properties? Continuous export is ideal for this. The events you see in the Application Insights portal can be exported to storage in Microsoft Azure in JSON format. From there you can download your data and write whatever code you need to process it.  
-
-
-## <a name="setup"></a> Set up continuous export
-
-On your application's Overview blade in the Application Insights portal, open Continuous Export: 
-
-![Scroll down and click Continuous Export](./media/app-insights-export-telemetry/01-export.png)
-
-Add an export, and choose an [Azure storage account](storage-introduction.md) where you want to put the data:
-
-![Click Add, Export Destination, Storage account, and then either create a new store or choose an existing store](./media/app-insights-export-telemetry/02-add.png)
-
-Choose the event types you'd like to export:
-
-![Click Choose event types](./media/app-insights-export-telemetry/03-types.png)
-
-
-Once you’ve created your export, it starts going. (You only get data that arrives after you create the export.)
-
-
-If you want to change the event types later, just edit the export:
-
-![Click Choose event types](./media/app-insights-export-telemetry/05-edit.png)
-
-To stop the stream, click Disable. When you click Enable again, the stream will restart with new data. You won't get the data that arrived in the portal while export was disabled.
-
-To stop the stream permanently, delete the export. Doing so doesn’t delete your data from storage.
-
-## <a name="analyze"></a> What events do you get?
-
-The exported data is the raw telemetry we receive from your application, except: 
-
-* Web test results aren’t currently included. 
-* We add location data which we calculate from the client IP address.  
-
-Calculated metrics are not included. For example, we don’t export average CPU utilisation, but we do export the raw telemetry from which the average is computed.
-
-## <a name="get"></a> How do you get them?
-
-When you open your blob store with a tool such as [Server Explorer](http://msdn.microsoft.com/library/azure/ff683677.aspx), you’ll see a container with a set of blob files. The URI of each file is application-id/telemetry-type/date/time. 
-
-![Inspect the blob store with a suitable tool](./media/app-insights-export-telemetry/04-data.png)
-
-The date and time are UTC and are when the telemetry was deposited in the store – not the time it was generated. So if you write code to download the data, it can move linearly through the data.
-
-To download this data programmatically, use the [blob store REST API](storage-dotnet-how-to-use-blobs.md#configure-access) or the [Azure PowerShell cmdlets](http://msdn.microsoft.com/library/azure/dn806401.aspx).
-
-Or consider [DataFactory](http://azure.microsoft.com/services/data-factory/), in which you can set up pipelines to manage data at scale.
-
-We start writing a new blob in each hour (if events are received). So you should always process up to the previous hour, but wait for the current hour to complete.
-
-[Code sample][exportcode]
-
-
-## <a name="format"></a> What does the data look like?
-
-* Each blob is a text file that contains multiple '\n'-separated rows.
-* Each row is an unformatted JSON document. If you want to sit and stare at it, try a viewer such as Notepad++ with the JSON plug-in:
-
-![View the telemetry with a suitable tool](./media/app-insights-export-telemetry/06-json.png)
-
-Time durations are in ticks, where 10 000 ticks = 1ms. For example, these values show a time of 10ms to send a request from the browser, 30ms to receive it, and 1.8s to process the page in the browser:
-
-	"sendRequest": {"value": 10000.0},
-	"receiveRequest": {"value": 30000.0},
-	"clientProcess": {"value": 17970000.0}
-
-
-
-## How to process it?
-
-On a small scale, you can write some code to pull apart your data, read it into a spreadsheet, and so on. For example:
-
-    private IEnumerable<T> DeserializeMany<T>(string folderName)
-    {
-      var files = Directory.EnumerateFiles(folderName, "*.blob", SearchOption.AllDirectories);
-      foreach (var file in files)
-      {
-         using (var fileReader = File.OpenText(file))
-         {
-            string fileContent = fileReader.ReadToEnd();
-            IEnumerable<string> entities = fileContent.Split('\n').Where(s => !string.IsNullOrWhiteSpace(s));
-            foreach (var entity in entities)
-            {
-                yield return JsonConvert.DeserializeObject<T>(entity);
-            }
-         }
-      }
-    }
-
-
-Or you can move it into a SQL database - see the [code sample][exportcode].
-
-On larger scales, consider [HDInsight](http://azure.microsoft.com/services/hdinsight/) - Hadoop clusters in the cloud. HDInsight provides a variety of technologies for managing and analyzing big data.
-
-## <a name="delete"></a>Delete your old data
-Please note that you are responsible for managing your storage capacity and deleting the old data if necessary. 
-
-## If you regenerate your storage key...
-
-If you change the key to your storage, continuous export will stop working. You'll see a notification in your Azure account. 
-
-Open the Continuous Export blade and edit your export. Edit the Export Destination, but just leave the same storage selected. Click OK to confirm.
-
-![](./media/app-insights-export-telemetry/07-resetstore.png)
-
-The continuous export will restart.
-
-
-## Code Sample
-
-[Move exported data into a SQL database][exportcode]
-
-## Q & A
-
-* *But all I want is a one-time download of a chart.*  
- 
-    We’re working on that one separately. 
-
-* *I set up an export, but there's no data in my store.*
-
-    Did Application Insights receive any telemetry from your app since you set up the export? You'll only receive new data.
-
-* *I tried to set up an export, but was denied access*
-
-    If the account is owned by your organization, you have to be a member of the owners or contributors groups.
-
-    <!-- Your account has to be either a paid-for account, or in the free trial period. -->
-
-* *Can I export straight to my own on-premises store?* 
-
-    No, sorry. Our export engine needs to rely on a big open throat to push the data into.  
-
-* *Is there any limit to the amount of data you put in my store?* 
-
-    No. We’ll keep pushing data in until you delete the export. We’ll stop if we hit the outer limits for blob storage, but that’s pretty huge. It’s up to you to control how much storage you use.  
-
-* *I regenerated the key to my storage or changed the name of the container, and now the export doesn't work.*
-
-    Edit the export and open the export destination blade. Leave the same storage selected as before, and click OK to confirm. Export will restart. If the change was within the past few days, you won't lose data.
-
-* *Can I pause the export?*
-
-    That's on our backlog.
-
-
-[AZURE.INCLUDE [app-insights-learn-more](../includes/app-insights-learn-more.md)]
-
-
-
-=======
-<properties 
-	pageTitle="Continous export of telemetry from Application Insights" 
-	description="Export diagnostic and usage data to storage in Microsoft Azure, and download it from there." 
-	services="application-insights" 
-    documentationCenter=""
-	authors="alancameronwills" 
-	manager="ronmart"/>
-
-<tags 
-	ms.service="application-insights" 
-	ms.workload="tbd" 
-	ms.tgt_pltfrm="ibiza" 
-	ms.devlang="na" 
-	ms.topic="article" 
-	ms.date="04/27/2015" 
-	ms.author="awills"/>
- 
-# Export telemetry from Application Insights
-
-Want to do some customised analysis on your telemetry? Or maybe you'd like an email alert on events with specific properties? Continuous Export is ideal for this. The events you see in the Application Insights portal can be exported to storage in Microsoft Azure in JSON format. From there you can download your data and write whatever code you need to process it.  
-
-
-## <a name="setup"></a> Set up continuous export
-
-On your application's Overview blade in the Application Insights portal, open Continuous Export: 
-
-![Scroll down and click Continuous Export](./media/app-insights-export-telemetry/01-export.png)
-
-Add an export, and choose an [Azure storage account](storage-introduction.md) where you want to put the data:
-
-![Click Add, Export Destination, Storage account, and then either create a new store or choose an existing store](./media/app-insights-export-telemetry/02-add.png)
-
-Choose the event types you'd like to export:
-
-![Click Choose event types](./media/app-insights-export-telemetry/03-types.png)
-
-
-Once you've created your export, it starts going. (You only get data that arrives after you create the export.)
-
-
-If you want to change the event types later, just edit the export:
-
-![Click Choose event types](./media/app-insights-export-telemetry/05-edit.png)
-
-To stop the stream, click Disable. When you click Enable again, the stream will restart with new data. You won't get the data that arrived in the portal while export was disabled.
-
-To stop the stream permanently, delete the export. Doing so doesn't delete your data from storage.
-#### Can't add or change an export?
-
-* To add or change exports, you need Owner, Contributor or Application Insights Contributor access rights. [Learn about roles][roles].
-
-## <a name="analyze"></a> What events do you get?
-
-The exported data is the raw telemetry we receive from your application, except: 
-
-* Web test results aren't currently included. 
-* We add location data which we calculate from the client IP address.  
-
-Calculated metrics are not included. For example, we don't export average CPU utilisation, but we do export the raw telemetry from which the average is computed.
-
-## <a name="get"></a> How do you get them?
-
-When you open your blob store with a tool such as [Server Explorer](http://msdn.microsoft.com/library/azure/ff683677.aspx), you'll see a container with a set of blob files. The URI of each file is application-id/telemetry-type/date/time. 
-
-![Inspect the blob store with a suitable tool](./media/app-insights-export-telemetry/04-data.png)
-
-The date and time are UTC and are when the telemetry was deposited in the store - not the time it was generated. So if you write code to download the data, it can move linearly through the data.
-
-To download this data programmatically, use the [blob store REST API](storage-dotnet-how-to-use-blobs.md#configure-access) or the [Azure PowerShell cmdlets](http://msdn.microsoft.com/library/azure/dn806401.aspx).
-
-Or consider [DataFactory](http://azure.microsoft.com/services/data-factory/), in which you can set up pipelines to manage data at scale.
-
-We write a new blob each minute.
-
-[Code sample][exportcode]
-
-
-## <a name="format"></a> What does the data look like?
-
-* Each blob is a text file that contains multiple '\n'-separated rows.
-* Each row is an unformatted JSON document. If you want to sit and stare at it, try a viewer such as Notepad++ with the JSON plug-in:
-
-![View the telemetry with a suitable tool](./media/app-insights-export-telemetry/06-json.png)
-
-Time durations are in ticks, where 10 000 ticks = 1ms. For example, these values show a time of 10ms to send a request from the browser, 30ms to receive it, and 1.8s to process the page in the browser:
-
-	"sendRequest": {"value": 10000.0},
-	"receiveRequest": {"value": 30000.0},
-	"clientProcess": {"value": 17970000.0}
-
-
-
-## How to process it?
-
-On a small scale, you can write some code to pull apart your data, read it into a spreadsheet, and so on. For example:
-
-    private IEnumerable<T> DeserializeMany<T>(string folderName)
-    {
-      var files = Directory.EnumerateFiles(folderName, "*.blob", SearchOption.AllDirectories);
-      foreach (var file in files)
-      {
-         using (var fileReader = File.OpenText(file))
-         {
-            string fileContent = fileReader.ReadToEnd();
-            IEnumerable<string> entities = fileContent.Split('\n').Where(s => !string.IsNullOrWhiteSpace(s));
-            foreach (var entity in entities)
-            {
-                yield return JsonConvert.DeserializeObject<T>(entity);
-            }
-         }
-      }
-    }
-
-
-Or you can move it into a SQL database - see the [code sample][exportcode].
-
-On larger scales, consider [HDInsight](http://azure.microsoft.com/services/hdinsight/) - Hadoop clusters in the cloud. HDInsight provides a variety of technologies for managing and analyzing big data.
-
-## <a name="delete"></a>Delete your old data
-Please note that you are responsible for managing your storage capacity and deleting the old data if necessary. 
-
-## If you regenerate your storage key...
-
-If you change the key to your storage, continuous export will stop working. You'll see a notification in your Azure account. 
-
-Open the Continuous Export blade and edit your export. Edit the Export Destination, but just leave the same storage selected. Click OK to confirm.
-
-![Edit the continuous export, open and close thee export destination.](./media/app-insights-export-telemetry/07-resetstore.png)
-
-The continuous export will restart.
-
-
-## Code Sample
-
-[Move exported data into a SQL database][exportcode]
-
-## Q & A
-
-* *But all I want is a one-time download of a chart.*  
- 
-    We're working on that one separately. 
-
-* *I set up an export, but there's no data in my store.*
-
-    Did Application Insights receive any telemetry from your app since you set up the export? You'll only receive new data.
-
-* *I tried to set up an export, but was denied access*
-
-    If the account is owned by your organization, you have to be a member of the owners or contributors groups.
-
-    <!-- Your account has to be either a paid-for account, or in the free trial period. -->
-
-* *Can I export straight to my own on-premises store?* 
-
-    No, sorry. Our export engine needs to rely on a big open throat to push the data into.  
-
-* *Is there any limit to the amount of data you put in my store?* 
-
-    No. We'll keep pushing data in until you delete the export. We'll stop if we hit the outer limits for blob storage, but that's pretty huge. It's up to you to control how much storage you use.  
-
-* *I regenerated the key to my storage or changed the name of the container, and now the export doesn't work.*
-
-    Edit the export and open the export destination blade. Leave the same storage selected as before, and click OK to confirm. Export will restart. If the change was within the past few days, you won't lose data.
-
-* *Can I pause the export?*
-
-    Yes. Click Disable.
-
-
-<!--Link references-->
-
-[exportcode]: app-insights-code-sample-export-telemetry-sql-database.md
-[roles]: app-insights-resources-roles-access-control.md
-
->>>>>>> 692c0fec
+<properties 
+	pageTitle="Continous export of telemetry from Application Insights" 
+	description="Export diagnostic and usage data to storage in Microsoft Azure, and download it from there." 
+	services="application-insights" 
+    documentationCenter=""
+	authors="alancameronwills" 
+	manager="ronmart"/>
+
+<tags 
+	ms.service="application-insights" 
+	ms.workload="tbd" 
+	ms.tgt_pltfrm="ibiza" 
+	ms.devlang="na" 
+	ms.topic="article" 
+	ms.date="04/27/2015" 
+	ms.author="awills"/>
+ 
+# Export telemetry from Application Insights
+
+Want to do some customised analysis on your telemetry? Or maybe you'd like an email alert on events with specific properties? Continuous Export is ideal for this. The events you see in the Application Insights portal can be exported to storage in Microsoft Azure in JSON format. From there you can download your data and write whatever code you need to process it.  
+
+
+## <a name="setup"></a> Set up continuous export
+
+On your application's Overview blade in the Application Insights portal, open Continuous Export: 
+
+![Scroll down and click Continuous Export](./media/app-insights-export-telemetry/01-export.png)
+
+Add an export, and choose an [Azure storage account](storage-introduction.md) where you want to put the data:
+
+![Click Add, Export Destination, Storage account, and then either create a new store or choose an existing store](./media/app-insights-export-telemetry/02-add.png)
+
+Choose the event types you'd like to export:
+
+![Click Choose event types](./media/app-insights-export-telemetry/03-types.png)
+
+
+Once you've created your export, it starts going. (You only get data that arrives after you create the export.)
+
+
+If you want to change the event types later, just edit the export:
+
+![Click Choose event types](./media/app-insights-export-telemetry/05-edit.png)
+
+To stop the stream, click Disable. When you click Enable again, the stream will restart with new data. You won't get the data that arrived in the portal while export was disabled.
+
+To stop the stream permanently, delete the export. Doing so doesn't delete your data from storage.
+#### Can't add or change an export?
+
+* To add or change exports, you need Owner, Contributor or Application Insights Contributor access rights. [Learn about roles][roles].
+
+## <a name="analyze"></a> What events do you get?
+
+The exported data is the raw telemetry we receive from your application, except: 
+
+* Web test results aren't currently included. 
+* We add location data which we calculate from the client IP address.  
+
+Calculated metrics are not included. For example, we don't export average CPU utilisation, but we do export the raw telemetry from which the average is computed.
+
+## <a name="get"></a> How do you get them?
+
+When you open your blob store with a tool such as [Server Explorer](http://msdn.microsoft.com/library/azure/ff683677.aspx), you'll see a container with a set of blob files. The URI of each file is application-id/telemetry-type/date/time. 
+
+![Inspect the blob store with a suitable tool](./media/app-insights-export-telemetry/04-data.png)
+
+The date and time are UTC and are when the telemetry was deposited in the store - not the time it was generated. So if you write code to download the data, it can move linearly through the data.
+
+To download this data programmatically, use the [blob store REST API](storage-dotnet-how-to-use-blobs.md#configure-access) or the [Azure PowerShell cmdlets](http://msdn.microsoft.com/library/azure/dn806401.aspx).
+
+Or consider [DataFactory](http://azure.microsoft.com/services/data-factory/), in which you can set up pipelines to manage data at scale.
+
+We write a new blob each minute.
+
+[Code sample][exportcode]
+
+
+## <a name="format"></a> What does the data look like?
+
+* Each blob is a text file that contains multiple '\n'-separated rows.
+* Each row is an unformatted JSON document. If you want to sit and stare at it, try a viewer such as Notepad++ with the JSON plug-in:
+
+![View the telemetry with a suitable tool](./media/app-insights-export-telemetry/06-json.png)
+
+Time durations are in ticks, where 10 000 ticks = 1ms. For example, these values show a time of 10ms to send a request from the browser, 30ms to receive it, and 1.8s to process the page in the browser:
+
+	"sendRequest": {"value": 10000.0},
+	"receiveRequest": {"value": 30000.0},
+	"clientProcess": {"value": 17970000.0}
+
+
+
+## How to process it?
+
+On a small scale, you can write some code to pull apart your data, read it into a spreadsheet, and so on. For example:
+
+    private IEnumerable<T> DeserializeMany<T>(string folderName)
+    {
+      var files = Directory.EnumerateFiles(folderName, "*.blob", SearchOption.AllDirectories);
+      foreach (var file in files)
+      {
+         using (var fileReader = File.OpenText(file))
+         {
+            string fileContent = fileReader.ReadToEnd();
+            IEnumerable<string> entities = fileContent.Split('\n').Where(s => !string.IsNullOrWhiteSpace(s));
+            foreach (var entity in entities)
+            {
+                yield return JsonConvert.DeserializeObject<T>(entity);
+            }
+         }
+      }
+    }
+
+
+Or you can move it into a SQL database - see the [code sample][exportcode].
+
+On larger scales, consider [HDInsight](http://azure.microsoft.com/services/hdinsight/) - Hadoop clusters in the cloud. HDInsight provides a variety of technologies for managing and analyzing big data.
+
+## <a name="delete"></a>Delete your old data
+Please note that you are responsible for managing your storage capacity and deleting the old data if necessary. 
+
+## If you regenerate your storage key...
+
+If you change the key to your storage, continuous export will stop working. You'll see a notification in your Azure account. 
+
+Open the Continuous Export blade and edit your export. Edit the Export Destination, but just leave the same storage selected. Click OK to confirm.
+
+![Edit the continuous export, open and close thee export destination.](./media/app-insights-export-telemetry/07-resetstore.png)
+
+The continuous export will restart.
+
+
+## Code Sample
+
+[Move exported data into a SQL database][exportcode]
+
+## Q & A
+
+* *But all I want is a one-time download of a chart.*  
+ 
+    We're working on that one separately. 
+
+* *I set up an export, but there's no data in my store.*
+
+    Did Application Insights receive any telemetry from your app since you set up the export? You'll only receive new data.
+
+* *I tried to set up an export, but was denied access*
+
+    If the account is owned by your organization, you have to be a member of the owners or contributors groups.
+
+    <!-- Your account has to be either a paid-for account, or in the free trial period. -->
+
+* *Can I export straight to my own on-premises store?* 
+
+    No, sorry. Our export engine needs to rely on a big open throat to push the data into.  
+
+* *Is there any limit to the amount of data you put in my store?* 
+
+    No. We'll keep pushing data in until you delete the export. We'll stop if we hit the outer limits for blob storage, but that's pretty huge. It's up to you to control how much storage you use.  
+
+* *I regenerated the key to my storage or changed the name of the container, and now the export doesn't work.*
+
+    Edit the export and open the export destination blade. Leave the same storage selected as before, and click OK to confirm. Export will restart. If the change was within the past few days, you won't lose data.
+
+* *Can I pause the export?*
+
+    Yes. Click Disable.
+
+
+<!--Link references-->
+
+[exportcode]: app-insights-code-sample-export-telemetry-sql-database.md
+[roles]: app-insights-resources-roles-access-control.md
+