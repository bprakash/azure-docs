--- conflicted
+++ resolved
@@ -249,13 +249,8 @@
 
 ## Next steps
 
-<<<<<<< HEAD
 ### Add the new claim to the flows for social account logins by changing the TechnicalProfiles listed below. These two TechnicalProfiles are used by social/federated account logins to write and read the user data using the alternativeSecurityId as the locator of the user object.
 ```xml
-=======
-Add the new claim to the flows for social account logins by changing the TechnicalProfiles listed. These two TechnicalProfiles are used by social/federated account logins to write and read the user data using the alternativeSecurityId as the locator of the user object.
-```
->>>>>>> 4046d485
   <TechnicalProfile Id="AAD-UserWriteUsingAlternativeSecurityId">
 
   <TechnicalProfile Id="AAD-UserReadUsingAlternativeSecurityId">
