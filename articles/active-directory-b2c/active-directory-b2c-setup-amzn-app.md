<properties
	pageTitle="Azure Active Directory B2C: Amazon configuration | Microsoft Azure"
	description="Provide sign-up and sign-in to consumers with Amazon accounts in your applications that are secured by Azure Active Directory B2C."
	services="active-directory-b2c"
	documentationCenter=""
	authors="swkrish"
	manager="msmbaldwin"
	editor="bryanla"/>

<tags
	ms.service="active-directory-b2c"
	ms.workload="identity"
	ms.tgt_pltfrm="na"
	ms.devlang="na"
<<<<<<< HEAD
	ms.topic="article"
	ms.date="04/04/2016"
=======
    ms.topic="article"
    ms.date="07/24/2016"
>>>>>>> c186bb0b
	ms.author="swkrish"/>

# Azure Active Directory B2C: Provide sign-up and sign-in to consumers with Amazon accounts

## Create an Amazon application

To use Amazon as an identity provider in Azure Active Directory (Azure AD) B2C, you need to create an Amazon application and supply it with the right parameters. You need an Amazon account to do this. If you don’t have one, you can get it at [http://www.amazon.com/](http://www.amazon.com/).

1. Go to the [Amazon Developer Center](https://login.amazon.com/) and sign in with your Amazon account credentials.
2. If you have not already done so, click **Sign Up**, follow the developer registration steps, and accept the policy.
3. Click **Register new application**.

    ![Registering a new application at the Amazon website](./media/active-directory-b2c-setup-amzn-app/amzn-new-app.png)

4. Provide application information (**Name**, **Description**, and **Privacy Notice URL**) and click **Save**.

    ![Providing application information for registering a new application at Amazon](./media/active-directory-b2c-setup-amzn-app/amzn-register-app.png)

5. In the **Web Settings** section, copy the values of **Client ID** and **Client Secret**. (You need to click the **Show Secret** button to see this.) You need both of them to configure Amazon as an identity provider in your tenant. Click **Edit** at the bottom of the section. **Client Secret** is an important security credential.

	![Providing Client ID and Client Secret for your new application at Amazon](./media/active-directory-b2c-setup-amzn-app/amzn-client-secret.png)

6. Enter `https://login.microsoftonline.com` in the **Allowed JavaScript Origins** field and `https://login.microsoftonline.com/te/{tenant}/oauth2/authresp` in the **Allowed Return URLs** field. Replace **{tenant}** with your tenant's name (for example, contoso.onmicrosoft.com). Click **Save**. The **{tenant}** value is case-sensitive.

    ![Providing JavaScript Origins and Return URLs for your new application at Amazon](./media/active-directory-b2c-setup-amzn-app/amzn-urls.png)

## Configure Amazon as an identity provider in your tenant

1. Follow these steps to [navigate to the B2C features blade](active-directory-b2c-app-registration.md#navigate-to-the-b2c-features-blade) on the Azure portal.
2. On the B2C features blade, click **Identity providers**.
3. Click **+Add** at the top of the blade.
4. Provide a friendly **Name** for the identity provider configuration. For example, enter "Amzn".
5. Click **Identity provider type**, select **Amazon**, and click **OK**.
6. Click **Set up this identity provider** and enter the client ID and client secret of the Amazon application that you created earlier.
7. Click **OK** and then click **Create** to save your Amazon configuration.<|MERGE_RESOLUTION|>--- conflicted
+++ resolved
@@ -12,13 +12,8 @@
 	ms.workload="identity"
 	ms.tgt_pltfrm="na"
 	ms.devlang="na"
-<<<<<<< HEAD
-	ms.topic="article"
-	ms.date="04/04/2016"
-=======
     ms.topic="article"
     ms.date="07/24/2016"
->>>>>>> c186bb0b
 	ms.author="swkrish"/>
 
 # Azure Active Directory B2C: Provide sign-up and sign-in to consumers with Amazon accounts
