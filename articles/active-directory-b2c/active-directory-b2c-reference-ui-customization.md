--- conflicted
+++ resolved
@@ -21,11 +21,7 @@
 User experience is paramount in a consumer-facing application. It is the difference between a good application and a great one, and between merely active consumers and truly engaged ones. Azure Active Directory (Azure AD) B2C lets you customize consumer sign-up, sign-in (*see note below*), and profile editing pages with pixel-perfect control.
 
 > [AZURE.NOTE]
-<<<<<<< HEAD
-Currently, local account sign-in pages, verification emails and self-service password reset pages are only customizable using the [company branding feature](../active-directory/active-directory-add-company-branding.md) and not by the mechanisms described in this article.
-=======
 Currently, local account sign-in pages, verification emails and self-service password reset pages can be customized only by using the [company branding feature](../active-directory/active-directory-add-company-branding.md) and not by the mechanisms described in this article.
->>>>>>> abb96edc
 
 In this article, you will read about:
 
@@ -63,7 +59,7 @@
 	<div class="intro">
          <p>Sign up</p>
 	</div>
-	
+
 	<div>
 		<ul>
 			<li>
@@ -87,21 +83,21 @@
 
 ```HTML
 
-<div id="api" data-name="SelfAsserted"> 
-	<div class="intro"> 
+<div id="api" data-name="SelfAsserted">
+	<div class="intro">
 		<p>Create your account by providing the following details</p>
 	</div>
-	
-	<div id="attributeVerification"> 
+
+	<div id="attributeVerification">
 		<div class="errorText" id="passwordEntryMismatch" style="display: none;">The password entry fields do not match. Please enter the same password in both fields and try again.</div>
 		<div class="errorText" id="requiredFieldMissing" style="display: none;">A required field is missing. Please fill out all required fields and try again.</div>
 		<div class="errorText" id="fieldIncorrect" style="display: none;">One or more fields are filled out incorrectly. Please check your entries and try again.</div>
 		<div class="errorText" id="claimVerificationServerError" style="display: none;"></div>
-		<div class="attr" id="attributeList"> 
+		<div class="attr" id="attributeList">
 			<ul>
-				<li> 
+				<li>
 					<div class="attrEntry validate">
-						<div> 
+						<div>
 							<div class="verificationInfoText" id="email_intro" style="display: inline;">Verification is necessary. Please click Send button.</div>
 							<div class="verificationInfoText" id="email_info" style="display:none">Verification code has been sent to your inbox. Please copy it to the input box below.</div>
 							<div class="verificationSuccessText" id="email_success" style="display:none">E-mail address verified. You can now continue.</div>
@@ -115,40 +111,40 @@
 						<label>Email</label>
 						<input id="email" class="textInput" type="text" placeholder="Email" required="" autofocus=""><a href="javascript:void(0)" onclick="selfAssertedClient.showHelp('Email address that can be used to contact you.');" class="tiny">What is this?</a>
 
-					<div class="buttons verify" claim_id="email"> 
+					<div class="buttons verify" claim_id="email">
 						<div id="email_ver_wait" class="working" style="display: none;"></div>
-							<label id="email_ver_input_label" for="email_ver_input" style="display: none;">Verification code</label> 
+							<label id="email_ver_input_label" for="email_ver_input" style="display: none;">Verification code</label>
 							<input id="email_ver_input" type="text" placeholder="Verification code" style="display:none">
 							<button id="email_ver_but_send" class="sendButton" type="button" style="display: inline;">Send verification code</button>
 							<button id="email_ver_but_verify" class="verifyButton" type="button" style="display:none">Verify code</button>
 							<button id="email_ver_but_resend" class="sendButton" type="button" style="display:none">Send new code</button>
 							<button id="email_ver_but_edit" class="editButton" type="button" style="display:none">Change e-mail</button>
-							<button id="email_ver_but_default" class="defaultButton" type="button" style="display:none">Default</button> 
+							<button id="email_ver_but_default" class="defaultButton" type="button" style="display:none">Default</button>
 						</div>
 					</div>
 				</li>
-				<li> 
+				<li>
 					<div class="attrEntry">
 						<div class="helpText">8-16 characters, containing 3 out of 4 of the following: Lowercase characters, uppercase characters, digits (0-9), and one or more of the following symbols: @ # $ % ^ &amp; * - _ + = [ ] { } | \ : ' , ? / ` ~ " ( ) ; .This information is required</div>
 						<label>Enter password</label>
 						<input id="password" class="textInput" type="password" placeholder="Enter password" pattern="^((?=.*[a-z])(?=.*[A-Z])(?=.*\d)|(?=.*[a-z])(?=.*[A-Z])(?=.*[^A-Za-z0-9])|(?=.*[a-z])(?=.*\d)(?=.*[^A-Za-z0-9])|(?=.*[A-Z])(?=.*\d)(?=.*[^A-Za-z0-9]))([A-Za-z\d@#$%^&amp;*\-_+=[\]{}|\\:',?/`~&quot;();!]|\.(?!@)){8,16}$" title="8-16 characters, containing 3 out of 4 of the following: Lowercase characters, uppercase characters, digits (0-9), and one or more of the following symbols: @ # $ % ^ &amp; * - _ + = [ ] { } | \ : ' , ? / ` ~ &quot; ( ) ; ." required=""><a href="javascript:void(0)" onclick="selfAssertedClient.showHelp('Enter password');" class="tiny">What is this?</a>
 					</div>
 				</li>
-				<li> 
+				<li>
 					<div class="attrEntry">
 						<div class="helpText"> This information is required</div>
 						<label>Reenter password</label>
 						<input id="reenterPassword" class="textInput" type="password" placeholder="Reenter password" pattern="^((?=.*[a-z])(?=.*[A-Z])(?=.*\d)|(?=.*[a-z])(?=.*[A-Z])(?=.*[^A-Za-z0-9])|(?=.*[a-z])(?=.*\d)(?=.*[^A-Za-z0-9])|(?=.*[A-Z])(?=.*\d)(?=.*[^A-Za-z0-9]))([A-Za-z\d@#$%^&amp;*\-_+=[\]{}|\\:',?/`~&quot;();!]|\.(?!@)){8,16}$" title=" " required=""><a href="javascript:void(0)" onclick="selfAssertedClient.showHelp('Reenter password');" class="tiny">What is this?</a>
 					</div>
 				</li>
-				<li> 
+				<li>
 					<div class="attrEntry">
 						<div class="helpText">This information is required</div>
 						<label>Name</label>
 						<input id="displayName" class="textInput" type="text" placeholder="Name" required=""><a href="javascript:void(0)" onclick="selfAssertedClient.showHelp('Your display name.');" class="tiny">What is this?</a>
 					</div>
 				</li>
-				<li> 
+				<li>
 					<div class="attrEntry">
 						<div class="helpText"></div>
 						<label>Gender</label>
@@ -159,14 +155,14 @@
 						<a href="javascript:void(0)" onclick="selfAssertedClient.showHelp('');" class="tiny">What is this?</a>
 					</div>
 				</li>
-				<li> 
+				<li>
 					<div class="attrEntry">
 						<div class="helpText"></div>
 						<label>Loyalty number</label>
 						<input id="extension_MemNum" class="textInput" type="text" placeholder="Loyalty number"><a href="javascript:void(0)" onclick="selfAssertedClient.showHelp('Membership number');" class="tiny">What is this?</a>
 					</div>
 				</li>
-				<li> 
+				<li>
 					<div class="attrEntry">
 						<div class="helpText"></div>
 						<label>State</label>
@@ -179,18 +175,18 @@
 						<a href="javascript:void(0)" onclick="selfAssertedClient.showHelp('Your residential state or province.');" class="tiny">What is this?</a>
 					</div>
 				</li>
-				<li> 
+				<li>
 					<div class="attrEntry">
 						<div class="helpText">This information is required</div>
 						<label>Zip code</label>
 						<input id="postalCode" class="textInput" type="text" placeholder="Zip code" required=""><a href="javascript:void(0)" onclick="selfAssertedClient.showHelp('The postal code of your address.');" class="tiny">What is this?</a>
 					</div>
 				</li>
-			</ul> 
+			</ul>
 		</div>
 		<div class="buttons"> <button id="continue" disabled="">Create</button> <button id="cancel">Cancel</button></div>
 	</div>
-	<div class="verifying-modal"> 
+	<div class="verifying-modal">
 		<div class="preloader"> <img src="https://login.microsoftonline.com/static/img/win8loader.gif" alt="Please wait"></div>
 		<div id="verifying_blurb"></div>
 	</div>
@@ -269,13 +265,8 @@
 
 If you are planning to use the page UI customization feature, review the following best practices:
 
-<<<<<<< HEAD
-- Don't copy over Azure AD B2C's default template and attempt to modify it. It is best to build your HTML5 content from scratch and to use the default template as reference.
-- For security reasons, we don't allow you to include any JavaScript in your content. Most of what you need should be available out-of-the-box. If not, please use [User Voice](http://feedback.azure.com/forums/169401-azure-active-directory) to request new functionality.
-=======
 - Don't copy the Azure AD B2C default template and attempt to modify it. It is best to build your HTML5 content from scratch and to use the default template as reference.
 - For security reasons, we don't allow you to include any JavaScript in your content. Most of what you need should be available out of the box. If not, use [User Voice](http://feedback.azure.com/forums/169401-azure-active-directory) to request new functionality.
->>>>>>> abb96edc
 - Supported browser versions:
 	- Internet Explorer 11
 	- Internet Explorer 10
