--- conflicted
+++ resolved
@@ -13,11 +13,7 @@
 	ms.tgt_pltfrm="na"
 	ms.devlang="na"
 	ms.topic="article"
-<<<<<<< HEAD
-	ms.date="07/22/2016"
-=======
 	ms.date="07/24/2016"
->>>>>>> 8db9bad8
 	ms.author="swkrish"/>
 
 # Azure Active Directory B2C: Customize the Azure AD B2C user interface (UI)
@@ -46,11 +42,7 @@
 
 ## The core UI elements in each type of page
 
-<<<<<<< HEAD
 In the following sections, you will find examples of HTML5 fragments that Azure AD B2C merges into the `<div id="api"></div>` element located in your content. Do not insert these fragments in your HTML 5 content. They are only shown here for illustration purposes; the Azure AD B2C service inserts them at run-time. You can use your own style sheets to customize these UI elements. These style sheets will have to override the default style sheets that we add into these pages in the <head> fragments.
-=======
-In the following sections, you will find examples of HTML5 fragments that Azure AD B2C merges into the <div id="api"></div> element located in your content. Do not insert these fragments in your HTML 5 content. They are only shown here for illustration purposes; the Azure AD B2C service inserts them at run-time. You can use your own style sheets to customize these UI elements. These style sheets will have to override the default style sheets that we add into these pages in the <head> fragments.
->>>>>>> 8db9bad8
 
 ### Identity provider selection page
 
