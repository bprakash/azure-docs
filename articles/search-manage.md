--- conflicted
+++ resolved
@@ -14,11 +14,7 @@
 	ms.workload="search" 
 	ms.topic="article" 
 	ms.tgt_pltfrm="na" 
-<<<<<<< HEAD
-	ms.date="04/09/2015" 
-=======
 	ms.date="04/27/2015" 
->>>>>>> 692c0fec
 	ms.author="heidist"/>
 
 # Manage your Search service on Microsoft Azure
