--- conflicted
+++ resolved
@@ -1,218 +1,89 @@
-<properties 
-	pageTitle="Delivering Live Streaming with Azure Media Services" 
-<<<<<<< HEAD
-	description="This topic describes steps of a typical Media Services Live Streaming workflow." 
-	services="media-services" 
-	documentationCenter="" 
-	authors="juliako" 
-=======
-	description="This topic gives an overview of main components involoved in live streaming." 
-	services="media-services" 
-	documentationCenter="" 
-	authors="Juliako" 
->>>>>>> 8f5664f7
-	manager="dwrede" 
-	editor=""/>
-
-<tags 
-	ms.service="media-services" 
-	ms.workload="media" 
-	ms.tgt_pltfrm="na" 
-	ms.devlang="na" 
-	ms.topic="article" 
-<<<<<<< HEAD
-	ms.date="03/10/2015" 
-	ms.author="juliako"/>
-
-
-#Delivering Live Streaming with Azure Media Services
-
-##Overview
-
-This topic describes steps of a typical Azure Media Services (AMS) Live Streaming  workflow. Each step links to relevant topics. For tasks that can be achieved using different technologies, there are buttons that link to technology of your choice (for example, .NET or REST).   
-
-Note that you can integrate Media Services with your existing tools and processes. For example, encode content on-site then upload to Media Services for transcoding into multiple formats and deliver through Azure CDN, or a third-party CDN. 
-
-The following diagram shows the major parts of the Media Services platform that are involved in the Live Streaming Workflow.
-![Live workflow][live-overview]
-
-
-##Common Scenarios: Delivering Live Streaming.
-
-###Deliver live streaming media using on-premises encoder
-
-1. Create and start a channel.
-1. Retrieve the channel ingest URL.
-1. Start and configure the live transcoder of your choice.
-1. Retrieve the channel’s preview endpoint and verify that your channel is properly receiving the live stream.
-2. Create an asset.
-1. Configure asset delivery policy (used by dynamic packaging).
-3. Create a program and specify to use the asset that you created.
-1. Publish the asset associated with the program by creating an OnDemand locator.  
-
-	Make sure to have at least one streaming reserved unit on the streaming endpoint from which you want to stream content.
-1. Start the program when you are ready to start streaming and archiving.
-1. Stop the program whenever you want to stop streaming and archiving the event.
-1. Delete the Program (and optionally delete the asset).  
-
-###Deliver live streaming media that is dynamically encrypted 
-
-To be able to use dynamic encryption, you must first get at least one streaming reserved unit on the streaming endpoint from which you want to stream encrypted content.
-
-1. Same steps as described in the earlier scenario until the step where you create an asset. 
-2. Create an asset that you want to encrypt. 
-1. Create encryption content key for the asset you want to be dynamically encrypted during playback.
-2. Configure content key authorization policy.
-1. Configure asset delivery policy (used by dynamic packaging and dynamic encryption).
-3. Create a program and specify to use the asset that is configured for dynamic encryption.
-4. Publish the asset associated with the program by creating an OnDemand locator.  
-1. Start the program when you are ready to start streaming and archiving.
-1. Stop the program whenever you want to stop streaming and archiving the event.
-1. Delete the Program (and optionally delete the asset).  
-
-This article contains links to topics that show how to set up your development environment and perform tasks mentioned above.
-
-##Concepts
-
-For concepts related to live streaming, see [Media Services Concepts](media-services-concepts.md).
-
-##Creating a Media Services account
-
-Use **Azure Management Portal** to [Create Azure Media Services Account](media-services-create-account.md).
-
-##Configuring streaming endpoints
-
-For an overview about streaming endpoints and information on how to manage them, see [How to Manage Streaming Endpoints in a Media Services Account](./media-services-manage-origins.md)
-
-##Setting up development environment  
-
-Choose **.NET** or **REST API** for your development environment.
-
-[AZURE.INCLUDE [media-services-selector-setup](../includes/media-services-selector-setup.md)]
-
-##Connecting programmatically  
-
-Choose **.NET** or **REST API** to programmatically connect to Azure Media Services.
-
-[AZURE.INCLUDE [media-services-selector-connect](../includes/media-services-selector-connect.md)]
-
-##Working with 3rd Party Live Transcoders
-
-For more information, see [Using 3rd Party Live Encoders with Azure Media Services](https://msdn.microsoft.com/library/azure/dn783464.aspx).
-
-##Managing Channels, Programs, Assets
-
-For more information, see [Live Streaming](https://msdn.microsoft.com/library/azure/dn783466.aspx).
-
-##Creating content key
-
-Create a content key with which you want to encrypt your asset using **.NET** or **REST API**.
-
-[AZURE.INCLUDE [media-services-selector-create-contentkey](../includes/media-services-selector-create-contentkey.md)]
-
-##Configuring content key authorization policy 
-
-Configure content protection and key authorization policy using **.NET** or **REST API**.
-
-[AZURE.INCLUDE [media-services-selector-content-key-auth-policy](../includes/media-services-selector-content-key-auth-policy.md)]
-
-##Configuring asset delivery policy
-
-Configure asset delivery policy using **.NET** or **REST API**.
-
-[AZURE.INCLUDE [media-services-selector-asset-delivery-policy](../includes/media-services-selector-asset-delivery-policy.md)]
-
-##Publishing assets
-
-Publish assets (by creating Locators) using **Azure Management Portal** or **.NET**.
-
-[AZURE.INCLUDE [media-services-selector-publish](../includes/media-services-selector-publish.md)]
-
-
-##Enabling Azure CDN
-
-Media Services supports integration with Azure CDN. For information on how to enable Azure CDN, see [How to Manage Streaming Endpoints in a Media Services Account](media-services-manage-origins.md#enable_cdn).
-
-##Scaling a Media Services account
-
-You can scale **Media Services** by specifying the number of **Streaming Reserved Units** you would like your account to be provisioned with. 
-
-For information about scaling streaming units, see: [How to scale streaming units](media-services-manage-origins.md#scale_streaming_endpoints.md).
-
-
-=======
-	ms.date="04/23/2015" 
-	ms.author="juliako"/>
-
-
-#Delivering Live Streaming Events with Azure Media Services
-
-##Overview
-
-When working with Live Streaming the following components are commonly involved: 
-
-- A camera that is used to broadcast an event.
-- A live video encoder that converts signals from the camera to streams that are sent to a live streaming service. 
-  
-	Optionally, multiple live encoders. For certain critical live events that demand very high availability and quality of experience, it is recommended to employ active-active redundant encoders to achieve seamless failover with no data loss.
-- A live streaming service that enables you to do the following: 
-	- ingest live content using various live streaming protocols (for example RTMP or Smooth Streaming), 
-	- preview your live stream,
-	- store the ingested content in order to be streamed later (Video-on-Demand)
-	- deliver the content through common streaming protocols (for example, MPEG DASH, Smooth, HLS, HDS) directly to your customers, or to a Content Delivery Network (CDN) for further distribution.
-
-
-**Microsoft Azure Media Services** provides the ability to ingest, preview, store, and deliver your live streaming content. In Media Services, Channels, Programs, and StreamingEndpoints handle all the live streaming functionalities including ingest, formatting, DVR, security, scalability and redundancy.
-
-When delivering your content to customers your goal is to deliver a high quality video to various devices under different network conditions. 
-
-- To take care of quality and network conditions, use live encoders to encode your stream to multi-bitrate (adaptive bitrate) video stream. 
-- To take care of streaming on different devices, use Media Services [dynamic packaging](media-services-dynamic-packaging-overview.md) to dynamically re-package your stream to different protocols. Media Services supports delivery of the following adaptive bitrate streaming technologies: HTTP Live Streaming (HLS), Smooth Streaming, MPEG DASH, and HDS (for Adobe PrimeTime/Access licensees only).
-
-Currently, Media Services allows ingesting streams in the following formats: RTMP or Smooth Streaming. At this time, Media Services does not provide a Live Encoder service. To encode your single bitrate stream to multiple bitrate, use one of the following third party Live Encoders: Elemental, Envivio, Cisco, RGP encoders output Smooth Streaming; Adobe Flash Live, Wirecast and Tredek encoders output RTMP. 
-
-The following diagram shows the major parts of the Media Services platform that are involved in the Live Streaming Workflow.
-
-![Live workflow][live-overview]
-
-This topic describes concepts related to live streaming and links to relevant topics.
-
-##Concepts
-
-###Live Encoding
-
-When working with Live Streaming, one of the components that is involved in the workflow is a live video encoder that converts signals from the camera to streams that are sent to a live streaming service. In Azure Media Services (AMS), a **Channel** represents a pipeline for processing live streaming content. A **Channel** can receive live input streams from an on-premises live encoder that outputs a multi-bitrate streams in one of the following formats: RTMP or Fragmented MP4 (Smooth Streaming) stream. You can use the following live encoders that output Smooth Streaming: Elemental, Envivio, Cisco.  The following live encoders output RTMP: Adobe Flash Live, Telestream Wirecast, and Tricaster transcoders. The ingested streams pass through **Channel**s without any further processing. The live encoder can also ingest a single bitrate stream, but since the stream is not processed, the client applications will also receive a single bitrate stream (this option is not recommended). Once the received content is published, it can be streamed to client playback applications through one or more **Streaming Endpoint**s. The following adaptive streaming protocols can be used to play the stream: HLS,  MPEG DASH, Smooth Stream, HDS. 
-
-###Channels, programs and assets
-
-A channel is associated with programs that enable you to control the publishing and storage of segments in a live stream. Channels manage Programs. The Channel and Program relationship is very similar to traditional media where a channel has a constant stream of content and a program is scoped to some timed event on that channel.
-
-You can specify the number of hours you want to retain the recorded content for the program by setting the **Archive Window** length. This value can be set from a minimum of 5 minutes to a maximum of 25 hours. Archive window length also dictates the maximum amount of time clients can seek back in time from the current live position. Programs can run over the specified amount of time, but content that falls behind the window length is continuously discarded. This value of this property also determines how long the client manifests can grow.
-
-Each program is associated with an Asset which stores the streamed content. An asset is mapped to a blob container in the Azure Storage account and the files in the asset are stored as blobs in that container. To publish the program so your customers can view the stream you must create an OnDemand locator for the associated asset. Having this locator will enable you to build a streaming URL that you can provide to your clients.
-
-A channel supports up to three concurrently running programs so you can create multiple archives of the same incoming stream. This allows you to publish and archive different parts of an event as needed. For example, your business requirement is to archive 6 hours of a program, but to broadcast only last 10 minutes. To accomplish this, you need to create two concurrently running programs. One program is set to archive 6 hours of the event but the program is not published. The other program is set to archive for 10 minutes and this program is published.
-
-You should not reuse existing programs for new events. Instead, create and start a new program for each event as described in the Programming Live Streaming Applications section.
-
-Start the program when you are ready to start streaming and archiving. Stop the program whenever you want to stop streaming and archiving the event. 
-
-To delete archived content, stop and delete the program and then delete the associated asset. An asset cannot be deleted if it is used by a program; the program must be deleted first. 
-
-Even after you stop and delete the program, the users would be able to stream your archived content as a video on demand, for as long as you do not delete the asset.
-
-If you do want to retain the archived content, but not have it available for streaming, delete the streaming locator.
-
-
-###Streaming Endpoint
-
-A **Streaming Endpoint** represents a streaming service that can deliver content directly to a client player application, or to a Content Delivery Network (CDN) for further distribution. The outbound stream from a streaming endpoint service can be a live stream, or a video on demand asset in your Media Services account. In addition, you can control the capacity of the Streaming Endpoint service to handle growing bandwidth needs by adjusting streaming reserved units. When using [dynamic packaging](media-services-dynamic-packaging-overview.md) you need to allocate at least one reserved unit. For more information, see [How to Scale a Media Service](media-services-manage-origins.md#scale_streaming_endpoints).
-
-##Working with Channels that Receive Multi-bitrate Live Stream from On-premises Encoders
-
-For more information, see [Working with Channels that Receive Multi-bitrate Live Stream from On-premises Encoders
-](media-services-manage-channels-overview.md). 
->>>>>>> 8f5664f7
-
-
+<properties 
+	pageTitle="Delivering Live Streaming with Azure Media Services" 
+	description="This topic gives an overview of main components involoved in live streaming." 
+	services="media-services" 
+	documentationCenter="" 
+	authors="Juliako" 
+	manager="dwrede" 
+	editor=""/>
+
+<tags 
+	ms.service="media-services" 
+	ms.workload="media" 
+	ms.tgt_pltfrm="na" 
+	ms.devlang="na" 
+	ms.topic="article" 
+	ms.date="04/23/2015" 
+	ms.author="juliako"/>
+
+
+#Delivering Live Streaming Events with Azure Media Services
+
+##Overview
+
+When working with Live Streaming the following components are commonly involved: 
+
+- A camera that is used to broadcast an event.
+- A live video encoder that converts signals from the camera to streams that are sent to a live streaming service. 
+  
+	Optionally, multiple live encoders. For certain critical live events that demand very high availability and quality of experience, it is recommended to employ active-active redundant encoders to achieve seamless failover with no data loss.
+- A live streaming service that enables you to do the following: 
+	- ingest live content using various live streaming protocols (for example RTMP or Smooth Streaming), 
+	- preview your live stream,
+	- store the ingested content in order to be streamed later (Video-on-Demand)
+	- deliver the content through common streaming protocols (for example, MPEG DASH, Smooth, HLS, HDS) directly to your customers, or to a Content Delivery Network (CDN) for further distribution.
+
+
+**Microsoft Azure Media Services** provides the ability to ingest, preview, store, and deliver your live streaming content. In Media Services, Channels, Programs, and StreamingEndpoints handle all the live streaming functionalities including ingest, formatting, DVR, security, scalability and redundancy.
+
+When delivering your content to customers your goal is to deliver a high quality video to various devices under different network conditions. 
+
+- To take care of quality and network conditions, use live encoders to encode your stream to multi-bitrate (adaptive bitrate) video stream. 
+- To take care of streaming on different devices, use Media Services [dynamic packaging](media-services-dynamic-packaging-overview.md) to dynamically re-package your stream to different protocols. Media Services supports delivery of the following adaptive bitrate streaming technologies: HTTP Live Streaming (HLS), Smooth Streaming, MPEG DASH, and HDS (for Adobe PrimeTime/Access licensees only).
+
+Currently, Media Services allows ingesting streams in the following formats: RTMP or Smooth Streaming. At this time, Media Services does not provide a Live Encoder service. To encode your single bitrate stream to multiple bitrate, use one of the following third party Live Encoders: Elemental, Envivio, Cisco, RGP encoders output Smooth Streaming; Adobe Flash Live, Wirecast and Tredek encoders output RTMP. 
+
+The following diagram shows the major parts of the Media Services platform that are involved in the Live Streaming Workflow.
+
+![Live workflow][live-overview]
+
+This topic describes concepts related to live streaming and links to relevant topics.
+
+##Concepts
+
+###Live Encoding
+
+When working with Live Streaming, one of the components that is involved in the workflow is a live video encoder that converts signals from the camera to streams that are sent to a live streaming service. In Azure Media Services (AMS), a **Channel** represents a pipeline for processing live streaming content. A **Channel** can receive live input streams from an on-premises live encoder that outputs a multi-bitrate streams in one of the following formats: RTMP or Fragmented MP4 (Smooth Streaming) stream. You can use the following live encoders that output Smooth Streaming: Elemental, Envivio, Cisco.  The following live encoders output RTMP: Adobe Flash Live, Telestream Wirecast, and Tricaster transcoders. The ingested streams pass through **Channel**s without any further processing. The live encoder can also ingest a single bitrate stream, but since the stream is not processed, the client applications will also receive a single bitrate stream (this option is not recommended). Once the received content is published, it can be streamed to client playback applications through one or more **Streaming Endpoint**s. The following adaptive streaming protocols can be used to play the stream: HLS,  MPEG DASH, Smooth Stream, HDS. 
+
+###Channels, programs and assets
+
+A channel is associated with programs that enable you to control the publishing and storage of segments in a live stream. Channels manage Programs. The Channel and Program relationship is very similar to traditional media where a channel has a constant stream of content and a program is scoped to some timed event on that channel.
+
+You can specify the number of hours you want to retain the recorded content for the program by setting the **Archive Window** length. This value can be set from a minimum of 5 minutes to a maximum of 25 hours. Archive window length also dictates the maximum amount of time clients can seek back in time from the current live position. Programs can run over the specified amount of time, but content that falls behind the window length is continuously discarded. This value of this property also determines how long the client manifests can grow.
+
+Each program is associated with an Asset which stores the streamed content. An asset is mapped to a blob container in the Azure Storage account and the files in the asset are stored as blobs in that container. To publish the program so your customers can view the stream you must create an OnDemand locator for the associated asset. Having this locator will enable you to build a streaming URL that you can provide to your clients.
+
+A channel supports up to three concurrently running programs so you can create multiple archives of the same incoming stream. This allows you to publish and archive different parts of an event as needed. For example, your business requirement is to archive 6 hours of a program, but to broadcast only last 10 minutes. To accomplish this, you need to create two concurrently running programs. One program is set to archive 6 hours of the event but the program is not published. The other program is set to archive for 10 minutes and this program is published.
+
+You should not reuse existing programs for new events. Instead, create and start a new program for each event as described in the Programming Live Streaming Applications section.
+
+Start the program when you are ready to start streaming and archiving. Stop the program whenever you want to stop streaming and archiving the event. 
+
+To delete archived content, stop and delete the program and then delete the associated asset. An asset cannot be deleted if it is used by a program; the program must be deleted first. 
+
+Even after you stop and delete the program, the users would be able to stream your archived content as a video on demand, for as long as you do not delete the asset.
+
+If you do want to retain the archived content, but not have it available for streaming, delete the streaming locator.
+
+
+###Streaming Endpoint
+
+A **Streaming Endpoint** represents a streaming service that can deliver content directly to a client player application, or to a Content Delivery Network (CDN) for further distribution. The outbound stream from a streaming endpoint service can be a live stream, or a video on demand asset in your Media Services account. In addition, you can control the capacity of the Streaming Endpoint service to handle growing bandwidth needs by adjusting streaming reserved units. When using [dynamic packaging](media-services-dynamic-packaging-overview.md) you need to allocate at least one reserved unit. For more information, see [How to Scale a Media Service](media-services-manage-origins.md#scale_streaming_endpoints).
+
+##Working with Channels that Receive Multi-bitrate Live Stream from On-premises Encoders
+
+For more information, see [Working with Channels that Receive Multi-bitrate Live Stream from On-premises Encoders
+](media-services-manage-channels-overview.md). 
+
+
 [live-overview]: ./media/media-services-overview/media-services-live-streaming-current.png