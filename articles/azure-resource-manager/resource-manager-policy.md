--- conflicted
+++ resolved
@@ -13,21 +13,12 @@
 ms.topic: article
 ms.tgt_pltfrm: na
 ms.workload: na
-<<<<<<< HEAD
-ms.date: 12/07/2016
-ms.author: gauravbh;tomfitz
-
----
-# Use Policy to manage resources and control access
-Azure Resource Manager enables you to control access through custom policies. With policies, you can prevent users in your organization from breaking conventions that are needed to manage your organization's resources. 
-=======
 ms.date: 02/10/2017
 ms.author: tomfitz
 
 ---
 # Resource policy overview
 Resource policies enable you to establish conventions for resources in your organization. By defining conventions, you can control costs and more easily manage your resources. For example, you can specify that only certain types of virtual machines are allowed, or you can require that all resources have a particular tag. Policies are inherited by all child resources. So, if a policy is applied to a resource group, it is applicable to all the resources in that resource group.
->>>>>>> e8cfaf0d
 
 There are two concepts to understand about policies:
 
@@ -36,45 +27,7 @@
 
 This topic focuses on policy definition. For information about policy assignment, see [Assign and manage policies](resource-manager-policy-create-assign.md).
 
-<<<<<<< HEAD
-The following example shows a policy you can use to limit where resources are deployed:
-
-```json
-{
-  "properties": {
-    "parameters": {
-      "listOfAllowedLocations": {
-        "type": "array",
-        "metadata": {
-          "description": "An array of permitted locations for resources.",
-          "strongType": "location",
-          "displayName": "List of locations"
-        }
-      }
-    },
-    "displayName": "Geo-compliance policy template",
-    "description": "This policy enables you to restrict the locations your organization can specify when deploying resources. Use to enforce your geo-compliance requirements.",
-    "policyRule": {
-      "if": {
-        "not": {
-          "field": "location",
-          "in": "[parameters('listOfAllowedLocations')]"
-        }
-      },
-      "then": {
-        "effect": "deny"
-      }
-    }
-  }
-}
-```
-
-Basically, a policy contains the following sections:
-
-**Parameters:** values that are specified when the policy is assigned.
-=======
 Azure provides some built-in policy definitions that may reduce the number of policies you have to define. If a built-in policy definition works for your scenario, use that definition when assigning to a scope.
->>>>>>> e8cfaf0d
 
 Policies are evaluated when creating and updating resources (PUT and PATCH operations).
 
@@ -83,64 +36,8 @@
 > 
 > 
 
-<<<<<<< HEAD
-## Parameters
-From API version 2016-12-01, you can use parameters in your policy definition. Using parameters helps simplify your policy management by reducing the number of policy definitions. You provide values to the parameters when assigning the policy.
-
-You declare parameters when you create policy definitions.
-
-    "parameters": {
-      "listOfLocations": {
-        "type": "array",
-        "metadata": {
-          "description": "An array of permitted locations for resources.",
-          "displayName": "List Of Locations"
-        }
-      }
-    }
-
-The type of a parameter can be either string or array. The metadata property is used for tools like Azure portal to display user-friendly information. 
-
-In the policy rule, you can reference the parameters similar to what you do in templates. For example: 
-        
-    { 
-        "field" : "location",
-        "in" : "[parameters(listOfLocations)]"
-    }
-
-## Logical operators
-The supported logical operators along with the syntax are:
-
-| Operator Name | Syntax |
-|:--- |:--- |
-| Not |"not" : {&lt;condition  or operator &gt;} |
-| And |"allOf" : [ {&lt;condition  or operator &gt;},{&lt;condition  or operator &gt;}] |
-| Or |"anyOf" : [ {&lt;condition  or operator &gt;},{&lt;condition  or operator &gt;}] |
-
-Resource Manager enables you to specify complex logic in your policy through nested operators. For example, you can deny resource creation in a particular location for a specified resource type. An example of nested operators is in this topic.
-
-## Conditions
-A condition evaluates whether a **field** or **source** meets certain criteria. The supported condition names and syntax are:
-
-| Condition Name | Syntax |
-|:--- |:--- |
-| Equals |"equals" : "&lt;value&gt;" |
-| Like |"like" : "&lt;value&gt;" |
-| Contains |"contains" : "&lt;value&gt;" |
-| In |"in" : [ "&lt;value1&gt;","&lt;value2&gt;" ] |
-| ContainsKey |"containsKey" : "&lt;keyName&gt;" |
-| Exists |"exists" : "&lt;bool&gt;" |
-
-### Fields
-Conditions are formed by using fields and sources. A field represents properties in the resource request payload that is used to describe the state of the resource. A source represents characteristics of the request itself. 
-
-The following fields and sources are supported:
-
-Fields: **name**, **kind**, **type**, **location**, **tags**, **tags.***, and **property alias**. 
-=======
 ## How is it different from RBAC?
 There are a few key differences between policy and role-based access control (RBAC). RBAC focuses on **user** actions at different scopes. For example, you are added to the contributor role for a resource group at the desired scope, so you can make changes to that resource group. Policy focuses on **resource** properties during deployment. For example, through policies, you can control the types of resources that can be provisioned or restrict the locations in which the resources can be provisioned. Unlike RBAC, policy is a default allow and explicit deny system. 
->>>>>>> e8cfaf0d
 
 To use policies, you must be authenticated through RBAC. Specifically, your account needs the:
 
@@ -172,67 +69,11 @@
           "strongType": "location",
           "displayName": "Allowed locations"
         }
-<<<<<<< HEAD
-    ]
-
-Currently, the supported aliases are:
-
-| Alias name | Description |
-| --- | --- |
-| {resourceType}/sku.name |Supported resource types are: Microsoft.Compute/virtualMachines,<br />Microsoft.Storage/storageAccounts,<br />Microsoft.Web/serverFarms,<br /> Microsoft.Scheduler/jobcollections,<br />Microsoft.DocumentDB/databaseAccounts,<br />Microsoft.Cache/Redis,<br />Microsoft.CDN/profiles |
-| {resourceType}/sku.family |Supported resource type is Microsoft.Cache/Redis |
-| {resourceType}/sku.capacity |Supported resource type is Microsoft.Cache/Redis |
-| Microsoft.Compute/virtualMachines/imagePublisher | |
-| Microsoft.Compute/virtualMachines/imageOffer | |
-| Microsoft.Compute/virtualMachines/imageSku | |
-| Microsoft.Compute/virtualMachines/imageVersion | |
-| Microsoft.Storage/storageAccounts/accessTier | |
-| Microsoft.Storage/storageAccounts/enableBlobEncryption | |
-| Microsoft.Cache/Redis/enableNonSslPort | |
-| Microsoft.Cache/Redis/shardCount | |
-| Microsoft.SQL/servers/version | |
-| Microsoft.SQL/servers/databases/requestedServiceObjectiveId | |
-| Microsoft.SQL/servers/databases/requestedServiceObjectiveName | |
-| Microsoft.SQL/servers/databases/edition | |
-| Microsoft.SQL/servers/databases/elasticPoolName | |
-| Microsoft.SQL/servers/elasticPools/dtu | |
-| Microsoft.SQL/servers/elasticPools/edition | |
-
-
-## Effect
-Policy supports three types of effect - **deny**, **audit**, and **append**. 
-
-* Deny generates an event in the audit log and fails the request
-* Audit generates an event in audit log but does not fail the request
-* Append adds the defined set of fields to the request 
-
-For **append**, you must provide the following details:
-
-    "effect": "append",
-    "details": [
-      {
-        "field": "field name",
-        "value": "value of the field"
-      }
-    ]
-
-The value can be either a string or a JSON format object. 
-
-
-## Policy definition examples
-Now let's look at how we define the policy to achieve the preceding scenarios.
-
-### Chargeback: require departmental tags
-The following policy denies requests that don't have a tag containing "costCenter" key.
-
-    {
-=======
       }
     },
     "displayName": "Allowed locations",
     "description": "This policy enables you to restrict the locations your organization can specify when deploying resources.",
     "policyRule": {
->>>>>>> e8cfaf0d
       "if": {
         "not": {
           "field": "location",
@@ -334,37 +175,6 @@
 
 When using the **like** condition, you can provide a wildcard (*) in the value.
 
-<<<<<<< HEAD
-For api-version use *2016-04-01* or *2016-12-01* . Include a request body similar to the following example:
-
-    {
-      "properties": {
-        "parameters": {
-          "listOfAllowedLocations": {
-            "type": "array",
-            "metadata": {
-              "description": "An array of permitted locations for resources.",
-              "strongType": "location",
-              "displayName": "List Of Locations"
-            }
-          }
-        },
-        "displayName": "Geo-compliance policy template",
-        "description": "This policy enables you to restrict the locations your organization can specify when deploying resources. Use to enforce your geo-compliance requirements.",
-        "policyRule": {
-          "if": {
-            "not": {
-              "field": "location",
-              "in": "[parameters('listOfAllowedLocations')]"
-            }
-          },
-          "then": {
-            "effect": "deny"
-          }
-        }
-      }
-    }
-=======
 ### Fields
 Conditions are formed by using fields. A field represents properties in the resource request payload that is used to describe the state of the resource.  
 
@@ -406,7 +216,6 @@
 * **Append** adds the defined set of fields to the request 
 
 For **append**, you must provide the following details:
->>>>>>> e8cfaf0d
 
 ```json
 "effect": "append",
@@ -422,32 +231,14 @@
 
 ## Policy examples
 
-<<<<<<< HEAD
-The {policy-assignment} is the name of the policy assignment. For api-version use *2016-04-01* or *2016-12-01* (for parameters). 
-=======
 The following topics contain policy examples:
->>>>>>> e8cfaf0d
 
 * For examples of tag polices, see [Apply resource policies for tags](resource-manager-policy-tags.md).
 * For examples of storage policies, see [Apply resource policies to storage accounts](resource-manager-policy-storage.md).
 * For examples of virtual machine policies, see [Apply resource policies to Linux VMs](../virtual-machines/virtual-machines-linux-policy.md?toc=%2fazure%2fazure-resource-manager%2ftoc.json) and [Apply resource policies to Windows VMs](../virtual-machines/virtual-machines-windows-policy.md?toc=%2fazure%2fazure-resource-manager%2ftoc.json)
 
-<<<<<<< HEAD
-    {
-      "properties":{
-        "displayName":"West US only policy assignment on the subscription ",
-        "description":"Resources can only be provisioned in West US regions",
-        "parameters": {
-             "listOfAllowedLocations": { "value": ["West US", "West US 2"] }
-         },
-        "policyDefinitionId":"/subscriptions/########/providers/Microsoft.Authorization/policyDefinitions/testdefinition",
-        "scope":"/subscriptions/########-####-####-####-############"
-      },
-    }
-=======
 ### Allowed resource locations
 To specify which locations are allowed, see the example in the [Policy definition structure](#policy-definition-structure) section. To assign this policy definition, use the built-in policy with the resource ID `/providers/Microsoft.Authorization/policyDefinitions/e56962a6-4747-49cd-b67b-bf8b01975c4c`.
->>>>>>> e8cfaf0d
 
 ### Not allowed resource locations
 To specify which locations are not allowed, use the following policy definition:
