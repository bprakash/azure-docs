---
title: Move Azure resources to new subscription or resource group | Microsoft Docs
description: Use Azure Resource Manager to move resources to a new resource group or subscription.
services: azure-resource-manager
documentationcenter: ''
author: tfitzmac
manager: timlt
editor: tysonn

ms.assetid: ab7d42bd-8434-4026-a892-df4a97b60a9b
ms.service: azure-resource-manager
ms.workload: multiple
ms.tgt_pltfrm: na
ms.devlang: na
ms.topic: article
ms.date: 03/29/2017
ms.author: tomfitz

---
# Move resources to new resource group or subscription
This topic shows you how to move resources to either a new subscription or a new resource group in the same subscription. You can use the portal, PowerShell, Azure CLI, or the REST API to move resource. The move operations in this topic are available to you without any assistance from Azure support.

When moving resources, both the source group and the target group are locked during the operation. Write and delete operations are blocked on the resource groups until the move completes. This lock means you cannot add, update, or delete resources in the resource groups, but it does not mean the resources are frozen. For example, if you move a SQL Server and its database to a new resource group, an application that uses the database experiences no downtime. It can still read and write to the database. 

You cannot change the location of the resource. Moving a resource only moves it to a new resource group. The new resource group may have a different location, but that does not change the location of the resource.

> [!NOTE]
> This article describes how to move resources within an existing Azure account offering. If you actually want to change your Azure account offering (such as upgrading from pay-as-you-go to pre-pay) while continuing to work with your existing resources, see [Switch your Azure subscription to another offer](../billing/billing-how-to-switch-azure-offer.md). 
> 
> 

## Checklist before moving resources
There are some important steps to perform before moving a resource. By verifying these conditions, you can avoid errors.

1. The source and destination subscriptions must exist within the same [Active Directory tenant](../active-directory/active-directory-howto-tenant.md). To check that both subscriptions have the same tenant ID, use Azure PowerShell or Azure CLI.

  For Azure PowerShell, use:

  ```powershell
  (Get-AzureRmSubscription -SubscriptionName "Example Subscription").TenantId
  ```

  For Azure CLI 2.0, use:

  ```azurecli
  az account show --subscription "Example Subscription" --query tenantId
  ```

  If the tenant IDs for the source and destination subscriptions are not the same, you can attempt to change the directory for the subscription. However, this option is only available to Service Administrators who are signed in with a Microsoft account (not an organizational account). To attempt changing the directory, log in to the [classic portal](https://manage.windowsazure.com/), and select **Settings**, and select the subscription. If the **Edit Directory** icon is available, select it to change the associated Active Directory. 

  ![edit directory](./media/resource-group-move-resources/edit-directory.png) 

  If that icon is not available, you must contact support to move the resources to a new tenant.

2. The service must enable the ability to move resources. This topic lists which services enable moving resources and which services do not enable moving resources.
3. The destination subscription must be registered for the resource provider of the resource being moved. If not, you receive an error stating that the **subscription is not registered for a resource type**. You might encounter this problem when moving a resource to a new subscription, but that subscription has never been used 
   with that resource type. To learn how to check the registration status and register resource providers, see [Resource providers and types](resource-manager-supported-services.md#resource-providers-and-types).

## When to call support
You can move most resources through the self-service operations shown in this topic. Use the self-service operations to:

* Move Resource Manager resources.
* Move classic resources according to the [classic deployment limitations](#classic-deployment-limitations). 

Call support when you need to:

* Move your resources to a new Azure account (and Active Directory tenant).
* Move classic resources but are having trouble with the limitations.

## Services that enable move
For now, the services that enable moving to both a new resource group and subscription are:

* API Management
* App Service apps (web apps) - see [App Service limitations](#app-service-limitations)
* Automation
* Batch
* Bing Maps
* CDN
* Cloud Services - see [Classic deployment limitations](#classic-deployment-limitations)
* Cognitive Services
* Content Moderator
* Data Catalog
* Data Factory
* Data Lake Analytics
* Data Lake Store
* DNS
* DocumentDB
* Event Hubs
* HDInsight clusters - see [HDInsight limitations](#hdinsight-limitations)
* IoT Hubs
* Key Vault 
* Load Balancers
* Logic Apps
* Machine Learning
* Media Services
* Mobile Engagement
* Notification Hubs
* Operational Insights
* Operations Management
* Power BI
* Redis Cache
* Scheduler
* Search
* Server Management
* Service Bus
* Service Fabric
* Storage
* Storage (classic) - see [Classic deployment limitations](#classic-deployment-limitations)
* Stream Analytics
* SQL Database server - The database and server must reside in the same resource group. When you move a SQL server, all its databases are also moved.
* Traffic Manager
* Virtual Machines - Does not support move to a new subscription when its certificates are stored in a Key Vault
* Virtual Machines (classic) - see [Classic deployment limitations](#classic-deployment-limitations)
* Virtual Networks - Currently, a peered Virtual Network cannot be moved until VNet peering has been disabled. Once disabled, the Virtual Network can be moved successfully and the VNet peering can be enabled.
* VPN Gateway 

 
## Services that do not enable move
The services that currently do not enable moving a resource are:

* AD Hybrid Health Service
* Application Gateway
* Application Insights
* BizTalk Services
* Container Service
* Express Route
* DevTest Labs - Move to new resource group in same subscription is enabled, but cross subscription move is not enabled.
* Dynamics LCS
* Recovery Services vault - also do not move the Compute, Network, and Storage resources associated with the Recovery Services vault, see [Recovery Services limitations](#recovery-services-limitations).
* Security
* Virtual Machines with certificate stored in Key Vault
* Virtual Machines with Managed Disks
* Availability sets with Virtual Machines with Managed Disks
* Virtual Machine Scale Sets with Managed Disks
* Managed Disks
* Images created from Managed Disks
* Snapshots created from Managed Disks
* Virtual Machines Scale Sets
* Virtual Networks (classic) - see [Classic deployment limitations](#classic-deployment-limitations)
<<<<<<< HEAD
* VPN Gateway
=======
>>>>>>> 7e3cc73e
* Virtual Machines created from Marketplace resources - cannot be moved across subscriptions. Resource needs to be deprovisioned in the current subscription and deployed again in the new subscription

## App Service limitations
When working with App Service apps, you cannot move only an App Service plan. To move App Service apps, your options are:

* Move the App Service plan and all other App Service resources in that resource group to a new resource group that does not already have App Service resources. This requirement means you must move even the App Service resources that are not associated with the App Service plan. 
* Move the apps to a different resource group, but keep all App Service plans in the original resource group.

If your original resource group also includes an Application Insights resource, you cannot move that resource because Application Insights does not currently enable the move operation. If you include the Application Insights resource when moving App Service apps, the entire move operation fails. However, the Application Insights and App Service plan do not need to reside in the same resource group as the app for the app to function correctly.

For example, if your resource group contains:

* **web-a** which is associated with **plan-a** and **app-insights-a**
* **web-b** which is associated with **plan-b** and **app-insights-b**

Your options are:

* Move **web-a**, **plan-a**, **web-b**, and **plan-b**
* Move **web-a** and **web-b**
* Move **web-a**
* Move **web-b**

All other combinations involve either moving a resource type that can't move (Application Insights) or leaving behind a resource type that can't be left behind when moving an App Service plan (any type of App Service resource).

If your web app resides in a different resource group than its App Service plan but you want to move both to a new resource group, you must perform the move in two steps. For example:

* **web-a** resides in **web-group**
* **plan-a** resides in **plan-group**
* You want **web-a** and **plan-a** to reside in **combined-group**

To accomplish this move, perform two separate move operations in the following sequence:

1. Move the **web-a** to **plan-group**
2. Move **web-a** and **plan-a** to **combined-group**.

You can move an App Service Certificate to a new resource group or subscription without any issues. However, if your web app includes an SSL certificate that you purchased externally and uploaded to the app, you must delete the certificate before moving the web app. For example, you can perform the following steps:

1. Delete the uploaded certificate from the web app
2. Move the web app
3. Upload the certificate to the web app

## Recovery Services limitations
Move is not enabled for Storage, Network, or Compute resources used to set up disaster recovery with Azure Site Recovery. 

For example, suppose you have set up replication of your on-premises machines to a storage account (Storage1) and want the protected machine to come up after failover to Azure as a virtual machine (VM1) attached to a virtual network (Network1). You cannot move any of these Azure resources - Storage1, VM1, and Network1 - across resource groups within the same subscription or across subscriptions.

## HDInsight limitations

You can move HDInsight clusters to a new subscription or resource group. However, you cannot move across subscriptions the networking resources linked to the HDInsight cluster (such as the virtual network, NIC, or load balancer). In addition, you cannot move to a new resource group a NIC that is attached to a virtual machine for the cluster.

When moving an HDInsight cluster to a new subscription, first move other resources (like the storage account). Then, move the HDInsight cluster by itself.

## Classic deployment limitations
The options for moving resources deployed through the classic model differ based on whether you are moving the resources within a subscription or to a new subscription. 

### Same subscription
When moving resources from one resource group to another resource group within the same subscription, the following restrictions apply:

* Virtual networks (classic) cannot be moved.
* Virtual machines (classic) must be moved with the cloud service. 
* Cloud service can only be moved when the move includes all its virtual machines.
* Only one cloud service can be moved at a time.
* Only one storage account (classic) can be moved at a time.
* Storage account (classic) cannot be moved in the same operation with a virtual machine or a cloud service.

To move classic resources to a new resource group within the same subscription, use the standard move operations through the [portal](#use-portal), [Azure PowerShell](#use-powershell), [Azure CLI](#use-azure-cli), or [REST API](#use-rest-api). You use the same operations as you use for moving Resource Manager resources.

### New subscription
When moving resources to a new subscription, the following restrictions apply:

* All classic resources in the subscription must be moved in the same operation.
* The target subscription must not contain any other classic resources.
* The move can only be requested through a separate REST API for classic moves. The standard Resource Manager move commands do not work when moving classic resources to a new subscription.

To move classic resources to a new subscription, use either the portal or REST operations that are specific to classic resources. For information about moving classic resources through the portal, see [Use portal](#use-portal). To use REST, perform the following steps:

1. Check if the source subscription can participate in a cross-subscription move. Use the following operation:

  ```HTTP   
  POST https://management.azure.com/subscriptions/{sourceSubscriptionId}/providers/Microsoft.ClassicCompute/validateSubscriptionMoveAvailability?api-version=2016-04-01
  ```
   
     In the request body, include:

  ```json 
  {
    "role": "source"
  }
  ```
  
     The response for the validation operation is in the following format:

  ```json 
  {
    "status": "{status}",
    "reasons": [
      "reason1",
      "reason2"
    ]
  }
  ```

2. Check if the destination subscription can participate in a cross-subscription move. Use the following operation:

  ```HTTP 
  POST https://management.azure.com/subscriptions/{destinationSubscriptionId}/providers/Microsoft.ClassicCompute/validateSubscriptionMoveAvailability?api-version=2016-04-01
  ```

     In the request body, include:

  ```json 
  {
    "role": "target"
  }
  ```
   
     The response is in the same format as the source subscription validation.
3. If both subscriptions pass validation, move all classic resources from one subscription to another subscription with the following operation:

  ```HTTP 
  POST https://management.azure.com/subscriptions/{subscription-id}/providers/Microsoft.ClassicCompute/moveSubscriptionResources?api-version=2016-04-01
  ```

    In the request body, include:

  ```json 
  {
    "target": "/subscriptions/{target-subscription-id}"
  }
  ```

The operation may run for several minutes. 

## Use portal
To move resources, select the resource group containing those resources, and then select the **Move** button.

![move resources](./media/resource-group-move-resources/select-move.png)

Select whether you are moving the resources to a new resource group or a new subscription.

Select the resources to move and the destination resource group. Acknowledge that you need to update scripts for these resources and select **OK**. If you selected the edit subscription icon in the previous step, you must also select the destination subscription.

![select destination](./media/resource-group-move-resources/select-destination.png)

In **Notifications**, you see that the move operation is running.

![show move status](./media/resource-group-move-resources/show-status.png)

When it has completed, you are notified of the result.

![show move result](./media/resource-group-move-resources/show-result.png)

## Use PowerShell
To move existing resources to another resource group or subscription, use the `Move-AzureRmResource` command.

The first example shows how to move one resource to a new resource group.

```powershell
$resource = Get-AzureRmResource -ResourceName ExampleApp -ResourceGroupName OldRG
Move-AzureRmResource -DestinationResourceGroupName NewRG -ResourceId $resource.ResourceId
```

The second example shows how to move multiple resources to a new resource group.

```powershell
$webapp = Get-AzureRmResource -ResourceGroupName OldRG -ResourceName ExampleSite
$plan = Get-AzureRmResource -ResourceGroupName OldRG -ResourceName ExamplePlan
Move-AzureRmResource -DestinationResourceGroupName NewRG -ResourceId $webapp.ResourceId, $plan.ResourceId
```

To move to a new subscription, include a value for the `DestinationSubscriptionId` parameter.

You are asked to confirm that you want to move the specified resources.

```powershell
Confirm
Are you sure you want to move these resources to the resource group
'/subscriptions/{guid}/resourceGroups/newRG' the resources:

/subscriptions/{guid}/resourceGroups/destinationgroup/providers/Microsoft.Web/serverFarms/exampleplan
/subscriptions/{guid}/resourceGroups/destinationgroup/providers/Microsoft.Web/sites/examplesite
[Y] Yes  [N] No  [S] Suspend  [?] Help (default is "Y"): y
```

## Use Azure CLI 2.0
To move existing resources to another resource group or subscription, use the `az resource move` command. Provide the resource IDs of the resources to move. You can get resource IDs with the following command:

```azurecli
az resource show -g sourceGroup -n storagedemo --resource-type "Microsoft.Storage/storageAccounts" --query id
```

The following example shows how to move a storage account to a new resource group. In the `--ids` parameter, provide a space-separated list of the resource IDs to move.

```azurecli
az resource move --destination-group newgroup --ids "/subscriptions/{guid}/resourceGroups/sourceGroup/providers/Microsoft.Storage/storageAccounts/storagedemo"
```

To move to a new subscription, provide the `--destination-subscription-id` parameter.

## Use Azure CLI 1.0
To move existing resources to another resource group or subscription, use the `azure resource move` command. Provide the resource IDs of the resources to move. You can get resource IDs with the following command:

```azurecli
azure resource list -g sourceGroup --json
```

Which returns the following format:

```azurecli
[
  {
    "id": "/subscriptions/{guid}/resourceGroups/sourceGroup/providers/Microsoft.Storage/storageAccounts/storagedemo",
    "name": "storagedemo",
    "type": "Microsoft.Storage/storageAccounts",
    "location": "southcentralus",
    "tags": {},
    "kind": "Storage",
    "sku": {
      "name": "Standard_RAGRS",
      "tier": "Standard"
    }
  }
]
```

The following example shows how to move a storage account to a new resource group. In the `-i` parameter, provide a comma-separated list of the resource IDs to move.

```azurecli
azure resource move -i "/subscriptions/{guid}/resourceGroups/sourceGroup/providers/Microsoft.Storage/storageAccounts/storagedemo" -d "destinationGroup"
```

You are asked to confirm that you want to move the specified resource.

## Use REST API
To move existing resources to another resource group or subscription, run:

```HTTP
POST https://management.azure.com/subscriptions/{source-subscription-id}/resourcegroups/{source-resource-group-name}/moveResources?api-version={api-version} 
```

In the request body, you specify the target resource group and the resources to move. For more information about the move REST operation, see [Move resources](https://msdn.microsoft.com/library/azure/mt218710.aspx).

## Next steps
* To learn about PowerShell cmdlets for managing your subscription, see [Using Azure PowerShell with Resource Manager](powershell-azure-resource-manager.md).
* To learn about Azure CLI commands for managing your subscription, see [Using the Azure CLI with Resource Manager](xplat-cli-azure-resource-manager.md).
* To learn about portal features for managing your subscription, see [Using the Azure portal to manage resources](resource-group-portal.md).
* To learn about applying a logical organization to your resources, see [Using tags to organize your resources](resource-group-using-tags.md).
<|MERGE_RESOLUTION|>--- conflicted
+++ resolved
@@ -137,10 +137,6 @@
 * Snapshots created from Managed Disks
 * Virtual Machines Scale Sets
 * Virtual Networks (classic) - see [Classic deployment limitations](#classic-deployment-limitations)
-<<<<<<< HEAD
-* VPN Gateway
-=======
->>>>>>> 7e3cc73e
 * Virtual Machines created from Marketplace resources - cannot be moved across subscriptions. Resource needs to be deprovisioned in the current subscription and deployed again in the new subscription
 
 ## App Service limitations
