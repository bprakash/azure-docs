---
title: Move Azure resources to new subscription or resource group | Microsoft Docs
description: Use Azure Resource Manager to move resources to a new resource group or subscription.
services: azure-resource-manager
documentationcenter: ''
author: tfitzmac
manager: timlt
editor: tysonn

ms.assetid: ab7d42bd-8434-4026-a892-df4a97b60a9b
ms.service: azure-resource-manager
ms.workload: multiple
ms.tgt_pltfrm: na
ms.devlang: na
ms.topic: article
<<<<<<< HEAD
ms.date: 03/29/2017
=======
ms.date: 04/10/2017
>>>>>>> a42dbad0
ms.author: tomfitz

---
# Move resources to new resource group or subscription
This topic shows you how to move resources to either a new subscription or a new resource group in the same subscription. You can use the portal, PowerShell, Azure CLI, or the REST API to move resource. The move operations in this topic are available to you without any assistance from Azure support.

When moving resources, both the source group and the target group are locked during the operation. Write and delete operations are blocked on the resource groups until the move completes. This lock means you cannot add, update, or delete resources in the resource groups, but it does not mean the resources are frozen. For example, if you move a SQL Server and its database to a new resource group, an application that uses the database experiences no downtime. It can still read and write to the database. 

You cannot change the location of the resource. Moving a resource only moves it to a new resource group. The new resource group may have a different location, but that does not change the location of the resource.

> [!NOTE]
> This article describes how to move resources within an existing Azure account offering. If you actually want to change your Azure account offering (such as upgrading from pay-as-you-go to pre-pay) while continuing to work with your existing resources, see [Switch your Azure subscription to another offer](../billing/billing-how-to-switch-azure-offer.md). 
> 
> 

## Checklist before moving resources
There are some important steps to perform before moving a resource. By verifying these conditions, you can avoid errors.

1. The source and destination subscriptions must exist within the same [Azure Active Directory tenant](../active-directory/active-directory-howto-tenant.md). To check that both subscriptions have the same tenant ID, use Azure PowerShell or Azure CLI.

  For Azure PowerShell, use:

  ```powershell
  (Get-AzureRmSubscription -SubscriptionName "Example Subscription").TenantId
  ```

  For Azure CLI 2.0, use:

  ```azurecli
  az account show --subscription "Example Subscription" --query tenantId
  ```

  If the tenant IDs for the source and destination subscriptions are not the same, you can attempt to change the directory for the subscription. However, this option is only available to Service Administrators who are signed in with a Microsoft account (not an organizational account). To attempt changing the directory, log in to the [classic portal](https://manage.windowsazure.com/), and select **Settings**, and select the subscription. If the **Edit Directory** icon is available, select it to change the associated Azure Active Directory. 

  ![edit directory](./media/resource-group-move-resources/edit-directory.png) 

  If that icon is not available, you must contact support to move the resources to a new tenant.

2. The service must enable the ability to move resources. This topic lists which services enable moving resources and which services do not enable moving resources.
3. The destination subscription must be registered for the resource provider of the resource being moved. If not, you receive an error stating that the **subscription is not registered for a resource type**. You might encounter this problem when moving a resource to a new subscription, but that subscription has never been used 
   with that resource type. To learn how to check the registration status and register resource providers, see [Resource providers and types](resource-manager-supported-services.md#resource-providers-and-types).

## When to call support
You can move most resources through the self-service operations shown in this topic. Use the self-service operations to:

* Move Resource Manager resources.
* Move classic resources according to the [classic deployment limitations](#classic-deployment-limitations). 

Call support when you need to:

* Move your resources to a new Azure account (and Azure Active Directory tenant).
* Move classic resources but are having trouble with the limitations.

## Services that enable move
For now, the services that enable moving to both a new resource group and subscription are:

* API Management
* App Service apps (web apps) - see [App Service limitations](#app-service-limitations)
* Application Insights
* Automation
* Batch
* Bing Maps
* CDN
* Cloud Services - see [Classic deployment limitations](#classic-deployment-limitations)
* Cognitive Services
* Content Moderator
* Data Catalog
* Data Factory
* Data Lake Analytics
* Data Lake Store
* DNS
* Azure Cosmos DB
* Event Hubs
* HDInsight clusters - see [HDInsight limitations](#hdinsight-limitations)
* IoT Hubs
* Key Vault 
* Load Balancers
* Logic Apps
* Machine Learning
* Media Services
* Mobile Engagement
* Notification Hubs
* Operational Insights
* Operations Management
* Power BI
* Redis Cache
* Scheduler
* Search
* Server Management
* Service Bus
* Service Fabric
* Storage
* Storage (classic) - see [Classic deployment limitations](#classic-deployment-limitations)
* Stream Analytics
* SQL Database server - The database and server must reside in the same resource group. When you move a SQL server, all its databases are also moved.
* Traffic Manager
* Virtual Machines - Does not support move to a new subscription when its certificates are stored in a Key Vault
* Virtual Machines (classic) - see [Classic deployment limitations](#classic-deployment-limitations)
<<<<<<< HEAD
=======
* Virtual Machine Scale Sets
>>>>>>> a42dbad0
* Virtual Networks - Currently, a peered Virtual Network cannot be moved until VNet peering has been disabled. Once disabled, the Virtual Network can be moved successfully and the VNet peering can be enabled.
* VPN Gateway 

 
## Services that do not enable move
The services that currently do not enable moving a resource are:

* AD Hybrid Health Service
* Application Gateway
* Availability sets with Virtual Machines with Managed Disks
* BizTalk Services
* Container Service
* Express Route
* DevTest Labs - Move to new resource group in same subscription is enabled, but cross subscription move is not enabled.
* Dynamics LCS
* Images created from Managed Disks
* Managed Disks
* Managed Applications
* Recovery Services vault - also do not move the Compute, Network, and Storage resources associated with the Recovery Services vault, see [Recovery Services limitations](#recovery-services-limitations).
* Security
* Snapshots created from Managed Disks
* Virtual Machines with certificate stored in Key Vault
* Virtual Machines with Managed Disks
<<<<<<< HEAD
* Availability sets with Virtual Machines with Managed Disks
* Virtual Machine Scale Sets with Managed Disks
* Managed Disks
* Images created from Managed Disks
* Snapshots created from Managed Disks
* Virtual Machines Scale Sets
=======
>>>>>>> a42dbad0
* Virtual Networks (classic) - see [Classic deployment limitations](#classic-deployment-limitations)
* Virtual Machines created from Marketplace resources - cannot be moved across subscriptions. Resource needs to be deprovisioned in the current subscription and deployed again in the new subscription

## App Service limitations
When working with App Service apps, you cannot move only an App Service plan. To move App Service apps, your options are:

* Move the App Service plan and all other App Service resources in that resource group to a new resource group that does not already have App Service resources. This requirement means you must move even the App Service resources that are not associated with the App Service plan. 
* Move the apps to a different resource group, but keep all App Service plans in the original resource group.

App Service plan do not need to reside in the same resource group as the app for the app to function correctly.

For example, if your resource group contains:

* **web-a** which is associated with **plan-a**
* **web-b** which is associated with **plan-b**

Your options are:

* Move **web-a**, **plan-a**, **web-b**, and **plan-b**
* Move **web-a** and **web-b**
* Move **web-a**
* Move **web-b**

All other combinations involve leaving behind a resource type that can't be left behind when moving an App Service plan (any type of App Service resource).

If your web app resides in a different resource group than its App Service plan but you want to move both to a new resource group, you must perform the move in two steps. For example:

* **web-a** resides in **web-group**
* **plan-a** resides in **plan-group**
* You want **web-a** and **plan-a** to reside in **combined-group**

To accomplish this move, perform two separate move operations in the following sequence:

1. Move the **web-a** to **plan-group**
2. Move **web-a** and **plan-a** to **combined-group**.

You can move an App Service Certificate to a new resource group or subscription without any issues. However, if your web app includes an SSL certificate that you purchased externally and uploaded to the app, you must delete the certificate before moving the web app. For example, you can perform the following steps:

1. Delete the uploaded certificate from the web app
2. Move the web app
3. Upload the certificate to the web app

## Recovery Services limitations
Move is not enabled for Storage, Network, or Compute resources used to set up disaster recovery with Azure Site Recovery. 

For example, suppose you have set up replication of your on-premises machines to a storage account (Storage1) and want the protected machine to come up after failover to Azure as a virtual machine (VM1) attached to a virtual network (Network1). You cannot move any of these Azure resources - Storage1, VM1, and Network1 - across resource groups within the same subscription or across subscriptions.

## HDInsight limitations

You can move HDInsight clusters to a new subscription or resource group. However, you cannot move across subscriptions the networking resources linked to the HDInsight cluster (such as the virtual network, NIC, or load balancer). In addition, you cannot move to a new resource group a NIC that is attached to a virtual machine for the cluster.

When moving an HDInsight cluster to a new subscription, first move other resources (like the storage account). Then, move the HDInsight cluster by itself.

## Classic deployment limitations
The options for moving resources deployed through the classic model differ based on whether you are moving the resources within a subscription or to a new subscription. 

### Same subscription
When moving resources from one resource group to another resource group within the same subscription, the following restrictions apply:

* Virtual networks (classic) cannot be moved.
* Virtual machines (classic) must be moved with the cloud service. 
* Cloud service can only be moved when the move includes all its virtual machines.
* Only one cloud service can be moved at a time.
* Only one storage account (classic) can be moved at a time.
* Storage account (classic) cannot be moved in the same operation with a virtual machine or a cloud service.

To move classic resources to a new resource group within the same subscription, use the standard move operations through the [portal](#use-portal), [Azure PowerShell](#use-powershell), [Azure CLI](#use-azure-cli), or [REST API](#use-rest-api). You use the same operations as you use for moving Resource Manager resources.

### New subscription
When moving resources to a new subscription, the following restrictions apply:

* All classic resources in the subscription must be moved in the same operation.
* The target subscription must not contain any other classic resources.
* The move can only be requested through a separate REST API for classic moves. The standard Resource Manager move commands do not work when moving classic resources to a new subscription.

To move classic resources to a new subscription, use the REST operations that are specific to classic resources. To use REST, perform the following steps:

1. Check if the source subscription can participate in a cross-subscription move. Use the following operation:

  ```HTTP   
  POST https://management.azure.com/subscriptions/{sourceSubscriptionId}/providers/Microsoft.ClassicCompute/validateSubscriptionMoveAvailability?api-version=2016-04-01
  ```
   
     In the request body, include:

  ```json 
  {
    "role": "source"
  }
  ```
  
     The response for the validation operation is in the following format:

  ```json 
  {
    "status": "{status}",
    "reasons": [
      "reason1",
      "reason2"
    ]
  }
  ```

2. Check if the destination subscription can participate in a cross-subscription move. Use the following operation:

  ```HTTP 
  POST https://management.azure.com/subscriptions/{destinationSubscriptionId}/providers/Microsoft.ClassicCompute/validateSubscriptionMoveAvailability?api-version=2016-04-01
  ```

     In the request body, include:

  ```json 
  {
    "role": "target"
  }
  ```
   
     The response is in the same format as the source subscription validation.
3. If both subscriptions pass validation, move all classic resources from one subscription to another subscription with the following operation:

  ```HTTP 
  POST https://management.azure.com/subscriptions/{subscription-id}/providers/Microsoft.ClassicCompute/moveSubscriptionResources?api-version=2016-04-01
  ```

    In the request body, include:

  ```json 
  {
    "target": "/subscriptions/{target-subscription-id}"
  }
  ```

The operation may run for several minutes. 

## Use portal
To move resources, select the resource group containing those resources, and then select the **Move** button.

![move resources](./media/resource-group-move-resources/select-move.png)

Select whether you are moving the resources to a new resource group or a new subscription.

Select the resources to move and the destination resource group. Acknowledge that you need to update scripts for these resources and select **OK**. If you selected the edit subscription icon in the previous step, you must also select the destination subscription.

![select destination](./media/resource-group-move-resources/select-destination.png)

In **Notifications**, you see that the move operation is running.

![show move status](./media/resource-group-move-resources/show-status.png)

When it has completed, you are notified of the result.

![show move result](./media/resource-group-move-resources/show-result.png)

## Use PowerShell
To move existing resources to another resource group or subscription, use the `Move-AzureRmResource` command.

The first example shows how to move one resource to a new resource group.

```powershell
$resource = Get-AzureRmResource -ResourceName ExampleApp -ResourceGroupName OldRG
Move-AzureRmResource -DestinationResourceGroupName NewRG -ResourceId $resource.ResourceId
```

The second example shows how to move multiple resources to a new resource group.

```powershell
$webapp = Get-AzureRmResource -ResourceGroupName OldRG -ResourceName ExampleSite
$plan = Get-AzureRmResource -ResourceGroupName OldRG -ResourceName ExamplePlan
Move-AzureRmResource -DestinationResourceGroupName NewRG -ResourceId $webapp.ResourceId, $plan.ResourceId
```

To move to a new subscription, include a value for the `DestinationSubscriptionId` parameter.

You are asked to confirm that you want to move the specified resources.

```powershell
Confirm
Are you sure you want to move these resources to the resource group
'/subscriptions/{guid}/resourceGroups/newRG' the resources:

/subscriptions/{guid}/resourceGroups/destinationgroup/providers/Microsoft.Web/serverFarms/exampleplan
/subscriptions/{guid}/resourceGroups/destinationgroup/providers/Microsoft.Web/sites/examplesite
[Y] Yes  [N] No  [S] Suspend  [?] Help (default is "Y"): y
```

## Use Azure CLI 2.0
To move existing resources to another resource group or subscription, use the `az resource move` command. Provide the resource IDs of the resources to move. You can get resource IDs with the following command:

```azurecli
az resource show -g sourceGroup -n storagedemo --resource-type "Microsoft.Storage/storageAccounts" --query id
```

The following example shows how to move a storage account to a new resource group. In the `--ids` parameter, provide a space-separated list of the resource IDs to move.

```azurecli
az resource move --destination-group newgroup --ids "/subscriptions/{guid}/resourceGroups/sourceGroup/providers/Microsoft.Storage/storageAccounts/storagedemo"
```

To move to a new subscription, provide the `--destination-subscription-id` parameter.

## Use Azure CLI 1.0
To move existing resources to another resource group or subscription, use the `azure resource move` command. Provide the resource IDs of the resources to move. You can get resource IDs with the following command:

```azurecli
azure resource list -g sourceGroup --json
```

Which returns the following format:

```azurecli
[
  {
    "id": "/subscriptions/{guid}/resourceGroups/sourceGroup/providers/Microsoft.Storage/storageAccounts/storagedemo",
    "name": "storagedemo",
    "type": "Microsoft.Storage/storageAccounts",
    "location": "southcentralus",
    "tags": {},
    "kind": "Storage",
    "sku": {
      "name": "Standard_RAGRS",
      "tier": "Standard"
    }
  }
]
```

The following example shows how to move a storage account to a new resource group. In the `-i` parameter, provide a comma-separated list of the resource IDs to move.

```azurecli
azure resource move -i "/subscriptions/{guid}/resourceGroups/sourceGroup/providers/Microsoft.Storage/storageAccounts/storagedemo" -d "destinationGroup"
```

You are asked to confirm that you want to move the specified resource.

## Use REST API
To move existing resources to another resource group or subscription, run:

```HTTP
POST https://management.azure.com/subscriptions/{source-subscription-id}/resourcegroups/{source-resource-group-name}/moveResources?api-version={api-version} 
```

In the request body, you specify the target resource group and the resources to move. For more information about the move REST operation, see [Move resources](https://msdn.microsoft.com/library/azure/mt218710.aspx).

## Next steps
* To learn about PowerShell cmdlets for managing your subscription, see [Using Azure PowerShell with Resource Manager](powershell-azure-resource-manager.md).
* To learn about Azure CLI commands for managing your subscription, see [Using the Azure CLI with Resource Manager](xplat-cli-azure-resource-manager.md).
* To learn about portal features for managing your subscription, see [Using the Azure portal to manage resources](resource-group-portal.md).
* To learn about applying a logical organization to your resources, see [Using tags to organize your resources](resource-group-using-tags.md).
<|MERGE_RESOLUTION|>--- conflicted
+++ resolved
@@ -13,11 +13,7 @@
 ms.tgt_pltfrm: na
 ms.devlang: na
 ms.topic: article
-<<<<<<< HEAD
-ms.date: 03/29/2017
-=======
 ms.date: 04/10/2017
->>>>>>> a42dbad0
 ms.author: tomfitz
 
 ---
@@ -116,10 +112,7 @@
 * Traffic Manager
 * Virtual Machines - Does not support move to a new subscription when its certificates are stored in a Key Vault
 * Virtual Machines (classic) - see [Classic deployment limitations](#classic-deployment-limitations)
-<<<<<<< HEAD
-=======
 * Virtual Machine Scale Sets
->>>>>>> a42dbad0
 * Virtual Networks - Currently, a peered Virtual Network cannot be moved until VNet peering has been disabled. Once disabled, the Virtual Network can be moved successfully and the VNet peering can be enabled.
 * VPN Gateway 
 
@@ -143,15 +136,6 @@
 * Snapshots created from Managed Disks
 * Virtual Machines with certificate stored in Key Vault
 * Virtual Machines with Managed Disks
-<<<<<<< HEAD
-* Availability sets with Virtual Machines with Managed Disks
-* Virtual Machine Scale Sets with Managed Disks
-* Managed Disks
-* Images created from Managed Disks
-* Snapshots created from Managed Disks
-* Virtual Machines Scale Sets
-=======
->>>>>>> a42dbad0
 * Virtual Networks (classic) - see [Classic deployment limitations](#classic-deployment-limitations)
 * Virtual Machines created from Marketplace resources - cannot be moved across subscriptions. Resource needs to be deprovisioned in the current subscription and deployed again in the new subscription
 
