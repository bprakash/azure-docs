---
title: Move Azure resources to new subscription or resource group | Microsoft Docs
description: Use Azure Resource Manager to move resources to a new resource group or subscription.
services: azure-resource-manager
documentationcenter: ''
author: tfitzmac
manager: timlt
editor: tysonn

ms.assetid: ab7d42bd-8434-4026-a892-df4a97b60a9b
ms.service: azure-resource-manager
ms.workload: multiple
ms.tgt_pltfrm: na
ms.devlang: na
ms.topic: article
<<<<<<< HEAD
ms.date: 01/03/2017
=======
ms.date: 01/31/2017
>>>>>>> e8cfaf0d
ms.author: tomfitz

---
# Move resources to new resource group or subscription
This topic shows you how to move resources to either a new subscription or a new resource group in the same subscription. You can use the portal, PowerShell, Azure CLI, or the REST API to move resource. The move operations in this topic are available to you without any assistance from Azure support.

When moving resources, both the source group and the target group are locked during the operation. Write and delete operations are blocked on the resource groups until the move completes. This lock means you cannot add, update, or delete resources in the resource groups, but it does not mean the resources are frozen. For example, if you move a SQL Server and its database to a new resource group, an application that uses the database experiences no downtime. It can still read and write to the database. 

You cannot change the location of the resource. Moving a resource only moves it to a new resource group. The new resource group may have a different location, but that does not change the location of the resource.

> [!NOTE]
> This article describes how to move resources within an existing Azure account offering. If you actually want to change your Azure account offering (such as upgrading from pay-as-you-go to pre-pay) while continuing to work with your existing resources, see [Switch your Azure subscription to another offer](../billing/billing-how-to-switch-azure-offer.md). 
> 
> 

## Checklist before moving resources
There are some important steps to perform before moving a resource. By verifying these conditions, you can avoid errors.

1. The source and destination subscriptions must exist within the same [Active Directory tenant](../active-directory/active-directory-howto-tenant.md). To check that both subscriptions have the same tenant ID, use Azure PowerShell or Azure CLI.

  For Azure PowerShell, use:

  ```powershell
  (Get-AzureRmSubscription -SubscriptionName "Example Subscription").TenantId
  ```

  For Azure CLI 2.0 (Preview), use:

  ```azurecli
  az account show --subscription "Example Subscription" --query tenantId
  ```

  If the tenant IDs for the source and destination subscriptions are not the same, you can attempt to change the directory for the subscription. However, this option is only available to Service Administrators who are signed in with a Microsoft account (not an organizational account). To attempt changing the directory, log in to the [classic portal](https://manage.windowsazure.com/), and select **Settings**, and select the subscription. If the **Edit Directory** icon is available, select it to change the associated Active Directory. 

  ![edit directory](./media/resource-group-move-resources/edit-directory.png) 

  If that icon is not available, you must contact support to move the resources to a new tenant.

2. The service must enable the ability to move resources. This topic lists which services enable moving resources and which services do not enable moving resources.
3. The destination subscription must be registered for the resource provider of the resource being moved. If not, you receive an error stating that the **subscription is not registered for a resource type**. You might encounter this problem when moving a resource to a new subscription, but that subscription has never been used 
   with that resource type. To learn how to check the registration status and register resource providers, see [Resource providers and types](resource-manager-supported-services.md#resource-providers-and-types).

## When to call support
You can move most resources through the self-service operations shown in this topic. Use the self-service operations to:

* Move Resource Manager resources.
* Move classic resources according to the [classic deployment limitations](#classic-deployment-limitations). 

Call support when you need to:

* Move your resources to a new Azure account (and Active Directory tenant).
* Move classic resources but are having trouble with the limitations.

## Services that enable move
For now, the services that enable moving to both a new resource group and subscription are:

* API Management
* App Service apps (web apps) - see [App Service limitations](#app-service-limitations)
* Automation
* Batch
* Bing Maps
* CDN
* Cloud Services - see [Classic deployment limitations](#classic-deployment-limitations)
* Cognitive Services
* Container Service
* Content Moderator
* Data Catalog
* Data Factory
* Data Lake Analytics
* Data Lake Store
* DNS
* DocumentDB
* Event Hubs
* HDInsight clusters - see [HDInsight limitations](#hdinsight-limitations)
* IoT Hubs
* Key Vault 
* Load Balancers
* Logic Apps
* Machine Learning
* Media Services
* Mobile Engagement
* Notification Hubs
* Operational Insights
* Operations Management
* Power BI
* Redis Cache
* Scheduler
* Search
* Server Management
* Service Bus
* Service Fabric
* Storage
* Storage (classic) - see [Classic deployment limitations](#classic-deployment-limitations)
* Stream Analytics
* SQL Database server - The database and server must reside in the same resource group. When you move a SQL server, all its databases are also moved.
* Traffic Manager
* Virtual Machines - Does not support move to a new subscription when its certificates are stored in a Key Vault
* Virtual Machines (classic) - see [Classic deployment limitations](#classic-deployment-limitations)
* Virtual Networks

> [!NOTE] 
> Currently a Virtual Network containing a VPN Gateway cannot be moved until the Gateway has been removed temporarily. Once removed, the Virtual Network can be moved successfully and the Gateway can be created.
>
 
## Services that do not enable move
The services that currently do not enable moving a resource are:

* AD Hybrid Health Service
* Application Gateway
* Application Insights
* BizTalk Services
* Express Route
* DevTest Labs - Move to new resource group in same subscription is enabled, but cross subscription move is not enabled.
* Dynamics LCS
* Recovery Services vault - also do not move the Compute, Network, and Storage resources associated with the Recovery Services vault, see [Recovery Services limitations](#recovery-services-limitations).
* Security
* Virtual Machines with certificate stored in Key Vault
* Virtual Machines Scale Sets
* Virtual Networks (classic) - see [Classic deployment limitations](#classic-deployment-limitations)
* VPN Gateway

## App Service limitations
When working with App Service apps, you cannot move only an App Service plan. To move App Service apps, your options are:

* Move the App Service plan and all other App Service resources in that resource group to a new resource group that does not already have App Service resources. This requirement means you must move even the App Service resources that are not associated with the App Service plan. 
* Move the apps to a different resource group, but keep all App Service plans in the original resource group.

If your original resource group also includes an Application Insights resource, you cannot move that resource because Application Insights does not currently enable the move operation. If you include the Application Insights resource when moving App Service apps, the entire move operation fails. However, the Application Insights and App Service plan do not need to reside in the same resource group as the app for the app to function correctly.

For example, if your resource group contains:

* **web-a** which is associated with **plan-a** and **app-insights-a**
* **web-b** which is associated with **plan-b** and **app-insights-b**

Your options are:

* Move **web-a**, **plan-a**, **web-b**, and **plan-b**
* Move **web-a** and **web-b**
* Move **web-a**
* Move **web-b**

All other combinations involve either moving a resource type that can't move (Application Insights) or leaving behind a resource type that can't be left behind when moving an App Service plan (any type of App Service resource).

If your web app resides in a different resource group than its App Service plan but you want to move both to a new resource group, you must perform the move in two steps. For example:

* **web-a** resides in **web-group**
* **plan-a** resides in **plan-group**
* You want **web-a** and **plan-a** to reside in **combined-group**

To accomplish this move, perform two separate move operations in the following sequence:

1. Move the **web-a** to **plan-group**
2. Move **web-a** and **plan-a** to **combined-group**.

You can move an App Service Certificate to a new resource group or subscription without any issues. However, if your web app includes an SSL certificate that you purchased externally and uploaded to the app, you must delete the certificate before moving the web app. For example, you can perform the following steps:

1. Delete the uploaded certificate from the web app
2. Move the web app
3. Upload the certificate to the web app

## Recovery Services limitations
Move is not enabled for Storage, Network, or Compute resources used to set up disaster recovery with Azure Site Recovery. 

For example, suppose you have set up replication of your on-premises machines to a storage account (Storage1) and want the protected machine to come up after failover to Azure as a virtual machine (VM1) attached to a virtual network (Network1). You cannot move any of these Azure resources - Storage1, VM1, and Network1 - across resource groups within the same subscription or across subscriptions.

## HDInsight limitations

You can move HDInsight clusters to a new subscription or resource group. However, you cannot move across subscriptions the networking resources linked to the HDInsight cluster (such as the virtual network, NIC, or load balancer). In addition, you cannot move to a new resource group a NIC that is attached to a virtual machine for the cluster.

When moving an HDInsight cluster to a new subscription, first move other resources (like the storage account). Then, move the HDInsight cluster by itself.

## Classic deployment limitations
The options for moving resources deployed through the classic model differ based on whether you are moving the resources within a subscription or to a new subscription. 

### Same subscription
When moving resources from one resource group to another resource group within the same subscription, the following restrictions apply:

* Virtual networks (classic) cannot be moved.
* Virtual machines (classic) must be moved with the cloud service. 
* Cloud service can only be moved when the move includes all its virtual machines.
* Only one cloud service can be moved at a time.
* Only one storage account (classic) can be moved at a time.
* Storage account (classic) cannot be moved in the same operation with a virtual machine or a cloud service.

To move classic resources to a new resource group within the same subscription, use the standard move operations through the [portal](#use-portal), [Azure PowerShell](#use-powershell), [Azure CLI](#use-azure-cli), or [REST API](#use-rest-api). You use the same operations as you use for moving Resource Manager resources.

### New subscription
When moving resources to a new subscription, the following restrictions apply:

* All classic resources in the subscription must be moved in the same operation.
* The target subscription must not contain any other classic resources.
* The move can only be requested through a separate REST API for classic moves. The standard Resource Manager move commands do not work when moving classic resources to a new subscription.

To move classic resources to a new subscription, use either the portal or REST operations that are specific to classic resources. For information about moving classic resources through the portal, see [Use portal](#use-portal). To use REST, perform the following steps:

1. Check if the source subscription can participate in a cross-subscription move. Use the following operation:

<<<<<<< HEAD
  ```   
=======
  ```HTTP   
>>>>>>> e8cfaf0d
  POST https://management.azure.com/subscriptions/{sourceSubscriptionId}/providers/Microsoft.ClassicCompute/validateSubscriptionMoveAvailability?api-version=2016-04-01
  ```
   
     In the request body, include:

<<<<<<< HEAD
  ``` 
=======
  ```json 
>>>>>>> e8cfaf0d
  {
    "role": "source"
  }
  ```
  
     The response for the validation operation is in the following format:

<<<<<<< HEAD
  ``` 
=======
  ```json 
>>>>>>> e8cfaf0d
  {
    "status": "{status}",
    "reasons": [
      "reason1",
      "reason2"
    ]
  }
  ```

2. Check if the destination subscription can participate in a cross-subscription move. Use the following operation:

<<<<<<< HEAD
  ``` 
=======
  ```HTTP 
>>>>>>> e8cfaf0d
  POST https://management.azure.com/subscriptions/{destinationSubscriptionId}/providers/Microsoft.ClassicCompute/validateSubscriptionMoveAvailability?api-version=2016-04-01
  ```

     In the request body, include:

<<<<<<< HEAD
  ``` 
=======
  ```json 
>>>>>>> e8cfaf0d
  {
    "role": "target"
  }
  ```
   
     The response is in the same format as the source subscription validation.
3. If both subscriptions pass validation, move all classic resources from one subscription to another subscription with the following operation:

<<<<<<< HEAD
  ``` 
=======
  ```HTTP 
>>>>>>> e8cfaf0d
  POST https://management.azure.com/subscriptions/{subscription-id}/providers/Microsoft.ClassicCompute/moveSubscriptionResources?api-version=2016-04-01
  ```

    In the request body, include:

<<<<<<< HEAD
  ``` 
=======
  ```json 
>>>>>>> e8cfaf0d
  {
    "target": "/subscriptions/{target-subscription-id}"
  }
  ```

The operation may run for several minutes. 

## Use portal
To move resources, select the resource group containing those resources, and then select the **Move** button.

![move resources](./media/resource-group-move-resources/select-move.png)

Select whether you are moving the resources to a new resource group or a new subscription.

Select the resources to move and the destination resource group. Acknowledge that you need to update scripts for these resources and select **OK**. If you selected the edit subscription icon in the previous step, you must also select the destination subscription.

![select destination](./media/resource-group-move-resources/select-destination.png)

In **Notifications**, you see that the move operation is running.

![show move status](./media/resource-group-move-resources/show-status.png)

When it has completed, you are notified of the result.

![show move result](./media/resource-group-move-resources/show-result.png)

## Use PowerShell
To move existing resources to another resource group or subscription, use the `Move-AzureRmResource` command.

The first example shows how to move one resource to a new resource group.

```powershell
$resource = Get-AzureRmResource -ResourceName ExampleApp -ResourceGroupName OldRG
Move-AzureRmResource -DestinationResourceGroupName NewRG -ResourceId $resource.ResourceId
```

The second example shows how to move multiple resources to a new resource group.

```powershell
$webapp = Get-AzureRmResource -ResourceGroupName OldRG -ResourceName ExampleSite
$plan = Get-AzureRmResource -ResourceGroupName OldRG -ResourceName ExamplePlan
Move-AzureRmResource -DestinationResourceGroupName NewRG -ResourceId $webapp.ResourceId, $plan.ResourceId
```

To move to a new subscription, include a value for the `DestinationSubscriptionId` parameter.

You are asked to confirm that you want to move the specified resources.

```powershell
Confirm
Are you sure you want to move these resources to the resource group
'/subscriptions/{guid}/resourceGroups/newRG' the resources:

/subscriptions/{guid}/resourceGroups/destinationgroup/providers/Microsoft.Web/serverFarms/exampleplan
/subscriptions/{guid}/resourceGroups/destinationgroup/providers/Microsoft.Web/sites/examplesite
[Y] Yes  [N] No  [S] Suspend  [?] Help (default is "Y"): y
```

## Use Azure CLI 2.0 (Preview)
To move existing resources to another resource group or subscription, use the `az resource move` command. Provide the resource IDs of the resources to move. You can get resource IDs with the following command:

```azurecli
<<<<<<< HEAD
azure resource list -g sourceGroup --json
=======
az resource show -g sourceGroup -n storagedemo --resource-type "Microsoft.Storage/storageAccounts" --query id
>>>>>>> e8cfaf0d
```

The following example shows how to move a storage account to a new resource group. In the `--ids` parameter, provide a space-separated list of the resource IDs to move.

```azurecli
<<<<<<< HEAD
[
  {
    "id": "/subscriptions/{guid}/resourceGroups/sourceGroup/providers/Microsoft.Storage/storageAccounts/storagedemo",
    "name": "storagedemo",
    "type": "Microsoft.Storage/storageAccounts",
    "location": "southcentralus",
    "tags": {},
    "kind": "Storage",
    "sku": {
      "name": "Standard_RAGRS",
      "tier": "Standard"
    }
  }
]
=======
az resource move --destination-group newgroup --ids "/subscriptions/{guid}/resourceGroups/sourceGroup/providers/Microsoft.Storage/storageAccounts/storagedemo"
>>>>>>> e8cfaf0d
```

To move to a new subscription, provide the `--destination-subscription-id` parameter.

## Use Azure CLI 1.0
To move existing resources to another resource group or subscription, use the `azure resource move` command. Provide the resource IDs of the resources to move. You can get resource IDs with the following command:

```azurecli
azure resource list -g sourceGroup --json
```

Which returns the following format:

```azurecli
<<<<<<< HEAD
=======
[
  {
    "id": "/subscriptions/{guid}/resourceGroups/sourceGroup/providers/Microsoft.Storage/storageAccounts/storagedemo",
    "name": "storagedemo",
    "type": "Microsoft.Storage/storageAccounts",
    "location": "southcentralus",
    "tags": {},
    "kind": "Storage",
    "sku": {
      "name": "Standard_RAGRS",
      "tier": "Standard"
    }
  }
]
```

The following example shows how to move a storage account to a new resource group. In the `-i` parameter, provide a comma-separated list of the resource IDs to move.

```azurecli
>>>>>>> e8cfaf0d
azure resource move -i "/subscriptions/{guid}/resourceGroups/sourceGroup/providers/Microsoft.Storage/storageAccounts/storagedemo" -d "destinationGroup"
```

You are asked to confirm that you want to move the specified resource.

## Use REST API
To move existing resources to another resource group or subscription, run:

<<<<<<< HEAD
```
=======
```HTTP
>>>>>>> e8cfaf0d
POST https://management.azure.com/subscriptions/{source-subscription-id}/resourcegroups/{source-resource-group-name}/moveResources?api-version={api-version} 
```

In the request body, you specify the target resource group and the resources to move. For more information about the move REST operation, see [Move resources](https://msdn.microsoft.com/library/azure/mt218710.aspx).

## Next steps
* To learn about PowerShell cmdlets for managing your subscription, see [Using Azure PowerShell with Resource Manager](powershell-azure-resource-manager.md).
* To learn about Azure CLI commands for managing your subscription, see [Using the Azure CLI with Resource Manager](xplat-cli-azure-resource-manager.md).
* To learn about portal features for managing your subscription, see [Using the Azure portal to manage resources](resource-group-portal.md).
* To learn about applying a logical organization to your resources, see [Using tags to organize your resources](resource-group-using-tags.md).
<|MERGE_RESOLUTION|>--- conflicted
+++ resolved
@@ -13,11 +13,7 @@
 ms.tgt_pltfrm: na
 ms.devlang: na
 ms.topic: article
-<<<<<<< HEAD
-ms.date: 01/03/2017
-=======
 ms.date: 01/31/2017
->>>>>>> e8cfaf0d
 ms.author: tomfitz
 
 ---
@@ -215,21 +211,13 @@
 
 1. Check if the source subscription can participate in a cross-subscription move. Use the following operation:
 
-<<<<<<< HEAD
-  ```   
-=======
   ```HTTP   
->>>>>>> e8cfaf0d
   POST https://management.azure.com/subscriptions/{sourceSubscriptionId}/providers/Microsoft.ClassicCompute/validateSubscriptionMoveAvailability?api-version=2016-04-01
   ```
    
      In the request body, include:
 
-<<<<<<< HEAD
-  ``` 
-=======
   ```json 
->>>>>>> e8cfaf0d
   {
     "role": "source"
   }
@@ -237,11 +225,7 @@
   
      The response for the validation operation is in the following format:
 
-<<<<<<< HEAD
-  ``` 
-=======
   ```json 
->>>>>>> e8cfaf0d
   {
     "status": "{status}",
     "reasons": [
@@ -253,21 +237,13 @@
 
 2. Check if the destination subscription can participate in a cross-subscription move. Use the following operation:
 
-<<<<<<< HEAD
-  ``` 
-=======
   ```HTTP 
->>>>>>> e8cfaf0d
   POST https://management.azure.com/subscriptions/{destinationSubscriptionId}/providers/Microsoft.ClassicCompute/validateSubscriptionMoveAvailability?api-version=2016-04-01
   ```
 
      In the request body, include:
 
-<<<<<<< HEAD
-  ``` 
-=======
   ```json 
->>>>>>> e8cfaf0d
   {
     "role": "target"
   }
@@ -276,21 +252,13 @@
      The response is in the same format as the source subscription validation.
 3. If both subscriptions pass validation, move all classic resources from one subscription to another subscription with the following operation:
 
-<<<<<<< HEAD
-  ``` 
-=======
   ```HTTP 
->>>>>>> e8cfaf0d
   POST https://management.azure.com/subscriptions/{subscription-id}/providers/Microsoft.ClassicCompute/moveSubscriptionResources?api-version=2016-04-01
   ```
 
     In the request body, include:
 
-<<<<<<< HEAD
-  ``` 
-=======
   ```json 
->>>>>>> e8cfaf0d
   {
     "target": "/subscriptions/{target-subscription-id}"
   }
@@ -353,17 +321,27 @@
 To move existing resources to another resource group or subscription, use the `az resource move` command. Provide the resource IDs of the resources to move. You can get resource IDs with the following command:
 
 ```azurecli
-<<<<<<< HEAD
+az resource show -g sourceGroup -n storagedemo --resource-type "Microsoft.Storage/storageAccounts" --query id
+```
+
+The following example shows how to move a storage account to a new resource group. In the `--ids` parameter, provide a space-separated list of the resource IDs to move.
+
+```azurecli
+az resource move --destination-group newgroup --ids "/subscriptions/{guid}/resourceGroups/sourceGroup/providers/Microsoft.Storage/storageAccounts/storagedemo"
+```
+
+To move to a new subscription, provide the `--destination-subscription-id` parameter.
+
+## Use Azure CLI 1.0
+To move existing resources to another resource group or subscription, use the `azure resource move` command. Provide the resource IDs of the resources to move. You can get resource IDs with the following command:
+
+```azurecli
 azure resource list -g sourceGroup --json
-=======
-az resource show -g sourceGroup -n storagedemo --resource-type "Microsoft.Storage/storageAccounts" --query id
->>>>>>> e8cfaf0d
-```
-
-The following example shows how to move a storage account to a new resource group. In the `--ids` parameter, provide a space-separated list of the resource IDs to move.
-
-```azurecli
-<<<<<<< HEAD
+```
+
+Which returns the following format:
+
+```azurecli
 [
   {
     "id": "/subscriptions/{guid}/resourceGroups/sourceGroup/providers/Microsoft.Storage/storageAccounts/storagedemo",
@@ -378,45 +356,11 @@
     }
   }
 ]
-=======
-az resource move --destination-group newgroup --ids "/subscriptions/{guid}/resourceGroups/sourceGroup/providers/Microsoft.Storage/storageAccounts/storagedemo"
->>>>>>> e8cfaf0d
-```
-
-To move to a new subscription, provide the `--destination-subscription-id` parameter.
-
-## Use Azure CLI 1.0
-To move existing resources to another resource group or subscription, use the `azure resource move` command. Provide the resource IDs of the resources to move. You can get resource IDs with the following command:
-
-```azurecli
-azure resource list -g sourceGroup --json
-```
-
-Which returns the following format:
-
-```azurecli
-<<<<<<< HEAD
-=======
-[
-  {
-    "id": "/subscriptions/{guid}/resourceGroups/sourceGroup/providers/Microsoft.Storage/storageAccounts/storagedemo",
-    "name": "storagedemo",
-    "type": "Microsoft.Storage/storageAccounts",
-    "location": "southcentralus",
-    "tags": {},
-    "kind": "Storage",
-    "sku": {
-      "name": "Standard_RAGRS",
-      "tier": "Standard"
-    }
-  }
-]
 ```
 
 The following example shows how to move a storage account to a new resource group. In the `-i` parameter, provide a comma-separated list of the resource IDs to move.
 
 ```azurecli
->>>>>>> e8cfaf0d
 azure resource move -i "/subscriptions/{guid}/resourceGroups/sourceGroup/providers/Microsoft.Storage/storageAccounts/storagedemo" -d "destinationGroup"
 ```
 
@@ -425,11 +369,7 @@
 ## Use REST API
 To move existing resources to another resource group or subscription, run:
 
-<<<<<<< HEAD
-```
-=======
 ```HTTP
->>>>>>> e8cfaf0d
 POST https://management.azure.com/subscriptions/{source-subscription-id}/resourcegroups/{source-resource-group-name}/moveResources?api-version={api-version} 
 ```
 
