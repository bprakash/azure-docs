--- conflicted
+++ resolved
@@ -44,11 +44,7 @@
 
 <sup>1</sup> Storage account names also must be lowercase, 24 characters or less, and not have any hyphens.
 
-<<<<<<< HEAD
-If you provide a parameter for a resource name, you must provide a unique name when you deploy the resource. Optionally, you can create a variable that uses the [uniqueString()](resource-group-template-functions.md#uniquestring) function to generate a name. 
-=======
 If you provide a parameter for a resource name, you must provide a unique name when you deploy the resource. Optionally, you can create a variable that uses the [uniqueString()](resource-group-template-functions-string.md#uniquestring) function to generate a name. 
->>>>>>> a42dbad0
 
 You also might want to add a prefix or suffix to the **uniqueString** result. Modifying the unique name can help you more easily identify the resource type from the name. For example, you can generate a unique name for a storage account by using the following variable:
 
@@ -174,11 +170,7 @@
 The following information can be helpful when you work with variables:
 
 * Use variables for values that you need to use more than once in a template. If a value is used only once, a hard-coded value makes your template easier to read.
-<<<<<<< HEAD
-* You cannot use the [reference](resource-group-template-functions.md#reference) function in the **variables** section of the template. The **reference** function derives its value from the resource's runtime state. However, variables are resolved during the initial parsing of the template. Construct values that need the **reference** function directly in the **resources** or **outputs** section of the template.
-=======
 * You cannot use the [reference](resource-group-template-functions-resource.md#reference) function in the **variables** section of the template. The **reference** function derives its value from the resource's runtime state. However, variables are resolved during the initial parsing of the template. Construct values that need the **reference** function directly in the **resources** or **outputs** section of the template.
->>>>>>> a42dbad0
 * Include variables for resource names that must be unique, as described in [Resource names](#resource-names).
 * You can group variables into complex objects. Use the **variable.subentry** format to reference a value from a complex object. Grouping variables can help you track related variables. It also improves readability of the template. Here's an example:
    
