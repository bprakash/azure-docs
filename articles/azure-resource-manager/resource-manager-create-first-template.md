--- conflicted
+++ resolved
@@ -180,11 +180,7 @@
 
 ![show functions](./media/resource-manager-create-first-template/show-functions.png)
 
-<<<<<<< HEAD
-Notice that the function is surrounded by square brackets. The [resourceGroup](resource-group-template-functions.md#resourcegroup) function returns an object with a property called `location`. The resource group holds all related resources for your solution. You could hardcode the location property to a value like "Central US" but you would have to manually change the template to redeploy to a different location. Using the `resourceGroup` function, makes it easy to redeploy this template to a different resource group in a different location.
-=======
 Notice that the function is surrounded by square brackets. The [resourceGroup](resource-group-template-functions-resource.md#resourcegroup) function returns an object with a property called `location`. The resource group holds all related resources for your solution. You could hardcode the location property to a value like "Central US" but you would have to manually change the template to redeploy to a different location. Using the `resourceGroup` function, makes it easy to redeploy this template to a different resource group in a different location.
->>>>>>> a42dbad0
 
 Your template now looks like:
 
