---
title: Create and publish an Azure service catalog managed application | Microsoft Docs
description: Shows how to create an Azure managed application that is intended for members of your organization.
services: azure-resource-manager
author: ravbhatnagar
manager: rjmax

ms.service: azure-resource-manager
ms.devlang: na
ms.topic: article
ms.tgt_pltfrm: na
ms.date: 08/23/2017
ms.author: gauravbh; tomfitz
---
# Publish a managed application for internal consumption

You can create and publish Azure [managed applications](managed-application-overview.md) that are intended for members of your organization. For example, an IT department can publish managed applications that ensure compliance with organizational standards. These managed applications are available through the service catalog, not the Azure Marketplace.

To publish a managed application for the service catalog, you must:

* Create a .zip package that contains the three required template files.
* Decide which user, group, or application needs access to the resource group in the user's subscription.
* Create the managed application definition that points to the .zip package and requests access for the identity.

## Create a managed application package

The first step is to create the three required template files. Package all three files into a .zip file, and upload it to an accessible location, such as a storage account. You pass a link to this .zip file when creating the managed application definition.

* **applianceMainTemplate.json**: This file defines the Azure resources that are provisioned as part of the managed application. The template is no different than a regular Resource Manager template. For example, to create a storage account through a managed application, applianceMainTemplate.json contains:

  ```json
  {
    "$schema": "https://schema.management.azure.com/schemas/2015-01-01/deploymentTemplate.json#",
    "contentVersion": "1.0.0.0",
    "parameters": {
        "storageAccountNamePrefix": {
            "type": "string"
        }
    },
    "resources": [
        {
            "type": "Microsoft.Storage/storageAccounts",
            "name": "[concat(parameters('storageAccountNamePrefix'), uniqueString(resourceGroup().id))]",
            "apiVersion": "2016-01-01",
            "location": "[resourceGroup().location]",
            "sku": {
                "name": "Standard_LRS"
            },
            "kind": "Storage",
            "properties": {}
        }
    ],
    "outputs": {}
  }
  ```

* **mainTemplate.json**: Users deploy this template when creating the managed application. It defines the managed application resource, which is a Microsoft.Solutions/appliances resource type. This file contains all the parameters you need for the resources in applianceMainTemplate.json.

  You set two important properties in this template. First, the **applianceDefinitionId** property is the ID of the managed application definition. You create the definition later in this topic. When setting this value, you must decide which subscription and resource group to use for storing the managed application definitions. And, you must decide on a name for the definition. The ID is in the format:

  `/subscriptions/<subscription-id>/resourceGroups/<resource-group-name>/providers/Microsoft.Solutions/applianceDefinitions/<definition-name>`

  Second, the **managedResourceGroupId** property is the ID of the resource group where the Azure resources are created. You can assign a value for this resource group name or let the user provide a name. The format of the ID is:

  `/subscriptions/<subscription-id>/resourceGroups/<resoure-group-name>`.

  The following example shows a mainTemplate.json file. It specifies a resource group for the deployed resources. The definition ID is set to use a definition named **storageApp** in a resource group named **managedApplicationGroup**. You can change these values to use different names. Provide your own subscription ID in the definition ID.

  ```json
  {
    "$schema": "https://schema.management.azure.com/schemas/2015-01-01/deploymentTemplate.json#",
    "contentVersion": "1.0.0.0",
    "parameters": {
        "storageAccountNamePrefix": {
            "type": "string"
        }
    },
    "variables": {
        "managedRGId": "[concat(resourceGroup().id,'-application-resources')]",
        "managedAppName": "[concat('managedStorage', uniqueString(resourceGroup().id))]"
    },
    "resources": [
        {
            "type": "Microsoft.Solutions/appliances",
            "name": "[variables('managedAppName')]",
            "apiVersion": "2016-09-01-preview",
            "location": "[resourceGroup().location]",
            "kind": "ServiceCatalog",
            "properties": {
                "managedResourceGroupId": "[variables('managedRGId')]",
                "applianceDefinitionId": "/subscriptions/<subscription-id>/resourceGroups/managedApplicationGroup/providers/Microsoft.Solutions/applianceDefinitions/storageApp",
                "parameters": {
                    "storageAccountNamePrefix": {
                        "value": "[parameters('storageAccountNamePrefix')]"
                    }
                }
            }
        }
    ]
  }
  ```

* **applianceCreateUiDefinition.json**: The Azure portal uses this file to generate the user interface for users who create the managed application. You define how users provide input for each parameter. You can use options like a drop-down list, text box, password box, and other input tools. To learn how to create a UI definition file for a managed application, see [Get started with CreateUiDefinition](managed-application-createuidefinition-overview.md).

The following example shows an applianceCreateUiDefinition.json file that enables users to specify the storage account name prefix through a textbox.

```json
{
    "$schema": "https://schema.management.azure.com/schemas/0.1.2-preview/CreateUIDefinition.MultiVm.json",
    "handler": "Microsoft.Compute.MultiVm",
    "version": "0.1.2-preview",
    "parameters": {
        "basics": [
            {
                "name": "storageAccounts",
                "type": "Microsoft.Common.TextBox",
                "label": "Storage account name prefix",
                "defaultValue": "storage",
                "toolTip": "Provide a value that is used for the prefix of your storage account. Limit to 11 characters.",
                "constraints": {
                    "required": true,
                    "regex": "^[a-z0-9A-Z]{1,11}$",
                    "validationMessage": "Only alphanumeric characters are allowed, and the value must be 1-11 characters long."
                },
                "visible": true
            }
        ],
        "steps": [],
        "outputs": {
            "storageAccountNamePrefix": "[basics('storageAccounts')]"
        }
    }
}
```

After all the needed files are ready, package them as a .zip file. The three files must be at the root level of the .zip file. If you put them in a folder, you receive an error when creating the managed application definition that states the required files are not present. Upload the package to an accessible location from where it can be consumed. The remainder of this article assumes the .zip file exists in a publicly accessible storage blob container.

## Create an Azure Active Directory user group or application

The second step is to select a user group or application for managing the resources on behalf of the customer. This user group or application has permissions on the managed resource group according to the role that is assigned. The role can be any built-in Role-Based Access Control (RBAC) role like Owner or Contributor. You also can give an individual user permission to manage the resources, but typically you assign this permission to a user group. To create a new Active Directory user group, see [Create a group and add members in Azure Active Directory](../active-directory/active-directory-groups-create-azure-portal.md).

You need the object ID of the user group to use for managing the resources. The following example shows how to get the object ID from the group's display name:

```azurecli-interactive
az ad group show --group exampleGroupName
```

The example command returns the following output:

```azurecli
{
    "displayName": "exampleGroupName",
    "mail": null,
    "objectId": "9aabd3ad-3716-4242-9d8e-a85df479d5d9",
    "objectType": "Group",
    "securityEnabled": true
}
```

To retrieve just the object ID, use:

```azurecli-interactive
groupid=$(az ad group show --group exampleGroupName --query objectId --output tsv)
```

## Get the role definition ID

Next, you need the role definition ID of the RBAC built-in role you want to grant access to the user, user group, or application. Typically, you use the Owner or Contributor or Reader role. The following command shows how to get the role definition ID for the Owner role:

<<<<<<< HEAD
```azurecli-interactive
az role definition list --name owner
=======
```azurecli
az role definition list --name Owner
>>>>>>> bada4d3e
```

That command returns the following output:

```azurecli
{
    "id": "/subscriptions/<subscription-id>/providers/Microsoft.Authorization/roleDefinitions/8e3af657-a8ff-443c-a75c-2fe8c4bcb635",
    "name": "8e3af657-a8ff-443c-a75c-2fe8c4bcb635",
    "properties": {
      "assignableScopes": [
        "/"
      ],
      "description": "Lets you manage everything, including access to resources.",
      "permissions": [
        {
          "actions": [
            "*"
         ],
         "notActions": []
        }
      ],
      "roleName": "Owner",
      "type": "BuiltInRole"
    },
    "type": "Microsoft.Authorization/roleDefinitions"
}
```

You need the value of the "name" property from the preceding example. You can retrieve just that property with:

```azurecli-interactive
roleid=$(az role definition list --name Owner --query [].name --output tsv)
```

## Create the managed application definition

If you do not already have a resource group for storing your managed application definition, create one now:

```azurecli-interactive
az group create --name managedApplicationGroup --location westcentralus
```

Now, create the managed application definition resource.

```azurecli-interactive
az managedapp definition create \
  --name storageApp \
  --location "westcentralus" \
  --resource-group managedApplicationGroup \
  --lock-level ReadOnly \
  --display-name myteststorageapp \
  --description storageapp \
  --authorizations "$groupid:$roleid" \
  --package-file-uri <uri-path-to-zip-file>
```

The parameters used in the preceding example are:

* **resource-group**: The name of the resource group where the managed application definition is created.
* **lock-level**: The type of lock placed on the managed resource group. It prevents the customer from performing undesirable operations on this resource group. Currently, ReadOnly is the only supported lock level. When ReadOnly is specified, the customer can only read the resources present in the managed resource group.
* **authorizations**: Describes the principal ID and the role definition ID that are used to grant permission to the managed resource group. It's specified in the format of `<principalId>:<roleDefinitionId>`. Multiple values also can be specified for this property. If multiple values are needed, they should be specified in the form `<principalId1>:<roleDefinitionId1> <principalId2>:<roleDefinitionId2>`. Multiple values are separated by a space.
* **package-file-uri**: The location of the managed application package that contains the template files, which can be an Azure Storage blob.

## Next steps

* For an introduction to managed applications, see [Managed application overview](managed-application-overview.md).
* For examples of the files, see [Managed application samples](https://github.com/Azure/azure-managedapp-samples/tree/master/samples).
* For information about consuming a Service Catalog managed application, see [Consume a Service Catalog managed application](managed-application-consumption.md).
* For information about publishing managed applications to the Azure Marketplace, see [Azure managed applications in the Marketplace](managed-application-author-marketplace.md).
* For information about consuming a managed application from the Marketplace, see [Consume Azure managed applications in the Marketplace](managed-application-consume-marketplace.md).
* To learn how to create a UI definition file for a managed application, see [Get started with CreateUiDefinition](managed-application-createuidefinition-overview.md).<|MERGE_RESOLUTION|>--- conflicted
+++ resolved
@@ -167,13 +167,9 @@
 
 Next, you need the role definition ID of the RBAC built-in role you want to grant access to the user, user group, or application. Typically, you use the Owner or Contributor or Reader role. The following command shows how to get the role definition ID for the Owner role:
 
-<<<<<<< HEAD
+
 ```azurecli-interactive
 az role definition list --name owner
-=======
-```azurecli
-az role definition list --name Owner
->>>>>>> bada4d3e
 ```
 
 That command returns the following output:
