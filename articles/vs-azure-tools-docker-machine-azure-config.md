<properties
   pageTitle="Create Docker hosts in Azure with Docker Machine | Microsoft Azure"
   description="Describes use of Docker Machine to create docker hosts in Azure."
   services="azure-container-service"
   documentationCenter="na"
   authors="allclark"
   manager="douge"
   editor="" />
<tags
   ms.service="multiple"
   ms.devlang="dotnet"
   ms.topic="article"
   ms.tgt_pltfrm="na"
   ms.workload="multiple"
<<<<<<< HEAD
   ms.date="06/06/2016"
=======
   ms.date="06/08/2016"
>>>>>>> b39df844
   ms.author="allclark;stevelas" />

# Create Docker Hosts in Azure with Docker-Machine

Running [Docker](https://www.docker.com/) containers requires a host VM running the docker daemon.
<<<<<<< HEAD
This topic describes how to use the [docker-machine](https://docs.docker.com/machine/) command
to create new Linux VMs, configured with the Docker daemon, running in Azure. 
=======
This topic describes how to use the [docker-machine](https://docs.docker.com/machine/) command to create new Linux VMs, configured with the Docker daemon, running in Azure. 
>>>>>>> b39df844

**Note:** 
- *This article depends on docker-machine version 0.7.0 or greater*
- *Windows Containers will be supported through docker-machine in the near future*

## Create VMs with Docker Machine

Create docker host VMs in Azure with the `docker-machine create` command using the `azure` driver. 

<<<<<<< HEAD
The Azure driver will need your subscription id. You can use the [Azure CLI](xplat-cli-install.md)
=======
The Azure driver will need your subscription ID. You can use the [Azure CLI](xplat-cli-install.md)
>>>>>>> b39df844
or the [Azure Portal](https://portal.azure.com) to retrieve your Azure Subscription. 

**Using the Azure Portal**
- Select Subscriptions from the left navigation page, and copy to subscription id.

**Using the Azure CLI**
- Type ```azure account list``` and copy the subscription id.

<<<<<<< HEAD

=======
>>>>>>> b39df844
Type `docker-machine create --driver azure` to see the options and their default values.
You can also see the [Docker Azure Driver documentation](https://docs.docker.com/machine/drivers/azure/) for more info. 

The following example relies upon the default values, but it does optionally open port 80 on the VM for internet access. 

```
docker-machine create -d azure --azure-subscription-id <Your AZURE_SUBSCRIPTION_ID> --azure-open-port 80 mydockerhost
```

## Choose a docker host with docker-machine
Once you have an entry in docker-machine for your host, you can set the default host when running docker commands.
##Using PowerShell

```powershell
docker-machine env MyDockerHost | Invoke-Expression 
```

##Using Bash

```bash
eval $(docker-machine env MyDockerHost)
```

You can now run docker commands against the specified host

```
docker ps
docker info
```

## Run a container

<<<<<<< HEAD
With a host configured, you can now you can run a simple web server to test whether your host was configured correctly.
=======
With a host configured, you can now run a simple web server to test whether your host was configured correctly.
>>>>>>> b39df844
Here we use a standard nginx image, specify that it should listen on port 80, and that if the host VM restarts, the container will restart as well (`--restart=always`). 

```bash
docker run -d -p 80:80 --restart=always nginx
```

The output should look something like the following:

```
Unable to find image 'nginx:latest' locally
latest: Pulling from library/nginx
efd26ecc9548: Pull complete
a3ed95caeb02: Pull complete
83f52fbfa5f8: Pull complete
fa664caa1402: Pull complete
Digest: sha256:12127e07a75bda1022fbd4ea231f5527a1899aad4679e3940482db3b57383b1d
Status: Downloaded newer image for nginx:latest
25942c35d86fe43c688d0c03ad478f14cc9c16913b0e1c2971cb32eb4d0ab721
```

## Test the container

Examine running containers using `docker ps`:

```bash
CONTAINER ID        IMAGE               COMMAND                  CREATED             STATUS              PORTS                         NAMES
d5b78f27b335        nginx               "nginx -g 'daemon off"   5 minutes ago       Up 5 minutes        0.0.0.0:80->80/tcp, 443/tcp   goofy_mahavira
```

And check to see the running container, type `docker-machine ip <VM name>` to find the IP address to enter in the browser:

```
PS C:\> docker-machine ip MyDockerHost
191.237.46.90
```

![Running ngnix container](./media/vs-azure-tools-docker-machine-azure-config/nginxsuccess.png)

##Summary
With docker-machine you can easily provision docker hosts in Azure for your individual docker host validations.
For production hosting of containers, see the [Azure Container Service](http://aka.ms/AzureContainerService)

To develop .NET Core Applications with Visual Studio, see [Docker Tools for Visual Studio](http://aka.ms/DockerToolsForVS)<|MERGE_RESOLUTION|>--- conflicted
+++ resolved
@@ -12,22 +12,14 @@
    ms.topic="article"
    ms.tgt_pltfrm="na"
    ms.workload="multiple"
-<<<<<<< HEAD
-   ms.date="06/06/2016"
-=======
    ms.date="06/08/2016"
->>>>>>> b39df844
    ms.author="allclark;stevelas" />
 
 # Create Docker Hosts in Azure with Docker-Machine
 
 Running [Docker](https://www.docker.com/) containers requires a host VM running the docker daemon.
-<<<<<<< HEAD
 This topic describes how to use the [docker-machine](https://docs.docker.com/machine/) command
 to create new Linux VMs, configured with the Docker daemon, running in Azure. 
-=======
-This topic describes how to use the [docker-machine](https://docs.docker.com/machine/) command to create new Linux VMs, configured with the Docker daemon, running in Azure. 
->>>>>>> b39df844
 
 **Note:** 
 - *This article depends on docker-machine version 0.7.0 or greater*
@@ -37,11 +29,7 @@
 
 Create docker host VMs in Azure with the `docker-machine create` command using the `azure` driver. 
 
-<<<<<<< HEAD
-The Azure driver will need your subscription id. You can use the [Azure CLI](xplat-cli-install.md)
-=======
 The Azure driver will need your subscription ID. You can use the [Azure CLI](xplat-cli-install.md)
->>>>>>> b39df844
 or the [Azure Portal](https://portal.azure.com) to retrieve your Azure Subscription. 
 
 **Using the Azure Portal**
@@ -50,10 +38,6 @@
 **Using the Azure CLI**
 - Type ```azure account list``` and copy the subscription id.
 
-<<<<<<< HEAD
-
-=======
->>>>>>> b39df844
 Type `docker-machine create --driver azure` to see the options and their default values.
 You can also see the [Docker Azure Driver documentation](https://docs.docker.com/machine/drivers/azure/) for more info. 
 
@@ -86,11 +70,7 @@
 
 ## Run a container
 
-<<<<<<< HEAD
-With a host configured, you can now you can run a simple web server to test whether your host was configured correctly.
-=======
 With a host configured, you can now run a simple web server to test whether your host was configured correctly.
->>>>>>> b39df844
 Here we use a standard nginx image, specify that it should listen on port 80, and that if the host VM restarts, the container will restart as well (`--restart=always`). 
 
 ```bash
