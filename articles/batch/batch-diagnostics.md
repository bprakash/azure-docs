---
title: Enable diagnostic logging for Batch events - Azure | Microsoft Docs
description: Record and analyze diagnostic log events for Azure Batch account resources like pools and tasks.
services: batch
documentationcenter: ''
author: tamram
manager: timlt
editor: ''

ms.assetid: e14e611d-12cd-4671-91dc-bc506dc853e5
ms.service: batch
ms.devlang: na
ms.topic: article
ms.tgt_pltfrm: multiple
ms.workload: big-compute
<<<<<<< HEAD
ms.date: 10/12/2016
=======
ms.date: 02/01/2017
>>>>>>> e8cfaf0d
ms.author: tamram

---
# Azure Batch diagnostic logging
As with many Azure services, the Batch service emits log events for certain resources during the lifetime of the resource. You can enable Azure Batch diagnostic logs to record events for resources like pools and tasks, and then use the logs for diagnostic evaluation and monitoring. Events like pool create, pool delete, task start, task complete, and others are included in Batch diagnostic logs.

> [!NOTE]
> This article discusses logging events for Batch account resources themselves, not job and task output data. For details on storing the output data of your jobs and tasks, see [Persist Azure Batch job and task output](batch-task-output.md).
> 
> 

## Prerequisites
* [Azure Batch account](batch-account-create-portal.md)
* [Azure Storage account](../storage/storage-create-storage-account.md#create-a-storage-account)
  
  To persist Batch diagnostic logs, you must create an Azure Storage account where Azure will store the logs. You specify this Storage account when you [enable diagnostic logging](#enable-diagnostic-logging) for your Batch account. The Storage account you specify when you enable log collection is not the same as a linked storage account referred to in the [application packages](batch-application-packages.md) and [task output persistence](batch-task-output.md) articles.
  
  > [!WARNING]
  > You are **charged** for the data stored in your Azure Storage account. This includes the diagnostic logs discussed in this article. Keep this in mind when designing your [log retention policy](../monitoring-and-diagnostics/monitoring-archive-diagnostic-logs.md).
  > 
  > 

## Enable diagnostic logging
Diagnostic logging is not enabled by default for your Batch account. You must explicitly enable diagnostic logging for each Batch account you want to monitor:

[How to enable collection of Diagnostic Logs](../monitoring-and-diagnostics/monitoring-overview-of-diagnostic-logs.md#how-to-enable-collection-of-diagnostic-logs)

We recommend that you read the full [Overview of Azure Diagnostic Logs](../monitoring-and-diagnostics/monitoring-overview-of-diagnostic-logs.md) article to gain an understanding of not only how to enable logging, but the log categories supported by the various Azure services. For example, Azure Batch currently supports one log category: **Service Logs**.

## Service Logs
Azure Batch Service Logs contain events emitted by the Azure Batch service during the lifetime of a Batch resource like a pool or task. Each event emitted by Batch is stored in the specified Storage account in JSON format. For example, this is the body of a sample **pool create event**:

```json
{
    "poolId": "myPool1",
    "displayName": "Production Pool",
    "vmSize": "Small",
    "cloudServiceConfiguration": {
        "osFamily": "4",
        "targetOsVersion": "*"
    },
    "networkConfiguration": {
        "subnetId": " "
    },
    "resizeTimeout": "300000",
    "targetDedicated": 2,
    "maxTasksPerNode": 1,
    "vmFillType": "Spread",
    "enableAutoscale": false,
    "enableInterNodeCommunication": false,
    "isAutoPool": false
}
```

Each event body resides in a .json file in the specified Azure Storage account. If you want to access the logs directly, you may wish to review the [schema of Diagnostic Logs in the storage account](../monitoring-and-diagnostics/monitoring-archive-diagnostic-logs.md#schema-of-diagnostic-logs-in-the-storage-account).

## Service Log events
The Batch service currently emits the following Service Log events. This list may not be exhaustive, since additional events may have been added since this article was last updated.

| **Service Log events** |
| --- |
| [Pool create][pool_create] |
| [Pool delete start][pool_delete_start] |
| [Pool delete complete][pool_delete_complete] |
| [Pool resize start][pool_resize_start] |
| [Pool resize complete][pool_resize_complete] |
| [Task start][task_start] |
| [Task complete][task_complete] |
| [Task fail][task_fail] |

## Next steps
In addition to storing diagnostic log events in an Azure Storage account, you can also stream Batch Service Log events to an [Azure Event Hub](../event-hubs/event-hubs-what-is-event-hubs.md), and send them to [Azure Log Analytics](../log-analytics/log-analytics-overview.md).

* [Stream Azure Diagnostic Logs to Event Hubs](../monitoring-and-diagnostics/monitoring-stream-diagnostic-logs-to-event-hubs.md)
  
  Stream Batch diagnostic events to the highly scalable data ingress service, Event Hubs. Event Hubs can ingest millions of events per second, which you can then transform and store using any real-time analytics provider.
* [Analyze Azure diagnostic logs using Log Analytics](../log-analytics/log-analytics-azure-storage.md)
  
  Send your diagnostic logs to Log Analytics where you can analyze them in the Operations Management Suite (OMS) portal, or export them for analysis in Power BI or Excel.

[pool_create]: https://msdn.microsoft.com/library/azure/mt743615.aspx
[pool_delete_start]: https://msdn.microsoft.com/library/azure/mt743610.aspx
[pool_delete_complete]: https://msdn.microsoft.com/library/azure/mt743618.aspx
[pool_resize_start]: https://msdn.microsoft.com/library/azure/mt743609.aspx
[pool_resize_complete]: https://msdn.microsoft.com/library/azure/mt743608.aspx
[task_start]: https://msdn.microsoft.com/library/azure/mt743616.aspx
[task_complete]: https://msdn.microsoft.com/library/azure/mt743612.aspx
[task_fail]: https://msdn.microsoft.com/library/azure/mt743607.aspx<|MERGE_RESOLUTION|>--- conflicted
+++ resolved
@@ -13,11 +13,7 @@
 ms.topic: article
 ms.tgt_pltfrm: multiple
 ms.workload: big-compute
-<<<<<<< HEAD
-ms.date: 10/12/2016
-=======
 ms.date: 02/01/2017
->>>>>>> e8cfaf0d
 ms.author: tamram
 
 ---
