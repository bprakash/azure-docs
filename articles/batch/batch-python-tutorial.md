---
title: Tutorial - Use the Azure Batch SDK for Python | Microsoft Docs
description: Learn the basic concepts of Azure Batch and how to develop the Batch service with a simple scenario
services: batch
documentationcenter: python
author: tamram
manager: timlt
editor: ''

ms.assetid: 42cae157-d43d-47f8-88f5-486ccfd334f4
ms.service: batch
ms.devlang: python
ms.topic: hero-article
ms.tgt_pltfrm: na
ms.workload: big-compute
<<<<<<< HEAD
ms.date: 11/30/2016
=======
ms.date: 02/01/2017
>>>>>>> e8cfaf0d
ms.author: tamram

---
# Get started with the Azure Batch Python client
> [!div class="op_single_selector"]
> * [.NET](batch-dotnet-get-started.md)
> * [Python](batch-python-tutorial.md)
>
>

Learn the basics of [Azure Batch][azure_batch] and the [Batch Python][py_azure_sdk] client as we discuss a small Batch application written in Python. We look at how two sample scripts use the Batch service to process a parallel workload on Linux virtual machines in the cloud, and how they interact with [Azure Storage](../storage/storage-introduction.md) for file staging and retrieval. You'll learn a common Batch application workflow and gain a base understanding of the major components of Batch such as jobs, tasks, pools, and compute nodes.

![Batch solution workflow (basic)][11]<br/>

## Prerequisites
This article assumes that you have a working knowledge of Python and familiarity with Linux. It also assumes that you're able to satisfy the account creation requirements that are specified below for Azure and the Batch and Storage services.

### Accounts
* **Azure account**: If you don't already have an Azure subscription, [create a free Azure account][azure_free_account].
* **Batch account**: Once you have an Azure subscription, [create an Azure Batch account](batch-account-create-portal.md).
* **Storage account**: See [Create a storage account](../storage/storage-create-storage-account.md#create-a-storage-account) in [About Azure storage accounts](../storage/storage-create-storage-account.md).

### Code sample
The Python tutorial [code sample][github_article_samples] is one of the many Batch code samples found in the [azure-batch-samples][github_samples] repository on GitHub. You can download all the samples by clicking **Clone or download > Download ZIP** on the repository home page, or by clicking the [azure-batch-samples-master.zip][github_samples_zip] direct download link. Once you've extracted the contents of the ZIP file, the two scripts for this tutorial are found in the `article_samples` directory:

`/azure-batch-samples/Python/Batch/article_samples/python_tutorial_client.py`<br/>
`/azure-batch-samples/Python/Batch/article_samples/python_tutorial_task.py`

### Python environment
To run the *python_tutorial_client.py* sample script on your local workstation, you need a **Python interpreter** compatible with version **2.7** or **3.3+**. The script has been tested on both Linux and Windows.

### cryptography dependencies
You must install the dependencies for the [cryptography][crypto] library, required by the `azure-batch` and `azure-storage` Python packages. Perform one of the following operations appropriate for your platform, or refer to the [cryptography installation][crypto_install] details for more information:

* Ubuntu

    `apt-get update && apt-get install -y build-essential libssl-dev libffi-dev libpython-dev python-dev`
* CentOS

    `yum update && yum install -y gcc openssl-dev libffi-devel python-devel`
* SLES/OpenSUSE

    `zypper ref && zypper -n in libopenssl-dev libffi48-devel python-devel`
* Windows

    `pip install cryptography`

> [!NOTE]
> If installing for Python 3.3+ on Linux, use the python3 equivalents for the Python dependencies. For example, on Ubuntu: `apt-get update && apt-get install -y build-essential libssl-dev libffi-dev libpython3-dev python3-dev`
>
>

### Azure packages
Next, install the **Azure Batch** and **Azure Storage** Python packages. You can install both packages by using **pip** and the *requirements.txt* found here:

`/azure-batch-samples/Python/Batch/requirements.txt`

Issue following **pip** command to install the Batch and Storage packages:

`pip install -r requirements.txt`

Or, you can install the [azure-batch][pypi_batch] and [azure-storage][pypi_storage] Python packages manually:

`pip install azure-batch`<br/>
`pip install azure-storage`

> [!TIP]
> If you are using an unprivileged account, you may need to prefix your commands with `sudo`. For example, `sudo pip install -r requirements.txt`. For more information on installing Python packages, see [Installing Packages][pypi_install] on python.org.
>
>

## Batch Python tutorial code sample
The Batch Python tutorial code sample consists of two Python scripts and a few data files.

* **python_tutorial_client.py**: Interacts with the Batch and Storage services to execute a parallel workload on compute nodes (virtual machines). The *python_tutorial_client.py* script runs on your local workstation.
* **python_tutorial_task.py**: The script that runs on compute nodes in Azure to perform the actual work. In the sample, *python_tutorial_task.py* parses the text in a file downloaded from Azure Storage (the input file). Then it produces a text file (the output file) that contains a list of the top three words that appear in the input file. After it creates the output file, *python_tutorial_task.py* uploads the file to Azure Storage. This makes it available for download to the client script running on your workstation. The *python_tutorial_task.py* script runs in parallel on multiple compute nodes in the Batch service.
* **./data/taskdata\*.txt**: These three text files provide the input for the tasks that run on the compute nodes.

The following diagram illustrates the primary operations that are performed by the client and task scripts. This basic workflow is typical of many compute solutions that are created with Batch. While it does not demonstrate every feature available in the Batch service, nearly every Batch scenario includes portions of this workflow.

![Batch example workflow][8]<br/>

[**Step 1.**](#step-1-create-storage-containers) Create **containers** in Azure Blob Storage.<br/>
[**Step 2.**](#step-2-upload-task-script-and-data-files) Upload task script and input files to containers.<br/>
[**Step 3.**](#step-3-create-batch-pool) Create a Batch **pool**.<br/>
  &nbsp;&nbsp;&nbsp;&nbsp;**3a.** The pool **StartTask** downloads the task script (python_tutorial_task.py) to nodes as they join the pool.<br/>
[**Step 4.**](#step-4-create-batch-job) Create a Batch **job**.<br/>
[**Step 5.**](#step-5-add-tasks-to-job) Add **tasks** to the job.<br/>
  &nbsp;&nbsp;&nbsp;&nbsp;**5a.** The tasks are scheduled to execute on nodes.<br/>
    &nbsp;&nbsp;&nbsp;&nbsp;**5b.** Each task downloads its input data from Azure Storage, then begins execution.<br/>
[**Step 6.**](#step-6-monitor-tasks) Monitor tasks.<br/>
  &nbsp;&nbsp;&nbsp;&nbsp;**6a.** As tasks are completed, they upload their output data to Azure Storage.<br/>
[**Step 7.**](#step-7-download-task-output) Download task output from Storage.

As mentioned, not every Batch solution performs these exact steps, and may include many more, but this sample demonstrates common processes found in a Batch solution.

## Prepare client script
Before you run the sample, add your Batch and Storage account credentials to *python_tutorial_client.py*. If you have not done so already, open the file in your favorite editor and update the following lines with your credentials.

```python
# Update the Batch and Storage account credential strings below with the values
# unique to your accounts. These are used when constructing connection strings
# for the Batch and Storage client objects.

# Batch account credentials
batch_account_name = "";
batch_account_key  = "";
batch_account_url  = "";

# Storage account credentials
storage_account_name = "";
storage_account_key  = "";
```

You can find your Batch and Storage account credentials within the account blade of each service in the [Azure portal][azure_portal]:

![Batch credentials in the portal][9]
![Storage credentials in the portal][10]<br/>

In the following sections, we analyze the steps used by the scripts to process a workload in the Batch service. We encourage you to refer regularly to the scripts in your editor while you work your way through the rest of the article.

Navigate to the following line in **python_tutorial_client.py** to start with Step 1:

```python
if __name__ == '__main__':
```

## Step 1: Create Storage containers
![Create containers in Azure Storage][1]
<br/>

Batch includes built-in support for interacting with Azure Storage. Containers in your Storage account will provide the files needed by the tasks that run in your Batch account. The containers also provide a place to store the output data that the tasks produce. The first thing the *python_tutorial_client.py* script does is create three containers in [Azure Blob Storage](../storage/storage-introduction.md#blob-storage):

* **application**: This container will store the Python script run by the tasks, *python_tutorial_task.py*.
* **input**: Tasks will download the data files to process from the *input* container.
* **output**: When tasks complete input file processing, they will upload the results to the *output* container.

In order to interact with a Storage account and create containers, we use the [azure-storage][pypi_storage] package to create a [BlockBlobService][py_blockblobservice] object--the "blob client." We then create three containers in the Storage account using the blob client.

```python
 # Create the blob client, for use in obtaining references to
 # blob storage containers and uploading files to containers.
 blob_client = azureblob.BlockBlobService(
     account_name=_STORAGE_ACCOUNT_NAME,
     account_key=_STORAGE_ACCOUNT_KEY)

 # Use the blob client to create the containers in Azure Storage if they
 # don't yet exist.
 app_container_name = 'application'
 input_container_name = 'input'
 output_container_name = 'output'
 blob_client.create_container(app_container_name, fail_on_exist=False)
 blob_client.create_container(input_container_name, fail_on_exist=False)
 blob_client.create_container(output_container_name, fail_on_exist=False)
```

Once the containers have been created, the application can now upload the files that will be used by the tasks.

> [!TIP]
> [How to use Azure Blob storage from Python](../storage/storage-python-how-to-use-blob-storage.md) provides a good overview of working with Azure Storage containers and blobs. It should be near the top of your reading list as you start working with Batch.
>
>

## Step 2: Upload task script and data files
![Upload task application and input (data) files to containers][2]
<br/>

In the file upload operation, *python_tutorial_client.py* first defines collections of **application** and **input** file paths as they exist on the local machine. Then it uploads these files to the containers that you created in the previous step.

```python
 # Paths to the task script. This script will be executed by the tasks that
 # run on the compute nodes.
 application_file_paths = [os.path.realpath('python_tutorial_task.py')]

 # The collection of data files that are to be processed by the tasks.
 input_file_paths = [os.path.realpath('./data/taskdata1.txt'),
                     os.path.realpath('./data/taskdata2.txt'),
                     os.path.realpath('./data/taskdata3.txt')]

 # Upload the application script to Azure Storage. This is the script that
 # will process the data files, and is executed by each of the tasks on the
 # compute nodes.
 application_files = [
     upload_file_to_container(blob_client, app_container_name, file_path)
     for file_path in application_file_paths]

 # Upload the data files. This is the data that will be processed by each of
 # the tasks executed on the compute nodes in the pool.
 input_files = [
     upload_file_to_container(blob_client, input_container_name, file_path)
     for file_path in input_file_paths]
```

Using list comprehension, the `upload_file_to_container` function is called for each file in the collections, and two [ResourceFile][py_resource_file] collections are populated. The `upload_file_to_container` function appears below:

```
def upload_file_to_container(block_blob_client, container_name, file_path):
    """
    Uploads a local file to an Azure Blob storage container.

    :param block_blob_client: A blob service client.
    :type block_blob_client: `azure.storage.blob.BlockBlobService`
    :param str container_name: The name of the Azure Blob storage container.
    :param str file_path: The local path to the file.
    :rtype: `azure.batch.models.ResourceFile`
    :return: A ResourceFile initialized with a SAS URL appropriate for Batch
    tasks.
    """
    blob_name = os.path.basename(file_path)

    print('Uploading file {} to container [{}]...'.format(file_path,
                                                          container_name))

    block_blob_client.create_blob_from_path(container_name,
                                            blob_name,
                                            file_path)

    sas_token = block_blob_client.generate_blob_shared_access_signature(
        container_name,
        blob_name,
        permission=azureblob.BlobPermissions.READ,
        expiry=datetime.datetime.utcnow() + datetime.timedelta(hours=2))

    sas_url = block_blob_client.make_blob_url(container_name,
                                              blob_name,
                                              sas_token=sas_token)

    return batchmodels.ResourceFile(file_path=blob_name,
                                    blob_source=sas_url)
```

### ResourceFiles
A [ResourceFile][py_resource_file] provides tasks in Batch with the URL to a file in Azure Storage that is downloaded to a compute node before that task is run. The [ResourceFile][py_resource_file].**blob_source** property specifies the full URL of the file as it exists in Azure Storage. The URL may also include a shared access signature (SAS) that provides secure access to the file. Most task types in Batch include a *ResourceFiles* property, including:

* [CloudTask][py_task]
* [StartTask][py_starttask]
* [JobPreparationTask][py_jobpreptask]
* [JobReleaseTask][py_jobreltask]

This sample does not use the JobPreparationTask or JobReleaseTask task types, but you can read more about them in [Run job preparation and completion tasks on Azure Batch compute nodes](batch-job-prep-release.md).

### Shared access signature (SAS)
Shared access signatures are strings that provide secure access to containers and blobs in Azure Storage. The *python_tutorial_client.py* script uses both blob and container shared access signatures, and demonstrates how to obtain these shared access signature strings from the Storage service.

* **Blob shared access signatures**: The pool's StartTask uses blob shared access signatures when it downloads the task script and input data files from Storage (see [Step #3](#step-3-create-batch-pool) below). The `upload_file_to_container` function in *python_tutorial_client.py* contains the code that obtains each blob's shared access signature. It does so by calling [BlockBlobService.make_blob_url][py_make_blob_url] in the Storage module.
* **Container shared access signature**: As each task finishes its work on the compute node, it uploads its output file to the *output* container in Azure Storage. To do so, *python_tutorial_task.py* uses a container shared access signature that provides write access to the container. The `get_container_sas_token` function in *python_tutorial_client.py* obtains the container's shared access signature, which is then passed as a command-line argument to the tasks. Step #5, [Add tasks to a job](#step-5-add-tasks-to-job), discusses the usage of the container SAS.

> [!TIP]
> Check out the two-part series on shared access signatures, [Part 1: Understanding the SAS model](../storage/storage-dotnet-shared-access-signature-part-1.md) and [Part 2: Create and use a SAS with the Blob service](../storage/storage-dotnet-shared-access-signature-part-2.md), to learn more about providing secure access to data in your Storage account.
>
>

## Step 3: Create Batch pool
![Create a Batch pool][3]
<br/>

A Batch **pool** is a collection of compute nodes (virtual machines) on which Batch executes a job's tasks.

After it uploads the task script and data files to the Storage account, *python_tutorial_client.py* starts its interaction with the Batch service by using the Batch Python module. To do so, a [BatchServiceClient][py_batchserviceclient] is created:

```python
 # Create a Batch service client. We'll now be interacting with the Batch
 # service in addition to Storage.
 credentials = batchauth.SharedKeyCredentials(_BATCH_ACCOUNT_NAME,
                                              _BATCH_ACCOUNT_KEY)

 batch_client = batch.BatchServiceClient(
     credentials,
     base_url=_BATCH_ACCOUNT_URL)
```

Next, a pool of compute nodes is created in the Batch account with a call to `create_pool`.

```python
def create_pool(batch_service_client, pool_id,
                resource_files, publisher, offer, sku):
    """
    Creates a pool of compute nodes with the specified OS settings.

    :param batch_service_client: A Batch service client.
    :type batch_service_client: `azure.batch.BatchServiceClient`
    :param str pool_id: An ID for the new pool.
    :param list resource_files: A collection of resource files for the pool's
    start task.
    :param str publisher: Marketplace image publisher
    :param str offer: Marketplace image offer
    :param str sku: Marketplace image sku
    """
    print('Creating pool [{}]...'.format(pool_id))

    # Create a new pool of Linux compute nodes using an Azure Virtual Machines
    # Marketplace image. For more information about creating pools of Linux
    # nodes, see:
    # https://azure.microsoft.com/documentation/articles/batch-linux-nodes/

    # Specify the commands for the pool's start task. The start task is run
    # on each node as it joins the pool, and when it's rebooted or re-imaged.
    # We use the start task to prep the node for running our task script.
    task_commands = [
        # Copy the python_tutorial_task.py script to the "shared" directory
        # that all tasks that run on the node have access to.
        'cp -r $AZ_BATCH_TASK_WORKING_DIR/* $AZ_BATCH_NODE_SHARED_DIR',
        # Install pip and the dependencies for cryptography
        'apt-get update',
        'apt-get -y install python-pip',
        'apt-get -y install build-essential libssl-dev libffi-dev python-dev',
        # Install the azure-storage module so that the task script can access
        # Azure Blob storage
        'pip install azure-storage']

    # Get the node agent SKU and image reference for the virtual machine
    # configuration.
    # For more information about the virtual machine configuration, see:
    # https://azure.microsoft.com/documentation/articles/batch-linux-nodes/
    sku_to_use, image_ref_to_use = \
        common.helpers.select_latest_verified_vm_image_with_node_agent_sku(
            batch_service_client, publisher, offer, sku)

    new_pool = batch.models.PoolAddParameter(
        id=pool_id,
        virtual_machine_configuration=batchmodels.VirtualMachineConfiguration(
            image_reference=image_ref_to_use,
            node_agent_sku_id=sku_to_use),
        vm_size=_POOL_VM_SIZE,
        target_dedicated=_POOL_NODE_COUNT,
        start_task=batch.models.StartTask(
            command_line=
            common.helpers.wrap_commands_in_shell('linux', task_commands),
            run_elevated=True,
            wait_for_success=True,
            resource_files=resource_files),
        )

    try:
        batch_service_client.pool.add(new_pool)
    except batchmodels.batch_error.BatchErrorException as err:
        print_batch_exception(err)
        raise
```

When you create a pool, you define a [PoolAddParameter][py_pooladdparam] that specifies several properties for the pool:

* **ID** of the pool (*id* - required)<p/>As with most entities in Batch, your new pool must have a unique ID within your Batch account. Your code refers to this pool using its ID, and it's how you identify the pool in the Azure [portal][azure_portal].
* **Number of compute nodes** (*target_dedicated* - required)<p/>This property specifies how many VMs should be deployed in the pool. It is important to note that all Batch accounts have a default **quota** that limits the number of **cores** (and thus, compute nodes) in a Batch account. You can find the default quotas and instructions on how to [increase a quota](batch-quota-limit.md#increase-a-quota) (such as the maximum number of cores in your Batch account) in [Quotas and limits for the Azure Batch service](batch-quota-limit.md). If you find yourself asking "Why won't my pool reach more than X nodes?" this core quota may be the cause.
* **Operating system** for nodes (*virtual_machine_configuration* **or** *cloud_service_configuration* - required)<p/>In *python_tutorial_client.py*, we create a pool of Linux nodes using a [VirtualMachineConfiguration][py_vm_config]. The `select_latest_verified_vm_image_with_node_agent_sku` function in `common.helpers` simplifies working with [Azure Virtual Machines Marketplace][vm_marketplace] images. See [Provision Linux compute nodes in Azure Batch pools](batch-linux-nodes.md) for more information about using Marketplace images.
* **Size of compute nodes** (*vm_size* - required)<p/>Since we're specifying Linux nodes for our [VirtualMachineConfiguration][py_vm_config], we specify a VM size (`STANDARD_A1` in this sample) from [Sizes for virtual machines in Azure](../virtual-machines/virtual-machines-linux-sizes.md?toc=%2fazure%2fvirtual-machines%2flinux%2ftoc.json). Again, see [Provision Linux compute nodes in Azure Batch pools](batch-linux-nodes.md) for more information.
* **Start task** (*start_task* - not required)<p/>Along with the above physical node properties, you may also specify a [StartTask][py_starttask] for the pool (it is not required). The StartTask executes on each node as that node joins the pool, and each time a node is restarted. The StartTask is especially useful for preparing compute nodes for the execution of tasks, such as installing the applications that your tasks run.<p/>In this sample application, the StartTask copies the files that it downloads from Storage (which are specified by using the StartTask's **resource_files** property) from the StartTask *working directory* to the *shared* directory that all tasks running on the node can access. Essentially, this copies `python_tutorial_task.py` to the shared directory on each node as the node joins the pool, so that any tasks that run on the node can access it.

You may notice the call to the `wrap_commands_in_shell` helper function. This function takes a collection of separate commands and creates a single command line appropriate for a task's command-line property.

Also notable in the code snippet above is the use of two environment variables in the **command_line** property of the StartTask: `AZ_BATCH_TASK_WORKING_DIR` and `AZ_BATCH_NODE_SHARED_DIR`. Each compute node within a Batch pool is automatically configured with several environment variables that are specific to Batch. Any process that is executed by a task has access to these environment variables.

> [!TIP]
> To find out more about the environment variables that are available on compute nodes in a Batch pool, as well as information on task working directories, see **Environment settings for tasks** and **Files and directories** in the [overview of Azure Batch features](batch-api-basics.md).
>
>

## Step 4: Create Batch job
![Create Batch job][4]<br/>

A Batch **job** is a collection of tasks, and is associated with a pool of compute nodes. The tasks in a job execute on the associated pool's compute nodes.

You can use a job not only for organizing and tracking tasks in related workloads, but also for imposing certain constraints--such as the maximum runtime for the job (and by extension, its tasks) and job priority in relation to other jobs in the Batch account. In this example, however, the job is associated only with the pool that was created in step #3. No additional properties are configured.

All Batch jobs are associated with a specific pool. This association indicates which nodes the job's tasks execute on. You specify the pool by using the [PoolInformation][py_poolinfo] property, as shown in the code snippet below.

```python
def create_job(batch_service_client, job_id, pool_id):
    """
    Creates a job with the specified ID, associated with the specified pool.

    :param batch_service_client: A Batch service client.
    :type batch_service_client: `azure.batch.BatchServiceClient`
    :param str job_id: The ID for the job.
    :param str pool_id: The ID for the pool.
    """
    print('Creating job [{}]...'.format(job_id))

    job = batch.models.JobAddParameter(
        job_id,
        batch.models.PoolInformation(pool_id=pool_id))

    try:
        batch_service_client.job.add(job)
    except batchmodels.batch_error.BatchErrorException as err:
        print_batch_exception(err)
        raise
```

Now that a job has been created, tasks are added to perform the work.

## Step 5: Add tasks to job
![Add tasks to job][5]<br/>
*(1) Tasks are added to the job, (2) the tasks are scheduled to run on nodes, and (3) the tasks download the data files to process*

Batch **tasks** are the individual units of work that execute on the compute nodes. A task has a command line and runs the scripts or executables that you specify in that command line.

To actually perform work, tasks must be added to a job. Each [CloudTask][py_task] is configured with a command-line property and [ResourceFiles][py_resource_file] (as with the pool's StartTask) that the task downloads to the node before its command line is automatically executed. In the sample, each task processes only one file. Thus, its ResourceFiles collection contains a single element.

```python
def add_tasks(batch_service_client, job_id, input_files,
              output_container_name, output_container_sas_token):
    """
    Adds a task for each input file in the collection to the specified job.

    :param batch_service_client: A Batch service client.
    :type batch_service_client: `azure.batch.BatchServiceClient`
    :param str job_id: The ID of the job to which to add the tasks.
    :param list input_files: A collection of input files. One task will be
     created for each input file.
    :param output_container_name: The ID of an Azure Blob storage container to
    which the tasks will upload their results.
    :param output_container_sas_token: A SAS token granting write access to
    the specified Azure Blob storage container.
    """

    print('Adding {} tasks to job [{}]...'.format(len(input_files), job_id))

    tasks = list()

    for input_file in input_files:

        command = ['python $AZ_BATCH_NODE_SHARED_DIR/python_tutorial_task.py '
                   '--filepath {} --numwords {} --storageaccount {} '
                   '--storagecontainer {} --sastoken "{}"'.format(
                    input_file.file_path,
                    '3',
                    _STORAGE_ACCOUNT_NAME,
                    output_container_name,
                    output_container_sas_token)]

        tasks.append(batch.models.TaskAddParameter(
                'topNtask{}'.format(input_files.index(input_file)),
                wrap_commands_in_shell('linux', command),
                resource_files=[input_file]
                )
        )

    batch_service_client.task.add_collection(job_id, tasks)
```

> [!IMPORTANT]
> When they access environment variables such as `$AZ_BATCH_NODE_SHARED_DIR` or execute an application not found in the node's `PATH`, task command lines must invoke the shell explicitly, such as with `/bin/sh -c MyTaskApplication $MY_ENV_VAR`. This requirement is unnecessary if your tasks execute an application in the node's `PATH` and do not reference any environment variables.
>
>

Within the `for` loop in the code snippet above, you can see that the command line for the task is constructed with five command-line arguments that are passed to *python_tutorial_task.py*:

1. **filepath**: This is the local path to the file as it exists on the node. When the ResourceFile object in `upload_file_to_container` was created in Step 2 above, the file name was used for this property (the `file_path` parameter in the ResourceFile constructor). This indicates that the file can be found in the same directory on the node as *python_tutorial_task.py*.
2. **numwords**: The top *N* words should be written to the output file.
3. **storageaccount**: The name of the Storage account that owns the container to which the task output should be uploaded.
4. **storagecontainer**: The name of the Storage container to which the output files should be uploaded.
5. **sastoken**: The shared access signature (SAS) that provides write access to the **output** container in Azure Storage. The *python_tutorial_task.py* script uses this shared access signature when creates its BlockBlobService reference. This provides write access to the container without requiring an access key for the storage account.

```python
# NOTE: Taken from python_tutorial_task.py

# Create the blob client using the container's SAS token.
# This allows us to create a client that provides write
# access only to the container.
blob_client = azureblob.BlockBlobService(account_name=args.storageaccount,
                                         sas_token=args.sastoken)
```

## Step 6: Monitor tasks
![Monitor tasks][6]<br/>
*The script (1) monitors the tasks for completion status, and (2) the tasks upload result data to Azure Storage*

When tasks are added to a job, they are automatically queued and scheduled for execution on compute nodes within the pool associated with the job. Based on the settings you specify, Batch handles all task queuing, scheduling, retrying, and other task administration duties for you.

There are many approaches to monitoring task execution. The `wait_for_tasks_to_complete` function in *python_tutorial_client.py* provides a simple example of monitoring tasks for a certain state, in this case, the [completed][py_taskstate] state.

```python
def wait_for_tasks_to_complete(batch_service_client, job_id, timeout):
    """
    Returns when all tasks in the specified job reach the Completed state.

    :param batch_service_client: A Batch service client.
    :type batch_service_client: `azure.batch.BatchServiceClient`
    :param str job_id: The id of the job whose tasks should be to monitored.
    :param timedelta timeout: The duration to wait for task completion. If all
    tasks in the specified job do not reach Completed state within this time
    period, an exception will be raised.
    """
    timeout_expiration = datetime.datetime.now() + timeout

    print("Monitoring all tasks for 'Completed' state, timeout in {}..."
          .format(timeout), end='')

    while datetime.datetime.now() < timeout_expiration:
        print('.', end='')
        sys.stdout.flush()
        tasks = batch_service_client.task.list(job_id)

        incomplete_tasks = [task for task in tasks if
                            task.state != batchmodels.TaskState.completed]
        if not incomplete_tasks:
            print()
            return True
        else:
            time.sleep(1)

    print()
    raise RuntimeError("ERROR: Tasks did not reach 'Completed' state within "
                       "timeout period of " + str(timeout))
```

## Step 7: Download task output
![Download task output from Storage][7]<br/>

Now that the job is completed, the output from the tasks can be downloaded from Azure Storage. This is done with a call to `download_blobs_from_container` in *python_tutorial_client.py*:

```python
def download_blobs_from_container(block_blob_client,
                                  container_name, directory_path):
    """
    Downloads all blobs from the specified Azure Blob storage container.

    :param block_blob_client: A blob service client.
    :type block_blob_client: `azure.storage.blob.BlockBlobService`
    :param container_name: The Azure Blob storage container from which to
     download files.
    :param directory_path: The local directory to which to download the files.
    """
    print('Downloading all files from container [{}]...'.format(
        container_name))

    container_blobs = block_blob_client.list_blobs(container_name)

    for blob in container_blobs.items:
        destination_file_path = os.path.join(directory_path, blob.name)

        block_blob_client.get_blob_to_path(container_name,
                                           blob.name,
                                           destination_file_path)

        print('  Downloaded blob [{}] from container [{}] to {}'.format(
            blob.name,
            container_name,
            destination_file_path))

    print('  Download complete!')
```

> [!NOTE]
> The call to `download_blobs_from_container` in *python_tutorial_client.py* specifies that the files should be downloaded to your home directory. Feel free to modify this output location.
>
>

## Step 8: Delete containers
Because you are charged for data that resides in Azure Storage, it is always a good idea to remove any blobs that are no longer needed for your Batch jobs. In *python_tutorial_client.py*, this is done with three calls to [BlockBlobService.delete_container][py_delete_container]:

```
# Clean up storage resources
print('Deleting containers...')
blob_client.delete_container(app_container_name)
blob_client.delete_container(input_container_name)
blob_client.delete_container(output_container_name)
```

## Step 9: Delete the job and the pool
In the final step, you are prompted to delete the job and the pool that were created by the *python_tutorial_client.py* script. Although you are not charged for jobs and tasks themselves, you *are* charged for compute nodes. Thus, we recommend that you allocate nodes only as needed. Deleting unused pools can be part of your maintenance process.

The BatchServiceClient's [JobOperations][py_job] and [PoolOperations][py_pool] both have corresponding deletion methods, which are called if you confirm deletion:

```python
# Clean up Batch resources (if the user so chooses).
if query_yes_no('Delete job?') == 'yes':
    batch_client.job.delete(_JOB_ID)

if query_yes_no('Delete pool?') == 'yes':
    batch_client.pool.delete(_POOL_ID)
```

> [!IMPORTANT]
> Keep in mind that you are charged for compute resources--deleting unused pools will minimize cost. Also, be aware that deleting a pool deletes all compute nodes within that pool, and that any data on the nodes will be unrecoverable after the pool is deleted.
>
>

## Run the sample script
When you run the *python_tutorial_client.py* script from the tutorial [code sample][github_article_samples], the console output is similar to the following. There is a pause at `Monitoring all tasks for 'Completed' state, timeout in 0:20:00...` while the pool's compute nodes are created, started, and the commands in the pool's start task are executed. Use the [Azure portal][azure_portal] to monitor your pool, compute nodes, job, and tasks during and after execution. Use the [Azure portal][azure_portal] or the [Microsoft Azure Storage Explorer][storage_explorer] to view the Storage resources (containers and blobs) that are created by the application.

> [!TIP]
> Run the *python_tutorial_client.py* script from within the `azure-batch-samples/Python/Batch/article_samples` directory. It uses a relative path for the `common.helpers` module import, so you might see `ImportError: No module named 'common'` if you don't run the script from within this directory.
>
>

Typical execution time is **approximately 5-7 minutes** when you run the sample in its default configuration.

```
Sample start: 2016-05-20 22:47:10

Uploading file /home/user/py_tutorial/python_tutorial_task.py to container [application]...
Uploading file /home/user/py_tutorial/data/taskdata1.txt to container [input]...
Uploading file /home/user/py_tutorial/data/taskdata2.txt to container [input]...
Uploading file /home/user/py_tutorial/data/taskdata3.txt to container [input]...
Creating pool [PythonTutorialPool]...
Creating job [PythonTutorialJob]...
Adding 3 tasks to job [PythonTutorialJob]...
Monitoring all tasks for 'Completed' state, timeout in 0:20:00..........................................................................
  Success! All tasks reached the 'Completed' state within the specified timeout period.
Downloading all files from container [output]...
  Downloaded blob [taskdata1_OUTPUT.txt] from container [output] to /home/user/taskdata1_OUTPUT.txt
  Downloaded blob [taskdata2_OUTPUT.txt] from container [output] to /home/user/taskdata2_OUTPUT.txt
  Downloaded blob [taskdata3_OUTPUT.txt] from container [output] to /home/user/taskdata3_OUTPUT.txt
  Download complete!
Deleting containers...

Sample end: 2016-05-20 22:53:12
Elapsed time: 0:06:02

Delete job? [Y/n]
Delete pool? [Y/n]

Press ENTER to exit...
```

## Next steps
Feel free to make changes to *python_tutorial_client.py* and *python_tutorial_task.py* to experiment with different compute scenarios. For example, try adding an execution delay to *python_tutorial_task.py* to simulate long-running tasks and monitor them in the portal. Try adding more tasks or adjusting the number of compute nodes. Add logic to check for and allow the use of an existing pool to speed execution time.

Now that you're familiar with the basic workflow of a Batch solution, it's time to dig in to the additional features of the Batch service.

* Review the [Overview of Azure Batch features](batch-api-basics.md) article, which we recommend if you're new to the service.
* Start on the other Batch development articles under **Development in-depth** in the [Batch learning path][batch_learning_path].
* Check out a different implementation of processing the "top N words" workload with Batch in the [TopNWords][github_topnwords] sample.

[azure_batch]: https://azure.microsoft.com/services/batch/
[azure_free_account]: https://azure.microsoft.com/free/
[azure_portal]: https://portal.azure.com
[batch_learning_path]: https://azure.microsoft.com/documentation/learning-paths/batch/
[blog_linux]: http://blogs.technet.com/b/windowshpc/archive/2016/03/30/introducing-linux-support-on-azure-batch.aspx
[crypto]: https://cryptography.io/en/latest/
[crypto_install]: https://cryptography.io/en/latest/installation/
[github_samples]: https://github.com/Azure/azure-batch-samples
[github_samples_zip]: https://github.com/Azure/azure-batch-samples/archive/master.zip
[github_topnwords]: https://github.com/Azure/azure-batch-samples/tree/master/CSharp/TopNWords
[github_article_samples]: https://github.com/Azure/azure-batch-samples/tree/master/Python/Batch/article_samples

[nuget_packagemgr]: https://visualstudiogallery.msdn.microsoft.com/27077b70-9dad-4c64-adcf-c7cf6bc9970c
[nuget_restore]: https://docs.nuget.org/consume/package-restore/msbuild-integrated#enabling-package-restore-during-build

[py_account_ops]: http://azure-sdk-for-python.readthedocs.org/en/latest/ref/azure.batch.operations.html#azure.batch.operations.AccountOperations
[py_azure_sdk]: https://pypi.python.org/pypi/azure
[py_batch_docs]: http://azure-sdk-for-python.readthedocs.org/en/latest/ref/azure.batch.html
[py_batch_package]: https://pypi.python.org/pypi/azure-batch
[py_batchserviceclient]: http://azure-sdk-for-python.readthedocs.io/en/latest/ref/azure.batch.html#azure.batch.BatchServiceClient
[py_blockblobservice]: http://azure.github.io/azure-storage-python/ref/azure.storage.blob.blockblobservice.html#azure.storage.blob.blockblobservice.BlockBlobService
[py_cloudtask]: http://azure-sdk-for-python.readthedocs.io/en/latest/ref/azure.batch.models.html#azure.batch.models.CloudTask
[py_computenodeuser]: http://azure-sdk-for-python.readthedocs.org/en/latest/ref/azure.batch.models.html#azure.batch.models.ComputeNodeUser
[py_cs_config]: http://azure-sdk-for-python.readthedocs.io/en/latest/ref/azure.batch.models.html#azure.batch.models.CloudServiceConfiguration
[py_delete_container]: http://azure.github.io/azure-storage-python/ref/azure.storage.blob.baseblobservice.html#azure.storage.blob.baseblobservice.BaseBlobService.delete_container
[py_gen_blob_sas]: http://azure.github.io/azure-storage-python/ref/azure.storage.blob.baseblobservice.html#azure.storage.blob.baseblobservice.BaseBlobService.generate_blob_shared_access_signature
[py_gen_container_sas]: http://azure.github.io/azure-storage-python/ref/azure.storage.blob.baseblobservice.html#azure.storage.blob.baseblobservice.BaseBlobService.generate_container_shared_access_signature
[py_image_ref]: http://azure-sdk-for-python.readthedocs.io/en/latest/ref/azure.batch.models.html#azure.batch.models.ImageReference
[py_imagereference]: http://azure-sdk-for-python.readthedocs.org/en/latest/ref/azure.batch.models.html#azure.batch.models.ImageReference
[py_job]: http://azure-sdk-for-python.readthedocs.io/en/latest/ref/azure.batch.operations.html#azure.batch.operations.JobOperations
[py_jobpreptask]: http://azure-sdk-for-python.readthedocs.io/en/latest/ref/azure.batch.models.html#azure.batch.models.JobPreparationTask
[py_jobreltask]: http://azure-sdk-for-python.readthedocs.io/en/latest/ref/azure.batch.models.html#azure.batch.models.JobReleaseTask
[py_list_skus]: http://azure-sdk-for-python.readthedocs.io/en/latest/ref/azure.batch.operations.html#azure.batch.operations.AccountOperations.list_node_agent_skus
[py_make_blob_url]: http://azure.github.io/azure-storage-python/ref/azure.storage.blob.baseblobservice.html#azure.storage.blob.baseblobservice.BaseBlobService.make_blob_url
[py_pool]: http://azure-sdk-for-python.readthedocs.io/en/latest/ref/azure.batch.operations.html#azure.batch.operations.PoolOperations
[py_pooladdparam]: http://azure-sdk-for-python.readthedocs.io/en/latest/ref/azure.batch.models.html#azure.batch.models.PoolAddParameter
[py_poolinfo]: http://azure-sdk-for-python.readthedocs.io/en/latest/ref/azure.batch.models.html#azure.batch.models.PoolInformation
[py_resource_file]: http://azure-sdk-for-python.readthedocs.io/en/latest/ref/azure.batch.models.html#azure.batch.models.ResourceFile
[py_samples_github]: https://github.com/Azure/azure-batch-samples/tree/master/Python/Batch/
[py_starttask]: http://azure-sdk-for-python.readthedocs.io/en/latest/ref/azure.batch.models.html#azure.batch.models.StartTask
[py_starttask]: http://azure-sdk-for-python.readthedocs.io/en/latest/ref/azure.batch.models.html#azure.batch.models.StartTask
[py_task]: http://azure-sdk-for-python.readthedocs.io/en/latest/ref/azure.batch.models.html#azure.batch.models.CloudTask
[py_taskstate]: http://azure-sdk-for-python.readthedocs.io/en/latest/ref/azure.batch.models.html#azure.batch.models.TaskState
[py_vm_config]: http://azure-sdk-for-python.readthedocs.io/en/latest/ref/azure.batch.models.html#azure.batch.models.VirtualMachineConfiguration
[pypi_batch]: https://pypi.python.org/pypi/azure-batch
[pypi_storage]: https://pypi.python.org/pypi/azure-storage
[pypi_install]: https://packaging.python.org/installing/
[storage_explorer]: http://storageexplorer.com/
[visual_studio]: https://www.visualstudio.com/products/vs-2015-product-editions
[vm_marketplace]: https://azure.microsoft.com/marketplace/virtual-machines/

[1]: ./media/batch-python-tutorial/batch_workflow_01_sm.png "Create containers in Azure Storage"
[2]: ./media/batch-python-tutorial/batch_workflow_02_sm.png "Upload task application and input (data) files to containers"
[3]: ./media/batch-python-tutorial/batch_workflow_03_sm.png "Create Batch pool"
[4]: ./media/batch-python-tutorial/batch_workflow_04_sm.png "Create Batch job"
[5]: ./media/batch-python-tutorial/batch_workflow_05_sm.png "Add tasks to job"
[6]: ./media/batch-python-tutorial/batch_workflow_06_sm.png "Monitor tasks"
[7]: ./media/batch-python-tutorial/batch_workflow_07_sm.png "Download task output from Storage"
[8]: ./media/batch-python-tutorial/batch_workflow_sm.png "Batch solution workflow (full diagram)"
[9]: ./media/batch-python-tutorial/credentials_batch_sm.png "Batch credentials in Portal"
[10]: ./media/batch-python-tutorial/credentials_storage_sm.png "Storage credentials in Portal"
[11]: ./media/batch-python-tutorial/batch_workflow_minimal_sm.png "Batch solution workflow (minimal diagram)"<|MERGE_RESOLUTION|>--- conflicted
+++ resolved
@@ -13,11 +13,7 @@
 ms.topic: hero-article
 ms.tgt_pltfrm: na
 ms.workload: big-compute
-<<<<<<< HEAD
-ms.date: 11/30/2016
-=======
 ms.date: 02/01/2017
->>>>>>> e8cfaf0d
 ms.author: tamram
 
 ---
