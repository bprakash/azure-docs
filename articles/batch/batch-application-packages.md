--- conflicted
+++ resolved
@@ -13,11 +13,7 @@
 ms.topic: article
 ms.tgt_pltfrm: vm-windows
 ms.workload: big-compute
-<<<<<<< HEAD
-ms.date: 10/21/2016
-=======
 ms.date: 01/30/2017
->>>>>>> e8cfaf0d
 ms.author: tamram
 
 ---
