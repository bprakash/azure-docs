--- conflicted
+++ resolved
@@ -11,11 +11,7 @@
 ms.topic: article
 ms.tgt_pltfrm: vm-windows
 ms.workload: big-compute
-<<<<<<< HEAD
-ms.date: 04/20/2017
-=======
 ms.date: 04/26/2017
->>>>>>> e31acd9c
 ms.author: tamram
 ---
 
