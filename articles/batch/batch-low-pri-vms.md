---
title: Run Azure Batch workloads on cost-effective low-priority VMs | Microsoft Docs
description: Learn how to provision low-priority VMs to reduce the cost of Azure Batch workloads.
services: batch
author: mscurrell
manager: timlt

ms.assetid: dc6ba151-1718-468a-b455-2da549225ab2
ms.service: batch
ms.devlang: multiple
ms.topic: article
ms.workload: na
<<<<<<< HEAD
ms.date: 09/28/2017
=======
ms.date: 09/26/2017
>>>>>>> 148d15e5
ms.author: markscu

---

# Use low-priority VMs with Batch

Azure Batch offers low-priority virtual machines (VMs) to reduce the cost of
Batch workloads. Low-priority VMs make new types of Batch workloads possible by
providing a large amount of compute power that is also economical.

Low-priority VMs take advantage of surplus capacity in Azure. When you specify
low-priority VMs in your pools, Azure Batch can automatically use this surplus
when available.

The tradeoff for using low-priority VMs is that those VMs may be preempted when
no surplus capacity is available in Azure. For this reason, low-priority VMs are
most suitable for certain types of workloads. Use low-priority VMs for batch and
asynchronous processing workloads where the job completion time is flexible and
the work is distributed across many VMs.

<<<<<<< HEAD
Low-priority VMs are offered at a significantly reduced price compared with dedicated VMs. For pricing
=======
Low-priority VMs are offered at a significant price reduction compared with dedicated VMs. For pricing
>>>>>>> 148d15e5
details, see [Batch Pricing](https://azure.microsoft.com/pricing/details/batch/).


> [!IMPORTANT]
> Low-priority VMs are currently available only for workloads running in Batch. 
>
>

## Use cases for low-priority VMs

Given the characteristics of low-priority VMs, what workloads can and cannot use
them? In general, batch processing workloads are a good fit, as jobs are broken
into many parallel tasks or there are many jobs that are scaled out and
distributed across many VMs.

-   To maximize use of surplus capacity in Azure, suitable jobs
    can scale out.

-   Occasionally VMs may not be available or are preempted, which results
    in reduced capacity for jobs and may lead to task interruption and
    reruns. Jobs must therefore be flexible in the time they can take to run.

-   Jobs with longer tasks may be impacted more if interrupted. If long-running
    tasks implement checkpointing to save progress as they execute, then the
    impact of interruption is reduced. Tasks with shorter execution times
    tend to work best with low-priority VMs, because the impact of interruption is far
    less.

-   Long-running MPI jobs that utilize multiple VMs are not well suited to use
    low-priority VMs, because one preempted VM can lead to the whole job
    having to run again.

Some examples of batch processing use cases well suited to use low-priority VMs
are:

-   **Development and testing**: In particular, if large-scale solutions are
    being developed, significant savings can be realized. All types of testing
    can benefit, but large-scale load testing and regression testing are great
    uses.

-   **Supplementing on-demand capacity**: Low-priority VMs can be used to
    supplement regular dedicated VMs - when available, jobs can scale and
    therefore complete quicker for lower cost; when not available, the baseline
    of dedicated VMs remains available.

-   **Flexible job execution time**: If there is flexibility in the time jobs
    have to complete, then potential drops in capacity can be tolerated;
    however, with the addition of low-priority VMs jobs frequently run
    faster and for a lower cost.

Batch pools can be configured to use low-priority VMs in a few ways, depending
on the flexibility in job execution time:

-   Low-priority VMs can solely be used in a pool. In this case, Batch recovers
    any preempted capacity when available. This configuration is the cheapest way to execute
    jobs, as only low-priority VMs are used.

-   Low-priority VMs can be used in conjunction with a fixed baseline of
    dedicated VMs. The fixed number of dedicated VMs ensures there is always
    some capacity to keep a job progressing.

-   There can be dynamic mix of dedicated and low-priority VMs, so that the
    cheaper low-priority VMs are solely used when available, but the full-priced
    dedicated VMs are scaled up when required. This configuration keeps a minimum amount of
    capacity available to keep the jobs progressing.

## Batch support for low-priority VMs

Azure Batch provides several capabilities that make it easy to consume and
benefit from low-priority VMs:

-   Batch pools can contain both dedicated VMs and low-priority VMs. The number
    of each type of VM can be specified when a pool is created, or changed at
    any time for an existing pool, using the explicit resize operation or using
    auto-scale. Job and task submission can remain unchanged, regardless of the VM types in the pool. You can also configure a pool to completely use low-priority VMs to run jobs as cheaply as possible, but
    spin up dedicated VMs if the capacity drops below a minimum threshold, to
    keep jobs running.

-   Batch pools automatically seek the target number of low-priority VMs. If
    VMs are preempted, then Batch attempts to replace the lost capacity and
    return to the target.

-   When tasks are interrupted, Batch detects and automatically
    requeues tasks to run again.

-   Low-priority VMs have a separate core quota, differs from the one for dedicated VMs. 
    The quota for low-priority VMs is higher than the quota for dedicated VMs, because 
    low-priority VMs cost less. For more information, see [Batch service quotas and limits](batch-quota-limit.md#resource-quotas).    

<<<<<<< HEAD
>
=======
>>>>>>> 148d15e5

## Create and update pools

A Batch pool can contain both dedicated and low-priority VMs (also referred to as compute nodes). You can set the target number of compute nodes for both dedicated and low-priority VMs. The target number of nodes specifies the number of VMs you want to have in the pool.

For example, to create a pool using Azure cloud service VMs with a target of 5 dedicated VMs and
20 low-priority VMs:

```csharp
CloudPool pool = batchClient.PoolOperations.CreatePool(
    poolId: "cspool",
    targetDedicatedComputeNodes: 5,
    targetLowPriorityComputeNodes: 20,
    virtualMachineSize: "Standard_D2_v2",
    cloudServiceConfiguration: new CloudServiceConfiguration(osFamily: "4") // WS 2012 R2
);
```

To create a pool using Azure virtual machines (in this case Linux VMs) with a target of 5 dedicated VMs and
20 low-priority VMs:

```csharp
ImageReference imageRef = new ImageReference(
    publisher: "Canonical",
    offer: "UbuntuServer",
    sku: "16.04.0-LTS",
    version: "latest");

// Create the pool
VirtualMachineConfiguration virtualMachineConfiguration =
    new VirtualMachineConfiguration("batch.node.ubuntu 16.04", imageRef);

pool = batchClient.PoolOperations.CreatePool(
    poolId: "vmpool",
    targetDedicatedComputeNodes: 5,
    targetLowPriorityComputeNodes: 20,
    virtualMachineSize: "Standard\_D2\_v2",
    virtualMachineConfiguration: virtualMachineConfiguration);
```

You can get the current number of nodes for both dedicated and low-priority VMs:

```csharp
int? numDedicated = pool1.CurrentDedicatedComputeNodes;
int? numLowPri = pool1.CurrentLowPriorityComputeNodes;
```

Pool nodes have a property to indicate if the node is a dedicated or
low-priority VM:

```csharp
bool? isNodeDedicated = poolNode.IsDedicated;
```

When one or more nodes in a pool are preempted, a list nodes operation on the
pool still returns those nodes. The current number of low-priority nodes
remains unchanged, but those nodes have their state set to the
**Preempted** state. Batch attempts to find replacement VMs and, if
successful, the nodes go through **Creating** and then **Starting** states
before becoming available for task execution, just like new nodes.

## Scale a pool containing low-priority VMs

As with pools solely consisting of dedicated VMs, it is possible to scale a
pool containing low-priority VMs by calling the Resize method or by using autoscale.

The pool resize operation takes a second optional parameter that updates the
value of **targetLowPriorityNodes**:

```csharp
pool.Resize(targetDedicatedComputeNodes: 0, targetLowPriorityComputeNodes: 25);
```

The pool autoscale formula supports low-priority VMs as follows:

-   You can get or set the value of the service-defined variable
    **$TargetLowPriorityNodes**.

-   You can get the value of the service-defined variable
    **$CurrentLowPriorityNodes**.

-   You can get the value of the service-defined variable **$PreemptedNodeCount**. 
    This variable returns the number of nodes in the preempted state and allows you to
    scale up or down the number of dedicated nodes, depending on the number of
    preempted nodes that are unavailable.

## Jobs and tasks

Jobs and tasks require little additional configuration for low-priority nodes; the only
support is as follows:

-   The JobManagerTask property of a job has a new property, **AllowLowPriorityNode**. 
    When this property is true, the job manager task can be scheduled on either a dedicated
    or low-priority node. If this property is false, the job manager task is
    scheduled to a dedicated node only.

-   An [environment
    variable](batch-compute-node-environment-variables.md)
    is available to a task application so that it can determine whether it is running on a 
    low-priority or dedicated node. The environment variable is AZ_BATCH_NODE_IS_DEDICATED.

## Handling preemption

VMs may occasionally be preempted; when preemption happens, Batch does the following:

-   The preempted VMs have their state updated to **Preempted**.
-   If tasks were running on the preempted node VMs, then those tasks are requeued and run again.
-   The VM is effectively deleted, leading to loss of any data stored locally on the VM.
-   The pool continually attempts to reach the target number
    of low-priority nodes available. When replacement capacity is found, the
    nodes keep their IDs, but are reinitialized, going through
    **Creating** and **Starting** states before they are available for task
    scheduling.
-   Preemption counts are available as a metric in the Azure portal.

## Metrics

New metrics are available in the [Azure portal](https://portal.azure.com) for low-priority nodes. These metrics are:

- Low-Priority Node Count
- Low-Priority Core Count 
- Preempted Node Count

To view metrics in the Azure portal:

1. Navigate to your Batch account in the portal, and view the settings for your Batch account.
2. Select **Metrics** from the **Monitoring** section.
3. Select the metrics you desire from the **Available Metrics** list.

![Metrics for low-priority nodes](media/batch-low-pri-vms/low-pri-metrics.png)

## Next steps

* Read the [Batch feature overview for developers](batch-api-basics.md), essential information for anyone preparing to use Batch. The article contains more detailed information about Batch service resources like pools, nodes, jobs, and tasks, and the many API features that you can use while building your Batch application.
* Learn about the [Batch APIs and tools](batch-apis-tools.md) available for building Batch solutions.<|MERGE_RESOLUTION|>--- conflicted
+++ resolved
@@ -10,11 +10,7 @@
 ms.devlang: multiple
 ms.topic: article
 ms.workload: na
-<<<<<<< HEAD
 ms.date: 09/28/2017
-=======
-ms.date: 09/26/2017
->>>>>>> 148d15e5
 ms.author: markscu
 
 ---
@@ -35,12 +31,7 @@
 asynchronous processing workloads where the job completion time is flexible and
 the work is distributed across many VMs.
 
-<<<<<<< HEAD
-Low-priority VMs are offered at a significantly reduced price compared with dedicated VMs. For pricing
-=======
-Low-priority VMs are offered at a significant price reduction compared with dedicated VMs. For pricing
->>>>>>> 148d15e5
-details, see [Batch Pricing](https://azure.microsoft.com/pricing/details/batch/).
+Low-priority VMs are offered at a significantly reduced price compared with dedicated VMs. For pricing details, see [Batch Pricing](https://azure.microsoft.com/pricing/details/batch/).
 
 
 > [!IMPORTANT]
@@ -129,10 +120,6 @@
     The quota for low-priority VMs is higher than the quota for dedicated VMs, because 
     low-priority VMs cost less. For more information, see [Batch service quotas and limits](batch-quota-limit.md#resource-quotas).    
 
-<<<<<<< HEAD
->
-=======
->>>>>>> 148d15e5
 
 ## Create and update pools
 
