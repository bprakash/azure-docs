--- conflicted
+++ resolved
@@ -18,11 +18,7 @@
 
 # Get started with the Azure Batch Library for .NET  
 
-<<<<<<< HEAD
 Start working with the Azure Batch .NET Library by creating a console application that sets up support files and a program that runs on several compute nodes in an Azure Batch pool. The tasks that are created in this tutorial evaluate text in files uploaded to Azure Storage and return the words that most commonly appear in those files. The samples are written in C# and use the [Azure Batch .NET Library](https://msdn.microsoft.com/library/azure/mt348682.aspx).
-=======
-This tutorial shows you how to create a console application that sets up a program and support files that run on several compute nodes in a Azure Batch pool. The tasks that are created in this tutorial evaluate text from files in Azure Storage and return the words that are most commonly used. The samples are written in C# code and use the Azure Batch .NET Library.
->>>>>>> 10526ba6
 
 ## Prerequisites
 
@@ -32,11 +28,7 @@
 
 	- **Batch account** - See the **Batch Account** section of [Azure Batch technical overview](batch-technical-overview.md).
 
-<<<<<<< HEAD
-	- **Storage account** - See the **Create a storage account** section of [About Azure storage accounts](../storage/storage-create-storage-account.md). In this tutorial, you create a container in this account named **testcon1**.
-=======
 	- **Storage account** - See the **Create a storage account** section of [About Azure storage accounts](../storage-create-storage-account.md). In this tutorial, you create a container in this account named **testcon1**.
->>>>>>> 10526ba6
 
 - A Visual Studio console application project:
 
@@ -71,11 +63,7 @@
 
 	- **[account-name]** - The name of the storage account that you previously created.
 
-<<<<<<< HEAD
-	- **[account-key]** - The primary key of the storage account. You can find the primary key in the Storage page in the Azure portal.
-=======
-	- **[account-key]** - The primary key of the storage account. You can find the primary key from the Storage page in the Azure portal.
->>>>>>> 10526ba6
+	- **[account-key]** - The primary key of the storage account. You can find the primary key on the Storage page in the Azure portal.
 
 2. Save the App.config file.
 
@@ -264,11 +252,7 @@
 
 7. Save the Program.cs file.
 
-<<<<<<< HEAD
 ## Step 3: Add a job to the account
-=======
-## Step 3: Add a job to an account
->>>>>>> 10526ba6
 
 Create a job that is used to manage tasks that run in the pool. All tasks must be associated with a job.
 
@@ -354,11 +338,9 @@
 			Console.ReadLine();
 		}
 
-<<<<<<< HEAD
-	**[account-name]** needs to be replaced with the name of the storage account that you previously created. In the previous code snippet, update all four instances of **[account-name]**.
-=======
+
 	**[account-name]** needs to be replaced with the name of the storage account that you previously created. In previous example, update all four instances of **[account-name]**.
->>>>>>> 10526ba6
+
 
 2. Add this code to Main that calls the method you just added:
 
@@ -509,10 +491,6 @@
 
 ## Next steps
 
-<<<<<<< HEAD
-1. Now that you've learned the basics of running tasks, you can learn about how to automatically scale compute nodes when the demand for your application changes. To do so, see [Automatically scale Compute Nodes in an Azure Batch Pool](batch-automatic-scaling.md)
-=======
-1. Now that you learned the basics of running tasks, you can learn about how to automatically scale compute nodes when the demand for your application changes. To do this, see [Automatically scale Compute Nodes in an Azure Batch Pool](batch-automatic-scaling.md)
->>>>>>> 10526ba6
+1. Now that you've learned the basics of running tasks, you can learn about how to automatically scale compute nodes when the demand for your application changes. To do this, see [Automatically scale Compute Nodes in an Azure Batch Pool](batch-automatic-scaling.md)
 
 2. Some applications produce large amounts of data that can be difficult to process. One way to solve this is through [efficient list querying](batch-efficient-list-queries.md).