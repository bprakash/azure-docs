---
title: Use the Azure Batch Rendering service to render in the cloud | Microsoft Docs
description: Render jobs on Azure virtual machines directly from Maya and on a pay-per-use basis.
services: batch
author: v-dotren
manager: timlt

ms.service: batch
ms.topic: hero-article
ms.date: 09/14/2017
ms.author: danlep
---

# Get started with the Batch Rendering service

The Azure Batch Rendering service offers cloud-scale rendering capabilities on a pay-per-use basis. The Batch Rendering service handles job scheduling and queueing, managing failures and retries, and auto-scaling for your render jobs. The Batch Rendering service supports [Autodesk Maya](https://www.autodesk.com/products/maya/overview), [3ds Max](https://www.autodesk.com/products/3ds-max/overview), [Arnold](https://www.autodesk.com/products/arnold/overview), and [V-Ray](https://www.chaosgroup.com/vray/maya). The Batch plug-in for Maya 2017 makes it easy to start a rendering job on Azure right from your desktop.

With Maya and 3ds Max, you can run jobs using the [Batch Labs](https://github.com/Azure/BatchLabs) desktop application or the [Batch Templates CLI](batch-cli-templates.md). Using the Azure Batch CLI, you can run Batch jobs without writing code. Instead, you can use template files to create Batch pools, jobs, and tasks. For more information, see [Use Azure Batch CLI Templates and File Transfer](batch-cli-templates.md).


## Supported applications

The Batch Rendering service currently supports the following applications:

- Autodesk Maya
- Autodesk 3ds Max
- Autodesk Arnold for Maya
- Autodesk Arnold for 3ds Max
- Chaos Group V-Ray for Maya
- Chaos Group V-Ray for 3ds Max

## Prerequisites

To use the Batch Rendering service, you need:

- An [Azure account](https://azure.microsoft.com/free/).
- **An Azure Batch account.** For guidance on creating a Batch account in the Azure portal, see [Create a Batch account with the Azure portal](batch-account-create-portal.md).
- **An Azure Storage account.** The assets used for your rendering job are stored in Azure Storage. You can create a storage account automatically when you set up your Batch account. You can also use an existing storage account. To learn more about Storage accounts, see [How to create, manage, or delete a storage account in the Azure portal](https://docs.microsoft.com/azure/storage/storage-create-storage-account).

To use the Batch plug-in for Maya, you need:

- [Autodesk Maya 2017](https://www.autodesk.com/products/maya/overview).
- A supported renderer such as Arnold for Maya or V-Ray for Maya.

## Basic Batch concepts

Before you begin using the Batch Rendering service, it's helpful to be familiar with a few Batch concepts, including compute nodes, pools, and jobs. To learn more about Azure Batch in general, see [Run intrinsically parallel workloads with Batch](batch-technical-overview.md).

### Pools

Batch is a platform service for running compute-intensive work, like rendering, on a **pool** of **compute nodes**. Each compute node in a pool is an Azure virtual machine (VM) running either Linux or Windows. 

For more information about Batch pools and compute nodes, see the [Pool](batch-api-basics.md#pool) and [Compute node](batch-api-basics.md#compute-node) sections in [Develop large-scale parallel compute solutions with Batch](batch-api-basics.md).

### Jobs

A Batch **job** is a collection of tasks that run on the compute nodes in a pool. When you submit a rendering job, Batch divides the job into tasks and distributes the tasks to the compute nodes in the pool to run.

You can use the [Azure Portal](https://ms.portal.azure.com/) to monitor jobs and diagnose failed tasks by downloading application logs and by remotely connecting to individual VMs using RDP or SSH. You can also manage, monitor, and debug using the [Batch Labs client](https://github.com/Azure/BatchLabs).

For more information about Batch jobs, see the [Job](batch-api-basics.md#job) section in [Develop large-scale parallel compute solutions with Batch](batch-api-basics.md).

## Options for provisioning required applications

Multiple applications might be required to render a job, for example, the combination of Maya and Arnold, or 3ds Max and V-Ray, as well as other third-party plugins, if required. Additionally, some customers might require specific versions of these applications. As such, there are several methods available for provisioning the required applications and software:

### Pre-configured VM images

Azure provides Windows and Linux images each with a single version of Maya, 3ds Max, Arnold, and V-Ray pre-installed and ready to use. You can select these images in the [Azure portal](https://portal.azure.com), the Maya plug-in, or [Batch Labs](https://github.com/Azure/BatchLabs) when you create a pool.

In the Azure portal and in Batch Labs, you can install one of the VM images with the pre-installed applications as follows: In the Pools section of your Batch account, select **New**, then in **Add Pool**, select **Graphics and Rendering (Linux/Windows)** from the **Image type** drop-down list:

![Select image type for the Batch account](./media/batch-rendering-service/add-pool.png)

Scroll down and click **Graphics and rendering licensing** to open the **Choose licenses** blade, and select one or more of the software licenses:

![Select graphics and rendering license for the pool](./media/batch-rendering-service/graphics-licensing.png)

The specific license versions provided are as follows:

- Maya 2017
- 3ds Max 2018
- Arnold for Maya 5.0.1.1
- Arnold for 3ds Max 1.0.836
- V-Ray for Maya 3.52.03
- V-Ray for 3ds Max 3.60.01

### Custom images

Azure Batch allows you to provide your own custom image. Using this option, you can configure your VM with the exact applications and specific versions that you require. For more information see [Use a custom image to create a pool of virtual machines](https://docs.microsoft.com/en-us/azure/batch/batch-custom-images). Note that Autodesk and Chaos Group have modified Arnold and V-Ray respectively to validate against our own licensing service. You will need to ensure you have the versions of these applications with this support, otherwise the pay-per-use licensing won't work. This license validation isn't required for Maya or 3ds Max as the current published versions don't require a license server when running headless (in batch/command-line mode). Please contact Azure support if you're not sure how to proceed with this option.

## Options for submitting a render job

Depending on the 3D application you use, there are various options for submitting render jobs to the service:

### Maya

With Maya, you can use:

- [Batch plug-in for Maya](https://docs.microsoft.com/en-us/azure/batch/batch-rendering-service#use-the-batch-plug-in-for-maya-to-submit-a-render-job)
- [Batch Labs](https://github.com/Azure/BatchLabs) desktop application
- [Batch Templates CLI](batch-cli-templates.md)

### 3ds Max

With 3ds Max, you can use:

<<<<<<< HEAD
- [Batch Labs](https://github.com/Azure/BatchLabs) desktop application
- [Batch Templates CLI](batch-cli-templates.md)

=======
- [Batch Labs](https://github.com/Azure/BatchLabs) desktop application (see [Batch Labs Data](https://github.com/Azure/BatchLabs-data/tree/master/ncj/3dsmax) for guidance on using 3ds Max Batch Labs templates)
- [Batch Templates CLI](batch-cli-templates.md)

The 3ds Max Batch Labs templates allow you to render VRay and Arnold scenes using the Azure Batch Rendering Service. There are two variations of the template for VRay and Arnold, one for standard scenes and one for more complex scenes that require a 3ds Max path file to assets and textures (.mxp file). For more information on the 3ds Max Batch Labs templates, see the [Batch Labs Data](https://github.com/Azure/BatchLabs-data/tree/master/ncj/3dsmax) repo on GitHub.

>>>>>>> bdc4ab18
Additionally, you can use the [Batch Python SDK](https://docs.microsoft.com/en-us/azure/batch/batch-python-tutorial) to integrate the rendering service with your existing pipeline.


## Use the Batch plug-in for Maya to submit a render job

With the Batch plug-in for Maya, you can submit a job to the Batch Rendering service right from Maya. The following sections describe how to configure the job from the plug-in and then submit it. 

### Load the Batch plug-in for Maya

The Batch plug-in is available on [GitHub](https://github.com/Azure/azure-batch-maya/releases). Unzip the archive to a directory of your choice. You can load the plug-in directly from the *azure_batch_maya* directory.

To load the plug-in in Maya:

1. Run Maya.
2. Open **Window** > **Settings/Preferences** > **Plug-in Manager**.
3. Click **Browse**.
4. Navigate to and select *azure_batch_maya/plug-in/AzureBatch.py*.

### Authenticate access to your Batch and Storage accounts

To use the plug-in, you need to authenticate using your Azure Batch and Azure Storage account keys. To retrieve your account keys:

1. Display the plug-in in Maya, and select the **Config** tab.
2. Navigate to the [Azure portal](https://portal.azure.com).
3. Select **Batch Accounts** from the left-hand menu. If necessary, click **More Services** and filter on _Batch_.
4. Locate the desired Batch account in the list.
5. Select the **Keys** menu item to display your account name, account URL, and access keys:
    - Paste the Batch account URL into the **Service** field in the Batch plug-in.
    - Paste the account name into the **Batch Account** field.
    - Paste the primary account key into the **Batch Key** field.
7. Select Storage Accounts from the left-hand menu. If necessary, click **More Services** and filter on _Storage_.
8. Locate the desired Storage account in the list.
9. Select the **Access Keys** menu item to display the storage account name and keys.
    - Paste the Storage account name into the **Storage Account** field in the Batch plug-in.
    - Paste the primary account key into the **Storage Key** field.
10. Click **Authenticate** to ensure that the plug-in can access both accounts.

Once you have successfully authenticated, the plug-in sets the status field to **Authenticated**: 

![Authenticate your Batch and Storage accounts](./media/batch-rendering-service/authentication.png)

### Configure a pool for a render job

After you have authenticated your Batch and Storage accounts, set up a pool for your rendering job. The plug-in saves your selections between sessions. Once you've set up your preferred configuration, you won't need to modify it unless it changes.

The following sections walk you through the available options, available on the **Submit** tab:

#### Specify a new or existing pool

To specify a pool on which to run the render job, select the **Submit** tab. This tab offers options for creating a pool or selecting an existing pool:

- You can **auto provision a pool for this job** (the default option). When you choose this option, Batch creates the pool exclusively for the current job, and automatically deletes the pool when the render job is complete. This option is best when you have a single render job to complete.
- You can **reuse an existing persistent pool**. If you have an existing pool that is idle, you can specify that pool for running the render job by selecting it from the dropdown. Reusing an existing persistent pool saves the time required to provision the pool.  
- You can **create a new persistent pool**. Choosing this option creates a new pool for running the job. It does not delete the pool when the job is complete, so that you can reuse it for future jobs. Select this option when you have a continuous need to run render jobs. On subsequent jobs, you can select **reuse an existing persistent pool** to use the persistent pool that you created for the first job.

![Specify pool, OS image, VM size, and license](./media/batch-rendering-service/submit.png)

For more information on how charges accrue for Azure VMs, see the [Linux Pricing FAQ](https://azure.microsoft.com/pricing/details/virtual-machines/linux/#faq) and [Windows Pricing FAQ](https://azure.microsoft.com/pricing/details/virtual-machines/windows/#faq).

#### Specify the OS image to provision

You can specify the type of OS image to use to provision compute nodes in the pool on the **Env** (Environment) tab. Batch currently supports the following image options for rendering jobs:

|Operating System  |Image  |
|---------|---------|
|Linux     |Batch CentOS Preview |
|Windows     |Batch Windows Preview |

#### Choose a VM size

You can specify the VM size on the **Env** tab. For more information about available VM sizes, see [Linux VM sizes in Azure](https://docs.microsoft.com/azure/virtual-machines/linux/sizes) and [Windows VM sizes in Azure](https://docs.microsoft.com/azure/virtual-machines/windows/sizes). 

![Specify the VM OS image and size on the Env tab](./media/batch-rendering-service/environment.png)

#### Specify licensing options

You can specify the licenses you wish to use on the **Env** tab. Options include:

- **Maya**, which is enabled by default.
- **Arnold**, which is enabled if Arnold is detected as the active render engine in Maya.

 If you wish to render using your own license, you can configure your license end point by adding the appropriate environment variables to the table. Be sure to deselect the default licensing options if you do so.

> [!IMPORTANT]
> You are billed for use of the licenses while VMs are running in the pool, even if the VMs are not currently being used for rendering. To avoid extra charges, navigate to the **Pools** tab and resize the pool to 0 nodes until you are ready to run another render job. 
>
>

#### Manage persistent pools

You can manage an existing persistent pool on the **Pools** tab. Selecting a pool from the list displays the current state of the pool.

From the **Pools** tab, you can also delete the pool and resize the number of VMs in the pool. You can resize a pool to 0 nodes to avoid incurring costs in between workloads.

![View, resize, and delete pools](./media/batch-rendering-service/pools.png)

### Configure a render job for submission

Once you have specified the parameters for the pool that will run the render job, configure the job itself. 

#### Specify scene parameters

The Batch plug-in detects which rendering engine you're currently using in Maya, and displays the appropriate render settings on the **Submit** tab. These settings include the start frame, end frame, output prefix, and frame step. You can override the scene file render settings by specifying different settings in the plug-in. Changes you make to the plug-in settings are not persisted back to the scene file render settings, so you can make changes on a job-by-job basis without needing to reupload the scene file.

The plug-in warns you if the render engine that you selected in Maya is not supported.

If you load a new scene while the plug-in is open, click the **Refresh** button to make sure the settings are updated.

#### Resolve asset paths

When you load the plug-in, it scans the scene file for any external file references. These references are displayed in the **Assets** tab. If a referenced path cannot be resolved, the plug-in attempts to locate the file in a few default locations, including:

- The location of the scene file 
- The current project's _sourceimages_ directory
- The current working directory. 

If the asset still cannot be located, it is listed with a warning icon:

![Missing assets are displayed with a warning icon](./media/batch-rendering-service/missing_assets.png)

If you know the location of an unresolved file reference, you can click the warning icon to be prompted to add a search path. The plug-in then uses this search path to attempt to resolve any missing assets. You can add any number of additional search paths.

When a reference is resolved, it is listed with a green light icon:

![Resolved assets show a green light icon](./media/batch-rendering-service/found_assets.png)

If your scene requires other files that the plug-in has not detected, you can add additional files or directories. Use the **Add Files** and **Add Directory** buttons. If you load a new scene while the plug-in is open, be sure to click **Refresh** to update the scene's references.

#### Upload assets to an asset project

When you submit a render job, the referenced files displayed in the **Assets** tab are automatically uploaded to Azure Storage as an asset project. You can also upload the asset files independently of a render job, using the **Upload** button on the **Assets** tab. The asset project name is specified in the **Project** field and is named after the current Maya project by default. When asset files are uploaded, the local file structure is preserved. 

Once uploaded, assets can be referenced by any number of render jobs. All uploaded assets are available to any job that references the asset project, whether or not they are included in the scene. To change the asset project referenced by your next job, change the name in the **Project** field in the **Assets** tab. If there are referenced files that you wish to exclude from uploading, unselect them using the green button beside the listing.

#### Submit and monitor the render job

After you have configured the render job in the plug-in, click the **Submit Job** button on the **Submit** tab to submit the job to Batch:

![Submit the render job](./media/batch-rendering-service/submit_job.png)

You can monitor a job that is in progress from the **Jobs** tab on the plug-in. Select a job from the list to display the current state of the job. You can also use this tab to cancel and delete jobs, as well as to download the outputs and rendering logs. 

To download outputs, modify the **Outputs** field to set the desired destination directory. Click the gear icon to start a background process that watches the job and downloads outputs as it progresses: 

![View job status and download outputs](./media/batch-rendering-service/jobs.png)

You can close Maya without disrupting the download process.

## Next steps

To learn more about Batch, see [Run intrinsically parallel workloads with Batch](batch-technical-overview.md).<|MERGE_RESOLUTION|>--- conflicted
+++ resolved
@@ -105,17 +105,11 @@
 
 With 3ds Max, you can use:
 
-<<<<<<< HEAD
-- [Batch Labs](https://github.com/Azure/BatchLabs) desktop application
-- [Batch Templates CLI](batch-cli-templates.md)
-
-=======
 - [Batch Labs](https://github.com/Azure/BatchLabs) desktop application (see [Batch Labs Data](https://github.com/Azure/BatchLabs-data/tree/master/ncj/3dsmax) for guidance on using 3ds Max Batch Labs templates)
 - [Batch Templates CLI](batch-cli-templates.md)
 
 The 3ds Max Batch Labs templates allow you to render VRay and Arnold scenes using the Azure Batch Rendering Service. There are two variations of the template for VRay and Arnold, one for standard scenes and one for more complex scenes that require a 3ds Max path file to assets and textures (.mxp file). For more information on the 3ds Max Batch Labs templates, see the [Batch Labs Data](https://github.com/Azure/BatchLabs-data/tree/master/ncj/3dsmax) repo on GitHub.
 
->>>>>>> bdc4ab18
 Additionally, you can use the [Batch Python SDK](https://docs.microsoft.com/en-us/azure/batch/batch-python-tutorial) to integrate the rendering service with your existing pipeline.
 
 
