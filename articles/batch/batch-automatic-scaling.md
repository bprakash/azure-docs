---
title: Automatically scale compute nodes in an Azure Batch pool | Microsoft Docs
description: Enable automatic scaling on a cloud pool to dynamically adjust the number of compute nodes in the pool.
services: batch
documentationcenter: ''
author: tamram
manager: timlt
editor: tysonn

ms.assetid: c624cdfc-c5f2-4d13-a7d7-ae080833b779
ms.service: batch
ms.devlang: na
ms.topic: article
ms.tgt_pltfrm: vm-windows
ms.workload: multiple
<<<<<<< HEAD
ms.date: 10/14/2016
=======
ms.date: 01/23/2017
>>>>>>> e8cfaf0d
ms.author: tamram

---
# Automatically scale compute nodes in an Azure Batch pool
With automatic scaling, the Azure Batch service can dynamically add or remove compute nodes in a pool based on parameters that you define. You can potentially save both time and money by automatically adjusting the amount of compute power used by your application--add nodes as your job's task demands increase, and remove them when they decrease.

You enable automatic scaling on a pool of compute nodes by associating with it an *autoscale formula* that you define, such as with the [PoolOperations.EnableAutoScale][net_enableautoscale] method in the [Batch .NET](batch-dotnet-get-started.md) library. The Batch service then uses this formula to determine the number of compute nodes that are needed to execute your workload. Batch responds to service metrics data samples that are collected periodically, and adjusts the number of compute nodes in the pool at a configurable interval based on your formula.

You can enable automatic scaling when a pool is created, or on an existing pool. You can also change an existing formula on a pool that is "autoscale" enabled. Batch provides the ability to evaluate your formulas before assigning them to pools, as well as monitor the status of automatic scaling runs.

## Automatic scaling formulas
An automatic scaling formula is a string value that you define that contains one or more statements, and is assigned to a pool's [autoScaleFormula][rest_autoscaleformula] element (Batch REST) or [CloudPool.AutoScaleFormula][net_cloudpool_autoscaleformula] property (Batch .NET). When assigned to a pool, the Batch service uses your formula to determine the target number of compute nodes in the pool for the next interval of processing (more on intervals later). The formula string cannot exceed 8 KB in size, can include up to 100 statements that are separated by semicolons, and can include line breaks and comments.

You can think of automatic scaling formulas as using a Batch autoscale "language." Formula statements are free-formed expressions that can include both service-defined variables (variables defined by the Batch service) and user-defined variables (variables that you define). They can perform various operations on these values by using built-in types, operators, and functions. For example, a statement might take the following form:

```
$myNewVariable = function($ServiceDefinedVariable, $myCustomVariable);
```

Formulas generally contain multiple statements that perform operations on values that are obtained in previous statements. For example, first we obtain a value for `variable1`, then pass it to a function to populate `variable2`:

```
$variable1 = function1($ServiceDefinedVariable);
$variable2 = function2($OtherServiceDefinedVariable, $variable1);
```

With these statements in your formula, your goal is to arrive at a number of compute nodes that the pool should be scaled to--the **target** number of **dedicated nodes**. This number may be higher, lower, or the same as the current number of nodes in the pool. Batch evaluates a pool's autoscale formula at a specific interval ([automatic scaling intervals](#automatic-scaling-interval) are discussed below). Then it will adjust the target number of nodes in the pool to the number that your autoscale formula specifies at the time of evaluation.

As a quick example, this two-line autoscale formula specifies that the number of nodes should be adjusted according to the number of active tasks, up to a maximum of 10 compute nodes:

```
$averageActiveTaskCount = avg($ActiveTasks.GetSample(TimeInterval_Minute * 15));
$TargetDedicated = min(10, $averageActiveTaskCount);
```

The next few sections of this article discuss the various entities that will make up your autoscale formulas, including variables, operators, operations, and functions. You'll find out how to obtain various compute resource and task metrics within Batch. You can use these metrics to intelligently adjust your pool's node count based on resource usage and task status. You'll then learn how to construct a formula and enable automatic scaling on a pool by using both the Batch REST and .NET APIs. We'll finish up with a few example formulas.

> [!IMPORTANT]
> Each Azure Batch account is limited to a maximum number of cores (and therefore compute nodes) that can be used for processing. The Batch service will create nodes only up to that core limit. Therefore, it may not reach the target number of compute nodes that is specified by a formula. See [Quotas and limits for the Azure Batch service](batch-quota-limit.md) for information on viewing and increasing your account quotas.
> 
> 

## Variables
You can use both **service-defined** and **user-defined** variables in your autoscale formulas. The service-defined variables are built in to the Batch service--some are read-write, and some are read-only. User-defined variables are variables that *you* define. In the two-line example formula above, `$TargetDedicated` is a service-defined variable, while `$averageActiveTaskCount` is a user-defined variable.

The tables below show both read-write and read-only variables that are defined by the Batch service.

You can **get** and **set** the values of these service-defined variables to manage the number of compute nodes in a pool:

| Read-write service-defined variables | Description |
| --- | --- |
| $TargetDedicated |The **target** number of **dedicated compute nodes** for the pool. This is the number of compute nodes that the pool should be scaled to. It is a "target" number since it's possible for a pool not to reach the target number of nodes. This can occur if the target number of nodes is modified again by a subsequent autoscale evaluation before the pool has reached the initial target. It can also happen if a Batch account node or core quota is reached before the target number of nodes is reached. |
| $NodeDeallocationOption |The action that occurs when compute nodes are removed from a pool. Possible values are:<ul><li>**requeue**--Terminates tasks immediately and puts them back on the job queue so that they are rescheduled.<li>**terminate**--Terminates tasks immediately and removes them from the job queue.<li>**taskcompletion**--Waits for currently running tasks to finish and then removes the node from the pool.<li>**retaineddata**--Waits for all the local task-retained data on the node to be cleaned up before removing the node from the pool.</ul> |

You can **get** the value of these service-defined variables to make adjustments that are based on metrics from the Batch service:

| Read-only service-defined variables | Description |
| --- | --- |
| $CPUPercent |The average percentage of CPU usage. |
| $WallClockSeconds |The number of seconds consumed. |
| $MemoryBytes |The average number of megabytes used. |
| $DiskBytes |The average number of gigabytes used on the local disks. |
| $DiskReadBytes |The number of bytes read. |
| $DiskWriteBytes |The number of bytes written. |
| $DiskReadOps |The count of read disk operations performed. |
| $DiskWriteOps |The count of write disk operations performed. |
| $NetworkInBytes |The number of inbound bytes. |
| $NetworkOutBytes |The number of outbound bytes. |
| $SampleNodeCount |The count of compute nodes. |
| $ActiveTasks |The number of tasks in an active state. |
| $RunningTasks |The number of tasks in a running state. |
| $PendingTasks |The sum of $ActiveTasks and $RunningTasks. |
| $SucceededTasks |The number of tasks that finished successfully. |
| $FailedTasks |The number of tasks that failed. |
| $CurrentDedicated |The current number of dedicated compute nodes. |

> [!TIP]
> The read-only, service-defined variables that are shown above are *objects* that provide various methods to access data associated with each. See [Obtain sample data](#getsampledata) below for more information.
> 
> 

## Types
These **types** are supported in a formula.

* double
* doubleVec
* doubleVecList
* string
* timestamp--timestamp is a compound structure that contains the following members:
  
  * year
  * month (1-12)
  * day (1-31)
  * weekday (in the format of number, e.g. 1 for Monday)
  * hour (in 24-hour number format, e.g. 13 means 1 PM)
  * minute (00-59)
  * second (00-59)
* timeinterval
  
  * TimeInterval_Zero
  * TimeInterval_100ns
  * TimeInterval_Microsecond
  * TimeInterval_Millisecond
  * TimeInterval_Second
  * TimeInterval_Minute
  * TimeInterval_Hour
  * TimeInterval_Day
  * TimeInterval_Week
  * TimeInterval_Year

## Operations
These **operations** are allowed on the types that are listed above.

| Operation | Supported operators | Result type |
| --- | --- | --- |
| double *operator* double |+, -, *, / |double |
| double *operator* timeinterval |* |timeinterval |
| doubleVec *operator* double |+, -, *, / |doubleVec |
| doubleVec *operator* doubleVec |+, -, *, / |doubleVec |
| timeinterval *operator* double |*, / |timeinterval |
| timeinterval *operator* timeinterval |+, - |timeinterval |
| timeinterval *operator* timestamp |+ |timestamp |
| timestamp *operator* timeinterval |+ |timestamp |
| timestamp *operator* timestamp |- |timeinterval |
| *operator*double |-, ! |double |
| *operator*timeinterval |- |timeinterval |
| double *operator* double |<, <=, ==, >=, >, != |double |
| string *operator* string |<, <=, ==, >=, >, != |double |
| timestamp *operator* timestamp |<, <=, ==, >=, >, != |double |
| timeinterval *operator* timeinterval |<, <=, ==, >=, >, != |double |
| double *operator* double |&&, &#124;&#124; |double |

When testing a double with a ternary operator (`double ? statement1 : statement2`), nonzero is **true**, and zero is **false**.

## Functions
These predefined **functions** are available for you to use in defining an automatic scaling formula.

| Function | Return type | Description |
| --- | --- | --- |
| avg(doubleVecList) |double |Returns the average value for all values in the doubleVecList. |
| len(doubleVecList) |double |Returns the length of the vector that is created from the doubleVecList. |
| lg(double) |double |Returns the log base 2 of the double. |
| lg(doubleVecList) |doubleVec |Returns the componentwise log base 2 of the doubleVecList. A vec(double) must explicitly be passed for the parameter. Otherwise, the double lg(double) version is assumed. |
| ln(double) |double |Returns the natural log of the double. |
| ln(doubleVecList) |doubleVec |Returns the componentwise log base 2 of the doubleVecList. A vec(double) must explicitly be passed for the parameter. Otherwise, the double lg(double) version is assumed. |
| log(double) |double |Returns the log base 10 of the double. |
| log(doubleVecList) |doubleVec |Returns the componentwise log base 10 of the doubleVecList. A vec(double) must explicitly be passed for the single double parameter. Otherwise, the double log(double) version is assumed. |
| max(doubleVecList) |double |Returns the maximum value in the doubleVecList. |
| min(doubleVecList) |double |Returns the minimum value in the doubleVecList. |
| norm(doubleVecList) |double |Returns the two-norm of the vector that is created from the doubleVecList. |
| percentile(doubleVec v, double p) |double |Returns the percentile element of the vector v. |
| rand() |double |Returns a random value between 0.0 and 1.0. |
| range(doubleVecList) |double |Returns the difference between the min and max values in the doubleVecList. |
| std(doubleVecList) |double |Returns the sample standard deviation of the values in the doubleVecList. |
| stop() | |Stops evaluation of the autoscaling expression. |
| sum(doubleVecList) |double |Returns the sum of all the components of the doubleVecList. |
| time(string dateTime="") |timestamp |Returns the time stamp of the current time if no parameters are passed, or the time stamp of the dateTime string if it is passed. Supported dateTime formats are W3C-DTF and RFC 1123. |
| val(doubleVec v, double i) |double |Returns the value of the element that is at location i in vector v, with a starting index of zero. |

Some of the functions that are described in the table above can accept a list as an argument. The comma-separated list is any combination of *double* and *doubleVec*. For example:

`doubleVecList := ( (double | doubleVec)+(, (double | doubleVec) )* )?`

The *doubleVecList* value is converted to a single *doubleVec* prior to evaluation. For example, if `v = [1,2,3]`, then calling `avg(v)` is equivalent to calling `avg(1,2,3)`. Calling `avg(v, 7)` is equivalent to calling `avg(1,2,3,7)`.

## <a name="getsampledata"></a>Obtain sample data
Autoscale formulas act on metrics data (samples) that is provided by the Batch service. A formula grows or shrinks pool size based on the values that it obtains from the service. The service-defined variables that are described above are objects that provide various methods to access data that is associated with that object. For example, the following expression shows a request to get the last five minutes of CPU usage:

```
$CPUPercent.GetSample(TimeInterval_Minute * 5)
```

| Method | Description |
| --- | --- |
| GetSample() |The `GetSample()` method returns a vector of data samples.<br/><br/>A sample is 30 seconds worth of metrics data. In other words, samples are obtained every 30 seconds. But as noted below, there is a delay between when a sample is collected and when it is available to a formula. As such, not all samples for a given time period may be available for evaluation by a formula.<ul><li>`doubleVec GetSample(double count)`<br/>Specifies the number of samples to obtain from the most recent samples that were collected.<br/><br/>`GetSample(1)` returns the last available sample. For metrics like `$CPUPercent`, however, this should not be used because it is impossible to know *when* the sample was collected. It might be recent, or, because of system issues, it might be much older. It is better in such cases to use a time interval as shown below.<li>`doubleVec GetSample((timestamp or timeinterval) startTime [, double samplePercent])`<br/>Specifies a time frame for gathering sample data. Optionally, it also specifies the percentage of samples that must be available in the requested time frame.<br/><br/>`$CPUPercent.GetSample(TimeInterval_Minute * 10)` would return 20 samples if all samples for the last ten minutes are present in the CPUPercent history. If the last minute of history was not available, however, only 18 samples would be returned. In this case:<br/><br/>`$CPUPercent.GetSample(TimeInterval_Minute * 10, 95)` would fail because only 90 percent of the samples are available.<br/><br/>`$CPUPercent.GetSample(TimeInterval_Minute * 10, 80)` would succeed.<li>`doubleVec GetSample((timestamp or timeinterval) startTime, (timestamp or timeinterval) endTime [, double samplePercent])`<br/>Specifies a time frame for gathering data, with both a start time and an end time.<br/><br/>As mentioned above, there is a delay between when a sample is collected and when it is available to a formula. This must be considered when you use the `GetSample` method. See `GetSamplePercent` below. |
| GetSamplePeriod() |Returns the period of samples that were taken in a historical sample data set. |
| Count() |Returns the total number of samples in the metric history. |
| HistoryBeginTime() |Returns the time stamp of the oldest available data sample for the metric. |
| GetSamplePercent() |Returns the percentage of samples that are available for a given time interval. For example:<br/><br/>`doubleVec GetSamplePercent( (timestamp or timeinterval) startTime [, (timestamp or timeinterval) endTime] )`<br/><br/>Because the `GetSample` method fails if the percentage of samples returned is less than the `samplePercent` specified, you can use the `GetSamplePercent` method to check first. Then you can perform an alternate action if insufficient samples are present, without halting the automatic scaling evaluation. |

### Samples, sample percentage, and the *GetSample()* method
The core operation of an autoscale formula is to obtain task and resource metric data and then adjust pool size based on that data. As such, it is important to have a clear understanding of how autoscale formulas interact with metrics data, or "samples."

**Samples**

The Batch service periodically takes *samples* of task and resource metrics and makes them available to your autoscale formulas. These samples are recorded every 30 seconds by the Batch service. However, there is typically some latency that causes a delay between when those samples were recorded and when they are made available to (and can be read by) your autoscale formulas. Additionally, due to various factors such as network or other infrastructure issues, samples may not have been recorded for a particular interval. This results in "missing" samples.

**Sample percentage**

When `samplePercent` is passed to the `GetSample()` method or the `GetSamplePercent()` method is called, "percent" refers to a comparison between the total *possible* number of samples that are recorded by the Batch service and the number of samples that are actually *available* to your autoscale formula.

Let's look at a 10-minute timespan as an example. Because samples are recorded every 30 seconds, within a 10 minute timespan, the maximum total number of samples that are recorded by Batch would be 20 samples (2 per minute). However, due to the inherent latency of the reporting mechanism or some other issue within the Azure infrastructure, there may be only 15 samples that are available to your autoscale formula for reading. This means that, for that 10-minute period, only **75 percent** of the total number of samples recorded are actually available to your formula.

**GetSample() and sample ranges**

Your autoscale formulas are going to be growing and shrinking your pools--adding nodes or removing nodes. Because nodes cost you money, you want to ensure that your formulas use an intelligent method of analysis that is based on sufficient data. Therefore, we recommend that you use a trending-type analysis in your formulas. This type will grow and shrink your pools based on a *range* of collected samples.

To do so, use `GetSample(interval look-back start, interval look-back end)` to return a **vector** of samples:

```
$runningTasksSample = $RunningTasks.GetSample(1 * TimeInterval_Minute, 6 * TimeInterval_Minute);
```

When the above line is evaluated by Batch, it will return a range of samples as a vector of values. For example:

```
$runningTasksSample=[1,1,1,1,1,1,1,1,1,1];
```

Once you've collected the vector of samples, you can then use functions like `min()`, `max()`, and `avg()` to derive meaningful values from the collected range.

For additional security, you can force a formula evaluation to *fail* if less than a certain sample percentage is available for a particular time period. When you force a formula evaluation to fail, you instruct Batch to cease further evaluation of the formula if the specified percentage of samples is not available--and no change to pool size will be made. To specify a required percentage of samples for the evaluation to succeed, specify it as the third parameter to `GetSample()`. Here, a requirement of 75 percent of samples is specified:

```
$runningTasksSample = $RunningTasks.GetSample(60 * TimeInterval_Second, 120 * TimeInterval_Second, 75);
```

It is also important, due to the previously mentioned delay in sample availability, to always specify a time range with a look-back start time that is older than one minute. This is because it takes approximately one minute for samples to propagate through the system, so samples in the range `(0 * TimeInterval_Second, 60 * TimeInterval_Second)` will often not be available. Again, you can use the percentage parameter of `GetSample()` to force a particular sample percentage requirement.

> [!IMPORTANT]
> We **strongly recommend** that you **avoid relying *only* on `GetSample(1)` in your autoscale formulas**. This is because `GetSample(1)` essentially says to the Batch service, "Give me the last sample you have, no matter how long ago you got it." Since it is only a single sample, and it may be an older sample, it may not be representative of the larger picture of recent task or resource state. If you do use `GetSample(1)`, make sure that it's part of a larger statement and not the only data point that your formula relies on.
> 
> 

## Metrics
You can use both **resource** and **task** metrics when you're defining a formula. You adjust the target number of dedicated nodes in the pool based on the metrics data that you obtain and evaluate. See the [Variables](#variables) section above for more information on each metric.

<table>
  <tr>
    <th>Metric</th>
    <th>Description</th>
  </tr>
  <tr>
    <td><b>Resource</b></td>
    <td><p><b>Resource metrics</b> are based on the CPU, bandwidth, and memory usage of compute nodes, as well as the number of nodes.</p>
        <p> These service-defined variables are useful for making adjustments based on node count:</p>
    <p><ul>
      <li>$TargetDedicated</li>
            <li>$CurrentDedicated</li>
            <li>$SampleNodeCount</li>
    </ul></p>
    <p>These service-defined variables are useful for making adjustments based on node resource usage:</p>
    <p><ul>
      <li>$CPUPercent</li>
      <li>$WallClockSeconds</li>
      <li>$MemoryBytes</li>
      <li>$DiskBytes</li>
      <li>$DiskReadBytes</li>
      <li>$DiskWriteBytes</li>
      <li>$DiskReadOps</li>
      <li>$DiskWriteOps</li>
      <li>$NetworkInBytes</li>
      <li>$NetworkOutBytes</li></ul></p>
  </tr>
  <tr>
    <td><b>Task</b></td>
    <td><p><b>Task metrics</b> are based on the status of tasks, such as Active, Pending, and Completed. The following service-defined variables are useful for making pool-size adjustments based on task metrics:</p>
    <p><ul>
      <li>$ActiveTasks</li>
      <li>$RunningTasks</li>
      <li>$PendingTasks</li>
      <li>$SucceededTasks</li>
            <li>$FailedTasks</li></ul></p>
        </td>
  </tr>
</table>

## Write an autoscale formula
You build an autoscale formula by forming statements that use the above components, then combine those statements into a complete formula. In this section, we'll create an example autoscale formula that can perform some real-world scaling decisions.

First, let's define the requirements for our new autoscale formula. The formula should:

1. **Increase** the target number of compute nodes in a pool if CPU usage is high.
2. **Decrease** the target number of compute nodes in a pool when CPU usage is low.
3. Always restrict the **maximum** number of nodes to 400.

To *increase* the number of nodes during high CPU usage, we define the statement that populates a user-defined variable (`$totalNodes`) with a value that is 110 percent of the current target number of nodes, but only if the minimum average CPU usage during the last 10 minutes was above 70 percent. Otherwise, we use the current dedicated value.

```
$totalNodes =
    (min($CPUPercent.GetSample(TimeInterval_Minute * 10)) > 0.7) ?
    ($CurrentDedicated * 1.1) : $CurrentDedicated;
```

To *decrease* the number of nodes during low CPU usage, the next statement in our formula sets the same `$totalNodes` variable to 90 percent of the current target number of nodes if the average CPU usage in the past 60 minutes was under 20 percent. Otherwise, use the current value of `$totalNodes` that we populated in the statement above.

```
$totalNodes =
    (avg($CPUPercent.GetSample(TimeInterval_Minute * 60)) < 0.2) ?
    ($CurrentDedicated * 0.9) : $totalNodes;
```

Now limit the target number of dedicated compute nodes to a **maximum** of 400:

```
$TargetDedicated = min(400, $totalNodes)
```

Here's the complete formula:

```
$totalNodes =
    (min($CPUPercent.GetSample(TimeInterval_Minute * 10)) > 0.7) ?
    ($CurrentDedicated * 1.1) : $CurrentDedicated;
$totalNodes =
    (avg($CPUPercent.GetSample(TimeInterval_Minute * 60)) < 0.2) ?
    ($CurrentDedicated * 0.9) : $totalNodes;
$TargetDedicated = min(400, $totalNodes)
```

## Create an autoscale-enabled pool
To create a new pool with autoscaling enabled, you can use one of the following techniques:

**Batch .NET**

1. Create the pool with [BatchClient.PoolOperations.CreatePool](https://msdn.microsoft.com/library/azure/microsoft.azure.batch.pooloperations.createpool.aspx).
2. Set the [CloudPool.AutoScaleEnabled](https://msdn.microsoft.com/library/azure/microsoft.azure.batch.cloudpool.autoscaleenabled.aspx) property to `true`.
3. Set the [CloudPool.AutoScaleFormula](https://msdn.microsoft.com/library/azure/microsoft.azure.batch.cloudpool.autoscaleformula.aspx) property with your autoscale formula.
4. (Optional) Set the [CloudPool.AutoScaleEvaluationInterval](https://msdn.microsoft.com/library/azure/microsoft.azure.batch.cloudpool.autoScaleevaluationinterval.aspx) property (default is 15 minutes).
5. Commit the pool with [CloudPool.Commit](https://msdn.microsoft.com/library/azure/microsoft.azure.batch.cloudpool.commit.aspx) or [CommitAsync](https://msdn.microsoft.com/library/azure/microsoft.azure.batch.cloudpool.commitasync.aspx).

**Batch REST API**

* [Add a pool to an account](https://msdn.microsoft.com/library/azure/dn820174.aspx): Specify the `enableAutoScale` and `autoScaleFormula` elements in your REST API request to configure automatic scaling for a pool when you create it.

The following code snippet creates an autoscale-enabled pool by using the [Batch .NET][net_api] library. The pool's autoscale formula sets the target number of nodes to 5 on Mondays, and 1 on every other day of the week. The [automatic scaling interval](#automatic-scaling-interval) is set to 30 minutes. In this and the other C# snippets in this article, "myBatchClient" is a properly initialized instance of [BatchClient][net_batchclient].

```csharp
CloudPool pool = myBatchClient.PoolOperations.CreatePool("mypool", "3", "small");
pool.AutoScaleEnabled = true;
pool.AutoScaleFormula = "$TargetDedicated = (time().weekday == 1 ? 5:1);";
pool.AutoScaleEvaluationInterval = TimeSpan.FromMinutes(30);
pool.Commit();
```

In addition to the Batch REST API and .NET SDK, you can use any of the other [Batch SDKs](batch-technical-overview.md#batch-development-apis), [Batch PowerShell cmdlets](batch-powershell-cmdlets-get-started.md), and the [Batch CLI](batch-cli-get-started.md) to work with autoscaling.

> [!IMPORTANT]
> When you create an autoscale-enabled pool, you must **not** specify the `targetDedicated` parameter. Also, if you want to manually resize an autoscale-enabled pool (for example, with [BatchClient.PoolOperations.ResizePool][net_poolops_resizepool]), then you must first **disable** automatic scaling on the pool, then resize it.
> 
> 

### Automatic scaling interval
By default, the Batch service adjusts a pool's size according to its autoscale formula every **15 minutes**. This interval is configurable, however, by using the following pool properties:

* [CloudPool.AutoScaleEvaluationInterval][net_cloudpool_autoscaleevalinterval] (Batch .NET)
* [autoScaleEvaluationInterval][rest_autoscaleinterval] (REST API)

The minimum interval is five minutes, and the maximum is 168 hours. If an interval outside this range is specified, the Batch service will return a Bad Request (400) error.

> [!NOTE]
> Autoscaling is not currently intended to respond to changes in less than a minute, but rather is intended to adjust the size of your pool gradually as you run a workload.
> 
> 

## Enable autoscaling on an existing pool
If you've already created a pool with a set number of compute nodes by using the *targetDedicated* parameter, you can still enable autoscaling on the pool. Each Batch SDK provides an "enable autoscale" operation, for example:

* [BatchClient.PoolOperations.EnableAutoScale][net_enableautoscale] (Batch .NET)
* [Enable automatic scaling on a pool][rest_enableautoscale] (REST API)

When you enable autoscaling on an existing pool, the following applies:

* If automatic scaling is currently **disabled** on the pool when you issue the "enable autoscale" request, you *must* specify a valid autoscale formula when you issue the request. You can *optionally* specify an autoscale evaluation interval. If you do not specify an interval, the default value of 15 minutes is used.
* If autoscale is currently **enabled** on the pool, you can specify an autoscale formula, an evaluation interval, or both. You can't omit both properties.
  
  * If you specify a new autoscale evaluation interval, then the existing evaluation schedule is stopped and a new schedule is started. The new schedule's start time is the time at which the "enable autoscale" request was issued.
  * If you omit either the autoscale formula or evaluation interval, the Batch service continues to use the current value of that setting.

> [!NOTE]
> If a value was specified for the *targetDedicated* parameter when the pool was created, it is ignored when the automatic scaling formula is evaluated.
> 
> 

This C# code snippet uses the [Batch .NET][net_api] library to enable autoscaling on an existing pool:

```csharp
// Define the autoscaling formula. This formula sets the target number of nodes
// to 5 on Mondays, and 1 on every other day of the week
string myAutoScaleFormula = "$TargetDedicated = (time().weekday == 1 ? 5:1);";

// Set the autoscale formula on the existing pool
myBatchClient.PoolOperations.EnableAutoScale(
    "myexistingpool",
    autoscaleFormula: myAutoScaleFormula);
```

### Update an autoscale formula
You use the same "enable autoscale" request to *update* the formula on an existing autoscale-enabled pool (for example, with [EnableAutoScale][net_enableautoscale] in Batch .NET). There is no special "update autoscale" operation. For example, if autoscaling is already enabled on "myexistingpool" when the following code is executed, its autoscale formula is replaced with the contents of `myNewFormula`.

```csharp
myBatchClient.PoolOperations.EnableAutoScale(
    "myexistingpool",
    autoscaleFormula: myNewFormula);
```

### Update the autoscale interval
As with updating an autoscale formula, you use the same [EnableAutoScale][net_enableautoscale] method to change the autoscale evaluation interval of an existing autoscale-enabled pool. For example, to set the autoscale evaluation interval to 60 minutes for a pool that's already autoscale-enabled:

```csharp
myBatchClient.PoolOperations.EnableAutoScale(
    "myexistingpool",
    autoscaleEvaluationInterval: TimeSpan.FromMinutes(60));
```

## Evaluate an autoscale formula
You can evaluate a formula before applying it to a pool. In this way, you can perform a "test run" of the formula to see how its statements evaluate before you put the formula into production.

To evaluate an autoscale formula, you must first **enable autoscaling** on the pool with a **valid formula**. If you want to test a formula on a pool that doesn't yet have autoscaling enabled, you can use the one-line formula `$TargetDedicated = 0` when you first enable autoscaling. Then, use one of the following to evaluate the formula you want to test:

* [BatchClient.PoolOperations.EvaluateAutoScale](https://msdn.microsoft.com/library/azure/microsoft.azure.batch.pooloperations.evaluateautoscale.aspx) or [EvaluateAutoScaleAsync](https://msdn.microsoft.com/library/azure/microsoft.azure.batch.pooloperations.evaluateautoscaleasync.aspx)
  
    These Batch .NET methods require the ID of an existing pool and a string containing the autoscale formula to evaluate. The evaluation results are contained in the returned [AutoScaleEvaluation](https://msdn.microsoft.com/library/azure/microsoft.azure.batch.autoscaleevaluation.aspx) instance.
* [Evaluate an automatic scaling formula](https://msdn.microsoft.com/library/azure/dn820183.aspx)
  
    In this REST API request, specify the pool ID in the URI, and the autoscale formula in the *autoScaleFormula* element of the request body. The response of the operation contains any error information that might be related to the formula.

In this [Batch .NET][net_api] code snippet, we evaluate a formula prior to applying it to the [CloudPool][net_cloudpool]. If the pool does not have autoscaling enabled, we enable it first.

```csharp
// First obtain a reference to an existing pool
CloudPool pool = batchClient.PoolOperations.GetPool("myExistingPool");

// If autoscaling isn't already enabled on the pool, enable it.
// You can't evaluate an autoscale formula on non-autoscale-enabled pool.
if (pool.AutoScaleEnabled == false)
{
    // We need a valid autoscale formula to enable autoscaling on the
    // pool. This formula is valid, but won't resize the pool:
    pool.EnableAutoScale(
        autoscaleFormula: $"$TargetDedicated = {pool.CurrentDedicated};",
        autoscaleEvaluationInterval: TimeSpan.FromMinutes(5));

    // Batch limits EnableAutoScale calls to once every 30 seconds.
    // Because we want to apply our new autoscale formula below if it
    // evaluates successfully, and we *just* enabled autoscaling on
    // this pool, we pause here to ensure we pass that threshold.
    Thread.Sleep(TimeSpan.FromSeconds(31));

    // Refresh the properties of the pool so that we've got the
    // latest value for AutoScaleEnabled
    pool.Refresh();
}

// We must ensure that autoscaling is enabled on the pool prior to
// evaluating a formula
if (pool.AutoScaleEnabled == true)
{
    // The formula to evaluate - adjusts target number of nodes based on
    // day of week and time of day
    string myFormula = @"
        $curTime = time();
        $workHours = $curTime.hour >= 8 && $curTime.hour < 18;
        $isWeekday = $curTime.weekday >= 1 && $curTime.weekday <= 5;
        $isWorkingWeekdayHour = $workHours && $isWeekday;
        $TargetDedicated = $isWorkingWeekdayHour ? 20:10;
    ";

    // Perform the autoscale formula evaluation. Note that this does not
    // actually apply the formula to the pool.
    AutoScaleRun eval =
        batchClient.PoolOperations.EvaluateAutoScale(pool.Id, myFormula);

    if (eval.Error == null)
    {
        // Evaluation success - print the results of the AutoScaleRun.
        // This will display the values of each variable as evaluated by the
        // autoscale formula.
        Console.WriteLine("AutoScaleRun.Results: " +
            eval.Results.Replace("$", "\n    $"));

        // Apply the formula to the pool since it evaluated successfully
        batchClient.PoolOperations.EnableAutoScale(pool.Id, myFormula);
    }
    else
    {
        // Evaluation failed, output the message associated with the error
        Console.WriteLine("AutoScaleRun.Error.Message: " +
            eval.Error.Message);
    }
}
```

Successful evaluation of the formula in this snippet will result in output similar to the following:

```
AutoScaleRun.Results:
    $TargetDedicated=10;
    $NodeDeallocationOption=requeue;
    $curTime=2016-10-13T19:18:47.805Z;
    $isWeekday=1;
    $isWorkingWeekdayHour=0;
    $workHours=0
```

## Get information about autoscale runs
To ensure your formula is performing as expected, we recommend you periodically check the results of the autoscaling "runs" Batch performs on your pool. To do so, get (or refresh) a reference to the pool, and examine the properties of its last autoscale run.

In Batch .NET, the [CloudPool.AutoScaleRun](https://msdn.microsoft.com/library/azure/microsoft.azure.batch.cloudpool.autoscalerun.aspx) property has several properties providing information about the latest automatic scaling run performed on the pool by the Batch service.

* [AutoScaleRun.Timestamp](https://msdn.microsoft.com/library/azure/microsoft.azure.batch.autoscalerun.timestamp.aspx)
* [AutoScaleRun.Results](https://msdn.microsoft.com/library/azure/microsoft.azure.batch.autoscalerun.results.aspx)
* [AutoScaleRun.Error](https://msdn.microsoft.com/library/azure/microsoft.azure.batch.autoscalerun.error.aspx)

In the REST API, the [Get information about a pool](https://msdn.microsoft.com/library/dn820165.aspx) request returns information about the pool, which includes the latest automatic scaling run information in [autoScaleRun](https://msdn.microsoft.com/library/dn820165.aspx#bk_autrun).

The following C# code snippet uses the Batch .NET library to print information about the last autoscaling run on pool "myPool":

```csharp
Cloud pool = myBatchClient.PoolOperations.GetPool("myPool");
Console.WriteLine("Last execution: " + pool.AutoScaleRun.Timestamp);
Console.WriteLine("Result:" + pool.AutoScaleRun.Results.Replace("$", "\n  $"));
Console.WriteLine("Error: " + pool.AutoScaleRun.Error);
```

Sample output of the preceding snippet:

```
Last execution: 10/14/2016 18:36:43
Result:
  $TargetDedicated=10;
  $NodeDeallocationOption=requeue;
  $curTime=2016-10-14T18:36:43.282Z;
  $isWeekday=1;
  $isWorkingWeekdayHour=0;
  $workHours=0
Error:
```

## Example autoscale formulas
Let's take a look at a few formulas that show different ways to adjust the amount of compute resources in a pool.

### Example 1: Time-based adjustment
Perhaps you want to adjust the pool size based on the day of the week and time of day, to increase or decrease the number of nodes in the pool accordingly.

This formula first obtains the current time. If it's a weekday (1-5) and within working hours (8 AM to 6 PM), the target pool size is set to 20 nodes. Otherwise, it's set to 10 nodes.

```
$curTime = time();
$workHours = $curTime.hour >= 8 && $curTime.hour < 18;
$isWeekday = $curTime.weekday >= 1 && $curTime.weekday <= 5;
$isWorkingWeekdayHour = $workHours && $isWeekday;
$TargetDedicated = $isWorkingWeekdayHour ? 20:10;
```

### Example 2: Task-based adjustment
In this example, the pool size is adjusted based on the number of tasks in the queue. Note that both comments and line breaks are acceptable in formula strings.

```csharp
// Get pending tasks for the past 15 minutes.
$samples = $ActiveTasks.GetSamplePercent(TimeInterval_Minute * 15);
// If we have fewer than 70 percent data points, we use the last sample point,
// otherwise we use the maximum of last sample point and the history average.
$tasks = $samples < 70 ? max(0,$ActiveTasks.GetSample(1)) : max( $ActiveTasks.GetSample(1), avg($ActiveTasks.GetSample(TimeInterval_Minute * 15)));
// If number of pending tasks is not 0, set targetVM to pending tasks, otherwise
// half of current dedicated.
$targetVMs = $tasks > 0? $tasks:max(0, $TargetDedicated/2);
// The pool size is capped at 20, if target VM value is more than that, set it
// to 20. This value should be adjusted according to your use case.
$TargetDedicated = max(0, min($targetVMs, 20));
// Set node deallocation mode - keep nodes active only until tasks finish
$NodeDeallocationOption = taskcompletion;
```

### Example 3: Accounting for parallel tasks
This is another example that adjusts the pool size based on the number of tasks. This formula also takes into account the [MaxTasksPerComputeNode][net_maxtasks] value that has been set for the pool. This is particularly useful in situations where [parallel task execution](batch-parallel-node-tasks.md) has been enabled on your pool.

```csharp
// Determine whether 70 percent of the samples have been recorded in the past
// 15 minutes; if not, use last sample
$samples = $ActiveTasks.GetSamplePercent(TimeInterval_Minute * 15);
$tasks = $samples < 70 ? max(0,$ActiveTasks.GetSample(1)) : max( $ActiveTasks.GetSample(1),avg($ActiveTasks.GetSample(TimeInterval_Minute * 15)));
// Set the number of nodes to add to one-fourth the number of active tasks (the
// MaxTasksPerComputeNode property on this pool is set to 4, adjust this number
// for your use case)
$cores = $TargetDedicated * 4;
$extraVMs = (($tasks - $cores) + 3) / 4;
$targetVMs = ($TargetDedicated + $extraVMs);
// Attempt to grow the number of compute nodes to match the number of active
// tasks, with a maximum of 3
$TargetDedicated = max(0,min($targetVMs,3));
// Keep the nodes active until the tasks finish
$NodeDeallocationOption = taskcompletion;
```

### Example 4: Setting an initial pool size
This example shows a C# code snippet with an autoscale formula that sets the pool size to a certain number of nodes for an initial time period. Then it adjusts the pool size based on the number of running and active tasks after the initial time period has elapsed.

The formula in the following code snippet:

* Sets the initial pool size to four nodes.
* Does not adjust the pool size within the first 10 minutes of the pool's lifecycle.
* After 10 minutes, obtains the max value of the number of running and active tasks within the past 60 minutes.
  * If both values are 0 (indicating that no tasks were running or active in the last 60 minutes), the pool size is set to 0.
  * If either value is greater than zero, no change is made.

```csharp
string now = DateTime.UtcNow.ToString("r");
string formula = string.Format(@"
    $TargetDedicated = {1};
    lifespan         = time() - time(""{0}"");
    span             = TimeInterval_Minute * 60;
    startup          = TimeInterval_Minute * 10;
    ratio            = 50;

    $TargetDedicated = (lifespan > startup ? (max($RunningTasks.GetSample(span, ratio), $ActiveTasks.GetSample(span, ratio)) == 0 ? 0 : $TargetDedicated) : {1});
    ", now, 4);
```

## Next steps
* [Maximize Azure Batch compute resource usage with concurrent node tasks](batch-parallel-node-tasks.md) contains details about how you can execute multiple tasks simultaneously on the compute nodes in your pool. In addition to autoscaling, this feature may help to lower job duration for some workloads, saving you money.
* For another efficiency booster, ensure that your Batch application queries the Batch service in the most optimal way. In [Query the Azure Batch service efficiently](batch-efficient-list-queries.md), you'll learn how to limit the amount of data that crosses the wire when you query the status of potentially thousands of compute nodes or tasks.

[net_api]: https://msdn.microsoft.com/library/azure/mt348682.aspx
[net_batchclient]: http://msdn.microsoft.com/library/azure/microsoft.azure.batch.batchclient.aspx
[net_cloudpool]: https://msdn.microsoft.com/library/azure/microsoft.azure.batch.cloudpool.aspx
[net_cloudpool_autoscaleformula]: https://msdn.microsoft.com/library/azure/microsoft.azure.batch.cloudpool.autoscaleformula.aspx
[net_cloudpool_autoscaleevalinterval]: https://msdn.microsoft.com/library/azure/microsoft.azure.batch.cloudpool.autoscaleevaluationinterval.aspx
[net_enableautoscale]: https://msdn.microsoft.com/library/azure/microsoft.azure.batch.pooloperations.enableautoscale.aspx
[net_maxtasks]: https://msdn.microsoft.com/library/azure/microsoft.azure.batch.cloudpool.maxtaskspercomputenode.aspx
[net_poolops_resizepool]: https://msdn.microsoft.com/library/azure/microsoft.azure.batch.pooloperations.resizepool.aspx

[rest_api]: https://msdn.microsoft.com/library/azure/dn820158.aspx
[rest_autoscaleformula]: https://msdn.microsoft.com/library/azure/dn820173.aspx
[rest_autoscaleinterval]: https://msdn.microsoft.com/library/azure/dn820173.aspx
[rest_enableautoscale]: https://msdn.microsoft.com/library/azure/dn820173.aspx<|MERGE_RESOLUTION|>--- conflicted
+++ resolved
@@ -13,11 +13,7 @@
 ms.topic: article
 ms.tgt_pltfrm: vm-windows
 ms.workload: multiple
-<<<<<<< HEAD
-ms.date: 10/14/2016
-=======
 ms.date: 01/23/2017
->>>>>>> e8cfaf0d
 ms.author: tamram
 
 ---
