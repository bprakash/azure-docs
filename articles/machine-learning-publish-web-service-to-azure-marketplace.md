<<<<<<< HEAD
<properties 
	pageTitle="Publish Azure Machine Learning Web Service to the Azure Marketplace | Azure" 
	description="How to publish your Azure Machine Learning Web Service to the Azure Marketplace" 
	services="machine-learning" 
	documentationCenter="" 
	authors="LuisCabrer" 
	manager="paulettm" 
	editor="cgronlun"/>

<tags 
	ms.service="machine-learning" 
	ms.workload="data-services" 
	ms.tgt_pltfrm="na" 
	ms.devlang="na" 
	ms.topic="article" 
	ms.date="10/03/2014" 
	ms.author="luisca"/>

# Publish Azure Machine Learning Web Service to the Azure Marketplace 

The Azure Marketplace provides the ability to publish Azure Machine Learning web services as paid or free services for consumption by external customers. This article provides an overview of that process with links to guidelines to get you started. By using this process, you can make your web services available for other developers to consume in their applications.


[AZURE.INCLUDE [machine-learning-free-trial](../includes/machine-learning-free-trial.md)]

## Overview of the publishing process 

The following are the steps for publishing an Azure Machine Learning web service to Azure Marketplace:

1. Create and publish a Machine Learning Request-Response service (RRS)
2. Deploy the service to production, and obtain the API Key and OData endpoint information.
3. Use the URL of the published web service to publish to [Azure Marketplace (Data Market)](https://publish.windowsazure.com/workspace/) 
4. Once submitted, your offer is reviewed and needs to be approved before your customers can start purchasing it. The publishing process can take a few business days. 

## Walk through
###Step 1: Create and publish a Machine Learning Request-Response service (RRS)###
 If you have not done this already, please take a look at this [walk through](../machine-learning-walkthrough-5-publish-web-service/).

###Step 2: Deploy the service to production, and obtain the API Key and OData endpoint information###
1. From the [Azure management portal](http://manage.windowsazure.com), select the **MACHINE LEARNING** option from the left navigation bar, and select your workspace. 

2. Click on the **WEB SERVICES** tab, and select the web service you would like to publish to the marketplace.

	![Azure Marketplace][workspace]

3. Select the endpoint you would like to have the marketplace consume. If you have not created any additional endpoints, you can select the **Default** endpoint.

4. Once you have clicked on the endpoint, you will be able to see the **API KEY**. You will need this piece of information later on in Step 3, so make a copy of it.

	![Azure Marketplace][apikey]

5. Click on the **REQUEST/RESPONSE** method, at this point we do not support publishing batch execution services to the marketplace. That will take you to the API help page for the Request/Response method.

6. Copy the **OData Endpoint Address**, you will need this information later on in Step 3.

	![Azure Marketplace][odata]




deploy the service into production.



###Step 3: Use the URL of the published web service to publish to Azure Marketplace (DataMarket)###

1.  Navigate to [Azure Marketplace (Data Market)](http://datamarket.azure.com/home) 
2.  Click on the **Publish** link at the top of the page. This will take you to the [Microsoft Azure Publishing Portal](https://publish.windowsazure.com)
3.  Click on the **publishers** section to register as a publisher.
4.	When creating a new offer, select **Data Services**, then click **Create a New Data Service**. 
 
	![Azure Marketplace][image1]

	<br />


5.	Under **Plans** provide information on your offering, including a pricing plan. Decide if you will offer a free or paid service. To get paid, provide payment information such as your bank and tax information.

6.	Under **Marketing** provide information about your offer, such as the title and description for your offer.

7.	Under **Pricing** you can set the price for your plans for specific countries, or let the system "autoprice" your offer.

8. On the **Data Service** tab, click **Web Service** as the **Data Source**.

	![Azure Marketplace][image2]

9.	Get the web service URL and API key from the Azure management portal, as explained in step 2 above.

10.	In the Marketplace Data Service setup dialog box, paste the OData endpoint address into the **Service URL** text box.

11. For **Authentication**, choose **Header** as the **Authentication Scheme**.

	- Enter "Authorization" for the **Header Name**.
	- For the **Header Value**, enter "Bearer" (without the quotation marks), click the **Space** bar, and then paste the API key.
	- Select the **This Service is OData** check box.
	- Click **Test Connection** to test the connection.

12.	Under **Categories**, ensure **Machine Learning** is selected.

13. When you are done entering all the metadata about your offer, click on **Publish**, and then **Push to Staging**. At this point, you will be notified of any remaining issues that you need to fix.

14. After you have ensured completion of all the outstanding issues, click on **Request approval to push to Production**. The publishing process can take a few business days. 


[image1]:./media/machine-learning-publish-web-service-to-azure-marketplace/image1.png
[image2]:./media/machine-learning-publish-web-service-to-azure-marketplace/image2.png
[workspace]:./media/machine-learning-publish-web-service-to-azure-marketplace/selectworkspace.png
[apikey]:./media/machine-learning-publish-web-service-to-azure-marketplace/apikey.png
[odata]:./media/machine-learning-publish-web-service-to-azure-marketplace/odata.png
=======
<properties 
	pageTitle="Publish Azure Machine Learning Web Service to the Azure Marketplace | Azure" 
	description="How to publish your Azure Machine Learning Web Service to the Azure Marketplace" 
	services="machine-learning" 
	documentationCenter="" 
	authors="LuisCabrer" 
	manager="paulettm" 
	editor="cgronlun"/>

<tags 
	ms.service="machine-learning" 
	ms.workload="data-services" 
	ms.tgt_pltfrm="na" 
	ms.devlang="na" 
	ms.topic="article" 
	ms.date="10/03/2014" 
	ms.author="luisca"/>

# Publish Azure Machine Learning Web Service to the Azure Marketplace 

The Azure Marketplace provides the ability to publish Azure Machine Learning web services as paid or free services for consumption by external customers. This article provides an overview of that process with links to guidelines to get you started. By using this process, you can make your web services available for other developers to consume in their applications.


[AZURE.INCLUDE [machine-learning-free-trial](../includes/machine-learning-free-trial.md)]

## Overview of the publishing process 

The following are the steps for publishing an Azure Machine Learning web service to Azure Marketplace:

1. Create and publish a Machine Learning Request-Response service (RRS)
2. Deploy the service to production, and obtain the API Key and OData endpoint information.
3. Use the URL of the published web service to publish to [Azure Marketplace (Data Market)](https://publish.windowsazure.com/workspace/) 
4. Once submitted, your offer is reviewed and needs to be approved before your customers can start purchasing it. The publishing process can take a few business days. 

## Walk through
###Step 1: Create and publish a Machine Learning Request-Response service (RRS)###
 If you have not done this already, please take a look at this [walk through](machine-learning-walkthrough-5-publish-web-service.md).

###Step 2: Deploy the service to production, and obtain the API Key and OData endpoint information###
1. From the [Azure management portal](http://manage.windowsazure.com), select the **MACHINE LEARNING** option from the left navigation bar, and select your workspace. 

2. Click on the **WEB SERVICES** tab, and select the web service you would like to publish to the marketplace.

	![Azure Marketplace][workspace]

3. Select the endpoint you would like to have the marketplace consume. If you have not created any additional endpoints, you can select the **Default** endpoint.

4. Once you have clicked on the endpoint, you will be able to see the **API KEY**. You will need this piece of information later on in Step 3, so make a copy of it.

	![Azure Marketplace][apikey]

5. Click on the **REQUEST/RESPONSE** method, at this point we do not support publishing batch execution services to the marketplace. That will take you to the API help page for the Request/Response method.

6. Copy the **OData Endpoint Address**, you will need this information later on in Step 3.

	![Azure Marketplace][odata]




deploy the service into production.



###Step 3: Use the URL of the published web service to publish to Azure Marketplace (DataMarket)###

1.  Navigate to [Azure Marketplace (Data Market)](http://datamarket.azure.com/home) 
2.  Click on the **Publish** link at the top of the page. This will take you to the [Microsoft Azure Publishing Portal](https://publish.windowsazure.com)
3.  Click on the **publishers** section to register as a publisher.
4.	When creating a new offer, select **Data Services**, then click **Create a New Data Service**. 
 
	![Azure Marketplace][image1]

	<br />


5.	Under **Plans** provide information on your offering, including a pricing plan. Decide if you will offer a free or paid service. To get paid, provide payment information such as your bank and tax information.

6.	Under **Marketing** provide information about your offer, such as the title and description for your offer.

7.	Under **Pricing** you can set the price for your plans for specific countries, or let the system "autoprice" your offer.

8. On the **Data Service** tab, click **Web Service** as the **Data Source**.

	![Azure Marketplace][image2]

9.	Get the web service URL and API key from the Azure management portal, as explained in step 2 above.

10.	In the Marketplace Data Service setup dialog box, paste the OData endpoint address into the **Service URL** text box.

11. For **Authentication**, choose **Header** as the **Authentication Scheme**.

	- Enter "Authorization" for the **Header Name**.
	- For the **Header Value**, enter "Bearer" (without the quotation marks), click the **Space** bar, and then paste the API key.
	- Select the **This Service is OData** check box.
	- Click **Test Connection** to test the connection.

12.	Under **Categories**, ensure **Machine Learning** is selected.

13. When you are done entering all the metadata about your offer, click on **Publish**, and then **Push to Staging**. At this point, you will be notified of any remaining issues that you need to fix.

14. After you have ensured completion of all the outstanding issues, click on **Request approval to push to Production**. The publishing process can take a few business days. 


[image1]:./media/machine-learning-publish-web-service-to-azure-marketplace/image1.png
[image2]:./media/machine-learning-publish-web-service-to-azure-marketplace/image2.png
[workspace]:./media/machine-learning-publish-web-service-to-azure-marketplace/selectworkspace.png
[apikey]:./media/machine-learning-publish-web-service-to-azure-marketplace/apikey.png
[odata]:./media/machine-learning-publish-web-service-to-azure-marketplace/odata.png
>>>>>>> ae596593
<|MERGE_RESOLUTION|>--- conflicted
+++ resolved
@@ -1,114 +1,3 @@
-<<<<<<< HEAD
-<properties 
-	pageTitle="Publish Azure Machine Learning Web Service to the Azure Marketplace | Azure" 
-	description="How to publish your Azure Machine Learning Web Service to the Azure Marketplace" 
-	services="machine-learning" 
-	documentationCenter="" 
-	authors="LuisCabrer" 
-	manager="paulettm" 
-	editor="cgronlun"/>
-
-<tags 
-	ms.service="machine-learning" 
-	ms.workload="data-services" 
-	ms.tgt_pltfrm="na" 
-	ms.devlang="na" 
-	ms.topic="article" 
-	ms.date="10/03/2014" 
-	ms.author="luisca"/>
-
-# Publish Azure Machine Learning Web Service to the Azure Marketplace 
-
-The Azure Marketplace provides the ability to publish Azure Machine Learning web services as paid or free services for consumption by external customers. This article provides an overview of that process with links to guidelines to get you started. By using this process, you can make your web services available for other developers to consume in their applications.
-
-
-[AZURE.INCLUDE [machine-learning-free-trial](../includes/machine-learning-free-trial.md)]
-
-## Overview of the publishing process 
-
-The following are the steps for publishing an Azure Machine Learning web service to Azure Marketplace:
-
-1. Create and publish a Machine Learning Request-Response service (RRS)
-2. Deploy the service to production, and obtain the API Key and OData endpoint information.
-3. Use the URL of the published web service to publish to [Azure Marketplace (Data Market)](https://publish.windowsazure.com/workspace/) 
-4. Once submitted, your offer is reviewed and needs to be approved before your customers can start purchasing it. The publishing process can take a few business days. 
-
-## Walk through
-###Step 1: Create and publish a Machine Learning Request-Response service (RRS)###
- If you have not done this already, please take a look at this [walk through](../machine-learning-walkthrough-5-publish-web-service/).
-
-###Step 2: Deploy the service to production, and obtain the API Key and OData endpoint information###
-1. From the [Azure management portal](http://manage.windowsazure.com), select the **MACHINE LEARNING** option from the left navigation bar, and select your workspace. 
-
-2. Click on the **WEB SERVICES** tab, and select the web service you would like to publish to the marketplace.
-
-	![Azure Marketplace][workspace]
-
-3. Select the endpoint you would like to have the marketplace consume. If you have not created any additional endpoints, you can select the **Default** endpoint.
-
-4. Once you have clicked on the endpoint, you will be able to see the **API KEY**. You will need this piece of information later on in Step 3, so make a copy of it.
-
-	![Azure Marketplace][apikey]
-
-5. Click on the **REQUEST/RESPONSE** method, at this point we do not support publishing batch execution services to the marketplace. That will take you to the API help page for the Request/Response method.
-
-6. Copy the **OData Endpoint Address**, you will need this information later on in Step 3.
-
-	![Azure Marketplace][odata]
-
-
-
-
-deploy the service into production.
-
-
-
-###Step 3: Use the URL of the published web service to publish to Azure Marketplace (DataMarket)###
-
-1.  Navigate to [Azure Marketplace (Data Market)](http://datamarket.azure.com/home) 
-2.  Click on the **Publish** link at the top of the page. This will take you to the [Microsoft Azure Publishing Portal](https://publish.windowsazure.com)
-3.  Click on the **publishers** section to register as a publisher.
-4.	When creating a new offer, select **Data Services**, then click **Create a New Data Service**. 
- 
-	![Azure Marketplace][image1]
-
-	<br />
-
-
-5.	Under **Plans** provide information on your offering, including a pricing plan. Decide if you will offer a free or paid service. To get paid, provide payment information such as your bank and tax information.
-
-6.	Under **Marketing** provide information about your offer, such as the title and description for your offer.
-
-7.	Under **Pricing** you can set the price for your plans for specific countries, or let the system "autoprice" your offer.
-
-8. On the **Data Service** tab, click **Web Service** as the **Data Source**.
-
-	![Azure Marketplace][image2]
-
-9.	Get the web service URL and API key from the Azure management portal, as explained in step 2 above.
-
-10.	In the Marketplace Data Service setup dialog box, paste the OData endpoint address into the **Service URL** text box.
-
-11. For **Authentication**, choose **Header** as the **Authentication Scheme**.
-
-	- Enter "Authorization" for the **Header Name**.
-	- For the **Header Value**, enter "Bearer" (without the quotation marks), click the **Space** bar, and then paste the API key.
-	- Select the **This Service is OData** check box.
-	- Click **Test Connection** to test the connection.
-
-12.	Under **Categories**, ensure **Machine Learning** is selected.
-
-13. When you are done entering all the metadata about your offer, click on **Publish**, and then **Push to Staging**. At this point, you will be notified of any remaining issues that you need to fix.
-
-14. After you have ensured completion of all the outstanding issues, click on **Request approval to push to Production**. The publishing process can take a few business days. 
-
-
-[image1]:./media/machine-learning-publish-web-service-to-azure-marketplace/image1.png
-[image2]:./media/machine-learning-publish-web-service-to-azure-marketplace/image2.png
-[workspace]:./media/machine-learning-publish-web-service-to-azure-marketplace/selectworkspace.png
-[apikey]:./media/machine-learning-publish-web-service-to-azure-marketplace/apikey.png
-[odata]:./media/machine-learning-publish-web-service-to-azure-marketplace/odata.png
-=======
 <properties 
 	pageTitle="Publish Azure Machine Learning Web Service to the Azure Marketplace | Azure" 
 	description="How to publish your Azure Machine Learning Web Service to the Azure Marketplace" 
@@ -217,5 +106,4 @@
 [image2]:./media/machine-learning-publish-web-service-to-azure-marketplace/image2.png
 [workspace]:./media/machine-learning-publish-web-service-to-azure-marketplace/selectworkspace.png
 [apikey]:./media/machine-learning-publish-web-service-to-azure-marketplace/apikey.png
-[odata]:./media/machine-learning-publish-web-service-to-azure-marketplace/odata.png
->>>>>>> ae596593
+[odata]:./media/machine-learning-publish-web-service-to-azure-marketplace/odata.png