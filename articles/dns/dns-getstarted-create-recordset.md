--- conflicted
+++ resolved
@@ -26,15 +26,9 @@
 This article walks you through the process of creating records and records sets by using Azure PowerShell.
 
 ## Introduction
-<<<<<<< HEAD
 
 Before creating DNS records in Azure DNS, you first need to understand how Azure DNS organizes DNS records into DNS record sets.
 
-=======
-
-Before creating DNS records in Azure DNS, you first need to understand how Azure DNS organizes DNS records into DNS record sets.
-
->>>>>>> e8cfaf0d
 [!INCLUDE [dns-about-records-include](../../includes/dns-about-records-include.md)]
 
 For more information about DNS records in Azure DNS, see [DNS zones and records](dns-zones-records.md).
@@ -54,61 +48,6 @@
 To create a record set in the apex of the zone (in this case, "contoso.com"), use the record name "@", including the quotation marks. This is a common DNS convention.
 
 The following example creates a new record set with the relative name "www" in the DNS Zone "contoso.com". The fully-qualified name of the record set is "www.contoso.com". The record type is "A", and the TTL is 3600 seconds. The record set contains a single record, with IP address "1.2.3.4"
-<<<<<<< HEAD
-
-```powershell
-New-AzureRmDnsRecordSet -Name "www" -RecordType "A" -ZoneName "contoso.com" -ResourceGroupName "MyResourceGroup" -Ttl 3600 -DnsRecords (New-AzureRmDnsRecordConfig -IPv4Address "1.2.3.4")
-```
-
-If you need to create a new record set containing more than one record, you first need to create a local array containing the records to be added.  This is passed to `New-AzureRmDnsRecordSet` as follows:
-
-```powershell
-$aRecords = @()
-$aRecords += New-AzureRmDnsRecordConfig -IPv4Address "1.2.3.4"
-$aRecords += New-AzureRmDnsRecordConfig -IPv4Address "2.3.4.5"
-New-AzureRmDnsRecordSet -Name "www" –ZoneName "contoso.com" -ResourceGroupName "MyResourceGroup" -Ttl 3600 -RecordType A -DnsRecords $aRecords
-```
-
-### Add a record to an existing record set
-
-To add a record to an existing record set, follow the following three steps:
-
-1. Get the existing record set
-
-	```powershell
-	$rs = Get-AzureRmDnsRecordSet -Name "www" –ZoneName "contoso.com" -ResourceGroupName "MyResourceGroup" -RecordType A
-	```
-
-2. Add the new record to the local record set. This is an off-line operation.
-
-	```powershell
-	Add-AzureRmDnsRecordConfig -RecordSet $rs -Ipv4Address "5.6.7.8"
-	```
-
-3. Commit the change back to the Azure DNS service 
-
-	```powershell
-	Set-AzureRmDnsRecordSet -RecordSet $rs
-	```
-
-### Verify name resolution
-
-You can test your DNS records are present on the Azure DNS name servers by using DNS tools such as nslookup, dig, or the [Resolve-DnsName PowerShell cmdlet](https://technet.microsoft.com/library/jj590781.aspx).
-
-If you haven't yet delegated your domain to use the new zone in Azure DNS, you need to [direct the DNS query directly to one of the name servers for your zone](dns-getstarted-create-dnszone.md#test-name-servers). Be sure the substitute the correct values for your records zone into the following example:
-
-    nslookup
-    > set type=A
-    > server ns1-01.azure-dns.com
-    > www.contoso.com
-
-    Server:  ns1-01.azure-dns.com
-    Address:  40.90.4.1
-
-	Name:    www.contoso.com
-	Address:  1.2.3.4
-
-=======
 
 ```powershell
 New-AzureRmDnsRecordSet -Name "www" -RecordType "A" -ZoneName "contoso.com" -ResourceGroupName "MyResourceGroup" -Ttl 3600 -DnsRecords (New-AzureRmDnsRecordConfig -IPv4Address "1.2.3.4")
@@ -163,7 +102,6 @@
 Name:    www.contoso.com
 Address:  1.2.3.4
 ```
->>>>>>> e8cfaf0d
 
 ## Next steps
 
