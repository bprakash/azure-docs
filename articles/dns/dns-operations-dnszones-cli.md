---
<<<<<<< HEAD
title: Manage DNS zones in Azure DNS using the Azure CLI | Microsoft Docs
description: You can manage DNS zones using Azure CLI. How to update, delete and create DNS zones on Azure DNS
=======
title: Manage DNS zones in Azure DNS - Azure CLI | Microsoft Docs
description: You can manage DNS zones using Azure CLI. This article shows how to update, delete and create DNS zones on Azure DNS.
>>>>>>> e8cfaf0d
services: dns
documentationcenter: na
author: georgewallace
manager: timlt

ms.assetid: 8ab63bc4-5135-4ed8-8c0b-5f0712b9afed
ms.service: dns
ms.devlang: na
ms.topic: article
ms.tgt_pltfrm: na
ms.workload: infrastructure-services
ms.date: 12/21/2016
ms.author: gwallace
---

# How to manage DNS Zones in Azure DNS using the Azure CLI

> [!div class="op_single_selector"]
> * [Azure CLI](dns-operations-dnszones-cli.md)
> * [PowerShell](dns-operations-dnszones.md)

This guide shows how to manage your DNS zones by using the cross-platform Azure CLI, which is available for Windows, Mac and Linux. You can also manage your DNS zones using [Azure PowerShell](dns-operations-dnszones.md) or the Azure portal.

[!INCLUDE [dns-create-zone-about](../../includes/dns-create-zone-about-include.md)]

[!INCLUDE [dns-cli-setup](../../includes/dns-cli-setup-include.md)]

## Getting help

All CLI commands relating to Azure DNS start with `azure network dns`. Help is available for each command using the `--help` option (short form `-h`).  For example:

```azurecli
azure network dns -h
azure network dns zone -h
azure network dns zone create -h
```

## Create a DNS zone

A DNS zone is created using the `azure network dns zone create` command. For help, see `azure network dns zone create -h`.

The following example creates a DNS zone called *contoso.com* in the resource group called *MyResourceGroup*:

```azurecli
azure network dns zone create MyResourceGroup contoso.com
```

### To create a DNS zone with tags.

The following example shows how to create a DNS zone with two [Azure Resource Manager tags](dns-zones-records.md#tags), *project = demo* and *env = test*, by using the `--tags` parameter (short form `-t`):

```azurecli
azure network dns zone create MyResourceGroup contoso.com -t "project=demo";"env=test"
```

## Get a DNS zone

To retrieve a DNS zone, use `azure network dns zone show`. For help, see `azure network dns zone show -h`.

The following example returns the DNS zone *contoso.com* and its associated data from resource group *MyResourceGroup*. 

```azurecli
azure network dns zone show MyResourceGroup contoso.com
<<<<<<< HEAD

info:    Executing command network dns zone show
+ Looking up the dns zone "contoso.com"
data:    Id                              : /subscriptions/.../contoso.com
data:    Name                            : contoso.com
data:    Type                            : Microsoft.Network/dnszones
data:    Location                        : global
data:    Number of record sets           : 2
data:    Max number of record sets       : 5000
data:    Name servers:
data:        ns1-01.azure-dns.com.
data:        ns2-01.azure-dns.net.
data:        ns3-01.azure-dns.org.
data:        ns4-01.azure-dns.info.
data:    Tags                            : project=demo;env=test
info:    network dns zone show command OK
```

=======
```

The following example is the response.

```
info:    Executing command network dns zone show
+ Looking up the dns zone "contoso.com"
data:    Id                              : /subscriptions/.../contoso.com
data:    Name                            : contoso.com
data:    Type                            : Microsoft.Network/dnszones
data:    Location                        : global
data:    Number of record sets           : 2
data:    Max number of record sets       : 5000
data:    Name servers:
data:        ns1-01.azure-dns.com.
data:        ns2-01.azure-dns.net.
data:        ns3-01.azure-dns.org.
data:        ns4-01.azure-dns.info.
data:    Tags                            : project=demo;env=test
info:    network dns zone show command OK
```

>>>>>>> e8cfaf0d
Note that DNS records are not returned by `azure network dns zone show`. To list DNS records, use `azure network dns record-set list`.


## List DNS zones

To enumerate DNS zones, use `azure network dns zone list`. For help, see `azure network dns zone list -h`.

Specifying the resource group lists only those zones within the resource group:

```azurecli
azure network dns zone list MyResourceGroup
```

Omitting the resource group lists all zones in the subscription:

```azurecli
azure network dns zone list 
```

## Update a DNS zone

Changes to a DNS zone resource can be made using `azure network dns zone set`. For help, see `azure network dns zone set -h`.

This command does not update any of the DNS record sets within the zone (see [How to Manage DNS records](dns-operations-recordsets-cli.md)). It is only used to update properties of the zone resource itself. These properties are currently limited to the [Azure Resource Manager 'tags'](dns-zones-records.md#tags) for the zone resource.

The following example shows how to update the tags on a DNS zone. The existing tags are replaced by the value specified.

```azurecli
azure network dns zone set MyResourceGroup contoso.com -t "team=support"
```

## Delete a DNS Zone

DNS zones can be deleted using `azure network dns zone delete`. For help, see `azure network dns zone delete -h`.
<<<<<<< HEAD

> [!NOTE]
> Deleting a DNS zone also deletes all DNS records within the zone. This operation cannot be undone. If the DNS zone is in use, services using the zone will fail when the zone is deleted.
>
>To protect against accidental zone deletion, see [How to protect DNS zones and records](dns-protect-zones-recordsets.md).

This command prompts for confirmation. The optional `--quiet` switch (short form `-q`) suppresses this prompt.

=======

> [!NOTE]
> Deleting a DNS zone also deletes all DNS records within the zone. This operation cannot be undone. If the DNS zone is in use, services using the zone will fail when the zone is deleted.
>
>To protect against accidental zone deletion, see [How to protect DNS zones and records](dns-protect-zones-recordsets.md).

This command prompts for confirmation. The optional `--quiet` switch (short form `-q`) suppresses this prompt.

>>>>>>> e8cfaf0d
The following example shows how to delete the zone *contoso.com* from resource group *MyResourceGroup*.

```azurecli
azure network dns zone delete MyResourceGroup contoso.com
```

## Next steps

Learn how to [manage record sets and records](dns-getstarted-create-recordset-cli.md) in your DNS zone.
<<<<<<< HEAD
<br>
=======

>>>>>>> e8cfaf0d
Learn how to [delegate your domain to Azure DNS](dns-domain-delegation.md).
<|MERGE_RESOLUTION|>--- conflicted
+++ resolved
@@ -1,11 +1,6 @@
 ---
-<<<<<<< HEAD
-title: Manage DNS zones in Azure DNS using the Azure CLI | Microsoft Docs
-description: You can manage DNS zones using Azure CLI. How to update, delete and create DNS zones on Azure DNS
-=======
 title: Manage DNS zones in Azure DNS - Azure CLI | Microsoft Docs
 description: You can manage DNS zones using Azure CLI. This article shows how to update, delete and create DNS zones on Azure DNS.
->>>>>>> e8cfaf0d
 services: dns
 documentationcenter: na
 author: georgewallace
@@ -69,26 +64,6 @@
 
 ```azurecli
 azure network dns zone show MyResourceGroup contoso.com
-<<<<<<< HEAD
-
-info:    Executing command network dns zone show
-+ Looking up the dns zone "contoso.com"
-data:    Id                              : /subscriptions/.../contoso.com
-data:    Name                            : contoso.com
-data:    Type                            : Microsoft.Network/dnszones
-data:    Location                        : global
-data:    Number of record sets           : 2
-data:    Max number of record sets       : 5000
-data:    Name servers:
-data:        ns1-01.azure-dns.com.
-data:        ns2-01.azure-dns.net.
-data:        ns3-01.azure-dns.org.
-data:        ns4-01.azure-dns.info.
-data:    Tags                            : project=demo;env=test
-info:    network dns zone show command OK
-```
-
-=======
 ```
 
 The following example is the response.
@@ -111,7 +86,6 @@
 info:    network dns zone show command OK
 ```
 
->>>>>>> e8cfaf0d
 Note that DNS records are not returned by `azure network dns zone show`. To list DNS records, use `azure network dns record-set list`.
 
 
@@ -146,7 +120,6 @@
 ## Delete a DNS Zone
 
 DNS zones can be deleted using `azure network dns zone delete`. For help, see `azure network dns zone delete -h`.
-<<<<<<< HEAD
 
 > [!NOTE]
 > Deleting a DNS zone also deletes all DNS records within the zone. This operation cannot be undone. If the DNS zone is in use, services using the zone will fail when the zone is deleted.
@@ -155,16 +128,6 @@
 
 This command prompts for confirmation. The optional `--quiet` switch (short form `-q`) suppresses this prompt.
 
-=======
-
-> [!NOTE]
-> Deleting a DNS zone also deletes all DNS records within the zone. This operation cannot be undone. If the DNS zone is in use, services using the zone will fail when the zone is deleted.
->
->To protect against accidental zone deletion, see [How to protect DNS zones and records](dns-protect-zones-recordsets.md).
-
-This command prompts for confirmation. The optional `--quiet` switch (short form `-q`) suppresses this prompt.
-
->>>>>>> e8cfaf0d
 The following example shows how to delete the zone *contoso.com* from resource group *MyResourceGroup*.
 
 ```azurecli
@@ -174,9 +137,5 @@
 ## Next steps
 
 Learn how to [manage record sets and records](dns-getstarted-create-recordset-cli.md) in your DNS zone.
-<<<<<<< HEAD
-<br>
-=======
 
->>>>>>> e8cfaf0d
 Learn how to [delegate your domain to Azure DNS](dns-domain-delegation.md).
