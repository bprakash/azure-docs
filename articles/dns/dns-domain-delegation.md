--- conflicted
+++ resolved
@@ -28,20 +28,9 @@
 
 **DNS zone** - A domain is a unique name in the Domain Name System, for example 'contoso.com'. A DNS zone is used to host the DNS records for a particular domain. For example, the domain 'contoso.com' may contain several DNS records such as 'mail.contoso.com' (for a mail server) and 'www.contoso.com' (for a website).
 
-<<<<<<< HEAD
-A domain is a unique name in the Domain Name System, for example 'contoso.com'. A DNS zone is used to host the DNS records for a particular domain. For example, the domain 'contoso.com' may contain several DNS records such as 'mail.contoso.com' (for a mail server) and 'www.contoso.com' (for a website).
-
-**Domain registrar**
-
-A domain registrar is a company who can provide Internet domain names. They verify if the Internet domain you want to use is available and allow you to purchase it. Once the domain name is registered, you are the legal owner for the domain name. If you already have an Internet domain, you will use the current domain registrar to delegate to Azure DNS.
-
-> [!NOTE]
-> To find out more information on who owns a given domain name, or for information on how to buy a domain, see [Internet domain management in Azure AD](https://msdn.microsoft.com/library/azure/hh969248.aspx).
-=======
 **Domain registrar** - A domain registrar is a company who can provide Internet domain names. They verify if the Internet domain you want to use is available and allow you to purchase it. Once the domain name is registered, you are the legal owner for the domain name. If you already have an Internet domain, you will use the current domain registrar to delegate to Azure DNS.
 
 To find out more information on who owns a given domain name, or for information on how to buy a domain, see [Internet domain management in Azure AD](https://msdn.microsoft.com/library/azure/hh969248.aspx).
->>>>>>> a42dbad0
 
 ### Resolution and delegation
 
@@ -50,14 +39,7 @@
 * An *authoritative* DNS server hosts DNS zones. It answers DNS queries for records in those zones only.
 * A *recursive* DNS server does not host DNS zones. It answers all DNS queries by calling authoritative DNS servers to gather the data it needs.
 
-<<<<<<< HEAD
-> [!NOTE]
-> Azure DNS provides an authoritative DNS service.  It does not provide a recursive DNS service.
->
-> Cloud Services and VMs in Azure are automatically configured to use a recursive DNS service that is provided separately as part of Azure's infrastructure.  For information on how to change these DNS settings, see [Name Resolution in Azure](../virtual-network/virtual-networks-name-resolution-for-vms-and-role-instances.md#name-resolution-using-your-own-dns-server).
-=======
 Azure DNS provides an authoritative DNS service.  It does not provide a recursive DNS service. Cloud Services and VMs in Azure are automatically configured to use a recursive DNS service that is provided separately as part of Azure's infrastructure. For information on how to change these DNS settings, see [Name Resolution in Azure](../virtual-network/virtual-networks-name-resolution-for-vms-and-role-instances.md#name-resolution-using-your-own-dns-server).
->>>>>>> a42dbad0
 
 DNS clients in PCs or mobile devices typically call a recursive DNS server to perform any DNS queries the client applications need.
 
@@ -67,156 +49,9 @@
 
 How does a parent zone 'point' to the name servers for a child zone? It does this using a special type of DNS record called an NS record (NS stands for 'name server'). For example, the root zone contains NS records for 'com' and shows the name servers for the 'com' zone. In turn, the 'com' zone contains NS records for 'contoso.com', which shows the name servers for the 'contoso.com' zone. Setting up the NS records for a child zone in a parent zone is called delegating the domain.
 
-<<<<<<< HEAD
-![Dns-nameserver](./media/dns-domain-delegation/image1.png)
-
-Each delegation actually has two copies of the NS records; one in the parent zone pointing to the child, and another in the child zone itself. The 'contoso.com' zone contains the NS records for 'contoso.com' (in addition to the NS records in 'com'). These records are called authoritative NS records and they sit at the apex of the child zone.
-
-## Delegating a domain to Azure DNS
-
-Once you create your DNS zone in Azure DNS, you need to set up NS records in the parent zone to make Azure DNS the authoritative source for name resolution for your zone. For domains purchased from a registrar, your registrar offers the option to set up these NS records.
-
-> [!NOTE]
-> You do not have to own a domain to create a DNS zone with that domain name in Azure DNS. However, you do need to own the domain to set up the delegation to Azure DNS with the registrar.
-
-For example, suppose you purchase the domain 'contoso.com' and create a zone with the name 'contoso.com' in Azure DNS. As the owner of the domain, your registrar offers you the option to configure the name server addresses (that is, the NS records) for your domain. The registrar stores these NS records in the parent domain, in this case '.com'. Clients around the world can then be directed to your domain in Azure DNS zone when trying to resolve DNS records in 'contoso.com'.
-
-### Finding the name server names
-Before you can delegate your DNS zone to Azure DNS, you first need to know the name server names for your zone. Azure DNS allocates name servers from a pool each time a zone is created.
-
-The easiest way to see the name servers assigned to your zone is via the Azure portal.  In this example, the zone 'contoso.net' has been assigned name servers 'ns1-01.azure-dns.com', 'ns2-01.azure-dns.net', 'ns3-01.azure-dns.org', and 'ns4-01.azure-dns.info':
-
- ![Dns-nameserver](./media/dns-domain-delegation/viewzonens500.png)
-
-Azure DNS automatically creates authoritative NS records in your zone containing the assigned name servers.  To see the name server names via Azure PowerShell or Azure CLI, you simply need to retrieve these records.
-
-Using Azure PowerShell, the authoritative NS records can be retrieved as follows. The record name "@" is used to refer to records at the apex of the zone.
-
-```powershell
-$zone = Get-AzureRmDnsZone -Name contoso.net -ResourceGroupName MyResourceGroup
-Get-AzureRmDnsRecordSet -Name "@" -RecordType NS -Zone $zone
-```
-
-The following example is the response.
-
-```
-Name              : @
-ZoneName          : contoso.net
-ResourceGroupName : MyResourceGroup
-Ttl               : 3600
-Etag              : 5fe92e48-cc76-4912-a78c-7652d362ca18
-RecordType        : NS
-Records           : {ns1-01.azure-dns.com, ns2-01.azure-dns.net, ns3-01.azure-dns.org,
-                    ns4-01.azure-dns.info}
-Tags              : {}
-```
-
-You can also use the cross-platform Azure CLI to retrieve the authoritative NS records and hence discover the name servers assigned to your zone:
-
-```azurecli
-azure network dns record-set show MyResourceGroup contoso.net @ NS
-```
-
-The following example is the response.
-
-```
-info:    Executing command network dns record-set show
-    + Looking up the DNS Record Set "@" of type "NS"
-data:    Id                              : /subscriptions/.../resourceGroups/MyResourceGroup/providers/Microsoft.Network/dnszones/contoso.net/NS/@
-data:    Name                            : @
-data:    Type                            : Microsoft.Network/dnszones/NS
-data:    Location                        : global
-data:    TTL                             : 172800
-data:    NS records
-data:        Name server domain name     : ns1-01.azure-dns.com.
-data:        Name server domain name     : ns2-01.azure-dns.net.
-data:        Name server domain name     : ns3-01.azure-dns.org.
-data:        Name server domain name     : ns4-01.azure-dns.info.
-data:
-info:    network dns record-set show command OK
-```
-
-### To set up delegation
-
-Each registrar has their own DNS management tools to change the name server records for a domain. In the registrar's DNS management page, edit the NS records and replace the NS records with the ones Azure DNS created.
-
-When delegating a domain to Azure DNS, you must use the name server names provided by Azure DNS. It is recommended to use all four name server names, regardless of the name of your domain.  Domain delegation does not require the name server name to use the same top-level domain as your domain.
-
-You should not use 'glue records' to point to the Azure DNS name server IP addresses, since these IP addresses may change in future. Delegations using name server names in your own zone, sometimes called 'vanity name servers', are not currently supported in Azure DNS.
-
-### To verify name resolution is working
-
-After completing the delegation, you can verify that name resolution is working by using a tool such as 'nslookup' to query the SOA record for your zone (which is also automatically created when the zone is created).
-
-You do not have to specify the Azure DNS name servers, if the delegation has been set up correctly, the normal DNS resolution process finds the name servers automatically.
-
-```
-nslookup -type=SOA contoso.com
-
-Server: ns1-04.azure-dns.com
-Address: 208.76.47.4
-
-contoso.com
-primary name server = ns1-04.azure-dns.com
-responsible mail addr = msnhst.microsoft.com
-serial = 1
-refresh = 900 (15 mins)
-retry = 300 (5 mins)
-expire = 604800 (7 days)
-default TTL = 300 (5 mins)
-```
-
-## Delegating sub-domains in Azure DNS
-
-If you want to set up a separate child zone, you can delegate a sub-domain in Azure DNS. For example, having set up and delegated 'contoso.com' in Azure DNS, suppose you would like to set up a separate child zone, 'partners.contoso.com'.
-
-Setting up a sub-domain follows a similar process as a normal delegation. The only difference is that in step 3 the NS records must be created in the parent zone 'contoso.com' in Azure DNS, rather than being set up via a domain registrar.
-
-1. Create the child zone 'partners.contoso.com' in Azure DNS.
-2. Look up the authoritative NS records in the child zone to obtain the name servers hosting the child zone in Azure DNS.
-3. Delegate the child zone by configuring NS records in the parent zone pointing to the child zone.
-
-### To delegate a sub-domain
-
-The following PowerShell example demonstrates how this works. The same steps can be executed via the Azure portal, or via the cross-platform Azure CLI.
-
-#### Step 1. Create the parent and child zones
-First, we create the parent and child zones. These can be in same resource group or different resource groups.
-
-```powershell
-$parent = New-AzureRmDnsZone -Name contoso.com -ResourceGroupName RG1
-$child = New-AzureRmDnsZone -Name partners.contoso.com -ResourceGroupName RG1
-```
-
-#### Step 2. Retrieve NS records
-
-Next, we retrieve the authoritative NS records from child zone as shown in the next example.  This contains the name servers assigned to the child zone.
-
-```powershell
-$child_ns_recordset = Get-AzureRmDnsRecordSet -Zone $child -Name "@" -RecordType NS
-```
-
-#### Step 3. Delegate the child zone
-
-Create corresponding NS record set in the parent zone to complete the delegation. The record set name in the parent zone matches the child zone name, in this case "partners".
-
-```powershell
-$parent_ns_recordset = New-AzureRmDnsRecordSet -Zone $parent -Name "partners" -RecordType NS -Ttl 3600
-$parent_ns_recordset.Records = $child_ns_recordset.Records
-Set-AzureRmDnsRecordSet -RecordSet $parent_ns_recordset
-```
-
-### To verify name resolution is working
-
-You can verify that everything is set up correctly by looking up the SOA record of the child zone.
-
-```
-nslookup -type=SOA partners.contoso.com
-=======
 The following image shows an example DNS query. The contoso.net and partners.contoso.net are Azure DNS zones.
 
 ![Dns-nameserver](./media/dns-domain-delegation/image1.png)
->>>>>>> a42dbad0
 
 1. The client requests `www.partners.contoso.net` from their local DNS server.
 1. The local DNS server does not have the record so it makes a request to their root name server.
