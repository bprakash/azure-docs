--- conflicted
+++ resolved
@@ -1,256 +1,238 @@
-<properties
-   pageTitle="Manage DNS record sets and records by using the Azure portal| Microsoft Azure"
-   description="Managing DNS record sets and records on Azure DNS when hosting your domain on Azure DNS. All PowerShell commands for operations on record sets and records."
-   services="dns"
-   documentationCenter="na"
-   authors="cherylmc"
-   manager="carmon"
-   editor=""/>
-
-<tags
-   ms.service="dns"
-   ms.devlang="na"
-   ms.topic="article"
-   ms.tgt_pltfrm="na"
-   ms.workload="infrastructure-services"
-   ms.date="05/06/2016"
-   ms.author="cherylmc"/>
-
-# Manage DNS records and record sets by using PowerShell
-
-
-
-
-> [AZURE.SELECTOR]
-- [Azure Portal](dns-operations-recordsets-portal.md)
-- [Azure CLI](dns-operations-recordsets-cli.md)
-- [PowerShell](dns-operations-recordsets.md)
-
-
-<<<<<<< HEAD
-
-This guide will show how to manage record sets and records for your DNS zone using Azure PowerShell.
-
-It is important to understand the distinction between DNS record sets and individual DNS records.  A record set is the collection of records in a zone with the same name and the same type.  For more details, see [Understanding record sets and records](../dns-getstarted-create-recordset#Understanding-record-sets-and-records).
-
-## Create a record set
-
-Record sets are created using the New-AzureRmDnsRecordSet cmdlet.  You need to specify the record set name, the zone, the Time-to-Live (TTL) and the record type.
-
-The record set name must be a relative name, excluding the zone name.  For example, the record set name ‘www’ in zone ‘contoso.com’ will create a record set with the fully-qualified name ‘www.contoso.com’.
-
-For a record set at the zone apex, use "@" as the record set name, including quotation marks.  The fully-qualified name of the record set is then equal to the zone name, in this case "contoso.com".
-
-Azure DNS supports the following record types: A, AAAA, CNAME, MX, NS, SOA, SRV, TXT.  Record sets of type SOA are created automatically with each zone, they cannot be created separately.
-=======
->>>>>>> c186bb0b
-
-This article shows you how to manage record sets and records for your DNS zone by using Windows PowerShell.
-
-It's important to understand the difference between DNS record sets and individual DNS records. A record set is the collection of records in a zone that have the same name and are the same type. For more information, see [Create DNS record sets and records by using the Azure portal](dns-getstarted-create-recordset-portal.md).
-
-To manage your record sets and records, you need the latest version of the Azure Resource Manager PowerShell cmdlets. For more information, see [How to install and configure Azure PowerShell](../powershell-install-configure.md). For more information about working with PowerShell, see [Using Azure PowerShell with Azure Resource Manager](../powershell-azure-resource-manager.md).
-
-
-
-## Create a new record set and a record
-
-To create a record set by using PowerShell, see [Create DNS record sets and records by using PowerShell](dns-getstarted-create-recordset.md).
-
-## Get a record set
-
-To retrieve an existing record set, use `Get-AzureRmDnsRecordSet`. Specify the record set relative name, the record type, and the zone.
-
-	$rs = Get-AzureRmDnsRecordSet –Name www –RecordType A -ZoneName contoso.com -ResourceGroupName MyAzureResourceGroup
-
-As with `New-AzureRmDnsRecordSet`, the record name must be a relative name, meaining it must exclude the zone name.
-
-You can specify the zone can by using either the zone name and resource group name, or by using a zone object:
-
-	$zone = Get-AzureRmDnsZone -Name contoso.com -ResouceGroupName MyAzureResourceGroup
-	$rs = Get-AzureRmDnsRecordSet -Name www –RecordType A -Zone $zone
-
-`Get-AzureRmDnsRecordSet` returns a local object that represents the record set that was created in Azure DNS.
-
-## List record sets
-
-You can also use`Get-AzureRmDnsRecordSet` to list record sets if you omit the *–Name* and/or *–RecordType* parameters.
-
-### To list all record sets
-
-This example returns all record sets, regardless of name or record type:
-
-	$list = Get-AzureRmDnsRecordSet -ZoneName contoso.com -ResourceGroupName MyAzureResourceGroup
-
-### To list record sets of a given record type
-
-This example returns all record sets that match the given record type. In this case, the record set that is returned is "A" records:
-
-	$list = Get-AzureRmDnsRecordSet –RecordType A -ZoneName contoso.com -ResourceGroupName MyAzureResourceGroup
-
-The zone can be specified by using either the *–ZoneName* and *–ResourceGroupName* parameters (as shown), or by specifying a zone object:
-
-	$zone = Get-AzureRmDnsZone -Name contoso.com -ResouceGroupName MyAzureResourceGroup
-	$list = Get-AzureRmDnsRecordSet -Zone $zone
-
-## Add a record to a record set
-
-You add records to record sets by using the `Add-AzureRmDnsRecordConfig` cmdlet. This is an offline operation. Only the local object that represents the record set is changed.
-
-The parameters for adding records to a record set vary depending on the type of the record set. For example, when using a record set of type "A", you can only specify records with the parameter *-IPv4Address*.
-
-Additional records can be added to each record set by additional calls to `Add-AzureRmDnsRecordConfig`. You can add up to 20 records to any record set. However, record sets of type "CNAME" can contain at most one record, and a record set cannot contain two identical records. Empty record sets (with zero records) can be created, but do not appear on the Azure DNS name servers.
-
-After the record set contains the desired collection of records, you need to commit it by using the `Set-AzureRmDnsRecordSet` cmdlet. After a record set has been committed, it replaces the existing record set in Azure DNS.
-
-### To create an A record set with a single record
-
-	$rs = New-AzureRmDnsRecordSet -Name "test-a" -RecordType A -Ttl 60 -ZoneName contoso.com -ResourceGroupName MyAzureResourceGroup
-	Add-AzureRmDnsRecordConfig -RecordSet $rs -Ipv4Address "1.2.3.4"
-	Set-AzureRmDnsRecordSet -RecordSet $rs
-
-The sequence of operations to create a record can also be *piped*, meaning you pass the record set object by using the pipe rather than passing it as a parameter. For example:
-
-	New-AzureRmDnsRecordSet -Name "test-a" -RecordType A -Ttl 60 -ZoneName contoso.com -ResourceGroupName MyAzureResourceGroup | Add-AzureRmDnsRecordConfig -Ipv4Address "1.2.3.4" | Set-AzureRmDnsRecordSet
-
-### Additional record type examples
-
-[AZURE.INCLUDE [dns-add-record-ps-include](../../includes/dns-add-record-ps-include.md)]
-
-## Modify existing record sets
-
-The steps for modifying an existing record set are similar to the steps you take when creating records. The sequence of operations is as follows:
-
-1.	Retrieve the existing record set by using `Get-AzureRmDnsRecordSet`.
-
-2.	Modify the record set by either adding records, removing records, changing the record parameters, or changing the record set time to live (TTL). This is an offline operation. Only the local object that represents the record set is changed.
-
-3.	Commit your changes by using the `Set-AzureRmDnsRecordSet` cmdlet. This replaces the existing record set in Azure DNS.
-
-
-### To update a record in an existing record set
-
-In this example, we change the IP address of an existing "A" record:
-
-	$rs = Get-AzureRmDnsRecordSet -name "test-a" -RecordType A -ZoneName contoso.com -ResourceGroupName MyAzureResourceGroup
-	$rs.Records[0].Ipv4Address = "134.170.185.46"
-	Set-AzureRmDnsRecordSet -RecordSet $rs
-
-The `Set-AzureRmDnsRecordSet` cmdlet uses etag checks to ensure that concurrent changes are not overwritten. Use the *-Overwrite* flag to suppress these checks. For more information, see [About etags and tags](dns-getstarted-create-dnszone.md#tagetag).
-
-### To modify an SOA record
-
-You cannot add or remove records from the automatically-created SOA record set at the zone apex (name = "@"). However, you can modify any of the parameters within the SOA record (except "Host") and the record set TTL.
-
-The following example shows how to change the *Email* property of the SOA record:
-
-	$rs = Get-AzureRmDnsRecordSet -Name "@" -RecordType SOA -ZoneName contoso.com -ResourceGroupName MyAzureResourceGroup
-	$rs.Records[0].Email = "admin.contoso.com"
-	Set-AzureRmDnsRecordSet -RecordSet $rs
-
-### To modify NS records at the zone apex
-
-You cannot add to, remove, or modify the records in the automatically-created NS record set at the zone apex (name = "@"). The only change that's permitted is to modify the record set TTL.
-
-The following example shows how to change the TTL property of the NS record set:
-
-	$rs = Get-AzureRmDnsRecordSet -Name "@" -RecordType NS -ZoneName contoso.com -ResourceGroupName MyAzureResourceGroup
-	$rs.Ttl = 300
-	Set-AzureRmDnsRecordSet -RecordSet $rs
-
-### To add records to an existing record set
-
-In this example, we add two additional MX records to the existing record set:
-
-	$rs = Get-AzureRmDnsRecordSet -name "test-mx" -RecordType MX -ZoneName contoso.com -ResourceGroupName MyAzureResourceGroup
-	Add-AzureRmDnsRecordConfig -RecordSet $rs -Exchange "mail2.contoso.com" -Preference 10
-	Add-AzureRmDnsRecordConfig -RecordSet $rs -Exchange "mail3.contoso.com" -Preference 20
-	Set-AzureRmDnsRecordSet -RecordSet $rs
-
-## Remove a record from an existing record set
-
-Records can be removed from a record set by using `Remove-AzureRmDnsRecordConfig`. Note that the record that's being removed must be an exact match with an existing record across all parameters. Changes must be committed by using `Set-AzureRmDnsRecordSet`.
-
-Removing the last record from a record set does not delete the record set. See [Delete a record set](#delete-a-record-set) below for more information.
-
-
-	$rs = Get-AzureRmDnsRecordSet -Name "test-a" -RecordType A -ZoneName contoso.com -ResourceGroupName MyAzureResourceGroup
-	Remove-AzureRmDnsRecordConfig -RecordSet $rs -Ipv4Address "1.2.3.4"
-	Set-AzureRmDnsRecordSet -RecordSet $rs
-
-The sequence of operations to remove a record from a record set can also be piped, meaning you pass the record set object by using the pipe rather than passing it as a parameter. For example:
-
-	Get-AzureRmDnsRecordSet -Name "test-a" -RecordType A -ZoneName contoso.com -ResourceGroupName MyAzureResourceGroup | Remove-AzureRmDnsRecordConfig -Ipv4Address "1.2.3.4" | Set-AzureRmDnsRecordSet
-
-### Remove an AAAA record from a record set
-
-	$rs = Get-AzureRmDnsRecordSet -Name "test-aaaa" -RecordType AAAA -ZoneName contoso.com -ResourceGroupName MyAzureResourceGroup
-	Remove-AzureRmDnsRecordConfig -RecordSet $rs -Ipv6Address "2607:f8b0:4009:1803::1005"
-	Set-AzureRmDnsRecordSet -RecordSet $rs
-
-### Remove a CNAME record from a record set
-
-Because a CNAME record set can contain at most one record, removing that record leaves an empty record set.
-
-	$rs =  Get-AzureRmDnsRecordSet -name "test-cname" -RecordType CNAME -ZoneName contoso.com -ResourceGroupName MyAzureResourceGroup
-	Remove-AzureRmDnsRecordConfig -RecordSet $rs -Cname "www.contoso.com"
-	Set-AzureRmDnsRecordSet -RecordSet $rs
-
-### Remove an MX record from a record set
-
-	$rs = Get-AzureRmDnsRecordSet -name "test-mx" -RecordType MX -ZoneName contoso.com -ResourceGroupName MyAzureResourceGroup
-	Remove-AzureRmDnsRecordConfig -RecordSet $rs -Exchange "mail.contoso.com" -Preference 5
-	Set-AzureRmDnsRecordSet -RecordSet $rs
-
-### Remove an NS record from record set
-
-	$rs = Get-AzureRmDnsRecordSet -Name "test-ns" -RecordType NS -ZoneName contoso.com -ResourceGroupName MyAzureResourceGroup
-	Remove-AzureRmDnsRecordConfig -RecordSet $rs -Nsdname "ns1.contoso.com"
-	Set-AzureRmDnsRecordSet -RecordSet $rs
-
-### Remove an SRV record from a record set
-
-	$rs = Get-AzureRmDnsRecordSet -Name "_sip._tls" -RecordType SRV -ZoneName contoso.com -ResourceGroupName MyAzureResourceGroup
-	Remove-AzureRmDnsRecordConfig -RecordSet $rs –Priority 0 –Weight 5 –Port 8080 –Target "sip.contoso.com"
-	Set-AzureRmDnsRecordSet -RecordSet $rs
-
-### Remove a TXT record from a record set
-
-	$rs = Get-AzureRmDnsRecordSet -Name "test-txt" -RecordType TXT -ZoneName contoso.com -ResourceGroupName MyAzureResourceGroup
-	Remove-AzureRmDnsRecordConfig -RecordSet $rs -Value "This is a TXT record"
-	Set-AzureRmDnsRecordSet -RecordSet $rs
-
-## Delete a record set
-
-Record sets can be deleted by using the `Remove-AzureRmDnsRecordSet` cmdlet. You cannot delete the SOA and NS record sets at the zone apex (name = "@") that were created automatically when the zone was created. They will be deleted automatically if the zone is deleted.
-
-Use one of the following three methods to remove a record set:
-
-### Specify all the parameters by name
-
-The optional *-Force* switch can be used to suppress the confirmation prompt.
-
-	Remove-AzureRmDnsRecordSet -Name "test-a" -RecordType A -ZoneName contoso.com -ResourceGroupName MyAzureResourceGroup [-Force]
-
-
-### Specify the record set by name and type, and specify the zone by object
-
-	$zone = Get-AzureRmDnsZone -Name contoso.com -ResourceGroupName MyAzureResourceGroup
-	Remove-AzureRmDnsRecordSet -Name "test-a" -RecordType A -Zone $zone [-Force]
-
-### Specify the record set by object
-
-	$rs = Get-AzureRmDnsRecordSet -Name "test-a" -RecordType A -ZoneName contoso.com -ResourceGroupName MyAzureResourceGroup
-	Remove-AzureRmDnsRecordSet –RecordSet $rs [-Overwrite] [-Force]
-
-When you specify the record set by using an object, it enables etag checks to ensure that concurrent changes are not deleted. The optional *-Overwrite* flag suppresses these checks. See [Etags and tags](dns-getstarted-create-dnszone.md#tagetag) for more information.
-
-The record set object can also be piped instead of being passed as a parameter:
-
-	Get-AzureRmDnsRecordSet -Name "test-a" -RecordType A -ZoneName contoso.com -ResourceGroupName MyAzureResourceGroup | Remove-AzureRmDnsRecordSet [-Overwrite] [-Force]
-
-## Next steps
-
-For more information about Azure DNS, see [Azure DNS overview](dns-overview.md). For information about automating DNS, see [Creating DNS zones and record sets using the .NET SDK](dns-sdk.md).
-
-For more information about reverse DNS records, see [How to manage reverse DNS records for your services using PowerShell](dns-reverse-dns-record-operations-ps.md).
+<properties
+   pageTitle="Manage DNS record sets and records by using the Azure portal| Microsoft Azure"
+   description="Managing DNS record sets and records on Azure DNS when hosting your domain on Azure DNS. All PowerShell commands for operations on record sets and records."
+   services="dns"
+   documentationCenter="na"
+   authors="cherylmc"
+   manager="carmon"
+   editor=""/>
+
+<tags
+   ms.service="dns"
+   ms.devlang="na"
+   ms.topic="article"
+   ms.tgt_pltfrm="na"
+   ms.workload="infrastructure-services"
+   ms.date="05/06/2016"
+   ms.author="cherylmc"/>
+
+# Manage DNS records and record sets by using PowerShell
+
+
+
+> [AZURE.SELECTOR]
+- [Azure Portal](dns-operations-recordsets-portal.md)
+- [Azure CLI](dns-operations-recordsets-cli.md)
+- [PowerShell](dns-operations-recordsets.md)
+
+
+
+This article shows you how to manage record sets and records for your DNS zone by using Windows PowerShell.
+
+It's important to understand the difference between DNS record sets and individual DNS records. A record set is the collection of records in a zone that have the same name and are the same type. For more information, see [Create DNS record sets and records by using the Azure portal](dns-getstarted-create-recordset-portal.md).
+
+To manage your record sets and records, you need the latest version of the Azure Resource Manager PowerShell cmdlets. For more information, see [How to install and configure Azure PowerShell](../powershell-install-configure.md). For more information about working with PowerShell, see [Using Azure PowerShell with Azure Resource Manager](../powershell-azure-resource-manager.md).
+
+
+
+## Create a new record set and a record
+
+To create a record set by using PowerShell, see [Create DNS record sets and records by using PowerShell](dns-getstarted-create-recordset.md).
+
+## Get a record set
+
+To retrieve an existing record set, use `Get-AzureRmDnsRecordSet`. Specify the record set relative name, the record type, and the zone.
+
+	$rs = Get-AzureRmDnsRecordSet –Name www –RecordType A -ZoneName contoso.com -ResourceGroupName MyAzureResourceGroup
+
+As with `New-AzureRmDnsRecordSet`, the record name must be a relative name, meaining it must exclude the zone name.
+
+You can specify the zone can by using either the zone name and resource group name, or by using a zone object:
+
+	$zone = Get-AzureRmDnsZone -Name contoso.com -ResouceGroupName MyAzureResourceGroup
+	$rs = Get-AzureRmDnsRecordSet -Name www –RecordType A -Zone $zone
+
+`Get-AzureRmDnsRecordSet` returns a local object that represents the record set that was created in Azure DNS.
+
+## List record sets
+
+You can also use`Get-AzureRmDnsRecordSet` to list record sets if you omit the *–Name* and/or *–RecordType* parameters.
+
+### To list all record sets
+
+This example returns all record sets, regardless of name or record type:
+
+	$list = Get-AzureRmDnsRecordSet -ZoneName contoso.com -ResourceGroupName MyAzureResourceGroup
+
+### To list record sets of a given record type
+
+This example returns all record sets that match the given record type. In this case, the record set that is returned is "A" records:
+
+	$list = Get-AzureRmDnsRecordSet –RecordType A -ZoneName contoso.com -ResourceGroupName MyAzureResourceGroup
+
+The zone can be specified by using either the *–ZoneName* and *–ResourceGroupName* parameters (as shown), or by specifying a zone object:
+
+	$zone = Get-AzureRmDnsZone -Name contoso.com -ResouceGroupName MyAzureResourceGroup
+	$list = Get-AzureRmDnsRecordSet -Zone $zone
+
+## Add a record to a record set
+
+You add records to record sets by using the `Add-AzureRmDnsRecordConfig` cmdlet. This is an offline operation. Only the local object that represents the record set is changed.
+
+The parameters for adding records to a record set vary depending on the type of the record set. For example, when using a record set of type "A", you can only specify records with the parameter *-IPv4Address*.
+
+Additional records can be added to each record set by additional calls to `Add-AzureRmDnsRecordConfig`. You can add up to 20 records to any record set. However, record sets of type "CNAME" can contain at most one record, and a record set cannot contain two identical records. Empty record sets (with zero records) can be created, but do not appear on the Azure DNS name servers.
+
+After the record set contains the desired collection of records, you need to commit it by using the `Set-AzureRmDnsRecordSet` cmdlet. After a record set has been committed, it replaces the existing record set in Azure DNS.
+
+### To create an A record set with a single record
+
+	$rs = New-AzureRmDnsRecordSet -Name "test-a" -RecordType A -Ttl 60 -ZoneName contoso.com -ResourceGroupName MyAzureResourceGroup
+	Add-AzureRmDnsRecordConfig -RecordSet $rs -Ipv4Address "1.2.3.4"
+	Set-AzureRmDnsRecordSet -RecordSet $rs
+
+The sequence of operations to create a record can also be *piped*, meaning you pass the record set object by using the pipe rather than passing it as a parameter. For example:
+
+	New-AzureRmDnsRecordSet -Name "test-a" -RecordType A -Ttl 60 -ZoneName contoso.com -ResourceGroupName MyAzureResourceGroup | Add-AzureRmDnsRecordConfig -Ipv4Address "1.2.3.4" | Set-AzureRmDnsRecordSet
+
+### Additional record type examples
+
+[AZURE.INCLUDE [dns-add-record-ps-include](../../includes/dns-add-record-ps-include.md)]
+
+## Modify existing record sets
+
+The steps for modifying an existing record set are similar to the steps you take when creating records. The sequence of operations is as follows:
+
+1.	Retrieve the existing record set by using `Get-AzureRmDnsRecordSet`.
+
+2.	Modify the record set by either adding records, removing records, changing the record parameters, or changing the record set time to live (TTL). This is an offline operation. Only the local object that represents the record set is changed.
+
+3.	Commit your changes by using the `Set-AzureRmDnsRecordSet` cmdlet. This replaces the existing record set in Azure DNS.
+
+
+### To update a record in an existing record set
+
+In this example, we change the IP address of an existing "A" record:
+
+	$rs = Get-AzureRmDnsRecordSet -name "test-a" -RecordType A -ZoneName contoso.com -ResourceGroupName MyAzureResourceGroup
+	$rs.Records[0].Ipv4Address = "134.170.185.46"
+	Set-AzureRmDnsRecordSet -RecordSet $rs
+
+The `Set-AzureRmDnsRecordSet` cmdlet uses etag checks to ensure that concurrent changes are not overwritten. Use the *-Overwrite* flag to suppress these checks. For more information, see [About etags and tags](dns-getstarted-create-dnszone.md#tagetag).
+
+### To modify an SOA record
+
+You cannot add or remove records from the automatically-created SOA record set at the zone apex (name = "@"). However, you can modify any of the parameters within the SOA record (except "Host") and the record set TTL.
+
+The following example shows how to change the *Email* property of the SOA record:
+
+	$rs = Get-AzureRmDnsRecordSet -Name "@" -RecordType SOA -ZoneName contoso.com -ResourceGroupName MyAzureResourceGroup
+	$rs.Records[0].Email = "admin.contoso.com"
+	Set-AzureRmDnsRecordSet -RecordSet $rs
+
+### To modify NS records at the zone apex
+
+You cannot add to, remove, or modify the records in the automatically-created NS record set at the zone apex (name = "@"). The only change that's permitted is to modify the record set TTL.
+
+The following example shows how to change the TTL property of the NS record set:
+
+	$rs = Get-AzureRmDnsRecordSet -Name "@" -RecordType NS -ZoneName contoso.com -ResourceGroupName MyAzureResourceGroup
+	$rs.Ttl = 300
+	Set-AzureRmDnsRecordSet -RecordSet $rs
+
+### To add records to an existing record set
+
+In this example, we add two additional MX records to the existing record set:
+
+	$rs = Get-AzureRmDnsRecordSet -name "test-mx" -RecordType MX -ZoneName contoso.com -ResourceGroupName MyAzureResourceGroup
+	Add-AzureRmDnsRecordConfig -RecordSet $rs -Exchange "mail2.contoso.com" -Preference 10
+	Add-AzureRmDnsRecordConfig -RecordSet $rs -Exchange "mail3.contoso.com" -Preference 20
+	Set-AzureRmDnsRecordSet -RecordSet $rs
+
+## Remove a record from an existing record set
+
+Records can be removed from a record set by using `Remove-AzureRmDnsRecordConfig`. Note that the record that's being removed must be an exact match with an existing record across all parameters. Changes must be committed by using `Set-AzureRmDnsRecordSet`.
+
+Removing the last record from a record set does not delete the record set. See [Delete a record set](#delete-a-record-set) below for more information.
+
+
+	$rs = Get-AzureRmDnsRecordSet -Name "test-a" -RecordType A -ZoneName contoso.com -ResourceGroupName MyAzureResourceGroup
+	Remove-AzureRmDnsRecordConfig -RecordSet $rs -Ipv4Address "1.2.3.4"
+	Set-AzureRmDnsRecordSet -RecordSet $rs
+
+The sequence of operations to remove a record from a record set can also be piped, meaning you pass the record set object by using the pipe rather than passing it as a parameter. For example:
+
+	Get-AzureRmDnsRecordSet -Name "test-a" -RecordType A -ZoneName contoso.com -ResourceGroupName MyAzureResourceGroup | Remove-AzureRmDnsRecordConfig -Ipv4Address "1.2.3.4" | Set-AzureRmDnsRecordSet
+
+### Remove an AAAA record from a record set
+
+	$rs = Get-AzureRmDnsRecordSet -Name "test-aaaa" -RecordType AAAA -ZoneName contoso.com -ResourceGroupName MyAzureResourceGroup
+	Remove-AzureRmDnsRecordConfig -RecordSet $rs -Ipv6Address "2607:f8b0:4009:1803::1005"
+	Set-AzureRmDnsRecordSet -RecordSet $rs
+
+### Remove a CNAME record from a record set
+
+Because a CNAME record set can contain at most one record, removing that record leaves an empty record set.
+
+	$rs =  Get-AzureRmDnsRecordSet -name "test-cname" -RecordType CNAME -ZoneName contoso.com -ResourceGroupName MyAzureResourceGroup
+	Remove-AzureRmDnsRecordConfig -RecordSet $rs -Cname "www.contoso.com"
+	Set-AzureRmDnsRecordSet -RecordSet $rs
+
+### Remove an MX record from a record set
+
+	$rs = Get-AzureRmDnsRecordSet -name "test-mx" -RecordType MX -ZoneName contoso.com -ResourceGroupName MyAzureResourceGroup
+	Remove-AzureRmDnsRecordConfig -RecordSet $rs -Exchange "mail.contoso.com" -Preference 5
+	Set-AzureRmDnsRecordSet -RecordSet $rs
+
+### Remove an NS record from record set
+
+	$rs = Get-AzureRmDnsRecordSet -Name "test-ns" -RecordType NS -ZoneName contoso.com -ResourceGroupName MyAzureResourceGroup
+	Remove-AzureRmDnsRecordConfig -RecordSet $rs -Nsdname "ns1.contoso.com"
+	Set-AzureRmDnsRecordSet -RecordSet $rs
+
+### Remove an SRV record from a record set
+
+	$rs = Get-AzureRmDnsRecordSet -Name "_sip._tls" -RecordType SRV -ZoneName contoso.com -ResourceGroupName MyAzureResourceGroup
+	Remove-AzureRmDnsRecordConfig -RecordSet $rs –Priority 0 –Weight 5 –Port 8080 –Target "sip.contoso.com"
+	Set-AzureRmDnsRecordSet -RecordSet $rs
+
+### Remove a TXT record from a record set
+
+	$rs = Get-AzureRmDnsRecordSet -Name "test-txt" -RecordType TXT -ZoneName contoso.com -ResourceGroupName MyAzureResourceGroup
+	Remove-AzureRmDnsRecordConfig -RecordSet $rs -Value "This is a TXT record"
+	Set-AzureRmDnsRecordSet -RecordSet $rs
+
+## Delete a record set
+
+Record sets can be deleted by using the `Remove-AzureRmDnsRecordSet` cmdlet. You cannot delete the SOA and NS record sets at the zone apex (name = "@") that were created automatically when the zone was created. They will be deleted automatically if the zone is deleted.
+
+Use one of the following three methods to remove a record set:
+
+### Specify all the parameters by name
+
+The optional *-Force* switch can be used to suppress the confirmation prompt.
+
+	Remove-AzureRmDnsRecordSet -Name "test-a" -RecordType A -ZoneName contoso.com -ResourceGroupName MyAzureResourceGroup [-Force]
+
+
+### Specify the record set by name and type, and specify the zone by object
+
+	$zone = Get-AzureRmDnsZone -Name contoso.com -ResourceGroupName MyAzureResourceGroup
+	Remove-AzureRmDnsRecordSet -Name "test-a" -RecordType A -Zone $zone [-Force]
+
+### Specify the record set by object
+
+	$rs = Get-AzureRmDnsRecordSet -Name "test-a" -RecordType A -ZoneName contoso.com -ResourceGroupName MyAzureResourceGroup
+	Remove-AzureRmDnsRecordSet –RecordSet $rs [-Overwrite] [-Force]
+
+When you specify the record set by using an object, it enables etag checks to ensure that concurrent changes are not deleted. The optional *-Overwrite* flag suppresses these checks. See [Etags and tags](dns-getstarted-create-dnszone.md#tagetag) for more information.
+
+The record set object can also be piped instead of being passed as a parameter:
+
+	Get-AzureRmDnsRecordSet -Name "test-a" -RecordType A -ZoneName contoso.com -ResourceGroupName MyAzureResourceGroup | Remove-AzureRmDnsRecordSet [-Overwrite] [-Force]
+
+## Next steps
+
+For more information about Azure DNS, see [Azure DNS overview](dns-overview.md). For information about automating DNS, see [Creating DNS zones and record sets using the .NET SDK](dns-sdk.md).
+
+For more information about reverse DNS records, see [How to manage reverse DNS records for your services using PowerShell](dns-reverse-dns-record-operations-ps.md).