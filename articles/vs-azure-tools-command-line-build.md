<properties
   pageTitle="Command-line build for Azure"
   description="Command-line build for Azure"
   services="visual-studio-online"
   documentationCenter="na"
   authors="TomArcher"
   manager="douge"
<<<<<<< HEAD
   editor="tlee" />
=======
   editor="" />
>>>>>>> 08be3281
<tags
   ms.service="multiple"
   ms.devlang="multiple"
   ms.topic="article"
   ms.tgt_pltfrm="na"
   ms.workload="na"
   ms.date="08/24/2015"
   ms.author="tarcher" />

# Command-Line Build for Azure

## Overview

You can create a package for Azure deployment by running MSBuild at a command prompt. You can configure and define builds for debugging, staging, and production, in addition to automating some of the build process.


## Microsoft Build Engine (MSBuild)

By using the Microsoft Build Engine (MSBuild), you can build products in build lab environments where Visual Studio isn't installed. MSBuild uses an XML format for project files that's extensible and fully supported by Microsoft. In this file format, you can describe what items must be built for one or more platforms and configurations.

You can also run MSBuild at a command prompt, and this topic describes that approach. By setting properties at a command prompt, you can build specific configurations of a project. Similarly, you can also define the targets that the MSBuild command will build. For more information about command-line parameters and MSBuild, see [MSBuild Command Line Reference](https://msdn.microsoft.com/library/ms164311.aspx).

## Installation

As the following procedure describes, you must install software and tools on the build server before you can create an Azure package by using MSBuild:

1. Install the .NET Framework 4 or later, which includes MSBuild.

1. Install the [Azure Authoring Tools](http://go.microsoft.com/fwlink/?LinkId=394615) (look for MicrosoftAzureAuthoringTools-x64.msi or MicrosoftAzureAuthoringTools-x86.msi.

1. Install the [Azure Libraries for .NET](http://go.microsoft.com/fwlink/?LinkId=394616) (look for MicrosoftAzureLibsForNet-x64.msi or MicrosoftAzureLibs-x86.msi.

1. Copy the Microsoft.WebApplication.targets file from a Visual Studio installation on another computer.

    The file is located in the directory C:\Program Files (x86)\MSBuild\Microsoft\Visual Studio\v12.0\WebApplications (v11.0 for Visual Studio 2012), and you should copy it to the same directory on the build server.

1. Install the [Azure Tools for Visual Studio](http://go.microsoft.com/fwlink/?LinkId=394616).

    Look for WindowsAzureTools.vs120.exe to build Visual Studio 2013 projects.

## MSBuild Parameters

The simplest way to create a package is to run MSBuild with the `/t:Publish` option. By default, this command creates a directory in relation to the root folder for the project, such as ProjectDir\bin\Configuration\app.publish\. When you build an Azure project, you generate two files, the package file itself and the accompanying configuration file:

- Project.cspkg

- ServiceConfiguration.TargetProfile.cscfg

By default, each Azure project includes one service-configuration file for local (debugging) builds and another for cloud (staging or production) builds, but you can add or remove service-configuration files as needed. When you build a package within Visual Studio, you will be asked which service-configuration file to include alongside the package. When you build a package by using MSBuild, the local service-configuration file is included by default. To include a different service-configuration file, set the `TargetProfile` property of the MSBuild command (`MSBuild /t:Publish /p:TargetProfile=ProfileName`).

If you want to use an alternate directory for the stored package and configuration files, set the path by using the `/p:PublishDir=Directory\` option, including the trailing backslash separator.

## Deployment

After the package is built, you can deploy it to Azure. For a tutorial that demonstrates that process, see the Azure website. For information about how to automate that process, see [Continuous Delivery for Cloud Services in Azure](../cloud-services/cloud-services-dotnet-continuous-delivery).<|MERGE_RESOLUTION|>--- conflicted
+++ resolved
@@ -5,11 +5,7 @@
    documentationCenter="na"
    authors="TomArcher"
    manager="douge"
-<<<<<<< HEAD
-   editor="tlee" />
-=======
    editor="" />
->>>>>>> 08be3281
 <tags
    ms.service="multiple"
    ms.devlang="multiple"
