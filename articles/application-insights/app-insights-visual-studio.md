<<<<<<< HEAD
---
=======
﻿---
>>>>>>> 7e950a10
title: Debug applications with Azure Application Insights in Visual Studio | Microsoft Docs
description: Web app performance analysis and diagnostics during debugging and in production.
services: application-insights
documentationcenter: .net
author: CFreemanwa
manager: carmonm

ms.assetid: 2059802b-1131-477e-a7b4-5f70fb53f974
ms.service: application-insights
ms.workload: tbd
ms.tgt_pltfrm: ibiza
ms.devlang: na
ms.topic: article
ms.date: 07/7/2017
<<<<<<< HEAD
ms.author: cfreeman
=======
ms.author: bwren
>>>>>>> 7e950a10

---
# Debug your applications with Azure Application Insights in Visual Studio
In Visual Studio (2015 and later), you can analyze performance and diagnose issues in your ASP.NET web app both in debugging and in production, using telemetry from [Azure Application Insights](app-insights-overview.md).

If you created your ASP.NET web app using Visual Studio 2017 or later, it already has the Application Insights SDK. Otherwise, if you haven't done so already, [add Application Insights to your app](app-insights-asp-net.md).

To monitor your app when it's in live production, you normally view the Application Insights telemetry in the [Azure portal](https://portal.azure.com), where you can set alerts and apply powerful monitoring tools. But for debugging, you can also search and analyze the telemetry in Visual Studio. You can use Visual Studio to analyze telemetry both from your production site and from debugging runs on your development machine. In the latter case, you can analyze debugging runs even if you haven't yet configured the SDK to send telemetry to the Azure portal. 

## <a name="run"></a> Debug your project
Run your web app in local debug mode by using F5. Open different pages to generate some telemetry.

In Visual Studio, you see a count of the events that have been logged by the Application Insights module in your project.

![In Visual Studio, the Application Insights button shows during debugging.](./media/app-insights-visual-studio/appinsights-09eventcount.png)

Click this button to search your telemetry. 

## Application Insights search
The Application Insights Search window shows events that have been logged. (If you signed in to Azure when you set up Application Insights, you can search the same events in the Azure portal.)

![Right-click the project and choose Application Insights, Search](./media/app-insights-visual-studio/34.png)

> [!NOTE] 
> After you select or deselect filters, click the Search button at the end of the text search field.
>

The free text search works on any fields in the events. For example, search for part of the URL of a page; or the value of a property such as client city; or specific words in a trace log.

Click any event to see its detailed properties.

For requests to your web app, you can click through to the code.

![Under Request Details, click through to the code](./media/app-insights-visual-studio/31.png)

You can also open related items to help diagnose failed requests or exceptions.

![Under Request Details, scroll down to related items](./media/app-insights-visual-studio/41.png)

## View exceptions and failed requests
Exception reports show in the Search window. (In some older types of ASP.NET application, you have to [set up exception monitoring](app-insights-asp-net-exceptions.md) to see exceptions that are handled by the framework.)

Click an exception to get a stack trace. If the code of the app is open in Visual Studio, you can click through from the stack trace to the relevant line of the code.

![Exception stack trace](./media/app-insights-visual-studio/17.png)

## View request and exception summaries in the code
In the Code Lens line above each handler method, you see a count of the requests and exceptions logged by Application Insights in the past 24 h.

![Exception stack trace](./media/app-insights-visual-studio/21.png)

> [!NOTE] 
> Code Lens shows Application Insights data only if you have [configured your app to send telemetry to the Application Insights portal](app-insights-asp-net.md).
>

[More about Application Insights in Code Lens](app-insights-visual-studio-codelens.md)

## Trends
Trends is a tool for visualizing how your app behaves over time. 

Choose **Explore Telemetry Trends** from the Application Insights toolbar button or Application Insights Search window. Choose one of five common queries to get started. You can analyze different datasets based on telemetry types, time ranges, and other properties. 

To find anomalies in your data, choose one of the anomaly options under the "View Type" dropdown. The filtering options at the bottom of the window make it easy to hone in on specific subsets of your telemetry.

![Trends](./media/app-insights-visual-studio/51.png)

[More about Trends](app-insights-visual-studio-trends.md).

## Local monitoring
(From Visual Studio 2015 Update 2) If you haven't configured the SDK to send telemetry to the Application Insights portal (so that there is no instrumentation key in ApplicationInsights.config) then the diagnostics window displays telemetry from your latest debugging session. 

This is desirable if you have already published a previous version of your app. You don't want the telemetry from your debugging sessions to be mixed up with the telemetry on the Application Insights portal from the published app.

It's also useful if you have some [custom telemetry](app-insights-api-custom-events-metrics.md) that you want to debug before sending telemetry to the portal.

* *At first, I fully configured Application Insights to send telemetry to the portal. But now I'd like to see the telemetry only in Visual Studio.*
  
  * In the Search window's Settings, there's an option to search local diagnostics even if your app sends telemetry to the portal.
  * To stop telemetry being sent to the portal, comment out the line `<instrumentationkey>...` from ApplicationInsights.config. When you're ready to send telemetry to the portal again, uncomment it.


## Next steps
|  |  |
| --- | --- |
| **[Add more data](app-insights-asp-net-more.md)**<br/>Monitor usage, availability, dependencies, exceptions. Integrate traces from logging frameworks. Write custom telemetry. |![Visual studio](./media/app-insights-visual-studio/64.png) |
| **[Working with the Application Insights portal](app-insights-dashboards.md)**<br/>View dashboards, powerful diagnostic and analytic tools, alerts, a live dependency map of your application, and exported telemetry data. |![Visual studio](./media/app-insights-visual-studio/62.png) |
<|MERGE_RESOLUTION|>--- conflicted
+++ resolved
@@ -1,8 +1,4 @@
-<<<<<<< HEAD
----
-=======
 ﻿---
->>>>>>> 7e950a10
 title: Debug applications with Azure Application Insights in Visual Studio | Microsoft Docs
 description: Web app performance analysis and diagnostics during debugging and in production.
 services: application-insights
@@ -17,11 +13,7 @@
 ms.devlang: na
 ms.topic: article
 ms.date: 07/7/2017
-<<<<<<< HEAD
-ms.author: cfreeman
-=======
 ms.author: bwren
->>>>>>> 7e950a10
 
 ---
 # Debug your applications with Azure Application Insights in Visual Studio
