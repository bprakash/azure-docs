--- conflicted
+++ resolved
@@ -1,193 +1,189 @@
-<properties 
-	pageTitle="Explore .NET trace logs in Application Insights" 
-	description="Search logs generated with Trace, NLog, or Log4Net." 
-	services="application-insights" 
-    documentationCenter=".net"
-	authors="alancameronwills" 
-	manager="douge"/>
-
-<tags 
-	ms.service="application-insights" 
-	ms.workload="tbd" 
-	ms.tgt_pltfrm="ibiza" 
-	ms.devlang="na" 
-	ms.topic="article" 
-<<<<<<< HEAD
-	ms.date="03/30/2016" 
-=======
-	ms.date="07/21/2016" 
->>>>>>> c186bb0b
-	ms.author="awills"/>
- 
-# Explore .NET trace logs in Application Insights  
-
-If you use NLog, log4Net or System.Diagnostics.Trace for diagnostic tracing in your ASP.NET application, you can have your logs sent to [Visual Studio Application Insights][start], where you can explore and search them. Your logs will be merged with the other telemetry coming from your application, so that you can identify the traces associated with servicing each user request, and correlate them with other events and exception reports.
-
-
-
-
-> [AZURE.NOTE] Do you need the log capture module? It's a useful adapter for 3rd-party loggers, but if you aren't already using NLog, log4Net or System.Diagnostics.Trace, consider just calling [Application Insights TrackTrace()](app-insights-api-custom-events-metrics.md#track-trace) directly.
-
-
-## Install logging on your app
-
-Install your chosen logging framework in your project. This should result in an entry in app.config or web.config.
-
-If you're using System.Diagnostics.Trace, you need to add an entry to web.config:
-
-```XML
-
-    <configuration>
-     <system.diagnostics>
-       <trace autoflush="false" indentsize="4">
-         <listeners>
-           <add name="myListener" 
-             type="System.Diagnostics.TextWriterTraceListener" 
-             initializeData="TextWriterOutput.log" />
-           <remove name="Default" />
-         </listeners>
-       </trace>
-     </system.diagnostics>
-   </configuration>
-```
-
-## Configure Application Insights to collect logs
-
-**[Add Application Insights to your project](app-insights-asp-net.md)** if you haven't done that yet. You'll see an option to include the log collector.
-
-Or **Configure Application Insights** by right-clicking your project in Solution Explorer. Select the options to include the log collector.
-
-*No Application Insights menu or log collector option?* Try [Troubleshooting](#troubleshooting).
-
-
-## Manual installation
-
-Use this method if your project type isn't supported by the Application Insights installer (for example a Windows desktop project). 
-
-1. If you plan to use log4Net or NLog, install it in your project. 
-2. In Solution Explorer, right-click your project and choose **Manage NuGet Packages**.
-3. Search for "Application Insights"
-
-    ![Get the prerelease version of the appropriate adapter](./media/app-insights-asp-net-trace-logs/appinsights-36nuget.png)
-
-4. Select the appropriate package - one of:
-  + Microsoft.ApplicationInsights.TraceListener (to capture System.Diagnostics.Trace calls)
-  + Microsoft.ApplicationInsights.NLogTarget
-  + Microsoft.ApplicationInsights.Log4NetAppender
-
-The NuGet package installs the necessary assemblies, and also modifies web.config or app.config.
-
-## Insert diagnostic log calls
-
-If you use System.Diagnostics.Trace, a typical call would be:
-
-    System.Diagnostics.Trace.TraceWarning("Slow response - database01");
-
-If you prefer log4net or NLog:
-
-    logger.Warn("Slow response - database01");
-
-
-## Using the Trace API directly
-
-You can call the Application Insights trace API directly. The logging adapters use this API. 
-
-For example:
-
-    var telemetry = new Microsoft.ApplicationInsights.TelemetryClient();
-    telemetry.TrackTrace("Slow response - database01");
-
-An advantage of TrackTrace is that you can put relatively long data in the message. For example, you could encode POST data there. 
-
-In addition, you can add a severity level to your message. And, like other telemetry, you can add property values that you can use to help filter or search for different sets of traces. For example:
-
-
-    var telemetry = new Microsoft.ApplicationInsights.TelemetryClient();
-    telemetry.TrackTrace("Slow database response",
-                   SeverityLevel.Warning,
-                   new Dictionary<string,string> { {"database", db.ID} });
-
-This would enable you, in [Search][diagnostic], to easily filter out all the messages of a particular severity level relating to a particular database.
-
-## Explore your logs
-
-Run your app, either in debug mode or deploy it live.
-
-In your app's overview blade in [the Application Insights portal][portal], choose [Search][diagnostic].
-
-![In Application Insights, choose Search](./media/app-insights-asp-net-trace-logs/020-diagnostic-search.png)
-
-![Search](./media/app-insights-asp-net-trace-logs/10-diagnostics.png)
-
-You can, for example:
-
-* Filter on log traces, or on items with specific properties
-* Inspect a specific item in detail.
-* Find other telemetry relating to the same user request (that is, with the same OperationId) 
-* Save the configuration of this page as a Favorite
-
-> [AZURE.NOTE] **Sampling.** If your application sends a lot of data and you are using the Application Insights SDK for ASP.NET version 2.0.0-beta3 or later, the adaptive sampling feature may operate and send only a percentage of your telemetry. [Learn more about sampling.](app-insights-sampling.md)
-
-## Next steps
-
-[Diagnose failures and exceptions in ASP.NET][exceptions]
-
-[Learn more about Search][diagnostic].
-
-
-
-## Troubleshooting
-
-### How do I do this for Java?
-
-Use the [Java log adapters](app-insights-java-trace-logs.md).
-
-### There's no Application Insights option on the project context menu
-
-* Check Application Insights tools is installed on this development machine. In Visual Studio menu Tools, Extensions and Updates, look for Application Insights Tools. If it isn't in the Installed tab, open the Online tab and install it.
-* This might be a type of project not supported by Application Insights tools. Use [manual installation](#manual-installation).
-
-### No log adapter option in the configuration tool
-
-* You need to install the logging framework first.
-* If you're using System.Diagnostics.Trace, make sure you [configured it in `web.config`](https://msdn.microsoft.com/library/system.diagnostics.eventlogtracelistener.aspx).
-* Have you got the latest version of Application Insights tools? In Visual Studio **Tools** menu, choose **Extensions and Updates**, and open the **Updates** tab. If Application Insights tools is there, click to update it.
-
-
-### <a name="emptykey"></a>I get an error "Instrumentation key cannot be empty"
-
-Looks like you installed the logging adapter Nuget package without installing Application Insights.
-
-In Solution Explorer, right-click `ApplicationInsights.config` and choose **Update Application Insights**. You'll get a dialog that invites you to sign in to Azure and either create an Application Insights resource, or re-use an existing one. That should fix it.
-
-### I can see traces in diagnostic search, but not the other events
-
-It can sometimes take a while for all the events and requests to get through the pipeline.
-
-### <a name="limits"></a>How much data is retained?
-
-Up to 500 events per second from each application. Events are retained for seven days.
-
-### I'm not seeing some of the log entries that I expect
-
-If your application sends a lot of data and you are using the Application Insights SDK for ASP.NET version 2.0.0-beta3 or later, the adaptive sampling feature may operate and send only a percentage of your telemetry. [Learn more about sampling.](app-insights-sampling.md)
-
-## <a name="add"></a>Next steps
-
-* [Set up availability and responsiveness tests][availability]
-* [Troubleshooting][qna]
-
-
-
-
-
-<!--Link references-->
-
-[availability]: app-insights-monitor-web-app-availability.md
-[diagnostic]: app-insights-diagnostic-search.md
-[exceptions]: app-insights-asp-net-exceptions.md
-[portal]: https://portal.azure.com/
-[qna]: app-insights-troubleshoot-faq.md
-[start]: app-insights-overview.md
-
- 
+<properties 
+	pageTitle="Explore .NET trace logs in Application Insights" 
+	description="Search logs generated with Trace, NLog, or Log4Net." 
+	services="application-insights" 
+    documentationCenter=".net"
+	authors="alancameronwills" 
+	manager="douge"/>
+
+<tags 
+	ms.service="application-insights" 
+	ms.workload="tbd" 
+	ms.tgt_pltfrm="ibiza" 
+	ms.devlang="na" 
+	ms.topic="article" 
+	ms.date="07/21/2016" 
+	ms.author="awills"/>
+ 
+# Explore .NET trace logs in Application Insights  
+
+If you use NLog, log4Net or System.Diagnostics.Trace for diagnostic tracing in your ASP.NET application, you can have your logs sent to [Visual Studio Application Insights][start], where you can explore and search them. Your logs will be merged with the other telemetry coming from your application, so that you can identify the traces associated with servicing each user request, and correlate them with other events and exception reports.
+
+
+
+
+> [AZURE.NOTE] Do you need the log capture module? It's a useful adapter for 3rd-party loggers, but if you aren't already using NLog, log4Net or System.Diagnostics.Trace, consider just calling [Application Insights TrackTrace()](app-insights-api-custom-events-metrics.md#track-trace) directly.
+
+
+## Install logging on your app
+
+Install your chosen logging framework in your project. This should result in an entry in app.config or web.config.
+
+If you're using System.Diagnostics.Trace, you need to add an entry to web.config:
+
+```XML
+
+    <configuration>
+     <system.diagnostics>
+       <trace autoflush="false" indentsize="4">
+         <listeners>
+           <add name="myListener" 
+             type="System.Diagnostics.TextWriterTraceListener" 
+             initializeData="TextWriterOutput.log" />
+           <remove name="Default" />
+         </listeners>
+       </trace>
+     </system.diagnostics>
+   </configuration>
+```
+
+## Configure Application Insights to collect logs
+
+**[Add Application Insights to your project](app-insights-asp-net.md)** if you haven't done that yet. You'll see an option to include the log collector.
+
+Or **Configure Application Insights** by right-clicking your project in Solution Explorer. Select the options to include the log collector.
+
+*No Application Insights menu or log collector option?* Try [Troubleshooting](#troubleshooting).
+
+
+## Manual installation
+
+Use this method if your project type isn't supported by the Application Insights installer (for example a Windows desktop project). 
+
+1. If you plan to use log4Net or NLog, install it in your project. 
+2. In Solution Explorer, right-click your project and choose **Manage NuGet Packages**.
+3. Search for "Application Insights"
+
+    ![Get the prerelease version of the appropriate adapter](./media/app-insights-asp-net-trace-logs/appinsights-36nuget.png)
+
+4. Select the appropriate package - one of:
+  + Microsoft.ApplicationInsights.TraceListener (to capture System.Diagnostics.Trace calls)
+  + Microsoft.ApplicationInsights.NLogTarget
+  + Microsoft.ApplicationInsights.Log4NetAppender
+
+The NuGet package installs the necessary assemblies, and also modifies web.config or app.config.
+
+## Insert diagnostic log calls
+
+If you use System.Diagnostics.Trace, a typical call would be:
+
+    System.Diagnostics.Trace.TraceWarning("Slow response - database01");
+
+If you prefer log4net or NLog:
+
+    logger.Warn("Slow response - database01");
+
+
+## Using the Trace API directly
+
+You can call the Application Insights trace API directly. The logging adapters use this API. 
+
+For example:
+
+    var telemetry = new Microsoft.ApplicationInsights.TelemetryClient();
+    telemetry.TrackTrace("Slow response - database01");
+
+An advantage of TrackTrace is that you can put relatively long data in the message. For example, you could encode POST data there. 
+
+In addition, you can add a severity level to your message. And, like other telemetry, you can add property values that you can use to help filter or search for different sets of traces. For example:
+
+
+    var telemetry = new Microsoft.ApplicationInsights.TelemetryClient();
+    telemetry.TrackTrace("Slow database response",
+                   SeverityLevel.Warning,
+                   new Dictionary<string,string> { {"database", db.ID} });
+
+This would enable you, in [Search][diagnostic], to easily filter out all the messages of a particular severity level relating to a particular database.
+
+## Explore your logs
+
+Run your app, either in debug mode or deploy it live.
+
+In your app's overview blade in [the Application Insights portal][portal], choose [Search][diagnostic].
+
+![In Application Insights, choose Search](./media/app-insights-asp-net-trace-logs/020-diagnostic-search.png)
+
+![Search](./media/app-insights-asp-net-trace-logs/10-diagnostics.png)
+
+You can, for example:
+
+* Filter on log traces, or on items with specific properties
+* Inspect a specific item in detail.
+* Find other telemetry relating to the same user request (that is, with the same OperationId) 
+* Save the configuration of this page as a Favorite
+
+> [AZURE.NOTE] **Sampling.** If your application sends a lot of data and you are using the Application Insights SDK for ASP.NET version 2.0.0-beta3 or later, the adaptive sampling feature may operate and send only a percentage of your telemetry. [Learn more about sampling.](app-insights-sampling.md)
+
+## Next steps
+
+[Diagnose failures and exceptions in ASP.NET][exceptions]
+
+[Learn more about Search][diagnostic].
+
+
+
+## Troubleshooting
+
+### How do I do this for Java?
+
+Use the [Java log adapters](app-insights-java-trace-logs.md).
+
+### There's no Application Insights option on the project context menu
+
+* Check Application Insights tools is installed on this development machine. In Visual Studio menu Tools, Extensions and Updates, look for Application Insights Tools. If it isn't in the Installed tab, open the Online tab and install it.
+* This might be a type of project not supported by Application Insights tools. Use [manual installation](#manual-installation).
+
+### No log adapter option in the configuration tool
+
+* You need to install the logging framework first.
+* If you're using System.Diagnostics.Trace, make sure you [configured it in `web.config`](https://msdn.microsoft.com/library/system.diagnostics.eventlogtracelistener.aspx).
+* Have you got the latest version of Application Insights tools? In Visual Studio **Tools** menu, choose **Extensions and Updates**, and open the **Updates** tab. If Application Insights tools is there, click to update it.
+
+
+### <a name="emptykey"></a>I get an error "Instrumentation key cannot be empty"
+
+Looks like you installed the logging adapter Nuget package without installing Application Insights.
+
+In Solution Explorer, right-click `ApplicationInsights.config` and choose **Update Application Insights**. You'll get a dialog that invites you to sign in to Azure and either create an Application Insights resource, or re-use an existing one. That should fix it.
+
+### I can see traces in diagnostic search, but not the other events
+
+It can sometimes take a while for all the events and requests to get through the pipeline.
+
+### <a name="limits"></a>How much data is retained?
+
+Up to 500 events per second from each application. Events are retained for seven days.
+
+### I'm not seeing some of the log entries that I expect
+
+If your application sends a lot of data and you are using the Application Insights SDK for ASP.NET version 2.0.0-beta3 or later, the adaptive sampling feature may operate and send only a percentage of your telemetry. [Learn more about sampling.](app-insights-sampling.md)
+
+## <a name="add"></a>Next steps
+
+* [Set up availability and responsiveness tests][availability]
+* [Troubleshooting][qna]
+
+
+
+
+
+<!--Link references-->
+
+[availability]: app-insights-monitor-web-app-availability.md
+[diagnostic]: app-insights-diagnostic-search.md
+[exceptions]: app-insights-asp-net-exceptions.md
+[portal]: https://portal.azure.com/
+[qna]: app-insights-troubleshoot-faq.md
+[start]: app-insights-overview.md
+
+ 