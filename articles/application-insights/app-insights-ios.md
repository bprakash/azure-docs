<properties
    pageTitle="Analytics for iOS apps | Microsoft Azure"
    description="Analyze usage and performance of your iOS app."
    services="application-insights"
    documentationCenter="ios"
    authors="alancameronwills"
    manager="douge"/>

<tags
    ms.service="application-insights"
    ms.workload="tbd"
    ms.tgt_pltfrm="ibiza"
    ms.devlang="na"
    ms.topic="get-started-article"
    ms.date="11/17/2015"
    ms.author="awills"/>

# Analytics for device apps

<<<<<<< HEAD
[HockeyApp](http://hockeyapp.net/) is our Mobile DevOps solution for building iOS, OS X, Android or Windows device apps, as well as cross platform apps based on Xamarin, Cordova, and Unity. With it, you can distribute builds to beta testers, collect crash data, and get user feedback. It’s integrated with Visual Studio Team Services enabling easy build deployments and work item integration. You can learn more from the [HockeyApp Knowledge Base](http://support.hockeyapp.net/kb) and keep up to date on the [HockeyApp Blog](http://hockeyapp.net/blog/).
=======
Microsoft provides two solutions for device devOps: [HockeyApp](http://hockeyapp.net/) for devOps workflow and crash analysis; and [Application Insights](app-insights-overview.md) for usage and crash analytics.
>>>>>>> 2742fbc9

[HockeyApp](http://hockeyapp.net/) is our Mobile DevOps solution for building iOS, OS X, Android or Windows device apps, as well as cross platform apps based on Xamarin, Cordova, and Unity. With it, you can distribute builds to beta testers, collect crash data, and get user feedback. It’s integrated with Visual Studio Team Services enabling easy build deployments and work item integration. You can learn more from the [HockeyApp Knowledge Base](http://support.hockeyapp.net/kb) and keep up to date on the [HockeyApp Blog](http://hockeyapp.net/blog/).

<<<<<<< HEAD
Use [Visual Studio Application Insights](app-insights-overview.md) to monitor the web server side of your app on [ASP.NET](app-insights-asp-net.md) or [J2EE](app-insights-java-get-started.md).

There's also an [Application Insights SDK for iOS](https://github.com/Microsoft/ApplicationInsights-iOS) which sends telemetry to the Application Insights portal.
=======

Use [Application Insights SDK for iOS](https://github.com/Microsoft/ApplicationInsights-iOS) for usage analytics. If your app has a server side, you can send the client and server data to the same Application Insights resource.


* [Get started with Application Insights for iOS](https://github.com/Microsoft/ApplicationInsights-iOS).
* [Get started with HockeyApp for Android](http://support.hockeyapp.net/kb/client-integration-ios-mac-os-x/hockeyapp-for-ios).
>>>>>>> 2742fbc9
<|MERGE_RESOLUTION|>--- conflicted
+++ resolved
@@ -15,25 +15,15 @@
     ms.date="11/17/2015"
     ms.author="awills"/>
 
-# Analytics for device apps
+# Analytics for iOS apps
 
-<<<<<<< HEAD
-[HockeyApp](http://hockeyapp.net/) is our Mobile DevOps solution for building iOS, OS X, Android or Windows device apps, as well as cross platform apps based on Xamarin, Cordova, and Unity. With it, you can distribute builds to beta testers, collect crash data, and get user feedback. It’s integrated with Visual Studio Team Services enabling easy build deployments and work item integration. You can learn more from the [HockeyApp Knowledge Base](http://support.hockeyapp.net/kb) and keep up to date on the [HockeyApp Blog](http://hockeyapp.net/blog/).
-=======
 Microsoft provides two solutions for device devOps: [HockeyApp](http://hockeyapp.net/) for devOps workflow and crash analysis; and [Application Insights](app-insights-overview.md) for usage and crash analytics.
->>>>>>> 2742fbc9
 
 [HockeyApp](http://hockeyapp.net/) is our Mobile DevOps solution for building iOS, OS X, Android or Windows device apps, as well as cross platform apps based on Xamarin, Cordova, and Unity. With it, you can distribute builds to beta testers, collect crash data, and get user feedback. It’s integrated with Visual Studio Team Services enabling easy build deployments and work item integration. You can learn more from the [HockeyApp Knowledge Base](http://support.hockeyapp.net/kb) and keep up to date on the [HockeyApp Blog](http://hockeyapp.net/blog/).
 
-<<<<<<< HEAD
-Use [Visual Studio Application Insights](app-insights-overview.md) to monitor the web server side of your app on [ASP.NET](app-insights-asp-net.md) or [J2EE](app-insights-java-get-started.md).
-
-There's also an [Application Insights SDK for iOS](https://github.com/Microsoft/ApplicationInsights-iOS) which sends telemetry to the Application Insights portal.
-=======
 
 Use [Application Insights SDK for iOS](https://github.com/Microsoft/ApplicationInsights-iOS) for usage analytics. If your app has a server side, you can send the client and server data to the same Application Insights resource.
 
 
 * [Get started with Application Insights for iOS](https://github.com/Microsoft/ApplicationInsights-iOS).
 * [Get started with HockeyApp for Android](http://support.hockeyapp.net/kb/client-integration-ios-mac-os-x/hockeyapp-for-ios).
->>>>>>> 2742fbc9
