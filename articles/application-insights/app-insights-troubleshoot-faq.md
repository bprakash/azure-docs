--- conflicted
+++ resolved
@@ -1,275 +1,257 @@
-<properties 
-	pageTitle="Troubleshooting and Questions about Application Insights" 
-	description="Something in Visual Studio Application Insights unclear or not working? Try here." 
-	services="application-insights" 
-    documentationCenter=".net"
-	authors="alancameronwills" 
-	manager="douge"/>
-
-<tags 
-	ms.service="application-insights" 
-	ms.workload="mobile" 
-	ms.tgt_pltfrm="ibiza" 
-	ms.devlang="na" 
-	ms.topic="article" 
-<<<<<<< HEAD
-	ms.date="09/09/2015" 
-=======
-	ms.date="11/25/2015" 
->>>>>>> 08be3281
-	ms.author="awills"/>
- 
-# Troubleshooting and Questions - Application Insights for ASP.NET
-
-## Can I use Application Insights with ...?
-
-[See Platforms][platforms]
-
-## Is it free?
-
-* Yes, if you choose the free [pricing tier](app-insights-pricing.md). You get most features and a generous quota of data. 
-* You have to provide your credit card data to register with Microsoft Azure, but no charges will be made unless you use another paid-for Azure service, or you explicitly upgrade to a paying tier.
-* If your app sends more data than the monthly quota for the free tier, it stops being logged. If that happens, you can either choose to start paying, or wait until the quota is reset at the end of the month.
-* Basic usage and session data is not subject to a quota.
-* There is also a free 30-day trial, during which you get the Premium features free of charge.
-* Each application resource has a separate quota, and you set its pricing tier independently of any others.
-
-#### What do I get if I pay?
-
-* A larger [monthly quota of data](http://azure.microsoft.com/pricing/details/application-insights/).
-* Option to pay 'overage' to continue collecting data over the monthly quota. If your data goes over quota, you're charged per Mb.
-* [Continuous export](app-insights-export-telemetry.md).
-
-## Adding the SDK
-
-#### <a name="q01"></a>I don't see any option to Add Application Insights to my project in Visual Studio
-
-+ Make sure you have [Visual Studio 2013 Update 3 or later](http://go.microsoft.com/fwlink/?LinkId=397827). It comes pre-installed with Application Insights Tools.
-+ Although the tools don't support all types of applications, you can probably still add an Application Insights SDK to your project manually. Use [this procedure][windows]. 
-
-
-#### <a name="q02"></a>My new web project was created, but adding Application Insights failed.
-
-This can happen if:
-
-* Communication with the Application Insights portal failed; or
-* There is some problem with your account;
-* You only have [read access to the subscription or group where you were trying to create the new resource](app-insights-resources-roles-access-control.md).
-
-Remedy:
-
-+ Check that you provided login credentials for the right Azure account. In some early versions of the tools, the Microsoft Azure credentials, which you see in the New Project dialog, can be different from the credentials that you see at the top right of Visual Studio.
-+ In your browser, check that you have access to the [Azure portal](https://portal.azure.com). Open Settings and see if there is any restriction.
-+ [Add Application Insights to your existing project][start]: In Solution Explorer, right click your project and choose "Add Application Insights."
-+ If it still isn't working, follow the [manual procedure](app-insights-start-monitoring-app-health-usage.md) to add a resource in the portal and then add the SDK to your project. 
-
-#### <a name="emptykey"></a>I get an error "Instrumentation key cannot be empty"
-
-Looks like something went wrong while you were installing Application Insights or maybe a logging adapter.
-
-In Solution Explorer, right-click `ApplicationInsights.config` and choose **Update Application Insights**. You'll get a dialog that invites you to sign in to Azure and either create an Application Insights resource, or re-use an existing one.
-
-
-#### <a name="q14"></a>What does Application Insights modify in my project?
-
-The details depend on the type of project. For a web application:
-
-
-+ Adds these files to your project:
-
- + ApplicationInsights.config. 
- + ai.js
-
-
-+ Installs these NuGet packages:
-
- -  *Application Insights API* - the core API
-
- -  *Application Insights API for Web Applications* - used to send telemetry from the server
-
- -  *Application Insights API for JavaScript Applications* - used to send telemetry from the client
-
-    The packages include these assemblies:
-
- - Microsoft.ApplicationInsights
-
- - Microsoft.ApplicationInsights.Platform
-
-+ Inserts items into:
-
- - Web.config
-
- - packages.config
-
-+ (New projects only - if you [add Application Insights to an existing project][start], you have to do this manually.) Inserts snippets into the client and server code to initialize them with the Application Insights resource ID. For example, in an MVC app, code is inserted into the master page Views/Shared/_Layout.cshtml
-
-####<a name="NuGetBuild"></a> I get "NuGet package(s) are missing" on my build server, though everything builds OK on my dev machines
-
-Please see [NuGet Package Restore](http://docs.nuget.org/Consume/Package-Restore)
-and [Automatic Package Restore](http://docs.nuget.org/Consume/package-restore/migrating-to-automatic-package-restore).
-
-####<a name="FailUpdate"></a> I get "project references NuGet package(s) that are missing on my computer" when attempting to build after updating to 0.17 or newer of the NuGet packages.
-
-If you see the error above after updating to the 0.17 or newer NuGet packages, you need to edit the proj file and remove the BCL targets that were left behind.
-
-To do this:
-
-1. Right-click on your project in Solution Explorer and choose Unload Project.
-2. Right-click on project again and choose Edit *yourProject.csproj* 
-3. Go to the bottom of the project file and remove the BCL targets similar to: 
-	```
-	<Import Project="..\packages\Microsoft.Bcl.Build.1.0.14\tools\Microsoft.Bcl.Build.targets" Condition="Exists('..\packages\Microsoft.Bcl.Build.1.0.14\tools\Microsoft.Bcl.Build.targets')" />
-	  
-	  <Target Name="EnsureBclBuildImported" BeforeTargets="BeforeBuild" Condition="'$(BclBuildImported)' == ''">
-	  
-	    <Error Condition="!Exists('..\packages\Microsoft.Bcl.Build.1.0.14\tools\Microsoft.Bcl.Build.targets')" Text="This project references NuGet package(s) that are missing on this computer. Enable NuGet Package Restore to download them.  For more information, see http://go.microsoft.com/fwlink/?LinkID=317567." HelpKeyword="BCLBUILD2001" />
-	    
-	    <Error Condition="Exists('..\packages\Microsoft.Bcl.Build.1.0.14\tools\Microsoft.Bcl.Build.targets')" Text="The build restored NuGet packages. Build the project again to include these packages in the build. For more information, see http://go.microsoft.com/fwlink/?LinkID=317568." HelpKeyword="BCLBUILD2002" />
-	    
-	  </Target>
-	  ```
-4. Save the file.
-5. Right-click on the project and choose Reload *yourProject.csproj*
-
-## How do I upgrade from older SDK versions?
-
-See the [release notes](app-insights-release-notes.md) for the SDK appropriate to your type of application. 
-
-
-## No data
-
-#### <a name="q03"></a>I added Application Insights successfully and ran my app, but I've never seen data in the portal.
-
-+ On the Overview page, click the Search tile to open Diagnostic Search. Data appears here first.
-+ Click the Refresh button. The blade refreshes itself periodically, but you can also do it manually. The refresh interval is longer for larger time ranges.
-+ In the Microsoft Azure start board, look at the service status map. If there are some alert indications, wait until they have returned to OK and then close and re-open your Application Insights application blade.
-+ Check also [our status blog](http://blogs.msdn.com/b/applicationinsights-status/).
-<<<<<<< HEAD
-
-#### No data since I published the app to my server
-
-=======
-+ If you edited ApplicationInsights.config, carefully check the configuration of TelemetryInitializers and TelemetryProcessors. An incorrectly-named type or parameter can cause the SDK to send no data.
-
-#### No data since I published the app to my server
-
-+ Check that you actually copied all the Microsoft. ApplicationInsights DLLs to the server, together with Microsoft.Diagnostics.Instrumentation.Extensions.Intercept.dll
->>>>>>> 08be3281
-+ In your firewall, you might have to open TCP ports 80 and 443 for outgoing traffic to dc.services.visualstudio.com and f5.services.visualstudio.com.
-+ If you have to use a proxy to send out of your corporate network, set [defaultProxy](https://msdn.microsoft.com/library/aa903360.aspx) in Web.config
-+ Windows Server 2008: Make sure you have installed the following updates: [KB2468871](https://support.microsoft.com/kb/2468871), [KB2533523](https://support.microsoft.com/kb/2533523), [KB2600217](https://support.microsoft.com/kb/2600217).
-
-
-#### <a name="q04"></a>I see no data under Usage Analytics for my web site
-
-+ The data comes from scripts in the web pages. If you added Application Insights to an existing web project, [you have to add the scripts by hand][start].
-+ Make sure Internet Explorer isn't displaying your site in Compatibility mode.
-+ Use the browser's debug feature (F12 on some browsers, then choose Network) to verify that data is being sent to dc.services.visualstudio.com.
-
-#### I used to see data, but it has stopped
-
-* Check the [status blog](http://blogs.msdn.com/b/applicationinsights-status/).
-* Have you hit your monthly quota of data points? Open the Settings/Quota and Pricing to find out. If so, you can upgrade your plan, or pay for additional capacity. See the [pricing scheme](http://azure.microsoft.com/pricing/details/application-insights/).
-
-
-#### I don't see all the data I'm expecting
-
-* **Sampling.** If your application sends a lot of data and you are using the Application Insights SDK for ASP.NET version 2.0.0-beta3 or later, the adaptive sampling feature may operate and send only a percentage of your telemetry. You can disable it. [Learn more about sampling.](app-insights-sampling.md)
-
-
-#### <a name="q08"></a>Can I use Application Insights to monitor an intranet web server?
-
-Yes, you can monitor health and usage if your server can send data to the public internet. In your firewall, open TCP ports 80 and 443 for outgoing traffic to dc.services.visualstudio.com and f5.services.visualstudio.com.
-
-But if you want to run web tests for your service, it must be accessible from the public internet on port 80.
-
-#### Can I monitor an intranet web server that doesn't have access to the public internet?
-
-You would have to arrange a proxy that can relay https POST calls to dc.services.visualstudio.com 
-
-<<<<<<< HEAD
-#### I used to see data, but it has stopped
-
-* Check the [status blog](http://blogs.msdn.com/b/applicationinsights-status/).
-* Have you hit your monthly quota of data points? Open the Settings/Quota and Pricing to find out. If so, you can upgrade your plan, or pay for additional capacity. See the [pricing scheme](http://azure.microsoft.com/pricing/details/application-insights/).
-
-=======
->>>>>>> 08be3281
-## Status Monitor doesn't work
-
-See [Troubleshooting Status Monitor](app-insights-monitor-performance-live-website-now.md#troubleshooting). Firewall ports are the most common issue.
-
-## The Portal
-
-#### <a name="q05"></a>I'm looking at the Microsoft Azure Preview start board. How do I find my data in Application Insights?
-
-Either:
-
-* Choose Browse, Application Insights, your project name. If you don't have any projects there, you need to [add Application Insights to your web project in Visual Studio][start].
-
-* In Visual Studio Solution Explorer, right-click your web project and choose Open Application Insights Portal.
-
-
-#### <a name="update"></a>How can I change which Azure resource my project sends data to?
-
-In Solution Explorer, right-click `ApplicationInsights.config` and choose **Update Application Insights**. You can send the data to an existing or new resource in Azure. The update wizard changes the instrumentation key in ApplicationInsights.config, which determines where the server SDK sends your data. Unless you deselect "Update all," it will also change the key where it appears in your web pages.
-
-
-#### <a name="q06"></a>On the Microsoft Azure Preview home screen, does that map show the status of my application?
-
-No! It shows the status of the Azure service. To see your web test results, choose Browse > Application Insights > (your application) and then look at the web test results. 
-
-
-
-#### <a name="data"></a>How long is data retained in the portal? Is it secure?
-
-Take a look at [Data Retention and Privacy][data].
-
-## Logging
-
-#### <a name="post"></a>How do I see POST data in Diagnostic search?
-
-We don't log POST data automatically, but you can use a TrackTrace call: put the data in the message parameter. This has a longer size limit than the limits on string properties, though you can't filter on it. 
-
-## Security
-
-#### Is my data secure in the portal? How long is it retained?
-
-See [Data Retention and Privacy][data].
-
-
-## <a name="q17"></a> Have I enabled everything in Application Insights?
-
-<table border="1">
-<tr><th>What you should see</th><th>How to get it</th><th>Why you want it</th></tr>
-<tr><td>Availability charts</td><td><a href="../app-insights-monitor-web-app-availability/">Web tests</a></td><td>Know your web app is up</td></tr>
-<tr><td>Server app perf: response times, ...
-</td><td><a href="../app-insights-asp-net/">Add Application Insights to your project</a><br/>or <br/><a href="../app-insights-monitor-performance-live-website-now/">Install AI Status Monitor on server</a> (or write your own code to <a href="../app-insights-api-custom-events-metrics/#track-dependency">track dependencies</a>)</td><td>Detect perf issues</td></tr>
-<tr><td>Dependency telemetry</td><td><a href="../app-insights-monitor-performance-live-website-now/">Install AI Status Monitor on server</a></td><td>Diagnose issues with databases or other external components</td></tr>
-<tr><td>Get stack traces from exceptions</td><td><a href="../app-insights-search-diagnostic-logs/#exceptions">Insert TrackException calls in your code</a> (but some are reported automatically)</td><td>Detect and diagnose exceptions</td></tr>
-<tr><td>Search log traces</td><td><a href="../app-insights-search-diagnostic-logs/">Add a logging adapter</a></td><td>Diagnose exceptions, perf issues</td></tr>
-<tr><td>Client usage basics: page views, sessions, ...</td><td><a href="../app-insights-javascript/">JavaScript initializer in web pages</a></td><td>Usage analytics</td></tr>
-<tr><td>Client custom metrics</td><td><a href="../app-insights-api-custom-events-metrics/">Tracking calls in web pages</a></td><td>Enhance user experience</td></tr>
-<tr><td>Server custom metrics</td><td><a href="../app-insights-api-custom-events-metrics/">Tracking calls in server code</a></td><td>Business intelligence</td></tr>
-</table>
-
-If your web service is running in an Azure VM, you can also [get diagnostics][azurediagnostic] there.
-
-## Automation
-
-You can [write a PowerShell script](app-insights-powershell-script-create-resource.md) to create an Application Insights resource.
-
-## More answers
-
-* [Application Insights forum](https://social.msdn.microsoft.com/Forums/vstudio/en-US/home?forum=ApplicationInsights)
-
-
-<!--Link references-->
-
-[azurediagnostic]: ../insights-how-to-use-diagnostics.md
-[data]: app-insights-data-retention-privacy.md
-[platforms]: app-insights-platforms.md
-[start]: app-insights-overview.md
-[windows]: app-insights-windows-get-started.md
-
+<properties 
+	pageTitle="Troubleshooting and Questions about Application Insights" 
+	description="Something in Visual Studio Application Insights unclear or not working? Try here." 
+	services="application-insights" 
+    documentationCenter=".net"
+	authors="alancameronwills" 
+	manager="douge"/>
+
+<tags 
+	ms.service="application-insights" 
+	ms.workload="mobile" 
+	ms.tgt_pltfrm="ibiza" 
+	ms.devlang="na" 
+	ms.topic="article" 
+	ms.date="11/25/2015" 
+	ms.author="awills"/>
+ 
+# Troubleshooting and Questions - Application Insights for ASP.NET
+
+## Can I use Application Insights with ...?
+
+[See Platforms][platforms]
+
+## Is it free?
+
+* Yes, if you choose the free [pricing tier](app-insights-pricing.md). You get most features and a generous quota of data. 
+* You have to provide your credit card data to register with Microsoft Azure, but no charges will be made unless you use another paid-for Azure service, or you explicitly upgrade to a paying tier.
+* If your app sends more data than the monthly quota for the free tier, it stops being logged. If that happens, you can either choose to start paying, or wait until the quota is reset at the end of the month.
+* Basic usage and session data is not subject to a quota.
+* There is also a free 30-day trial, during which you get the Premium features free of charge.
+* Each application resource has a separate quota, and you set its pricing tier independently of any others.
+
+#### What do I get if I pay?
+
+* A larger [monthly quota of data](http://azure.microsoft.com/pricing/details/application-insights/).
+* Option to pay 'overage' to continue collecting data over the monthly quota. If your data goes over quota, you're charged per Mb.
+* [Continuous export](app-insights-export-telemetry.md).
+
+## Adding the SDK
+
+#### <a name="q01"></a>I don't see any option to Add Application Insights to my project in Visual Studio
+
++ Make sure you have [Visual Studio 2013 Update 3 or later](http://go.microsoft.com/fwlink/?LinkId=397827). It comes pre-installed with Application Insights Tools.
++ Although the tools don't support all types of applications, you can probably still add an Application Insights SDK to your project manually. Use [this procedure][windows]. 
+
+
+#### <a name="q02"></a>My new web project was created, but adding Application Insights failed.
+
+This can happen if:
+
+* Communication with the Application Insights portal failed; or
+* There is some problem with your account;
+* You only have [read access to the subscription or group where you were trying to create the new resource](app-insights-resources-roles-access-control.md).
+
+Remedy:
+
++ Check that you provided login credentials for the right Azure account. In some early versions of the tools, the Microsoft Azure credentials, which you see in the New Project dialog, can be different from the credentials that you see at the top right of Visual Studio.
++ In your browser, check that you have access to the [Azure portal](https://portal.azure.com). Open Settings and see if there is any restriction.
++ [Add Application Insights to your existing project][start]: In Solution Explorer, right click your project and choose "Add Application Insights."
++ If it still isn't working, follow the [manual procedure](app-insights-start-monitoring-app-health-usage.md) to add a resource in the portal and then add the SDK to your project. 
+
+#### <a name="emptykey"></a>I get an error "Instrumentation key cannot be empty"
+
+Looks like something went wrong while you were installing Application Insights or maybe a logging adapter.
+
+In Solution Explorer, right-click `ApplicationInsights.config` and choose **Update Application Insights**. You'll get a dialog that invites you to sign in to Azure and either create an Application Insights resource, or re-use an existing one.
+
+
+#### <a name="q14"></a>What does Application Insights modify in my project?
+
+The details depend on the type of project. For a web application:
+
+
++ Adds these files to your project:
+
+ + ApplicationInsights.config. 
+ + ai.js
+
+
++ Installs these NuGet packages:
+
+ -  *Application Insights API* - the core API
+
+ -  *Application Insights API for Web Applications* - used to send telemetry from the server
+
+ -  *Application Insights API for JavaScript Applications* - used to send telemetry from the client
+
+    The packages include these assemblies:
+
+ - Microsoft.ApplicationInsights
+
+ - Microsoft.ApplicationInsights.Platform
+
++ Inserts items into:
+
+ - Web.config
+
+ - packages.config
+
++ (New projects only - if you [add Application Insights to an existing project][start], you have to do this manually.) Inserts snippets into the client and server code to initialize them with the Application Insights resource ID. For example, in an MVC app, code is inserted into the master page Views/Shared/_Layout.cshtml
+
+####<a name="NuGetBuild"></a> I get "NuGet package(s) are missing" on my build server, though everything builds OK on my dev machines
+
+Please see [NuGet Package Restore](http://docs.nuget.org/Consume/Package-Restore)
+and [Automatic Package Restore](http://docs.nuget.org/Consume/package-restore/migrating-to-automatic-package-restore).
+
+####<a name="FailUpdate"></a> I get "project references NuGet package(s) that are missing on my computer" when attempting to build after updating to 0.17 or newer of the NuGet packages.
+
+If you see the error above after updating to the 0.17 or newer NuGet packages, you need to edit the proj file and remove the BCL targets that were left behind.
+
+To do this:
+
+1. Right-click on your project in Solution Explorer and choose Unload Project.
+2. Right-click on project again and choose Edit *yourProject.csproj* 
+3. Go to the bottom of the project file and remove the BCL targets similar to: 
+	```
+	<Import Project="..\packages\Microsoft.Bcl.Build.1.0.14\tools\Microsoft.Bcl.Build.targets" Condition="Exists('..\packages\Microsoft.Bcl.Build.1.0.14\tools\Microsoft.Bcl.Build.targets')" />
+	  
+	  <Target Name="EnsureBclBuildImported" BeforeTargets="BeforeBuild" Condition="'$(BclBuildImported)' == ''">
+	  
+	    <Error Condition="!Exists('..\packages\Microsoft.Bcl.Build.1.0.14\tools\Microsoft.Bcl.Build.targets')" Text="This project references NuGet package(s) that are missing on this computer. Enable NuGet Package Restore to download them.  For more information, see http://go.microsoft.com/fwlink/?LinkID=317567." HelpKeyword="BCLBUILD2001" />
+	    
+	    <Error Condition="Exists('..\packages\Microsoft.Bcl.Build.1.0.14\tools\Microsoft.Bcl.Build.targets')" Text="The build restored NuGet packages. Build the project again to include these packages in the build. For more information, see http://go.microsoft.com/fwlink/?LinkID=317568." HelpKeyword="BCLBUILD2002" />
+	    
+	  </Target>
+	  ```
+4. Save the file.
+5. Right-click on the project and choose Reload *yourProject.csproj*
+
+## How do I upgrade from older SDK versions?
+
+See the [release notes](app-insights-release-notes.md) for the SDK appropriate to your type of application. 
+
+
+## No data
+
+#### <a name="q03"></a>I added Application Insights successfully and ran my app, but I've never seen data in the portal.
+
++ On the Overview page, click the Search tile to open Diagnostic Search. Data appears here first.
++ Click the Refresh button. The blade refreshes itself periodically, but you can also do it manually. The refresh interval is longer for larger time ranges.
++ In the Microsoft Azure start board, look at the service status map. If there are some alert indications, wait until they have returned to OK and then close and re-open your Application Insights application blade.
++ Check also [our status blog](http://blogs.msdn.com/b/applicationinsights-status/).
++ If you edited ApplicationInsights.config, carefully check the configuration of TelemetryInitializers and TelemetryProcessors. An incorrectly-named type or parameter can cause the SDK to send no data.
+
+#### No data since I published the app to my server
+
++ Check that you actually copied all the Microsoft. ApplicationInsights DLLs to the server, together with Microsoft.Diagnostics.Instrumentation.Extensions.Intercept.dll
++ In your firewall, you might have to open TCP ports 80 and 443 for outgoing traffic to dc.services.visualstudio.com and f5.services.visualstudio.com.
++ If you have to use a proxy to send out of your corporate network, set [defaultProxy](https://msdn.microsoft.com/library/aa903360.aspx) in Web.config
++ Windows Server 2008: Make sure you have installed the following updates: [KB2468871](https://support.microsoft.com/kb/2468871), [KB2533523](https://support.microsoft.com/kb/2533523), [KB2600217](https://support.microsoft.com/kb/2600217).
+
+
+#### <a name="q04"></a>I see no data under Usage Analytics for my web site
+
++ The data comes from scripts in the web pages. If you added Application Insights to an existing web project, [you have to add the scripts by hand][start].
++ Make sure Internet Explorer isn't displaying your site in Compatibility mode.
++ Use the browser's debug feature (F12 on some browsers, then choose Network) to verify that data is being sent to dc.services.visualstudio.com.
+
+#### I used to see data, but it has stopped
+
+* Check the [status blog](http://blogs.msdn.com/b/applicationinsights-status/).
+* Have you hit your monthly quota of data points? Open the Settings/Quota and Pricing to find out. If so, you can upgrade your plan, or pay for additional capacity. See the [pricing scheme](http://azure.microsoft.com/pricing/details/application-insights/).
+
+
+#### I don't see all the data I'm expecting
+
+* **Sampling.** If your application sends a lot of data and you are using the Application Insights SDK for ASP.NET version 2.0.0-beta3 or later, the adaptive sampling feature may operate and send only a percentage of your telemetry. You can disable it. [Learn more about sampling.](app-insights-sampling.md)
+
+
+#### <a name="q08"></a>Can I use Application Insights to monitor an intranet web server?
+
+Yes, you can monitor health and usage if your server can send data to the public internet. In your firewall, open TCP ports 80 and 443 for outgoing traffic to dc.services.visualstudio.com and f5.services.visualstudio.com.
+
+But if you want to run web tests for your service, it must be accessible from the public internet on port 80.
+
+#### Can I monitor an intranet web server that doesn't have access to the public internet?
+
+You would have to arrange a proxy that can relay https POST calls to dc.services.visualstudio.com 
+
+## Status Monitor doesn't work
+
+See [Troubleshooting Status Monitor](app-insights-monitor-performance-live-website-now.md#troubleshooting). Firewall ports are the most common issue.
+
+## The Portal
+
+#### <a name="q05"></a>I'm looking at the Microsoft Azure Preview start board. How do I find my data in Application Insights?
+
+Either:
+
+* Choose Browse, Application Insights, your project name. If you don't have any projects there, you need to [add Application Insights to your web project in Visual Studio][start].
+
+* In Visual Studio Solution Explorer, right-click your web project and choose Open Application Insights Portal.
+
+
+#### <a name="update"></a>How can I change which Azure resource my project sends data to?
+
+In Solution Explorer, right-click `ApplicationInsights.config` and choose **Update Application Insights**. You can send the data to an existing or new resource in Azure. The update wizard changes the instrumentation key in ApplicationInsights.config, which determines where the server SDK sends your data. Unless you deselect "Update all," it will also change the key where it appears in your web pages.
+
+
+#### <a name="q06"></a>On the Microsoft Azure Preview home screen, does that map show the status of my application?
+
+No! It shows the status of the Azure service. To see your web test results, choose Browse > Application Insights > (your application) and then look at the web test results. 
+
+
+
+#### <a name="data"></a>How long is data retained in the portal? Is it secure?
+
+Take a look at [Data Retention and Privacy][data].
+
+## Logging
+
+#### <a name="post"></a>How do I see POST data in Diagnostic search?
+
+We don't log POST data automatically, but you can use a TrackTrace call: put the data in the message parameter. This has a longer size limit than the limits on string properties, though you can't filter on it. 
+
+## Security
+
+#### Is my data secure in the portal? How long is it retained?
+
+See [Data Retention and Privacy][data].
+
+
+## <a name="q17"></a> Have I enabled everything in Application Insights?
+
+<table border="1">
+<tr><th>What you should see</th><th>How to get it</th><th>Why you want it</th></tr>
+<tr><td>Availability charts</td><td><a href="../app-insights-monitor-web-app-availability/">Web tests</a></td><td>Know your web app is up</td></tr>
+<tr><td>Server app perf: response times, ...
+</td><td><a href="../app-insights-asp-net/">Add Application Insights to your project</a><br/>or <br/><a href="../app-insights-monitor-performance-live-website-now/">Install AI Status Monitor on server</a> (or write your own code to <a href="../app-insights-api-custom-events-metrics/#track-dependency">track dependencies</a>)</td><td>Detect perf issues</td></tr>
+<tr><td>Dependency telemetry</td><td><a href="../app-insights-monitor-performance-live-website-now/">Install AI Status Monitor on server</a></td><td>Diagnose issues with databases or other external components</td></tr>
+<tr><td>Get stack traces from exceptions</td><td><a href="../app-insights-search-diagnostic-logs/#exceptions">Insert TrackException calls in your code</a> (but some are reported automatically)</td><td>Detect and diagnose exceptions</td></tr>
+<tr><td>Search log traces</td><td><a href="../app-insights-search-diagnostic-logs/">Add a logging adapter</a></td><td>Diagnose exceptions, perf issues</td></tr>
+<tr><td>Client usage basics: page views, sessions, ...</td><td><a href="../app-insights-javascript/">JavaScript initializer in web pages</a></td><td>Usage analytics</td></tr>
+<tr><td>Client custom metrics</td><td><a href="../app-insights-api-custom-events-metrics/">Tracking calls in web pages</a></td><td>Enhance user experience</td></tr>
+<tr><td>Server custom metrics</td><td><a href="../app-insights-api-custom-events-metrics/">Tracking calls in server code</a></td><td>Business intelligence</td></tr>
+</table>
+
+If your web service is running in an Azure VM, you can also [get diagnostics][azurediagnostic] there.
+
+## Automation
+
+You can [write a PowerShell script](app-insights-powershell-script-create-resource.md) to create an Application Insights resource.
+
+## More answers
+
+* [Application Insights forum](https://social.msdn.microsoft.com/Forums/vstudio/en-US/home?forum=ApplicationInsights)
+
+
+<!--Link references-->
+
+[azurediagnostic]: ../insights-how-to-use-diagnostics.md
+[data]: app-insights-data-retention-privacy.md
+[platforms]: app-insights-platforms.md
+[start]: app-insights-overview.md
+[windows]: app-insights-windows-get-started.md
+
  