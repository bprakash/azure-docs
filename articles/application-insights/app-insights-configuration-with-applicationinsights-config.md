<properties 
	pageTitle="Configuring Application Insights SDK with ApplicationInsights.config or .xml" 
	description="Enable or disable data collection modules, and add performance counters and other parameters" 
	services="application-insights"
    documentationCenter="" 
	authors="OlegAnaniev-MSFT"
    editor="alancameronwills" 
	manager="douge"/>
 
<tags 
	ms.service="application-insights" 
	ms.workload="tbd" 
	ms.tgt_pltfrm="ibiza" 
	ms.devlang="na" 
	ms.topic="article" 
	ms.date="11/05/2015" 
	ms.author="awills"/>

# Configuring the Application Insights SDK with ApplicationInsights.config or .xml

The Application Insights .NET SDK consists of a number of NuGet packages. The 
[core package](http://www.nuget.org/packages/Microsoft.ApplicationInsights) provides the API for sending telemetry to 
the Application Insights. [Additional packages](http://www.nuget.org/packages?q=Microsoft.ApplicationInsights) provide 
telemetry _modules_ and _initializers_ for automatically tracking telemetry from your application and its context. By 
adjusting the configuration file, you can enable or disable telemetry modules and initializers, and set parameters for 
some of them.

The configuration file is named `ApplicationInsights.config` or `ApplicationInsights.xml`, depending on the type of your
application. It is automatically added to your project when you [install most versions of the SDK][start]. It is also added to a web app 
by [Status Monitor on an IIS server][redfield], or when you select the Appplication Insights 
[extension for an Azure website or VM][azure].

There isn't an equivalent file to control the [SDK in a web page][client].

This document describes the sections you see in the configuration file, how they control the components of the SDK, and which NuGet packages load those components.

## Telemetry Modules (ASP.NET)

Each telemetry module collects a specific type of data and uses the core API to send the data. The modules are installed by different NuGet packages, which also add the required lines to the .config file.

There's a node in the configuration file for each module. To disable a module, delete the node or comment it out.



### Dependency Tracking

[Dependency tracking](app-insights-dependencies.md) collects telemetry about calls your app makes to databases and external services and databases. To allow this module to work in an IIS server, you need to [install Status Monitor][redfield]. To use it in Azure web apps or VMs, [select the Application Insights extension][azure].

You can also write your own dependency tracking code using the [TrackDependency API](app-insights-api-custom-events-metrics.md#track-dependency).


* `Microsoft.ApplicationInsights.DependencyCollector.DependencyTrackingTelemetryModule`
* [Microsoft.ApplicationInsights.DependencyCollector](http://www.nuget.org/packages/Microsoft.ApplicationInsights.DependencyCollector) NuGet package.

### Performance collector

[Collects system performance counters](app-insights-web-monitor-performance.md#system-performance-counters) such as CPU, memory and network load from IIS installations. You can specify which counters to collect, including performance counters you have set up yourself.

* `Microsoft.ApplicationInsights.Extensibility.PerfCounterCollector.PerformanceCollectorModule`
* [Microsoft.ApplicationInsights.PerfCounterCollector](http://www.nuget.org/packages/Microsoft.ApplicationInsights.PerfCounterCollector) NuGet package.


### Application Insights Diagnostics Telemetry

The `DiagnosticsTelemetryModule` reports errors in the Application Insights instrumentation code itself. For example, 
if the code cannot access performance counters or if an `ITelemetryInitializer` throws an exception. Trace telemetry 
tracked by this module appears in the [Diagnostic Search][diagnostic].
 
* `Microsoft.ApplicationInsights.Extensibility.Implementation.Tracing.DiagnosticsTelemetryModule`
* [Microsoft.ApplicationInsights](http://www.nuget.org/packages/Microsoft.ApplicationInsights) NuGet package. If you only install this package, the ApplicationInsights.config file is not automatically created. 

### Developer Mode

`DeveloperModeWithDebuggerAttachedTelemetryModule` forces the Application Insights `TelemetryChannel` to send data immediately, one telemetry item at a time, when a debugger is attached to the application process. This reduces the amount of time between the moment when your application tracks telemetry and when it appears on the Application Insights portal. It causes significant overhead in CPU and network bandwidth.

* `Microsoft.ApplicationInsights.WindowsServer.DeveloperModeWithDebuggerAttachedTelemetryModule`
* [Application Insights Windows Server](http://www.nuget.org/packages/Microsoft.ApplicationInsights.WindowsServer/) NuGet package

### Web Request Tracking

Reports the [response time and result code](app-insights-start-monitoring-app-health-usage.md) of HTTP requests. 

* `Microsoft.ApplicationInsights.Web.RequestTrackingTelemetryModule`
* [Microsoft.ApplicationInsights.Web](http://www.nuget.org/packages/Microsoft.ApplicationInsights.Web) NuGet package

### Exception tracking

`ExceptionTrackingTelemetryModule` tracks unhandled exceptions in your web app. See [Failures and exceptions][exceptions].

* `Microsoft.ApplicationInsights.Web.ExceptionTrackingTelemetryModule`
* [Microsoft.ApplicationInsights.Web](http://www.nuget.org/packages/Microsoft.ApplicationInsights.Web) NuGet package


* `Microsoft.ApplicationInsights.WindowsServer.UnobservedExceptionTelemetryModule` - tracks [unobserved task exceptions](http://blogs.msdn.com/b/pfxteam/archive/2011/09/28/task-exception-handling-in-net-4-5.aspx).
* `Microsoft.ApplicationInsights.WindowsServer.UnhandledExceptionTelemetryModule` - tracks unhandled exceptions for worker roles, windows services, and console applications.
* [Application Insights Windows Server](http://www.nuget.org/packages/Microsoft.ApplicationInsights.WindowsServer/) NuGet package.

### Core API

The core package provides the [core API](https://msdn.microsoft.com/library/mt420197.aspx) of the SDK. The other telemetry modules use this, and you can also [use it to define your own telemetry](app-insights-api-custom-events-metrics.md).

* No entry in ApplicationInsights.config.
* [Microsoft.ApplicationInsights](http://www.nuget.org/packages/Microsoft.ApplicationInsights) NuGet package. If you just install this NuGet, no .config file is generated.

## Telemetry Channel

The telemetry channel manages buffering and transmission of telemetry to the Application Insights service. 

* `Microsoft.ApplicationInsights.WindowsServer.TelemetryChannel.ServerTelemetryChannel` is the default channel for services. It buffers data in memory.
* `Microsoft.ApplicationInsights.PersistenceChannel` is an alternative for console applications. It can save any unflushed data to persistent storage when your app closes down, and will send it when the app starts again.


## Telemetry Initializers (ASP.NET)

Telemetry initializers set context properties that are sent along with every item of telemetry. 

You can [write your own initializers](app-insights-api-filtering-sampling.md#add-properties) to set context properties.

The standard initializers are all set either by the Web or WindowsServer NuGet packages:


* `AccountIdTelemetryInitializer` sets the AccountId property.
* `AuthenticatedUserIdTelemetryInitializer` sets the AuthenticatedUserId property as set by the JavaScript SDK.
* `AzureRoleEnvironmentTelemetryInitializer` updates the `RoleName` and `RoleInstance` properties of the `Device` context for all telemetry items with information extracted from the Azure runtime environment.
* `BuildInfoConfigComponentVersionTelemetryInitializer` updates the `Version` property of the `Component` context for all telemetry items with the value extracted from the `BuildInfo.config` file produced by MS Build.
* `ClientIpHeaderTelemetryInitializer` updates `Ip` property of the `Location` context of all telemetry items based on the `X-Forwarded-For` HTTP header of the request.
* `DeviceTelemetryInitializer` updates the following properties of the `Device` context for all telemetry items.
 - `Type` is set to "PC"
 - `Id` is set to the domain name of the computer where the web application is running.
 - `OemName` is set to the value extracted from the `Win32_ComputerSystem.Manufacturer` field using WMI.
 - `Model` is set to the value extracted from the `Win32_ComputerSystem.Model` field using WMI.
 - `NetworkType` is set to the value extracted from the `NetworkInterface`.
 - `Language` is set to the name of the `CurrentCulture`.
* `DomainNameRoleInstanceTelemetryInitializer` updates the `RoleInstance` property of the `Device` context for all
telemetry items with the domain name of the computer where the web application is running.
* `OperationNameTelemetryInitializer` updates the `Name` property of the `RequestTelemetry` and the `Name` property of the `Operation` context of all telemetry items based on the HTTP method, as well as names of ASP.NET MVC controller and action invoked to process the request.
* `OperationIdTelemetryInitializer` updates the `Operation.Id` context property of all telemetry items tracked while handling a request with the automatically generated `RequestTelemetry.Id`.
* `SessionTelemetryInitializer` updates the `Id` property of the `Session` context for all telemetry items with value extracted from the `ai_session` cookie generated by the ApplicationInsights JavaScript instrumentation code running in the user's browser. 
* `SyntheticTelemetryInitializer` updates the `User`, `Session` and `Operation` contexts properties of all telemetry items tracked when handling a request from a synthetic source, such as an availability test or search engine bot. By default, [Metrics Explorer](app-insights-metrics-explorer.md) does not display synthetic telemetry.
* `UserAgentTelemetryInitializer` updates the `UserAgent` property of the `User` context of all telemetry items based on the `User-Agent` HTTP header of the request.
* `UserTelemetryInitializer` updates the `Id` and `AcquisitionDate` properties of `User` context for all telemetry items with values extracted from the `ai_user` cookie generated by the Application Insights JavaScript instrumentation code running in the user's browser.


## Telemetry Processors (ASP.NET)

Telemetry processors can filter and modify each telemetry item just before it is sent from the SDK to the portal.

You can [write your own telemetry processors](app-insights-api-filtering-sampling.md#filtering).

There is one standard processor (from 2.0.1):

* `Microsoft.ApplicationInsights.WindowsServer.TelemetryChannel.SamplingTelemetryProcessor` - [Sampling](app-insights-api-filtering-sampling.md#sampling) reduces the volume of telemetry while still allowing you to navigate between related telemetry items for diagnosis.



## Channel parameters (Java)

These parameters affect how the Java SDK should store and flush the telemetry data that it collects.

#### MaxTelemetryBufferCapacity

The number of telemetry items that can be stored in the SDK's in-memory storage. When this number is reached, the telemetry buffer is flushed - that is, the telemetry items are sent to the Application Insights server.

-	Min: 1
-	Max: 1000
-	Default: 500

```

  <ApplicationInsights>
      ...
      <Channel>
       <MaxTelemetryBufferCapacity>100</MaxTelemetryBufferCapacity>
      </Channel>
      ...
  </ApplicationInsights>
```

#### FlushIntervalInSeconds 

Determines how often the data that is stored in the in-memory storage should be flushed (sent to Application Insights).

-	Min: 1
-	Max: 300
-	Default: 5

```

    <ApplicationInsights>
      ...
      <Channel>
        <FlushIntervalInSeconds>100</FlushIntervalInSeconds>
      </Channel>
      ...
    </ApplicationInsights>
```

#### MaxTransmissionStorageCapacityInMB

Determines the maximum size in MB that is allotted to the persistent storage on the local disk. This storage is used for persisting telemetry items that failed to be transmitted to the Application Insights endpoint. When the storage size has been met, new telemetry items will be discarded.

-	Min: 1
-	Max: 100
-	Default: 10

```

   <ApplicationInsights>
      ...
      <Channel>
        <MaxTransmissionStorageCapacityInMB>50</MaxTransmissionStorageCapacityInMB>
      </Channel>
      ...
   </ApplicationInsights>
```

<<<<<<< HEAD
## Telemetry Initializers

You can write telemetry initializers that filter and modify the telemetry collected from your app. They can be initialized from the .config file along with the standard modules. [Learn more](app-insights-api-filtering-sampling.md)
=======
>>>>>>> e21c384c


## InstrumentationKey

This determines the Application Insights resource in which your data appears. Typically you create a separate resource, with a separate key, for each of your applications.

If you want to set the key dynamically - for example if you want to send results from your application to different resources - you can omit the key from the configuration file, and set it in code instead.

To set the key for all instances of TelemetryClient, including standard telemetry modules, set the key in TelemetryConfiguration.Active. Do this in an initialization method, such as global.aspx.cs in an ASP.NET service:

```C#

    protected void Application_Start()
    {
      Microsoft.ApplicationInsights.Extensibility.
        TelemetryConfiguration.Active.InstrumentationKey = 
          // - for example -
          WebConfigurationManager.Settings["ikey"];
      //...
```

If you just want to send a specific set of events to a different resource, you can set the key for a specific TelemetryClient:

```C#

    var tc = new TelemetryClient();
    tc.Context.InstrumentationKey = "----- my key ----";
    tc.TrackEvent("myEvent");
    // ...

```

[Learn more about the API][api].

To get a new key, [create a new resource in the Application Insights portal][new].

<!--Link references-->

[api]: app-insights-api-custom-events-metrics.md
[azure]: ../insights-perf-analytics.md
[client]: app-insights-javascript.md
[diagnostic]: app-insights-diagnostic-search.md
[exceptions]: app-insights-web-failures-exceptions.md
[netlogs]: app-insights-asp-net-trace-logs.md
[new]: app-insights-create-new-resource.md
[redfield]: app-insights-monitor-performance-live-website-now.md
[start]: app-insights-overview.md

<|MERGE_RESOLUTION|>--- conflicted
+++ resolved
@@ -1,270 +1,264 @@
-<properties 
-	pageTitle="Configuring Application Insights SDK with ApplicationInsights.config or .xml" 
-	description="Enable or disable data collection modules, and add performance counters and other parameters" 
-	services="application-insights"
-    documentationCenter="" 
-	authors="OlegAnaniev-MSFT"
-    editor="alancameronwills" 
-	manager="douge"/>
- 
-<tags 
-	ms.service="application-insights" 
-	ms.workload="tbd" 
-	ms.tgt_pltfrm="ibiza" 
-	ms.devlang="na" 
-	ms.topic="article" 
-	ms.date="11/05/2015" 
-	ms.author="awills"/>
-
-# Configuring the Application Insights SDK with ApplicationInsights.config or .xml
-
-The Application Insights .NET SDK consists of a number of NuGet packages. The 
-[core package](http://www.nuget.org/packages/Microsoft.ApplicationInsights) provides the API for sending telemetry to 
-the Application Insights. [Additional packages](http://www.nuget.org/packages?q=Microsoft.ApplicationInsights) provide 
-telemetry _modules_ and _initializers_ for automatically tracking telemetry from your application and its context. By 
-adjusting the configuration file, you can enable or disable telemetry modules and initializers, and set parameters for 
-some of them.
-
-The configuration file is named `ApplicationInsights.config` or `ApplicationInsights.xml`, depending on the type of your
-application. It is automatically added to your project when you [install most versions of the SDK][start]. It is also added to a web app 
-by [Status Monitor on an IIS server][redfield], or when you select the Appplication Insights 
-[extension for an Azure website or VM][azure].
-
-There isn't an equivalent file to control the [SDK in a web page][client].
-
-This document describes the sections you see in the configuration file, how they control the components of the SDK, and which NuGet packages load those components.
-
-## Telemetry Modules (ASP.NET)
-
-Each telemetry module collects a specific type of data and uses the core API to send the data. The modules are installed by different NuGet packages, which also add the required lines to the .config file.
-
-There's a node in the configuration file for each module. To disable a module, delete the node or comment it out.
-
-
-
-### Dependency Tracking
-
-[Dependency tracking](app-insights-dependencies.md) collects telemetry about calls your app makes to databases and external services and databases. To allow this module to work in an IIS server, you need to [install Status Monitor][redfield]. To use it in Azure web apps or VMs, [select the Application Insights extension][azure].
-
-You can also write your own dependency tracking code using the [TrackDependency API](app-insights-api-custom-events-metrics.md#track-dependency).
-
-
-* `Microsoft.ApplicationInsights.DependencyCollector.DependencyTrackingTelemetryModule`
-* [Microsoft.ApplicationInsights.DependencyCollector](http://www.nuget.org/packages/Microsoft.ApplicationInsights.DependencyCollector) NuGet package.
-
-### Performance collector
-
-[Collects system performance counters](app-insights-web-monitor-performance.md#system-performance-counters) such as CPU, memory and network load from IIS installations. You can specify which counters to collect, including performance counters you have set up yourself.
-
-* `Microsoft.ApplicationInsights.Extensibility.PerfCounterCollector.PerformanceCollectorModule`
-* [Microsoft.ApplicationInsights.PerfCounterCollector](http://www.nuget.org/packages/Microsoft.ApplicationInsights.PerfCounterCollector) NuGet package.
-
-
-### Application Insights Diagnostics Telemetry
-
-The `DiagnosticsTelemetryModule` reports errors in the Application Insights instrumentation code itself. For example, 
-if the code cannot access performance counters or if an `ITelemetryInitializer` throws an exception. Trace telemetry 
-tracked by this module appears in the [Diagnostic Search][diagnostic].
- 
-* `Microsoft.ApplicationInsights.Extensibility.Implementation.Tracing.DiagnosticsTelemetryModule`
-* [Microsoft.ApplicationInsights](http://www.nuget.org/packages/Microsoft.ApplicationInsights) NuGet package. If you only install this package, the ApplicationInsights.config file is not automatically created. 
-
-### Developer Mode
-
-`DeveloperModeWithDebuggerAttachedTelemetryModule` forces the Application Insights `TelemetryChannel` to send data immediately, one telemetry item at a time, when a debugger is attached to the application process. This reduces the amount of time between the moment when your application tracks telemetry and when it appears on the Application Insights portal. It causes significant overhead in CPU and network bandwidth.
-
-* `Microsoft.ApplicationInsights.WindowsServer.DeveloperModeWithDebuggerAttachedTelemetryModule`
-* [Application Insights Windows Server](http://www.nuget.org/packages/Microsoft.ApplicationInsights.WindowsServer/) NuGet package
-
-### Web Request Tracking
-
-Reports the [response time and result code](app-insights-start-monitoring-app-health-usage.md) of HTTP requests. 
-
-* `Microsoft.ApplicationInsights.Web.RequestTrackingTelemetryModule`
-* [Microsoft.ApplicationInsights.Web](http://www.nuget.org/packages/Microsoft.ApplicationInsights.Web) NuGet package
-
-### Exception tracking
-
-`ExceptionTrackingTelemetryModule` tracks unhandled exceptions in your web app. See [Failures and exceptions][exceptions].
-
-* `Microsoft.ApplicationInsights.Web.ExceptionTrackingTelemetryModule`
-* [Microsoft.ApplicationInsights.Web](http://www.nuget.org/packages/Microsoft.ApplicationInsights.Web) NuGet package
-
-
-* `Microsoft.ApplicationInsights.WindowsServer.UnobservedExceptionTelemetryModule` - tracks [unobserved task exceptions](http://blogs.msdn.com/b/pfxteam/archive/2011/09/28/task-exception-handling-in-net-4-5.aspx).
-* `Microsoft.ApplicationInsights.WindowsServer.UnhandledExceptionTelemetryModule` - tracks unhandled exceptions for worker roles, windows services, and console applications.
-* [Application Insights Windows Server](http://www.nuget.org/packages/Microsoft.ApplicationInsights.WindowsServer/) NuGet package.
-
-### Core API
-
-The core package provides the [core API](https://msdn.microsoft.com/library/mt420197.aspx) of the SDK. The other telemetry modules use this, and you can also [use it to define your own telemetry](app-insights-api-custom-events-metrics.md).
-
-* No entry in ApplicationInsights.config.
-* [Microsoft.ApplicationInsights](http://www.nuget.org/packages/Microsoft.ApplicationInsights) NuGet package. If you just install this NuGet, no .config file is generated.
-
-## Telemetry Channel
-
-The telemetry channel manages buffering and transmission of telemetry to the Application Insights service. 
-
-* `Microsoft.ApplicationInsights.WindowsServer.TelemetryChannel.ServerTelemetryChannel` is the default channel for services. It buffers data in memory.
-* `Microsoft.ApplicationInsights.PersistenceChannel` is an alternative for console applications. It can save any unflushed data to persistent storage when your app closes down, and will send it when the app starts again.
-
-
-## Telemetry Initializers (ASP.NET)
-
-Telemetry initializers set context properties that are sent along with every item of telemetry. 
-
-You can [write your own initializers](app-insights-api-filtering-sampling.md#add-properties) to set context properties.
-
-The standard initializers are all set either by the Web or WindowsServer NuGet packages:
-
-
-* `AccountIdTelemetryInitializer` sets the AccountId property.
-* `AuthenticatedUserIdTelemetryInitializer` sets the AuthenticatedUserId property as set by the JavaScript SDK.
-* `AzureRoleEnvironmentTelemetryInitializer` updates the `RoleName` and `RoleInstance` properties of the `Device` context for all telemetry items with information extracted from the Azure runtime environment.
-* `BuildInfoConfigComponentVersionTelemetryInitializer` updates the `Version` property of the `Component` context for all telemetry items with the value extracted from the `BuildInfo.config` file produced by MS Build.
-* `ClientIpHeaderTelemetryInitializer` updates `Ip` property of the `Location` context of all telemetry items based on the `X-Forwarded-For` HTTP header of the request.
-* `DeviceTelemetryInitializer` updates the following properties of the `Device` context for all telemetry items.
- - `Type` is set to "PC"
- - `Id` is set to the domain name of the computer where the web application is running.
- - `OemName` is set to the value extracted from the `Win32_ComputerSystem.Manufacturer` field using WMI.
- - `Model` is set to the value extracted from the `Win32_ComputerSystem.Model` field using WMI.
- - `NetworkType` is set to the value extracted from the `NetworkInterface`.
- - `Language` is set to the name of the `CurrentCulture`.
-* `DomainNameRoleInstanceTelemetryInitializer` updates the `RoleInstance` property of the `Device` context for all
-telemetry items with the domain name of the computer where the web application is running.
-* `OperationNameTelemetryInitializer` updates the `Name` property of the `RequestTelemetry` and the `Name` property of the `Operation` context of all telemetry items based on the HTTP method, as well as names of ASP.NET MVC controller and action invoked to process the request.
-* `OperationIdTelemetryInitializer` updates the `Operation.Id` context property of all telemetry items tracked while handling a request with the automatically generated `RequestTelemetry.Id`.
-* `SessionTelemetryInitializer` updates the `Id` property of the `Session` context for all telemetry items with value extracted from the `ai_session` cookie generated by the ApplicationInsights JavaScript instrumentation code running in the user's browser. 
-* `SyntheticTelemetryInitializer` updates the `User`, `Session` and `Operation` contexts properties of all telemetry items tracked when handling a request from a synthetic source, such as an availability test or search engine bot. By default, [Metrics Explorer](app-insights-metrics-explorer.md) does not display synthetic telemetry.
-* `UserAgentTelemetryInitializer` updates the `UserAgent` property of the `User` context of all telemetry items based on the `User-Agent` HTTP header of the request.
-* `UserTelemetryInitializer` updates the `Id` and `AcquisitionDate` properties of `User` context for all telemetry items with values extracted from the `ai_user` cookie generated by the Application Insights JavaScript instrumentation code running in the user's browser.
-
-
-## Telemetry Processors (ASP.NET)
-
-Telemetry processors can filter and modify each telemetry item just before it is sent from the SDK to the portal.
-
-You can [write your own telemetry processors](app-insights-api-filtering-sampling.md#filtering).
-
-There is one standard processor (from 2.0.1):
-
-* `Microsoft.ApplicationInsights.WindowsServer.TelemetryChannel.SamplingTelemetryProcessor` - [Sampling](app-insights-api-filtering-sampling.md#sampling) reduces the volume of telemetry while still allowing you to navigate between related telemetry items for diagnosis.
-
-
-
-## Channel parameters (Java)
-
-These parameters affect how the Java SDK should store and flush the telemetry data that it collects.
-
-#### MaxTelemetryBufferCapacity
-
-The number of telemetry items that can be stored in the SDK's in-memory storage. When this number is reached, the telemetry buffer is flushed - that is, the telemetry items are sent to the Application Insights server.
-
--	Min: 1
--	Max: 1000
--	Default: 500
-
-```
-
-  <ApplicationInsights>
-      ...
-      <Channel>
-       <MaxTelemetryBufferCapacity>100</MaxTelemetryBufferCapacity>
-      </Channel>
-      ...
-  </ApplicationInsights>
-```
-
-#### FlushIntervalInSeconds 
-
-Determines how often the data that is stored in the in-memory storage should be flushed (sent to Application Insights).
-
--	Min: 1
--	Max: 300
--	Default: 5
-
-```
-
-    <ApplicationInsights>
-      ...
-      <Channel>
-        <FlushIntervalInSeconds>100</FlushIntervalInSeconds>
-      </Channel>
-      ...
-    </ApplicationInsights>
-```
-
-#### MaxTransmissionStorageCapacityInMB
-
-Determines the maximum size in MB that is allotted to the persistent storage on the local disk. This storage is used for persisting telemetry items that failed to be transmitted to the Application Insights endpoint. When the storage size has been met, new telemetry items will be discarded.
-
--	Min: 1
--	Max: 100
--	Default: 10
-
-```
-
-   <ApplicationInsights>
-      ...
-      <Channel>
-        <MaxTransmissionStorageCapacityInMB>50</MaxTransmissionStorageCapacityInMB>
-      </Channel>
-      ...
-   </ApplicationInsights>
-```
-
-<<<<<<< HEAD
-## Telemetry Initializers
-
-You can write telemetry initializers that filter and modify the telemetry collected from your app. They can be initialized from the .config file along with the standard modules. [Learn more](app-insights-api-filtering-sampling.md)
-=======
->>>>>>> e21c384c
-
-
-## InstrumentationKey
-
-This determines the Application Insights resource in which your data appears. Typically you create a separate resource, with a separate key, for each of your applications.
-
-If you want to set the key dynamically - for example if you want to send results from your application to different resources - you can omit the key from the configuration file, and set it in code instead.
-
-To set the key for all instances of TelemetryClient, including standard telemetry modules, set the key in TelemetryConfiguration.Active. Do this in an initialization method, such as global.aspx.cs in an ASP.NET service:
-
-```C#
-
-    protected void Application_Start()
-    {
-      Microsoft.ApplicationInsights.Extensibility.
-        TelemetryConfiguration.Active.InstrumentationKey = 
-          // - for example -
-          WebConfigurationManager.Settings["ikey"];
-      //...
-```
-
-If you just want to send a specific set of events to a different resource, you can set the key for a specific TelemetryClient:
-
-```C#
-
-    var tc = new TelemetryClient();
-    tc.Context.InstrumentationKey = "----- my key ----";
-    tc.TrackEvent("myEvent");
-    // ...
-
-```
-
-[Learn more about the API][api].
-
-To get a new key, [create a new resource in the Application Insights portal][new].
-
-<!--Link references-->
-
-[api]: app-insights-api-custom-events-metrics.md
-[azure]: ../insights-perf-analytics.md
-[client]: app-insights-javascript.md
-[diagnostic]: app-insights-diagnostic-search.md
-[exceptions]: app-insights-web-failures-exceptions.md
-[netlogs]: app-insights-asp-net-trace-logs.md
-[new]: app-insights-create-new-resource.md
-[redfield]: app-insights-monitor-performance-live-website-now.md
-[start]: app-insights-overview.md
-
+<properties 
+	pageTitle="Configuring Application Insights SDK with ApplicationInsights.config or .xml" 
+	description="Enable or disable data collection modules, and add performance counters and other parameters" 
+	services="application-insights"
+    documentationCenter="" 
+	authors="OlegAnaniev-MSFT"
+    editor="alancameronwills" 
+	manager="douge"/>
+ 
+<tags 
+	ms.service="application-insights" 
+	ms.workload="tbd" 
+	ms.tgt_pltfrm="ibiza" 
+	ms.devlang="na" 
+	ms.topic="article" 
+	ms.date="11/05/2015" 
+	ms.author="awills"/>
+
+# Configuring the Application Insights SDK with ApplicationInsights.config or .xml
+
+The Application Insights .NET SDK consists of a number of NuGet packages. The 
+[core package](http://www.nuget.org/packages/Microsoft.ApplicationInsights) provides the API for sending telemetry to 
+the Application Insights. [Additional packages](http://www.nuget.org/packages?q=Microsoft.ApplicationInsights) provide 
+telemetry _modules_ and _initializers_ for automatically tracking telemetry from your application and its context. By 
+adjusting the configuration file, you can enable or disable telemetry modules and initializers, and set parameters for 
+some of them.
+
+The configuration file is named `ApplicationInsights.config` or `ApplicationInsights.xml`, depending on the type of your
+application. It is automatically added to your project when you [install most versions of the SDK][start]. It is also added to a web app 
+by [Status Monitor on an IIS server][redfield], or when you select the Appplication Insights 
+[extension for an Azure website or VM][azure].
+
+There isn't an equivalent file to control the [SDK in a web page][client].
+
+This document describes the sections you see in the configuration file, how they control the components of the SDK, and which NuGet packages load those components.
+
+## Telemetry Modules (ASP.NET)
+
+Each telemetry module collects a specific type of data and uses the core API to send the data. The modules are installed by different NuGet packages, which also add the required lines to the .config file.
+
+There's a node in the configuration file for each module. To disable a module, delete the node or comment it out.
+
+
+
+### Dependency Tracking
+
+[Dependency tracking](app-insights-dependencies.md) collects telemetry about calls your app makes to databases and external services and databases. To allow this module to work in an IIS server, you need to [install Status Monitor][redfield]. To use it in Azure web apps or VMs, [select the Application Insights extension][azure].
+
+You can also write your own dependency tracking code using the [TrackDependency API](app-insights-api-custom-events-metrics.md#track-dependency).
+
+
+* `Microsoft.ApplicationInsights.DependencyCollector.DependencyTrackingTelemetryModule`
+* [Microsoft.ApplicationInsights.DependencyCollector](http://www.nuget.org/packages/Microsoft.ApplicationInsights.DependencyCollector) NuGet package.
+
+### Performance collector
+
+[Collects system performance counters](app-insights-web-monitor-performance.md#system-performance-counters) such as CPU, memory and network load from IIS installations. You can specify which counters to collect, including performance counters you have set up yourself.
+
+* `Microsoft.ApplicationInsights.Extensibility.PerfCounterCollector.PerformanceCollectorModule`
+* [Microsoft.ApplicationInsights.PerfCounterCollector](http://www.nuget.org/packages/Microsoft.ApplicationInsights.PerfCounterCollector) NuGet package.
+
+
+### Application Insights Diagnostics Telemetry
+
+The `DiagnosticsTelemetryModule` reports errors in the Application Insights instrumentation code itself. For example, 
+if the code cannot access performance counters or if an `ITelemetryInitializer` throws an exception. Trace telemetry 
+tracked by this module appears in the [Diagnostic Search][diagnostic].
+ 
+* `Microsoft.ApplicationInsights.Extensibility.Implementation.Tracing.DiagnosticsTelemetryModule`
+* [Microsoft.ApplicationInsights](http://www.nuget.org/packages/Microsoft.ApplicationInsights) NuGet package. If you only install this package, the ApplicationInsights.config file is not automatically created. 
+
+### Developer Mode
+
+`DeveloperModeWithDebuggerAttachedTelemetryModule` forces the Application Insights `TelemetryChannel` to send data immediately, one telemetry item at a time, when a debugger is attached to the application process. This reduces the amount of time between the moment when your application tracks telemetry and when it appears on the Application Insights portal. It causes significant overhead in CPU and network bandwidth.
+
+* `Microsoft.ApplicationInsights.WindowsServer.DeveloperModeWithDebuggerAttachedTelemetryModule`
+* [Application Insights Windows Server](http://www.nuget.org/packages/Microsoft.ApplicationInsights.WindowsServer/) NuGet package
+
+### Web Request Tracking
+
+Reports the [response time and result code](app-insights-start-monitoring-app-health-usage.md) of HTTP requests. 
+
+* `Microsoft.ApplicationInsights.Web.RequestTrackingTelemetryModule`
+* [Microsoft.ApplicationInsights.Web](http://www.nuget.org/packages/Microsoft.ApplicationInsights.Web) NuGet package
+
+### Exception tracking
+
+`ExceptionTrackingTelemetryModule` tracks unhandled exceptions in your web app. See [Failures and exceptions][exceptions].
+
+* `Microsoft.ApplicationInsights.Web.ExceptionTrackingTelemetryModule`
+* [Microsoft.ApplicationInsights.Web](http://www.nuget.org/packages/Microsoft.ApplicationInsights.Web) NuGet package
+
+
+* `Microsoft.ApplicationInsights.WindowsServer.UnobservedExceptionTelemetryModule` - tracks [unobserved task exceptions](http://blogs.msdn.com/b/pfxteam/archive/2011/09/28/task-exception-handling-in-net-4-5.aspx).
+* `Microsoft.ApplicationInsights.WindowsServer.UnhandledExceptionTelemetryModule` - tracks unhandled exceptions for worker roles, windows services, and console applications.
+* [Application Insights Windows Server](http://www.nuget.org/packages/Microsoft.ApplicationInsights.WindowsServer/) NuGet package.
+
+### Core API
+
+The core package provides the [core API](https://msdn.microsoft.com/library/mt420197.aspx) of the SDK. The other telemetry modules use this, and you can also [use it to define your own telemetry](app-insights-api-custom-events-metrics.md).
+
+* No entry in ApplicationInsights.config.
+* [Microsoft.ApplicationInsights](http://www.nuget.org/packages/Microsoft.ApplicationInsights) NuGet package. If you just install this NuGet, no .config file is generated.
+
+## Telemetry Channel
+
+The telemetry channel manages buffering and transmission of telemetry to the Application Insights service. 
+
+* `Microsoft.ApplicationInsights.WindowsServer.TelemetryChannel.ServerTelemetryChannel` is the default channel for services. It buffers data in memory.
+* `Microsoft.ApplicationInsights.PersistenceChannel` is an alternative for console applications. It can save any unflushed data to persistent storage when your app closes down, and will send it when the app starts again.
+
+
+## Telemetry Initializers (ASP.NET)
+
+Telemetry initializers set context properties that are sent along with every item of telemetry. 
+
+You can [write your own initializers](app-insights-api-filtering-sampling.md#add-properties) to set context properties.
+
+The standard initializers are all set either by the Web or WindowsServer NuGet packages:
+
+
+* `AccountIdTelemetryInitializer` sets the AccountId property.
+* `AuthenticatedUserIdTelemetryInitializer` sets the AuthenticatedUserId property as set by the JavaScript SDK.
+* `AzureRoleEnvironmentTelemetryInitializer` updates the `RoleName` and `RoleInstance` properties of the `Device` context for all telemetry items with information extracted from the Azure runtime environment.
+* `BuildInfoConfigComponentVersionTelemetryInitializer` updates the `Version` property of the `Component` context for all telemetry items with the value extracted from the `BuildInfo.config` file produced by MS Build.
+* `ClientIpHeaderTelemetryInitializer` updates `Ip` property of the `Location` context of all telemetry items based on the `X-Forwarded-For` HTTP header of the request.
+* `DeviceTelemetryInitializer` updates the following properties of the `Device` context for all telemetry items.
+ - `Type` is set to "PC"
+ - `Id` is set to the domain name of the computer where the web application is running.
+ - `OemName` is set to the value extracted from the `Win32_ComputerSystem.Manufacturer` field using WMI.
+ - `Model` is set to the value extracted from the `Win32_ComputerSystem.Model` field using WMI.
+ - `NetworkType` is set to the value extracted from the `NetworkInterface`.
+ - `Language` is set to the name of the `CurrentCulture`.
+* `DomainNameRoleInstanceTelemetryInitializer` updates the `RoleInstance` property of the `Device` context for all
+telemetry items with the domain name of the computer where the web application is running.
+* `OperationNameTelemetryInitializer` updates the `Name` property of the `RequestTelemetry` and the `Name` property of the `Operation` context of all telemetry items based on the HTTP method, as well as names of ASP.NET MVC controller and action invoked to process the request.
+* `OperationIdTelemetryInitializer` updates the `Operation.Id` context property of all telemetry items tracked while handling a request with the automatically generated `RequestTelemetry.Id`.
+* `SessionTelemetryInitializer` updates the `Id` property of the `Session` context for all telemetry items with value extracted from the `ai_session` cookie generated by the ApplicationInsights JavaScript instrumentation code running in the user's browser. 
+* `SyntheticTelemetryInitializer` updates the `User`, `Session` and `Operation` contexts properties of all telemetry items tracked when handling a request from a synthetic source, such as an availability test or search engine bot. By default, [Metrics Explorer](app-insights-metrics-explorer.md) does not display synthetic telemetry.
+* `UserAgentTelemetryInitializer` updates the `UserAgent` property of the `User` context of all telemetry items based on the `User-Agent` HTTP header of the request.
+* `UserTelemetryInitializer` updates the `Id` and `AcquisitionDate` properties of `User` context for all telemetry items with values extracted from the `ai_user` cookie generated by the Application Insights JavaScript instrumentation code running in the user's browser.
+
+
+## Telemetry Processors (ASP.NET)
+
+Telemetry processors can filter and modify each telemetry item just before it is sent from the SDK to the portal.
+
+You can [write your own telemetry processors](app-insights-api-filtering-sampling.md#filtering).
+
+There is one standard processor (from 2.0.1):
+
+* `Microsoft.ApplicationInsights.WindowsServer.TelemetryChannel.SamplingTelemetryProcessor` - [Sampling](app-insights-api-filtering-sampling.md#sampling) reduces the volume of telemetry while still allowing you to navigate between related telemetry items for diagnosis.
+
+
+
+## Channel parameters (Java)
+
+These parameters affect how the Java SDK should store and flush the telemetry data that it collects.
+
+#### MaxTelemetryBufferCapacity
+
+The number of telemetry items that can be stored in the SDK's in-memory storage. When this number is reached, the telemetry buffer is flushed - that is, the telemetry items are sent to the Application Insights server.
+
+-	Min: 1
+-	Max: 1000
+-	Default: 500
+
+```
+
+  <ApplicationInsights>
+      ...
+      <Channel>
+       <MaxTelemetryBufferCapacity>100</MaxTelemetryBufferCapacity>
+      </Channel>
+      ...
+  </ApplicationInsights>
+```
+
+#### FlushIntervalInSeconds 
+
+Determines how often the data that is stored in the in-memory storage should be flushed (sent to Application Insights).
+
+-	Min: 1
+-	Max: 300
+-	Default: 5
+
+```
+
+    <ApplicationInsights>
+      ...
+      <Channel>
+        <FlushIntervalInSeconds>100</FlushIntervalInSeconds>
+      </Channel>
+      ...
+    </ApplicationInsights>
+```
+
+#### MaxTransmissionStorageCapacityInMB
+
+Determines the maximum size in MB that is allotted to the persistent storage on the local disk. This storage is used for persisting telemetry items that failed to be transmitted to the Application Insights endpoint. When the storage size has been met, new telemetry items will be discarded.
+
+-	Min: 1
+-	Max: 100
+-	Default: 10
+
+```
+
+   <ApplicationInsights>
+      ...
+      <Channel>
+        <MaxTransmissionStorageCapacityInMB>50</MaxTransmissionStorageCapacityInMB>
+      </Channel>
+      ...
+   </ApplicationInsights>
+```
+
+
+
+## InstrumentationKey
+
+This determines the Application Insights resource in which your data appears. Typically you create a separate resource, with a separate key, for each of your applications.
+
+If you want to set the key dynamically - for example if you want to send results from your application to different resources - you can omit the key from the configuration file, and set it in code instead.
+
+To set the key for all instances of TelemetryClient, including standard telemetry modules, set the key in TelemetryConfiguration.Active. Do this in an initialization method, such as global.aspx.cs in an ASP.NET service:
+
+```C#
+
+    protected void Application_Start()
+    {
+      Microsoft.ApplicationInsights.Extensibility.
+        TelemetryConfiguration.Active.InstrumentationKey = 
+          // - for example -
+          WebConfigurationManager.Settings["ikey"];
+      //...
+```
+
+If you just want to send a specific set of events to a different resource, you can set the key for a specific TelemetryClient:
+
+```C#
+
+    var tc = new TelemetryClient();
+    tc.Context.InstrumentationKey = "----- my key ----";
+    tc.TrackEvent("myEvent");
+    // ...
+
+```
+
+[Learn more about the API][api].
+
+To get a new key, [create a new resource in the Application Insights portal][new].
+
+<!--Link references-->
+
+[api]: app-insights-api-custom-events-metrics.md
+[azure]: ../insights-perf-analytics.md
+[client]: app-insights-javascript.md
+[diagnostic]: app-insights-diagnostic-search.md
+[exceptions]: app-insights-web-failures-exceptions.md
+[netlogs]: app-insights-asp-net-trace-logs.md
+[new]: app-insights-create-new-resource.md
+[redfield]: app-insights-monitor-performance-live-website-now.md
+[start]: app-insights-overview.md
+