--- conflicted
+++ resolved
@@ -12,166 +12,14 @@
 	ms.tgt_pltfrm="ibiza"
 	ms.devlang="na"
 	ms.topic="get-started-article"
-	ms.date="11/11/2015"
+	ms.date="11/18/2015"
 	ms.author="awills"/>
 
 # Analytics for Windows Phone and Store apps
 
 
-<<<<<<< HEAD
 [HockeyApp](http://hockeyapp.net/) is our Mobile DevOps solution for iOS, OS X, Android or Windows device apps, as well as cross platform apps based on Xamarin, Cordova, and Unity. With it, you can distribute builds to beta testers, collect crash data, and get user feedback. It’s integrated with Visual Studio Team Services enabling easy build deployments and work item integration. You can learn more from the [HockeyApp Knowledge Base](http://support.hockeyapp.net/kb) and keep up to date on the [HockeyApp Blog](http://hockeyapp.net/blog/).
 
 Use [Visual Studio Application Insights](app-insights-overview.md) to monitor the web server side of your app on [ASP.NET](app-insights-asp-net.md) or [J2EE](app-insights-java-get-started.md).
 
-There's also an [Application Insights SDK for C++ Universal apps](https://github.com/Microsoft/ApplicationInsights-CPP) which sends telemetry to the Application Insights portal.
-=======
-
-Visual Studio Application Insights lets you monitor your published application for usage and performance.
-
-
-> [AZURE.NOTE] We recommend [HockeyApp](http://support.hockeyapp.net/kb/client-integration-windows-and-windows-phone/hockeyapp-for-windows-store-apps-and-windows-phone-store-apps) to get crash reports, analytics, distribution and feedback management.
-
-![](./media/app-insights-windows-get-started/appinsights-d018-oview.png)
-
-
-## Setting up Application Insights for your Windows device project
-
-You'll need:
-
-* A subscription to [Microsoft Azure][azure].
-* Visual Studio 2013 or later.
-
-**C++ UAP apps** - See the [Application Insights C++ setup guide](https://github.com/Microsoft/ApplicationInsights-CPP)
-
-### <a name="new"></a>If you're creating a new Windows app project ...
-
-Select **Application Insights** in the **New Project** dialog.
-
-If you're asked to sign in, use the credentials for your Azure account.
-
-![](./media/app-insights-windows-get-started/appinsights-d21-new.png)
-
-
-### <a name="existing"></a>Or if it's an existing project ...
-
-Add Application Insights from Solution Explorer.
-
-
-![](./media/app-insights-windows-get-started/appinsights-d22-add.png)
-**Windows Universal apps**: Repeat for both the Phone and the Store project. [Example of a Windows 8.1 Universal app](https://github.com/Microsoft/ApplicationInsights-Home/tree/master/Samples/Windows%208.1%20Universal).
-
-## <a name="network"></a>3. Enable network access for your app
-
-If your app doesn't already [request internet access](https://msdn.microsoft.com/library/windows/apps/hh452752.aspx), you'll have to add that to its manifest as a [required capability](https://msdn.microsoft.com/library/windows/apps/br211477.aspx).
-
-## <a name="run"></a>4. Run your project
-
-[Run your application with F5](http://msdn.microsoft.com/library/windows/apps/bg161304.aspx) and use it, so as to generate some telemetry.
-
-In Visual Studio, you'll see a count of the events that have been received.
-
-![](./media/app-insights-windows-get-started/appinsights-09eventcount.png)
-
-In debug mode, telemetry is sent as soon as it's generated. In release mode, telemetry is stored on the device and sent only when the app resumes.
-
-
-## <a name="monitor"></a>5. See monitor data
-
-In the [Azure portal](https://portal.azure.com), open the Application Insights resource that you created earlier.
-
-At first, you'll just see one or two points. For example:
-
-![Click through to more data](./media/app-insights-windows-get-started/appinsights-26-devices-01.png)
-
-Click **Refresh** after a few seconds if you're expecting more data.
-
-Click any chart to see more detail.
-
-
-## <a name="deploy"></a>5. Publish your application to Store
-
-[Publish your application](http://dev.windows.com/publish) and watch the data accumulate as users download and use it.
-
-## Customize your telemetry
-
-#### Choose the collectors
-
-Application Insights SDK Includes several collectors, which collect different types of data from your app automatically. By default, they are all active. But you can choose which collectors to initialize in the app constructor:
-
-    WindowsAppInitializer.InitializeAsync( "00000000-0000-0000-0000-000000000000",
-       WindowsCollectors.Metadata
-       | WindowsCollectors.PageView
-       | WindowsCollectors.Session
-       | WindowsCollectors.UnhandledException);
-
-#### Send your own telemetry data
-
-Use the [API][api] to send events, metrics and diagnostic data to Application Insights. In summary:
-
-```C#
-
- var tc = new TelemetryClient(); // Call once per thread
-
- // Send a user action or goal:
- tc.TrackEvent("Win Game");
-
- // Send a metric:
- tc.TrackMetric("Queue Length", q.Length);
-
- // Provide properties by which you can filter events:
- var properties = new Dictionary{"game", game.Name};
-
- // Provide metrics associated with an event:
- var measurements = new Dictionary{"score", game.score};
-
- tc.TrackEvent("Win Game", properties, measurements);
-
-```
-
-For more details, see [API overview: Custom Events and Metrics][api].
-
-## What's next?
-
-* [Detect and diagnose crashes in your app][windowsCrash]
-* [Learn about metrics][metrics]
-* [Learn about diagnostic search][diagnostic]
-
-
-
-
-## Upgrade to a new release of the SDK
-
-When a [new SDK version is released](app-insights-release-notes-windows.md):
-
-* Right-click your project and choose Manage NuGet Packages.
-* Select the installed Application Insights packages and choose **Action: Upgrade**.
-
-
-## <a name="usage"></a>Next Steps
-
-
-[Detect and diagnose crashes in your app][windowsCrash]
-
-[Capture and search diagnostic logs][diagnostic]
-
-
-[Track usage of your app][windowsUsage]
-
-[Use the API to send custom telemetry][api]
-
-[Troubleshooting][qna]
-
-
-
-<!--Link references-->
-
-[api]: app-insights-api-custom-events-metrics.md
-[azure]: ../insights-perf-analytics.md
-[diagnostic]: app-insights-diagnostic-search.md
-[metrics]: app-insights-metrics-explorer.md
-[portal]: http://portal.azure.com/
-[qna]: app-insights-troubleshoot-faq.md
-[roles]: app-insights-resources-roles-access-control.md
-[windowsCrash]: app-insights-windows-crashes.md
-[windowsUsage]: app-insights-windows-usage.md
->>>>>>> fa7fc3db
+There's also an [Application Insights SDK for C++ Universal apps](https://github.com/Microsoft/ApplicationInsights-CPP) which sends telemetry to the Application Insights portal.