--- conflicted
+++ resolved
@@ -36,11 +36,7 @@
 1. In Eclipse, click Help, Install New Software.
 
     ![Help, Install New Software](./media/app-insights-java-eclipse/0-plugin.png)
-<<<<<<< HEAD
-2. The SDK is in http://dl.microsoft.com/eclipse, under Azure Toolkit. 
-=======
 2. The SDK is in http://dl.microsoft.com/eclipse, under Azure Toolkit.
->>>>>>> e8cfaf0d
 3. Uncheck **Contact all update sites...**
 
     ![For Application Insights SDK, clear Contact all update sites](./media/app-insights-java-eclipse/1-plugin.png)
@@ -50,11 +46,7 @@
 ## Create an Application Insights resource in Azure
 1. Sign in to the [Azure portal](https://portal.azure.com).
 2. Create a new Application Insights resource. Set the application type to Java web application.  
-<<<<<<< HEAD
-   
-=======
-
->>>>>>> e8cfaf0d
+
     ![Click + and choose Application Insights](./media/app-insights-java-eclipse/01-create.png)  
 
 4. Find the instrumentation key of the new resource. You'll need to paste this into your code project shortly.  
