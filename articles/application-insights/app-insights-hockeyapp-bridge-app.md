--- conflicted
+++ resolved
@@ -3,11 +3,7 @@
 description: Analyze usage and performance of your Azure app with Application Insights.
 services: application-insights
 documentationcenter: windows
-<<<<<<< HEAD
-author: alancameronwills
-=======
 author: CFreemanwa
->>>>>>> a42dbad0
 manager: carmonm
 
 ms.assetid: 97783cc6-67d6-465f-9926-cb9821f4176e
@@ -17,11 +13,7 @@
 ms.devlang: na
 ms.topic: article
 ms.date: 03/30/2017
-<<<<<<< HEAD
-ms.author: awills
-=======
 ms.author: cfreeman
->>>>>>> a42dbad0
 
 ---
 # Exploring HockeyApp data in Application Insights
