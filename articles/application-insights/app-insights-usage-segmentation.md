﻿---
title: User, session, and event analysis in Azure Application Insights | Microsoft docs
description: Demographic analysis of users of your web app.
services: application-insights
documentationcenter: ''
author: botatoes
manager: carmonm

ms.service: application-insights
ms.workload: tbd
ms.tgt_pltfrm: ibiza
ms.devlang: multiple
ms.topic: article
ms.date: 05/03/2017
ms.author: bwren
---

# Users, sessions, and events analysis in Application Insights

Find out when people use your web app, what pages they're most interested in, where your users are located, what browsers and operating systems they use. Analyze business and usage telemetry by using [Azure Application Insights](app-insights-overview.md).

## Get started

If you don't yet see data in the users, sessions, or events blades in the Application Insights portal, [learn how to get started with the usage tools](app-insights-usage-overview.md).

## The Users, Sessions, and Events segmentation tool

Three of the usage blades use the same tool to slice and dice telemetry from your web app from three perspectives. By filtering and splitting the data, you can uncover insights about the relative usage of different pages and features.

* **Users tool**: How many people used your app and its features.  Users are counted by using anonymous IDs stored in browser cookies. A single person using different browsers or machines will be counted as more than one user.
* **Sessions tool**: How many sessions of user activity have included certain pages and features of your app. A session is counted after half an hour of user inactivity, or after continuous 24h of use.
* **Events tool**: How often certain pages and features of your app are used. A page view is counted when a browser loads a page from your app, provided you have [instrumented it](app-insights-javascript.md). 

    A custom event represents one occurrence of something happening in your app, often a user interaction like a button click or the completion of some task. You insert code in your app to [generate custom events](app-insights-api-custom-events-metrics.md#trackevent).

![Usage tool](./media/app-insights-usage-segmentation/users.png)

## Querying for Certain Users 

Explore different groups of users by adjusting the query options at the top of the Users tool: 

* Who used: Choose custom events and page views. 
* During: Choose a time range. 
* By: Choose how to bucket the data, either by a period of time or by another property such as browser or city. 
* Split By: Choose a property by which to split or segment the data. 
* Add Filters: Limit the query to certain users, sessions, or events based on their properties, such as browser or city. 
 
## Saving and sharing reports 
You can save Users reports, either private just to you in the My Reports section, or shared with everyone else with access to this Application Insights resource in the Shared Reports section.  
 
While saving a report or editing its properties, choose "Current Relative Time Range" to save a report will continuously refreshed data, going back some fixed amount of time.  
 
Choose "Current Absolute Time Range" to save a report with a fixed set of data. Keep in mind that data in Application Insights is only stored for 90 days, so if more than 90 days have passed since a report with an absolute time range was saved, the report will appear empty. 
 
## Example instances

The Example instances section shows information about a handful of individual users, sessions, or events that are matched by the current query. Considering and exploring the behaviors of individuals, in addition to aggregates, can provide insights about how people actually use your app. 
 
## Insights 

The Insights sidebar shows large clusters of users that share common properties. These clusters can uncover surprising trends in how people use your app. For example, if 40% of all of the usage of your app comes from people using a single feature.  


## Next steps
- To enable usage experiences, start sending [custom events](https://docs.microsoft.com/en-us/azure/application-insights/app-insights-api-custom-events-metrics#trackevent) or [page views](https://docs.microsoft.com/azure/application-insights/app-insights-api-custom-events-metrics#page-views).
- If you already send custom events or page views, explore the Usage tools to learn how users use your service.
    - [Funnels](usage-funnels.md)
    - [Retention](app-insights-usage-retention.md)
<<<<<<< HEAD
=======
    - [User Flows](app-insights-usage-flows.md)
>>>>>>> 7e950a10
    - [Workbooks](app-insights-usage-workbooks.md)
    - [Add user context](app-insights-usage-send-user-context.md)
<|MERGE_RESOLUTION|>--- conflicted
+++ resolved
@@ -66,9 +66,6 @@
 - If you already send custom events or page views, explore the Usage tools to learn how users use your service.
     - [Funnels](usage-funnels.md)
     - [Retention](app-insights-usage-retention.md)
-<<<<<<< HEAD
-=======
     - [User Flows](app-insights-usage-flows.md)
->>>>>>> 7e950a10
     - [Workbooks](app-insights-usage-workbooks.md)
     - [Add user context](app-insights-usage-send-user-context.md)
