﻿---
title: User retention analysis for web applications with Azure Application Insights | Microsoft docs
description: How many users return to your app?
services: application-insights
documentationcenter: ''
author: botatoes
manager: carmonm

ms.service: application-insights
ms.workload: tbd
ms.tgt_pltfrm: ibiza
ms.devlang: multiple
ms.topic: article
ms.date: 05/03/2017
ms.author: bwren
---

# User retention analysis for web applications with Application Insights

The retention feature in [Azure Application Insights](app-insights-overview.md) helps you analyze how many users return to your app, and how often they perform particular tasks or achieve goals. For example, if you run a game site, you could compare the numbers of users who return to the site after losing a game with the number who return after winning. This knowledge can help you improve both your user experience and your business strategy.

## Get started

If you don't yet see data in the retention tool in the Application Insights portal, [learn how to get started with the usage tools](app-insights-usage-overview.md).

## The Retention tool

![Retention tool](./media/app-insights-usage-retention/retention.png)

1. The toolbar allows users to create new retention reports, open existing retention reports, save current retention report or save as, revert changes made to saved reports, refresh data on the report, share report via email or direct link, and access the documentation page. 
2. By default, retention shows all users who did anything then came back and did anything else over a period. You can select different combination of events to narrow the focus on specific user activities.
3. Add one or more filters on properties. For example, you can focus on users in a particular country or region. Click **Update** after setting the filters. 
4. The overall retention chart shows a summary of user retention across the selected time period. 
5. The grid shows the number of users retained according to the query builder in #2. Each row represents a cohort of users who performed any event in the time period shown. Each cell in the row shows how many of that cohort returned at least once in a later period. Some users may return in more than one period. 
<<<<<<< HEAD
6. The insights cards show top 5 initiating events, and top 5 returned events to give users a better understanding of their retention report. 
=======
6. The insights cards show top five initiating events, and top five returned events to give users a better understanding of their retention report. 

![Retention mouse hover](./media/app-insights-usage-retention/hover.png)
>>>>>>> 7e950a10

Users can hover over cells on the retention tool to access the analytics button and tool tips explaining what the cell means. The Analytics button takes users to the Analytics tool with a pre-populated query to generate users from the cell. 

## Use business events to track retention

To get the most useful retention analysis, measure events that represent significant business activities. 

For example, many users might open a page in your app without playing the game that it displays. Tracking just the page views would therefore provide an inaccurate estimate of how many people return to play the game after enjoying it previously. To get a clear picture of returning players, your app should send a custom event when a user actually plays.  

It's good practice to code custom events that represent key business actions, and use these for your retention analysis. To capture the game outcome, you need to write a line of code to send a custom event to Application Insights. If you write it in the web page code or in Node.JS, it looks like this:

```JavaScript
    appinsights.trackEvent("won game");
```

Or in ASP.NET server code:

```C#
   telemetry.TrackEvent("won game");
```

[Learn more about writing custom events](app-insights-api-custom-events-metrics.md#trackevent).


## Next steps
- To enable usage experiences, start sending [custom events](https://docs.microsoft.com/en-us/azure/application-insights/app-insights-api-custom-events-metrics#trackevent) or [page views](https://docs.microsoft.com/azure/application-insights/app-insights-api-custom-events-metrics#page-views).
- If you already send custom events or page views, explore the Usage tools to learn how users use your service.
    - [Users, Sessions, Events](app-insights-usage-segmentation.md)
    - [Funnels](usage-funnels.md)
<<<<<<< HEAD
    - [Workbooks](app-insights-usage-workbooks.md)
    - [Add user context](app-insights-usage-send-user-context.md)
=======
    - [User Flows](app-insights-usage-flows.md)
    - [Workbooks](app-insights-usage-workbooks.md)
    - [Add user context](app-insights-usage-send-user-context.md)

>>>>>>> 7e950a10
<|MERGE_RESOLUTION|>--- conflicted
+++ resolved
@@ -32,13 +32,9 @@
 3. Add one or more filters on properties. For example, you can focus on users in a particular country or region. Click **Update** after setting the filters. 
 4. The overall retention chart shows a summary of user retention across the selected time period. 
 5. The grid shows the number of users retained according to the query builder in #2. Each row represents a cohort of users who performed any event in the time period shown. Each cell in the row shows how many of that cohort returned at least once in a later period. Some users may return in more than one period. 
-<<<<<<< HEAD
-6. The insights cards show top 5 initiating events, and top 5 returned events to give users a better understanding of their retention report. 
-=======
 6. The insights cards show top five initiating events, and top five returned events to give users a better understanding of their retention report. 
 
 ![Retention mouse hover](./media/app-insights-usage-retention/hover.png)
->>>>>>> 7e950a10
 
 Users can hover over cells on the retention tool to access the analytics button and tool tips explaining what the cell means. The Analytics button takes users to the Analytics tool with a pre-populated query to generate users from the cell. 
 
@@ -68,12 +64,7 @@
 - If you already send custom events or page views, explore the Usage tools to learn how users use your service.
     - [Users, Sessions, Events](app-insights-usage-segmentation.md)
     - [Funnels](usage-funnels.md)
-<<<<<<< HEAD
-    - [Workbooks](app-insights-usage-workbooks.md)
-    - [Add user context](app-insights-usage-send-user-context.md)
-=======
     - [User Flows](app-insights-usage-flows.md)
     - [Workbooks](app-insights-usage-workbooks.md)
     - [Add user context](app-insights-usage-send-user-context.md)
 
->>>>>>> 7e950a10
