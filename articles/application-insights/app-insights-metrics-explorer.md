---
title: Exploring Metrics in Application Insights | Microsoft Docs
description: How to interpret charts on metric explorer, and how to customize metric explorer blades.
services: application-insights
documentationcenter: ''
author: alancameronwills
manager: douge

ms.assetid: 1f471176-38f3-40b3-bc6d-3f47d0cbaaa2
ms.service: application-insights
ms.workload: tbd
ms.tgt_pltfrm: ibiza
ms.devlang: na
ms.topic: article
<<<<<<< HEAD
ms.date: 12/14/2016
=======
ms.date: 02/03/2017
>>>>>>> e8cfaf0d
ms.author: awills

---
# Exploring Metrics in Application Insights
Metrics in [Application Insights][start] are measured values and counts of events that are sent in telemetry from your application. They help you detect performance issues and watch trends in how your application is being used. There's a wide range of standard metrics, and you can also create your own custom metrics and events.

Metrics and event counts are displayed in charts of aggregated values such as sums, averages, or counts.

Here's a sample set of charts:

![](./media/app-insights-metrics-explorer/01-overview.png)

You find metrics charts everywhere in the Application Insights portal. In most cases, they can be customized, and you can add more charts to the blade. From the Overview blade, click through to more detailed charts (which have titles such as "Server responses"), or click **Metrics Explorer** to open a new blade where you can create custom charts.

## Time range
You can change the Time range covered by the charts or grids on any blade.

![Open the overview blade of your application in the Azure portal](./media/app-insights-metrics-explorer/03-range.png)

If you're expecting some data that hasn't appeared yet, click Refresh. Charts refresh themselves at intervals, but the intervals are longer for larger time ranges. It can take a while for data to come through the analysis pipeline onto a chart.

To zoom into part of a chart, drag over it:

![Drag across part of a chart.](./media/app-insights-metrics-explorer/12-drag.png)

Click the Undo Zoom button to restore it.

## Granularity and point values
Hover your mouse over the chart to display the values of the metrics at that point.

![Hover the mouse over a chart](./media/app-insights-metrics-explorer/02-focus.png)

The value of the metric at a particular point is aggregated over the preceding sampling interval.

The sampling interval or "granularity" is shown at the top of the blade.

![The header of a blade.](./media/app-insights-metrics-explorer/11-grain.png)

You can adjust the granularity in the Time range blade:

![The header of a blade.](./media/app-insights-metrics-explorer/grain.png)

The granularities available depend on the time range you select. The explicit granularities are alternatives to the "automatic" granularity for the time range.


## Editing charts and grids
To add a new chart to the blade:

![In Metrics Explorer, choose Add Chart](./media/app-insights-metrics-explorer/04-add.png)

Select **Edit** on an existing or new chart to edit what it shows:

![Select one or more metrics](./media/app-insights-metrics-explorer/08-select.png)

You can display more than one metric on a chart, though there are restrictions about the combinations that can be displayed together. As soon as you choose one metric, some of the others are disabled.

If you coded [custom metrics][track] into your app (calls to TrackMetric and TrackEvent) they will be listed here.

## Segment your data
You can split a metric by property - for example, to compare page views on clients with different operating systems.

Select a chart or grid, switch on grouping and pick a property to group by:

![Select Grouping On, then set select a property in Group By](./media/app-insights-metrics-explorer/15-segment.png)

> [!NOTE]
> When you use grouping, the Area and Bar chart types provide a stacked display. This is suitable where the Aggregation method is Sum. But where the aggregation type is Average, choose the Line or Grid display types.
>
>

If you coded [custom metrics][track] into your app and they include property values, you'll be able to select the property in the list.

Is the chart too small for segmented data? Adjust its height:

![Adjust the slider](./media/app-insights-metrics-explorer/18-height.png)

## Aggregation types
The legend at the side by default usually shows the aggregated value over the period of the chart. If you hover over the chart, it shows the value at that point.
<<<<<<< HEAD

Each data point on the chart is an aggregate of the data values received in the preceding sampling interval or "granularity". The granularity is shown at the top of the blade, and varies with the overall timescale of the chart.

Metrics can be aggregated in different ways:

* **Count** is a count of the events received in the sampling interval. It is used for events such as requests. Variations in the height of the chart indicates variations in the rate at which the events occur. But note that the numeric value changes when you change the sampling interval.
* **Sum** adds up the values of all the data points received over the sampling interval, or the period of the chart.
* **Average** divides the Sum by the number of data points received over the interval.
* **Unique** counts are used for counts of users and accounts. Over the sampling interval, or over the period of the chart, the figure shows the count of different users seen in that time.
* **%** - percentage versions of each aggregation are used only with segmented charts. The total always adds up to 100%, and the chart shows the relative contribution of different components of a total.

    ![Percentage aggregation](./media/app-insights-metrics-explorer/percentage-aggregation.png)

### Change the aggregation type

![Edit the chart and then select Aggregation](./media/app-insights-metrics-explorer/05-aggregation.png)

The default method for each metric is shown when you create a new chart or when all metrics are deselected:

![Deselect all metrics to see the defaults](./media/app-insights-metrics-explorer/06-total.png)

=======

Each data point on the chart is an aggregate of the data values received in the preceding sampling interval or "granularity". The granularity is shown at the top of the blade, and varies with the overall timescale of the chart.

Metrics can be aggregated in different ways:

* **Count** is a count of the events received in the sampling interval. It is used for events such as requests. Variations in the height of the chart indicates variations in the rate at which the events occur. But note that the numeric value changes when you change the sampling interval.
* **Sum** adds up the values of all the data points received over the sampling interval, or the period of the chart.
* **Average** divides the Sum by the number of data points received over the interval.
* **Unique** counts are used for counts of users and accounts. Over the sampling interval, or over the period of the chart, the figure shows the count of different users seen in that time.
* **%** - percentage versions of each aggregation are used only with segmented charts. The total always adds up to 100%, and the chart shows the relative contribution of different components of a total.

    ![Percentage aggregation](./media/app-insights-metrics-explorer/percentage-aggregation.png)

### Change the aggregation type

![Edit the chart and then select Aggregation](./media/app-insights-metrics-explorer/05-aggregation.png)

The default method for each metric is shown when you create a new chart or when all metrics are deselected:

![Deselect all metrics to see the defaults](./media/app-insights-metrics-explorer/06-total.png)

## Pin Y-axis 
By default a chart shows Y axis values starting from zero till maximum values in the data range, to give a visual representation of quantum of the values. But in some cases more than the quantum it might be interesting to visually inspect minor changes in values. For customizations like this use the Y-axis range editing feature to pin the Y-axis minimum or maximum value at desired place.
Click on "Advanced Settings" check box to bring up the Y-axis range Settings

![Click Advanced Settings, select Custom range, and specify min max values](./media/app-insights-metrics-explorer/y-axis-range.png)
>>>>>>> e8cfaf0d

## Filter your data
To see just the metrics for a selected set of property values:

![Click Filter, expand a property, and check some values](./media/app-insights-metrics-explorer/19-filter.png)

If you don't select any values for a particular property, it's the same as selecting them all: there is no filter on that property.

Notice the counts of events alongside each property value. When you select values of one property, the counts alongside other property values are adjusted.

Filters apply to all the charts on a blade. If you want different filters applied to different charts, create and save different metrics blades. If you want, you can pin charts from different blades to the dashboard, so that you can see them alongside each other.

### Remove bot and web test traffic
Use the filter **Real or synthetic traffic** and check **Real**.

You can also filter by **Source of synthetic traffic**.

### To add properties to the filter list
Would you like to filter telemetry on a category of your own choosing? For example, maybe you divide up your users into different categories, and you would like segment your data by these categories.

[Create your own property](app-insights-api-custom-events-metrics.md#properties). Set it in a [Telemetry Initializer](app-insights-api-custom-events-metrics.md#defaults) to have it appear in all telemetry - including the standard telemetry sent by different SDK modules.

## Edit the chart type
Notice that you can switch between grids and graphs:

![Select a grid or graph, then choose a chart type](./media/app-insights-metrics-explorer/16-chart-grid.png)

## Save your metrics blade
When you've created some charts, save them as a favorite. You can choose whether to share it with other team members, if you use an organizational account.

![Choose Favorite](./media/app-insights-metrics-explorer/21-favorite-save.png)

To see the blade again, **go to the overview blade** and open Favorites:

![In the Overview blade, choose Favorites](./media/app-insights-metrics-explorer/22-favorite-get.png)

If you chose Relative time range when you saved, the blade will be updated with the latest metrics. If you chose Absolute time range, it will show the same data every time.

## Reset the blade
If you edit a blade but then you'd like to get back to the original saved set, just click Reset.

![In the buttons at the top of Metric Explorer](./media/app-insights-metrics-explorer/17-reset.png)

## Live metrics stream

For a much more immediate view of your telemetry, open [Live Stream](app-insights-live-stream.md). Most metrics take a few minutes to appear, because of the process of aggregation. By contrast, live metrics are optimized for low latency. 

## Set alerts
To be notified by email of unusual values of any metric, add an alert. You can choose either to send the email to the account administrators, or to specific email addresses.

![In Metrics Explorer, choose Alert rules, Add Alert](./media/app-insights-metrics-explorer/appinsights-413setMetricAlert.png)

[Learn more about alerts][alerts].

## Export to Excel
You can export metric data that is displayed in Metric Explorer to an Excel file. The exported data includes data from all charts and tables as seen in the portal.

![In Metrics Explorer, choose Alert rules, Add Alert](./media/app-insights-metrics-explorer/31-export.png)

The data for each chart or table is exported to a separate sheet in the Excel file.

What you see is what gets exported. Change the time range or filters if you want to change the range of data exported. For tables, if the **load more** command is showing, you can click it before you click Export, to have more data exported.

*Export works only for Internet Explorer and Chrome at present. We're working on adding support for other browsers.*

## Continuous Export
If you want data continuously exported so that you can process it externally, consider using [Continuous export](app-insights-export-telemetry.md).

### Power BI
If you want even richer views of your data, you can [export to Power BI](http://blogs.msdn.com/b/powerbi/archive/2015/11/04/explore-your-application-insights-data-with-power-bi.aspx).

## Analytics
[Analytics](app-insights-analytics.md) is a more versatile way to analyze your telemetry using a powerful query language. Use it if you want to combine or compute results from metrics, or perform an in-depth exploration of your app's recent performance. On the other hand, use Metrics Explorer if you want automatic refresh, charts on the dashboard, and alerts.

## Troubleshooting
*I don't see any data on my chart.*

* Filters apply to all the charts on the blade. Make sure that, while you're focusing on one chart, you didn't set a filter that excludes all the data on another.

    If you want to set different filters on different charts, create them in different blades, save them as separate favorites. If you want, you can pin them to the dashboard so that you can see them alongside each other.
* If you group a chart by a property that is not defined on the metric, then there will be nothing on the chart. Try clearing 'group by', or choose a different grouping property.
* Performance data (CPU, IO rate, and so on) is available for Java web services, Windows desktop apps, [IIS web apps and services if you install status monitor](app-insights-monitor-performance-live-website-now.md), and [Azure Cloud Services](app-insights-azure.md). It isn't available for Azure websites.

## Next steps
* [Monitoring usage with Application Insights](app-insights-overview-usage.md)
* [Using Diagnostic Search](app-insights-diagnostic-search.md)

<!--Link references-->

[alerts]: app-insights-alerts.md
[start]: app-insights-overview.md
[track]: app-insights-api-custom-events-metrics.md<|MERGE_RESOLUTION|>--- conflicted
+++ resolved
@@ -12,11 +12,7 @@
 ms.tgt_pltfrm: ibiza
 ms.devlang: na
 ms.topic: article
-<<<<<<< HEAD
-ms.date: 12/14/2016
-=======
 ms.date: 02/03/2017
->>>>>>> e8cfaf0d
 ms.author: awills
 
 ---
@@ -95,7 +91,6 @@
 
 ## Aggregation types
 The legend at the side by default usually shows the aggregated value over the period of the chart. If you hover over the chart, it shows the value at that point.
-<<<<<<< HEAD
 
 Each data point on the chart is an aggregate of the data values received in the preceding sampling interval or "granularity". The granularity is shown at the top of the blade, and varies with the overall timescale of the chart.
 
@@ -117,34 +112,11 @@
 
 ![Deselect all metrics to see the defaults](./media/app-insights-metrics-explorer/06-total.png)
 
-=======
-
-Each data point on the chart is an aggregate of the data values received in the preceding sampling interval or "granularity". The granularity is shown at the top of the blade, and varies with the overall timescale of the chart.
-
-Metrics can be aggregated in different ways:
-
-* **Count** is a count of the events received in the sampling interval. It is used for events such as requests. Variations in the height of the chart indicates variations in the rate at which the events occur. But note that the numeric value changes when you change the sampling interval.
-* **Sum** adds up the values of all the data points received over the sampling interval, or the period of the chart.
-* **Average** divides the Sum by the number of data points received over the interval.
-* **Unique** counts are used for counts of users and accounts. Over the sampling interval, or over the period of the chart, the figure shows the count of different users seen in that time.
-* **%** - percentage versions of each aggregation are used only with segmented charts. The total always adds up to 100%, and the chart shows the relative contribution of different components of a total.
-
-    ![Percentage aggregation](./media/app-insights-metrics-explorer/percentage-aggregation.png)
-
-### Change the aggregation type
-
-![Edit the chart and then select Aggregation](./media/app-insights-metrics-explorer/05-aggregation.png)
-
-The default method for each metric is shown when you create a new chart or when all metrics are deselected:
-
-![Deselect all metrics to see the defaults](./media/app-insights-metrics-explorer/06-total.png)
-
 ## Pin Y-axis 
 By default a chart shows Y axis values starting from zero till maximum values in the data range, to give a visual representation of quantum of the values. But in some cases more than the quantum it might be interesting to visually inspect minor changes in values. For customizations like this use the Y-axis range editing feature to pin the Y-axis minimum or maximum value at desired place.
 Click on "Advanced Settings" check box to bring up the Y-axis range Settings
 
 ![Click Advanced Settings, select Custom range, and specify min max values](./media/app-insights-metrics-explorer/y-axis-range.png)
->>>>>>> e8cfaf0d
 
 ## Filter your data
 To see just the metrics for a selected set of property values:
