--- conflicted
+++ resolved
@@ -168,9 +168,6 @@
    - [Users, Sessions, Events](app-insights-usage-segmentation.md)
    - [Funnels](usage-funnels.md)
    - [Retention](app-insights-usage-retention.md)
-<<<<<<< HEAD
-=======
    - [User Flows](app-insights-usage-flows.md)
->>>>>>> 7e950a10
    - [Workbooks](app-insights-usage-workbooks.md)
    - [Add user context](app-insights-usage-send-user-context.md)