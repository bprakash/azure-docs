---
title: Custom Live Metrics and Diagnostics in Azure Application Insights | Microsoft Docs
description: Monitor your web app in real time, with custom metrics and diagnose issues with a live feed of failures, traces and events.
services: application-insights
documentationcenter: ''
author: alancameronwills
manager: carmonm

ms.assetid: 1f471176-38f3-40b3-bc6d-3f47d0cbaaa2
ms.service: application-insights
ms.workload: tbd
ms.tgt_pltfrm: ibiza
ms.devlang: na
ms.topic: article
ms.date: 05/10/2017
<<<<<<< HEAD
ms.author: awills

=======
ms.author: cfreeman
>>>>>>> 6908907c
---

# Custom Live Metrics and Events: Monitor & Diagnose with 1-second latency 
Live Metrics Stream shows you your [Application Insights](app-insights-overview.md) metrics and events with a near-real-time latency of one second. This instant monitoring helps to reduce Mean Time To Detect and Diagnose, and help you meet SLAs. You can:
* Monitor custom KPIs live: Experiment with filters, slicing & dicing your existing Application Insights telemetry to get the most relevant KPIs instantly from the portal. No code or config changes, or deployments necessary. Any custom metrics or measurements you may be sending are available as well.
* Live Detect and Diagnose: See request and dependency failures as they happen along with detailed exception traces. Filter out any known issues to focus on real/new ones.
* Live Debugging: Repro an issue and see all related telemetry live, with custom filtering down to a specific session ID (or with any custom attributes) that identifies the repro interaction. Collect information from any/all servers to get a head start into fixing the issue.
* Instantly see how your resource consumption reacts to load: Monitor *any* windows performance counter live, as you run load tests, or monitor production to act before anything is adversely affected. No config changes, or deployments required.
* Validate a fix being released. Ensure update to your service is going well as it happens. Validate that the failure you fixed no longer happen.
* Easily identify a server that is having issues, and filter all the KPI/live feed to just that server.

Live Metrics & Events Stream data is free: it doesn't add to your bill. The data is streamed from your servers on-demand when you open the portal experience. The data persists only for as long as it's on the chart, and is then discarded. The full functionality is available for ASP.NET classic applications, and .NET core applications only have a fixed set of live metrics and sample failures currently. We are getting all supported SDKs up to par for the latest live streaming capabilities. 

We collect the live stream from your application instances before any sampling, or any custom TelemetryProcessors are applied. 

![Live Metrics Stream video](./media/app-insights-live-stream/youtube.png) [Live Metrics Stream video](https://www.youtube.com/watch?v=zqfHf1Oi5PY)

Access live metrics & events by clicking either the option in the left, or the button on the Overview blade:

![In the Overview blade, click Live Stream](./media/app-insights-live-stream/live-stream-2.png)

## Custom Live KPI
You can monitor custom KPI live by applying arbitrary filters on any Application Insights telemetry from the portal. Click the filter control that shows when you mouse-over any of the charts. The following chart is plotting a custom Request count KPI with filters on URL and Duration attributes. Validate your filters with the Stream Preview section that shows a live feed of telemetry that matches the criteria you have specified at any point in time. 

![Custom Request KPI](./media/app-insights-live-stream/live-stream-filteredMetric.png)

You can monitor a value different from Count. The options depend on the type of stream, which could be any Application Insights telemetry: requests, dependencies, exceptions, traces, events, or metrics. It can be your own [custom measurement](app-insights-api-custom-events-metrics.md#properties):

![Value Options](./media/app-insights-live-stream/live-stream-valueoptions.png)

In addition to Application Insights telemetry, you can also monitor any Windows performance counter by selecting that from the stream options, and providing the name of the performance counter.

Live metrics are aggregated at two points: locally on each server, and then across all servers. You can change the default at either by selecting other options in the respective drop-downs.

## Sample Telemetry: Custom Live Diagnostic Events
By default, the live feed of events shows samples of failed requests and dependency calls, exceptions, events, and traces. Click the filter icon to see the applied criteria at any point in time. 

![Default live feed](./media/app-insights-live-stream/live-stream-eventsdefault.png)

As with metrics, you can specify any arbitrary criteria to any of the Application Insights telemetry types. In this example, we are selecting specific request failures, traces, and events. We are also selecting all exceptions and dependency failures.

![Custom live feed](./media/app-insights-live-stream/live-stream-events.png)

Note: Currently, for Exception message-based criteria, use the outermost exception message. In the preceding example, to filter out the benign exception with inner exception message (follows the "<--" delimiter) "The client disconnected." use a message not-contains "Error reading request content" criteria.

See the details of an item in the live feed by clicking it. You can pause the feed either by clicking **Pause** or simply scrolling down, or clicking an item. Live feed will resume after you scroll back to the top, or by clicking the counter of items collected while it was paused.

![Sampled live failures](./media/app-insights-live-stream/live-metrics-eventdetail.png)

## Filter by server instance

If you want to monitor a particular server role instance, you can filter by server.

![Sampled live failures](./media/app-insights-live-stream/live-stream-filter.png)

## SDK Requirements
Custom Live Metrics Stream is available with version 2.4.0-beta2 or newer of [Application Insights SDK for web](https://www.nuget.org/packages/Microsoft.ApplicationInsights.Web/). Remember to select "Include Prerelease" option from NuGet package manager.

## Authenticated Channel
The custom filters criteria you specify are sent back to the Live Metrics component in the Application Insights SDK. The filters could potentially contain sensitive information such as customerIDs. You can make the channel secure with a secret API key in addition to the instrumentation key.
### Create an API Key

![Create api key](./media/app-insights-live-stream/live-metrics-apikeycreate.png)

### Add API key to Configuration
In the applicationinsights.config file, add the AuthenticationApiKey to the QuickPulseTelemetryModule:
``` XML

<Add Type="Microsoft.ApplicationInsights.Extensibility.PerfCounterCollector.QuickPulse.QuickPulseTelemetryModule, Microsoft.AI.PerfCounterCollector">
      <AuthenticationApiKey>YOUR-API-KEY-HERE</AuthenticationApiKey>
</Add> 

```
Or in code, set it on the QuickPulseTelemetryModule:

``` C#

    module.AuthenticationApiKey = "YOUR-API-KEY-HERE";

```

However, if you recognize and trust all the connected servers, you can try the custom filters without the authenticated channel. This option is available for six months. This override is required once every new session, or when a new server comes online.

![Live Metrics Auth options](./media/app-insights-live-stream/live-stream-auth.png)

>[!NOTE]
>We strongly recommend that you set up the authenticated channel before entering potentially sensitive information like CustomerID in the filter criteria.
>

## Troubleshooting

No data? If your application is in a protected network: Live Metrics Stream uses a different IP addresses than other Application Insights telemetry. Make sure [those IP addresses](app-insights-ip-addresses.md) are open in your firewall.



## Next steps
* [Monitoring usage with Application Insights](app-insights-web-track-usage.md)
* [Using Diagnostic Search](app-insights-diagnostic-search.md)
<|MERGE_RESOLUTION|>--- conflicted
+++ resolved
@@ -13,12 +13,7 @@
 ms.devlang: na
 ms.topic: article
 ms.date: 05/10/2017
-<<<<<<< HEAD
-ms.author: awills
-
-=======
 ms.author: cfreeman
->>>>>>> 6908907c
 ---
 
 # Custom Live Metrics and Events: Monitor & Diagnose with 1-second latency 
