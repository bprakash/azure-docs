---
title: IP addresses used by Application Insights | Microsoft Docs
description: Server firewall exceptions required by Application Insights
services: application-insights
documentationcenter: .net
author: CFreemanwa
manager: carmonm

ms.assetid: 44d989f8-bae9-40ff-bfd5-8343d3e59358
ms.service: application-insights
ms.workload: tbd
ms.tgt_pltfrm: ibiza
ms.devlang: na
ms.topic: article
ms.date: 11/01/2016
ms.author: cfreeman

---
# IP addresses used by Application Insights
The [Azure Application Insights](app-insights-overview.md) service uses a number of IP addresses. You might need to know these addresses if the app that you are monitoring is hosted behind a firewall.

> [!NOTE]
> Although these addresses are static, it's possible that we will need to change them from time to time.
> 
> 

## Outgoing ports
You need to open some outgoing ports in your server's firewall to allow the Application Insights SDK and/or Status Monitor to send data to the portal:

| Purpose | URL | IP | Ports |
| --- | --- | --- | --- |
| Telemetry |dc.services.visualstudio.com<br/>dc.applicationinsights.microsoft.com |40.114.241.141<br/>104.45.136.42<br/>40.84.189.107<br/>168.63.242.221<br/>52.167.221.184<br/>52.169.64.244 |443 |
| Live Metrics Stream |rt.services.visualstudio.com<br/>rt.applicationinsights.microsoft.com |23.96.28.38<br/>13.92.40.198 |443 |

## Status Monitor
Status Monitor Configuration - needed only when making changes.

| Purpose | URL | IP | Ports |
| --- | --- | --- | --- |
| Configuration |`management.core.windows.net` | |`443` |
| Configuration |`management.azure.com` | |`443` |
| Configuration |`login.windows.net` | |`443` |
| Configuration |`login.microsoftonline.com` | |`443` |
| Configuration |`secure.aadcdn.microsoftonline-p.com` | |`443` |
| Configuration |`auth.gfx.ms` | |`443` |
| Configuration |`login.live.com` | |`443` |
| Installation |`packages.nuget.org` | |`443` |

## HockeyApp
| Purpose | URL | IP | Ports |
| --- | --- | --- | --- |
| Crash data |gate.hockeyapp.net |104.45.136.42 |80, 443 |

## Availability tests
This is the list of addresses from which [availability web tests](app-insights-monitor-web-app-availability.md) are run. If you want to run web tests on your app, but your web server is restricted to serving specific clients, then you will have to permit incoming traffic from our availability test servers.

Open ports 80 (http) and 443 (https) for incoming traffic from these addresses (IP addresses are grouped by location):

```
AU : Sydney
70.37.147.43
70.37.147.44
70.37.147.45
70.37.147.48
BR : Sao Paulo
65.54.66.56
65.54.66.57
65.54.66.58
65.54.66.61
CH : Zurich
94.245.66.43
94.245.66.44
94.245.66.45
94.245.66.48
FR : Paris
94.245.72.44
94.245.72.45
94.245.72.46
94.245.72.49
94.245.72.52
94.245.72.53
HK : Hong Kong
207.46.71.54
207.46.71.52
207.46.71.55
207.46.71.38
207.46.71.51
207.46.71.57
207.46.71.58
207.46.71.37
IE : Dublin
157.55.14.60
157.55.14.61
157.55.14.62
157.55.14.47
157.55.14.64
157.55.14.65
157.55.14.43
157.55.14.44
157.55.14.49
157.55.14.50
JP : Kawaguchi
202.89.228.67
202.89.228.68
202.89.228.69
202.89.228.57
NL : Amsterdam
213.199.178.54
213.199.178.55
213.199.178.56
213.199.178.61
213.199.178.57
213.199.178.58
213.199.178.59
213.199.178.60
213.199.178.63
213.199.178.64
RU : Moscow
94.245.82.32
94.245.82.33
94.245.82.37
94.245.82.38
SE : Stockholm
94.245.78.40
94.245.78.41
94.245.78.42
94.245.78.45
SG : Singapore
52.187.29.7 
52.187.179.17 
52.187.76.248 
52.187.43.24 
52.163.57.91 
52.187.30.120 
US : CA-San Jose
207.46.98.158
207.46.98.159
207.46.98.160
207.46.98.157
207.46.98.169
207.46.98.170
207.46.98.152
207.46.98.153
207.46.98.156
207.46.98.162
207.46.98.171
207.46.98.172
US : FL-Miami
65.54.78.49
65.54.78.50
65.54.78.51
65.54.78.54
65.54.78.57
65.54.78.58
65.54.78.59
65.54.78.60
US : IL-Chicago
207.46.14.60
207.46.14.61
207.46.14.62
207.46.14.55
207.46.14.63
207.46.14.64
207.46.14.51
207.46.14.52
207.46.14.56
207.46.14.65
207.46.14.67
207.46.14.68
US : TX-San Antonio
65.55.82.84
65.55.82.85
65.55.82.86
65.55.82.81
65.55.82.77
65.55.82.78
65.55.82.87
65.55.82.88
65.55.82.89
65.55.82.90
65.55.82.91
65.55.82.92
US : VA-Ashburn
13.106.106.20
13.106.106.21
13.106.106.22
13.106.106.23
13.106.106.24
13.106.106.25
13.106.106.26
13.106.106.27
13.106.106.28
13.106.106.29

```  

## Data access API
| Purpose | URI | IP | Ports |
| --- | --- | --- | --- |
| API |api.applicationinsights.io<br/>api1.applicationinsights.io<br/>api2.applicationinsights.io<br/>api3.applicationinsights.io<br/>api4.applicationinsights.io<br/>api5.applicationinsights.io |13.82.26.252<br/>40.76.213.73 |80,443 |
| API docs |dev.applicationinsights.io<br/>dev.applicationinsights.microsoft.com<br/>dev.aisvc.visualstudio.com<br/>www.applicationinsights.io<br/>www.applicationinsights.microsoft.com<br/>www.aisvc.visualstudio.com |13.82.24.149<br/>40.114.82.10 |80,443 |

<<<<<<< HEAD
=======
## Application Insights Analytics

| Purpose | URI | IP | Ports |
| --- | --- | --- | --- |
| Analytics Portal | analytics.applicationinsights.io | dynamic | 80,443 |
| CDN | applicationanalytics.azureedge.net | dynamic | 80,443 |
| Media CDN | applicationanalyticsmedia.azureedge.net | dynamic | 80,443 |

Note: *.applicationinsights.io domain is owned by Application Insights team.

>>>>>>> a42dbad0
## Profiler

| Purpose | URI | IP | Ports |
| --- | --- | --- | --- |
| Agent | agent.azureserviceprofiler.net | dynamic | 443
<<<<<<< HEAD
| Portal | gateway.azureserviceprofiler.net | dynamic | 443
=======
| Portal | gateway.azureserviceprofiler.net | dynamic | 443
| Storage | *.core.windows.net | dynamic | 443

## Snapshot Debugger

| Purpose | URI | IP | Ports |
| --- | --- | --- | --- |
| Agent | ppe.azureserviceprofiler.net | dynamic | 443
| Portal | ppe.gateway.azureserviceprofiler.net | dynamic | 443
| Storage | *.core.windows.net | dyanmic | 443
>>>>>>> a42dbad0
<|MERGE_RESOLUTION|>--- conflicted
+++ resolved
@@ -200,8 +200,6 @@
 | API |api.applicationinsights.io<br/>api1.applicationinsights.io<br/>api2.applicationinsights.io<br/>api3.applicationinsights.io<br/>api4.applicationinsights.io<br/>api5.applicationinsights.io |13.82.26.252<br/>40.76.213.73 |80,443 |
 | API docs |dev.applicationinsights.io<br/>dev.applicationinsights.microsoft.com<br/>dev.aisvc.visualstudio.com<br/>www.applicationinsights.io<br/>www.applicationinsights.microsoft.com<br/>www.aisvc.visualstudio.com |13.82.24.149<br/>40.114.82.10 |80,443 |
 
-<<<<<<< HEAD
-=======
 ## Application Insights Analytics
 
 | Purpose | URI | IP | Ports |
@@ -212,15 +210,11 @@
 
 Note: *.applicationinsights.io domain is owned by Application Insights team.
 
->>>>>>> a42dbad0
 ## Profiler
 
 | Purpose | URI | IP | Ports |
 | --- | --- | --- | --- |
 | Agent | agent.azureserviceprofiler.net | dynamic | 443
-<<<<<<< HEAD
-| Portal | gateway.azureserviceprofiler.net | dynamic | 443
-=======
 | Portal | gateway.azureserviceprofiler.net | dynamic | 443
 | Storage | *.core.windows.net | dynamic | 443
 
@@ -230,5 +224,4 @@
 | --- | --- | --- | --- |
 | Agent | ppe.azureserviceprofiler.net | dynamic | 443
 | Portal | ppe.gateway.azureserviceprofiler.net | dynamic | 443
-| Storage | *.core.windows.net | dyanmic | 443
->>>>>>> a42dbad0
+| Storage | *.core.windows.net | dyanmic | 443