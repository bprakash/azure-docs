<<<<<<< HEAD
<properties 
	pageTitle="Monitor a Docker host in Application Insights" 
	description="Docker host perf counters, events and exceptions can be displayed on Application Insights, along with the telemetry from the containerized apps." 
	services="application-insights" 
    documentationCenter=""
	authors="alancameronwills" 
	manager="douge"/>

<tags 
	ms.service="application-insights" 
	ms.workload="tbd" 
	ms.tgt_pltfrm="ibiza" 
	ms.devlang="na" 
	ms.topic="article" 
	ms.date="11/20/2015" 
	ms.author="awills"/>
 
# Monitor a Docker host in Application Insights

Performance counters and exception reports from a [Docker](https://www.docker.com/) host can be charted on Application Insights. Install the [Application Insights](app-insights-overview.md)  app in a container in your host, and it will display overall performance counters for the host, as well as for the other images.

With Docker you distribute your apps in lightweight containers complete with all dependencies. They'll run on any host machine that runs a Docker Engine.

Application Insights can monitor the performance and activity of your Docker host and containers.

![example](./media/app-insights-docker/00.png)

(And of course, if you own the source of any of the apps in the containers, [install the Application Insights SDK](app-insights-java-live) on each of them to get detailed performance logging and usage tracking.)

## Create an Application Insights resource

An Application Insights resource is the place where you'll view and analyze your data. It's hosted in the Microsoft Azure portal.

1.	You'll need a subscription to [Microsoft Azure](https://azure.com). (There's a pay-as-you-go option where you don't pay anything if you don't use services, and you can use the free tier of Application Insights.)
2.	Sign into the [Azure Portal](https://portal.azure.com), and create a new Application Insights resource. Choose Other for the application type. (This choice just affects the initial selection of charts you see, and it isn't too important.)

    ![example](./media/app-insights-docker/01-new.png)
3.	You can always get to your new monitoring resource by using Browse, All. But you probably also opted to put a tile for your app on the Home dashboard that you see whenever you go to the portal.

    Open the new resource now.
4.	Add the Docker tile: Choose **Edit**, then **Add tiles**, and drag the Docker tile from the gallery. It will just show empty charts at first.

    ![example](./media/app-insights-docker/03.png)

5. Click the **Essentials** drop-down and copy the Instrumentation Key. You'll use this to tell the SDK where to send its telemetry.

Keep that browser window handy, as you'll come back to it soon to look at your telemetry.


## Install Application Insights on your host
 
Now that you've got somewhere to display the telemetry, you can set up the app that will collect and send it.
1.	Sign in to your Docker host.
2.	Search for the Microsoft Application Insights image on Docker Hub and pull it to your host. 
3.	Set the instrumentation key:

    docker run -v /var/run/docker.sock:/docker.sock -d microsoft/applicationinsights ikey=000000-1111-2222-3333-444444444

4. Run the image.

## View your telemetry

Go back to your Application Insights resource in the Azure portal.

You'll shortly see data arriving from the Docker container, especially if you have other containers running on your Docker engine.

Click through any of the charts to see more detail.

Here are some of the views you can get.

### Perf counters by host, activity by image


![example](./media/app-insights-docker/10.png)

Click any image name for more detail.
To customize the view, click any chart, the grid heading, or use Add Chart. 

[Learn more about metrics explorer](app-insights-metrics-explorer.md).

## Individual events


![example](./media/app-insights-docker/12.png)

To investigate individual events, click [Search](app-insights-diagnostic-search.md). Search and filter 
to find the events you want. Click any event to get more detail.
 
## Exceptions by container name
 

![example](./media/app-insights-docker/14.png)



## Q & A

*What does Application Insights give me that I can't get from Docker?*

* Detailed breakdown of performance counters by container and image.
* Integrate container and app data in one dashboard.
* [Export telemetry](app-insights-export-telemetry.md) for further analysis to a database, Power BI or other dashboard.

*How do I get telemetry from the app itself?*

* Install the Application Insights SDK in the app. 
Learn how for: [Java web apps](app-insights-java-get-started.md), [Windows web apps](app-insights-asp-net.md).
=======
<properties 
	pageTitle="Monitor Docker applications in Application Insights" 
	description="Docker perf counters, events and exceptions can be displayed on Application Insights, along with the telemetry from the containerized apps." 
	services="application-insights" 
    documentationCenter=""
	authors="alancameronwills" 
	manager="douge"/>

<tags 
	ms.service="application-insights" 
	ms.workload="tbd" 
	ms.tgt_pltfrm="ibiza" 
	ms.devlang="na" 
	ms.topic="article" 
	ms.date="12/01/2015" 
	ms.author="awills"/>
 
# Monitor Docker applications in Application Insights

Lifecycle events and performance counters from [Docker](https://www.docker.com/) containers can be charted on Application Insights. Install the [Application Insights](app-insights-overview.md) image in a container in your host, and it will display  performance counters for the host, as well as for the other images.

With Docker you distribute your apps in lightweight containers complete with all dependencies. They'll run on any host machine that runs a Docker Engine.

When you run the Application Insights image on your Docker host, you'll get these benefits:

* Lifecycle telemetry about all the containers running on the host - start, stop, and so on.
* Performance counters for all the containers. CPU, memory, network usage, and more.
* If you [installed Application Insights SDK](app-insights-java-live.md) in the apps running in the containers, all the telemetry of those apps will have additional properties identifying the container and host machine. So for example, if you have instances of an app running in more than one host, you'll easily be able to filter your app telemetry by host.

![example](./media/app-insights-docker/00.png)


## Set up your Application Insights resource

1. Sign into [Microsoft Azure Portal](https://azure.com) and open the Application Insights resource for your app; or [create a new one](app-insights-create-new-resource.md). 

    *Which resource should I use?* If the apps that you are running on your host were developed by someone else, then you'll need to [create a new Application Insights resource](app-insights-create-new-resource.md). This is where you view and analyze the telemetry. (Select 'Other' for the app type.)

    But if you're the developer of the apps, then we hope you [added Application Insights SDK](app-insights-java-live.md) to each of them. If they're all really components of a single business application, then you might configure all of them to send telemetry to one resource, and you'll use that same resource to display the Docker lifecycle and performance data. 

    A third scenario is that you developed most of the apps, but you are using separate resources to display their telemetry. In that case, you'll probably also want to create a separate resource for the Docker data. 

2.	Add the Docker tile: Choose **Add Tile**, drag the Docker tile from the gallery, and then click **Done**. 

    ![example](./media/app-insights-docker/03.png)


3. Click the **Essentials** drop-down and copy the Instrumentation Key. You'll use this to tell the SDK where to send its telemetry.


    ![example](./media/app-insights-docker/02-props.png)

Keep that browser window handy, as you'll come back to it soon to look at your telemetry.


## Run the Application Insights monitor on your host
 
Now that you've got somewhere to display the telemetry, you can set up the containerized app that will collect and send it.

1.	Connect to your Docker host. 
2.	Edit your instrumentation key into this command, and then run it:

```

    docker run -v /var/run/docker.sock:/docker.sock -d https://hub.docker.com/r/microsoft/applicationinsights/ ikey=000000-1111-2222-3333-444444444
```

Only one Application Insights image is required per Docker host. If your application is deployed on multiple Docker hosts, then repeat the command on every host.

## View your telemetry

Go back to your Application Insights resource in the Azure portal.

Click through the Docker tile.

You'll shortly see data arriving from the Docker app, especially if you have other containers running on your Docker engine.


Here are some of the views you can get.

### Perf counters by host, activity by image


![example](./media/app-insights-docker/10.png)


![example](./media/app-insights-docker/11.png)



Click any host or image name for more detail.



To customize the view, click any chart, the grid heading, or use Add Chart. 

[Learn more about metrics explorer](app-insights-metrics-explorer.md).

## Individual events


![example](./media/app-insights-docker/13.png)

To investigate individual events, click [Search](app-insights-diagnostic-search.md). Search and filter 
to find the events you want. Click any event to get more detail.
 
## Exceptions by container name
 

![example](./media/app-insights-docker/14.png)



## Q & A

*What does Application Insights give me that I can't get from Docker?*

* Detailed breakdown of performance counters by container and image.
* Integrate container and app data in one dashboard.
* [Export telemetry](app-insights-export-telemetry.md) for further analysis to a database, Power BI or other dashboard.

*How do I get telemetry from the app itself?*

* Install the Application Insights SDK in the app. 
Learn how for: [Java web apps](app-insights-java-get-started.md), [Windows web apps](app-insights-asp-net.md).
>>>>>>> 0a387d38
<|MERGE_RESOLUTION|>--- conflicted
+++ resolved
@@ -1,112 +1,3 @@
-<<<<<<< HEAD
-<properties 
-	pageTitle="Monitor a Docker host in Application Insights" 
-	description="Docker host perf counters, events and exceptions can be displayed on Application Insights, along with the telemetry from the containerized apps." 
-	services="application-insights" 
-    documentationCenter=""
-	authors="alancameronwills" 
-	manager="douge"/>
-
-<tags 
-	ms.service="application-insights" 
-	ms.workload="tbd" 
-	ms.tgt_pltfrm="ibiza" 
-	ms.devlang="na" 
-	ms.topic="article" 
-	ms.date="11/20/2015" 
-	ms.author="awills"/>
- 
-# Monitor a Docker host in Application Insights
-
-Performance counters and exception reports from a [Docker](https://www.docker.com/) host can be charted on Application Insights. Install the [Application Insights](app-insights-overview.md)  app in a container in your host, and it will display overall performance counters for the host, as well as for the other images.
-
-With Docker you distribute your apps in lightweight containers complete with all dependencies. They'll run on any host machine that runs a Docker Engine.
-
-Application Insights can monitor the performance and activity of your Docker host and containers.
-
-![example](./media/app-insights-docker/00.png)
-
-(And of course, if you own the source of any of the apps in the containers, [install the Application Insights SDK](app-insights-java-live) on each of them to get detailed performance logging and usage tracking.)
-
-## Create an Application Insights resource
-
-An Application Insights resource is the place where you'll view and analyze your data. It's hosted in the Microsoft Azure portal.
-
-1.	You'll need a subscription to [Microsoft Azure](https://azure.com). (There's a pay-as-you-go option where you don't pay anything if you don't use services, and you can use the free tier of Application Insights.)
-2.	Sign into the [Azure Portal](https://portal.azure.com), and create a new Application Insights resource. Choose Other for the application type. (This choice just affects the initial selection of charts you see, and it isn't too important.)
-
-    ![example](./media/app-insights-docker/01-new.png)
-3.	You can always get to your new monitoring resource by using Browse, All. But you probably also opted to put a tile for your app on the Home dashboard that you see whenever you go to the portal.
-
-    Open the new resource now.
-4.	Add the Docker tile: Choose **Edit**, then **Add tiles**, and drag the Docker tile from the gallery. It will just show empty charts at first.
-
-    ![example](./media/app-insights-docker/03.png)
-
-5. Click the **Essentials** drop-down and copy the Instrumentation Key. You'll use this to tell the SDK where to send its telemetry.
-
-Keep that browser window handy, as you'll come back to it soon to look at your telemetry.
-
-
-## Install Application Insights on your host
- 
-Now that you've got somewhere to display the telemetry, you can set up the app that will collect and send it.
-1.	Sign in to your Docker host.
-2.	Search for the Microsoft Application Insights image on Docker Hub and pull it to your host. 
-3.	Set the instrumentation key:
-
-    docker run -v /var/run/docker.sock:/docker.sock -d microsoft/applicationinsights ikey=000000-1111-2222-3333-444444444
-
-4. Run the image.
-
-## View your telemetry
-
-Go back to your Application Insights resource in the Azure portal.
-
-You'll shortly see data arriving from the Docker container, especially if you have other containers running on your Docker engine.
-
-Click through any of the charts to see more detail.
-
-Here are some of the views you can get.
-
-### Perf counters by host, activity by image
-
-
-![example](./media/app-insights-docker/10.png)
-
-Click any image name for more detail.
-To customize the view, click any chart, the grid heading, or use Add Chart. 
-
-[Learn more about metrics explorer](app-insights-metrics-explorer.md).
-
-## Individual events
-
-
-![example](./media/app-insights-docker/12.png)
-
-To investigate individual events, click [Search](app-insights-diagnostic-search.md). Search and filter 
-to find the events you want. Click any event to get more detail.
- 
-## Exceptions by container name
- 
-
-![example](./media/app-insights-docker/14.png)
-
-
-
-## Q & A
-
-*What does Application Insights give me that I can't get from Docker?*
-
-* Detailed breakdown of performance counters by container and image.
-* Integrate container and app data in one dashboard.
-* [Export telemetry](app-insights-export-telemetry.md) for further analysis to a database, Power BI or other dashboard.
-
-*How do I get telemetry from the app itself?*
-
-* Install the Application Insights SDK in the app. 
-Learn how for: [Java web apps](app-insights-java-get-started.md), [Windows web apps](app-insights-asp-net.md).
-=======
 <properties 
 	pageTitle="Monitor Docker applications in Application Insights" 
 	description="Docker perf counters, events and exceptions can be displayed on Application Insights, along with the telemetry from the containerized apps." 
@@ -168,7 +59,7 @@
 
 1.	Connect to your Docker host. 
 2.	Edit your instrumentation key into this command, and then run it:
-
+ 
 ```
 
     docker run -v /var/run/docker.sock:/docker.sock -d https://hub.docker.com/r/microsoft/applicationinsights/ ikey=000000-1111-2222-3333-444444444
@@ -231,5 +122,4 @@
 *How do I get telemetry from the app itself?*
 
 * Install the Application Insights SDK in the app. 
-Learn how for: [Java web apps](app-insights-java-get-started.md), [Windows web apps](app-insights-asp-net.md).
->>>>>>> 0a387d38
+Learn how for: [Java web apps](app-insights-java-get-started.md), [Windows web apps](app-insights-asp-net.md).