--- conflicted
+++ resolved
@@ -1,530 +1,271 @@
-<<<<<<< HEAD
-<properties
-	pageTitle="Add Application Insights SDK to monitor your ASP.NET app | Microsoft Azure"
-	description="Analyze usage, availability and performance of your on-premises or Microsoft Azure web application with Application Insights."
-	services="application-insights"
-    documentationCenter=".net"
-	authors="alancameronwills"
-	manager="douge"/>
-
-<tags
-	ms.service="application-insights"
-	ms.workload="tbd"
-	ms.tgt_pltfrm="ibiza"
-	ms.devlang="na"
-	ms.topic="get-started-article"
-	ms.date="09/09/2015"
-	ms.author="awills"/>
-
-
-# Add Application Insights SDK to monitor your ASP.NET app
-
-*Application Insights is in preview.*
-
-[AZURE.INCLUDE [app-insights-selector-get-started](../../includes/app-insights-selector-get-started.md)]
-
-
-Visual Studio Application Insights monitors your live application to help you [detect and diagnose performance issues and exceptions][detect], and [discover how your app is used][knowUsers]. It can be used with a wide variety of application types. It works for apps that are hosted on your own on-premises IIS servers or on Azure VMs, as well as Azure web apps.
-
-
-
-![Example performance monitoring charts](./media/app-insights-start-monitoring-app-health-usage/10-perf.png)
-
-*See also:*
-
-* [ASP.NET 5](app-insights-asp-net-five.md)
-* [Device apps and Java servers][platforms]
-
-#### Before you start
-
-For many application types, [Visual Studio can add Application Insights to your app](#ide) almost without you noticing. But since you're reading this to get a better understanding of what's going on, we'll take you through the steps manually.
-
-
-You need:
-
-* A subscription to [Microsoft Azure](http://azure.com). If your team or organization has an Azure subscription, the owner can add you to it, using your [Microsoft account](http://live.com).
-* Visual Studio 2013 or later.
-
-## <a name="add"></a> 1. Create an Application Insights resource
-
-Sign in to the [Azure portal][portal], and create a new Application Insights resource. Choose ASP.NET as the application type.
-
-![Click New, Application Insights](./media/app-insights-start-monitoring-app-health-usage/01-new-asp.png)
-
-A [resource][roles] in Azure is an instance of a service. This resource is where telemetry from your app will be analyzed and presented to you.
-
-The choice of application type sets the default content of the resource blades and the properties visible in [Metrics Explorer][metrics].
-
-#### Copy of the Instrumentation Key
-
-The key identifies the resource, and you'll install it soon in the SDK to direct data to the resource.
-
-![Click Properties, select the key, and press ctrl+C](./media/app-insights-start-monitoring-app-health-usage/02-props-asp.png)
-
-The steps you've just done to create a new resource are a good way to start monitoring any application. Now you can send data to it.
-
-## <a name="sdk"></a> 2. Install the SDK in your application
-
-Installing and configuring the Application Insights SDK varies depending on the platform you're working on. For ASP.NET apps, it's easy.
-
-1. In Visual Studio, edit the NuGet packages of your desktop app project.
-
-    ![Right-click the project and select Manage Nuget Packages](./media/app-insights-start-monitoring-app-health-usage/03-nuget.png)
-
-2. Install Application Insights SDK for Web Apps.
-
-    ![Search for "Application Insights"](./media/app-insights-start-monitoring-app-health-usage/04-ai-nuget.png)
-
-3. Edit ApplicationInsights.config (which was added by the NuGet install). Insert this just before the closing tag:
-
-    `<InstrumentationKey>` *the instrumentation key you copied* `</InstrumentationKey>`
-
-    (Alternatively, you can [set the key by writing some code][apikey] in your app.)
-
-#### To upgrade to future SDK versions
-
-We release a new version of the SDK from time to time.
-
-To upgrade to a [new release of the SDK](app-insights-release-notes-dotnet.md), open NuGet package manager again and filter on installed packages. Select **Microsoft.ApplicationInsights.Web** and choose **Upgrade**.
-
-If you made any customizations to ApplicationInsights.config, save a copy of it before you upgrade, and afterwards merge your changes into the new version.
-
-
-## <a name="run"></a> 3. Run your project
-
-Use the **F5** to run your application and try it out: open different pages to generate some telemetry.
-
-In Visual Studio, you'll see a count of the events that have been sent.
-
-![](./media/app-insights-start-monitoring-app-health-usage/appinsights-09eventcount.png)
-
-## <a name="monitor"></a> 4. View your telemetry
-
-Return to the [Azure portal][portal] and browse to your Application Insights resource.
-
-
-Look for data in the Overview charts. At first, you'll just see one or two points. For example:
-
-![Click through to more data](./media/app-insights-start-monitoring-app-health-usage/12-first-perf.png)
-
-Click through any chart to see more detailed metrics. [Learn more about metrics.][perf]
-
-#### No data?
-
-* Open the [Search][diagnostic] tile, to see individual events.
-* Use the application, opening different pages so that it generates some telemetry.
-* Wait a few seconds and click **Refresh**. Charts refresh themselves periodically, but you can refresh manually if you're waiting for some data to show up.
-* See [Troubleshooting][qna].
-
-## Publish your app
-
-Now deploy your application to IIS or to Azure and watch the data accumulate.
-
-When you run in debug mode, telemetry is expedited through the pipeline, so that you should see data appearing within seconds. When you deploy your app, data accumulates more slowly.
-
-#### No data after you publish to your server?
-
-Open these ports for outgoing traffic in your server's firewall:
-
-+ `dc.services.visualstudio.com:443`
-+ `f5.services.visualstudio.com:443`
-
-
-#### Trouble on your build server?
-
-Please see [this Troubleshooting item](app-insights-troubleshoot-faq.md#NuGetBuild).
-
-## 5. Add dependency tracking and perf counters
-
-The SDK needs a little help to get access to some data. In particular, you'll need this additional step in order to automatically measure calls from your app to databases, REST APIs, and other external components. These dependency metrics can be invaluable to help you diagnose performance issues.
-
-#### If your app runs in your IIS server
-
-Sign in to your server with admin rights, and install [Application Insights Status Monitor](http://go.microsoft.com/fwlink/?LinkId=506648).
-
-You might need to [open additional outgoing ports in your firewall](app-insights-monitor-performance-live-website-now.md#troubleshooting).
-
-This step also enables [reporting of performance counters](app-insights-web-monitor-performance.md#system-performance-counters) such as CPU, memory, network occupancy.
-
-#### If your app is an Azure Web App
-
-In the control panel of your Azure Web App, add the Application Insights extension.
-
-![In your web app, Settings, Extensions, Add, Application Insights](./media/app-insights-start-monitoring-app-health-usage/05-extend.png)
-
-(The extension only assists an app that has been built with the SDK and published to Azure. Unlike Status Monitor, it can't instrument an existing app.)
-
-#### If it's an Azure cloud services project
-
-[Add scripts to web and worker roles](app-insights-cloudservices.md)
-
-## 6. Add client-side monitoring
-
-You've installed the SDK that sends telemetry data from the server (back end) of your application. Now you can add client-side monitoring. This provides you with data on users, sessions, page views, and any exceptions or crashes that occur in the client. 
-
-You'll also be able to write your own code to track how your users work with your app, right down to the detailed level of clicks and keystrokes.
-
-#### If your clients are web browsers
-
-If your app displays web pages, add a JavaScript snippet to every page. Get the code from your Application Insights resource:
-
-![In your web app, open Quick Start and click 'Get code to monitor my web pages'](./media/app-insights-start-monitoring-app-health-usage/02-monitor-web-page.png)
-
-Notice that the code contains the instrumentation key that identifies your application resource.
-
-[Learn more about web page tracking.](app-insights-web-track-usage.md)
-
-#### If your clients are device apps
-
-If your application is serving clients such as phones or other devices, add the [appropriate SDK](app-insights-platforms.md) to your device app.
-
-If you configure the client SDK with the same instrumentation key as the server SDK, the two streams will be integrated so that you can see them together.
-
-
-## 7. Complete your installation
-
-To get the full 360-degree view of your application, there are a few more things you can do:
-
-* [Set up web tests][availability] to make sure your application stays live and responsive.
-* [Capture log traces][netlogs] from your favorite logging framework
-* [Track custom events and metrics][api] in client or server or both, to learn more about how your application is used.
-
-## <a name="ide"></a> The automated way
-
-We said at the beginning of this article that we'd show you the manual way to create a Application Insights resource, and then install the SDK. We believe it's good to understand the two parts of that procedure. But for ASP.NET apps (and many others) there's an even quicker automated way.
-
-You'll need [Visual Studio](http://go.microsoft.com/fwlink/?linkid=397827&clcid=0x409) (2013 update 3 or later) and an account in [Microsoft Azure](http://azure.com).
-
-#### If it's a new project...
-
-When you create a new project in Visual Studio, make sure **Add Application Insights** is selected.
-
-
-![Create an ASP.NET project](./media/app-insights-start-monitoring-app-health-usage/appinsights-01-vsnewp1.png)
-
-Visual Studio creates a resource in Application Insights, adds the SDK to your project, and places the key in the `.config` file.
-
-If your project has web pages, it also adds the [JavaScript SDK][client] to the master web page.
-
-#### ... or if it's an existing project
-
-Right-click the project in Solution Explorer, and choose **Add Application Insights**.
-
-![Choose Add Application Insights](./media/app-insights-start-monitoring-app-health-usage/appinsights-03-addExisting.png)
-
-Visual Studio creates a resource in Application Insights, adds the SDK to your project, and places the key in the `.config` file.
-
-In this case, it doesn't add the [JavaScript SDK][client] to your web pages - we recommend you do that as the next step.
-
-#### Setup options
-
-If this is your first time, you'll be asked sign in or sign up to Microsoft Azure Preview. (It's separate from your Visual Studio Online account.)
-
-If this app is part of a bigger application, you might want to use **Configure settings** to put it in the same resource group as the other components.
-
-*No Application Insights option? Check that you're using Visual Studio 2013 Update 3 or later and that Application Insights Tools are enabled in Extensions and Updates.*
-
-#### Open Application Insights from your project
-
-![Right-click your project and open the Azure portal](./media/app-insights-start-monitoring-app-health-usage/appinsights-04-openPortal.png)
-
-
-
-
-## <a name="video"></a>Video
-
-> [AZURE.VIDEO getting-started-with-application-insights]
-
-
-<!--Link references-->
-
-[api]: app-insights-api-custom-events-metrics.md
-[apikey]: app-insights-api-custom-events-metrics.md#ikey
-[availability]: app-insights-monitor-web-app-availability.md
-[azure]: ../insights-perf-analytics.md
-[client]: app-insights-javascript.md
-[detect]: app-insights-detect-triage-diagnose.md
-[diagnostic]: app-insights-diagnostic-search.md
-[knowUsers]: app-insights-overview-usage.md
-[metrics]: app-insights-metrics-explorer.md
-[netlogs]: app-insights-asp-net-trace-logs.md
-[perf]: app-insights-web-monitor-performance.md
-[platforms]: app-insights-platforms.md
-[portal]: http://portal.azure.com/
-[qna]: app-insights-troubleshoot-faq.md
-[redfield]: app-insights-monitor-performance-live-website-now.md
-[roles]: app-insights-resources-roles-access-control.md
-[start]: app-insights-get-started.md
-=======
-<properties
-	pageTitle="Add Application Insights SDK to monitor your ASP.NET app | Microsoft Azure"
-	description="Analyze usage, availability and performance of your on-premises or Microsoft Azure web application with Application Insights."
-	services="application-insights"
-    documentationCenter=".net"
-	authors="alancameronwills"
-	manager="douge"/>
-
-<tags
-	ms.service="application-insights"
-	ms.workload="tbd"
-	ms.tgt_pltfrm="ibiza"
-	ms.devlang="na"
-	ms.topic="get-started-article"
-	ms.date="10/04/2015"
-	ms.author="awills"/>
-
-
-# Add Application Insights SDK to monitor your ASP.NET app
-
-*Application Insights is in preview.*
-
-[AZURE.INCLUDE [app-insights-selector-get-started](../../includes/app-insights-selector-get-started.md)]
-
-
-Visual Studio Application Insights monitors your live application to help you [detect and diagnose performance issues and exceptions][detect], and [discover how your app is used][knowUsers]. It can be used with a wide variety of application types. It works for apps that are hosted on your own on-premises IIS servers or on Azure VMs, as well as Azure web apps.
-
-
-
-![Example performance monitoring charts](./media/app-insights-start-monitoring-app-health-usage/10-perf.png)
-
-*See also:*
-
-* [ASP.NET 5](app-insights-asp-net-five.md)
-* [Device apps and Java servers][platforms]
-
-#### Before you start
-
-For many application types, [Visual Studio can add Application Insights to your app](#ide) almost without you noticing. But since you're reading this to get a better understanding of what's going on, we'll take you through the steps manually.
-
-
-You need:
-
-* A subscription to [Microsoft Azure](http://azure.com). If your team or organization has an Azure subscription, the owner can add you to it, using your [Microsoft account](http://live.com).
-* Visual Studio 2013 or later.
-
-## <a name="add"></a> 1. Create an Application Insights resource
-
-Sign in to the [Azure portal][portal], and create a new Application Insights resource. Choose ASP.NET as the application type.
-
-![Click New, Application Insights](./media/app-insights-start-monitoring-app-health-usage/01-new-asp.png)
-
-A [resource][roles] in Azure is an instance of a service. This resource is where telemetry from your app will be analyzed and presented to you.
-
-The choice of application type sets the default content of the resource blades and the properties visible in [Metrics Explorer][metrics].
-
-#### Copy the Instrumentation Key
-
-The key identifies the resource, and you'll install it soon in the SDK to direct data to the resource.
-
-![Click Properties, select the key, and press ctrl+C](./media/app-insights-start-monitoring-app-health-usage/02-props-asp.png)
-
-The steps you've just done to create a new resource are a good way to start monitoring any application. Now you can send data to it.
-
-## <a name="sdk"></a> 2. Install the SDK in your application
-
-Installing and configuring the Application Insights SDK varies depending on the platform you're working on. For ASP.NET apps, it's easy.
-
-1. In Visual Studio, edit the NuGet packages of your web app project.
-
-    ![Right-click the project and select Manage Nuget Packages](./media/app-insights-start-monitoring-app-health-usage/03-nuget.png)
-
-2. Install Application Insights SDK for Web Apps.
-
-    ![Search for "Application Insights"](./media/app-insights-start-monitoring-app-health-usage/04-ai-nuget.png)
-
-3. Edit ApplicationInsights.config (which was added by the NuGet install). Insert this just before the closing tag:
-
-    `<InstrumentationKey>` *the instrumentation key you copied* `</InstrumentationKey>`
-
-    (Alternatively, you can [set the key by writing some code][apikey] in your app.)
-
-#### To upgrade to future SDK versions
-
-We release a new version of the SDK from time to time.
-
-To upgrade to a [new release of the SDK](app-insights-release-notes-dotnet.md), open NuGet package manager again and filter on installed packages. Select **Microsoft.ApplicationInsights.Web** and choose **Upgrade**.
-
-If you made any customizations to ApplicationInsights.config, save a copy of it before you upgrade, and afterwards merge your changes into the new version.
-
-
-## <a name="run"></a> 3. Run your project
-
-Use the **F5** to run your application and try it out: open different pages to generate some telemetry.
-
-In Visual Studio, you'll see a count of the events that have been sent.
-
-![](./media/app-insights-start-monitoring-app-health-usage/appinsights-09eventcount.png)
-
-## <a name="monitor"></a> 4. View your telemetry
-
-Return to the [Azure portal][portal] and browse to your Application Insights resource.
-
-
-Look for data in the Overview charts. At first, you'll just see one or two points. For example:
-
-![Click through to more data](./media/app-insights-start-monitoring-app-health-usage/12-first-perf.png)
-
-Click through any chart to see more detailed metrics. [Learn more about metrics.][perf]
-
-#### No data?
-
-* Use the application, opening different pages so that it generates some telemetry.
-* Open the [Search][diagnostic] tile, to see individual events. Sometimes it takes events a little while longer to get through the metrics pipeline.
-* Wait a few seconds and click **Refresh**. Charts refresh themselves periodically, but you can refresh manually if you're waiting for some data to show up.
-* See [Troubleshooting][qna].
-
-## Publish your app
-
-Now deploy your application to IIS or to Azure and watch the data accumulate.
-
-![Use Visual Studio to publish your app](./media/app-insights-start-monitoring-app-health-usage/15-publish.png)
-
-When you run in debug mode, telemetry is expedited through the pipeline, so that you should see data appearing within seconds. When you deploy your app in Release configuration, data accumulates more slowly.
-
-#### No data after you publish to your server?
-
-Open these ports for outgoing traffic in your server's firewall:
-
-+ `dc.services.visualstudio.com:443`
-+ `f5.services.visualstudio.com:443`
-
-
-#### Trouble on your build server?
-
-Please see [this Troubleshooting item](app-insights-troubleshoot-faq.md#NuGetBuild).
-
-> [AZURE.NOTE] If your app generates a lot of telemetry (and you are using the ASP.NET SDK version 2.0.0-beta3 or later), the adaptive sampling module will automatically reduce the volume that is sent to the portal by sending only a representative fraction of events. However, events that are related to the same request will be selected or deselected as a group, so that you can navigate between related events. 
-> [Learn about sampling](app-insights-sampling.md).
-
-
-## 5. Add dependency tracking (and IIS perf counters)
-
-The SDK needs a little help to get access to some data. In particular, you'll need this additional step in order to automatically measure calls from your app to databases, REST APIs, and other external components. These dependency metrics can be invaluable to help you diagnose performance issues.
-
-If you're running on your own IIS server, this step will also allow system performance counters to show up in [metrics explorer](app-insights-metrics-explorer.md).
-
-#### If your app runs in your IIS server
-
-Sign in to your server with admin rights, and install [Application Insights Status Monitor](http://go.microsoft.com/fwlink/?LinkId=506648).
-
-You might need to [open additional outgoing ports in your firewall](app-insights-monitor-performance-live-website-now.md#troubleshooting).
-
-This step also enables [reporting of performance counters](app-insights-web-monitor-performance.md#system-performance-counters) such as CPU, memory, network occupancy.
-
-#### If your app is an Azure Web App
-
-In the control panel of your Azure Web App, add the Application Insights extension.
-
-![In your web app, Settings, Extensions, Add, Application Insights](./media/app-insights-start-monitoring-app-health-usage/05-extend.png)
-
-
-#### If it's an Azure cloud services project
-
-[Add scripts to web and worker roles](app-insights-cloudservices.md).
-
-
-
-## 6. Add client-side monitoring
-
-You've installed the SDK that sends telemetry data from the server (back end) of your application. Now you can add client-side monitoring. This provides you with data on users, sessions, page views, and any exceptions or crashes that occur in the browser. You'll also be able to write your own code to track how your users work with your app, right down to the detailed level of clicks and keystrokes.
-
-
-Add a JavaScript snippet to every page. Get the code from your Application Insights resource:
-
-![In your web app, open Quick Start and click 'Get code to monitor my web pages'](./media/app-insights-start-monitoring-app-health-usage/02-monitor-web-page.png)
-
-Notice that the code contains the instrumentation key that identifies your application resource.
-
-[Learn more about web page tracking.](app-insights-web-track-usage.md)
-
-
-## Track Application version
-
-Make sure `buildinfo.config` is generated by your MSBuild process. In your .csproj file, add:  
-
-```XML
-
-    <PropertyGroup>
-      <GenerateBuildInfoConfigFile>true</GenerateBuildInfoConfigFile>    <IncludeServerNameInBuildInfo>true</IncludeServerNameInBuildInfo>
-    </PropertyGroup> 
-```
-
-When it has the build info, the Application Insights web module automatically adds **Application version** as a property to every item of telemetry. That allows you to filter by version when performing [diagnostic searches][diagnostic] or when [exploring metrics][metrics]. 
-
-However, notice that the build version number is generated only by MS Build, not by the developer build in Visual Studio.
-
-## 7. Complete your installation
-
-To get the full 360-degree view of your application, there are a few more things you can do:
-
-* [Set up web tests][availability] to make sure your application stays live and responsive.
-* [Capture log traces][netlogs] from your favorite logging framework
-* [Track custom events and metrics][api] in client or server or both, to learn more about how your application is used.
-
-## <a name="ide"></a> The automated way
-
-We said at the beginning of this article that we'd show you the manual way to create a Application Insights resource, and then install the SDK. We believe it's good to understand the two parts of that procedure. But for ASP.NET apps (and many others) there's an even quicker automated way.
-
-You'll need [Visual Studio](http://go.microsoft.com/fwlink/?linkid=397827&clcid=0x409) (2013 update 3 or later) and an account in [Microsoft Azure](http://azure.com).
-
-#### If it's a new project...
-
-When you create a new project in Visual Studio, make sure **Add Application Insights** is selected.
-
-
-![Create an ASP.NET project](./media/app-insights-start-monitoring-app-health-usage/appinsights-01-vsnewp1.png)
-
-Visual Studio creates a resource in Application Insights, adds the SDK to your project, and places the key in the `.config` file.
-
-If your project has web pages, it also adds the [JavaScript SDK][client] to the master web page.
-
-#### ... or if it's an existing project
-
-Right-click the project in Solution Explorer, and choose **Add Application Insights**.
-
-![Choose Add Application Insights](./media/app-insights-start-monitoring-app-health-usage/appinsights-03-addExisting.png)
-
-Visual Studio creates a resource in Application Insights, adds the SDK to your project, and places the key in the `.config` file.
-
-In this case, it doesn't add the [JavaScript SDK][client] to your web pages - we recommend you do that as the next step.
-
-#### Setup options
-
-If this is your first time, you'll be asked sign in or sign up to Microsoft Azure Preview. 
-
-If this app is part of a bigger application, you might want to use **Configure settings** to put it in the same resource group as the other components.
-
-*No Application Insights option? Check that you're using Visual Studio 2013 Update 3 or later and that Application Insights Tools are enabled in Extensions and Updates.*
-
-#### Open Application Insights from your project
-
-![Right-click your project and open the Azure portal](./media/app-insights-start-monitoring-app-health-usage/appinsights-04-openPortal.png)
-
-
-
-
-## <a name="video"></a>Video
-
-> [AZURE.VIDEO getting-started-with-application-insights]
-
-
-<!--Link references-->
-
-[api]: app-insights-api-custom-events-metrics.md
-[apikey]: app-insights-api-custom-events-metrics.md#ikey
-[availability]: app-insights-monitor-web-app-availability.md
-[azure]: ../insights-perf-analytics.md
-[client]: app-insights-javascript.md
-[detect]: app-insights-detect-triage-diagnose.md
-[diagnostic]: app-insights-diagnostic-search.md
-[knowUsers]: app-insights-overview-usage.md
-[metrics]: app-insights-metrics-explorer.md
-[netlogs]: app-insights-asp-net-trace-logs.md
-[perf]: app-insights-web-monitor-performance.md
-[platforms]: app-insights-platforms.md
-[portal]: http://portal.azure.com/
-[qna]: app-insights-troubleshoot-faq.md
-[redfield]: app-insights-monitor-performance-live-website-now.md
-[roles]: app-insights-resources-roles-access-control.md
-[start]: app-insights-overview.md
->>>>>>> 08be3281
+<properties
+	pageTitle="Add Application Insights SDK to monitor your ASP.NET app | Microsoft Azure"
+	description="Analyze usage, availability and performance of your on-premises or Microsoft Azure web application with Application Insights."
+	services="application-insights"
+    documentationCenter=".net"
+	authors="alancameronwills"
+	manager="douge"/>
+
+<tags
+	ms.service="application-insights"
+	ms.workload="tbd"
+	ms.tgt_pltfrm="ibiza"
+	ms.devlang="na"
+	ms.topic="get-started-article"
+	ms.date="10/04/2015"
+	ms.author="awills"/>
+
+
+# Add Application Insights SDK to monitor your ASP.NET app
+
+*Application Insights is in preview.*
+
+[AZURE.INCLUDE [app-insights-selector-get-started](../../includes/app-insights-selector-get-started.md)]
+
+
+Visual Studio Application Insights monitors your live application to help you [detect and diagnose performance issues and exceptions][detect], and [discover how your app is used][knowUsers]. It can be used with a wide variety of application types. It works for apps that are hosted on your own on-premises IIS servers or on Azure VMs, as well as Azure web apps.
+
+
+
+![Example performance monitoring charts](./media/app-insights-start-monitoring-app-health-usage/10-perf.png)
+
+*See also:*
+
+* [ASP.NET 5](app-insights-asp-net-five.md)
+* [Device apps and Java servers][platforms]
+
+#### Before you start
+
+For many application types, [Visual Studio can add Application Insights to your app](#ide) almost without you noticing. But since you're reading this to get a better understanding of what's going on, we'll take you through the steps manually.
+
+
+You need:
+
+* A subscription to [Microsoft Azure](http://azure.com). If your team or organization has an Azure subscription, the owner can add you to it, using your [Microsoft account](http://live.com).
+* Visual Studio 2013 or later.
+
+## <a name="add"></a> 1. Create an Application Insights resource
+
+Sign in to the [Azure portal][portal], and create a new Application Insights resource. Choose ASP.NET as the application type.
+
+![Click New, Application Insights](./media/app-insights-start-monitoring-app-health-usage/01-new-asp.png)
+
+A [resource][roles] in Azure is an instance of a service. This resource is where telemetry from your app will be analyzed and presented to you.
+
+The choice of application type sets the default content of the resource blades and the properties visible in [Metrics Explorer][metrics].
+
+#### Copy the Instrumentation Key
+
+The key identifies the resource, and you'll install it soon in the SDK to direct data to the resource.
+
+![Click Properties, select the key, and press ctrl+C](./media/app-insights-start-monitoring-app-health-usage/02-props-asp.png)
+
+The steps you've just done to create a new resource are a good way to start monitoring any application. Now you can send data to it.
+
+## <a name="sdk"></a> 2. Install the SDK in your application
+
+Installing and configuring the Application Insights SDK varies depending on the platform you're working on. For ASP.NET apps, it's easy.
+
+1. In Visual Studio, edit the NuGet packages of your web app project.
+
+    ![Right-click the project and select Manage Nuget Packages](./media/app-insights-start-monitoring-app-health-usage/03-nuget.png)
+
+2. Install Application Insights SDK for Web Apps.
+
+    ![Search for "Application Insights"](./media/app-insights-start-monitoring-app-health-usage/04-ai-nuget.png)
+
+3. Edit ApplicationInsights.config (which was added by the NuGet install). Insert this just before the closing tag:
+
+    `<InstrumentationKey>` *the instrumentation key you copied* `</InstrumentationKey>`
+
+    (Alternatively, you can [set the key by writing some code][apikey] in your app.)
+
+#### To upgrade to future SDK versions
+
+We release a new version of the SDK from time to time.
+
+To upgrade to a [new release of the SDK](app-insights-release-notes-dotnet.md), open NuGet package manager again and filter on installed packages. Select **Microsoft.ApplicationInsights.Web** and choose **Upgrade**.
+
+If you made any customizations to ApplicationInsights.config, save a copy of it before you upgrade, and afterwards merge your changes into the new version.
+
+
+## <a name="run"></a> 3. Run your project
+
+Use the **F5** to run your application and try it out: open different pages to generate some telemetry.
+
+In Visual Studio, you'll see a count of the events that have been sent.
+
+![](./media/app-insights-start-monitoring-app-health-usage/appinsights-09eventcount.png)
+
+## <a name="monitor"></a> 4. View your telemetry
+
+Return to the [Azure portal][portal] and browse to your Application Insights resource.
+
+
+Look for data in the Overview charts. At first, you'll just see one or two points. For example:
+
+![Click through to more data](./media/app-insights-start-monitoring-app-health-usage/12-first-perf.png)
+
+Click through any chart to see more detailed metrics. [Learn more about metrics.][perf]
+
+#### No data?
+
+* Use the application, opening different pages so that it generates some telemetry.
+* Open the [Search][diagnostic] tile, to see individual events. Sometimes it takes events a little while longer to get through the metrics pipeline.
+* Wait a few seconds and click **Refresh**. Charts refresh themselves periodically, but you can refresh manually if you're waiting for some data to show up.
+* See [Troubleshooting][qna].
+
+## Publish your app
+
+Now deploy your application to IIS or to Azure and watch the data accumulate.
+
+![Use Visual Studio to publish your app](./media/app-insights-start-monitoring-app-health-usage/15-publish.png)
+
+When you run in debug mode, telemetry is expedited through the pipeline, so that you should see data appearing within seconds. When you deploy your app in Release configuration, data accumulates more slowly.
+
+#### No data after you publish to your server?
+
+Open these ports for outgoing traffic in your server's firewall:
+
++ `dc.services.visualstudio.com:443`
++ `f5.services.visualstudio.com:443`
+
+
+#### Trouble on your build server?
+
+Please see [this Troubleshooting item](app-insights-troubleshoot-faq.md#NuGetBuild).
+
+> [AZURE.NOTE] If your app generates a lot of telemetry (and you are using the ASP.NET SDK version 2.0.0-beta3 or later), the adaptive sampling module will automatically reduce the volume that is sent to the portal by sending only a representative fraction of events. However, events that are related to the same request will be selected or deselected as a group, so that you can navigate between related events. 
+> [Learn about sampling](app-insights-sampling.md).
+
+
+## 5. Add dependency tracking (and IIS perf counters)
+
+The SDK needs a little help to get access to some data. In particular, you'll need this additional step in order to automatically measure calls from your app to databases, REST APIs, and other external components. These dependency metrics can be invaluable to help you diagnose performance issues.
+
+If you're running on your own IIS server, this step will also allow system performance counters to show up in [metrics explorer](app-insights-metrics-explorer.md).
+
+#### If your app runs in your IIS server
+
+Sign in to your server with admin rights, and install [Application Insights Status Monitor](http://go.microsoft.com/fwlink/?LinkId=506648).
+
+You might need to [open additional outgoing ports in your firewall](app-insights-monitor-performance-live-website-now.md#troubleshooting).
+
+This step also enables [reporting of performance counters](app-insights-web-monitor-performance.md#system-performance-counters) such as CPU, memory, network occupancy.
+
+#### If your app is an Azure Web App
+
+In the control panel of your Azure Web App, add the Application Insights extension.
+
+![In your web app, Settings, Extensions, Add, Application Insights](./media/app-insights-start-monitoring-app-health-usage/05-extend.png)
+
+
+#### If it's an Azure cloud services project
+
+[Add scripts to web and worker roles](app-insights-cloudservices.md).
+
+
+
+## 6. Add client-side monitoring
+
+You've installed the SDK that sends telemetry data from the server (back end) of your application. Now you can add client-side monitoring. This provides you with data on users, sessions, page views, and any exceptions or crashes that occur in the browser. You'll also be able to write your own code to track how your users work with your app, right down to the detailed level of clicks and keystrokes.
+
+
+Add a JavaScript snippet to every page. Get the code from your Application Insights resource:
+
+![In your web app, open Quick Start and click 'Get code to monitor my web pages'](./media/app-insights-start-monitoring-app-health-usage/02-monitor-web-page.png)
+
+Notice that the code contains the instrumentation key that identifies your application resource.
+
+[Learn more about web page tracking.](app-insights-web-track-usage.md)
+
+
+## Track Application version
+
+Make sure `buildinfo.config` is generated by your MSBuild process. In your .csproj file, add:  
+
+```XML
+
+    <PropertyGroup>
+      <GenerateBuildInfoConfigFile>true</GenerateBuildInfoConfigFile>    <IncludeServerNameInBuildInfo>true</IncludeServerNameInBuildInfo>
+    </PropertyGroup> 
+```
+
+When it has the build info, the Application Insights web module automatically adds **Application version** as a property to every item of telemetry. That allows you to filter by version when performing [diagnostic searches][diagnostic] or when [exploring metrics][metrics]. 
+
+However, notice that the build version number is generated only by MS Build, not by the developer build in Visual Studio.
+
+## 7. Complete your installation
+
+To get the full 360-degree view of your application, there are a few more things you can do:
+
+* [Set up web tests][availability] to make sure your application stays live and responsive.
+* [Capture log traces][netlogs] from your favorite logging framework
+* [Track custom events and metrics][api] in client or server or both, to learn more about how your application is used.
+
+## <a name="ide"></a> The automated way
+
+We said at the beginning of this article that we'd show you the manual way to create a Application Insights resource, and then install the SDK. We believe it's good to understand the two parts of that procedure. But for ASP.NET apps (and many others) there's an even quicker automated way.
+
+You'll need [Visual Studio](http://go.microsoft.com/fwlink/?linkid=397827&clcid=0x409) (2013 update 3 or later) and an account in [Microsoft Azure](http://azure.com).
+
+#### If it's a new project...
+
+When you create a new project in Visual Studio, make sure **Add Application Insights** is selected.
+
+
+![Create an ASP.NET project](./media/app-insights-start-monitoring-app-health-usage/appinsights-01-vsnewp1.png)
+
+Visual Studio creates a resource in Application Insights, adds the SDK to your project, and places the key in the `.config` file.
+
+If your project has web pages, it also adds the [JavaScript SDK][client] to the master web page.
+
+#### ... or if it's an existing project
+
+Right-click the project in Solution Explorer, and choose **Add Application Insights**.
+
+![Choose Add Application Insights](./media/app-insights-start-monitoring-app-health-usage/appinsights-03-addExisting.png)
+
+Visual Studio creates a resource in Application Insights, adds the SDK to your project, and places the key in the `.config` file.
+
+In this case, it doesn't add the [JavaScript SDK][client] to your web pages - we recommend you do that as the next step.
+
+#### Setup options
+
+If this is your first time, you'll be asked sign in or sign up to Microsoft Azure Preview. 
+
+If this app is part of a bigger application, you might want to use **Configure settings** to put it in the same resource group as the other components.
+
+*No Application Insights option? Check that you're using Visual Studio 2013 Update 3 or later and that Application Insights Tools are enabled in Extensions and Updates.*
+
+#### Open Application Insights from your project
+
+![Right-click your project and open the Azure portal](./media/app-insights-start-monitoring-app-health-usage/appinsights-04-openPortal.png)
+
+
+
+
+## <a name="video"></a>Video
+
+> [AZURE.VIDEO getting-started-with-application-insights]
+
+
+<!--Link references-->
+
+[api]: app-insights-api-custom-events-metrics.md
+[apikey]: app-insights-api-custom-events-metrics.md#ikey
+[availability]: app-insights-monitor-web-app-availability.md
+[azure]: ../insights-perf-analytics.md
+[client]: app-insights-javascript.md
+[detect]: app-insights-detect-triage-diagnose.md
+[diagnostic]: app-insights-diagnostic-search.md
+[knowUsers]: app-insights-overview-usage.md
+[metrics]: app-insights-metrics-explorer.md
+[netlogs]: app-insights-asp-net-trace-logs.md
+[perf]: app-insights-web-monitor-performance.md
+[platforms]: app-insights-platforms.md
+[portal]: http://portal.azure.com/
+[qna]: app-insights-troubleshoot-faq.md
+[redfield]: app-insights-monitor-performance-live-website-now.md
+[roles]: app-insights-resources-roles-access-control.md
+[start]: app-insights-overview.md