---
title: Using Analytics - the powerful search tool of Application Insights | Microsoft Docs
description: 'Using the Analytics, the powerful diagnostic search tool of Application Insights. '
services: application-insights
documentationcenter: ''
author: danhadari
manager: douge

ms.assetid: c3b34430-f592-4c32-b900-e9f50ca096b3
ms.service: application-insights
ms.workload: tbd
ms.tgt_pltfrm: ibiza
ms.devlang: na
ms.topic: article
ms.date: 11/16/2016
ms.author: awills

---
# Using Analytics in Application Insights
[Analytics](app-insights-analytics.md) is the powerful search feature of 
[Application Insights](app-insights-overview.md). These pages describe the
 Analytics query language.

* **[Watch the introductory video](https://applicationanalytics-media.azureedge.net/home_page_video.mp4)**.
* **[Test drive Analytics on our simulated data](https://analytics.applicationinsights.io/demo)** if your app isn't sending data to Application Insights yet.

## Open Analytics
From your app's home resource in Application Insights, click Analytics.

![Open portal.azure.com, open your Application Insights resource, and click Analytics.](./media/app-insights-analytics-using/001.png)

The inline tutorial gives you some ideas about what you can do.

There's a [more extensive tour here](app-insights-analytics-tour.md).

## Query your telemetry
### Write a query
![Schema display](./media/app-insights-analytics-using/150.png)

Begin with the names of any of the tables listed on the left (or the [range](app-insights-analytics-reference.md#range-operator) or [union](app-insights-analytics-reference.md#union-operator) operators). Use `|` to create a pipeline of [operators](app-insights-analytics-reference.md#queries-and-operators). 

IntelliSense prompts you with the operators and the expression elements that you can use. Click the information icon (or press CTRL+Space) to get a longer description and examples of how to use each element.

See the [Analytics language tour](app-insights-analytics-tour.md) and [language reference](app-insights-analytics-reference.md).

### Run a query
![Running a query](./media/app-insights-analytics-using/130.png)

1. You can use single line breaks in a query.
2. Put the cursor inside or at the end of the query you want to run.
3. Check the time range of your query. (You can change it, or override it by including your own [`where...timestamp...`](app-insights-analytics-tour.md#time-range) clause in your query.)
3. Click Go to run the query.
4. Don't put blank lines in your query. You can keep several separated queries in one query tab by separating them with blank lines. Only the query that has the cursor runs.

### Save a query
![Saving a query](./media/app-insights-analytics-using/140.png)

1. Save the current query file.
2. Open a saved query file.
3. Create a new query file.

## See the details
Expand any row in the results to see its complete list of properties. You can further expand any property that is a structured value - for example, custom dimensions, or the stack listing in an exception.

![Expand a row](./media/app-insights-analytics-using/070.png)

## Arrange the results
You can sort, filter, paginate, and group the results returned from your query.

> [!NOTE]
> Sorting, grouping, and filtering in the browser don't re-run your query. They only rearrange the results that were returned by your last query. 
> 
> To perform these tasks in the server before the results are returned, write your query with the [sort](app-insights-analytics-reference.md#sort-operator), [summarize](app-insights-analytics-reference.md#summarize-operator) and [where](app-insights-analytics-reference.md#where-operator) operators.
> 
> 

Pick the columns you'd like to see, drag column headers to rearrange them, and resize columns by dragging their borders.

![Arrange columns](./media/app-insights-analytics-using/030.png)

### Sort and filter items
Sort your results by clicking the head of a column. Click again to sort the other way, and click a third time to revert to the original ordering returned by your query.

Use the filter icon to narrow your search.

![Sort and filter columns](./media/app-insights-analytics-using/040.png)

### Group items
To sort by more than one column, use grouping. First enable it, and then drag column headers into the space above the table.

![Group](./media/app-insights-analytics-using/060.png)

### Missing some results?

If you think you're not seeing all the results you expected, there are a couple of possible reasons.

* **Time range filter**. By default, you will only see results from the last 24 hours. There is an automatic filter that limits the range of results that are retrieved from the source tables. 

    However, you can change the time range filter by using the drop-down menu.

    Or you can override the automatic range by including your own [`where  ... timestamp ...` clause](app-insights-analytics-reference.md#where-operator) into your query. For example:

    `requests | where timestamp > ago('2d')`

* **Results limit**. There's a limit of about 10k rows on the results returned from the portal. A warning shows if you go over the limit. If that happens, sorting your results in the table won't always show you all the actual first or last results. 

    It's good practice to avoid hitting the limit. Use the time range filter, or use operators such as:

  * [top 100 by timestamp](app-insights-analytics-reference.md#top-operator) 
  * [take 100](app-insights-analytics-reference.md#take-operator)
  * [summarize ](app-insights-analytics-reference.md#summarize-operator) 
  * [where timestamp > ago(3d)](app-insights-analytics-reference.md#where-operator)

(Want more than 10k rows? Consider using [Continuous Export](app-insights-export-telemetry.md) instead. Analytics is designed for analysis, rather than retrieving raw data.)

## Diagrams
Select the type of diagram you'd like:

![Select a diagram type](./media/app-insights-analytics-using/230.png)

If you have several columns of the right types, you can choose the x and y axes, and a column of dimensions to split the results by.

By default, results are initially displayed as a table, and you select the diagram manually. But you can use the [render directive](app-insights-analytics-reference.md#render-directive) at the end of a query to select a diagram.

## Pin to dashboard
You can pin a diagram or table to one of your [shared dashboards](app-insights-dashboards.md) - just click the pin. (You might need to [upgrade your app's pricing package](app-insights-pricing.md) to turn on this feature.) 

![Click the pin](./media/app-insights-analytics-using/pin-01.png)

This means that, when you put together a dashboard to help you monitor the performance or usage of your web services, you can include quite complex analysis alongside the other metrics. 

You can pin a table to the dashboard, if it has four or fewer columns. Only the top seven rows are displayed.

### Dashboard refresh
The chart pinned to the dashboard is refreshed automatically by re-running the query approximately every two hours.

### Automatic simplifications

Certain simplifications are applied to a chart when you pin it to a dashboard.

**Time restriction:** Queries are automatically limited to the past 14 days. The effect is the same as if your query includes `where timestamp > ago(14d)`.

**Bin count restriction:** If you display a chart that has a lot of discrete bins (typically a bar chart), the less populated bins are automatically grouped into a single "others" bin. For example, this query:

    requests | summarize count_search = count() by client_CountryOrRegion

looks like this in Analytics:

![Chart with long tail](./media/app-insights-analytics-using/pin-07.png)

but when you pin it to a dashboard, it looks like this:

![Chart with limited bins](./media/app-insights-analytics-using/pin-08.png)

## Export to Excel
After you've run a query, you can download a .csv file. Click **Export, to Excel**.

## Export to Power BI
Put the cursor in a query and choose **Export to Power BI**.

![Export from Analytics to Power BI](./media/app-insights-analytics-using/240.png)

You run the query in Power BI. You can set it to refresh on a schedule.

With Power BI, you can create dashboards that bring together data from a wide variety of sources.

[Learn more about export to Power BI](app-insights-export-power-bi.md)

<<<<<<< HEAD
## Import data

You can import data from a CSV file. A typical usage is to import static data that you can join with tables from your telemetry. 

For example, if authenticated users are identified in your telemetry by an alias or obfuscated id, you could import a table that maps aliases to real names. By performing a join on the request telemetry, you can identify users by their real names in the Analytics reports.

### Define your data schema

1. Click **Settings** (at top left) and then **Data Sources**. 
2. Add a data source, following the instructions. You are asked to supply a sample of the data, which should include at least ten rows. You then correct the schema.

This defines a data source, which you can then use to import individual tables.

### Import a table

1. Open your data source definition from the list.
2. Click "Upload" and follow the instructions to upload the table. This involves a call to a REST API, and so it is easy to automate. 

Your table is now available for use in Analytics queries. It will appear in Analytics 

### Use the table

Let's suppose your data source definition is called `usermap`, and that it has two fields, `realName` and `user_AuthenticatedId`. The `requests` table also has a field named `user_AuthenticatedId`, so it's easy to join them:

```AIQL

    requests
    | where notempty(user_AuthenticatedId) | take 10
    | join kind=leftouter ( usermap ) on user_AuthenticatedId 
```
The resulting table of requests has an additional column, `realName`.

### Import from LogStash

If you use [LogStash](https://www.elastic.co/guide/en/logstash/current/getting-started-with-logstash.html), you can use Analytics to query your logs. Use the [plugin that pipes data into Analytics](https://github.com/Microsoft/logstash-output-application-insights). 


## Automation

You can run Analytics queries programmatically by using the [Data Access REST API](https://dev.applicationinsights.io).


=======
## REST API

You can run Analytics queries through a [REST API](https://dev.applicationinsights.io), for example using PowerShell. The query API is in preview.
>>>>>>> 3e818e3b

[!INCLUDE [app-insights-analytics-footer](../../includes/app-insights-analytics-footer.md)]
<|MERGE_RESOLUTION|>--- conflicted
+++ resolved
@@ -166,7 +166,13 @@
 
 [Learn more about export to Power BI](app-insights-export-power-bi.md)
 
-<<<<<<< HEAD
+
+## Automation
+
+You can run Analytics queries through the  [Data Access REST API](https://dev.applicationinsights.io/), for example using PowerShell.
+
+
+
 ## Import data
 
 You can import data from a CSV file. A typical usage is to import static data that you can join with tables from your telemetry. 
@@ -204,15 +210,5 @@
 If you use [LogStash](https://www.elastic.co/guide/en/logstash/current/getting-started-with-logstash.html), you can use Analytics to query your logs. Use the [plugin that pipes data into Analytics](https://github.com/Microsoft/logstash-output-application-insights). 
 
 
-## Automation
-
-You can run Analytics queries programmatically by using the [Data Access REST API](https://dev.applicationinsights.io).
-
-
-=======
-## REST API
-
-You can run Analytics queries through a [REST API](https://dev.applicationinsights.io), for example using PowerShell. The query API is in preview.
->>>>>>> 3e818e3b
 
 [!INCLUDE [app-insights-analytics-footer](../../includes/app-insights-analytics-footer.md)]
