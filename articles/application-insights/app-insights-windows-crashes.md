<properties 
	pageTitle="Detect and diagnose crashes in Windows Store and Phone apps with Application Insights" 
	description="Analyze performance issues in your Windows device app with Application Insights." 
	services="application-insights" 
    documentationCenter="windows"
	authors="alancameronwills" 
	manager="douge"/>

<tags 
	ms.service="application-insights" 
	ms.workload="tbd" 
	ms.tgt_pltfrm="ibiza" 
	ms.devlang="na" 
	ms.topic="article" 
<<<<<<< HEAD
	ms.date="11/17/2015" 
=======
	ms.date="11/21/2015" 
>>>>>>> 2742fbc9
	ms.author="awills"/>

# Diagnose crashes in Windows Store and Phone apps 

[HockeyApp](http://hockeyapp.net/) is our Mobile DevOps solution for iOS, OS X, Android or Windows device apps, as well as cross platform apps based on Xamarin, Cordova, and Unity. With it, you can distribute builds to beta testers, collect crash data, and get user feedback. It’s integrated with Visual Studio Team Services enabling easy build deployments and work item integration. You can learn more from the [HockeyApp Knowledge Base](http://support.hockeyapp.net/kb) and keep up to date on the [HockeyApp Blog](http://hockeyapp.net/blog/).

Use [Visual Studio Application Insights](app-insights-overview.md) to monitor the web server side of your app on [ASP.NET](app-insights-asp-net.md) or [J2EE](app-insights-java-get-started.md).
 <|MERGE_RESOLUTION|>--- conflicted
+++ resolved
@@ -12,16 +12,92 @@
 	ms.tgt_pltfrm="ibiza" 
 	ms.devlang="na" 
 	ms.topic="article" 
-<<<<<<< HEAD
-	ms.date="11/17/2015" 
-=======
 	ms.date="11/21/2015" 
->>>>>>> 2742fbc9
 	ms.author="awills"/>
 
-# Diagnose crashes in Windows Store and Phone apps 
+# Detect and diagnose crashes in Windows Store and Phone apps with Application Insights
 
-[HockeyApp](http://hockeyapp.net/) is our Mobile DevOps solution for iOS, OS X, Android or Windows device apps, as well as cross platform apps based on Xamarin, Cordova, and Unity. With it, you can distribute builds to beta testers, collect crash data, and get user feedback. It’s integrated with Visual Studio Team Services enabling easy build deployments and work item integration. You can learn more from the [HockeyApp Knowledge Base](http://support.hockeyapp.net/kb) and keep up to date on the [HockeyApp Blog](http://hockeyapp.net/blog/).
+*Application Insights is in preview.*
 
-Use [Visual Studio Application Insights](app-insights-overview.md) to monitor the web server side of your app on [ASP.NET](app-insights-asp-net.md) or [J2EE](app-insights-java-get-started.md).
+If your users experience crashes in your app, you'd like to know about it quickly, and you'd like details about what happened. With Application Insights, you can monitor how frequently crashes occur, get alerts when they occur, and investigate reports of individual incidents.
+
+"Crash" means that the application terminates because of an uncaught exception. If your app catches an exception you can report it with the [TrackException API][apiexceptions] but continue running. In that case, it will not be logged as a crash.
+
+
+## Monitor crash frequency
+
+If you haven't done this already, add [Application Insights to your app project][windows], and republish it. 
+
+Crashes show up on your application's overview blade in [the Application Insights portal][portal].
+
+![](./media/app-insights-windows-crashes/appinsights-d018-oview.png)
+
+You can edit the time range shown by the chart.
+
+
+## Set an alert to detect crashes
+
+![From the crashes chart, click Alert rules and then Add Alert](./media/app-insights-windows-crashes/appinsights-d023-alert.png)
+
+## Diagnose crashes
+
+To find out if some versions of your app crash more than others, click through the crashes chart and then segment by Application Version:
+
+![](./media/app-insights-windows-crashes/appinsights-d26crashSegment.png)
+
+
+To discover the exceptions that are causing crashes, open Diagnostic Search. You might want to remove other types of telemetry, to focus on the exceptions:
+
+![](./media/app-insights-windows-crashes/appinsights-d26crashExceptions.png)
+
+[Learn more about filtering in Diagnostic Search][diagnostic].
+ 
+
+Click any exception to see its details, including associated properties and stack trace.
+
+![](./media/app-insights-windows-crashes/appinsights-d26crash.png)
+
+See the other exceptions and events that occurred close to that exception:
+
+
+![](./media/app-insights-windows-crashes/appinsights-d26crashRelated.png)
+
+## Insert trace logs and events
+
+To help diagnose problems, you can [insert trace calls and search the logs in Application Insights][diagnostic].
+
+## <a name="debug"></a>Debug vs Release mode
+
+#### Debug
+
+If you build in debug mode, events are sent as soon as they are generated. If you lose internet connectivity and then exit the app before regaining connectivity, offline telemetry is discarded.
+
+#### Release
+
+If you build in release configuration, events are stored in the device and sent when the application resumes. Data is also sent on the application's first use. If there is no internet connectivity upon startup, previous telemetry as well as telemetry for the current lifecycle is stored and sent on the next resume.
+
+## <a name="next"></a>Next steps
+
+[Detect, triage and diagnose issues with Application Insights][detect]
+
+[Application Insights API][api]
+
+[Capture diagnostic logs][trace]
+
+[Troubleshooting](app-insights-windows-troubleshoot.md)
+
+
+
+
+<!--Link references-->
+
+[api]: app-insights-api-custom-events-metrics.md
+[apiexceptions]: app-insights-api-custom-events-metrics.md#track-exception
+[detect]: app-insights-detect-triage-diagnose.md
+[diagnostic]: app-insights-diagnostic-search.md
+[platforms]: app-insights-platforms.md
+[portal]: http://portal.azure.com/
+[trace]: app-insights-search-diagnostic-logs.md
+[windows]: app-insights-windows-get-started.md
+
  