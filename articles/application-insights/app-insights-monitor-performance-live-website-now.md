--- conflicted
+++ resolved
@@ -1,305 +1,302 @@
-<properties
-	pageTitle="Diagnose performance issues on a running IIS website | Microsoft Azure"
-	description="Monitor a website's performance without re-deploying it. Use standalone or with Application Insights SDK to get dependency telemetry."
-	services="application-insights"
-    documentationCenter=".net"
-	authors="alancameronwills"
-	manager="douge"/>
-
-<tags
-	ms.service="application-insights"
-	ms.workload="tbd"
-	ms.tgt_pltfrm="ibiza"
-	ms.devlang="na"
-	ms.topic="get-started-article"
-	ms.date="07/28/2016"
-	ms.author="awills"/>
-
-
-# Instrument web apps at runtime with Application Insights
-
-*Application Insights is in preview.*
-
-You can instrument a live web app with Visual Studio Application Insights, without having to modify or redeploy your code. In your apps are hosted by an on-premises IIS server, you install Status Monitor; or if they're Azure web apps or run in an Azure VM, you can install the Application Insights extension. (There are also separate articles about instrumenting [live J2EE web apps](app-insights-java-live.md) and [Azure Cloud Services](app-insights-cloudservices.md).)
-
-![sample charts](./media/app-insights-monitor-performance-live-website-now/10-intro.png)
-
-You have a choice of three ways to apply Application Insights to your .NET web applications:
-
-* **Build time:** [Add the Application Insights SDK][greenbrown] to your web app code. 
-* **Run time:** Instrument your web app on the server, as described below, without rebuilding and redeploying the code.
-* **Both:** Build the SDK into your web app code, and also apply the run-time extensions. Get the best of both options. 
-
-Here's a summary of what you get in each way:
-
-||Build time|Run time|
-|---|---|---|
-|Requests & exceptions|Yes|Yes|
-|[More detailed exceptions](app-insights-asp-net-exceptions.md)||Yes|
-|[Dependency diagnostics](app-insights-asp-net-dependencies.md)|On .NET 4.6+|Yes|
-|[System performance counters](app-insights-web-monitor-performance.md#system-performance-counters)||IIS or Azure cloud service, not Azure web app|
-|[API for custom telemetry][api]|Yes||
-|[Trace log integration](app-insights-asp-net-trace-logs.md)|Yes||
-|[Page view & user data](app-insights-javascript.md)|Yes||
-|No need to rebuild code|No||
-
-
-
-
-## Instrument your web app at run time
-
-You need a [Microsoft Azure](http://azure.com) subscription.
-
-### If your app is hosted on your IIS server
-
-1. On your IIS web server, sign in with administrator credentials.
-2. Download and run the [Status Monitor installer](http://go.microsoft.com/fwlink/?LinkId=506648).
-4. In the installation wizard, sign in to Microsoft Azure.
-
-    ![Sign into Azure with your Microsoft account credentials](./media/app-insights-monitor-performance-live-website-now/appinsights-035-signin.png)
-
-    *Connection errors? See [Troubleshooting](#troubleshooting).*
-
-5. Pick the installed web application or website that you want to monitor, then configure the resource in which you want to see the results in the Application Insights portal.
-
-    ![Choose an app and a resource.](./media/app-insights-monitor-performance-live-website-now/appinsights-036-configAIC.png)
-
-    Normally, you choose to configure a new resource and [resource group][roles].
-
-    Otherwise, use an existing resource if you already set up [web tests][availability] for your site, or [web client monitoring][client].
-
-6. Restart IIS.
-
-    ![Choose Restart at the top of the dialog.](./media/app-insights-monitor-performance-live-website-now/appinsights-036-restart.png)
-
-    Your web service will be interrupted for a short while.
-
-6. Notice that ApplicationInsights.config has been inserted into the web apps that you want to monitor.
-
-    ![Find the .config file alongside the code files of the web app.](./media/app-insights-monitor-performance-live-website-now/appinsights-034-aiconfig.png)
-
-   There are also some changes to web.config.
-
-#### Want to (re)configure later?
-
-After you complete the wizard, you can re-configure the agent whenever you want. You can also use this if you installed the agent but there was some trouble with the initial setup.
-
-![Click the Application Insights icon on the task bar](./media/app-insights-monitor-performance-live-website-now/appinsights-033-aicRunning.png)
-
-
-### If your app runs as an Azure Web App
-
-1. In the [Azure portal](https://portal.azure.com), create an Application Insights resource with type ASP.NET. This will be where your application telemetry will be stored, analyzed and displayed.
-
-    ![Add, Application Insights. Select ASP.NET type.](./media/app-insights-monitor-performance-live-website-now/01-new.png)
-     
-2. Now open the control blade of your Azure Web App, open **Tools > Performance Monitoring** add the Application Insights extension.
-
-    ![In your web app, Tools, Extensions, Add, Application Insights](./media/app-insights-monitor-performance-live-website-now/05-extend.png)
-
-    Select the Application Insights resource you just created.
-
-
-### If it's an Azure cloud services project
-
-[Add scripts to web and worker roles](app-insights-cloudservices.md).
-
-
-## View performance telemetry
-
-Sign into [the Azure portal](https://portal.azure.com), browse Application Insights and open the resource that you created.
-
-![Choose Browse, Application Insights, then select your app](./media/app-insights-monitor-performance-live-website-now/appinsights-08openApp.png)
-
-Open the Performance blade to see request, response time, dependency and other data.
-
-![Performance](./media/app-insights-monitor-performance-live-website-now/21-perf.png)
-
-Click any chart to open a more detailed view.
-
-You can [edit, rearrange, save](app-insights-metrics-explorer.md), and pin charts or the whole blade to a [dashboard](app-insights-dashboards.md).
-
-## Dependencies
-
-The Dependency Duration chart shows the time taken by calls from your app to external components such as databases, REST APIs, or Azure blob storage.
-
-To segment the chart by calls to different dependencies: Edit the chart, turn on Grouping, and then group by Dependency, Dependency Type or Dependency Performance.
-
-![Dependency](./media/app-insights-monitor-performance-live-website-now/23-dep.png)
-
-## Performance counters 
-
-(Not for Azure web apps.) Click Servers on the overview blade to see charts of server performance counters such as CPU occupancy and memory usage.
-
-If you have several server instances, you might want to edit the charts to group by Role instance.
-
-![Servers](./media/app-insights-monitor-performance-live-website-now/22-servers.png)
-
-You can also [change the set of performance counters that are reported by the SDK](app-insights-configuration-with-applicationinsights-config.md#nuget-package-3). 
-
-
-## Exceptions
-
-![Click through the server exceptions chart](./media/app-insights-monitor-performance-live-website-now/appinsights-039-1exceptions.png)
-
-You can drill down to specific exceptions (from the last seven days) and get stack traces and context data.
-
-## Sampling
-
-If your application sends a lot of data and you are using the Application Insights SDK for ASP.NET version 2.0.0-beta3 or later, the adaptive sampling feature may operate and send only a percentage of your telemetry. [Learn more about sampling.](app-insights-sampling.md)
-
-
-## Troubleshooting
-
-### Connection errors
-
-You need to open [some outgoing ports](app-insights-ip-addresses.md#outgoing-ports) in your server's firewall to allow Status Monitor to work.
-
-### No telemetry?
-
-  * Use your site, to generate some data.
-  * Wait a few minutes to let the data arrive, then click **Refresh**.
-  * Open Diagnostic Search (the Search tile) to see individual events. Events are often visible in Diagnostic Search before aggregate data appears in the charts.
-  * Open Status Monitor and select your application on left pane. Check if there are any diagnostics messages for this application in the "Configuration notifications" section:
-
-  ![](./media/app-insights-monitor-performance-live-website-now/appinsights-status-monitor-diagnostics-message.png)
-
-  * Make sure your server firewall allows outgoing traffic on the ports listed above.
-  * On the server, if you see a message about "insufficient permissions", try the following:
-    * In IIS Manager, select your application pool, open **Advanced Settings**, and under **Process Model** note the identity.
-    * In Computer management control panel, add this identity to the Performance Monitor Users group.
-  * If you have MMA/SCOM installed on your server, some versions can conflict. Uninstall both SCOM and Status Monitor, and re-install the latest versions.
-  * See [Troubleshooting][qna].
-
-## System Requirements
-
-OS support for Application Insights Status Monitor on Server:
-
-- Windows Server 2008
-- Windows Server 2008 R2
-- Windows Server 2012
-- Windows server 2012 R2
-
-with latest SP and .NET Framework 4.0 and 4.5
-
-On the client side Windows 7, 8 and 8.1, again with .NET Framework 4.0 and 4.5
-
-IIS support is: IIS 7, 7.5, 8, 8.5
-(IIS is required)
-
-## Automation with PowerShell
-
-You can start and stop monitoring by using PowerShell.
-
-<<<<<<< HEAD
-=======
-First import the Application Insights module:
-
-`Import-Module 'C:\Program Files\Microsoft Application Insights\Status Monitor\PowerShell\Microsoft.Diagnostics.Agent.StatusMonitor.PowerShell.dll'`
-
-Find out which apps are being monitored:
-
->>>>>>> c186bb0b
-`Get-ApplicationInsightsMonitoringStatus [-Name appName]`
-
-* `-Name` (Optional) The name of a web app.
-* Displays the Application Insights monitoring status for each web app (or the named app) in this IIS server.
-
-* Returns `ApplicationInsightsApplication` for each app:
- * `SdkState==EnabledAfterDeployment`: App is being monitored, and was instrumented at run time, either by the Status Monitor tool, or by `Start-ApplicationInsightsMonitoring`.
- * `SdkState==Disabled`: The app is not instrumented for Application Insights. Either it was never instrumented, or run-time monitoring was disabled with the Status Monitor tool or with `Stop-ApplicationInsightsMonitoring`.
- * `SdkState==EnabledByCodeInstrumentation`: The app was instrumented by adding the SDK to the source code. Its SDK cannot be updated or stopped.
- * `SdkVersion` shows the version in use for monitoring this app.
- * `LatestAvailableSdkVersion`shows the version currently available on the NuGet gallery. To upgrade the app to this version, use `Update-ApplicationInsightsMonitoring`.
-
-`Start-ApplicationInsightsMonitoring -Name appName -InstrumentationKey 00000000-000-000-000-0000000`
-
-* `-Name` The name of the app in IIS
-* `-InstrumentationKey` The ikey of the Application Insights resource where you want the results to be displayed.
-
-* This cmdlet only affects apps that are not already instrumented - that is, SdkState==NotInstrumented.
-
-    The cmdlet does not affect an app that is already instrumented, either at build time by adding the SDK to the code, or at run time by a previous use of this cmdlet.
-
-    The SDK version used to instrument the app is the version that was most recently downloaded to this server.
-
-    To download the latest version, use Update-ApplicationInsightsVersion.
-
-* Returns `ApplicationInsightsApplication` on success. If it fails, it logs a trace to stderr.
-
-    
-          Name                      : Default Web Site/WebApp1
-          InstrumentationKey        : 00000000-0000-0000-0000-000000000000
-          ProfilerState             : ApplicationInsights
-          SdkState                  : EnabledAfterDeployment
-          SdkVersion                : 1.2.1
-          LatestAvailableSdkVersion : 1.2.3
-
-`Stop-ApplicationInsightsMonitoring [-Name appName | -All]`
-
-* `-Name` The name of an app in IIS
-* `-All` Stops monitoring all apps in this IIS server for which `SdkState==EnabledAfterDeployment`
-
-* Stops monitoring the specified apps and removes instrumentation. It only works for apps that have been instrumented at run-time using the Status Monitoring tool or Start-ApplicationInsightsApplication. (`SdkState==EnabledAfterDeployment`)
-
-* Returns ApplicationInsightsApplication.
-
-`Update-ApplicationInsightsMonitoring -Name appName [-InstrumentationKey "0000000-0000-000-000-0000"`]
-
-* `-Name`: The name of a web app in IIS.
-* `-InstrumentationKey` (Optional.) Use this to change the resource to which the app's telemetry is sent.
-* This cmdlet:
- * Upgrades the named app to the version of the SDK most recently downloaded to this machine. (Only works if `SdkState==EnabledAfterDeployment`)
- * If you provide an instrumentation key, the named app is reconfigured to send telemetry to the resource with that key. (Works if `SdkState != Disabled`)
-
-`Update-ApplicationInsightsVersion`
-
-* Downloads the latest Application Insights SDK to the server.
-
-## Azure template
-
-If the web app is in Azure and you create your resources using an Azure Resource Manager template, you can configure Application Insights by adding this to the resources node:
-
-    {
-      resources: [
-        /* Create Application Insights resource */
-        {
-          "apiVersion": "2015-05-01",
-          "type": "microsoft.insights/components",
-          "name": "nameOfAIAppResource",
-          "location": "centralus",
-          "kind": "web",
-          "properties": { "ApplicationId": "nameOfAIAppResource" },
-          "dependsOn": [
-            "[concat('Microsoft.Web/sites/', myWebAppName)]"
-          ]
-        }
-       ]
-     } 
-
-* `nameOfAIAppResource` - a name for the Application Insights resource
-* `myWebAppName` - the id of the web app
-
-## <a name="next"></a>Next steps
-
-* [Create web tests][availability] to make sure your site stays live.
-* [Search events and logs][diagnostic] to help diagnose problems.
-* [Add web client telemetry][usage] to see exceptions from web page code and to let you insert trace calls.
-* [Add Application Insights SDK to your web service code][greenbrown] so that you can insert trace and log calls in the server code.
-
-## Video
-
-#### Performance monitoring
-
-[AZURE.VIDEO app-insights-performance-monitoring]
-
-<!--Link references-->
-
-[api]: app-insights-api-custom-events-metrics.md
-[availability]: app-insights-monitor-web-app-availability.md
-[client]: app-insights-javascript.md
-[diagnostic]: app-insights-diagnostic-search.md
-[greenbrown]: app-insights-asp-net.md
-[qna]: app-insights-troubleshoot-faq.md
-[roles]: app-insights-resources-roles-access-control.md
-[usage]: app-insights-web-track-usage.md
+<properties
+	pageTitle="Diagnose performance issues on a running IIS website | Microsoft Azure"
+	description="Monitor a website's performance without re-deploying it. Use standalone or with Application Insights SDK to get dependency telemetry."
+	services="application-insights"
+    documentationCenter=".net"
+	authors="alancameronwills"
+	manager="douge"/>
+
+<tags
+	ms.service="application-insights"
+	ms.workload="tbd"
+	ms.tgt_pltfrm="ibiza"
+	ms.devlang="na"
+	ms.topic="get-started-article"
+	ms.date="07/28/2016"
+	ms.author="awills"/>
+
+
+# Instrument web apps at runtime with Application Insights
+
+*Application Insights is in preview.*
+
+You can instrument a live web app with Visual Studio Application Insights, without having to modify or redeploy your code. In your apps are hosted by an on-premises IIS server, you install Status Monitor; or if they're Azure web apps or run in an Azure VM, you can install the Application Insights extension. (There are also separate articles about instrumenting [live J2EE web apps](app-insights-java-live.md) and [Azure Cloud Services](app-insights-cloudservices.md).)
+
+![sample charts](./media/app-insights-monitor-performance-live-website-now/10-intro.png)
+
+You have a choice of three ways to apply Application Insights to your .NET web applications:
+
+* **Build time:** [Add the Application Insights SDK][greenbrown] to your web app code. 
+* **Run time:** Instrument your web app on the server, as described below, without rebuilding and redeploying the code.
+* **Both:** Build the SDK into your web app code, and also apply the run-time extensions. Get the best of both options. 
+
+Here's a summary of what you get in each way:
+
+||Build time|Run time|
+|---|---|---|
+|Requests & exceptions|Yes|Yes|
+|[More detailed exceptions](app-insights-asp-net-exceptions.md)||Yes|
+|[Dependency diagnostics](app-insights-asp-net-dependencies.md)|On .NET 4.6+|Yes|
+|[System performance counters](app-insights-web-monitor-performance.md#system-performance-counters)||IIS or Azure cloud service, not Azure web app|
+|[API for custom telemetry][api]|Yes||
+|[Trace log integration](app-insights-asp-net-trace-logs.md)|Yes||
+|[Page view & user data](app-insights-javascript.md)|Yes||
+|No need to rebuild code|No||
+
+
+
+
+## Instrument your web app at run time
+
+You need a [Microsoft Azure](http://azure.com) subscription.
+
+### If your app is hosted on your IIS server
+
+1. On your IIS web server, sign in with administrator credentials.
+2. Download and run the [Status Monitor installer](http://go.microsoft.com/fwlink/?LinkId=506648).
+4. In the installation wizard, sign in to Microsoft Azure.
+
+    ![Sign into Azure with your Microsoft account credentials](./media/app-insights-monitor-performance-live-website-now/appinsights-035-signin.png)
+
+    *Connection errors? See [Troubleshooting](#troubleshooting).*
+
+5. Pick the installed web application or website that you want to monitor, then configure the resource in which you want to see the results in the Application Insights portal.
+
+    ![Choose an app and a resource.](./media/app-insights-monitor-performance-live-website-now/appinsights-036-configAIC.png)
+
+    Normally, you choose to configure a new resource and [resource group][roles].
+
+    Otherwise, use an existing resource if you already set up [web tests][availability] for your site, or [web client monitoring][client].
+
+6. Restart IIS.
+
+    ![Choose Restart at the top of the dialog.](./media/app-insights-monitor-performance-live-website-now/appinsights-036-restart.png)
+
+    Your web service will be interrupted for a short while.
+
+6. Notice that ApplicationInsights.config has been inserted into the web apps that you want to monitor.
+
+    ![Find the .config file alongside the code files of the web app.](./media/app-insights-monitor-performance-live-website-now/appinsights-034-aiconfig.png)
+
+   There are also some changes to web.config.
+
+#### Want to (re)configure later?
+
+After you complete the wizard, you can re-configure the agent whenever you want. You can also use this if you installed the agent but there was some trouble with the initial setup.
+
+![Click the Application Insights icon on the task bar](./media/app-insights-monitor-performance-live-website-now/appinsights-033-aicRunning.png)
+
+
+### If your app runs as an Azure Web App
+
+1. In the [Azure portal](https://portal.azure.com), create an Application Insights resource with type ASP.NET. This will be where your application telemetry will be stored, analyzed and displayed.
+
+    ![Add, Application Insights. Select ASP.NET type.](./media/app-insights-monitor-performance-live-website-now/01-new.png)
+     
+2. Now open the control blade of your Azure Web App, open **Tools > Performance Monitoring** add the Application Insights extension.
+
+    ![In your web app, Tools, Extensions, Add, Application Insights](./media/app-insights-monitor-performance-live-website-now/05-extend.png)
+
+    Select the Application Insights resource you just created.
+
+
+### If it's an Azure cloud services project
+
+[Add scripts to web and worker roles](app-insights-cloudservices.md).
+
+
+## View performance telemetry
+
+Sign into [the Azure portal](https://portal.azure.com), browse Application Insights and open the resource that you created.
+
+![Choose Browse, Application Insights, then select your app](./media/app-insights-monitor-performance-live-website-now/appinsights-08openApp.png)
+
+Open the Performance blade to see request, response time, dependency and other data.
+
+![Performance](./media/app-insights-monitor-performance-live-website-now/21-perf.png)
+
+Click any chart to open a more detailed view.
+
+You can [edit, rearrange, save](app-insights-metrics-explorer.md), and pin charts or the whole blade to a [dashboard](app-insights-dashboards.md).
+
+## Dependencies
+
+The Dependency Duration chart shows the time taken by calls from your app to external components such as databases, REST APIs, or Azure blob storage.
+
+To segment the chart by calls to different dependencies: Edit the chart, turn on Grouping, and then group by Dependency, Dependency Type or Dependency Performance.
+
+![Dependency](./media/app-insights-monitor-performance-live-website-now/23-dep.png)
+
+## Performance counters 
+
+(Not for Azure web apps.) Click Servers on the overview blade to see charts of server performance counters such as CPU occupancy and memory usage.
+
+If you have several server instances, you might want to edit the charts to group by Role instance.
+
+![Servers](./media/app-insights-monitor-performance-live-website-now/22-servers.png)
+
+You can also [change the set of performance counters that are reported by the SDK](app-insights-configuration-with-applicationinsights-config.md#nuget-package-3). 
+
+
+## Exceptions
+
+![Click through the server exceptions chart](./media/app-insights-monitor-performance-live-website-now/appinsights-039-1exceptions.png)
+
+You can drill down to specific exceptions (from the last seven days) and get stack traces and context data.
+
+## Sampling
+
+If your application sends a lot of data and you are using the Application Insights SDK for ASP.NET version 2.0.0-beta3 or later, the adaptive sampling feature may operate and send only a percentage of your telemetry. [Learn more about sampling.](app-insights-sampling.md)
+
+
+## Troubleshooting
+
+### Connection errors
+
+You need to open [some outgoing ports](app-insights-ip-addresses.md#outgoing-ports) in your server's firewall to allow Status Monitor to work.
+
+### No telemetry?
+
+  * Use your site, to generate some data.
+  * Wait a few minutes to let the data arrive, then click **Refresh**.
+  * Open Diagnostic Search (the Search tile) to see individual events. Events are often visible in Diagnostic Search before aggregate data appears in the charts.
+  * Open Status Monitor and select your application on left pane. Check if there are any diagnostics messages for this application in the "Configuration notifications" section:
+
+  ![](./media/app-insights-monitor-performance-live-website-now/appinsights-status-monitor-diagnostics-message.png)
+
+  * Make sure your server firewall allows outgoing traffic on the ports listed above.
+  * On the server, if you see a message about "insufficient permissions", try the following:
+    * In IIS Manager, select your application pool, open **Advanced Settings**, and under **Process Model** note the identity.
+    * In Computer management control panel, add this identity to the Performance Monitor Users group.
+  * If you have MMA/SCOM installed on your server, some versions can conflict. Uninstall both SCOM and Status Monitor, and re-install the latest versions.
+  * See [Troubleshooting][qna].
+
+## System Requirements
+
+OS support for Application Insights Status Monitor on Server:
+
+- Windows Server 2008
+- Windows Server 2008 R2
+- Windows Server 2012
+- Windows server 2012 R2
+
+with latest SP and .NET Framework 4.0 and 4.5
+
+On the client side Windows 7, 8 and 8.1, again with .NET Framework 4.0 and 4.5
+
+IIS support is: IIS 7, 7.5, 8, 8.5
+(IIS is required)
+
+## Automation with PowerShell
+
+You can start and stop monitoring by using PowerShell.
+
+First import the Application Insights module:
+
+`Import-Module 'C:\Program Files\Microsoft Application Insights\Status Monitor\PowerShell\Microsoft.Diagnostics.Agent.StatusMonitor.PowerShell.dll'`
+
+Find out which apps are being monitored:
+
+`Get-ApplicationInsightsMonitoringStatus [-Name appName]`
+
+* `-Name` (Optional) The name of a web app.
+* Displays the Application Insights monitoring status for each web app (or the named app) in this IIS server.
+
+* Returns `ApplicationInsightsApplication` for each app:
+ * `SdkState==EnabledAfterDeployment`: App is being monitored, and was instrumented at run time, either by the Status Monitor tool, or by `Start-ApplicationInsightsMonitoring`.
+ * `SdkState==Disabled`: The app is not instrumented for Application Insights. Either it was never instrumented, or run-time monitoring was disabled with the Status Monitor tool or with `Stop-ApplicationInsightsMonitoring`.
+ * `SdkState==EnabledByCodeInstrumentation`: The app was instrumented by adding the SDK to the source code. Its SDK cannot be updated or stopped.
+ * `SdkVersion` shows the version in use for monitoring this app.
+ * `LatestAvailableSdkVersion`shows the version currently available on the NuGet gallery. To upgrade the app to this version, use `Update-ApplicationInsightsMonitoring`.
+
+`Start-ApplicationInsightsMonitoring -Name appName -InstrumentationKey 00000000-000-000-000-0000000`
+
+* `-Name` The name of the app in IIS
+* `-InstrumentationKey` The ikey of the Application Insights resource where you want the results to be displayed.
+
+* This cmdlet only affects apps that are not already instrumented - that is, SdkState==NotInstrumented.
+
+    The cmdlet does not affect an app that is already instrumented, either at build time by adding the SDK to the code, or at run time by a previous use of this cmdlet.
+
+    The SDK version used to instrument the app is the version that was most recently downloaded to this server.
+
+    To download the latest version, use Update-ApplicationInsightsVersion.
+
+* Returns `ApplicationInsightsApplication` on success. If it fails, it logs a trace to stderr.
+
+    
+          Name                      : Default Web Site/WebApp1
+          InstrumentationKey        : 00000000-0000-0000-0000-000000000000
+          ProfilerState             : ApplicationInsights
+          SdkState                  : EnabledAfterDeployment
+          SdkVersion                : 1.2.1
+          LatestAvailableSdkVersion : 1.2.3
+
+`Stop-ApplicationInsightsMonitoring [-Name appName | -All]`
+
+* `-Name` The name of an app in IIS
+* `-All` Stops monitoring all apps in this IIS server for which `SdkState==EnabledAfterDeployment`
+
+* Stops monitoring the specified apps and removes instrumentation. It only works for apps that have been instrumented at run-time using the Status Monitoring tool or Start-ApplicationInsightsApplication. (`SdkState==EnabledAfterDeployment`)
+
+* Returns ApplicationInsightsApplication.
+
+`Update-ApplicationInsightsMonitoring -Name appName [-InstrumentationKey "0000000-0000-000-000-0000"`]
+
+* `-Name`: The name of a web app in IIS.
+* `-InstrumentationKey` (Optional.) Use this to change the resource to which the app's telemetry is sent.
+* This cmdlet:
+ * Upgrades the named app to the version of the SDK most recently downloaded to this machine. (Only works if `SdkState==EnabledAfterDeployment`)
+ * If you provide an instrumentation key, the named app is reconfigured to send telemetry to the resource with that key. (Works if `SdkState != Disabled`)
+
+`Update-ApplicationInsightsVersion`
+
+* Downloads the latest Application Insights SDK to the server.
+
+## Azure template
+
+If the web app is in Azure and you create your resources using an Azure Resource Manager template, you can configure Application Insights by adding this to the resources node:
+
+    {
+      resources: [
+        /* Create Application Insights resource */
+        {
+          "apiVersion": "2015-05-01",
+          "type": "microsoft.insights/components",
+          "name": "nameOfAIAppResource",
+          "location": "centralus",
+          "kind": "web",
+          "properties": { "ApplicationId": "nameOfAIAppResource" },
+          "dependsOn": [
+            "[concat('Microsoft.Web/sites/', myWebAppName)]"
+          ]
+        }
+       ]
+     } 
+
+* `nameOfAIAppResource` - a name for the Application Insights resource
+* `myWebAppName` - the id of the web app
+
+## <a name="next"></a>Next steps
+
+* [Create web tests][availability] to make sure your site stays live.
+* [Search events and logs][diagnostic] to help diagnose problems.
+* [Add web client telemetry][usage] to see exceptions from web page code and to let you insert trace calls.
+* [Add Application Insights SDK to your web service code][greenbrown] so that you can insert trace and log calls in the server code.
+
+## Video
+
+#### Performance monitoring
+
+[AZURE.VIDEO app-insights-performance-monitoring]
+
+<!--Link references-->
+
+[api]: app-insights-api-custom-events-metrics.md
+[availability]: app-insights-monitor-web-app-availability.md
+[client]: app-insights-javascript.md
+[diagnostic]: app-insights-diagnostic-search.md
+[greenbrown]: app-insights-asp-net.md
+[qna]: app-insights-troubleshoot-faq.md
+[roles]: app-insights-resources-roles-access-control.md
+[usage]: app-insights-web-track-usage.md