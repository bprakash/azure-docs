<properties 
	pageTitle="Monitor dependencies, exceptions and execution times in Java web apps" 
	description="Extended monitoring of your Java website with Application Insights" 
	services="application-insights" 
    documentationCenter="java"
	authors="alancameronwills" 
	manager="douge"/>

<tags 
	ms.service="application-insights" 
	ms.workload="tbd" 
	ms.tgt_pltfrm="ibiza" 
	ms.devlang="na" 
	ms.topic="article" 
<<<<<<< HEAD
	ms.date="09/09/2015" 
=======
	ms.date="11/03/2015" 
>>>>>>> 08be3281
	ms.author="awills"/>
 
# Monitor dependencies, exceptions and execution times in Java web apps

*Application Insights is in Preview.*

If you have [instrumented your Java web app with Application Insights][java], you can use the Java Agent to get deeper insights, without any code changes:


* **Dependencies:** Data about calls that your application makes to other components, including:
 * **REST calls** made via HttpClient, OkHttp and RestTemplate (Spring).
 * **Redis** calls made via the Jedis client. If the call takes longer than 10s, the agent will also fetch the call arguments.
 * **[JDBC calls](http://docs.oracle.com/javase/7/docs/technotes/guides/jdbc/)** - MySQL, SQL Server, PostgreSQL, SQLite, Oracle DB or Apache Derby DB. "executeBatch" calls are supported. For MySQL and PostgreSQL, if the call takes longer than 10s, the agent will report the query plan. 
* **Caught exceptions:** Data about exceptions that are handled by your code.
* **Method execution time:** Data about the time it takes to execute specific methods.

To use the Java agent, you install it on your server. Your web apps must be instrumented with the [Application Insights Java SDK][java].

## Install the Application Insights agent for Java

1. On the machine running your Java server, [download the agent](https://azuredownloads.blob.core.windows.net/applicationinsights/sdk.html).
2. Edit the application server startup script, and add the following JVM:

    `javaagent:`*full path to the agent JAR file*

    For example, in Tomcat on a Linux machine:

    `export JAVA_OPTS="$JAVA_OPTS -javaagent:<full path to agent JAR file>"`


3. Restart your application server.

## Configure the agent

Create a file named `AI-Agent.xml` and place it in the same folder as the agent JAR file.

Set the content of the xml file. Edit the following example to include or omit the features you want. 

```XML

    <?xml version="1.0" encoding="utf-8"?>
    <ApplicationInsightsAgent>
      <Instrumentation>
        
        <!-- Collect remote dependency data -->
        <BuiltIn enabled="true">
           <!-- Disable Redis or alter threshold call duration above which arguments will be sent.
               Defaults: enabled, 10000 ms -->
           <Jedis enabled="true" thresholdInMS="1000"/>
           
           <!-- Set SQL query duration above which query plan will be reported (MySQL, PostgreSQL). Default is 10000 ms. -->
           <MaxStatementQueryLimitInMS>1000</MaxStatementQueryLimitInMS>
        </BuiltIn>

        <!-- Collect data about caught exceptions 
             and method execution times -->

        <Class name="com.myCompany.MyClass">
           <Method name="methodOne" 
               reportCaughtExceptions="true"
               reportExecutionTime="true"
               />

           <!-- Report on the particular signature
                void methodTwo(String, int) -->
           <Method name="methodTwo"
              reportExecutionTime="true"
              signature="(Ljava/lang/String:I)V" />
        </Class>
        
      </Instrumentation>
    </ApplicationInsightsAgent>

```

You have to enable reports exception and method timing for individual methods.

By default, `reportExecutionTime` is true, `reportCaughtExceptions` is false.

## View the data

In the Application Insights resource, aggregated remote dependency and method exection times will appear [under the Performance tile][metrics]. 

To search for individual instances of dependency, exception and method reports, open [Search][diagnostic]. 

[Diagnosing dependency issues - learn more](app-insights-dependencies.md#diagnosis).



## Questions? Problems?

[Troubleshooting Java](app-insights-java-troubleshoot.md)



<!--Link references-->

[api]: app-insights-api-custom-events-metrics.md
[apiexceptions]: app-insights-api-custom-events-metrics.md#track-exception
[availability]: app-insights-monitor-web-app-availability.md
[diagnostic]: app-insights-diagnostic-search.md
[eclipse]: app-insights-java-eclipse.md
[java]: app-insights-java-get-started.md
[javalogs]: app-insights-java-trace-logs.md
[metrics]: app-insights-metrics-explorer.md
[usage]: app-insights-web-track-usage.md

 <|MERGE_RESOLUTION|>--- conflicted
+++ resolved
@@ -12,11 +12,7 @@
 	ms.tgt_pltfrm="ibiza" 
 	ms.devlang="na" 
 	ms.topic="article" 
-<<<<<<< HEAD
-	ms.date="09/09/2015" 
-=======
 	ms.date="11/03/2015" 
->>>>>>> 08be3281
 	ms.author="awills"/>
  
 # Monitor dependencies, exceptions and execution times in Java web apps
