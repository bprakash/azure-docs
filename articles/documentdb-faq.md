--- conflicted
+++ resolved
@@ -13,11 +13,7 @@
 	ms.tgt_pltfrm="na" 
 	ms.devlang="na" 
 	ms.topic="article" 
-<<<<<<< HEAD
-	ms.date="04/08/2015" 
-=======
 	ms.date="04/29/2015" 
->>>>>>> 8e917651
 	ms.author="mimig"/>
 
 
@@ -54,11 +50,7 @@
 ## <a id="setup"></a> Set up Microsoft Azure DocumentDB
 
 ###How do I sign-up for Microsoft Azure DocumentDB?
-<<<<<<< HEAD
-Microsoft Azure DocumentDB is available in the new [Azure Preview portal][preview-portal].  First you must sign up for a Microsoft Azure subscription.  Once you sign up for a Microsoft Azure subscription, you can add a DocumentDB account to your Azure subscription via the Marketplace.   
-=======
 Microsoft Azure DocumentDB is available in the [Azure Preview portal][azure-portal].  First you must sign up for a Microsoft Azure subscription.  Once you sign up for a Microsoft Azure subscription, you can add a DocumentDB account to your Azure subscription via the Marketplace.   
->>>>>>> 8e917651
 
 ###What is a master key?
 A master key is a security token to access all resources for an account. Individuals with the key have read and write access to the all resources in the database account. Use caution when distributing master keys. The primary master key and secondary master key are available in the Keys blade of the [Azure Preview portal][azure-portal].
