<<<<<<< HEAD
<properties linkid="develop-mobile-tutorials-validate-modify-and-augment-data-html" urlDisplayName="Validate Data - HTML5" pageTitle="User server scripts to validate and modify data (HTML 5) | Mobile Dev Center" metaKeywords="" description="Learn how to validate and modify data sent using server scripts from your HTML app." metaCanonical="" services="" documentationCenter="Mobile" title="Validate and modify data in Mobile Services by using server scripts" authors="glenga" solutions="" manager="dwrede" editor="" />
=======
<properties linkid="develop-mobile-tutorials-validate-modify-and-augment-data-html" urlDisplayName="Validate Data - HTML5" pageTitle="User server scripts to validate and modify data (HTML 5) | Mobile Dev Center" metaKeywords="" description="Learn how to validate and modify data sent using server scripts from your HTML app." metaCanonical="" services="mobile-services" documentationCenter="Mobile" title="Validate and modify data in Mobile Services by using server scripts" authors="glenga" solutions="" manager="dwrede" editor="" />
>>>>>>> 315408c3

<tags ms.service="mobile-services" ms.workload="mobile" ms.tgt_pltfrm="mobile-html" ms.devlang="javascript" ms.topic="article" ms.date="09/26/2014" ms.author="glenga" />

# Validate and modify data in Mobile Services by using server scripts 

[WACOM.INCLUDE [mobile-services-selector-validate-modify-data](../includes/mobile-services-selector-validate-modify-data.md)]

This topic shows you how to leverage server scripts in Azure Mobile Services. Server scripts are registered in a mobile service and can be used to perform a wide range of operations on data being inserted and updated, including validation and data modification. In this tutorial, you will define and register server scripts that validate and modify data. Because the behavior of server side scripts often affects the client, you will also update your HTML app to take advantage of these new behaviors.

This tutorial walks you through these basic steps:

1. [Add string length validation]
2. [Update the client to support validation]
3. [Add a timestamp on insert]
4. [Update the client to display the timestamp]

This tutorial builds on the steps and the sample app from the previous tutorial [Get started with data]. Before you begin this tutorial, you must first complete [Get started with data].  

## <a name="string-length-validation"></a>Add validation

It is always a good practice to validate the length of data that is submitted by users. First, you register a script that validates the length of string data sent to the mobile service and rejects strings that are too long, in this case longer than 10 characters.

1. Log into the [Azure Management Portal], click **Mobile Services**, and then click your app. 

   	![][0]

2. Click the **Data** tab, then click the **TodoItem** table.

   	![][1]

3. Click **Script**, then select the **Insert** operation.

   	![][2]

4. Replace the existing script with the following function, and then click **Save**.

        function insert(item, user, request) {
            if (item.text.length > 10) {
                request.respond(statusCodes.BAD_REQUEST, {
                    error: "Text cannot exceed 10 characters"
                });
            } else {
                request.execute();
            }
        }

    This script checks the length of the **TodoItem.text** property and sends an error response when the length exceeds 10 characters. Otherwise, the **execute** function is called to complete the insert.

    <div class="dev-callout"> 
	<b>Note</b> 
	<p>You can remove a registered script on the <strong>Script</strong> tab by clicking <strong>Clear</strong> and then <strong>Save</strong>.</p></div>	

## <a name="update-client-validation"></a>Update the client

Now that the mobile service is validating data and sending error responses, you need to update your app to be able to handle error responses from validation.

1. Run one of the following command files from the **server** subfolder of the project that you modified when you completed the tutorial [Get started with data].

	+ **launch-windows** (Windows computers) 
	+ **launch-mac.command** (Mac OS X computers)
	+ **launch-linux.sh** (Linux computers)

	<div class="dev-callout"><b>Note</b>
		<p>On a Windows computer, type `R` when PowerShell asks you to confirm that you want to run the script. Your web browser might warn you to not run the script because it was downloaded from the internet. When this happens, you must request that the browser proceed to load the script.</p>
	</div>

	This starts a web server on your local computer to host the app.

1. 	Open the file app.js, then replace the **$('#add-item').submit()** event handler with the following code:

		$('#add-item').submit(function(evt) {
			var textbox = $('#new-item-text'),
				itemText = textbox.val();
			if (itemText !== '') {
				todoItemTable.insert({ text: itemText, complete: false })
					.then(refreshTodoItems, function(error){
					alert(JSON.parse(error.request.responseText).error);
				});
			}
			textbox.val('').focus();
			evt.preventDefault();
		});

2. In a web browser, navigate to <a href="http://localhost:8000/" target="_blank">http://localhost:8000/</a>, then type text in **Add new task** and click **Add**.

   	Notice that the operation fails and error handling displays the error response in a dialog.

## <a name="add-timestamp"></a>Add a timestamp

The previous tasks validated an insert and either accepted or rejected it. Now, you will update inserted data by using a server script that adds a timestamp property to the object before it gets inserted.

<div class="dev-callout"><b>Note</b>
<p>The <b>createdAt</b> timestamp property demonstrated here is now redundant. Mobile Services automatically creates a <b>__createdAt</b> system property for each table.</p>
</div>

1. In the **Scripts** tab in the [Management Portal], replace the current **Insert** script with the following function, and then click **Save**.

        function insert(item, user, request) {
            if (item.text.length > 10) {
                request.respond(statusCodes.BAD_REQUEST, {
                    error: 'Text length must be under 10'
                });
            } else {
                item.createdAt = new Date();
                request.execute();
            }
        }

    This function augments the previous insert script by adding a new **createdAt** timestamp property to the object before it gets inserted by the call to **request**.**execute**. 

    <div class="dev-callout"><b>Note</b>
	<p>Dynamic schema must be enabled the first time that this insert script runs. With dynamic schema enabled, Mobile Services automatically adds the <strong>createdAt</strong> column to the <strong>TodoItem</strong> table on the first execution. Dynamic schema is enabled by default for a new mobile service, and it should be disabled before the app is published.</p>
    </div>

2. In the web browser, reload the page, then type text (shorter than 10 characters) in **Add new task** and click **Add**.

   	Notice that the new timestamp does not appear in the app UI.

3. Back in the Management Portal, click the **Browse** tab in the **todoitem** table.
   
   	Notice that there is now a **createdAt** column, and the new inserted item has a timestamp value.
  
Next, you need to update the app to display this new column.

## <a name="update-client-timestamp"></a>Update the client again

The Mobile Service client will ignore any data in a response that it cannot serialize into properties on the defined type. The final step is to update the client to display this new data.

1. In your editor, open the file app.js, then replace the **refreshTodoItems** function with the following code:

		function refreshTodoItems() {
			var query = todoItemTable.where(function () {
                return (this.complete === false && this.createdAt !== null);
            });

			query.read().then(function(todoItems) {
				var listItems = $.map(todoItems, function(item) {
					return $('<li>')
						.attr('data-todoitem-id', item.id)
						.append($('<button class="item-delete">Delete</button>'))
						.append($('<input type="checkbox" class="item-complete">')
							.prop('checked', item.complete))
						.append($('<div>').append($('<input class="item-text">').val(item.text))
						.append($('<span class="timestamp">' 
							+ (item.createdAt && item.createdAt.toDateString() + ' '
							+ item.createdAt.toLocaleTimeString() || '') 
							+ '</span>')));

				});

				$('#todo-items').empty().append(listItems).toggle(listItems.length > 0);
				$('#summary').html('<strong>' + todoItems.length + '</strong> item(s)');
			});
		}

   	This displays the date part of the new **createdAt** property. 

2. In your editor, open the style.css file, and replace the styles on the `item-text` class with the following:

		.item-text { width: 70%; height: 26px; line-height: 24px; 
			border: 1px solid transparent; background-color: transparent; }
		.timestamp { width: 30%; height: 40px; font-size: .75em; }

	This resizes the textbox and styles the new timestamp text.
	
6. Reload the page. 	

   	Notice that the timestamp is only displayed for items inserted after you updated the insert script.

7. Again in the **refreshTodoItems** function, replace the line of code that defines the query with the following:

         var query = todoItemTable.where(function () {
                return (this.complete === false && this.createdAt !== null);
            });

   	This function updates the query to also filter out items that do not have a timestamp value.
	
8. Reload the page.

   	Notice that all items created without timestamp value disappear from the UI.

You have completed this working with data tutorial.

## <a name="next-steps"> </a>Next steps

Now that you have completed this tutorial, consider continuing on with the final tutorial in the data series: [Refine queries with paging].

For more information, see [Work with server scripts] and [Mobile Services HTML/JavaScript How-to Conceptual Reference]


<!-- Anchors. -->
[Add string length validation]: #string-length-validation
[Update the client to support validation]: #update-client-validation
[Add a timestamp on insert]: #add-timestamp
[Update the client to display the timestamp]: #update-client-timestamp
[Next Steps]: #next-steps

<!-- Images. -->
[0]: ./media/mobile-services-html-validate-modify-data-server-scripts/mobile-services-selection.png
[1]: ./media/mobile-services-html-validate-modify-data-server-scripts/mobile-portal-data-tables.png
[2]: ./media/mobile-services-html-validate-modify-data-server-scripts/mobile-insert-script-users.png


<!-- URLs. -->
[Work with server scripts]: /en-us/develop/mobile/how-to-guides/work-with-server-scripts
[Get started with Mobile Services]: /en-us/develop/mobile/tutorials/get-started-html
[Authorize users with scripts]: /en-us/develop/mobile/tutorials/authorize-users-html
[Refine queries with paging]: /en-us/develop/mobile/tutorials/add-paging-to-data-html
[Get started with data]: /en-us/develop/mobile/tutorials/get-started-with-data-html
[Get started with authentication]: /en-us/develop/mobile/tutorials/get-started-with-users-html

[Management Portal]: https://manage.windowsazure.com/
[Azure Management Portal]: https://manage.windowsazure.com/
[Mobile Services HTML/JavaScript How-to Conceptual Reference]: /en-us/develop/mobile/how-to-guides/work-with-html-js-client
<|MERGE_RESOLUTION|>--- conflicted
+++ resolved
@@ -1,219 +1,215 @@
-<<<<<<< HEAD
-<properties linkid="develop-mobile-tutorials-validate-modify-and-augment-data-html" urlDisplayName="Validate Data - HTML5" pageTitle="User server scripts to validate and modify data (HTML 5) | Mobile Dev Center" metaKeywords="" description="Learn how to validate and modify data sent using server scripts from your HTML app." metaCanonical="" services="" documentationCenter="Mobile" title="Validate and modify data in Mobile Services by using server scripts" authors="glenga" solutions="" manager="dwrede" editor="" />
-=======
-<properties linkid="develop-mobile-tutorials-validate-modify-and-augment-data-html" urlDisplayName="Validate Data - HTML5" pageTitle="User server scripts to validate and modify data (HTML 5) | Mobile Dev Center" metaKeywords="" description="Learn how to validate and modify data sent using server scripts from your HTML app." metaCanonical="" services="mobile-services" documentationCenter="Mobile" title="Validate and modify data in Mobile Services by using server scripts" authors="glenga" solutions="" manager="dwrede" editor="" />
->>>>>>> 315408c3
-
-<tags ms.service="mobile-services" ms.workload="mobile" ms.tgt_pltfrm="mobile-html" ms.devlang="javascript" ms.topic="article" ms.date="09/26/2014" ms.author="glenga" />
-
-# Validate and modify data in Mobile Services by using server scripts 
-
-[WACOM.INCLUDE [mobile-services-selector-validate-modify-data](../includes/mobile-services-selector-validate-modify-data.md)]
-
-This topic shows you how to leverage server scripts in Azure Mobile Services. Server scripts are registered in a mobile service and can be used to perform a wide range of operations on data being inserted and updated, including validation and data modification. In this tutorial, you will define and register server scripts that validate and modify data. Because the behavior of server side scripts often affects the client, you will also update your HTML app to take advantage of these new behaviors.
-
-This tutorial walks you through these basic steps:
-
-1. [Add string length validation]
-2. [Update the client to support validation]
-3. [Add a timestamp on insert]
-4. [Update the client to display the timestamp]
-
-This tutorial builds on the steps and the sample app from the previous tutorial [Get started with data]. Before you begin this tutorial, you must first complete [Get started with data].  
-
-## <a name="string-length-validation"></a>Add validation
-
-It is always a good practice to validate the length of data that is submitted by users. First, you register a script that validates the length of string data sent to the mobile service and rejects strings that are too long, in this case longer than 10 characters.
-
-1. Log into the [Azure Management Portal], click **Mobile Services**, and then click your app. 
-
-   	![][0]
-
-2. Click the **Data** tab, then click the **TodoItem** table.
-
-   	![][1]
-
-3. Click **Script**, then select the **Insert** operation.
-
-   	![][2]
-
-4. Replace the existing script with the following function, and then click **Save**.
-
-        function insert(item, user, request) {
-            if (item.text.length > 10) {
-                request.respond(statusCodes.BAD_REQUEST, {
-                    error: "Text cannot exceed 10 characters"
-                });
-            } else {
-                request.execute();
-            }
-        }
-
-    This script checks the length of the **TodoItem.text** property and sends an error response when the length exceeds 10 characters. Otherwise, the **execute** function is called to complete the insert.
-
-    <div class="dev-callout"> 
-	<b>Note</b> 
-	<p>You can remove a registered script on the <strong>Script</strong> tab by clicking <strong>Clear</strong> and then <strong>Save</strong>.</p></div>	
-
-## <a name="update-client-validation"></a>Update the client
-
-Now that the mobile service is validating data and sending error responses, you need to update your app to be able to handle error responses from validation.
-
-1. Run one of the following command files from the **server** subfolder of the project that you modified when you completed the tutorial [Get started with data].
-
-	+ **launch-windows** (Windows computers) 
-	+ **launch-mac.command** (Mac OS X computers)
-	+ **launch-linux.sh** (Linux computers)
-
-	<div class="dev-callout"><b>Note</b>
-		<p>On a Windows computer, type `R` when PowerShell asks you to confirm that you want to run the script. Your web browser might warn you to not run the script because it was downloaded from the internet. When this happens, you must request that the browser proceed to load the script.</p>
-	</div>
-
-	This starts a web server on your local computer to host the app.
-
-1. 	Open the file app.js, then replace the **$('#add-item').submit()** event handler with the following code:
-
-		$('#add-item').submit(function(evt) {
-			var textbox = $('#new-item-text'),
-				itemText = textbox.val();
-			if (itemText !== '') {
-				todoItemTable.insert({ text: itemText, complete: false })
-					.then(refreshTodoItems, function(error){
-					alert(JSON.parse(error.request.responseText).error);
-				});
-			}
-			textbox.val('').focus();
-			evt.preventDefault();
-		});
-
-2. In a web browser, navigate to <a href="http://localhost:8000/" target="_blank">http://localhost:8000/</a>, then type text in **Add new task** and click **Add**.
-
-   	Notice that the operation fails and error handling displays the error response in a dialog.
-
-## <a name="add-timestamp"></a>Add a timestamp
-
-The previous tasks validated an insert and either accepted or rejected it. Now, you will update inserted data by using a server script that adds a timestamp property to the object before it gets inserted.
-
-<div class="dev-callout"><b>Note</b>
-<p>The <b>createdAt</b> timestamp property demonstrated here is now redundant. Mobile Services automatically creates a <b>__createdAt</b> system property for each table.</p>
-</div>
-
-1. In the **Scripts** tab in the [Management Portal], replace the current **Insert** script with the following function, and then click **Save**.
-
-        function insert(item, user, request) {
-            if (item.text.length > 10) {
-                request.respond(statusCodes.BAD_REQUEST, {
-                    error: 'Text length must be under 10'
-                });
-            } else {
-                item.createdAt = new Date();
-                request.execute();
-            }
-        }
-
-    This function augments the previous insert script by adding a new **createdAt** timestamp property to the object before it gets inserted by the call to **request**.**execute**. 
-
-    <div class="dev-callout"><b>Note</b>
-	<p>Dynamic schema must be enabled the first time that this insert script runs. With dynamic schema enabled, Mobile Services automatically adds the <strong>createdAt</strong> column to the <strong>TodoItem</strong> table on the first execution. Dynamic schema is enabled by default for a new mobile service, and it should be disabled before the app is published.</p>
-    </div>
-
-2. In the web browser, reload the page, then type text (shorter than 10 characters) in **Add new task** and click **Add**.
-
-   	Notice that the new timestamp does not appear in the app UI.
-
-3. Back in the Management Portal, click the **Browse** tab in the **todoitem** table.
-   
-   	Notice that there is now a **createdAt** column, and the new inserted item has a timestamp value.
-  
-Next, you need to update the app to display this new column.
-
-## <a name="update-client-timestamp"></a>Update the client again
-
-The Mobile Service client will ignore any data in a response that it cannot serialize into properties on the defined type. The final step is to update the client to display this new data.
-
-1. In your editor, open the file app.js, then replace the **refreshTodoItems** function with the following code:
-
-		function refreshTodoItems() {
-			var query = todoItemTable.where(function () {
-                return (this.complete === false && this.createdAt !== null);
-            });
-
-			query.read().then(function(todoItems) {
-				var listItems = $.map(todoItems, function(item) {
-					return $('<li>')
-						.attr('data-todoitem-id', item.id)
-						.append($('<button class="item-delete">Delete</button>'))
-						.append($('<input type="checkbox" class="item-complete">')
-							.prop('checked', item.complete))
-						.append($('<div>').append($('<input class="item-text">').val(item.text))
-						.append($('<span class="timestamp">' 
-							+ (item.createdAt && item.createdAt.toDateString() + ' '
-							+ item.createdAt.toLocaleTimeString() || '') 
-							+ '</span>')));
-
-				});
-
-				$('#todo-items').empty().append(listItems).toggle(listItems.length > 0);
-				$('#summary').html('<strong>' + todoItems.length + '</strong> item(s)');
-			});
-		}
-
-   	This displays the date part of the new **createdAt** property. 
-
-2. In your editor, open the style.css file, and replace the styles on the `item-text` class with the following:
-
-		.item-text { width: 70%; height: 26px; line-height: 24px; 
-			border: 1px solid transparent; background-color: transparent; }
-		.timestamp { width: 30%; height: 40px; font-size: .75em; }
-
-	This resizes the textbox and styles the new timestamp text.
-	
-6. Reload the page. 	
-
-   	Notice that the timestamp is only displayed for items inserted after you updated the insert script.
-
-7. Again in the **refreshTodoItems** function, replace the line of code that defines the query with the following:
-
-         var query = todoItemTable.where(function () {
-                return (this.complete === false && this.createdAt !== null);
-            });
-
-   	This function updates the query to also filter out items that do not have a timestamp value.
-	
-8. Reload the page.
-
-   	Notice that all items created without timestamp value disappear from the UI.
-
-You have completed this working with data tutorial.
-
-## <a name="next-steps"> </a>Next steps
-
-Now that you have completed this tutorial, consider continuing on with the final tutorial in the data series: [Refine queries with paging].
-
-For more information, see [Work with server scripts] and [Mobile Services HTML/JavaScript How-to Conceptual Reference]
-
-
-<!-- Anchors. -->
-[Add string length validation]: #string-length-validation
-[Update the client to support validation]: #update-client-validation
-[Add a timestamp on insert]: #add-timestamp
-[Update the client to display the timestamp]: #update-client-timestamp
-[Next Steps]: #next-steps
-
-<!-- Images. -->
-[0]: ./media/mobile-services-html-validate-modify-data-server-scripts/mobile-services-selection.png
-[1]: ./media/mobile-services-html-validate-modify-data-server-scripts/mobile-portal-data-tables.png
-[2]: ./media/mobile-services-html-validate-modify-data-server-scripts/mobile-insert-script-users.png
-
-
-<!-- URLs. -->
-[Work with server scripts]: /en-us/develop/mobile/how-to-guides/work-with-server-scripts
-[Get started with Mobile Services]: /en-us/develop/mobile/tutorials/get-started-html
-[Authorize users with scripts]: /en-us/develop/mobile/tutorials/authorize-users-html
-[Refine queries with paging]: /en-us/develop/mobile/tutorials/add-paging-to-data-html
-[Get started with data]: /en-us/develop/mobile/tutorials/get-started-with-data-html
-[Get started with authentication]: /en-us/develop/mobile/tutorials/get-started-with-users-html
-
-[Management Portal]: https://manage.windowsazure.com/
-[Azure Management Portal]: https://manage.windowsazure.com/
-[Mobile Services HTML/JavaScript How-to Conceptual Reference]: /en-us/develop/mobile/how-to-guides/work-with-html-js-client
+<properties linkid="develop-mobile-tutorials-validate-modify-and-augment-data-html" urlDisplayName="Validate Data - HTML5" pageTitle="User server scripts to validate and modify data (HTML 5) | Mobile Dev Center" metaKeywords="" description="Learn how to validate and modify data sent using server scripts from your HTML app." metaCanonical="" services="mobile-services" documentationCenter="Mobile" title="Validate and modify data in Mobile Services by using server scripts" authors="glenga" solutions="" manager="dwrede" editor="" />
+
+<tags ms.service="mobile-services" ms.workload="mobile" ms.tgt_pltfrm="mobile-html" ms.devlang="javascript" ms.topic="article" ms.date="09/26/2014" ms.author="glenga" />
+
+# Validate and modify data in Mobile Services by using server scripts 
+
+[WACOM.INCLUDE [mobile-services-selector-validate-modify-data](../includes/mobile-services-selector-validate-modify-data.md)]
+
+This topic shows you how to leverage server scripts in Azure Mobile Services. Server scripts are registered in a mobile service and can be used to perform a wide range of operations on data being inserted and updated, including validation and data modification. In this tutorial, you will define and register server scripts that validate and modify data. Because the behavior of server side scripts often affects the client, you will also update your HTML app to take advantage of these new behaviors.
+
+This tutorial walks you through these basic steps:
+
+1. [Add string length validation]
+2. [Update the client to support validation]
+3. [Add a timestamp on insert]
+4. [Update the client to display the timestamp]
+
+This tutorial builds on the steps and the sample app from the previous tutorial [Get started with data]. Before you begin this tutorial, you must first complete [Get started with data].  
+
+## <a name="string-length-validation"></a>Add validation
+
+It is always a good practice to validate the length of data that is submitted by users. First, you register a script that validates the length of string data sent to the mobile service and rejects strings that are too long, in this case longer than 10 characters.
+
+1. Log into the [Azure Management Portal], click **Mobile Services**, and then click your app. 
+
+   	![][0]
+
+2. Click the **Data** tab, then click the **TodoItem** table.
+
+   	![][1]
+
+3. Click **Script**, then select the **Insert** operation.
+
+   	![][2]
+
+4. Replace the existing script with the following function, and then click **Save**.
+
+        function insert(item, user, request) {
+            if (item.text.length > 10) {
+                request.respond(statusCodes.BAD_REQUEST, {
+                    error: "Text cannot exceed 10 characters"
+                });
+            } else {
+                request.execute();
+            }
+        }
+
+    This script checks the length of the **TodoItem.text** property and sends an error response when the length exceeds 10 characters. Otherwise, the **execute** function is called to complete the insert.
+
+    <div class="dev-callout"> 
+	<b>Note</b> 
+	<p>You can remove a registered script on the <strong>Script</strong> tab by clicking <strong>Clear</strong> and then <strong>Save</strong>.</p></div>	
+
+## <a name="update-client-validation"></a>Update the client
+
+Now that the mobile service is validating data and sending error responses, you need to update your app to be able to handle error responses from validation.
+
+1. Run one of the following command files from the **server** subfolder of the project that you modified when you completed the tutorial [Get started with data].
+
+	+ **launch-windows** (Windows computers) 
+	+ **launch-mac.command** (Mac OS X computers)
+	+ **launch-linux.sh** (Linux computers)
+
+	<div class="dev-callout"><b>Note</b>
+		<p>On a Windows computer, type `R` when PowerShell asks you to confirm that you want to run the script. Your web browser might warn you to not run the script because it was downloaded from the internet. When this happens, you must request that the browser proceed to load the script.</p>
+	</div>
+
+	This starts a web server on your local computer to host the app.
+
+1. 	Open the file app.js, then replace the **$('#add-item').submit()** event handler with the following code:
+
+		$('#add-item').submit(function(evt) {
+			var textbox = $('#new-item-text'),
+				itemText = textbox.val();
+			if (itemText !== '') {
+				todoItemTable.insert({ text: itemText, complete: false })
+					.then(refreshTodoItems, function(error){
+					alert(JSON.parse(error.request.responseText).error);
+				});
+			}
+			textbox.val('').focus();
+			evt.preventDefault();
+		});
+
+2. In a web browser, navigate to <a href="http://localhost:8000/" target="_blank">http://localhost:8000/</a>, then type text in **Add new task** and click **Add**.
+
+   	Notice that the operation fails and error handling displays the error response in a dialog.
+
+## <a name="add-timestamp"></a>Add a timestamp
+
+The previous tasks validated an insert and either accepted or rejected it. Now, you will update inserted data by using a server script that adds a timestamp property to the object before it gets inserted.
+
+<div class="dev-callout"><b>Note</b>
+<p>The <b>createdAt</b> timestamp property demonstrated here is now redundant. Mobile Services automatically creates a <b>__createdAt</b> system property for each table.</p>
+</div>
+
+1. In the **Scripts** tab in the [Management Portal], replace the current **Insert** script with the following function, and then click **Save**.
+
+        function insert(item, user, request) {
+            if (item.text.length > 10) {
+                request.respond(statusCodes.BAD_REQUEST, {
+                    error: 'Text length must be under 10'
+                });
+            } else {
+                item.createdAt = new Date();
+                request.execute();
+            }
+        }
+
+    This function augments the previous insert script by adding a new **createdAt** timestamp property to the object before it gets inserted by the call to **request**.**execute**. 
+
+    <div class="dev-callout"><b>Note</b>
+	<p>Dynamic schema must be enabled the first time that this insert script runs. With dynamic schema enabled, Mobile Services automatically adds the <strong>createdAt</strong> column to the <strong>TodoItem</strong> table on the first execution. Dynamic schema is enabled by default for a new mobile service, and it should be disabled before the app is published.</p>
+    </div>
+
+2. In the web browser, reload the page, then type text (shorter than 10 characters) in **Add new task** and click **Add**.
+
+   	Notice that the new timestamp does not appear in the app UI.
+
+3. Back in the Management Portal, click the **Browse** tab in the **todoitem** table.
+   
+   	Notice that there is now a **createdAt** column, and the new inserted item has a timestamp value.
+  
+Next, you need to update the app to display this new column.
+
+## <a name="update-client-timestamp"></a>Update the client again
+
+The Mobile Service client will ignore any data in a response that it cannot serialize into properties on the defined type. The final step is to update the client to display this new data.
+
+1. In your editor, open the file app.js, then replace the **refreshTodoItems** function with the following code:
+
+		function refreshTodoItems() {
+			var query = todoItemTable.where(function () {
+                return (this.complete === false && this.createdAt !== null);
+            });
+
+			query.read().then(function(todoItems) {
+				var listItems = $.map(todoItems, function(item) {
+					return $('<li>')
+						.attr('data-todoitem-id', item.id)
+						.append($('<button class="item-delete">Delete</button>'))
+						.append($('<input type="checkbox" class="item-complete">')
+							.prop('checked', item.complete))
+						.append($('<div>').append($('<input class="item-text">').val(item.text))
+						.append($('<span class="timestamp">' 
+							+ (item.createdAt && item.createdAt.toDateString() + ' '
+							+ item.createdAt.toLocaleTimeString() || '') 
+							+ '</span>')));
+
+				});
+
+				$('#todo-items').empty().append(listItems).toggle(listItems.length > 0);
+				$('#summary').html('<strong>' + todoItems.length + '</strong> item(s)');
+			});
+		}
+
+   	This displays the date part of the new **createdAt** property. 
+
+2. In your editor, open the style.css file, and replace the styles on the `item-text` class with the following:
+
+		.item-text { width: 70%; height: 26px; line-height: 24px; 
+			border: 1px solid transparent; background-color: transparent; }
+		.timestamp { width: 30%; height: 40px; font-size: .75em; }
+
+	This resizes the textbox and styles the new timestamp text.
+	
+6. Reload the page. 	
+
+   	Notice that the timestamp is only displayed for items inserted after you updated the insert script.
+
+7. Again in the **refreshTodoItems** function, replace the line of code that defines the query with the following:
+
+         var query = todoItemTable.where(function () {
+                return (this.complete === false && this.createdAt !== null);
+            });
+
+   	This function updates the query to also filter out items that do not have a timestamp value.
+	
+8. Reload the page.
+
+   	Notice that all items created without timestamp value disappear from the UI.
+
+You have completed this working with data tutorial.
+
+## <a name="next-steps"> </a>Next steps
+
+Now that you have completed this tutorial, consider continuing on with the final tutorial in the data series: [Refine queries with paging].
+
+For more information, see [Work with server scripts] and [Mobile Services HTML/JavaScript How-to Conceptual Reference]
+
+
+<!-- Anchors. -->
+[Add string length validation]: #string-length-validation
+[Update the client to support validation]: #update-client-validation
+[Add a timestamp on insert]: #add-timestamp
+[Update the client to display the timestamp]: #update-client-timestamp
+[Next Steps]: #next-steps
+
+<!-- Images. -->
+[0]: ./media/mobile-services-html-validate-modify-data-server-scripts/mobile-services-selection.png
+[1]: ./media/mobile-services-html-validate-modify-data-server-scripts/mobile-portal-data-tables.png
+[2]: ./media/mobile-services-html-validate-modify-data-server-scripts/mobile-insert-script-users.png
+
+
+<!-- URLs. -->
+[Work with server scripts]: /en-us/develop/mobile/how-to-guides/work-with-server-scripts
+[Get started with Mobile Services]: /en-us/develop/mobile/tutorials/get-started-html
+[Authorize users with scripts]: /en-us/develop/mobile/tutorials/authorize-users-html
+[Refine queries with paging]: /en-us/develop/mobile/tutorials/add-paging-to-data-html
+[Get started with data]: /en-us/develop/mobile/tutorials/get-started-with-data-html
+[Get started with authentication]: /en-us/develop/mobile/tutorials/get-started-with-users-html
+
+[Management Portal]: https://manage.windowsazure.com/
+[Azure Management Portal]: https://manage.windowsazure.com/
+[Mobile Services HTML/JavaScript How-to Conceptual Reference]: /en-us/develop/mobile/how-to-guides/work-with-html-js-client