<<<<<<< HEAD
<properties pageTitle="Handle conflicts with offline data in Mobile Services (iOS) | Mobile Dev Center" description="Learn how to use Azure Mobile Services handle conflicts when syncing offline data in your iOS application" documentationCenter="ios" authors="krisragh" manager="dwrede" editor="" services=""/>

<tags ms.service="mobile-services" ms.workload="mobile" ms.tgt_pltfrm="mobile-ios" ms.devlang="dotnet" ms.topic="article" ms.date="01/26/2015" ms.author="krisragh,donnam"/>
=======
<properties 
	pageTitle="Handle conflicts with offline data in Mobile Services (iOS) | Mobile Dev Center" 
	description="Learn how to use Azure Mobile Services handle conflicts when syncing offline data in your iOS application" 
	documentationCenter="ios" 
	authors="krisragh" 
	manager="dwrede" 
	editor="" 
	services=""/>

<tags 
	ms.service="mobile-services" 
	ms.workload="mobile" 
	ms.tgt_pltfrm="mobile-ios" 
	ms.devlang="dotnet" 
	ms.topic="article" 
	ms.date="01/26/2015" 
	ms.author="krisragh,donnam"/>
>>>>>>> aa65fa0c


# Handling Conflicts with Offline Data Sync in Mobile Services

[WACOM.INCLUDE [mobile-services-selector-offline-conflicts](../includes/mobile-services-selector-offline-conflicts.md)]

This topic shows you how to synchronize data and handle conflicts when using the offline capabilities of Azure Mobile Services. This tutorial builds on the steps and the sample app from the previous tutorial [Get Started with Offline Data]. Before you begin this tutorial, you must first complete [Get Started with Offline Data].

>[AZURE.NOTE] To complete this tutorial, you need a Azure account. If you don't have an account, you can create a free trial account in just a couple of minutes. For details, see <a href="http://www.windowsazure.com/en-us/pricing/free-trial/?WT.mc_id=AE564AB28" target="_blank">Azure Free Trial</a>.

This tutorial walks you through these basic steps:

1. [Update the App Project to Allow Editing]
2. [Update Todo List View Controller]
3. [Add Todo Item View Controller]
4. [Add Todo Item View Controller and Segue to Storyboard]
5. [Add Item Details to Todo Item View Controller]
6. [Add Support for Saving Edits]
7. [Conflict Handling Problem]
8. [Update QSTodoService to Support Conflict Handling]
9. [Add UI Alert View Helper to Support Conflict Handling]
10. [Add Conflict Handler to Todo List View Controller]
11. [Test the App]

## Complete the Get Started with Offline Tutorial

Follow the instructions at the [Get Started with Offline Data] tutorial and complete that project. We will use the finished project from that tutorial as the starting point for this tutorial.

## <a name="update-app"></a>Update the App Project to Allow Editing

Let's update the finished project from [Get Started with Offline Data] to allow the editing of items. Currently, if you run this same app on two phones, change the same item on both phones locally, and push the changes back to the server, it will fail with a conflict.

The offline sync features in the SDK let you handle such  conflicts via code and let you dynamically decide what to do with conflicting items. Changing the quickstart project lets us experiment with this feature.

### <a name="update-list-view"></a>Update Todo List View Controller

1. Select **MainStoryboard_iPhone.storyboard** in the Xcode Project Navigator, then select **Todo List View Controller**. Select the table view cell, and sets its Accessory mode to **Disclosure indicator**. The disclosure indicator indicates to users that if they tap on the associated table view controller, a new view will be displayed. The disclosure indicator produces no event.

      ![][update-todo-list-view-controller-2]

2. In **TodoListViewController.m**, remove the following operations and their contents altogether. We do not need them:

        -(NSString *)tableView:(UITableView *)tableView titleForDeleteConfirmationButtonForRowAtIndexPath:(NSIndexPath *)indexPath

        -(UITableViewCellEditingStyle)tableView:(UITableView *)tableView editingStyleForRowAtIndexPath:(NSIndexPath *)indexPath

        -(void)tableView:(UITableView *)tableView commitEditingStyle:(UITableViewCellEditingStyle)editingStyle
         forRowAtIndexPath:(NSIndexPath *)indexPath

### <a name="add-view-controller"></a>Add Todo Item View Controller

1. Create a new Cocoa Touch class named **QSItemViewController**, derived from **UIViewController**.

2. In **QSItemViewController.h** add the following type definition:

        typedef void (^ItemEditCompletionBlock) (NSDictionary *editedItem);

3. In **QSItemViewController.h**, add a property to hold the item to be modified, and a property for the callback that is invoked after the user presses the back button in the detail view:

        @property (nonatomic, weak) NSMutableDictionary *item;
        @property (nonatomic, strong) ItemEditCompletionBlock editCompleteBlock;

4. In **QSItemViewController.m**, add two private properties for the two fields of the todo item we'll edit -- the completion status and the text of the todo item itself:

        @interface QSItemViewController ()

        @property (nonatomic, strong) IBOutlet UITextField *itemText;
        @property (nonatomic, strong) IBOutlet UISegmentedControl *itemComplete;

        @end

5. In **QSItemViewController.m**, update the stub implementation of **viewDidLoad** to the following code:

        - (void)viewDidLoad
        {
            [super viewDidLoad];

            UINavigationItem *nav = [self navigationItem];
            [nav setTitle:@"Todo Item"];

            NSDictionary *theItem = [self item];
            [self.itemText setText:[theItem objectForKey:@"text"]];

            BOOL isComplete = [[theItem objectForKey:@"complete"] boolValue];
            [self.itemComplete setSelectedSegmentIndex:(isComplete ? 0 : 1)];

            [self.itemComplete addTarget:self
                                  action:@selector(completedValueChanged:)
                        forControlEvents:UIControlEventValueChanged];
        }

6. In **QSItemViewController.m**, add four additional methods to handle edited control events:

        - (BOOL)textFieldShouldEndEditing:(UITextField *)textField {
            [textField resignFirstResponder];
            return YES;
        }

        - (BOOL)textFieldShouldReturn:(UITextField *)textField {
            [textField resignFirstResponder];
            return YES;
        }


        - (void)completedValueChanged:(id)sender {
            [[self view] endEditing:YES];
        }

7. In **QSItemViewController**, also add the following method, which is called when the user presses the **Back** button in the Navigation Bar. The method can be called on other events, so we first check the parent view. If there has been any change to the item, then **self.item** is modified and the callback **editCompleteBlock** is called:

        - (void)didMoveToParentViewController:(UIViewController *)parent
        {
            if (![parent isEqual:self.parentViewController]) {
                NSNumber *completeValue = [NSNumber numberWithBool:self.itemComplete.selectedSegmentIndex == 0];
                
                Boolean changed =
                    [self.item valueForKey:@"text"] != [self.itemText text] ||
                    [self.item valueForKey:@"complete"] != completeValue;
                
                if (changed) {
                    [self.item setValue:[self.itemText text] forKey:@"text"];
                    [self.item setValue:completeValue forKey:@"complete"];
                    
                    self.editCompleteBlock(self.item);
                }
            }
        }

### <a name="add-segue"></a>Add Todo Item View Controller and Segue to Storyboard

1. Return to the **MainStoryboard_iPhone.storyboard** file using the Project Navigator.

2. Add a new view controller for the Todo Item to the storyboard, to the right of the existing **Todo List View Controller**. Set the custom class of this new view controller to **QSItemViewController**. To learn more, see [Adding a Scene to a Storyboard].

3. Add a **Show** segue from the **Todo List View Controller** to the **Todo Item View Controller**. Then, in the Attributes Inspector, set the segue identifier to **detailSegue**. 

    Don't create this segue from the any cell or button in the origin view controller. Instead, CTRL + Drag from the view controller icon above the **Todo List View Controller** in the storyboard interface to the  **Todo Item View Controller**:
<<<<<<< HEAD

    ![][todo-list-view-controller-add-segue]

=======

    ![][todo-list-view-controller-add-segue]

>>>>>>> aa65fa0c
    If you accidentally segue from a cell, you will trigger the segue twice when you run the app, resulting in this error:

        Nested push animation can result in corrupted navigation bar

    To learn more about segues, see [Adding a Segue Between Scenes in a Storyboard]. 

4. Add a text field for item text and a segmented control for the completion status to the new **Todo Item View Controller**, with labels as well. In the segmented control, set the title of **Segment 0** to **Yes** and the title for **Segment 1** to **No**. Connect these new fields to outlets in code. To learn more, see [Build a User Interface] and [Segmented Controls].

      ![][add-todo-item-view-controller-3]

5. Connect these new fields to the corresponding outlets you've already added to **QSItemViewController.m**. Connect the item text field to the **itemText** outlet and the completion status segmented control to the **itemComplete** outlet. To learn more, see [Creating an Outlet Connection].

6. Set the text field's delegate to the view controller. CTRL + Drag from the text field to the view controller icon below the **Todo Item View Controller** in the storyboard interface, and select the delegate outlet; this indicates to the storyboard that this text field's delegate is this view controller.

7. Verify that the app works with all the changes you've made so far. Run the app now in the simulator. Add items to the todo list, and then click on them. You'll see the (currently empty) item view controller.

      ![][add-todo-item-view-controller-4]          ![][add-todo-item-view-controller-5]

### <a name="add-item-details"></a>Add Item Details to Todo Item View Controller

1. We will refer to **QSItemViewController** from  **QSTodoListViewController.m**. So, in **QSTodoListViewController.m**, let's add a line to import **QSItemViewController.h**.

        #import "QSItemViewController.h"

2. Add a new property to the **QSTodoListViewController** interface in **QSTodoListViewController.m** to store the item being edited:

        @property (strong, nonatomic)   NSDictionary *editingItem;

3. Implement **tableView:didSelectRowAtIndexPath:** in **QSTodoListViewController.m** to save the item being edited and then to call the segue to display the detail view.

        - (void)tableView:(UITableView *)tableView didSelectRowAtIndexPath:(NSIndexPath *)indexPath {
            NSManagedObject *item = [self.fetchedResultsController objectAtIndexPath:indexPath];
            self.editingItem = [MSCoreDataStore tableItemFromManagedObject:item]; // map from managed object to dictionary
            
            [self performSegueWithIdentifier:@"detailSegue" sender:self];
        }

4. Implement **prepareForSegue:sender:** in **QSTodoListViewController.m** to pass the item to the  **Todo Item View Controller**, and specify the callback when the user exits the detail view:

        - (void)prepareForSegue:(UIStoryboardSegue *)segue sender:(id)sender {
            if ([[segue identifier] isEqualToString:@"detailSegue"]) {
                QSItemViewController *ivc = (QSItemViewController *) [segue destinationViewController];
                ivc.item = [self.editingItem mutableCopy];
                
                ivc.editCompleteBlock = ^(NSDictionary *editedValue) {
                    [self.todoService updateItem:editedValue completion:^(NSUInteger index) {
                        self.editingItem = nil;
                    }];
                };
            }
        }

5. Verify that the app works with all the changes you've made so far. Run the app now in the simulator. Add items to the todo list, and then click on them. You'll see the item view controller is no longer empty -- it displays the details of the todo items.

      ![][add-todo-item-view-controller-6]

### <a name="saving-edits"></a>Add Support for Saving Edits

1. When you click the "Back" button in the navigation view, the edits are lost. We've sent data to the detail view, but the data isn't sent back to the master view. Since we already pass a pointer to a copy of the item, we can use that pointer to retrieve the list of updates made to the item and update it on the server. To get started, first update the server wrapper class of **QSTodoService** in **QSTodoService.m** by removing the **completeItem** operation and adding a new  **updateItem** operation. This is because **completeItem** only marks items as complete; instead, **updateItem** will update items.

        - (void)updateItem:(NSDictionary *)item completion:(QSCompletionBlock)completion
        {
            // Set the item to be complete (we need a mutable copy)
            NSMutableDictionary *mutable = [item mutableCopy];
            
            // Update the item in the TodoItem table and remove from the items array when we mark an item as complete
            [self.syncTable update:mutable completion:^(NSError *error) {
                [self logErrorIfNotNil:error];
                
                if (completion != nil) {
                    dispatch_async(dispatch_get_main_queue(), completion);
                }
            }];
        }

2. Remove the declaration for **completeItem** from **QSTodoService.h** and add this declaration for **updateItem**:

        - (void)updateItem:(NSDictionary *)item completion:(QSCompletionBlock)completion;

3. Now let's test the app. Verify that the app works with all the changes you've made so far. Run the app now in the simulator. Add items to the todo list, and then click on them. Try to edit an item, and go back. Verify that the item description is updated in the app's master view. Refresh the app using the drag-down gesture, and verify that the edit is reflected in your remote service.

### <a name="conflict-handling-problem"></a>Conflict Handling Problem

1. Let's examine what happens when two different clients try to modify the same piece of data at the same time. In the example list below, there's an item "Mobile Services is Cool!" Let's change this to, say, "I love Mobile Services!" on one device and let's change this to "I love Azure!" on another device.

      ![][conflict-handling-problem-1]

2. Launch the app in two places: on two iOS devices, or in the simulator and on an iOS device. If you don't have a physical device to test on, launch one instance in the simulator, and using a REST client, send a PATCH request to the mobile service.The URL of the PATCH request reflects the name of the Mobile Service, the name of the todo item table, and the ID of the todo item table you're editing, while the x-zumo-application header is the application key:

        PATCH https://donnam-tutorials.azure-mobile.net/tables/todoitem/D265929E-B17B-42D1-8FAB-D0ADF26486FA?__systemproperties=__version
        Content-Type: application/json
        x-zumo-application: xuAdWVDcLuCNfkTvOfaqzCCSBVHqoy96

        {
            "id": "CBBF4464-E08A-47C9-B6FB-6DCB30ACCE7E",
            "text": "I love Azure!"
        }

3. Now, refresh the items in the two instances of the app. You'll see an error printed in the output log in Xcode:

        TodoList[1575:4a2f] ERROR Error Domain=com.Microsoft.WindowsAzureMobileServices.ErrorDomain Code=-1170 "Not all operations completed successfully" UserInfo=0x8dd6310 {com.Microsoft.WindowsAzureMobileServices.ErrorPushResultKey=(
            "The server's version did not match the passed version"
        ), NSLocalizedDescription=Not all operations completed successfully}

  This is because on the completion block, in the call to **pullWithQuery:completion:**, the error parameter will be non-nil, which will cause the error to be printed out to the output via **NSLog**.

### <a name="service-add-conflict-handling"></a>Update QSTodoService to Support Conflict Handling

1. Let's let the user decide how to handle the conflict by dealing with it in the client. To do this, let's implement the **MSSyncContextDelegate** protocol. In both **QSTodoService.h** and **QSTodoService.m**, change the **(QSTodoService *)defaultService;** factory method declaration to the statement below, so as to receive the sync context delegate as a parameter:

        + (QSTodoService *)defaultServiceWithDelegate:(id)delegate;

2. In **QSTodoService.m**, change the **init** line as shown below, again receiving the sync context delegate as a parameter:

        -(QSTodoService *)initWithDelegate:(id)syncDelegate

3. In **QSTodoService.m**, change the **init** call in **defaultServiceWithDelegate** to **initWithDelegate** instead:

        service = [[QSTodoService alloc] initWithDelegate:delegate];

4. Back in **QSTodoService.m**, change the initialization of **self.client.syncContext** to pass in **syncDelegate** instead of **nil** for the delegate:

        self.client.syncContext = [[MSSyncContext alloc] initWithDelegate:syncDelegate dataSource:store callback:nil];

### <a name="add-alert-view"></a>Add UI Alert View Helper to Support Conflict Handling

1. If there's a conflict, let's allow the user to choose which version to keep:
  * keep the client version (which overrides the version on the server),
  * keep the server version (which updates the client local table), or
  * keep neither version (cancels push and leaves the operation pending).

  Since another update may also happen while we display the prompt, we'll keep showing  options until the server stops returning a failure response. In our code, let's use a helper class that shows an alert view and takes a delegate that is invoked when the alert view is displayed. Let's define the helper class **QSUIAlertViewWithBlock** first.

2. Add this new class, **QSUIAlertViewWithBlock**, using Xcode, and overwrite **QSUIAlertViewWithBlock.h** with the following contents:

        #import <Foundation/Foundation.h>

        typedef void (^QSUIAlertViewBlock) (NSInteger index);

        @interface QSUIAlertViewWithBlock : NSObject <UIAlertViewDelegate>

        - (id) initWithCallback:(QSUIAlertViewBlock)callback;
        - (void) showAlertWithTitle:(NSString *)title message:(NSString *)message cancelButtonTitle:(NSString *)cancelButtonTitle otherButtonTitles:(NSArray *)otherButtonTitles;

        @end

3. Next, overwrite **QSUIAlertViewWithBlock.m** with the following file:

        #import "QSUIAlertViewWithBlock.h"
        #import <objc/runtime.h>

        @interface QSUIAlertViewWithBlock()

        @property (nonatomic, copy) QSUIAlertViewBlock callback;

        @end

        @implementation QSUIAlertViewWithBlock

        static const char *key;

        @synthesize callback = _callback;

        - (id) initWithCallback:(QSUIAlertViewBlock)callback
        {
            self = [super init];
            if (self) {
                _callback = [callback copy];
            }
            return self;
        }

        - (void) showAlertWithTitle:(NSString *)title message:(NSString *)message cancelButtonTitle:(NSString *)cancelButtonTitle otherButtonTitles:(NSArray *)otherButtonTitles {
            UIAlertView *alert = [[UIAlertView alloc] initWithTitle:title
                                                            message:message
                                                           delegate:self
                                                  cancelButtonTitle:cancelButtonTitle
                                                  otherButtonTitles:nil];

            if (otherButtonTitles) {
                for (NSString *buttonTitle in otherButtonTitles) {
                    [alert addButtonWithTitle:buttonTitle];
                }
            }

            [alert show];

            objc_setAssociatedObject(alert, &key, self, OBJC_ASSOCIATION_RETAIN_NONATOMIC);
        }

        - (void) alertView:(UIAlertView *)alertView didDismissWithButtonIndex:(NSInteger)buttonIndex
        {
            if (self.callback) {
                self.callback(buttonIndex);
            }
        }

        @end

### <a name="add-conflict-handling"></a>Add Conflict Handler to Todo List View Controller

1. In **QSTodoListViewController.m**, edit **viewDidLoad**. Replace the call to **defaultService** with a call to **defaultServiceWithDelegate** instead:

        self.todoService = [QSTodoService defaultServiceWithDelegate:self];

2. In **QSTodoListViewController.h**, add **&lt;MSSyncContextDelegate&gt;** to the interface declaration so we're implementing the **MSSyncContextDelegate** protocol.

        @interface QSTodoListViewController : UITableViewController<MSSyncContextDelegate, NSFetchedResultsControllerDelegate>

3. Add the following import statement at the top of **QSTodoListViewController.m**:

        #import "QSUIAlertViewWithBlock.h"

4. Finally, let's add the following two operations to **QSTodoListViewController.m** to use this helper class and prompt the user to reconcile the conflict in one of three ways.

        - (void)tableOperation:(MSTableOperation *)operation onComplete:(MSSyncItemBlock)completion
        {
            [self doOperation:operation complete:completion];
        }

        -(void)doOperation:(MSTableOperation *)operation complete:(MSSyncItemBlock)completion
        {
            [operation executeWithCompletion:^(NSDictionary *item, NSError *error) {

                NSDictionary *serverItem = [error.userInfo objectForKey:MSErrorServerItemKey];

                if (error.code == MSErrorPreconditionFailed) {
                    QSUIAlertViewWithBlock *alert = [[QSUIAlertViewWithBlock alloc] initWithCallback:^(NSInteger buttonIndex) {
                        if (buttonIndex == 1) { // Client
                            NSMutableDictionary *adjustedItem = [operation.item mutableCopy];

                            [adjustedItem setValue:[serverItem objectForKey:MSSystemColumnVersion] forKey:MSSystemColumnVersion];
                            operation.item = adjustedItem;

                            [self doOperation:operation complete:completion];
                            return;

                        } else if (buttonIndex == 2) { // Server
                            NSDictionary *serverItem = [error.userInfo objectForKey:MSErrorServerItemKey];
                            completion(serverItem, nil);
                        } else { // Cancel
                            [operation cancelPush];
                            completion(nil, error);
                        }
                    }];

                    NSString *message = [NSString stringWithFormat:@"Client value: %@\nServer value: %@", operation.item[@"text"], serverItem[@"text"]];

                    [alert showAlertWithTitle:@"Server Conflict"
                                      message:message
                            cancelButtonTitle:@"Cancel"
                            otherButtonTitles:[NSArray arrayWithObjects:@"Use Client", @"Use Server", nil]];
                } else {
                    completion(item, error);
                }
            }];
        }

### <a name="test-app"></a>Test the App

Let's test the application with conflicts! Edit the same item in two different instances of the app running at the same time, or using the app and a REST client. 

Perform the refresh gesture in the app instances by dragging from the top. Now you'll see a prompt to reconcile the conflict:

![][conflict-ui]


### Summary

In order to set up the completed project from [Get Started with Offline Data] to detect conflicts, you first added the ability to edit and update the todo items.

To do so, you added a new item details view controller, connected the main view controller and the details view controller, and finally added the ability to save edits and push them to the cloud.

Next, you discovered what happens when there is a conflict. You added support for a conflict handler by implementing the **MSSyncContextDelegate** protocol. You also enabled support for the sync context delegate through the server interface class of **QSTodoService**, **QSTodoListViewController**, and supporting classes.

Along the way, you added a **QSUIAlertViewWithBlock** helper class to display an alert to users, and finished by adding code to **QSTodoListViewController** to prompt the user to reconcile the conflict in one of three ways.

<!-- URLs. -->

[Update the App Project to Allow Editing]: #update-app
[Update Todo List View Controller]: #update-list-view
[Add Todo Item View Controller]: #add-view-controller
[Add Todo Item View Controller and Segue to Storyboard]: #add-segue
[Add Item Details to Todo Item View Controller]: #add-item-details
[Add Support for Saving Edits]: #saving-edits
[Conflict Handling Problem]: #conflict-handling-problem
[Update QSTodoService to Support Conflict Handling]: #service-add-conflict-handling
[Add UI Alert View Helper to Support Conflict Handling]: #add-alert-view
[Add Conflict Handler to Todo List View Controller]: #add-conflict-handling
[Test the App]: #test-app


[add-todo-item-view-controller-3]: ./media/mobile-services-ios-handling-conflicts-offline-data/add-todo-item-view-controller-3.png
[add-todo-item-view-controller-4]: ./media/mobile-services-ios-handling-conflicts-offline-data/add-todo-item-view-controller-4.png
[add-todo-item-view-controller-5]: ./media/mobile-services-ios-handling-conflicts-offline-data/add-todo-item-view-controller-5.png
[add-todo-item-view-controller-6]: ./media/mobile-services-ios-handling-conflicts-offline-data/add-todo-item-view-controller-6.png
[todo-list-view-controller-add-segue]: ./media/mobile-services-ios-handling-conflicts-offline-data/todo-list-view-controller-add-segue.png
[update-todo-list-view-controller-2]: ./media/mobile-services-ios-handling-conflicts-offline-data/update-todo-list-view-controller-2.png
[conflict-handling-problem-1]: ./media/mobile-services-ios-handling-conflicts-offline-data/conflict-handling-problem-1.png
[conflict-ui]: ./media/mobile-services-ios-handling-conflicts-offline-data/conflict-ui.png


[Segmented Controls]: https://developer.apple.com/library/ios/documentation/UserExperience/Conceptual/UIKitUICatalog/UISegmentedControl.html
[Core Data Model Editor Help]: https://developer.apple.com/library/mac/recipes/xcode_help-core_data_modeling_tool/Articles/about_cd_modeling_tool.html
[Creating an Outlet Connection]: https://developer.apple.com/library/mac/recipes/xcode_help-interface_builder/articles-connections_bindings/CreatingOutlet.html
[Build a User Interface]: https://developer.apple.com/library/mac/documentation/ToolsLanguages/Conceptual/Xcode_Overview/Edit_User_Interfaces/edit_user_interface.html
[Adding a Segue Between Scenes in a Storyboard]: https://developer.apple.com/library/ios/recipes/xcode_help-IB_storyboard/chapters/StoryboardSegue.html#//apple_ref/doc/uid/TP40014225-CH25-SW1
[Adding a Scene to a Storyboard]: https://developer.apple.com/library/ios/recipes/xcode_help-IB_storyboard/chapters/StoryboardScene.html
[Core Data]: https://developer.apple.com/library/ios/documentation/Cocoa/Conceptual/CoreData/cdProgrammingGuide.html
[Download the preview SDK here]: http://aka.ms/Gc6fex
[How to use the Mobile Services client library for iOS]: /en-us/documentation/articles/mobile-services-ios-how-to-use-client-library/
[Getting Started Offline iOS Sample]: https://github.com/Azure/mobile-services-samples/tree/master/TodoOffline/iOS/blog20140611
[Get Started with Offline Data]: /en-us/documentation/articles/mobile-services-ios-get-started-offline-data/
[Get started with Mobile Services]: /en-us/documentation/articles/mobile-services-ios-get-started/
[Get started with data]: /en-us/documentation/articles/mobile-services-ios-get-started-data/
<|MERGE_RESOLUTION|>--- conflicted
+++ resolved
@@ -1,484 +1,472 @@
-<<<<<<< HEAD
-<properties pageTitle="Handle conflicts with offline data in Mobile Services (iOS) | Mobile Dev Center" description="Learn how to use Azure Mobile Services handle conflicts when syncing offline data in your iOS application" documentationCenter="ios" authors="krisragh" manager="dwrede" editor="" services=""/>
-
-<tags ms.service="mobile-services" ms.workload="mobile" ms.tgt_pltfrm="mobile-ios" ms.devlang="dotnet" ms.topic="article" ms.date="01/26/2015" ms.author="krisragh,donnam"/>
-=======
-<properties 
-	pageTitle="Handle conflicts with offline data in Mobile Services (iOS) | Mobile Dev Center" 
-	description="Learn how to use Azure Mobile Services handle conflicts when syncing offline data in your iOS application" 
-	documentationCenter="ios" 
-	authors="krisragh" 
-	manager="dwrede" 
-	editor="" 
-	services=""/>
-
-<tags 
-	ms.service="mobile-services" 
-	ms.workload="mobile" 
-	ms.tgt_pltfrm="mobile-ios" 
-	ms.devlang="dotnet" 
-	ms.topic="article" 
-	ms.date="01/26/2015" 
-	ms.author="krisragh,donnam"/>
->>>>>>> aa65fa0c
-
-
-# Handling Conflicts with Offline Data Sync in Mobile Services
-
-[WACOM.INCLUDE [mobile-services-selector-offline-conflicts](../includes/mobile-services-selector-offline-conflicts.md)]
-
-This topic shows you how to synchronize data and handle conflicts when using the offline capabilities of Azure Mobile Services. This tutorial builds on the steps and the sample app from the previous tutorial [Get Started with Offline Data]. Before you begin this tutorial, you must first complete [Get Started with Offline Data].
-
->[AZURE.NOTE] To complete this tutorial, you need a Azure account. If you don't have an account, you can create a free trial account in just a couple of minutes. For details, see <a href="http://www.windowsazure.com/en-us/pricing/free-trial/?WT.mc_id=AE564AB28" target="_blank">Azure Free Trial</a>.
-
-This tutorial walks you through these basic steps:
-
-1. [Update the App Project to Allow Editing]
-2. [Update Todo List View Controller]
-3. [Add Todo Item View Controller]
-4. [Add Todo Item View Controller and Segue to Storyboard]
-5. [Add Item Details to Todo Item View Controller]
-6. [Add Support for Saving Edits]
-7. [Conflict Handling Problem]
-8. [Update QSTodoService to Support Conflict Handling]
-9. [Add UI Alert View Helper to Support Conflict Handling]
-10. [Add Conflict Handler to Todo List View Controller]
-11. [Test the App]
-
-## Complete the Get Started with Offline Tutorial
-
-Follow the instructions at the [Get Started with Offline Data] tutorial and complete that project. We will use the finished project from that tutorial as the starting point for this tutorial.
-
-## <a name="update-app"></a>Update the App Project to Allow Editing
-
-Let's update the finished project from [Get Started with Offline Data] to allow the editing of items. Currently, if you run this same app on two phones, change the same item on both phones locally, and push the changes back to the server, it will fail with a conflict.
-
-The offline sync features in the SDK let you handle such  conflicts via code and let you dynamically decide what to do with conflicting items. Changing the quickstart project lets us experiment with this feature.
-
-### <a name="update-list-view"></a>Update Todo List View Controller
-
-1. Select **MainStoryboard_iPhone.storyboard** in the Xcode Project Navigator, then select **Todo List View Controller**. Select the table view cell, and sets its Accessory mode to **Disclosure indicator**. The disclosure indicator indicates to users that if they tap on the associated table view controller, a new view will be displayed. The disclosure indicator produces no event.
-
-      ![][update-todo-list-view-controller-2]
-
-2. In **TodoListViewController.m**, remove the following operations and their contents altogether. We do not need them:
-
-        -(NSString *)tableView:(UITableView *)tableView titleForDeleteConfirmationButtonForRowAtIndexPath:(NSIndexPath *)indexPath
-
-        -(UITableViewCellEditingStyle)tableView:(UITableView *)tableView editingStyleForRowAtIndexPath:(NSIndexPath *)indexPath
-
-        -(void)tableView:(UITableView *)tableView commitEditingStyle:(UITableViewCellEditingStyle)editingStyle
-         forRowAtIndexPath:(NSIndexPath *)indexPath
-
-### <a name="add-view-controller"></a>Add Todo Item View Controller
-
-1. Create a new Cocoa Touch class named **QSItemViewController**, derived from **UIViewController**.
-
-2. In **QSItemViewController.h** add the following type definition:
-
-        typedef void (^ItemEditCompletionBlock) (NSDictionary *editedItem);
-
-3. In **QSItemViewController.h**, add a property to hold the item to be modified, and a property for the callback that is invoked after the user presses the back button in the detail view:
-
-        @property (nonatomic, weak) NSMutableDictionary *item;
-        @property (nonatomic, strong) ItemEditCompletionBlock editCompleteBlock;
-
-4. In **QSItemViewController.m**, add two private properties for the two fields of the todo item we'll edit -- the completion status and the text of the todo item itself:
-
-        @interface QSItemViewController ()
-
-        @property (nonatomic, strong) IBOutlet UITextField *itemText;
-        @property (nonatomic, strong) IBOutlet UISegmentedControl *itemComplete;
-
-        @end
-
-5. In **QSItemViewController.m**, update the stub implementation of **viewDidLoad** to the following code:
-
-        - (void)viewDidLoad
-        {
-            [super viewDidLoad];
-
-            UINavigationItem *nav = [self navigationItem];
-            [nav setTitle:@"Todo Item"];
-
-            NSDictionary *theItem = [self item];
-            [self.itemText setText:[theItem objectForKey:@"text"]];
-
-            BOOL isComplete = [[theItem objectForKey:@"complete"] boolValue];
-            [self.itemComplete setSelectedSegmentIndex:(isComplete ? 0 : 1)];
-
-            [self.itemComplete addTarget:self
-                                  action:@selector(completedValueChanged:)
-                        forControlEvents:UIControlEventValueChanged];
-        }
-
-6. In **QSItemViewController.m**, add four additional methods to handle edited control events:
-
-        - (BOOL)textFieldShouldEndEditing:(UITextField *)textField {
-            [textField resignFirstResponder];
-            return YES;
-        }
-
-        - (BOOL)textFieldShouldReturn:(UITextField *)textField {
-            [textField resignFirstResponder];
-            return YES;
-        }
-
-
-        - (void)completedValueChanged:(id)sender {
-            [[self view] endEditing:YES];
-        }
-
-7. In **QSItemViewController**, also add the following method, which is called when the user presses the **Back** button in the Navigation Bar. The method can be called on other events, so we first check the parent view. If there has been any change to the item, then **self.item** is modified and the callback **editCompleteBlock** is called:
-
-        - (void)didMoveToParentViewController:(UIViewController *)parent
-        {
-            if (![parent isEqual:self.parentViewController]) {
-                NSNumber *completeValue = [NSNumber numberWithBool:self.itemComplete.selectedSegmentIndex == 0];
-                
-                Boolean changed =
-                    [self.item valueForKey:@"text"] != [self.itemText text] ||
-                    [self.item valueForKey:@"complete"] != completeValue;
-                
-                if (changed) {
-                    [self.item setValue:[self.itemText text] forKey:@"text"];
-                    [self.item setValue:completeValue forKey:@"complete"];
-                    
-                    self.editCompleteBlock(self.item);
-                }
-            }
-        }
-
-### <a name="add-segue"></a>Add Todo Item View Controller and Segue to Storyboard
-
-1. Return to the **MainStoryboard_iPhone.storyboard** file using the Project Navigator.
-
-2. Add a new view controller for the Todo Item to the storyboard, to the right of the existing **Todo List View Controller**. Set the custom class of this new view controller to **QSItemViewController**. To learn more, see [Adding a Scene to a Storyboard].
-
-3. Add a **Show** segue from the **Todo List View Controller** to the **Todo Item View Controller**. Then, in the Attributes Inspector, set the segue identifier to **detailSegue**. 
-
-    Don't create this segue from the any cell or button in the origin view controller. Instead, CTRL + Drag from the view controller icon above the **Todo List View Controller** in the storyboard interface to the  **Todo Item View Controller**:
-<<<<<<< HEAD
-
-    ![][todo-list-view-controller-add-segue]
-
-=======
-
-    ![][todo-list-view-controller-add-segue]
-
->>>>>>> aa65fa0c
-    If you accidentally segue from a cell, you will trigger the segue twice when you run the app, resulting in this error:
-
-        Nested push animation can result in corrupted navigation bar
-
-    To learn more about segues, see [Adding a Segue Between Scenes in a Storyboard]. 
-
-4. Add a text field for item text and a segmented control for the completion status to the new **Todo Item View Controller**, with labels as well. In the segmented control, set the title of **Segment 0** to **Yes** and the title for **Segment 1** to **No**. Connect these new fields to outlets in code. To learn more, see [Build a User Interface] and [Segmented Controls].
-
-      ![][add-todo-item-view-controller-3]
-
-5. Connect these new fields to the corresponding outlets you've already added to **QSItemViewController.m**. Connect the item text field to the **itemText** outlet and the completion status segmented control to the **itemComplete** outlet. To learn more, see [Creating an Outlet Connection].
-
-6. Set the text field's delegate to the view controller. CTRL + Drag from the text field to the view controller icon below the **Todo Item View Controller** in the storyboard interface, and select the delegate outlet; this indicates to the storyboard that this text field's delegate is this view controller.
-
-7. Verify that the app works with all the changes you've made so far. Run the app now in the simulator. Add items to the todo list, and then click on them. You'll see the (currently empty) item view controller.
-
-      ![][add-todo-item-view-controller-4]          ![][add-todo-item-view-controller-5]
-
-### <a name="add-item-details"></a>Add Item Details to Todo Item View Controller
-
-1. We will refer to **QSItemViewController** from  **QSTodoListViewController.m**. So, in **QSTodoListViewController.m**, let's add a line to import **QSItemViewController.h**.
-
-        #import "QSItemViewController.h"
-
-2. Add a new property to the **QSTodoListViewController** interface in **QSTodoListViewController.m** to store the item being edited:
-
-        @property (strong, nonatomic)   NSDictionary *editingItem;
-
-3. Implement **tableView:didSelectRowAtIndexPath:** in **QSTodoListViewController.m** to save the item being edited and then to call the segue to display the detail view.
-
-        - (void)tableView:(UITableView *)tableView didSelectRowAtIndexPath:(NSIndexPath *)indexPath {
-            NSManagedObject *item = [self.fetchedResultsController objectAtIndexPath:indexPath];
-            self.editingItem = [MSCoreDataStore tableItemFromManagedObject:item]; // map from managed object to dictionary
-            
-            [self performSegueWithIdentifier:@"detailSegue" sender:self];
-        }
-
-4. Implement **prepareForSegue:sender:** in **QSTodoListViewController.m** to pass the item to the  **Todo Item View Controller**, and specify the callback when the user exits the detail view:
-
-        - (void)prepareForSegue:(UIStoryboardSegue *)segue sender:(id)sender {
-            if ([[segue identifier] isEqualToString:@"detailSegue"]) {
-                QSItemViewController *ivc = (QSItemViewController *) [segue destinationViewController];
-                ivc.item = [self.editingItem mutableCopy];
-                
-                ivc.editCompleteBlock = ^(NSDictionary *editedValue) {
-                    [self.todoService updateItem:editedValue completion:^(NSUInteger index) {
-                        self.editingItem = nil;
-                    }];
-                };
-            }
-        }
-
-5. Verify that the app works with all the changes you've made so far. Run the app now in the simulator. Add items to the todo list, and then click on them. You'll see the item view controller is no longer empty -- it displays the details of the todo items.
-
-      ![][add-todo-item-view-controller-6]
-
-### <a name="saving-edits"></a>Add Support for Saving Edits
-
-1. When you click the "Back" button in the navigation view, the edits are lost. We've sent data to the detail view, but the data isn't sent back to the master view. Since we already pass a pointer to a copy of the item, we can use that pointer to retrieve the list of updates made to the item and update it on the server. To get started, first update the server wrapper class of **QSTodoService** in **QSTodoService.m** by removing the **completeItem** operation and adding a new  **updateItem** operation. This is because **completeItem** only marks items as complete; instead, **updateItem** will update items.
-
-        - (void)updateItem:(NSDictionary *)item completion:(QSCompletionBlock)completion
-        {
-            // Set the item to be complete (we need a mutable copy)
-            NSMutableDictionary *mutable = [item mutableCopy];
-            
-            // Update the item in the TodoItem table and remove from the items array when we mark an item as complete
-            [self.syncTable update:mutable completion:^(NSError *error) {
-                [self logErrorIfNotNil:error];
-                
-                if (completion != nil) {
-                    dispatch_async(dispatch_get_main_queue(), completion);
-                }
-            }];
-        }
-
-2. Remove the declaration for **completeItem** from **QSTodoService.h** and add this declaration for **updateItem**:
-
-        - (void)updateItem:(NSDictionary *)item completion:(QSCompletionBlock)completion;
-
-3. Now let's test the app. Verify that the app works with all the changes you've made so far. Run the app now in the simulator. Add items to the todo list, and then click on them. Try to edit an item, and go back. Verify that the item description is updated in the app's master view. Refresh the app using the drag-down gesture, and verify that the edit is reflected in your remote service.
-
-### <a name="conflict-handling-problem"></a>Conflict Handling Problem
-
-1. Let's examine what happens when two different clients try to modify the same piece of data at the same time. In the example list below, there's an item "Mobile Services is Cool!" Let's change this to, say, "I love Mobile Services!" on one device and let's change this to "I love Azure!" on another device.
-
-      ![][conflict-handling-problem-1]
-
-2. Launch the app in two places: on two iOS devices, or in the simulator and on an iOS device. If you don't have a physical device to test on, launch one instance in the simulator, and using a REST client, send a PATCH request to the mobile service.The URL of the PATCH request reflects the name of the Mobile Service, the name of the todo item table, and the ID of the todo item table you're editing, while the x-zumo-application header is the application key:
-
-        PATCH https://donnam-tutorials.azure-mobile.net/tables/todoitem/D265929E-B17B-42D1-8FAB-D0ADF26486FA?__systemproperties=__version
-        Content-Type: application/json
-        x-zumo-application: xuAdWVDcLuCNfkTvOfaqzCCSBVHqoy96
-
-        {
-            "id": "CBBF4464-E08A-47C9-B6FB-6DCB30ACCE7E",
-            "text": "I love Azure!"
-        }
-
-3. Now, refresh the items in the two instances of the app. You'll see an error printed in the output log in Xcode:
-
-        TodoList[1575:4a2f] ERROR Error Domain=com.Microsoft.WindowsAzureMobileServices.ErrorDomain Code=-1170 "Not all operations completed successfully" UserInfo=0x8dd6310 {com.Microsoft.WindowsAzureMobileServices.ErrorPushResultKey=(
-            "The server's version did not match the passed version"
-        ), NSLocalizedDescription=Not all operations completed successfully}
-
-  This is because on the completion block, in the call to **pullWithQuery:completion:**, the error parameter will be non-nil, which will cause the error to be printed out to the output via **NSLog**.
-
-### <a name="service-add-conflict-handling"></a>Update QSTodoService to Support Conflict Handling
-
-1. Let's let the user decide how to handle the conflict by dealing with it in the client. To do this, let's implement the **MSSyncContextDelegate** protocol. In both **QSTodoService.h** and **QSTodoService.m**, change the **(QSTodoService *)defaultService;** factory method declaration to the statement below, so as to receive the sync context delegate as a parameter:
-
-        + (QSTodoService *)defaultServiceWithDelegate:(id)delegate;
-
-2. In **QSTodoService.m**, change the **init** line as shown below, again receiving the sync context delegate as a parameter:
-
-        -(QSTodoService *)initWithDelegate:(id)syncDelegate
-
-3. In **QSTodoService.m**, change the **init** call in **defaultServiceWithDelegate** to **initWithDelegate** instead:
-
-        service = [[QSTodoService alloc] initWithDelegate:delegate];
-
-4. Back in **QSTodoService.m**, change the initialization of **self.client.syncContext** to pass in **syncDelegate** instead of **nil** for the delegate:
-
-        self.client.syncContext = [[MSSyncContext alloc] initWithDelegate:syncDelegate dataSource:store callback:nil];
-
-### <a name="add-alert-view"></a>Add UI Alert View Helper to Support Conflict Handling
-
-1. If there's a conflict, let's allow the user to choose which version to keep:
-  * keep the client version (which overrides the version on the server),
-  * keep the server version (which updates the client local table), or
-  * keep neither version (cancels push and leaves the operation pending).
-
-  Since another update may also happen while we display the prompt, we'll keep showing  options until the server stops returning a failure response. In our code, let's use a helper class that shows an alert view and takes a delegate that is invoked when the alert view is displayed. Let's define the helper class **QSUIAlertViewWithBlock** first.
-
-2. Add this new class, **QSUIAlertViewWithBlock**, using Xcode, and overwrite **QSUIAlertViewWithBlock.h** with the following contents:
-
-        #import <Foundation/Foundation.h>
-
-        typedef void (^QSUIAlertViewBlock) (NSInteger index);
-
-        @interface QSUIAlertViewWithBlock : NSObject <UIAlertViewDelegate>
-
-        - (id) initWithCallback:(QSUIAlertViewBlock)callback;
-        - (void) showAlertWithTitle:(NSString *)title message:(NSString *)message cancelButtonTitle:(NSString *)cancelButtonTitle otherButtonTitles:(NSArray *)otherButtonTitles;
-
-        @end
-
-3. Next, overwrite **QSUIAlertViewWithBlock.m** with the following file:
-
-        #import "QSUIAlertViewWithBlock.h"
-        #import <objc/runtime.h>
-
-        @interface QSUIAlertViewWithBlock()
-
-        @property (nonatomic, copy) QSUIAlertViewBlock callback;
-
-        @end
-
-        @implementation QSUIAlertViewWithBlock
-
-        static const char *key;
-
-        @synthesize callback = _callback;
-
-        - (id) initWithCallback:(QSUIAlertViewBlock)callback
-        {
-            self = [super init];
-            if (self) {
-                _callback = [callback copy];
-            }
-            return self;
-        }
-
-        - (void) showAlertWithTitle:(NSString *)title message:(NSString *)message cancelButtonTitle:(NSString *)cancelButtonTitle otherButtonTitles:(NSArray *)otherButtonTitles {
-            UIAlertView *alert = [[UIAlertView alloc] initWithTitle:title
-                                                            message:message
-                                                           delegate:self
-                                                  cancelButtonTitle:cancelButtonTitle
-                                                  otherButtonTitles:nil];
-
-            if (otherButtonTitles) {
-                for (NSString *buttonTitle in otherButtonTitles) {
-                    [alert addButtonWithTitle:buttonTitle];
-                }
-            }
-
-            [alert show];
-
-            objc_setAssociatedObject(alert, &key, self, OBJC_ASSOCIATION_RETAIN_NONATOMIC);
-        }
-
-        - (void) alertView:(UIAlertView *)alertView didDismissWithButtonIndex:(NSInteger)buttonIndex
-        {
-            if (self.callback) {
-                self.callback(buttonIndex);
-            }
-        }
-
-        @end
-
-### <a name="add-conflict-handling"></a>Add Conflict Handler to Todo List View Controller
-
-1. In **QSTodoListViewController.m**, edit **viewDidLoad**. Replace the call to **defaultService** with a call to **defaultServiceWithDelegate** instead:
-
-        self.todoService = [QSTodoService defaultServiceWithDelegate:self];
-
-2. In **QSTodoListViewController.h**, add **&lt;MSSyncContextDelegate&gt;** to the interface declaration so we're implementing the **MSSyncContextDelegate** protocol.
-
-        @interface QSTodoListViewController : UITableViewController<MSSyncContextDelegate, NSFetchedResultsControllerDelegate>
-
-3. Add the following import statement at the top of **QSTodoListViewController.m**:
-
-        #import "QSUIAlertViewWithBlock.h"
-
-4. Finally, let's add the following two operations to **QSTodoListViewController.m** to use this helper class and prompt the user to reconcile the conflict in one of three ways.
-
-        - (void)tableOperation:(MSTableOperation *)operation onComplete:(MSSyncItemBlock)completion
-        {
-            [self doOperation:operation complete:completion];
-        }
-
-        -(void)doOperation:(MSTableOperation *)operation complete:(MSSyncItemBlock)completion
-        {
-            [operation executeWithCompletion:^(NSDictionary *item, NSError *error) {
-
-                NSDictionary *serverItem = [error.userInfo objectForKey:MSErrorServerItemKey];
-
-                if (error.code == MSErrorPreconditionFailed) {
-                    QSUIAlertViewWithBlock *alert = [[QSUIAlertViewWithBlock alloc] initWithCallback:^(NSInteger buttonIndex) {
-                        if (buttonIndex == 1) { // Client
-                            NSMutableDictionary *adjustedItem = [operation.item mutableCopy];
-
-                            [adjustedItem setValue:[serverItem objectForKey:MSSystemColumnVersion] forKey:MSSystemColumnVersion];
-                            operation.item = adjustedItem;
-
-                            [self doOperation:operation complete:completion];
-                            return;
-
-                        } else if (buttonIndex == 2) { // Server
-                            NSDictionary *serverItem = [error.userInfo objectForKey:MSErrorServerItemKey];
-                            completion(serverItem, nil);
-                        } else { // Cancel
-                            [operation cancelPush];
-                            completion(nil, error);
-                        }
-                    }];
-
-                    NSString *message = [NSString stringWithFormat:@"Client value: %@\nServer value: %@", operation.item[@"text"], serverItem[@"text"]];
-
-                    [alert showAlertWithTitle:@"Server Conflict"
-                                      message:message
-                            cancelButtonTitle:@"Cancel"
-                            otherButtonTitles:[NSArray arrayWithObjects:@"Use Client", @"Use Server", nil]];
-                } else {
-                    completion(item, error);
-                }
-            }];
-        }
-
-### <a name="test-app"></a>Test the App
-
-Let's test the application with conflicts! Edit the same item in two different instances of the app running at the same time, or using the app and a REST client. 
-
-Perform the refresh gesture in the app instances by dragging from the top. Now you'll see a prompt to reconcile the conflict:
-
-![][conflict-ui]
-
-
-### Summary
-
-In order to set up the completed project from [Get Started with Offline Data] to detect conflicts, you first added the ability to edit and update the todo items.
-
-To do so, you added a new item details view controller, connected the main view controller and the details view controller, and finally added the ability to save edits and push them to the cloud.
-
-Next, you discovered what happens when there is a conflict. You added support for a conflict handler by implementing the **MSSyncContextDelegate** protocol. You also enabled support for the sync context delegate through the server interface class of **QSTodoService**, **QSTodoListViewController**, and supporting classes.
-
-Along the way, you added a **QSUIAlertViewWithBlock** helper class to display an alert to users, and finished by adding code to **QSTodoListViewController** to prompt the user to reconcile the conflict in one of three ways.
-
-<!-- URLs. -->
-
-[Update the App Project to Allow Editing]: #update-app
-[Update Todo List View Controller]: #update-list-view
-[Add Todo Item View Controller]: #add-view-controller
-[Add Todo Item View Controller and Segue to Storyboard]: #add-segue
-[Add Item Details to Todo Item View Controller]: #add-item-details
-[Add Support for Saving Edits]: #saving-edits
-[Conflict Handling Problem]: #conflict-handling-problem
-[Update QSTodoService to Support Conflict Handling]: #service-add-conflict-handling
-[Add UI Alert View Helper to Support Conflict Handling]: #add-alert-view
-[Add Conflict Handler to Todo List View Controller]: #add-conflict-handling
-[Test the App]: #test-app
-
-
-[add-todo-item-view-controller-3]: ./media/mobile-services-ios-handling-conflicts-offline-data/add-todo-item-view-controller-3.png
-[add-todo-item-view-controller-4]: ./media/mobile-services-ios-handling-conflicts-offline-data/add-todo-item-view-controller-4.png
-[add-todo-item-view-controller-5]: ./media/mobile-services-ios-handling-conflicts-offline-data/add-todo-item-view-controller-5.png
-[add-todo-item-view-controller-6]: ./media/mobile-services-ios-handling-conflicts-offline-data/add-todo-item-view-controller-6.png
-[todo-list-view-controller-add-segue]: ./media/mobile-services-ios-handling-conflicts-offline-data/todo-list-view-controller-add-segue.png
-[update-todo-list-view-controller-2]: ./media/mobile-services-ios-handling-conflicts-offline-data/update-todo-list-view-controller-2.png
-[conflict-handling-problem-1]: ./media/mobile-services-ios-handling-conflicts-offline-data/conflict-handling-problem-1.png
-[conflict-ui]: ./media/mobile-services-ios-handling-conflicts-offline-data/conflict-ui.png
-
-
-[Segmented Controls]: https://developer.apple.com/library/ios/documentation/UserExperience/Conceptual/UIKitUICatalog/UISegmentedControl.html
-[Core Data Model Editor Help]: https://developer.apple.com/library/mac/recipes/xcode_help-core_data_modeling_tool/Articles/about_cd_modeling_tool.html
-[Creating an Outlet Connection]: https://developer.apple.com/library/mac/recipes/xcode_help-interface_builder/articles-connections_bindings/CreatingOutlet.html
-[Build a User Interface]: https://developer.apple.com/library/mac/documentation/ToolsLanguages/Conceptual/Xcode_Overview/Edit_User_Interfaces/edit_user_interface.html
-[Adding a Segue Between Scenes in a Storyboard]: https://developer.apple.com/library/ios/recipes/xcode_help-IB_storyboard/chapters/StoryboardSegue.html#//apple_ref/doc/uid/TP40014225-CH25-SW1
-[Adding a Scene to a Storyboard]: https://developer.apple.com/library/ios/recipes/xcode_help-IB_storyboard/chapters/StoryboardScene.html
-[Core Data]: https://developer.apple.com/library/ios/documentation/Cocoa/Conceptual/CoreData/cdProgrammingGuide.html
-[Download the preview SDK here]: http://aka.ms/Gc6fex
-[How to use the Mobile Services client library for iOS]: /en-us/documentation/articles/mobile-services-ios-how-to-use-client-library/
-[Getting Started Offline iOS Sample]: https://github.com/Azure/mobile-services-samples/tree/master/TodoOffline/iOS/blog20140611
-[Get Started with Offline Data]: /en-us/documentation/articles/mobile-services-ios-get-started-offline-data/
-[Get started with Mobile Services]: /en-us/documentation/articles/mobile-services-ios-get-started/
-[Get started with data]: /en-us/documentation/articles/mobile-services-ios-get-started-data/
+<properties 
+	pageTitle="Handle conflicts with offline data in Mobile Services (iOS) | Mobile Dev Center" 
+	description="Learn how to use Azure Mobile Services handle conflicts when syncing offline data in your iOS application" 
+	documentationCenter="ios" 
+	authors="krisragh" 
+	manager="dwrede" 
+	editor="" 
+	services=""/>
+
+<tags 
+	ms.service="mobile-services" 
+	ms.workload="mobile" 
+	ms.tgt_pltfrm="mobile-ios" 
+	ms.devlang="dotnet" 
+	ms.topic="article" 
+	ms.date="01/26/2015" 
+	ms.author="krisragh,donnam"/>
+
+
+# Handling Conflicts with Offline Data Sync in Mobile Services
+
+[WACOM.INCLUDE [mobile-services-selector-offline-conflicts](../includes/mobile-services-selector-offline-conflicts.md)]
+
+This topic shows you how to synchronize data and handle conflicts when using the offline capabilities of Azure Mobile Services. This tutorial builds on the steps and the sample app from the previous tutorial [Get Started with Offline Data]. Before you begin this tutorial, you must first complete [Get Started with Offline Data].
+
+>[AZURE.NOTE] To complete this tutorial, you need a Azure account. If you don't have an account, you can create a free trial account in just a couple of minutes. For details, see <a href="http://www.windowsazure.com/en-us/pricing/free-trial/?WT.mc_id=AE564AB28" target="_blank">Azure Free Trial</a>.
+
+This tutorial walks you through these basic steps:
+
+1. [Update the App Project to Allow Editing]
+2. [Update Todo List View Controller]
+3. [Add Todo Item View Controller]
+4. [Add Todo Item View Controller and Segue to Storyboard]
+5. [Add Item Details to Todo Item View Controller]
+6. [Add Support for Saving Edits]
+7. [Conflict Handling Problem]
+8. [Update QSTodoService to Support Conflict Handling]
+9. [Add UI Alert View Helper to Support Conflict Handling]
+10. [Add Conflict Handler to Todo List View Controller]
+11. [Test the App]
+
+## Complete the Get Started with Offline Tutorial
+
+Follow the instructions at the [Get Started with Offline Data] tutorial and complete that project. We will use the finished project from that tutorial as the starting point for this tutorial.
+
+## <a name="update-app"></a>Update the App Project to Allow Editing
+
+Let's update the finished project from [Get Started with Offline Data] to allow the editing of items. Currently, if you run this same app on two phones, change the same item on both phones locally, and push the changes back to the server, it will fail with a conflict.
+
+The offline sync features in the SDK let you handle such  conflicts via code and let you dynamically decide what to do with conflicting items. Changing the quickstart project lets us experiment with this feature.
+
+### <a name="update-list-view"></a>Update Todo List View Controller
+
+1. Select **MainStoryboard_iPhone.storyboard** in the Xcode Project Navigator, then select **Todo List View Controller**. Select the table view cell, and sets its Accessory mode to **Disclosure indicator**. The disclosure indicator indicates to users that if they tap on the associated table view controller, a new view will be displayed. The disclosure indicator produces no event.
+
+      ![][update-todo-list-view-controller-2]
+
+2. In **TodoListViewController.m**, remove the following operations and their contents altogether. We do not need them:
+
+        -(NSString *)tableView:(UITableView *)tableView titleForDeleteConfirmationButtonForRowAtIndexPath:(NSIndexPath *)indexPath
+
+        -(UITableViewCellEditingStyle)tableView:(UITableView *)tableView editingStyleForRowAtIndexPath:(NSIndexPath *)indexPath
+
+        -(void)tableView:(UITableView *)tableView commitEditingStyle:(UITableViewCellEditingStyle)editingStyle
+         forRowAtIndexPath:(NSIndexPath *)indexPath
+
+### <a name="add-view-controller"></a>Add Todo Item View Controller
+
+1. Create a new Cocoa Touch class named **QSItemViewController**, derived from **UIViewController**.
+
+2. In **QSItemViewController.h** add the following type definition:
+
+        typedef void (^ItemEditCompletionBlock) (NSDictionary *editedItem);
+
+3. In **QSItemViewController.h**, add a property to hold the item to be modified, and a property for the callback that is invoked after the user presses the back button in the detail view:
+
+        @property (nonatomic, weak) NSMutableDictionary *item;
+        @property (nonatomic, strong) ItemEditCompletionBlock editCompleteBlock;
+
+4. In **QSItemViewController.m**, add two private properties for the two fields of the todo item we'll edit -- the completion status and the text of the todo item itself:
+
+        @interface QSItemViewController ()
+
+        @property (nonatomic, strong) IBOutlet UITextField *itemText;
+        @property (nonatomic, strong) IBOutlet UISegmentedControl *itemComplete;
+
+        @end
+
+5. In **QSItemViewController.m**, update the stub implementation of **viewDidLoad** to the following code:
+
+        - (void)viewDidLoad
+        {
+            [super viewDidLoad];
+
+            UINavigationItem *nav = [self navigationItem];
+            [nav setTitle:@"Todo Item"];
+
+            NSDictionary *theItem = [self item];
+            [self.itemText setText:[theItem objectForKey:@"text"]];
+
+            BOOL isComplete = [[theItem objectForKey:@"complete"] boolValue];
+            [self.itemComplete setSelectedSegmentIndex:(isComplete ? 0 : 1)];
+
+            [self.itemComplete addTarget:self
+                                  action:@selector(completedValueChanged:)
+                        forControlEvents:UIControlEventValueChanged];
+        }
+
+6. In **QSItemViewController.m**, add four additional methods to handle edited control events:
+
+        - (BOOL)textFieldShouldEndEditing:(UITextField *)textField {
+            [textField resignFirstResponder];
+            return YES;
+        }
+
+        - (BOOL)textFieldShouldReturn:(UITextField *)textField {
+            [textField resignFirstResponder];
+            return YES;
+        }
+
+
+        - (void)completedValueChanged:(id)sender {
+            [[self view] endEditing:YES];
+        }
+
+7. In **QSItemViewController**, also add the following method, which is called when the user presses the **Back** button in the Navigation Bar. The method can be called on other events, so we first check the parent view. If there has been any change to the item, then **self.item** is modified and the callback **editCompleteBlock** is called:
+
+        - (void)didMoveToParentViewController:(UIViewController *)parent
+        {
+            if (![parent isEqual:self.parentViewController]) {
+                NSNumber *completeValue = [NSNumber numberWithBool:self.itemComplete.selectedSegmentIndex == 0];
+                
+                Boolean changed =
+                    [self.item valueForKey:@"text"] != [self.itemText text] ||
+                    [self.item valueForKey:@"complete"] != completeValue;
+                
+                if (changed) {
+                    [self.item setValue:[self.itemText text] forKey:@"text"];
+                    [self.item setValue:completeValue forKey:@"complete"];
+                    
+                    self.editCompleteBlock(self.item);
+                }
+            }
+        }
+
+### <a name="add-segue"></a>Add Todo Item View Controller and Segue to Storyboard
+
+1. Return to the **MainStoryboard_iPhone.storyboard** file using the Project Navigator.
+
+2. Add a new view controller for the Todo Item to the storyboard, to the right of the existing **Todo List View Controller**. Set the custom class of this new view controller to **QSItemViewController**. To learn more, see [Adding a Scene to a Storyboard].
+
+3. Add a **Show** segue from the **Todo List View Controller** to the **Todo Item View Controller**. Then, in the Attributes Inspector, set the segue identifier to **detailSegue**. 
+
+    Don't create this segue from the any cell or button in the origin view controller. Instead, CTRL + Drag from the view controller icon above the **Todo List View Controller** in the storyboard interface to the  **Todo Item View Controller**:
+
+    ![][todo-list-view-controller-add-segue]
+
+    If you accidentally segue from a cell, you will trigger the segue twice when you run the app, resulting in this error:
+
+        Nested push animation can result in corrupted navigation bar
+
+    To learn more about segues, see [Adding a Segue Between Scenes in a Storyboard]. 
+
+4. Add a text field for item text and a segmented control for the completion status to the new **Todo Item View Controller**, with labels as well. In the segmented control, set the title of **Segment 0** to **Yes** and the title for **Segment 1** to **No**. Connect these new fields to outlets in code. To learn more, see [Build a User Interface] and [Segmented Controls].
+
+      ![][add-todo-item-view-controller-3]
+
+5. Connect these new fields to the corresponding outlets you've already added to **QSItemViewController.m**. Connect the item text field to the **itemText** outlet and the completion status segmented control to the **itemComplete** outlet. To learn more, see [Creating an Outlet Connection].
+
+6. Set the text field's delegate to the view controller. CTRL + Drag from the text field to the view controller icon below the **Todo Item View Controller** in the storyboard interface, and select the delegate outlet; this indicates to the storyboard that this text field's delegate is this view controller.
+
+7. Verify that the app works with all the changes you've made so far. Run the app now in the simulator. Add items to the todo list, and then click on them. You'll see the (currently empty) item view controller.
+
+      ![][add-todo-item-view-controller-4]          ![][add-todo-item-view-controller-5]
+
+### <a name="add-item-details"></a>Add Item Details to Todo Item View Controller
+
+1. We will refer to **QSItemViewController** from  **QSTodoListViewController.m**. So, in **QSTodoListViewController.m**, let's add a line to import **QSItemViewController.h**.
+
+        #import "QSItemViewController.h"
+
+2. Add a new property to the **QSTodoListViewController** interface in **QSTodoListViewController.m** to store the item being edited:
+
+        @property (strong, nonatomic)   NSDictionary *editingItem;
+
+3. Implement **tableView:didSelectRowAtIndexPath:** in **QSTodoListViewController.m** to save the item being edited and then to call the segue to display the detail view.
+
+        - (void)tableView:(UITableView *)tableView didSelectRowAtIndexPath:(NSIndexPath *)indexPath {
+            NSManagedObject *item = [self.fetchedResultsController objectAtIndexPath:indexPath];
+            self.editingItem = [MSCoreDataStore tableItemFromManagedObject:item]; // map from managed object to dictionary
+            
+            [self performSegueWithIdentifier:@"detailSegue" sender:self];
+        }
+
+4. Implement **prepareForSegue:sender:** in **QSTodoListViewController.m** to pass the item to the  **Todo Item View Controller**, and specify the callback when the user exits the detail view:
+
+        - (void)prepareForSegue:(UIStoryboardSegue *)segue sender:(id)sender {
+            if ([[segue identifier] isEqualToString:@"detailSegue"]) {
+                QSItemViewController *ivc = (QSItemViewController *) [segue destinationViewController];
+                ivc.item = [self.editingItem mutableCopy];
+                
+                ivc.editCompleteBlock = ^(NSDictionary *editedValue) {
+                    [self.todoService updateItem:editedValue completion:^(NSUInteger index) {
+                        self.editingItem = nil;
+                    }];
+                };
+            }
+        }
+
+5. Verify that the app works with all the changes you've made so far. Run the app now in the simulator. Add items to the todo list, and then click on them. You'll see the item view controller is no longer empty -- it displays the details of the todo items.
+
+      ![][add-todo-item-view-controller-6]
+
+### <a name="saving-edits"></a>Add Support for Saving Edits
+
+1. When you click the "Back" button in the navigation view, the edits are lost. We've sent data to the detail view, but the data isn't sent back to the master view. Since we already pass a pointer to a copy of the item, we can use that pointer to retrieve the list of updates made to the item and update it on the server. To get started, first update the server wrapper class of **QSTodoService** in **QSTodoService.m** by removing the **completeItem** operation and adding a new  **updateItem** operation. This is because **completeItem** only marks items as complete; instead, **updateItem** will update items.
+
+        - (void)updateItem:(NSDictionary *)item completion:(QSCompletionBlock)completion
+        {
+            // Set the item to be complete (we need a mutable copy)
+            NSMutableDictionary *mutable = [item mutableCopy];
+            
+            // Update the item in the TodoItem table and remove from the items array when we mark an item as complete
+            [self.syncTable update:mutable completion:^(NSError *error) {
+                [self logErrorIfNotNil:error];
+                
+                if (completion != nil) {
+                    dispatch_async(dispatch_get_main_queue(), completion);
+                }
+            }];
+        }
+
+2. Remove the declaration for **completeItem** from **QSTodoService.h** and add this declaration for **updateItem**:
+
+        - (void)updateItem:(NSDictionary *)item completion:(QSCompletionBlock)completion;
+
+3. Now let's test the app. Verify that the app works with all the changes you've made so far. Run the app now in the simulator. Add items to the todo list, and then click on them. Try to edit an item, and go back. Verify that the item description is updated in the app's master view. Refresh the app using the drag-down gesture, and verify that the edit is reflected in your remote service.
+
+### <a name="conflict-handling-problem"></a>Conflict Handling Problem
+
+1. Let's examine what happens when two different clients try to modify the same piece of data at the same time. In the example list below, there's an item "Mobile Services is Cool!" Let's change this to, say, "I love Mobile Services!" on one device and let's change this to "I love Azure!" on another device.
+
+      ![][conflict-handling-problem-1]
+
+2. Launch the app in two places: on two iOS devices, or in the simulator and on an iOS device. If you don't have a physical device to test on, launch one instance in the simulator, and using a REST client, send a PATCH request to the mobile service.The URL of the PATCH request reflects the name of the Mobile Service, the name of the todo item table, and the ID of the todo item table you're editing, while the x-zumo-application header is the application key:
+
+        PATCH https://donnam-tutorials.azure-mobile.net/tables/todoitem/D265929E-B17B-42D1-8FAB-D0ADF26486FA?__systemproperties=__version
+        Content-Type: application/json
+        x-zumo-application: xuAdWVDcLuCNfkTvOfaqzCCSBVHqoy96
+
+        {
+            "id": "CBBF4464-E08A-47C9-B6FB-6DCB30ACCE7E",
+            "text": "I love Azure!"
+        }
+
+3. Now, refresh the items in the two instances of the app. You'll see an error printed in the output log in Xcode:
+
+        TodoList[1575:4a2f] ERROR Error Domain=com.Microsoft.WindowsAzureMobileServices.ErrorDomain Code=-1170 "Not all operations completed successfully" UserInfo=0x8dd6310 {com.Microsoft.WindowsAzureMobileServices.ErrorPushResultKey=(
+            "The server's version did not match the passed version"
+        ), NSLocalizedDescription=Not all operations completed successfully}
+
+  This is because on the completion block, in the call to **pullWithQuery:completion:**, the error parameter will be non-nil, which will cause the error to be printed out to the output via **NSLog**.
+
+### <a name="service-add-conflict-handling"></a>Update QSTodoService to Support Conflict Handling
+
+1. Let's let the user decide how to handle the conflict by dealing with it in the client. To do this, let's implement the **MSSyncContextDelegate** protocol. In both **QSTodoService.h** and **QSTodoService.m**, change the **(QSTodoService *)defaultService;** factory method declaration to the statement below, so as to receive the sync context delegate as a parameter:
+
+        + (QSTodoService *)defaultServiceWithDelegate:(id)delegate;
+
+2. In **QSTodoService.m**, change the **init** line as shown below, again receiving the sync context delegate as a parameter:
+
+        -(QSTodoService *)initWithDelegate:(id)syncDelegate
+
+3. In **QSTodoService.m**, change the **init** call in **defaultServiceWithDelegate** to **initWithDelegate** instead:
+
+        service = [[QSTodoService alloc] initWithDelegate:delegate];
+
+4. Back in **QSTodoService.m**, change the initialization of **self.client.syncContext** to pass in **syncDelegate** instead of **nil** for the delegate:
+
+        self.client.syncContext = [[MSSyncContext alloc] initWithDelegate:syncDelegate dataSource:store callback:nil];
+
+### <a name="add-alert-view"></a>Add UI Alert View Helper to Support Conflict Handling
+
+1. If there's a conflict, let's allow the user to choose which version to keep:
+  * keep the client version (which overrides the version on the server),
+  * keep the server version (which updates the client local table), or
+  * keep neither version (cancels push and leaves the operation pending).
+
+  Since another update may also happen while we display the prompt, we'll keep showing  options until the server stops returning a failure response. In our code, let's use a helper class that shows an alert view and takes a delegate that is invoked when the alert view is displayed. Let's define the helper class **QSUIAlertViewWithBlock** first.
+
+2. Add this new class, **QSUIAlertViewWithBlock**, using Xcode, and overwrite **QSUIAlertViewWithBlock.h** with the following contents:
+
+        #import <Foundation/Foundation.h>
+
+        typedef void (^QSUIAlertViewBlock) (NSInteger index);
+
+        @interface QSUIAlertViewWithBlock : NSObject <UIAlertViewDelegate>
+
+        - (id) initWithCallback:(QSUIAlertViewBlock)callback;
+        - (void) showAlertWithTitle:(NSString *)title message:(NSString *)message cancelButtonTitle:(NSString *)cancelButtonTitle otherButtonTitles:(NSArray *)otherButtonTitles;
+
+        @end
+
+3. Next, overwrite **QSUIAlertViewWithBlock.m** with the following file:
+
+        #import "QSUIAlertViewWithBlock.h"
+        #import <objc/runtime.h>
+
+        @interface QSUIAlertViewWithBlock()
+
+        @property (nonatomic, copy) QSUIAlertViewBlock callback;
+
+        @end
+
+        @implementation QSUIAlertViewWithBlock
+
+        static const char *key;
+
+        @synthesize callback = _callback;
+
+        - (id) initWithCallback:(QSUIAlertViewBlock)callback
+        {
+            self = [super init];
+            if (self) {
+                _callback = [callback copy];
+            }
+            return self;
+        }
+
+        - (void) showAlertWithTitle:(NSString *)title message:(NSString *)message cancelButtonTitle:(NSString *)cancelButtonTitle otherButtonTitles:(NSArray *)otherButtonTitles {
+            UIAlertView *alert = [[UIAlertView alloc] initWithTitle:title
+                                                            message:message
+                                                           delegate:self
+                                                  cancelButtonTitle:cancelButtonTitle
+                                                  otherButtonTitles:nil];
+
+            if (otherButtonTitles) {
+                for (NSString *buttonTitle in otherButtonTitles) {
+                    [alert addButtonWithTitle:buttonTitle];
+                }
+            }
+
+            [alert show];
+
+            objc_setAssociatedObject(alert, &key, self, OBJC_ASSOCIATION_RETAIN_NONATOMIC);
+        }
+
+        - (void) alertView:(UIAlertView *)alertView didDismissWithButtonIndex:(NSInteger)buttonIndex
+        {
+            if (self.callback) {
+                self.callback(buttonIndex);
+            }
+        }
+
+        @end
+
+### <a name="add-conflict-handling"></a>Add Conflict Handler to Todo List View Controller
+
+1. In **QSTodoListViewController.m**, edit **viewDidLoad**. Replace the call to **defaultService** with a call to **defaultServiceWithDelegate** instead:
+
+        self.todoService = [QSTodoService defaultServiceWithDelegate:self];
+
+2. In **QSTodoListViewController.h**, add **&lt;MSSyncContextDelegate&gt;** to the interface declaration so we're implementing the **MSSyncContextDelegate** protocol.
+
+        @interface QSTodoListViewController : UITableViewController<MSSyncContextDelegate, NSFetchedResultsControllerDelegate>
+
+3. Add the following import statement at the top of **QSTodoListViewController.m**:
+
+        #import "QSUIAlertViewWithBlock.h"
+
+4. Finally, let's add the following two operations to **QSTodoListViewController.m** to use this helper class and prompt the user to reconcile the conflict in one of three ways.
+
+        - (void)tableOperation:(MSTableOperation *)operation onComplete:(MSSyncItemBlock)completion
+        {
+            [self doOperation:operation complete:completion];
+        }
+
+        -(void)doOperation:(MSTableOperation *)operation complete:(MSSyncItemBlock)completion
+        {
+            [operation executeWithCompletion:^(NSDictionary *item, NSError *error) {
+
+                NSDictionary *serverItem = [error.userInfo objectForKey:MSErrorServerItemKey];
+
+                if (error.code == MSErrorPreconditionFailed) {
+                    QSUIAlertViewWithBlock *alert = [[QSUIAlertViewWithBlock alloc] initWithCallback:^(NSInteger buttonIndex) {
+                        if (buttonIndex == 1) { // Client
+                            NSMutableDictionary *adjustedItem = [operation.item mutableCopy];
+
+                            [adjustedItem setValue:[serverItem objectForKey:MSSystemColumnVersion] forKey:MSSystemColumnVersion];
+                            operation.item = adjustedItem;
+
+                            [self doOperation:operation complete:completion];
+                            return;
+
+                        } else if (buttonIndex == 2) { // Server
+                            NSDictionary *serverItem = [error.userInfo objectForKey:MSErrorServerItemKey];
+                            completion(serverItem, nil);
+                        } else { // Cancel
+                            [operation cancelPush];
+                            completion(nil, error);
+                        }
+                    }];
+
+                    NSString *message = [NSString stringWithFormat:@"Client value: %@\nServer value: %@", operation.item[@"text"], serverItem[@"text"]];
+
+                    [alert showAlertWithTitle:@"Server Conflict"
+                                      message:message
+                            cancelButtonTitle:@"Cancel"
+                            otherButtonTitles:[NSArray arrayWithObjects:@"Use Client", @"Use Server", nil]];
+                } else {
+                    completion(item, error);
+                }
+            }];
+        }
+
+### <a name="test-app"></a>Test the App
+
+Let's test the application with conflicts! Edit the same item in two different instances of the app running at the same time, or using the app and a REST client. 
+
+Perform the refresh gesture in the app instances by dragging from the top. Now you'll see a prompt to reconcile the conflict:
+
+![][conflict-ui]
+
+
+### Summary
+
+In order to set up the completed project from [Get Started with Offline Data] to detect conflicts, you first added the ability to edit and update the todo items.
+
+To do so, you added a new item details view controller, connected the main view controller and the details view controller, and finally added the ability to save edits and push them to the cloud.
+
+Next, you discovered what happens when there is a conflict. You added support for a conflict handler by implementing the **MSSyncContextDelegate** protocol. You also enabled support for the sync context delegate through the server interface class of **QSTodoService**, **QSTodoListViewController**, and supporting classes.
+
+Along the way, you added a **QSUIAlertViewWithBlock** helper class to display an alert to users, and finished by adding code to **QSTodoListViewController** to prompt the user to reconcile the conflict in one of three ways.
+
+<!-- URLs. -->
+
+[Update the App Project to Allow Editing]: #update-app
+[Update Todo List View Controller]: #update-list-view
+[Add Todo Item View Controller]: #add-view-controller
+[Add Todo Item View Controller and Segue to Storyboard]: #add-segue
+[Add Item Details to Todo Item View Controller]: #add-item-details
+[Add Support for Saving Edits]: #saving-edits
+[Conflict Handling Problem]: #conflict-handling-problem
+[Update QSTodoService to Support Conflict Handling]: #service-add-conflict-handling
+[Add UI Alert View Helper to Support Conflict Handling]: #add-alert-view
+[Add Conflict Handler to Todo List View Controller]: #add-conflict-handling
+[Test the App]: #test-app
+
+
+[add-todo-item-view-controller-3]: ./media/mobile-services-ios-handling-conflicts-offline-data/add-todo-item-view-controller-3.png
+[add-todo-item-view-controller-4]: ./media/mobile-services-ios-handling-conflicts-offline-data/add-todo-item-view-controller-4.png
+[add-todo-item-view-controller-5]: ./media/mobile-services-ios-handling-conflicts-offline-data/add-todo-item-view-controller-5.png
+[add-todo-item-view-controller-6]: ./media/mobile-services-ios-handling-conflicts-offline-data/add-todo-item-view-controller-6.png
+[todo-list-view-controller-add-segue]: ./media/mobile-services-ios-handling-conflicts-offline-data/todo-list-view-controller-add-segue.png
+[update-todo-list-view-controller-2]: ./media/mobile-services-ios-handling-conflicts-offline-data/update-todo-list-view-controller-2.png
+[conflict-handling-problem-1]: ./media/mobile-services-ios-handling-conflicts-offline-data/conflict-handling-problem-1.png
+[conflict-ui]: ./media/mobile-services-ios-handling-conflicts-offline-data/conflict-ui.png
+
+
+[Segmented Controls]: https://developer.apple.com/library/ios/documentation/UserExperience/Conceptual/UIKitUICatalog/UISegmentedControl.html
+[Core Data Model Editor Help]: https://developer.apple.com/library/mac/recipes/xcode_help-core_data_modeling_tool/Articles/about_cd_modeling_tool.html
+[Creating an Outlet Connection]: https://developer.apple.com/library/mac/recipes/xcode_help-interface_builder/articles-connections_bindings/CreatingOutlet.html
+[Build a User Interface]: https://developer.apple.com/library/mac/documentation/ToolsLanguages/Conceptual/Xcode_Overview/Edit_User_Interfaces/edit_user_interface.html
+[Adding a Segue Between Scenes in a Storyboard]: https://developer.apple.com/library/ios/recipes/xcode_help-IB_storyboard/chapters/StoryboardSegue.html#//apple_ref/doc/uid/TP40014225-CH25-SW1
+[Adding a Scene to a Storyboard]: https://developer.apple.com/library/ios/recipes/xcode_help-IB_storyboard/chapters/StoryboardScene.html
+[Core Data]: https://developer.apple.com/library/ios/documentation/Cocoa/Conceptual/CoreData/cdProgrammingGuide.html
+[Download the preview SDK here]: http://aka.ms/Gc6fex
+[How to use the Mobile Services client library for iOS]: /en-us/documentation/articles/mobile-services-ios-how-to-use-client-library/
+[Getting Started Offline iOS Sample]: https://github.com/Azure/mobile-services-samples/tree/master/TodoOffline/iOS/blog20140611
+[Get Started with Offline Data]: /en-us/documentation/articles/mobile-services-ios-get-started-offline-data/
+[Get started with Mobile Services]: /en-us/documentation/articles/mobile-services-ios-get-started/
+[Get started with data]: /en-us/documentation/articles/mobile-services-ios-get-started-data/