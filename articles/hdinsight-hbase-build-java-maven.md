<properties
<<<<<<< HEAD
	pageTitle="Build an HBase application using Maven"
	description="Learn how to use Apache Maven to build a Java-based Apache HBase application, then deploy it to Azure HDInsight"
=======
	pageTitle="Build an HBase application using Maven | Microsoft Azure"
	description="Learn how to use Apache Maven to build a Java-based Apache HBase application, then deploy it to Azure HDInsight."
>>>>>>> 8e917651
	services="hdinsight"
	documentationCenter=""
	authors="Blackmist"
	manager="paulettm"
	editor=""/>

<tags
	ms.service="hdinsight"
	ms.workload="big-data"
	ms.tgt_pltfrm="na"
	ms.devlang="na"
	ms.topic="article"
<<<<<<< HEAD
	ms.date="03/31/2014"
=======
	ms.date="05/11/2014"
>>>>>>> 8e917651
	ms.author="larryfr"/>

#Use Maven to build Java applications that use HBase with HDInsight (Hadoop)

Learn how to create and build an [Apache HBase](http://hbase.apache.org/) application in Java by using Apache Maven. Then use the application with Azure HDInsight (Hadoop).

[Maven](http://maven.apache.org/) is a software project management and comprehension tool that allows you to build software, documentation, and reports for Java projects. In this article, you will learn how to use it to create a basic Java application that that creates, queries, and deletes an HBase table on an Azure HDInsight cluster.

##Requirements

* [Java platform JDK](http://www.oracle.com/technetwork/java/javase/downloads/index.html) 7 or later

* [Maven](http://maven.apache.org/)

* [An Azure HDInsight cluster with HBase](hdinsight-hbase-get-started.md#create-hbase-cluster)

##Create the project

1. From the command-line in your development environment, change directories to the location where you want to create the project, for example, `cd code\hdinsight`.

2. Use the __mvn__ command, which is installed with Maven, to generate the scaffolding for the project.

		mvn archetype:generate -DgroupId=com.microsoft.examples -DartifactId=hbaseapp -DarchetypeArtifactId=maven-archetype-quickstart -DinteractiveMode=false

	This creates a new directory in the current directory, with the name specified by the __artifactID__ parameter (**hbaseapp** in this example.) This directory will contain the following items:

	* __pom.xml__:  The Project Object Model ([POM](http://maven.apache.org/guides/introduction/introduction-to-the-pom.html)) contains information and configuration details used to build the project.

	* __src__: The directory that contains the __main\java\com\microsoft\examples__ directory, where you will author the application.

3. Delete the __src\test\java\com\microsoft\examples\apptest.java__ file because it will not be used in this example.

##Update the Project Object Model

1. Edit the __pom.xml__ file and add the following code inside the `<dependencies>` section:

		<dependency>
      	  <groupId>org.apache.hbase</groupId>
          <artifactId>hbase-client</artifactId>
          <version>0.98.4-hadoop2</version>
        </dependency>

	This tells Maven that the project requires __hbase-client__ version __0.98.4-hadoop2__. At compile time, this will be downloaded from the default Maven repository. You can use the [Maven Central Repository Search](http://search.maven.org/#artifactdetails%7Corg.apache.hbase%7Chbase-client%7C0.98.4-hadoop2%7Cjar) to learn more about this dependency.

2. Add the following code to the __pom.xml__ file. This must be inside the `<project>...</project>` tags in the file, for example, between `</dependencies>` and `</project>`.

		<build>
		  <sourceDirectory>src</sourceDirectory>
		  <resources>
	        <resource>
	          <directory>${basedir}/conf</directory>
	          <filtering>false</filtering>
	          <includes>
	            <include>hbase-site.xml</include>
	          </includes>
	        </resource>
	      </resources>
		  <plugins>
		    <plugin>
        	  <groupId>org.apache.maven.plugins</groupId>
        	  <artifactId>maven-compiler-plugin</artifactId>
						<version>3.3</version>
        	  <configuration>
          	    <source>1.6</source>
          	    <target>1.6</target>
        	  </configuration>
      		</plugin>
		    <plugin>
		      <groupId>org.apache.maven.plugins</groupId>
		      <artifactId>maven-shade-plugin</artifactId>
		      <version>2.3</version>
		      <configuration>
		        <transformers>
		          <transformer implementation="org.apache.maven.plugins.shade.resource.ApacheLicenseResourceTransformer">
	              </transformer>
	            </transformers>
		      </configuration>
		      <executions>
		        <execution>
		          <phase>package</phase>
		          <goals>
		            <goal>shade</goal>
		          </goals>
		        </execution>
		      </executions>
		    </plugin>
		  </plugins>
		</build>

	This configures a resource (__conf\hbase-site.xml__,) that contains configuration information for HBase.
<<<<<<< HEAD

	> [AZURE.NOTE] You can also set configuration values via code. See the comments in the __CreateTable__ example that follows for how to do this.

	This also configures the [Maven Compiler Plugin](http://maven.apache.org/plugins/maven-compiler-plugin/) and [Maven Shade Plugin](http://maven.apache.org/plugins/maven-shade-plugin/). The compiler plug-in is used to compile the topology. The shade plug-in is used to prevent license duplication in the JAR package that is built by Maven. The reason this is used is that the duplicate license files cause an error at run time on the HDInsight cluster. Using maven-shade-plugin with the `ApacheLicenseResourceTransformer` implementation prevents this error.

=======
	
	> [AZURE.NOTE] You can also set configuration values via code. See the comments in the __CreateTable__ example that follows for how to do this.
	
	This also configures the [Maven Compiler Plugin](http://maven.apache.org/plugins/maven-compiler-plugin/) and [Maven Shade Plugin](http://maven.apache.org/plugins/maven-shade-plugin/). The compiler plug-in is used to compile the topology. The shade plug-in is used to prevent license duplication in the JAR package that is built by Maven. The reason this is used is that the duplicate license files cause an error at run time on the HDInsight cluster. Using maven-shade-plugin with the `ApacheLicenseResourceTransformer` implementation prevents this error.

>>>>>>> 8e917651
	The maven-shade-plugin also produces an uber jar (or fat jar,) that contains all the dependencies required by the application.

3. Save the __pom.xml__ file.

4. Create a new directory named __conf__ in the __hbaseapp__ directory. In the __conf__ directory, create a new file named __hbase-site.xml__ and use the following as the contents:

		<?xml version="1.0"?>
		<?xml-stylesheet type="text/xsl" href="configuration.xsl"?>
		<!--
		/**
		 * Copyright 2010 The Apache Software Foundation
		 *
		 * Licensed to the Apache Software Foundation (ASF) under one
		 * or more contributor license agreements.  See the NOTICE file
		 * distributed with this work for additional information
		 * regarding copyright ownership.  The ASF licenses this file
		 * to you under the Apache License, Version 2.0 (the
		 * "License"); you may not use this file except in compliance
		 * with the License.  You may obtain a copy of the License at
		 *
		 *     http://www.apache.org/licenses/LICENSE-2.0
		 *
		 * Unless required by applicable law or agreed to in writing, software
		 * distributed under the License is distributed on an "AS IS" BASIS,
		 * WITHOUT WARRANTIES OR CONDITIONS OF ANY KIND, either express or implied.
		 * See the License for the specific language governing permissions and
		 * limitations under the License.
		 */
		-->
		<configuration>
		  <property>
		    <name>hbase.cluster.distributed</name>
		    <value>true</value>
		  </property>
		  <property>
		    <name>hbase.zookeeper.quorum</name>
		    <value>zookeeper0,zookeeper1,zookeeper2</value>
		  </property>
		  <property>
		    <name>hbase.zookeeper.property.clientPort</name>
		    <value>2181</value>
		  </property>
		</configuration>

	This file will be used to load the HBase configuration for an HDInsight cluster.

	> [AZURE.NOTE] This is a very minimal hbase-site.xml file, and it contains the bare minimum settings for the HDInsight cluster. For a full version of the hbase-site.xml configuration file used by HDInsight, see [Manage Hadoop clusters in HDInsight by using the Azure portal](hdinsight-administer-use-management-portal.md#rdp). The hbase-site.xml file is located in the C:\apps\dist\hbase-&lt;version number>-hadoop2\conf directory. The version number portion of the file path will change as HBase is updated on the cluster.

3. Save the __hbase-site.xml__ file.

##Create the application

1. Go to the __hbaseapp\src\main\java\com\microsoft\examples__ directory and rename the app.java file to __CreateTable.java__.

2. Open the __CreateTable.java__ file and replace the existing contents with the following:

		package com.microsoft.examples;
		import java.io.IOException;

		import org.apache.hadoop.conf.Configuration;
		import org.apache.hadoop.hbase.HBaseConfiguration;
		import org.apache.hadoop.hbase.client.HBaseAdmin;
		import org.apache.hadoop.hbase.HTableDescriptor;
		import org.apache.hadoop.hbase.TableName;
		import org.apache.hadoop.hbase.HColumnDescriptor;
		import org.apache.hadoop.hbase.client.HTable;
		import org.apache.hadoop.hbase.client.Put;
		import org.apache.hadoop.hbase.util.Bytes;

		public class CreateTable {
		  public static void main(String[] args) throws IOException {
		    Configuration config = HBaseConfiguration.create();

		    // Example of setting zookeeper values for HDInsight
			//   in code instead of an hbase-site.xml file
			//
		    // config.set("hbase.zookeeper.quorum",
		    //            "zookeepernode0,zookeepernode1,zookeepernode2");
		    //config.set("hbase.zookeeper.property.clientPort", "2181");
		    //config.set("hbase.cluster.distributed", "true");

		    // create an admin object using the config
		    HBaseAdmin admin = new HBaseAdmin(config);

		    // create the table...
		    HTableDescriptor tableDescriptor = new HTableDescriptor(TableName.valueOf("people"));
		    // ... with two column families
		    tableDescriptor.addFamily(new HColumnDescriptor("name"));
		    tableDescriptor.addFamily(new HColumnDescriptor("contactinfo"));
		    admin.createTable(tableDescriptor);

		    // define some people
		    String[][] people = {
		        { "1", "Marcel", "Haddad", "marcel@fabrikam.com"},
		        { "2", "Franklin", "Holtz", "franklin@contoso.com" },
		        { "3", "Dwayne", "McKee", "dwayne@fabrikam.com" },
		        { "4", "Rae", "Schroeder", "rae@contoso.com" },
		        { "5", "Rosalie", "burton", "rosalie@fabrikam.com"},
		        { "6", "Gabriela", "Ingram", "gabriela@contoso.com"} };

		    HTable table = new HTable(config, "people");

		    // Add each person to the table
		    //   Use the `name` column family for the name
		    //   Use the `contactinfo` column family for the email
		    for (int i = 0; i< people.length; i++) {
		      Put person = new Put(Bytes.toBytes(people[i][0]));
		      person.add(Bytes.toBytes("name"), Bytes.toBytes("first"), Bytes.toBytes(people[i][1]));
		      person.add(Bytes.toBytes("name"), Bytes.toBytes("last"), Bytes.toBytes(people[i][2]));
		      person.add(Bytes.toBytes("contactinfo"), Bytes.toBytes("email"), Bytes.toBytes(people[i][3]));
		      table.put(person);
		    }
		    // flush commits and close the table
		    table.flushCommits();
		    table.close();
		  }
		}

	This is the __CreateTable__ class, which will create a table named __people__ and populate it with some predefined users.

3. Save the __CreateTable.java__ file.

4. In the __hbaseapp\src\main\java\com\microsoft\examples__ directory, create a new file named __SearchByEmail.java__. Use the following as the contents of this file:

		package com.microsoft.examples;
		import java.io.IOException;

		import org.apache.hadoop.conf.Configuration;
		import org.apache.hadoop.hbase.HBaseConfiguration;
		import org.apache.hadoop.hbase.client.HTable;
		import org.apache.hadoop.hbase.client.Scan;
		import org.apache.hadoop.hbase.client.ResultScanner;
		import org.apache.hadoop.hbase.client.Result;
		import org.apache.hadoop.hbase.filter.RegexStringComparator;
		import org.apache.hadoop.hbase.filter.SingleColumnValueFilter;
		import org.apache.hadoop.hbase.filter.CompareFilter.CompareOp;
		import org.apache.hadoop.hbase.util.Bytes;
		import org.apache.hadoop.util.GenericOptionsParser;

		public class SearchByEmail {
		  public static void main(String[] args) throws IOException {
		    Configuration config = HBaseConfiguration.create();

		    // Use GenericOptionsParser to get only the parameters to the class
		    // and not all the parameters passed (when using WebHCat for example)
		    String[] otherArgs = new GenericOptionsParser(config, args).getRemainingArgs();
		    if (otherArgs.length != 1) {
		      System.out.println("usage: [regular expression]");
		      System.exit(-1);
		    }

			// Open the table
		    HTable table = new HTable(config, "people");

			// Define the family and qualifiers to be used
		    byte[] contactFamily = Bytes.toBytes("contactinfo");
		    byte[] emailQualifier = Bytes.toBytes("email");
		    byte[] nameFamily = Bytes.toBytes("name");
		    byte[] firstNameQualifier = Bytes.toBytes("first");
		    byte[] lastNameQualifier = Bytes.toBytes("last");

			// Create a new regex filter
		    RegexStringComparator emailFilter = new RegexStringComparator(otherArgs[0]);
			// Attach the regex filter to a filter
			//   for the email column
		    SingleColumnValueFilter filter = new SingleColumnValueFilter(
		      contactFamily,
		      emailQualifier,
		      CompareOp.EQUAL,
		      emailFilter
		    );

			// Create a scan and set the filter
		    Scan scan = new Scan();
		    scan.setFilter(filter);

			// Get the results
		    ResultScanner results = table.getScanner(scan);
			// Iterate over results and print  values
		    for (Result result : results ) {
		      String id = new String(result.getRow());
		      byte[] firstNameObj = result.getValue(nameFamily, firstNameQualifier);
		      String firstName = new String(firstNameObj);
		      byte[] lastNameObj = result.getValue(nameFamily, lastNameQualifier);
		      String lastName = new String(lastNameObj);
		      System.out.println(firstName + " " + lastName + " - ID: " + id);
			  byte[] emailObj = result.getValue(contactFamily, emailQualifier);
		      String email = new String(emailObj);
			  System.out.println(firstName + " " + lastName + " - " + email + " - ID: " + id);
		    }
		    results.close();
			table.close();
		  }
		}

	The __SearchByEmail__ class can be used to query for rows by email address. Because it uses a regular expression filter, you can provide either a string or a regular expression when using the class.

5. Save the __SearchByEmail.java__ file.

6. In the __hbaseapp\src\main\hava\com\microsoft\examples__ directory, create a new file named __DeleteTable.java__. Use the following as the contents of this file:

		package com.microsoft.examples;
		import java.io.IOException;

		import org.apache.hadoop.conf.Configuration;
		import org.apache.hadoop.hbase.HBaseConfiguration;
		import org.apache.hadoop.hbase.client.HBaseAdmin;

		public class DeleteTable {
		  public static void main(String[] args) throws IOException {
		    Configuration config = HBaseConfiguration.create();

		    // Create an admin object using the config
		    HBaseAdmin admin = new HBaseAdmin(config);

		    // Disable, and then delete the table
		    admin.disableTable("people");
		    admin.deleteTable("people");
		  }
		}

	This class is for cleaning up this example by disabling and dropping the table created by the __CreateTable__ class.

7. Save the __DeleteTable.java__ file.

##Build and package the application

1. Open a command prompt and change directories to the __hbaseapp__ directory.

2. Use the following command to build a JAR file that contains the application:

		mvn clean package

	This cleans any previous build artifacts, downloads any dependencies that have not already been installed, then builds and packages the application.

3. When the command completes, the __hbaseapp\target__ directory will contain a file named __hbaseapp-1.0-SNAPSHOT.jar__.

	> [AZURE.NOTE] The __hbaseapp-1.0-SNAPSHOT.jar__ file is an uber jar (sometimes called a fat jar,) which contains all the dependencies required to run the application.

##Upload the JAR file and start a job

> [AZURE.NOTE] There are many ways to upload a file to your HDInsight cluster, as described in [Upload data for Hadoop jobs in HDInsight](hdinsight-upload-data.md). The following steps use [Azure PowerShell](install-configure-powershell.md).

1. After installing and configuring Azure PowerShell, create a new file named __hbase-runner.psm1__. Use the following as the contents of this file:

		<#
		.SYNOPSIS
		    Copies a file to the primary storage of an HDInsight cluster.
		.DESCRIPTION
		    Copies a file from a local directory to the blob container for
		    the HDInsight cluster.
		.EXAMPLE
		    Start-HBaseExample -className "com.microsoft.examples.CreateTable"
		        -clusterName "MyHDInsightCluster"

		.EXAMPLE
		    Start-HBaseExample -className "com.microsoft.examples.SearchByEmail"
		        -clusterName "MyHDInsightCluster"
		        -emailRegex "contoso.com"

		.EXAMPLE
		    Start-HBaseExample -className "com.microsoft.examples.SearchByEmail"
		        -clusterName "MyHDInsightCluster"
		        -emailRegex "^r" -showErr
		#>

		function Start-HBaseExample {
		    [CmdletBinding(SupportsShouldProcess = $true)]
		    param(
		        #The class to run
		        [Parameter(Mandatory = $true)]
		        [String]$className,

		        #The name of the HDInsight cluster
		        [Parameter(Mandatory = $true)]
		        [String]$clusterName,

		        #Only used when using SearchByEmail
		        [Parameter(Mandatory = $false)]
		        [String]$emailRegex,

		        #Use if you want to see stderr output
		        [Parameter(Mandatory = $false)]
		        [Switch]$showErr
		    )

		    Set-StrictMode -Version 3

		    # Is the Azure module installed?
		    FindAzure

		    # The JAR
		    $jarFile = "wasb:///example/jars/hbaseapp-1.0-SNAPSHOT.jar"

		    # The job definition
		    $jobDefinition = New-AzureHDInsightMapReduceJobDefinition `
		      -JarFile $jarFile `
		      -ClassName $className `
		      -Arguments $emailRegex

		    # Get the job output
		    $job = Start-AzureHDInsightJob -Cluster $clusterName -JobDefinition $jobDefinition
		    Write-Host "Wait for the job to complete ..." -ForegroundColor Green
		    Wait-AzureHDInsightJob -Job $job
		    if($showErr)
		    {
		        Write-Host "STDERR"
		        Get-AzureHDInsightJobOutput -Cluster $clusterName -JobId $job.JobId -StandardError
		    }
		    Write-Host "Display the standard output ..." -ForegroundColor Green
		    Get-AzureHDInsightJobOutput -Cluster $clusterName -JobId $job.JobId -StandardOutput
		}

		<#
		.SYNOPSIS
		    Copies a file to the primary storage of an HDInsight cluster.
		.DESCRIPTION
		    Copies a file from a local directory to the blob container for
		    the HDInsight cluster.
		.EXAMPLE
		    Add-HDInsightFile -localPath "C:\temp\data.txt"
		        -destinationPath "example/data/data.txt"
		        -ClusterName "MyHDInsightCluster"
		.EXAMPLE
		    Add-HDInsightFile -localPath "C:\temp\data.txt"
		        -destinationPath "example/data/data.txt"
		        -ClusterName "MyHDInsightCluster"
		        -Container "MyContainer"
		#>

		function Add-HDInsightFile {
		    [CmdletBinding(SupportsShouldProcess = $true)]
		    param(
		        #The path to the local file.
		        [Parameter(Mandatory = $true)]
		        [String]$localPath,

		        #The destination path and file name, relative to the root of the container.
		        [Parameter(Mandatory = $true)]
		        [String]$destinationPath,

		        #The name of the HDInsight cluster
		        [Parameter(Mandatory = $true)]
		        [String]$clusterName,

		        #If specified, overwrites existing files without prompting
		        [Parameter(Mandatory = $false)]
		        [Switch]$force
		    )

		    Set-StrictMode -Version 3

		    # Is the Azure module installed?
		    FindAzure

		    # Does the local path exist?
		    if (-not (Test-Path $localPath))
		    {
		        throw "Source path '$localPath' does not exist."
		    }

		    # Get the primary storage container
		    $storage = GetStorage -clusterName $clusterName

		    # Upload file to storage, overwriting existing files if -force was used.
		    Set-AzureStorageBlobContent -File $localPath -Blob $destinationPath -force:$force `
		                                -Container $storage.container `
		                                -Context $storage.context
		}

		function FindAzure {
		    # Is the Azure module installed?
		    if (-not(Get-Module -ListAvailable Azure))
		    {
		        throw "Azure PowerShell not found! For help, see http://www.windowsazure.com/documentation/articles/install-configure-powershell/"
		    }

		    # Is there an active Azure subscription?
		    $sub = Get-AzureSubscription -ErrorAction SilentlyContinue
		    if(-not($sub))
		    {
		        throw "No active Azure subscription found! If you have a subscription, use the Add-AzureAccount or Import-PublishSettingsFile cmdlets to make the Azure account available to Windows PowerShell."
		    }
		}

		function GetStorage {
		    param(
		        [Parameter(Mandatory = $true)]
		        [String]$clusterName
		    )
		    $hdi = Get-AzureHDInsightCluster -name $clusterName
		    # Does the cluster exist?
		    if (!$hdi)
		    {
		        throw "HDInsight cluster '$clusterName' does not exist."
		    }
		    # Create a return object for context & container
		    $return = @{}
		    $storageAccounts = @{}
		    # Get the primary storage account information
		    $storageAccountName = $hdi.DefaultStorageAccount.StorageAccountName.Split(".",2)[0]
		    $storageAccountKey = $hdi.DefaultStorageAccount.StorageAccountKey
		    # Build the hash of storage account name/keys
		    $storageAccounts.Add($hdi.DefaultStorageAccount.StorageAccountName, $storageAccountKey)
		    foreach($account in $hdi.StorageAccounts)
		    {
		        $storageAccounts.Add($account.StorageAccountName, $account.StorageAccountKey)
		    }
		    # Get the storage context, as we can't depend
		    # on using the default storage context
		    $return.context = New-AzureStorageContext -StorageAccountName $storageAccountName -StorageAccountKey $storageAccountKey
		    # Get the container, so we know where to
		    # find/store blobs
		    $return.container = $hdi.DefaultStorageAccount.StorageContainerName
		    # Return storage accounts to support finding all accounts for
		    # a cluster
		    $return.storageAccounts = $storageAccounts

		    return $return
		}
		# Only export the verb-phrase things
		export-modulemember *-*

	This file contains two modules:

	* __Add-HDInsightFile__ - used to upload files to HDInsight

	* __Start-HBaseExample__ - used to run the classes created earlier

2. Save the __hbase-runner.psm1__ file.

3. Open a new Azure PowerShell window, change directories to the __hbaseapp__ directory, and then run the following command.

		PS C:\ Import-Module c:\path\to\hbase-runner.psm1

	Change the path to the location of the __hbase-runner.psm1__ file created earlier. This registers the module for this Azure PowerShell session.

2. Use the following command to upload the __hbaseapp-1.0-SNAPSHOT.jar__ to your HDInsight cluster.

		Add-HDInsightFile -localPath target\hbaseapp-1.0-SNAPSHOT.jar -destinationPath example/jars/hbaseapp-1.0-SNAPSHOT.jar -clusterName hdinsightclustername

	Replace __hdinsightclustername__ with the name of your HDInsight cluster. The command will then upload the __hbaseapp-1.0-SNAPSHOT.jar__ to the __example/jars__ location in the primary storage for your HDInsight cluster.

3. After the files are uploaded, use the following code to create a new table using the __hbaseapp__:

		Start-HBaseExample -className com.microsoft.examples.CreateTable -clusterName hdinsightclustername

	Replace __hdinsightclustername__ with the name of your HDInsight cluster.

	This command creates a new table named __people__ in your HDInsight cluster. This command does not show any output in the console window.

2. To search for entries in the table, use the following command:

		Start-HBaseExample -className com.microsoft.examples.SearchByEmail -clusterName hdinsightclustername -emailRegex contoso.com

	Replace __hdinsightclustername__ with the name of your HDInsight cluster.

	This command uses the **SearchByEmail** class to search for any rows where the __contactinformation__ column family and the __email__ column, contains the string __contoso.com__. You should receive the following results:

		Franklin Holtz - ID: 2
		Franklin Holtz - franklin@contoso.com - ID: 2
		Rae Schroeder - ID: 4
		Rae Schroeder - rae@contoso.com - ID: 4
		Gabriela Ingram - ID: 6
		Gabriela Ingram - gabriela@contoso.com - ID: 6

	Using __fabrikam.com__ for the `-emailRegex` value will return the users that have __fabrikam.com__ in the email field. Since this search is implemented by using a regular expression-based filter, you can also enter regular expressions, such as __^r__, which will return entries where the email begins with the letter 'r'.

##Delete the table

When you are done with the example, use the following command from the Azure PowerShell session to delete the __people__ table used in this example:

	Start-HBaseExample -className com.microsoft.examples.DeleteTable -clusterName hdinsightclustername

Replace __hdinsightclustername__ with the name of your HDInsight cluster.

##Troubleshooting

###No results or unexpected results when using Start-HBaseExample

Use the `-showErr` parameter to view the standard error (STDERR) that is produced while running the job.
<|MERGE_RESOLUTION|>--- conflicted
+++ resolved
@@ -1,609 +1,592 @@
-<properties
-<<<<<<< HEAD
-	pageTitle="Build an HBase application using Maven"
-	description="Learn how to use Apache Maven to build a Java-based Apache HBase application, then deploy it to Azure HDInsight"
-=======
-	pageTitle="Build an HBase application using Maven | Microsoft Azure"
-	description="Learn how to use Apache Maven to build a Java-based Apache HBase application, then deploy it to Azure HDInsight."
->>>>>>> 8e917651
-	services="hdinsight"
-	documentationCenter=""
-	authors="Blackmist"
-	manager="paulettm"
-	editor=""/>
-
-<tags
-	ms.service="hdinsight"
-	ms.workload="big-data"
-	ms.tgt_pltfrm="na"
-	ms.devlang="na"
-	ms.topic="article"
-<<<<<<< HEAD
-	ms.date="03/31/2014"
-=======
-	ms.date="05/11/2014"
->>>>>>> 8e917651
-	ms.author="larryfr"/>
-
-#Use Maven to build Java applications that use HBase with HDInsight (Hadoop)
-
-Learn how to create and build an [Apache HBase](http://hbase.apache.org/) application in Java by using Apache Maven. Then use the application with Azure HDInsight (Hadoop).
-
-[Maven](http://maven.apache.org/) is a software project management and comprehension tool that allows you to build software, documentation, and reports for Java projects. In this article, you will learn how to use it to create a basic Java application that that creates, queries, and deletes an HBase table on an Azure HDInsight cluster.
-
-##Requirements
-
-* [Java platform JDK](http://www.oracle.com/technetwork/java/javase/downloads/index.html) 7 or later
-
-* [Maven](http://maven.apache.org/)
-
-* [An Azure HDInsight cluster with HBase](hdinsight-hbase-get-started.md#create-hbase-cluster)
-
-##Create the project
-
-1. From the command-line in your development environment, change directories to the location where you want to create the project, for example, `cd code\hdinsight`.
-
-2. Use the __mvn__ command, which is installed with Maven, to generate the scaffolding for the project.
-
-		mvn archetype:generate -DgroupId=com.microsoft.examples -DartifactId=hbaseapp -DarchetypeArtifactId=maven-archetype-quickstart -DinteractiveMode=false
-
-	This creates a new directory in the current directory, with the name specified by the __artifactID__ parameter (**hbaseapp** in this example.) This directory will contain the following items:
-
-	* __pom.xml__:  The Project Object Model ([POM](http://maven.apache.org/guides/introduction/introduction-to-the-pom.html)) contains information and configuration details used to build the project.
-
-	* __src__: The directory that contains the __main\java\com\microsoft\examples__ directory, where you will author the application.
-
-3. Delete the __src\test\java\com\microsoft\examples\apptest.java__ file because it will not be used in this example.
-
-##Update the Project Object Model
-
-1. Edit the __pom.xml__ file and add the following code inside the `<dependencies>` section:
-
-		<dependency>
-      	  <groupId>org.apache.hbase</groupId>
-          <artifactId>hbase-client</artifactId>
-          <version>0.98.4-hadoop2</version>
-        </dependency>
-
-	This tells Maven that the project requires __hbase-client__ version __0.98.4-hadoop2__. At compile time, this will be downloaded from the default Maven repository. You can use the [Maven Central Repository Search](http://search.maven.org/#artifactdetails%7Corg.apache.hbase%7Chbase-client%7C0.98.4-hadoop2%7Cjar) to learn more about this dependency.
-
-2. Add the following code to the __pom.xml__ file. This must be inside the `<project>...</project>` tags in the file, for example, between `</dependencies>` and `</project>`.
-
-		<build>
-		  <sourceDirectory>src</sourceDirectory>
-		  <resources>
-	        <resource>
-	          <directory>${basedir}/conf</directory>
-	          <filtering>false</filtering>
-	          <includes>
-	            <include>hbase-site.xml</include>
-	          </includes>
-	        </resource>
-	      </resources>
-		  <plugins>
-		    <plugin>
-        	  <groupId>org.apache.maven.plugins</groupId>
-        	  <artifactId>maven-compiler-plugin</artifactId>
-						<version>3.3</version>
-        	  <configuration>
-          	    <source>1.6</source>
-          	    <target>1.6</target>
-        	  </configuration>
-      		</plugin>
-		    <plugin>
-		      <groupId>org.apache.maven.plugins</groupId>
-		      <artifactId>maven-shade-plugin</artifactId>
-		      <version>2.3</version>
-		      <configuration>
-		        <transformers>
-		          <transformer implementation="org.apache.maven.plugins.shade.resource.ApacheLicenseResourceTransformer">
-	              </transformer>
-	            </transformers>
-		      </configuration>
-		      <executions>
-		        <execution>
-		          <phase>package</phase>
-		          <goals>
-		            <goal>shade</goal>
-		          </goals>
-		        </execution>
-		      </executions>
-		    </plugin>
-		  </plugins>
-		</build>
-
-	This configures a resource (__conf\hbase-site.xml__,) that contains configuration information for HBase.
-<<<<<<< HEAD
-
-	> [AZURE.NOTE] You can also set configuration values via code. See the comments in the __CreateTable__ example that follows for how to do this.
-
-	This also configures the [Maven Compiler Plugin](http://maven.apache.org/plugins/maven-compiler-plugin/) and [Maven Shade Plugin](http://maven.apache.org/plugins/maven-shade-plugin/). The compiler plug-in is used to compile the topology. The shade plug-in is used to prevent license duplication in the JAR package that is built by Maven. The reason this is used is that the duplicate license files cause an error at run time on the HDInsight cluster. Using maven-shade-plugin with the `ApacheLicenseResourceTransformer` implementation prevents this error.
-
-=======
-	
-	> [AZURE.NOTE] You can also set configuration values via code. See the comments in the __CreateTable__ example that follows for how to do this.
-	
-	This also configures the [Maven Compiler Plugin](http://maven.apache.org/plugins/maven-compiler-plugin/) and [Maven Shade Plugin](http://maven.apache.org/plugins/maven-shade-plugin/). The compiler plug-in is used to compile the topology. The shade plug-in is used to prevent license duplication in the JAR package that is built by Maven. The reason this is used is that the duplicate license files cause an error at run time on the HDInsight cluster. Using maven-shade-plugin with the `ApacheLicenseResourceTransformer` implementation prevents this error.
-
->>>>>>> 8e917651
-	The maven-shade-plugin also produces an uber jar (or fat jar,) that contains all the dependencies required by the application.
-
-3. Save the __pom.xml__ file.
-
-4. Create a new directory named __conf__ in the __hbaseapp__ directory. In the __conf__ directory, create a new file named __hbase-site.xml__ and use the following as the contents:
-
-		<?xml version="1.0"?>
-		<?xml-stylesheet type="text/xsl" href="configuration.xsl"?>
-		<!--
-		/**
-		 * Copyright 2010 The Apache Software Foundation
-		 *
-		 * Licensed to the Apache Software Foundation (ASF) under one
-		 * or more contributor license agreements.  See the NOTICE file
-		 * distributed with this work for additional information
-		 * regarding copyright ownership.  The ASF licenses this file
-		 * to you under the Apache License, Version 2.0 (the
-		 * "License"); you may not use this file except in compliance
-		 * with the License.  You may obtain a copy of the License at
-		 *
-		 *     http://www.apache.org/licenses/LICENSE-2.0
-		 *
-		 * Unless required by applicable law or agreed to in writing, software
-		 * distributed under the License is distributed on an "AS IS" BASIS,
-		 * WITHOUT WARRANTIES OR CONDITIONS OF ANY KIND, either express or implied.
-		 * See the License for the specific language governing permissions and
-		 * limitations under the License.
-		 */
-		-->
-		<configuration>
-		  <property>
-		    <name>hbase.cluster.distributed</name>
-		    <value>true</value>
-		  </property>
-		  <property>
-		    <name>hbase.zookeeper.quorum</name>
-		    <value>zookeeper0,zookeeper1,zookeeper2</value>
-		  </property>
-		  <property>
-		    <name>hbase.zookeeper.property.clientPort</name>
-		    <value>2181</value>
-		  </property>
-		</configuration>
-
-	This file will be used to load the HBase configuration for an HDInsight cluster.
-
-	> [AZURE.NOTE] This is a very minimal hbase-site.xml file, and it contains the bare minimum settings for the HDInsight cluster. For a full version of the hbase-site.xml configuration file used by HDInsight, see [Manage Hadoop clusters in HDInsight by using the Azure portal](hdinsight-administer-use-management-portal.md#rdp). The hbase-site.xml file is located in the C:\apps\dist\hbase-&lt;version number>-hadoop2\conf directory. The version number portion of the file path will change as HBase is updated on the cluster.
-
-3. Save the __hbase-site.xml__ file.
-
-##Create the application
-
-1. Go to the __hbaseapp\src\main\java\com\microsoft\examples__ directory and rename the app.java file to __CreateTable.java__.
-
-2. Open the __CreateTable.java__ file and replace the existing contents with the following:
-
-		package com.microsoft.examples;
-		import java.io.IOException;
-
-		import org.apache.hadoop.conf.Configuration;
-		import org.apache.hadoop.hbase.HBaseConfiguration;
-		import org.apache.hadoop.hbase.client.HBaseAdmin;
-		import org.apache.hadoop.hbase.HTableDescriptor;
-		import org.apache.hadoop.hbase.TableName;
-		import org.apache.hadoop.hbase.HColumnDescriptor;
-		import org.apache.hadoop.hbase.client.HTable;
-		import org.apache.hadoop.hbase.client.Put;
-		import org.apache.hadoop.hbase.util.Bytes;
-
-		public class CreateTable {
-		  public static void main(String[] args) throws IOException {
-		    Configuration config = HBaseConfiguration.create();
-
-		    // Example of setting zookeeper values for HDInsight
-			//   in code instead of an hbase-site.xml file
-			//
-		    // config.set("hbase.zookeeper.quorum",
-		    //            "zookeepernode0,zookeepernode1,zookeepernode2");
-		    //config.set("hbase.zookeeper.property.clientPort", "2181");
-		    //config.set("hbase.cluster.distributed", "true");
-
-		    // create an admin object using the config
-		    HBaseAdmin admin = new HBaseAdmin(config);
-
-		    // create the table...
-		    HTableDescriptor tableDescriptor = new HTableDescriptor(TableName.valueOf("people"));
-		    // ... with two column families
-		    tableDescriptor.addFamily(new HColumnDescriptor("name"));
-		    tableDescriptor.addFamily(new HColumnDescriptor("contactinfo"));
-		    admin.createTable(tableDescriptor);
-
-		    // define some people
-		    String[][] people = {
-		        { "1", "Marcel", "Haddad", "marcel@fabrikam.com"},
-		        { "2", "Franklin", "Holtz", "franklin@contoso.com" },
-		        { "3", "Dwayne", "McKee", "dwayne@fabrikam.com" },
-		        { "4", "Rae", "Schroeder", "rae@contoso.com" },
-		        { "5", "Rosalie", "burton", "rosalie@fabrikam.com"},
-		        { "6", "Gabriela", "Ingram", "gabriela@contoso.com"} };
-
-		    HTable table = new HTable(config, "people");
-
-		    // Add each person to the table
-		    //   Use the `name` column family for the name
-		    //   Use the `contactinfo` column family for the email
-		    for (int i = 0; i< people.length; i++) {
-		      Put person = new Put(Bytes.toBytes(people[i][0]));
-		      person.add(Bytes.toBytes("name"), Bytes.toBytes("first"), Bytes.toBytes(people[i][1]));
-		      person.add(Bytes.toBytes("name"), Bytes.toBytes("last"), Bytes.toBytes(people[i][2]));
-		      person.add(Bytes.toBytes("contactinfo"), Bytes.toBytes("email"), Bytes.toBytes(people[i][3]));
-		      table.put(person);
-		    }
-		    // flush commits and close the table
-		    table.flushCommits();
-		    table.close();
-		  }
-		}
-
-	This is the __CreateTable__ class, which will create a table named __people__ and populate it with some predefined users.
-
-3. Save the __CreateTable.java__ file.
-
-4. In the __hbaseapp\src\main\java\com\microsoft\examples__ directory, create a new file named __SearchByEmail.java__. Use the following as the contents of this file:
-
-		package com.microsoft.examples;
-		import java.io.IOException;
-
-		import org.apache.hadoop.conf.Configuration;
-		import org.apache.hadoop.hbase.HBaseConfiguration;
-		import org.apache.hadoop.hbase.client.HTable;
-		import org.apache.hadoop.hbase.client.Scan;
-		import org.apache.hadoop.hbase.client.ResultScanner;
-		import org.apache.hadoop.hbase.client.Result;
-		import org.apache.hadoop.hbase.filter.RegexStringComparator;
-		import org.apache.hadoop.hbase.filter.SingleColumnValueFilter;
-		import org.apache.hadoop.hbase.filter.CompareFilter.CompareOp;
-		import org.apache.hadoop.hbase.util.Bytes;
-		import org.apache.hadoop.util.GenericOptionsParser;
-
-		public class SearchByEmail {
-		  public static void main(String[] args) throws IOException {
-		    Configuration config = HBaseConfiguration.create();
-
-		    // Use GenericOptionsParser to get only the parameters to the class
-		    // and not all the parameters passed (when using WebHCat for example)
-		    String[] otherArgs = new GenericOptionsParser(config, args).getRemainingArgs();
-		    if (otherArgs.length != 1) {
-		      System.out.println("usage: [regular expression]");
-		      System.exit(-1);
-		    }
-
-			// Open the table
-		    HTable table = new HTable(config, "people");
-
-			// Define the family and qualifiers to be used
-		    byte[] contactFamily = Bytes.toBytes("contactinfo");
-		    byte[] emailQualifier = Bytes.toBytes("email");
-		    byte[] nameFamily = Bytes.toBytes("name");
-		    byte[] firstNameQualifier = Bytes.toBytes("first");
-		    byte[] lastNameQualifier = Bytes.toBytes("last");
-
-			// Create a new regex filter
-		    RegexStringComparator emailFilter = new RegexStringComparator(otherArgs[0]);
-			// Attach the regex filter to a filter
-			//   for the email column
-		    SingleColumnValueFilter filter = new SingleColumnValueFilter(
-		      contactFamily,
-		      emailQualifier,
-		      CompareOp.EQUAL,
-		      emailFilter
-		    );
-
-			// Create a scan and set the filter
-		    Scan scan = new Scan();
-		    scan.setFilter(filter);
-
-			// Get the results
-		    ResultScanner results = table.getScanner(scan);
-			// Iterate over results and print  values
-		    for (Result result : results ) {
-		      String id = new String(result.getRow());
-		      byte[] firstNameObj = result.getValue(nameFamily, firstNameQualifier);
-		      String firstName = new String(firstNameObj);
-		      byte[] lastNameObj = result.getValue(nameFamily, lastNameQualifier);
-		      String lastName = new String(lastNameObj);
-		      System.out.println(firstName + " " + lastName + " - ID: " + id);
-			  byte[] emailObj = result.getValue(contactFamily, emailQualifier);
-		      String email = new String(emailObj);
-			  System.out.println(firstName + " " + lastName + " - " + email + " - ID: " + id);
-		    }
-		    results.close();
-			table.close();
-		  }
-		}
-
-	The __SearchByEmail__ class can be used to query for rows by email address. Because it uses a regular expression filter, you can provide either a string or a regular expression when using the class.
-
-5. Save the __SearchByEmail.java__ file.
-
-6. In the __hbaseapp\src\main\hava\com\microsoft\examples__ directory, create a new file named __DeleteTable.java__. Use the following as the contents of this file:
-
-		package com.microsoft.examples;
-		import java.io.IOException;
-
-		import org.apache.hadoop.conf.Configuration;
-		import org.apache.hadoop.hbase.HBaseConfiguration;
-		import org.apache.hadoop.hbase.client.HBaseAdmin;
-
-		public class DeleteTable {
-		  public static void main(String[] args) throws IOException {
-		    Configuration config = HBaseConfiguration.create();
-
-		    // Create an admin object using the config
-		    HBaseAdmin admin = new HBaseAdmin(config);
-
-		    // Disable, and then delete the table
-		    admin.disableTable("people");
-		    admin.deleteTable("people");
-		  }
-		}
-
-	This class is for cleaning up this example by disabling and dropping the table created by the __CreateTable__ class.
-
-7. Save the __DeleteTable.java__ file.
-
-##Build and package the application
-
-1. Open a command prompt and change directories to the __hbaseapp__ directory.
-
-2. Use the following command to build a JAR file that contains the application:
-
-		mvn clean package
-
-	This cleans any previous build artifacts, downloads any dependencies that have not already been installed, then builds and packages the application.
-
-3. When the command completes, the __hbaseapp\target__ directory will contain a file named __hbaseapp-1.0-SNAPSHOT.jar__.
-
-	> [AZURE.NOTE] The __hbaseapp-1.0-SNAPSHOT.jar__ file is an uber jar (sometimes called a fat jar,) which contains all the dependencies required to run the application.
-
-##Upload the JAR file and start a job
-
-> [AZURE.NOTE] There are many ways to upload a file to your HDInsight cluster, as described in [Upload data for Hadoop jobs in HDInsight](hdinsight-upload-data.md). The following steps use [Azure PowerShell](install-configure-powershell.md).
-
-1. After installing and configuring Azure PowerShell, create a new file named __hbase-runner.psm1__. Use the following as the contents of this file:
-
-		<#
-		.SYNOPSIS
-		    Copies a file to the primary storage of an HDInsight cluster.
-		.DESCRIPTION
-		    Copies a file from a local directory to the blob container for
-		    the HDInsight cluster.
-		.EXAMPLE
-		    Start-HBaseExample -className "com.microsoft.examples.CreateTable"
-		        -clusterName "MyHDInsightCluster"
-
-		.EXAMPLE
-		    Start-HBaseExample -className "com.microsoft.examples.SearchByEmail"
-		        -clusterName "MyHDInsightCluster"
-		        -emailRegex "contoso.com"
-
-		.EXAMPLE
-		    Start-HBaseExample -className "com.microsoft.examples.SearchByEmail"
-		        -clusterName "MyHDInsightCluster"
-		        -emailRegex "^r" -showErr
-		#>
-
-		function Start-HBaseExample {
-		    [CmdletBinding(SupportsShouldProcess = $true)]
-		    param(
-		        #The class to run
-		        [Parameter(Mandatory = $true)]
-		        [String]$className,
-
-		        #The name of the HDInsight cluster
-		        [Parameter(Mandatory = $true)]
-		        [String]$clusterName,
-
-		        #Only used when using SearchByEmail
-		        [Parameter(Mandatory = $false)]
-		        [String]$emailRegex,
-
-		        #Use if you want to see stderr output
-		        [Parameter(Mandatory = $false)]
-		        [Switch]$showErr
-		    )
-
-		    Set-StrictMode -Version 3
-
-		    # Is the Azure module installed?
-		    FindAzure
-
-		    # The JAR
-		    $jarFile = "wasb:///example/jars/hbaseapp-1.0-SNAPSHOT.jar"
-
-		    # The job definition
-		    $jobDefinition = New-AzureHDInsightMapReduceJobDefinition `
-		      -JarFile $jarFile `
-		      -ClassName $className `
-		      -Arguments $emailRegex
-
-		    # Get the job output
-		    $job = Start-AzureHDInsightJob -Cluster $clusterName -JobDefinition $jobDefinition
-		    Write-Host "Wait for the job to complete ..." -ForegroundColor Green
-		    Wait-AzureHDInsightJob -Job $job
-		    if($showErr)
-		    {
-		        Write-Host "STDERR"
-		        Get-AzureHDInsightJobOutput -Cluster $clusterName -JobId $job.JobId -StandardError
-		    }
-		    Write-Host "Display the standard output ..." -ForegroundColor Green
-		    Get-AzureHDInsightJobOutput -Cluster $clusterName -JobId $job.JobId -StandardOutput
-		}
-
-		<#
-		.SYNOPSIS
-		    Copies a file to the primary storage of an HDInsight cluster.
-		.DESCRIPTION
-		    Copies a file from a local directory to the blob container for
-		    the HDInsight cluster.
-		.EXAMPLE
-		    Add-HDInsightFile -localPath "C:\temp\data.txt"
-		        -destinationPath "example/data/data.txt"
-		        -ClusterName "MyHDInsightCluster"
-		.EXAMPLE
-		    Add-HDInsightFile -localPath "C:\temp\data.txt"
-		        -destinationPath "example/data/data.txt"
-		        -ClusterName "MyHDInsightCluster"
-		        -Container "MyContainer"
-		#>
-
-		function Add-HDInsightFile {
-		    [CmdletBinding(SupportsShouldProcess = $true)]
-		    param(
-		        #The path to the local file.
-		        [Parameter(Mandatory = $true)]
-		        [String]$localPath,
-
-		        #The destination path and file name, relative to the root of the container.
-		        [Parameter(Mandatory = $true)]
-		        [String]$destinationPath,
-
-		        #The name of the HDInsight cluster
-		        [Parameter(Mandatory = $true)]
-		        [String]$clusterName,
-
-		        #If specified, overwrites existing files without prompting
-		        [Parameter(Mandatory = $false)]
-		        [Switch]$force
-		    )
-
-		    Set-StrictMode -Version 3
-
-		    # Is the Azure module installed?
-		    FindAzure
-
-		    # Does the local path exist?
-		    if (-not (Test-Path $localPath))
-		    {
-		        throw "Source path '$localPath' does not exist."
-		    }
-
-		    # Get the primary storage container
-		    $storage = GetStorage -clusterName $clusterName
-
-		    # Upload file to storage, overwriting existing files if -force was used.
-		    Set-AzureStorageBlobContent -File $localPath -Blob $destinationPath -force:$force `
-		                                -Container $storage.container `
-		                                -Context $storage.context
-		}
-
-		function FindAzure {
-		    # Is the Azure module installed?
-		    if (-not(Get-Module -ListAvailable Azure))
-		    {
-		        throw "Azure PowerShell not found! For help, see http://www.windowsazure.com/documentation/articles/install-configure-powershell/"
-		    }
-
-		    # Is there an active Azure subscription?
-		    $sub = Get-AzureSubscription -ErrorAction SilentlyContinue
-		    if(-not($sub))
-		    {
-		        throw "No active Azure subscription found! If you have a subscription, use the Add-AzureAccount or Import-PublishSettingsFile cmdlets to make the Azure account available to Windows PowerShell."
-		    }
-		}
-
-		function GetStorage {
-		    param(
-		        [Parameter(Mandatory = $true)]
-		        [String]$clusterName
-		    )
-		    $hdi = Get-AzureHDInsightCluster -name $clusterName
-		    # Does the cluster exist?
-		    if (!$hdi)
-		    {
-		        throw "HDInsight cluster '$clusterName' does not exist."
-		    }
-		    # Create a return object for context & container
-		    $return = @{}
-		    $storageAccounts = @{}
-		    # Get the primary storage account information
-		    $storageAccountName = $hdi.DefaultStorageAccount.StorageAccountName.Split(".",2)[0]
-		    $storageAccountKey = $hdi.DefaultStorageAccount.StorageAccountKey
-		    # Build the hash of storage account name/keys
-		    $storageAccounts.Add($hdi.DefaultStorageAccount.StorageAccountName, $storageAccountKey)
-		    foreach($account in $hdi.StorageAccounts)
-		    {
-		        $storageAccounts.Add($account.StorageAccountName, $account.StorageAccountKey)
-		    }
-		    # Get the storage context, as we can't depend
-		    # on using the default storage context
-		    $return.context = New-AzureStorageContext -StorageAccountName $storageAccountName -StorageAccountKey $storageAccountKey
-		    # Get the container, so we know where to
-		    # find/store blobs
-		    $return.container = $hdi.DefaultStorageAccount.StorageContainerName
-		    # Return storage accounts to support finding all accounts for
-		    # a cluster
-		    $return.storageAccounts = $storageAccounts
-
-		    return $return
-		}
-		# Only export the verb-phrase things
-		export-modulemember *-*
-
-	This file contains two modules:
-
-	* __Add-HDInsightFile__ - used to upload files to HDInsight
-
-	* __Start-HBaseExample__ - used to run the classes created earlier
-
-2. Save the __hbase-runner.psm1__ file.
-
-3. Open a new Azure PowerShell window, change directories to the __hbaseapp__ directory, and then run the following command.
-
-		PS C:\ Import-Module c:\path\to\hbase-runner.psm1
-
-	Change the path to the location of the __hbase-runner.psm1__ file created earlier. This registers the module for this Azure PowerShell session.
-
-2. Use the following command to upload the __hbaseapp-1.0-SNAPSHOT.jar__ to your HDInsight cluster.
-
-		Add-HDInsightFile -localPath target\hbaseapp-1.0-SNAPSHOT.jar -destinationPath example/jars/hbaseapp-1.0-SNAPSHOT.jar -clusterName hdinsightclustername
-
-	Replace __hdinsightclustername__ with the name of your HDInsight cluster. The command will then upload the __hbaseapp-1.0-SNAPSHOT.jar__ to the __example/jars__ location in the primary storage for your HDInsight cluster.
-
-3. After the files are uploaded, use the following code to create a new table using the __hbaseapp__:
-
-		Start-HBaseExample -className com.microsoft.examples.CreateTable -clusterName hdinsightclustername
-
-	Replace __hdinsightclustername__ with the name of your HDInsight cluster.
-
-	This command creates a new table named __people__ in your HDInsight cluster. This command does not show any output in the console window.
-
-2. To search for entries in the table, use the following command:
-
-		Start-HBaseExample -className com.microsoft.examples.SearchByEmail -clusterName hdinsightclustername -emailRegex contoso.com
-
-	Replace __hdinsightclustername__ with the name of your HDInsight cluster.
-
-	This command uses the **SearchByEmail** class to search for any rows where the __contactinformation__ column family and the __email__ column, contains the string __contoso.com__. You should receive the following results:
-
-		Franklin Holtz - ID: 2
-		Franklin Holtz - franklin@contoso.com - ID: 2
-		Rae Schroeder - ID: 4
-		Rae Schroeder - rae@contoso.com - ID: 4
-		Gabriela Ingram - ID: 6
-		Gabriela Ingram - gabriela@contoso.com - ID: 6
-
-	Using __fabrikam.com__ for the `-emailRegex` value will return the users that have __fabrikam.com__ in the email field. Since this search is implemented by using a regular expression-based filter, you can also enter regular expressions, such as __^r__, which will return entries where the email begins with the letter 'r'.
-
-##Delete the table
-
-When you are done with the example, use the following command from the Azure PowerShell session to delete the __people__ table used in this example:
-
-	Start-HBaseExample -className com.microsoft.examples.DeleteTable -clusterName hdinsightclustername
-
-Replace __hdinsightclustername__ with the name of your HDInsight cluster.
-
-##Troubleshooting
-
-###No results or unexpected results when using Start-HBaseExample
-
-Use the `-showErr` parameter to view the standard error (STDERR) that is produced while running the job.
+<properties
+	pageTitle="Build an HBase application using Maven | Microsoft Azure"
+	description="Learn how to use Apache Maven to build a Java-based Apache HBase application, then deploy it to Azure HDInsight."
+	services="hdinsight"
+	documentationCenter=""
+	authors="Blackmist"
+	manager="paulettm"
+	editor=""/>
+
+<tags
+	ms.service="hdinsight"
+	ms.workload="big-data"
+	ms.tgt_pltfrm="na"
+	ms.devlang="na"
+	ms.topic="article"
+	ms.date="05/11/2014"
+	ms.author="larryfr"/>
+
+#Use Maven to build Java applications that use HBase with HDInsight (Hadoop)
+
+Learn how to create and build an [Apache HBase](http://hbase.apache.org/) application in Java by using Apache Maven. Then use the application with Azure HDInsight (Hadoop).
+
+[Maven](http://maven.apache.org/) is a software project management and comprehension tool that allows you to build software, documentation, and reports for Java projects. In this article, you will learn how to use it to create a basic Java application that that creates, queries, and deletes an HBase table on an Azure HDInsight cluster.
+
+##Requirements
+
+* [Java platform JDK](http://www.oracle.com/technetwork/java/javase/downloads/index.html) 7 or later
+
+* [Maven](http://maven.apache.org/)
+
+* [An Azure HDInsight cluster with HBase](hdinsight-hbase-get-started.md#create-hbase-cluster)
+
+##Create the project
+
+1. From the command-line in your development environment, change directories to the location where you want to create the project, for example, `cd code\hdinsight`.
+
+2. Use the __mvn__ command, which is installed with Maven, to generate the scaffolding for the project.
+
+		mvn archetype:generate -DgroupId=com.microsoft.examples -DartifactId=hbaseapp -DarchetypeArtifactId=maven-archetype-quickstart -DinteractiveMode=false
+
+	This creates a new directory in the current directory, with the name specified by the __artifactID__ parameter (**hbaseapp** in this example.) This directory will contain the following items:
+
+	* __pom.xml__:  The Project Object Model ([POM](http://maven.apache.org/guides/introduction/introduction-to-the-pom.html)) contains information and configuration details used to build the project.
+
+	* __src__: The directory that contains the __main\java\com\microsoft\examples__ directory, where you will author the application.
+
+3. Delete the __src\test\java\com\microsoft\examples\apptest.java__ file because it will not be used in this example.
+
+##Update the Project Object Model
+
+1. Edit the __pom.xml__ file and add the following code inside the `<dependencies>` section:
+
+		<dependency>
+      	  <groupId>org.apache.hbase</groupId>
+          <artifactId>hbase-client</artifactId>
+          <version>0.98.4-hadoop2</version>
+        </dependency>
+
+	This tells Maven that the project requires __hbase-client__ version __0.98.4-hadoop2__. At compile time, this will be downloaded from the default Maven repository. You can use the [Maven Central Repository Search](http://search.maven.org/#artifactdetails%7Corg.apache.hbase%7Chbase-client%7C0.98.4-hadoop2%7Cjar) to learn more about this dependency.
+
+2. Add the following code to the __pom.xml__ file. This must be inside the `<project>...</project>` tags in the file, for example, between `</dependencies>` and `</project>`.
+
+		<build>
+		  <sourceDirectory>src</sourceDirectory>
+		  <resources>
+	        <resource>
+	          <directory>${basedir}/conf</directory>
+	          <filtering>false</filtering>
+	          <includes>
+	            <include>hbase-site.xml</include>
+	          </includes>
+	        </resource>
+	      </resources>
+		  <plugins>
+		    <plugin>
+        	  <groupId>org.apache.maven.plugins</groupId>
+        	  <artifactId>maven-compiler-plugin</artifactId>
+						<version>3.3</version>
+        	  <configuration>
+          	    <source>1.6</source>
+          	    <target>1.6</target>
+        	  </configuration>
+      		</plugin>
+		    <plugin>
+		      <groupId>org.apache.maven.plugins</groupId>
+		      <artifactId>maven-shade-plugin</artifactId>
+		      <version>2.3</version>
+		      <configuration>
+		        <transformers>
+		          <transformer implementation="org.apache.maven.plugins.shade.resource.ApacheLicenseResourceTransformer">
+	              </transformer>
+	            </transformers>
+		      </configuration>
+		      <executions>
+		        <execution>
+		          <phase>package</phase>
+		          <goals>
+		            <goal>shade</goal>
+		          </goals>
+		        </execution>
+		      </executions>
+		    </plugin>
+		  </plugins>
+		</build>
+
+	This configures a resource (__conf\hbase-site.xml__,) that contains configuration information for HBase.
+	
+	> [AZURE.NOTE] You can also set configuration values via code. See the comments in the __CreateTable__ example that follows for how to do this.
+	
+	This also configures the [Maven Compiler Plugin](http://maven.apache.org/plugins/maven-compiler-plugin/) and [Maven Shade Plugin](http://maven.apache.org/plugins/maven-shade-plugin/). The compiler plug-in is used to compile the topology. The shade plug-in is used to prevent license duplication in the JAR package that is built by Maven. The reason this is used is that the duplicate license files cause an error at run time on the HDInsight cluster. Using maven-shade-plugin with the `ApacheLicenseResourceTransformer` implementation prevents this error.
+
+	The maven-shade-plugin also produces an uber jar (or fat jar,) that contains all the dependencies required by the application.
+
+3. Save the __pom.xml__ file.
+
+4. Create a new directory named __conf__ in the __hbaseapp__ directory. In the __conf__ directory, create a new file named __hbase-site.xml__ and use the following as the contents:
+
+		<?xml version="1.0"?>
+		<?xml-stylesheet type="text/xsl" href="configuration.xsl"?>
+		<!--
+		/**
+		 * Copyright 2010 The Apache Software Foundation
+		 *
+		 * Licensed to the Apache Software Foundation (ASF) under one
+		 * or more contributor license agreements.  See the NOTICE file
+		 * distributed with this work for additional information
+		 * regarding copyright ownership.  The ASF licenses this file
+		 * to you under the Apache License, Version 2.0 (the
+		 * "License"); you may not use this file except in compliance
+		 * with the License.  You may obtain a copy of the License at
+		 *
+		 *     http://www.apache.org/licenses/LICENSE-2.0
+		 *
+		 * Unless required by applicable law or agreed to in writing, software
+		 * distributed under the License is distributed on an "AS IS" BASIS,
+		 * WITHOUT WARRANTIES OR CONDITIONS OF ANY KIND, either express or implied.
+		 * See the License for the specific language governing permissions and
+		 * limitations under the License.
+		 */
+		-->
+		<configuration>
+		  <property>
+		    <name>hbase.cluster.distributed</name>
+		    <value>true</value>
+		  </property>
+		  <property>
+		    <name>hbase.zookeeper.quorum</name>
+		    <value>zookeeper0,zookeeper1,zookeeper2</value>
+		  </property>
+		  <property>
+		    <name>hbase.zookeeper.property.clientPort</name>
+		    <value>2181</value>
+		  </property>
+		</configuration>
+
+	This file will be used to load the HBase configuration for an HDInsight cluster.
+
+	> [AZURE.NOTE] This is a very minimal hbase-site.xml file, and it contains the bare minimum settings for the HDInsight cluster. For a full version of the hbase-site.xml configuration file used by HDInsight, see [Manage Hadoop clusters in HDInsight by using the Azure portal](hdinsight-administer-use-management-portal.md#rdp). The hbase-site.xml file is located in the C:\apps\dist\hbase-&lt;version number>-hadoop2\conf directory. The version number portion of the file path will change as HBase is updated on the cluster.
+
+3. Save the __hbase-site.xml__ file.
+
+##Create the application
+
+1. Go to the __hbaseapp\src\main\java\com\microsoft\examples__ directory and rename the app.java file to __CreateTable.java__.
+
+2. Open the __CreateTable.java__ file and replace the existing contents with the following:
+
+		package com.microsoft.examples;
+		import java.io.IOException;
+
+		import org.apache.hadoop.conf.Configuration;
+		import org.apache.hadoop.hbase.HBaseConfiguration;
+		import org.apache.hadoop.hbase.client.HBaseAdmin;
+		import org.apache.hadoop.hbase.HTableDescriptor;
+		import org.apache.hadoop.hbase.TableName;
+		import org.apache.hadoop.hbase.HColumnDescriptor;
+		import org.apache.hadoop.hbase.client.HTable;
+		import org.apache.hadoop.hbase.client.Put;
+		import org.apache.hadoop.hbase.util.Bytes;
+
+		public class CreateTable {
+		  public static void main(String[] args) throws IOException {
+		    Configuration config = HBaseConfiguration.create();
+
+		    // Example of setting zookeeper values for HDInsight
+			//   in code instead of an hbase-site.xml file
+			//
+		    // config.set("hbase.zookeeper.quorum",
+		    //            "zookeepernode0,zookeepernode1,zookeepernode2");
+		    //config.set("hbase.zookeeper.property.clientPort", "2181");
+		    //config.set("hbase.cluster.distributed", "true");
+
+		    // create an admin object using the config
+		    HBaseAdmin admin = new HBaseAdmin(config);
+
+		    // create the table...
+		    HTableDescriptor tableDescriptor = new HTableDescriptor(TableName.valueOf("people"));
+		    // ... with two column families
+		    tableDescriptor.addFamily(new HColumnDescriptor("name"));
+		    tableDescriptor.addFamily(new HColumnDescriptor("contactinfo"));
+		    admin.createTable(tableDescriptor);
+
+		    // define some people
+		    String[][] people = {
+		        { "1", "Marcel", "Haddad", "marcel@fabrikam.com"},
+		        { "2", "Franklin", "Holtz", "franklin@contoso.com" },
+		        { "3", "Dwayne", "McKee", "dwayne@fabrikam.com" },
+		        { "4", "Rae", "Schroeder", "rae@contoso.com" },
+		        { "5", "Rosalie", "burton", "rosalie@fabrikam.com"},
+		        { "6", "Gabriela", "Ingram", "gabriela@contoso.com"} };
+
+		    HTable table = new HTable(config, "people");
+
+		    // Add each person to the table
+		    //   Use the `name` column family for the name
+		    //   Use the `contactinfo` column family for the email
+		    for (int i = 0; i< people.length; i++) {
+		      Put person = new Put(Bytes.toBytes(people[i][0]));
+		      person.add(Bytes.toBytes("name"), Bytes.toBytes("first"), Bytes.toBytes(people[i][1]));
+		      person.add(Bytes.toBytes("name"), Bytes.toBytes("last"), Bytes.toBytes(people[i][2]));
+		      person.add(Bytes.toBytes("contactinfo"), Bytes.toBytes("email"), Bytes.toBytes(people[i][3]));
+		      table.put(person);
+		    }
+		    // flush commits and close the table
+		    table.flushCommits();
+		    table.close();
+		  }
+		}
+
+	This is the __CreateTable__ class, which will create a table named __people__ and populate it with some predefined users.
+
+3. Save the __CreateTable.java__ file.
+
+4. In the __hbaseapp\src\main\java\com\microsoft\examples__ directory, create a new file named __SearchByEmail.java__. Use the following as the contents of this file:
+
+		package com.microsoft.examples;
+		import java.io.IOException;
+
+		import org.apache.hadoop.conf.Configuration;
+		import org.apache.hadoop.hbase.HBaseConfiguration;
+		import org.apache.hadoop.hbase.client.HTable;
+		import org.apache.hadoop.hbase.client.Scan;
+		import org.apache.hadoop.hbase.client.ResultScanner;
+		import org.apache.hadoop.hbase.client.Result;
+		import org.apache.hadoop.hbase.filter.RegexStringComparator;
+		import org.apache.hadoop.hbase.filter.SingleColumnValueFilter;
+		import org.apache.hadoop.hbase.filter.CompareFilter.CompareOp;
+		import org.apache.hadoop.hbase.util.Bytes;
+		import org.apache.hadoop.util.GenericOptionsParser;
+
+		public class SearchByEmail {
+		  public static void main(String[] args) throws IOException {
+		    Configuration config = HBaseConfiguration.create();
+
+		    // Use GenericOptionsParser to get only the parameters to the class
+		    // and not all the parameters passed (when using WebHCat for example)
+		    String[] otherArgs = new GenericOptionsParser(config, args).getRemainingArgs();
+		    if (otherArgs.length != 1) {
+		      System.out.println("usage: [regular expression]");
+		      System.exit(-1);
+		    }
+
+			// Open the table
+		    HTable table = new HTable(config, "people");
+
+			// Define the family and qualifiers to be used
+		    byte[] contactFamily = Bytes.toBytes("contactinfo");
+		    byte[] emailQualifier = Bytes.toBytes("email");
+		    byte[] nameFamily = Bytes.toBytes("name");
+		    byte[] firstNameQualifier = Bytes.toBytes("first");
+		    byte[] lastNameQualifier = Bytes.toBytes("last");
+
+			// Create a new regex filter
+		    RegexStringComparator emailFilter = new RegexStringComparator(otherArgs[0]);
+			// Attach the regex filter to a filter
+			//   for the email column
+		    SingleColumnValueFilter filter = new SingleColumnValueFilter(
+		      contactFamily,
+		      emailQualifier,
+		      CompareOp.EQUAL,
+		      emailFilter
+		    );
+
+			// Create a scan and set the filter
+		    Scan scan = new Scan();
+		    scan.setFilter(filter);
+
+			// Get the results
+		    ResultScanner results = table.getScanner(scan);
+			// Iterate over results and print  values
+		    for (Result result : results ) {
+		      String id = new String(result.getRow());
+		      byte[] firstNameObj = result.getValue(nameFamily, firstNameQualifier);
+		      String firstName = new String(firstNameObj);
+		      byte[] lastNameObj = result.getValue(nameFamily, lastNameQualifier);
+		      String lastName = new String(lastNameObj);
+		      System.out.println(firstName + " " + lastName + " - ID: " + id);
+			  byte[] emailObj = result.getValue(contactFamily, emailQualifier);
+		      String email = new String(emailObj);
+			  System.out.println(firstName + " " + lastName + " - " + email + " - ID: " + id);
+		    }
+		    results.close();
+			table.close();
+		  }
+		}
+
+	The __SearchByEmail__ class can be used to query for rows by email address. Because it uses a regular expression filter, you can provide either a string or a regular expression when using the class.
+
+5. Save the __SearchByEmail.java__ file.
+
+6. In the __hbaseapp\src\main\hava\com\microsoft\examples__ directory, create a new file named __DeleteTable.java__. Use the following as the contents of this file:
+
+		package com.microsoft.examples;
+		import java.io.IOException;
+
+		import org.apache.hadoop.conf.Configuration;
+		import org.apache.hadoop.hbase.HBaseConfiguration;
+		import org.apache.hadoop.hbase.client.HBaseAdmin;
+
+		public class DeleteTable {
+		  public static void main(String[] args) throws IOException {
+		    Configuration config = HBaseConfiguration.create();
+
+		    // Create an admin object using the config
+		    HBaseAdmin admin = new HBaseAdmin(config);
+
+		    // Disable, and then delete the table
+		    admin.disableTable("people");
+		    admin.deleteTable("people");
+		  }
+		}
+
+	This class is for cleaning up this example by disabling and dropping the table created by the __CreateTable__ class.
+
+7. Save the __DeleteTable.java__ file.
+
+##Build and package the application
+
+1. Open a command prompt and change directories to the __hbaseapp__ directory.
+
+2. Use the following command to build a JAR file that contains the application:
+
+		mvn clean package
+
+	This cleans any previous build artifacts, downloads any dependencies that have not already been installed, then builds and packages the application.
+
+3. When the command completes, the __hbaseapp\target__ directory will contain a file named __hbaseapp-1.0-SNAPSHOT.jar__.
+
+	> [AZURE.NOTE] The __hbaseapp-1.0-SNAPSHOT.jar__ file is an uber jar (sometimes called a fat jar,) which contains all the dependencies required to run the application.
+
+##Upload the JAR file and start a job
+
+> [AZURE.NOTE] There are many ways to upload a file to your HDInsight cluster, as described in [Upload data for Hadoop jobs in HDInsight](hdinsight-upload-data.md). The following steps use [Azure PowerShell](install-configure-powershell.md).
+
+1. After installing and configuring Azure PowerShell, create a new file named __hbase-runner.psm1__. Use the following as the contents of this file:
+
+		<#
+		.SYNOPSIS
+		    Copies a file to the primary storage of an HDInsight cluster.
+		.DESCRIPTION
+		    Copies a file from a local directory to the blob container for
+		    the HDInsight cluster.
+		.EXAMPLE
+		    Start-HBaseExample -className "com.microsoft.examples.CreateTable"
+		        -clusterName "MyHDInsightCluster"
+
+		.EXAMPLE
+		    Start-HBaseExample -className "com.microsoft.examples.SearchByEmail"
+		        -clusterName "MyHDInsightCluster"
+		        -emailRegex "contoso.com"
+
+		.EXAMPLE
+		    Start-HBaseExample -className "com.microsoft.examples.SearchByEmail"
+		        -clusterName "MyHDInsightCluster"
+		        -emailRegex "^r" -showErr
+		#>
+
+		function Start-HBaseExample {
+		    [CmdletBinding(SupportsShouldProcess = $true)]
+		    param(
+		        #The class to run
+		        [Parameter(Mandatory = $true)]
+		        [String]$className,
+
+		        #The name of the HDInsight cluster
+		        [Parameter(Mandatory = $true)]
+		        [String]$clusterName,
+
+		        #Only used when using SearchByEmail
+		        [Parameter(Mandatory = $false)]
+		        [String]$emailRegex,
+
+		        #Use if you want to see stderr output
+		        [Parameter(Mandatory = $false)]
+		        [Switch]$showErr
+		    )
+
+		    Set-StrictMode -Version 3
+
+		    # Is the Azure module installed?
+		    FindAzure
+
+		    # The JAR
+		    $jarFile = "wasb:///example/jars/hbaseapp-1.0-SNAPSHOT.jar"
+
+		    # The job definition
+		    $jobDefinition = New-AzureHDInsightMapReduceJobDefinition `
+		      -JarFile $jarFile `
+		      -ClassName $className `
+		      -Arguments $emailRegex
+
+		    # Get the job output
+		    $job = Start-AzureHDInsightJob -Cluster $clusterName -JobDefinition $jobDefinition
+		    Write-Host "Wait for the job to complete ..." -ForegroundColor Green
+		    Wait-AzureHDInsightJob -Job $job
+		    if($showErr)
+		    {
+		        Write-Host "STDERR"
+		        Get-AzureHDInsightJobOutput -Cluster $clusterName -JobId $job.JobId -StandardError
+		    }
+		    Write-Host "Display the standard output ..." -ForegroundColor Green
+		    Get-AzureHDInsightJobOutput -Cluster $clusterName -JobId $job.JobId -StandardOutput
+		}
+
+		<#
+		.SYNOPSIS
+		    Copies a file to the primary storage of an HDInsight cluster.
+		.DESCRIPTION
+		    Copies a file from a local directory to the blob container for
+		    the HDInsight cluster.
+		.EXAMPLE
+		    Add-HDInsightFile -localPath "C:\temp\data.txt"
+		        -destinationPath "example/data/data.txt"
+		        -ClusterName "MyHDInsightCluster"
+		.EXAMPLE
+		    Add-HDInsightFile -localPath "C:\temp\data.txt"
+		        -destinationPath "example/data/data.txt"
+		        -ClusterName "MyHDInsightCluster"
+		        -Container "MyContainer"
+		#>
+
+		function Add-HDInsightFile {
+		    [CmdletBinding(SupportsShouldProcess = $true)]
+		    param(
+		        #The path to the local file.
+		        [Parameter(Mandatory = $true)]
+		        [String]$localPath,
+
+		        #The destination path and file name, relative to the root of the container.
+		        [Parameter(Mandatory = $true)]
+		        [String]$destinationPath,
+
+		        #The name of the HDInsight cluster
+		        [Parameter(Mandatory = $true)]
+		        [String]$clusterName,
+
+		        #If specified, overwrites existing files without prompting
+		        [Parameter(Mandatory = $false)]
+		        [Switch]$force
+		    )
+
+		    Set-StrictMode -Version 3
+
+		    # Is the Azure module installed?
+		    FindAzure
+
+		    # Does the local path exist?
+		    if (-not (Test-Path $localPath))
+		    {
+		        throw "Source path '$localPath' does not exist."
+		    }
+
+		    # Get the primary storage container
+		    $storage = GetStorage -clusterName $clusterName
+
+		    # Upload file to storage, overwriting existing files if -force was used.
+		    Set-AzureStorageBlobContent -File $localPath -Blob $destinationPath -force:$force `
+		                                -Container $storage.container `
+		                                -Context $storage.context
+		}
+
+		function FindAzure {
+		    # Is the Azure module installed?
+		    if (-not(Get-Module -ListAvailable Azure))
+		    {
+		        throw "Azure PowerShell not found! For help, see http://www.windowsazure.com/documentation/articles/install-configure-powershell/"
+		    }
+
+		    # Is there an active Azure subscription?
+		    $sub = Get-AzureSubscription -ErrorAction SilentlyContinue
+		    if(-not($sub))
+		    {
+		        throw "No active Azure subscription found! If you have a subscription, use the Add-AzureAccount or Import-PublishSettingsFile cmdlets to make the Azure account available to Windows PowerShell."
+		    }
+		}
+
+		function GetStorage {
+		    param(
+		        [Parameter(Mandatory = $true)]
+		        [String]$clusterName
+		    )
+		    $hdi = Get-AzureHDInsightCluster -name $clusterName
+		    # Does the cluster exist?
+		    if (!$hdi)
+		    {
+		        throw "HDInsight cluster '$clusterName' does not exist."
+		    }
+		    # Create a return object for context & container
+		    $return = @{}
+		    $storageAccounts = @{}
+		    # Get the primary storage account information
+		    $storageAccountName = $hdi.DefaultStorageAccount.StorageAccountName.Split(".",2)[0]
+		    $storageAccountKey = $hdi.DefaultStorageAccount.StorageAccountKey
+		    # Build the hash of storage account name/keys
+		    $storageAccounts.Add($hdi.DefaultStorageAccount.StorageAccountName, $storageAccountKey)
+		    foreach($account in $hdi.StorageAccounts)
+		    {
+		        $storageAccounts.Add($account.StorageAccountName, $account.StorageAccountKey)
+		    }
+		    # Get the storage context, as we can't depend
+		    # on using the default storage context
+		    $return.context = New-AzureStorageContext -StorageAccountName $storageAccountName -StorageAccountKey $storageAccountKey
+		    # Get the container, so we know where to
+		    # find/store blobs
+		    $return.container = $hdi.DefaultStorageAccount.StorageContainerName
+		    # Return storage accounts to support finding all accounts for
+		    # a cluster
+		    $return.storageAccounts = $storageAccounts
+
+		    return $return
+		}
+		# Only export the verb-phrase things
+		export-modulemember *-*
+
+	This file contains two modules:
+
+	* __Add-HDInsightFile__ - used to upload files to HDInsight
+
+	* __Start-HBaseExample__ - used to run the classes created earlier
+
+2. Save the __hbase-runner.psm1__ file.
+
+3. Open a new Azure PowerShell window, change directories to the __hbaseapp__ directory, and then run the following command.
+
+		PS C:\ Import-Module c:\path\to\hbase-runner.psm1
+
+	Change the path to the location of the __hbase-runner.psm1__ file created earlier. This registers the module for this Azure PowerShell session.
+
+2. Use the following command to upload the __hbaseapp-1.0-SNAPSHOT.jar__ to your HDInsight cluster.
+
+		Add-HDInsightFile -localPath target\hbaseapp-1.0-SNAPSHOT.jar -destinationPath example/jars/hbaseapp-1.0-SNAPSHOT.jar -clusterName hdinsightclustername
+
+	Replace __hdinsightclustername__ with the name of your HDInsight cluster. The command will then upload the __hbaseapp-1.0-SNAPSHOT.jar__ to the __example/jars__ location in the primary storage for your HDInsight cluster.
+
+3. After the files are uploaded, use the following code to create a new table using the __hbaseapp__:
+
+		Start-HBaseExample -className com.microsoft.examples.CreateTable -clusterName hdinsightclustername
+
+	Replace __hdinsightclustername__ with the name of your HDInsight cluster.
+
+	This command creates a new table named __people__ in your HDInsight cluster. This command does not show any output in the console window.
+
+2. To search for entries in the table, use the following command:
+
+		Start-HBaseExample -className com.microsoft.examples.SearchByEmail -clusterName hdinsightclustername -emailRegex contoso.com
+
+	Replace __hdinsightclustername__ with the name of your HDInsight cluster.
+
+	This command uses the **SearchByEmail** class to search for any rows where the __contactinformation__ column family and the __email__ column, contains the string __contoso.com__. You should receive the following results:
+
+		Franklin Holtz - ID: 2
+		Franklin Holtz - franklin@contoso.com - ID: 2
+		Rae Schroeder - ID: 4
+		Rae Schroeder - rae@contoso.com - ID: 4
+		Gabriela Ingram - ID: 6
+		Gabriela Ingram - gabriela@contoso.com - ID: 6
+
+	Using __fabrikam.com__ for the `-emailRegex` value will return the users that have __fabrikam.com__ in the email field. Since this search is implemented by using a regular expression-based filter, you can also enter regular expressions, such as __^r__, which will return entries where the email begins with the letter 'r'.
+
+##Delete the table
+
+When you are done with the example, use the following command from the Azure PowerShell session to delete the __people__ table used in this example:
+
+	Start-HBaseExample -className com.microsoft.examples.DeleteTable -clusterName hdinsightclustername
+
+Replace __hdinsightclustername__ with the name of your HDInsight cluster.
+
+##Troubleshooting
+
+###No results or unexpected results when using Start-HBaseExample
+
+Use the `-showErr` parameter to view the standard error (STDERR) that is produced while running the job.