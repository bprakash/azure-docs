---
title: Azure Site Recovery networking guidance for replicating virtual machines from Azure to Azure | Microsoft Docs
description: Networking guidance for replicating Azure virtual machines
services: site-recovery
documentationcenter: ''
author: sujayt
manager: rochakm
editor: ''

ms.assetid:
ms.service: site-recovery
ms.devlang: na
ms.topic: article
ms.tgt_pltfrm: na
ms.workload: storage-backup-recovery
ms.date: 05/13/2017
ms.author: sujayt

---
# Networking guidance for replicating Azure virtual machines

>[!NOTE]
> Site Recovery replication for Azure virtual machines is currently in preview.

This article details the networking guidance for Azure Site Recovery when replicating and recovering Azure virtual machines from one region to another region. For more about Azure Site Recovery requirements, see the [prerequisites](site-recovery-prereq.md) article.

## Site Recovery architecture

<<<<<<< HEAD
Site Recovery provides a simple and easy way to replicate applications running on Azure virtual machines to another Azure region so that they can be recovered if there is a disruption in the primary region. Learn more about [Site Recovery and its architecture](site-recovery-azure-to-azure-architecture.md).
=======
Site Recovery provides a simple and easy way to replicate applications running on Azure virtual machines to another Azure region so that they can be recovered in the event of a disruption in primary region. You can refer to more details about the [scenario and its architecture in this document](site-recovery-azure-to-azure-architecture.md).
>>>>>>> dd36138a

## Your network infrastructure

The following diagram depicts the typical Azure environment for an application running on Azure virtual machines:

![customer-environment](./media/site-recovery-azure-to-azure-architecture/source-environment.png)

If you are using Azure ExpressRoute or a VPN connection from an on-premises network to Azure, the environment looks like this:

![customer-environment](./media/site-recovery-azure-to-azure-architecture/source-environment-expressroute.png)

Typically, customers protect their networks using firewalls and/or network security groups (NSGs). The firewalls can use either URL-based or IP-based whitelisting for controlling network connectivity. NSGs allow rules for using IP ranges to control network connectivity.

>[!IMPORTANT]
> If you are using an authenticated proxy to control network connectivity, it is not supported, and Site Recovery replication cannot be enabled. 

The following sections discuss the network outbound connectivity changes that are required from Azure virtual machines for Site Recovery replication to work.

## Outbound connectivity for Azure Site Recovery URLs

If you are using any URL-based firewall proxy to control outbound connectivity, be sure to whitelist these required Azure Site Recovery service URLs:


**URL** | **Purpose**  
--- | ---
<<<<<<< HEAD
*.blob.core.windows.net | Required so that data can be written to the cache storage account in the source region from the VM.
login.microsoftonline.com | Required for authorization and authentication to Site Recovery service URLs.
*.hypervrecoverymanager.windowsazure.com | Required to allow Site Recovery service communication from the VM.
*.servicebus.windows.net | Required so that Site Recovery monitoring and diagnostics data can be written from the VM.
=======
*.blob.core.windows.net | Required so that data can be written to the cache storage account in source region from the VM.
login.microsoftonline.com | Required for authorization and authentication to the Site Recovery service URLs.
*.hypervrecoverymanager.windowsazure.com | Required so that the Site Recovery service communication can happen from the VM.
*.servicebus.windows.net | Required so that the Site Recovery monitoring and diagnostics data  can be written from the VM.
>>>>>>> dd36138a


## Outbound connectivity for Azure Site Recovery IP ranges

>[!NOTE]
> To automatically create the required NSG rules on the network security group, you can [download and use this script](https://gallery.technet.microsoft.com/Azure-Recovery-script-to-0c950702).

>[!IMPORTANT]
> * We recommend that you create the required NSG rules on a test network security group and verify that there are no problems before you create the rules on a production network security group.
> * To create the required number of NSG rules, ensure that your subscription is whitelisted. Contact support to increase the NSG rule limit in your subscription.

If you are using any IP-based firewall proxy or NSG rules to control outbound connectivity, the following IP ranges need to be whitelisted, depending on the source and target locations of the virtual machines:

<<<<<<< HEAD
- All IP ranges corresponding to the source location. (You can download the [IP ranges](https://www.microsoft.com/download/confirmation.aspx?id=41653)). Whitelisting is required so that data can be written to the cache storage account form the VM.
=======
- Ensure that all IP ranges corresponding to the source location are whitelisted. You can get the IP ranges [here](https://www.microsoft.com/download/confirmation.aspx?id=41653). This is required so that data can be written to the cache storage account from the VM.
>>>>>>> dd36138a

- All IP ranges corresponding to Office 365 [authentication and identity IP V4 endpoints](https://support.office.com/article/Office-365-URLs-and-IP-address-ranges-8548a211-3fe7-47cb-abb1-355ea5aa88a2#bkmk_identity).

    >[!NOTE]
    > If new IPs get added to Office 365 IP ranges in the future, you need to create new NSG rules.

- Site Recovery service endpoint IPs ([available in an XML file](https://aka.ms/site-recovery-public-ips)), which depend on your target location: 


     **Target location** | **Site Recovery service IPs** |  **Site Recovery monitoring IP**
      --- | --- | ---
     East Asia | 52.175.17.132</br>40.83.121.61 | 13.94.47.61
     Southeast Asia | 52.187.58.193</br>52.187.169.104 | 13.76.179.223
     Central India | 52.172.187.37</br>52.172.157.193 | 104.211.98.185
     South India | 52.172.46.220</br>52.172.13.124 | 104.211.224.190
     North Central US | 23.96.195.247</br>23.96.217.22 | 168.62.249.226
     North Europe | 40.69.212.238</br>13.74.36.46 | 52.169.18.8
     West Europe | 52.166.13.64</br>52.166.6.245 | 40.68.93.145
     East US | 13.82.88.226</br>40.71.38.173 | 104.45.147.24
     West US | 40.83.179.48</br>13.91.45.163 | 104.40.26.199
     South Central US | 13.84.148.14</br>13.84.172.239 | 104.210.146.250
     Central US | 40.69.144.231</br>40.69.167.116 | 52.165.34.144
     East US 2 | 52.184.158.163</br>52.225.216.31 | 40.79.44.59
     Japan East | 52.185.150.140</br>13.78.87.185 | 138.91.1.105
     Japan West | 52.175.146.69</br>52.175.145.200 | 138.91.17.38
     Brazil South | 191.234.185.172</br>104.41.62.15 | 23.97.97.36
     Australia East | 104.210.113.114</br>40.126.226.199 | 191.239.64.144
     Australia Southeast | 13.70.159.158</br>13.73.114.68 | 191.239.160.45
     Canada Central | 52.228.36.192</br>52.228.39.52 | 40.85.226.62
     Canada East | 52.229.125.98</br>52.229.126.170 | 40.86.225.142
     West Central US | 52.161.20.168</br>13.78.230.131 | 13.78.149.209
     West US 2 | 52.183.45.166</br>52.175.207.234 | 13.66.228.204
     UK West | 51.141.3.203</br>51.140.226.176 | 51.141.14.113
     UK South | 51.140.43.158</br>51.140.29.146 | 51.140.189.52

## Sample network security group (NSG) configuration
This section explains the steps to configure NSG rules so that Site Recovery replication can work on a virtual machine. If you are using NSG rules to control outbound connectivity, use "Allow HTTPS outbound" rules for all the required IP ranges.

>[!Note]
> To automatically create the required NSG rules on the network security group, you can [download and use this script](https://gallery.technet.microsoft.com/Azure-Recovery-script-to-0c950702).

For example, if your VM's source location is "East US" and your replication target location is "Central US", follow the steps in the next two sections:

>[!IMPORTANT]
> * We recommend that you create the required NSG rules on a test network security group and verify that there are no problems before you create the rules on a production network security group.
> * To create the required number of NSG rules, ensure that your subscription is whitelisted. Contact support to increase the NSG rule limit in your subscription. 

### NSG rules on East US network security group

<<<<<<< HEAD
* Create rules corresponding to [East US IP ranges](https://www.microsoft.com/download/confirmation.aspx?id=41653). This is required so that data can be written to the cache storage account from the VM.
=======
1. Create rules corresponding to 'East US' IP ranges. You can get the IP ranges [here](https://www.microsoft.com/download/confirmation.aspx?id=41653). This is required so that data can be written to the cache storage account from the VM.
>>>>>>> dd36138a

* Create rules for all IP ranges corresponding to Office 365 [authentication and identity IP V4 endpoints](https://support.office.com/article/Office-365-URLs-and-IP-address-ranges-8548a211-3fe7-47cb-abb1-355ea5aa88a2#bkmk_identity).

* Create rules corresponding to the target location:

   **Location** | **Site Recovery service IPs** |  **Site Recovery monitoring IP**
    --- | --- | ---
   Central US | 40.69.144.231</br>40.69.167.116 | 52.165.34.144

### NSG rules on Central US network security group

These rules are required so that replication can be enabled from the target region to the source region post-failover:

<<<<<<< HEAD
* Rules corresponding to [Central US IP ranges](https://www.microsoft.com/download/confirmation.aspx?id=41653). These are required so that data can be written to the cache storage account from the VM.
=======
1. Create rules corresponding to 'Central US' IP ranges. You can get the IP ranges [here](https://www.microsoft.com/download/confirmation.aspx?id=41653. This is required so that data can be written to the cache storage account from the VM.
>>>>>>> dd36138a

* Rules for all IP ranges corresponding to Office 365 [authentication and identity IP V4 endpoints](https://support.office.com/article/Office-365-URLs-and-IP-address-ranges-8548a211-3fe7-47cb-abb1-355ea5aa88a2#bkmk_identity).

* Rules corresponding to the source location:

   **Location** | **Site Recovery service IPs** |  **Site Recovery monitoring IP**
    --- | --- | ---
   East US | 13.82.88.226</br>40.71.38.173 | 104.45.147.24


## Guidelines for existing Azure to on-premises ExpressRoute/VPN configuration

If you have an ExpressRoute or VPN connection between on-premises and the source location in Azure, follow the guidelines in this section.

### Forced tunneling configuration

A common customer configuration is to define a default route (0.0.0.0/0) that forces outbound Internet traffic to flow through the on-premises location. We do not recommend this. The replication traffic and Site Recovery service communication should not leave the Azure boundary. The solution is to add user-defined routes (UDRs) for [these IP ranges](#outbound-connectivity-for-azure-site-recovery-ip-ranges) so that the replication traffic doesn’t go on-premises.

### Connectivity between the target and on-premises location

Follow these guidelines for connections between the target location and the on-premises location:
- If your application needs to connect to the on-premises machines or if there are clients that connect to the application from on-premises over VPN/ExpressRoute, ensure that you have at least a [site-to-site connection](../vpn-gateway/vpn-gateway-howto-site-to-site-resource-manager-portal.md) between your target Azure region and the on-premises datacenter.

- If you expect a lot of traffic to flow between your target Azure region and the on-premises datacenter, you should create another [ExpressRoute connection](../expressroute/expressroute-introduction.md) between the target Azure region and the on-premises datacenter.

- If you want to retain IPs for the virtual machines after they fail over, keep the target region's site-to-site/ExpressRoute connection in a disconnected state. This is to make sure there is no range clash between the source region's IP ranges and target region's IP ranges.

### Best practices for ExpressRoute configuration
Follow these best practices for ExpressRoute configuration:

- You need to create an ExpressRoute circuit in both the source and target regions. Then you need to create a connection between:
  - The source Virtual Network and the ExpressRoute circuit.
  - The target Virtual Network and the ExpressRoute circuit.

<<<<<<< HEAD
- As part of ExpressRoute standard, you can create circuits in the same geopolitical region. To create ExpressRoute circuits in different geopolitical regions, Azure ExpressRoute Premium is required, which involves an incremental cost increase. (If you are already using ExpressRoute Premium, there is no extra cost.) For more details, see the [ExpressRoute locations document](../expressroute/expressroute-locations.md#azure-regions-to-expressroute-locations-within-a-geopolitical-region) and [ExpressRoute pricing](https://azure.microsoft.com/pricing/details/expressroute/).
=======
- As part of ExpressRoute standard, you can create circuits in same geo-political region. To create ExpressRoute circuits in different geo-political region ExpressRoute premium is required. This is an incremental cost. But if you are already using ExpressRoute Premium then there is no extra cost. You can refer to [ExpressRoute locations document](../expressroute/expressroute-locations.md#azure-regions-to-expressroute-locations-within-a-geopolitical-region) and [ExpressRoute pricing](https://azure.microsoft.com/pricing/details/expressroute/) for more details.
>>>>>>> dd36138a

- We recommend that you use different IP ranges in source and target regions. The ExpressRoute circuit won't be able to connect with two Azure Virtual Networks of the same IP ranges at the same time.

- You can create Virtual Networks with the same IP ranges in both regions and then create ExpressRoute circuits in both regions. In the case of a failover event, disconnect the circuit from the source Virtual Network, and connect the circuit in the target Virtual Network.

 >[!IMPORTANT]
 > If the primary region is completely down, the disconnect operation can fail. That will prevent the target Virtual Network from getting ExpressRoute connectivity.

## Next steps
Start protecting your workloads by [replicating Azure virtual machines](site-recovery-azure-to-azure.md).<|MERGE_RESOLUTION|>--- conflicted
+++ resolved
@@ -26,11 +26,7 @@
 
 ## Site Recovery architecture
 
-<<<<<<< HEAD
-Site Recovery provides a simple and easy way to replicate applications running on Azure virtual machines to another Azure region so that they can be recovered if there is a disruption in the primary region. Learn more about [Site Recovery and its architecture](site-recovery-azure-to-azure-architecture.md).
-=======
-Site Recovery provides a simple and easy way to replicate applications running on Azure virtual machines to another Azure region so that they can be recovered in the event of a disruption in primary region. You can refer to more details about the [scenario and its architecture in this document](site-recovery-azure-to-azure-architecture.md).
->>>>>>> dd36138a
+Site Recovery provides a simple and easy way to replicate applications running on Azure virtual machines to another Azure region so that they can be recovered if there is a disruption in the primary region. Learn more about [this scenario and Site Recovery architecture](site-recovery-azure-to-azure-architecture.md).
 
 ## Your network infrastructure
 
@@ -56,18 +52,10 @@
 
 **URL** | **Purpose**  
 --- | ---
-<<<<<<< HEAD
 *.blob.core.windows.net | Required so that data can be written to the cache storage account in the source region from the VM.
-login.microsoftonline.com | Required for authorization and authentication to Site Recovery service URLs.
-*.hypervrecoverymanager.windowsazure.com | Required to allow Site Recovery service communication from the VM.
-*.servicebus.windows.net | Required so that Site Recovery monitoring and diagnostics data can be written from the VM.
-=======
-*.blob.core.windows.net | Required so that data can be written to the cache storage account in source region from the VM.
 login.microsoftonline.com | Required for authorization and authentication to the Site Recovery service URLs.
-*.hypervrecoverymanager.windowsazure.com | Required so that the Site Recovery service communication can happen from the VM.
-*.servicebus.windows.net | Required so that the Site Recovery monitoring and diagnostics data  can be written from the VM.
->>>>>>> dd36138a
-
+*.hypervrecoverymanager.windowsazure.com | Required so that the Site Recovery service communication can occur from the VM.
+*.servicebus.windows.net | Required so that the Site Recovery monitoring and diagnostics data can be written from the VM.
 
 ## Outbound connectivity for Azure Site Recovery IP ranges
 
@@ -80,11 +68,7 @@
 
 If you are using any IP-based firewall proxy or NSG rules to control outbound connectivity, the following IP ranges need to be whitelisted, depending on the source and target locations of the virtual machines:
 
-<<<<<<< HEAD
-- All IP ranges corresponding to the source location. (You can download the [IP ranges](https://www.microsoft.com/download/confirmation.aspx?id=41653)). Whitelisting is required so that data can be written to the cache storage account form the VM.
-=======
-- Ensure that all IP ranges corresponding to the source location are whitelisted. You can get the IP ranges [here](https://www.microsoft.com/download/confirmation.aspx?id=41653). This is required so that data can be written to the cache storage account from the VM.
->>>>>>> dd36138a
+- All IP ranges corresponding to the source location. (You can download the [IP ranges](https://www.microsoft.com/download/confirmation.aspx?id=41653)). Whitelisting is required so that data can be written to the cache storage account from the VM.
 
 - All IP ranges corresponding to Office 365 [authentication and identity IP V4 endpoints](https://support.office.com/article/Office-365-URLs-and-IP-address-ranges-8548a211-3fe7-47cb-abb1-355ea5aa88a2#bkmk_identity).
 
@@ -134,11 +118,7 @@
 
 ### NSG rules on East US network security group
 
-<<<<<<< HEAD
 * Create rules corresponding to [East US IP ranges](https://www.microsoft.com/download/confirmation.aspx?id=41653). This is required so that data can be written to the cache storage account from the VM.
-=======
-1. Create rules corresponding to 'East US' IP ranges. You can get the IP ranges [here](https://www.microsoft.com/download/confirmation.aspx?id=41653). This is required so that data can be written to the cache storage account from the VM.
->>>>>>> dd36138a
 
 * Create rules for all IP ranges corresponding to Office 365 [authentication and identity IP V4 endpoints](https://support.office.com/article/Office-365-URLs-and-IP-address-ranges-8548a211-3fe7-47cb-abb1-355ea5aa88a2#bkmk_identity).
 
@@ -152,11 +132,7 @@
 
 These rules are required so that replication can be enabled from the target region to the source region post-failover:
 
-<<<<<<< HEAD
 * Rules corresponding to [Central US IP ranges](https://www.microsoft.com/download/confirmation.aspx?id=41653). These are required so that data can be written to the cache storage account from the VM.
-=======
-1. Create rules corresponding to 'Central US' IP ranges. You can get the IP ranges [here](https://www.microsoft.com/download/confirmation.aspx?id=41653. This is required so that data can be written to the cache storage account from the VM.
->>>>>>> dd36138a
 
 * Rules for all IP ranges corresponding to Office 365 [authentication and identity IP V4 endpoints](https://support.office.com/article/Office-365-URLs-and-IP-address-ranges-8548a211-3fe7-47cb-abb1-355ea5aa88a2#bkmk_identity).
 
@@ -191,11 +167,7 @@
   - The source Virtual Network and the ExpressRoute circuit.
   - The target Virtual Network and the ExpressRoute circuit.
 
-<<<<<<< HEAD
-- As part of ExpressRoute standard, you can create circuits in the same geopolitical region. To create ExpressRoute circuits in different geopolitical regions, Azure ExpressRoute Premium is required, which involves an incremental cost increase. (If you are already using ExpressRoute Premium, there is no extra cost.) For more details, see the [ExpressRoute locations document](../expressroute/expressroute-locations.md#azure-regions-to-expressroute-locations-within-a-geopolitical-region) and [ExpressRoute pricing](https://azure.microsoft.com/pricing/details/expressroute/).
-=======
-- As part of ExpressRoute standard, you can create circuits in same geo-political region. To create ExpressRoute circuits in different geo-political region ExpressRoute premium is required. This is an incremental cost. But if you are already using ExpressRoute Premium then there is no extra cost. You can refer to [ExpressRoute locations document](../expressroute/expressroute-locations.md#azure-regions-to-expressroute-locations-within-a-geopolitical-region) and [ExpressRoute pricing](https://azure.microsoft.com/pricing/details/expressroute/) for more details.
->>>>>>> dd36138a
+- As part of ExpressRoute standard, you can create circuits in the same geopolitical region. To create ExpressRoute circuits in different geopolitical regions, Azure ExpressRoute Premium is required, which involves an incremental cost. (If you are already using ExpressRoute Premium, there is no extra cost.) For more details, see the [ExpressRoute locations document](../expressroute/expressroute-locations.md#azure-regions-to-expressroute-locations-within-a-geopolitical-region) and [ExpressRoute pricing](https://azure.microsoft.com/pricing/details/expressroute/).
 
 - We recommend that you use different IP ranges in source and target regions. The ExpressRoute circuit won't be able to connect with two Azure Virtual Networks of the same IP ranges at the same time.
 
