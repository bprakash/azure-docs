<properties
	pageTitle="Replicate VMware virtual machines and physical servers to Azure with Azure Site Recovery | Microsoft Azure" 
	description="This article describes how to deploy Azure Site Recovery to orchestrate replication, failover and recovery of on-premises VMware virtual machines and Windows/Linux physical servers to Azure." 
	services="site-recovery"
	documentationCenter=""
	authors="rayne-wiselman"
	manager="jwhit"
	editor=""/>

<tags
	ms.service="site-recovery"
	ms.workload="backup-recovery"
	ms.tgt_pltfrm="na"
	ms.devlang="na"
	ms.topic="article"
	ms.date="02/17/2016"
	ms.author="raynew"/>

# Replicate VMware virtual machines and physical servers to Azure with Azure Site Recovery

> [AZURE.SELECTOR]
- [Enhanced](site-recovery-vmware-to-azure-classic.md)
- [Legacy](site-recovery-vmware-to-azure-classic-legacy.md)

The Azure Site Recovery service contributes to your business continuity and disaster recovery (BCDR) strategy by orchestrating replication, failover and recovery of virtual machines and physical servers. Machines can be replicated to Azure, or to a secondary on-premises data center. For a quick overview read [What is Azure Site Recovery?](site-recovery-overview.md).

## Overview

This article describes how to:

- **Replicate VMware virtual machines to Azure**—Deploy Site Recovery to coordinate replication, failover, and recovery of on-premises VMware virtual machines to Azure storage.
- **Replicate physical servers to Azure**—Deploy Azure Site Recovery to coordinate replication, failover, and recovery of on-premises physical Windows and Linux servers to Azure.

>[AZURE.NOTE] This article describes how to replicate to Azure. If you want to replicate VMware VMs or Windows/Linux physical servers to a secondary datacenter, follow the instructions in [this article](site-recovery-vmware-to-vmware.md).

Post any comments or questions at the bottom of this article, or on the [Azure Recovery Services Forum](https://social.msdn.microsoft.com/forums/azure/home?forum=hypervrecovmgr).

## Enhanced deployment 

This article includes contains instructions for an enhanced deployment in the classic Azure portal. We recommend you use this version for all new deployments. If you've already deployed using the earlier legacy version we recommend that you migrate to the new version. Read [more](site-recovery-vmware-to-azure-classic-legacy.md##migrate-to-the-enhanced-deployment) about migration.

The enhanced deployment is a major update. Here's a summary of the improvements we've made:

- **No infrastructure VMs in Azure**: Data replicates directly to an Azure storage account. In addition for replication and failover there's no set up any infrastructure VMs (configuration server, master target server) as we needed in the legacy deployment.  
- **Unified installation**: A single installation provides simple setup and scalability for on-premises components.
- **Secure deployment**: All traffic is encrypted and replication management communications are sent over HTTPS 443.
- **Recovery points**: Support for crash and application-consistent recovery points for Windows and Linux environments, and supports both single VM and multi-VM consistent configurations.
- **Test failover**: Support for non-disruptive test failover to Azure, without impacting production or pausing replication.
- **Unplanned failover**: Support for unplanned failover to Azure with an enhanced option to shut down VMs automatically before failover.
- **Failback**: Integrated failback that replicates only delta changes back to the on-premises site.
- **vSphere 6.0**: Limited support for VMware Vsphere 6.0 deployments.


## How does Site Recovery help protect virtual machines and physical servers?


- VMware administrators can configure off-site protection to Azure of business workloads and applications running on VMware virtual machines. Server managers can replicate physical on-premises Windows and Linux servers to Azure.
- The Azure Site Recovery console provides a single location for simple setup and management of replication, failover, and recovery processes.
- If you replicate VMware virtual machines that are managed by a vCenter server, Site Recovery can discover those VMs automatically. If machines are on a ESXi host Site Recovery discovers VMs on the host.
- Run easy failovers from your on-premises infrastructure to Azure, and failback (restore) from Azure to VMware VM servers in the on-premises site. 
- Configure recovery plans that group together application workloads that are tiered across multiple machines. You can fail over those plans, and Site Recovery provides multi-VM consistency so that machines running the same workloads can be recovered together to a consistent data point.

## Scenario architecture

Scenario components:

- **An on-premises management server**: The management server runs Site Recovery components:
	- **Configuration server**:  Coordinates communication and manages data replication and recovery processes.
	- **Process server**:  Acts as a replication gateway. It receives data from protected source machines, optimizes it with caching, compression, and encryption, and sends replication data to Azure storage. It also handles push installation of Mobility service to protected machines and performs automatic discovery of VMware VMs.
	- **Master target server**: Handles replication data during failback from Azure.
	You can also deploy a management server that acts as a process server only, in order to scale your deployment.
- **The Mobility service**: This component is deployed on each machine (VMware VM or physical server) that you want to replicate to Azure. It captures data writes on the machine and forwards them to the process server.
- **Azure**: You don't need to create any Azure VMs to handle replication and failover. The Site Recovery service handles data management, and data replicates directly to Azure storage. Replicated Azure VMs are spun up automatically only when failover to Azure occurs. However, if you want to fail back from Azure to the on-premises site you will need to set up an Azure VM to act as a process server.


The diagram shows how these components interact.

![architecture](./media/site-recovery-vmware-to-azure-classic/architecture.png)

## Capacity planning

When you’re planning capacity, here's what you need to think about:

- **The source environment**—Capacity planning or the VMware infrastructure and source machine requirements.
- **The management server**—Planning for the on-premises management servers that run Site Recovery components.
- **Network bandwidth from source to target**-Planning for network bandwidth required for replication between source and Azure

### Source environment considerations

- **Maximum daily change rate**—A protected machine can only use one process server, and a single process server can a daily change rate up to 2 TB. Thus 2 TB is the maximum daily data change rate that’s supported for a protected machine.
- **Maximum throughput**—A replicated machine can belong to one storage account in Azure. A standard storage account can handle a maximum of 20,000 requests per second, and we recommend that you keep the number of IOPS across a source machine to 20,000. For example if you have a source machine with 5 disks and each disk generates 120 IOPS (8K size) on the source then it will be within the Azure per disk IOPS limit of 500. The number of storage accounts required = total source IOPs/20000. 
 

### Management server considerations

The management server runs Site Recovery components that handle data optimization, replication and management. It should be able to handle the daily change rate capacity across all workloads running on protected machines, and has sufficient bandwidth to continuously replicate data to Azure storage. Specifically: 

- The process server receives replication data from protected machines and optimizes it with caching, compression, and encryption before sending to Azure. The management server should have sufficient resources to perform these tasks.
- The process server uses disk based cache. We recommend a separate cache disk of 600 GB or more to handle data changes stored in the event of network bottleneck or outage. During deployment you can configure the cache on any drive that has at least 5 GB of storage available but 600 GB is the minimum recommendation.
- As a best practice we recommend that the management server be located on the same network and LAN segment as the machines you want to protect. It can be located on a different network but machines you want to protect should have L3 network visibility to it. 

Size recommendations for the management server are summarized in the following table.

**Management server CPU** | **Memory** | **Cache disk size** | **Data change rate** | **Protected machines**
--- | --- | --- | --- | ---
8 vCPUs (2 sockets * 4 cores @ 2.5GHz) | 16 GB | 300 GB | 500 GB or less | Deploy a management server with these settings to replicate less than 100 machines.
12 vCPUs (2 sockets * 6 cores @ 2.5GHz) | 18 GB | 600 GB | 500 GB to 1 TB | Deploy a management server with these settings to replicate between 100-150 machines.
16 vCPUs (2 sockets * 8 cores @ 2.5GHz) | 32 GB | 1 TB | 1 TB to 2 TB | Deploy a management server with these settings to replicate between 150-200 machines.
Deploy another process server | | | > 2 TB | Deploy additional process servers if you're replicating more than 200 machines, or if the daily data change rate exceeds 2 TB.

Where: 

- Each source machine is configured with 3 disks of 100 GB each.
- We used benchmarking storage of 8 SAS drives of 10 K RPM with RAID 10 for cache disk measurements.

### Network bandwidth from source to target
Make sure you calculate the bandwidth that would be required for initial replication and delta replication using the [capacity planner tool](site-recovery-capacity-planner.md)

#### Throttling bandwidth used for replication

VMware traffic replicated to Azure goes through a specific process server. You can throttle the bandwidth that's available for Site Recovery replication on that server as follows:

1. Open the Microsoft Azure Backup MMC snap-in on the main management server or on a management server running additional provisioned process servers. By default a shortcut for Microsoft Azure Backup is created on desktop, or you can find it in: C:\Program Files\Microsoft Azure Recovery Services Agent\bin\wabadmin.
2. In the snap-in click **Change Properties**.

	![Throttle bandwidth](./media/site-recovery-vmware-to-azure-classic/throttle1.png)

3. On the **Throttling** tab specify the bandwidth that can be used for Site Recovery replication and the applicable scheduling.

	![Throttle bandwidth](./media/site-recovery-vmware-to-azure-classic/throttle2.png)

Optionally you can also set throttling using PowerShell. Here's an example:

    Set-OBMachineSetting -WorkDay $mon, $tue -StartWorkHour "9:00:00" -EndWorkHour "18:00:00" -WorkHourBandwidth (512*1024) -NonWorkHourBandwidth (2048*1024) 

#### Maximizing bandwidth usage 
To increase the bandwidth utilized for replication by Azure Site Recovery you would need to change a registry key.

The following key controls the number of threads per replicating disk that are used when replicating

    HKEY_LOCAL_MACHINE\SOFTWARE\Microsoft\Windows Azure Backup\Replication\UploadThreadsPerVM

 In an “overprovisioned” network, this registry key needs to be changed from it’s default values. We support a maximum of 32.  


[Learn more](site-recovery-capacity-planner.md) about detailed capacity planning.

### Additional process servers

If you need to protect more than 200 machines or daily change rate is greater that 2 TB you can add additional servers to handle the load. To scale out you can:

- Increase the number of management servers. For example you can protect up to 400 machines with two management servers.
- Add additional process servers and use these to handle traffic instead of (or in addition to) the management server.

This table describes a scenario in which:

- You set up the original management server to use it as a configuration server only.
- You set up an additional process server.
- You configure protected virtual machines to use the additional process server.
- Each protected source machine is configured with three disks of 100 GB each.

**Original management server**<br/><br/>(configuration server) | **Additional process server**| **Cache disk size** | **Data change rate** | **Protected machines**
--- | --- | --- | --- | --- 
8 vCPUs (2 sockets * 4 cores @ 2.5GHz), 16 GB memory | 4 vCPUs (2 sockets * 2 cores @ 2.5GHz), 8 GB memory | 300 GB | 250 GB or less | You can replicate 85 or less machines.
8 vCPUs (2 sockets * 4 cores @ 2.5GHz), 16 GB memory | 8 vCPUs (2 sockets * 4 cores @ 2.5GHz), 12 GB memory | 600 GB | 250 GB to 1 TB | You can replicate between 85-150 machines.
12 vCPUs (2 sockets * 6 cores @ 2.5GHz), 18 GB memory | 12 vCPUs (2 sockets * 6 cores @ 2.5GHz) 24 GB memory | 1 TB | 1 TB to 2 TB | You can replicate between 150-225 machines.


The way in which you scale your servers will depend on your preference for a scale up or scale out model.  You scale up by deploying a few high-end management and process servers, or scale out by deploying more servers with less resources. For example: if you need to protect 220 machines you could do either of the following:

- Configure the original management server with 12vCPU, 18 GB of memory, an additional process server with 12vCPU, 24 GB of memory, and configure protected machines to use the additional process server only.
- Or alternatively you could configure two management servers (2 x 8vCPU, 16 GB RAM) and two additional process servers (1 x 8vCPU and 4vCPU x 1 to handle 135 + 85 (220) machines), and configure protected machines to use the additional process servers only.
  

[Follow these instructions](#deploy-additional-process-servers) to set up an additional process server.

## Before you start deployment

The tables summarize the prerequisites for deploying this scenario.


### Azure prerequisites

**Prerequisite** | **Details**
--- | ---
**Azure account**| You'll need a [Microsoft Azure](https://azure.microsoft.com/) account. You can start with a [free trial](https://azure.microsoft.com/pricing/free-trial/). [Learn more](https://azure.microsoft.com/pricing/details/site-recovery/) about Site Recovery pricing. 
**Azure storage** | You'll need an Azure storage account to store replicated data. Replicated data is stored in Azure storage and Azure VMs are spun up when failover occurs. <br/><br/>You need a [standard geo-redundant storage account](../storage/storage-redundancy.md#geo-redundant-storage). The account must in the same region as the Site Recovery service, and be associated with the same subscription. Note that replication to premium storage accounts isn't currently supported and shouldn't be used.<br/><br/>[Read about](../storage/storage-introduction.md) Azure storage.
**Azure network** | You'll need an Azure virtual network that Azure VMs will connect to when failover occurs. The Azure virtual network must be in the same region as the Site Recovery vault.<br/><br/>Note that to fail back after failover to Azure you’ll need a VPN connection (or Azure ExpressRoute) set up from the Azure network to the on-premises site. 


### On-premises prerequisites

**Prerequisite** | **Details**
--- | ---
**Management server** | You need an on-premises Windows 2012 R2 server running on a virtual machine or physical server. All of the on-premises Site Recovery components are installed on this management server<br/><br/> We recommend you deploy the server as a highly available VMware VM. Failback to the on-premises site from Azure is always be to VMware VMs regardless of whether you failed over VMs or physical servers. If you don't configure the Management server as a VMware VM you'll need to set up a separate master target server as a VMware VM to receive failback traffic.<br/><br/>The server should have a static IP address.<br/><br/>The host name of the server should be 15 characters or less.<br/><br/>The operating system locale should be English only.<br/><br/>The management server requires internet access.<br/><br/>You need outbound access from the server as follows: Temporary access on HTTP 80 during setup of the Site Recovery components (to download MySQL); Ongoing outbound access on HTTPS 443 for replication management; Ongoing outbound access on HTTPS 9443 for replication traffic (this port can be modified)<br/><br/> Make sure these URLs are accessible from the management server: <br/>- \*.hypervrecoverymanager.windowsazure.com<br/>- \*.accesscontrol.windows.net<br/>- \*.backup.windowsazure.com<br/>- \*.blob.core.windows.net<br/>- \*.store.core.windows.net<br/>-http://www.msftncsi.com/ncsi.txt<br/>- [ http://dev.mysql.com/archives/mysql-5.5/mysql-5.5.37-win32.msi]( http://dev.mysql.com/archives/mysql-5.5/mysql-5.5.37-win32.msi " http://dev.mysql.com/archives/mysql-5.5/mysql-5.5.37-win32.msi")<br/><br/>If you have IP address-based firewall rules on the server, check that the rules allow communication to Azure. You'll need to allow the [Azure Datacenter IP Ranges](https://www.microsoft.com/download/details.aspx?id=41653) and the HTTPS (433) protocol. You'll also need to white list IP address ranges for the Azure region of your subscription, and for West US. The URL [http://dev.mysql.com/archives/mysql-5.5/mysql-5.5.37-win32.msi](http://dev.mysql.com/archives/mysql-5.5/mysql-5.5.37-win32.msi " http://dev.mysql.com/archives/mysql-5.5/mysql-5.5.37-win32.msi") is for downloading MySQL. 
**VMware vCenter/ESXi host**: | You need one or more vMware vSphere ESX/ESXi hypervisors managing your VMware virtual machines, running ESX/ESXi version 6.0, 5.5 or 5.1 with the latest updates.<br/><br/> We recommend you deploy a VMware vCenter server to manage your ESXi hosts. It should be running vCenter version 6.0 or 5.5 with the latest updates.<br/><br/>Note that Site Recovery doesn't support new vCenter and vSphere 6.0 features such as cross vCenter vMotion, virtual volumes, and storage DRS. Site Recovery support is limited to features that were also available in version 5.5.
**Protected machines**: | **AZURE**<br/><br/>Machines you want to protect should conform with [Azure prerequisites](site-recovery-best-practices.md#azure-virtual-machine-requirements) for creating Azure VMs.<br><br/>If you want to connect to the Azure VMs after failover then you’ll need to enable Remote Desktop connections on the local firewall.<br/><br/>Individual disk capacity on protected machines shouldn’t be more than 1023 GB. A VM can have up to 64 disks (thus up to 64 TB). If you have disks larger than 1 TB consider using database replication such as SQL Server Always On or Oracle Data Guard<br/><br/>Shared disk guest clusters aren't supported. If you have a clustered deployment consider using database replication such as SQL Server Always On or Oracle Data Guard.<br/><br/>Unified Extensible Firmware Interface(UEFI)/Extensible Firmware Interface(EFI) boot isn't supported.<br/><br/>Machine names should contain between 1 and 63 characters (letters, numbers and hyphens). The name must start with a letter or number and end with a letter or number. After a machine is protected you can modify the Azure name.<br/><br/>**VMware VMs**<br/><br>You’ll need to install VMware vSphere PowerCLI  6.0. on the management server (configuration server).<br/><br/>VMware VMs you want to protect should have VMware tools installed and running.<br/><br/>If the source VM has NIC teaming it’s converted to a single NIC after failover to Azure.<br/><br/>If protected VMs have an iSCSI disk then Site Recovery converts the protected VM iSCSI disk into a VHD file when the VM fails over to Azure. If iSCSI target can be reached by the Azure VM then it will connect to iSCSI target and essentially see two disks – the VHD disk on the Azure VM and the source iSCSI disk. In this case you’ll need to disconnect the iSCSI target that appears on the failed over Azure VM.<br/><br/>[Learn more](#vmware-permissions-for-vcenter-access) about the VMware user permissions that are needed by Site Recovery.<br/><br/> **WINDOWS SERVER MACHINES (on VMware VM or physical server)**<br/><br/>The server should be running a supported 64-bit operating system: Windows Server 2012 R2, Windows Server 2012, or Windows Server 2008 R2 with at least SP1.<br/><br/>The host name, mount points, device names, Windows system path (eg: C:\Windows) should be in English only.<br/><br/>The operating system should be installed on C:\ drive and the OS disk should be a Windows basic disk (OS shouldn’t be installed on a Windows dynamic disk.)<br/><br/>You'll need to provide an administrator account (must be a local administrator on the Windows machine) for the push installation the Mobility Service on Windows servers. If the provided account is a non-domain account you'll need to disable Remote User Access control on the local machine. [Learn more](#install-the-mobility-service-with-push-installation).<br/><br/>Site Recovery supports VMs with RDM disk.  During failback Site Recovery will reuse the RDM disk if the original source VM and RDM disk is available. If they aren’t available, during failback Site Recovery will create a new VMDK file for each disk.<br/><br/>**LINUX MACHINES**<br/><br/>You’ll need a supported 64 bit operating system: Red Hat Enterprise Linux 6.7; Centos 6.5, 6.6,6.7; Oracle Enterprise Linux 6.4, 6.5 running either the Red Hat compatible kernel or Unbreakable Enterprise Kernel Release 3 (UEK3), SUSE Linux Enterprise Server 11 SP3.<br/><br/>/etc/hosts files on protected machines should contain entries that map the local host name to IP addresses associated with all network adapters. <br/><br/>If you want to connect to an Azure virtual machine running Linux after failover using a Secure Shell client (ssh), ensure that the Secure Shell service on the protected machine is set to start automatically on system boot, and that firewall rules allow an ssh connection to it.<br/><br/>The host name, mount points, device names, and Linux system paths and file names (eg /etc/; /usr) should be in English only.<br/><br/>Protection can only be enabled for Linux machines with the following storage: File system (EXT3, ETX4, ReiserFS, XFS); Multipath software-Device Mapper (multipath)); Volume manager: (LVM2). Physical servers with HP CCISS controller storage are not supported. The ReiserFS filesystem is supported only on SUSE Linux Enterprise Server 11 SP3.<br/><br/>Site Recovery supports VMs with RDM disk.  During failback for Linux, Site Recovery doesn’t reuse the RDM disk. Instead it creates a new VMDK file for each corresponding RDM disk. 


## Step 1: Create a vault

1. Sign in to the [Management Portal](https://manage.windowsazure.com/).
2. Expand **Data Services** > **Recovery Services** and click **Site Recovery Vault**.
3. Click **Create New** > **Quick Create**.
4. In **Name**, enter a friendly name to identify the vault.
5. In **Region**, select the geographic region for the vault. To check supported regions see Geographic Availability in [Azure Site Recovery Pricing Details](https://azure.microsoft.com/pricing/details/site-recovery/)
6. Click **Create vault**.
	![New vault](./media/site-recovery-vmware-to-azure-classic/quick-start-create-vault.png)

Check the status bar to confirm that the vault was successfully created. The vault will be listed as **Active** on the main **Recovery Services** page.

## Step 2: Set up an Azure network

Set up an Azure network so that Azure VMs will be connected to a network after failover, and so that failback to the on-premises site can work as expected. 

1. In the Azure portal > **Create virtual network** specify the network name. IP address range and subnet name.
2. You would need to add VPN/ExpressRoute to the network if you need to do failback. VPN/ExpressRoute can be added to the network even after failover. 

[Read more](../virtual-network/virtual-networks-overview.md) about Azure networks.

## Step 3: Install the VMware components

If you want to replicate VMware virtual machines install the following VMware components on the management server:

1. [Download](https://developercenter.vmware.com/tool/vsphere_powercli/6.0) and install VMware vSphere PowerCLI 6.0.
2. Restart the server.


## Step 4: Download a vault registration key

1. From the management server open the Site Recovery console in Azure. In the **Recovery Services** page click the vault to open the Quick Start page. Quick Start can also be opened at any time using the icon.

	![Quick Start Icon](./media/site-recovery-vmware-to-azure-classic/quick-start-icon.png)

2. On the **Quick Start** page click **Prepare Target Resources** > **Download a registration key**. The registration file is generated automatically. It's valid for 5 days after it's generated. 


## Step 5: Install the management server
> [AZURE.TIP] Make sure these URLs are accessible from the management server:
>
- *.hypervrecoverymanager.windowsazure.com
- *.accesscontrol.windows.net
- *.backup.windowsazure.com
- *.blob.core.windows.net
- *.store.core.windows.net
- http://dev.mysql.com/archives/mysql-5.5/mysql-5.5.37-win32.msi
- http://www.msftncsi.com/ncsi.txt




[AZURE.VIDEO enhanced-vmware-to-azure-setup-registration]

1. On the **Quick Start** page download the unified installation file to the server.
2. Run the installation file to start setup in the Site Recovery Unified Setup wizard.
3. In **Before you begin** select **Install the configuration server and process server**. Depending on the size of your deployment you might need additional process servers later, but not when you set up this deployment for the first time.

	![Before you start](./media/site-recovery-vmware-to-azure-classic/combined-wiz1.png)

4. In **Third-Party Software Installation** click **I Accept** to download and install MySQL.

	![Third=party software](./media/site-recovery-vmware-to-azure-classic/combined-wiz2.png)

5. In **Internet Settings** specify how the Provider that will be installed on the server will connect to Azure Site Recovery over the internet.

	- If you want the Provider to connect directly select **Connect directly without a proxy**.
	- If you want to connect with the proxy that's currently set up on the server select **Connect with existing proxy settings**.
	- If your existing proxy requires authentication, or you want to use a custom proxy for the Provider connection select **Connect with custom proxy settings**.
	- If you  use a custom proxy you'll need to specify the address, port, and credentials
	- If you're using a proxy the following URLs should be accessible through it:

	![Firewall](./media/site-recovery-vmware-to-azure-classic/combined-wiz3.png)

7. In **Prerequisites Check** setup runs a prerequisites check on the server.

	![Prerequisites](./media/site-recovery-vmware-to-azure-classic/combined-wiz4.png)

>[AZURE.WARNING] If you see a warning for the **Global Time Sync** prerequisite check check that the time on your system clock is the same as the time zone.
 +	
 +	![TimeSyncIssue](./media/site-recovery-vmware-to-azure-classic/time-sync-issue.png)

8. In **MySQL Configuration** create credentials to log onto the MySQL server instance. You can specify these special characters:  ‘_’ , ‘!’ , ‘@’ , ‘$’, ‘\’, ‘%’.

	![MySQL](./media/site-recovery-vmware-to-azure-classic/combined-wiz5.png)

9. In **Environment Details** specify whether you're going to replicate VMware VMs. If you are setup checks whether PowerCLI 6.0 is installed.

	![MySQL](./media/site-recovery-vmware-to-azure-classic/combined-wiz6.png)

10. In **Install Location** select where you want to install the binaries and store the cache. We recommend that the cache drive have 600 GB or greater of free space.

	![Install location](./media/site-recovery-vmware-to-azure-classic/combined-wiz7.png)

11. In **Network Selection** specify the listener (network adapter and SSL port) on which the server will send and receive replication data. You can modify the default port (9443). In addition to this port, port 443 will be opened on the server to send and receive information about replication orchestration. 443 shouldn't be used for replication data.


	![Network selection](./media/site-recovery-vmware-to-azure-classic/combined-wiz8.png)

12. In **Registration** browse and select the registration key you downloaded from the vault.

	![Registration](./media/site-recovery-vmware-to-azure-classic/combined-wiz9.png)

13.  In **Summary** review the information.

	![Summary](./media/site-recovery-vmware-to-azure-classic/combined-wiz10.png)
>[AZURE.WARNING] Microsoft Azure Recovery Service Agent's proxy needs to be setup.
>Once the installation is complete launch an application named "Microsoft Azure Recovery Services Shell" from the Windows Start menu. In the command window that opens up run the following set of commands to setup the proxy server settings.
>
	$pwd = ConvertTo-SecureString -String ProxyUserPassword
	Set-OBMachineSetting -ProxyServer http://myproxyserver.domain.com -ProxyPort PortNumb – ProxyUserName domain\username -ProxyPassword $pwd
	net stop obengine
	net start obengine
	 


### Run setup from the command line

You can also run the unified wizard from the command line, as follows: 

    UnifiedSetup.exe [/ServerMode <CS/PS>] [/InstallDrive <DriveLetter>] [/MySQLCredsFilePath <MySQL credentials file path>] [/VaultCredsFilePath <Vault credentials file path>] [/EnvType <VMWare/NonVMWare>] [/PSIP <IP address to be used for data transfer] [/CSIP <IP address of CS to be registered with>] [/PassphraseFilePath <Passphrase file path>]

Where: 

- /ServerMode: Mandatory. Specifies whether the install should install the configuration and process servers or the process server only (used to install additional process servers). Input values: CS, PS.
- InstallDrive: Mandatory. Specifies the folder where the components are installed.
- /MySQLCredFilePath. Mandatory. Specifies the path to a file where the MySQL server credentials are story. Get the template to create the file.
- /VaultCredFilePath. Mandatory. Location of the vault credentials file
- /EnvType. Mandatory. Type of installation. Values: VMware, NonVMware
- /PSIP and /CSIP. Mandatory. IP address of the process server and configuration server.
- /PassphraseFilePath. Mandatory. Location of the passphrase file.
- /ByPassProxy. Optional. Specifies the management server connects to Azure without a proxy.
- /ProxySettingsFilePath. Optional. Specifies settings for a custom proxy (either default proxy on the server that requires authentication, or custom proxy) 




## Step 6: Set up credentials for the vCenter server

> [AZURE.VIDEO enhanced-vmware-to-azure-discovery]

The process server can automatically discover VMware VMs that are managed by a vCenter server. For automatic discovery Site Recovery needs an account and credentials that can access the vCenter server. This isn't relevant if you're replicating physical servers only.

Do this as follows:

1. On the vCenter server create a role (**Azure_Site_Recovery**) at the vCenter level with the [required permissions](#vmware-permissions-for-vcenter-access).
2. Assign the **Azure_Site_Recovery** role to a vCenter user.

	>[AZURE.NOTE] A vCenter user account that has the read-only role can run failover without shutting down protected source machines. If you want to shut down those machines you'll need the Azure_Site_Recovery role. Note that if you're only migrating VMs from VMware to Azure and don't need to failback then the read-only role is sufficient. 

3. To add the account open **cspsconfigtool**. It's available as a shortcut on the desktop and located in the [INSTALL LOCATION]\home\svsystems\bin folder.
2. in the **Manage Accounts** tab, click **Add Account**.

	![Add account](./media/site-recovery-vmware-to-azure-classic/credentials1.png)

3. In **Account Details** add credentials that can be used to access the vCenter server. Note that it could take more than 15 minutes for the account name to appear in the portal. To update immediately, click Refresh on the **Configuration Servers** tab.

	![Details](./media/site-recovery-vmware-to-azure-classic/credentials2.png)

## Step 7: Add vCenter servers and ESXi hosts

If you're replicating VMware VMs you need to add a vCenter server (or ESXi host).

1. On the **Servers** > **Configuration Servers** tab, select the configuration server > **Add vCenter server**.

	![vCenter](./media/site-recovery-vmware-to-azure-classic/add-vcenter1.png)

2. Add the vCenter server or ESXi host details, the name of the account you specified to access the vCenter server in the previous step, and the process server that will be used to discover VMware VMs that are managed by the vCenter server. Note that the vCenter server or ESXi host should be located in the same network as the server on which the process server is installed.

	>[AZURE.NOTE] If you're adding the vCenter server or ESXi host with an account that doesn't have administrator privileges on the vCenter or host server, then make sure the vCenter or ESXi accounts have these privileges enabled: Datacenter, Datastore, Folder, Jost, Network, Resource, Virtual machine, vSphere Distributed Switch. In addition the vCenter server needs the Storage views privilege. 

	![vCenter](./media/site-recovery-vmware-to-azure-classic/add-vcenter2.png)

3. After discovery is complete the vCenter server will be listed in the **Configuration Servers** tab.

	![vCenter](./media/site-recovery-vmware-to-azure-classic/add-vcenter3.png)
		

## Step 8: Create a protection group

> [AZURE.VIDEO enhanced-vmware-to-azure-protection]


A protection group contain virtual machines or physical servers that will share the same replication settings.

1. Open **Protected Items** > **Protection Group** and click to add a protection group.

	![Create protection group](./media/site-recovery-vmware-to-azure-classic/protection-groups1.png)

2. On the **Specify Protection Group Settings** page specify a name for the group and in **From** select the configuration server on which you want to create the group. **Target** is Azure.

	![Protection group settings](./media/site-recovery-vmware-to-azure-classic/protection-groups2.png)

3. On the **Specify Replication Settings** page configure the replication settings that will be used for all the machines in the group.

	![Protection group replication](./media/site-recovery-vmware-to-azure-classic/protection-groups3.png)

	- **Multi VM consistency**: If you turn this on it creates shared application-consistent recovery points across the machines in the protection group. This setting is most relevant when all of the machines in the protection group are running the same workload. All machines will be recovered to the same data point. This is available whether you're replicating VMware VMs, or Windows/Linux physical servers.
	- **RPO threshold**: Sets the RPO. Alerts will be generated when the continuous data protection replication  exceeds the configured RPO threshold value.
	- **Recovery point retention**: Specifies the retention window. Protected machines can be recovered to any point within this window.
	- **Application-consistent snapshot frequency**: Specifies how frequently recovery points containing application-consistent snapshots will be created.

When you click on the checkmark a protection group will be created with the name you specified. In addition a second protection group is created with the name <protection-group-name-Failback). This protection group is used if you fail back to the on-premises site after failover to Azure. You can monitor the protection groups as they're created on the **Protected Items** page. 

## Step 9: Install the Mobility service

The first step in enabling protection for virtual machines and physical servers is to install the Mobility service. You can do this in two ways:

- Automatically push and install the service on each machine from the process server. Note that when you add machines to a protection group and they're already running an appropriate version of the Mobility service push installation won't occur.
- Automatically install the service using your enterprise push method such as WSUS or System Center Configuration Manager. Make sure you've set up the management server before you do this.
- Install manually on each machine you want to protect. ake sure you've set up the management server before you do this.


### Install the Mobility service with push installation

When you add machines to a protection group the Mobility service is automatically pushed and installed on each machine by the process server. 


#### Prepare for automatic push on Windows machines 

Here's how to prepare Windows machines so that the Mobility service can be automatically installed by the process server.

1.  Create an account that can be used by the process server to access the machine. The account should have administrator privileges (local or domain). Note that these credentials are only used for push installation of the Mobility service.

	>[AZURE.NOTE] If you're not using a domain account you'll need to disable Remote User Access control on the local machine. To do this, in the register under HKEY_LOCAL_MACHINE\SOFTWARE\Microsoft\Windows\CurrentVersion\Policies\System add the DWORD entry LocalAccountTokenFilterPolicy with a value of 1 under . To add the registry entry from a CLI open command or using PowerShell enter **`REG ADD HKEY_LOCAL_MACHINE\SOFTWARE\Microsoft\Windows\CurrentVersion\Policies\System /v LocalAccountTokenFilterPolicy /t REG_DWORD /d 1`**.

2.  On the Windows Firewall of the machine you want to protect, select **Allow an app or feature through Firewall** and enable **File and Printer Sharing** and **Windows Management Instrumentation**. For machines that belong to a domain you can configure the firewall policy with a GPO.

	![Firewall settings](./media/site-recovery-vmware-to-azure-classic/mobility1.png)

2. Add the account you created:

	- Open **cspsconfigtool**. It's available as a shortcut on the desktop and located in the [INSTALL LOCATION]\home\svsystems\bin folder.
	- In the **Manage Accounts** tab, click **Add Account**.
	- Add the account you created. After adding the account you'll need to provide the credentials when you add a machine to a protection group.


#### Prepare for automatic push on Linux servers

1.	Make sure that the Linux machine you want to protect is supported as described in [On-premises prerequisites](#on-premises-prerequisites). Ensure there’s network connectivity between the machine you want to protect and the management server that runs the process server. 

2.	Create an account that can be used by the process server to access the machine. The account should be a root user on the source Linux server. Note that these credentials are only used for push installation of the Mobility service.

	- Open **cspsconfigtool**. It's available as a shortcut on the desktop and located in the [INSTALL LOCATION]\home\svsystems\bin folder.
	- In the **Manage Accounts** tab, click **Add Account**.
	- Add the account you created. After adding the account you'll need to provide the credentials when you add a machine to a protection group.

3.	Check that the /etc/hosts file on the source Linux server contains entries that map the local hostname to IP addresses associated with all network adapters.
4.	Install the latest openssh, openssh-server, openssl packages on the machine you want to protect.
5.	Ensure SSH is enabled and running on port 22. 
6.	Enable SFTP subsystem and password authentication in the sshd_config file as follows: 

	- Log in as root.
	- In the file /etc/ssh/sshd_config file, find the line that begins with PasswordAuthentication.
	- Uncomment the line and change the value from **no** to **yes**.
	- Find the line that begins with **Subsystem** and uncomment the line.
 
		![Linux](./media/site-recovery-vmware-to-azure-classic/mobility2.png)


### Install the Mobility service manually

The installers are available in C:\Program Files (x86)\Microsoft Azure Site Recovery\home\svsystems\pushinstallsvc\repository.

Source operating system | Mobility service installation file
--- | ---
Windows Server (64 bit only) | Microsoft-ASR_UA_9.*.0.0_Windows_* release.exe
CentOS 6.4, 6.5, 6.6 (64 bit only) | Microsoft-ASR_UA_9.*.0.0_RHEL6-64_*release.tar.gz
SUSE Linux Enterprise Server 11 SP3 (64 bit only) | Microsoft-ASR_UA_9.*.0.0_SLES11-SP3-64_*release.tar.gz
Oracle Enterprise Linux 6.4, 6.5 (64 bit only) | Microsoft-ASR_UA_9.*.0.0_OL6-64_*release.tar.gz


#### Install manually on a Windows server


1. Download and run the relevant installer.
2. In **Before you begin **select **Mobility service**.

	![Mobility service](./media/site-recovery-vmware-to-azure-classic/mobility3.png)

3. In **Configuration Server Details** specify the IP address of the management server and the passphrase that was generated when you installed the management server components. You can retrieve the passphrase  by running: **<SiteRecoveryInstallationFolder>\home\sysystems\bin\genpassphrase.exe –n** on the management server. 

	![Mobility service](./media/site-recovery-vmware-to-azure-classic/mobility6.png)

4. In **Install Location** leave the default location and click **Next** to begin installation.
5. In **Installation Progress** monitor installation and restart the machine if prompted.

You can also install from the command line:

UnifiedAgent.exe [/Role <Agent/MasterTarget>] [/InstallLocation <Installation Directory>] [/CSIP <IP address of CS to be registered with>] [/PassphraseFilePath <Passphrase file path>] [/LogFilePath <Log File Path>] 

Where:

- /Role: Mandatory. Specifies whether the Mobility service should be installed.
- /InstallLocation: Mandatory. Specifies where to install the service.
- /PassphraseFilePath: Mandatory. Specifies the configuration server passphrase.
- /LogFilePath: Mandatory. Specifies log setup files location 

#### Modify the IP address of the management server

After running the wizard you can modify the IP address of the management server as follows:

1. Open the file hostconfig.exe (located on the desktop).
2. On the **Global** tab you can change the IP address of the management server.

	>[AZURE.NOTE] You should only change the IP address of the management server. The port number for management server communications must be 443 and Use HTTPS should be left enabled. The passphrase shouldn't be modified.

	![Management server IP address](./media/site-recovery-vmware-to-azure-classic/host-config.png)

#### Install manually on a Linux server:

1. Copy the appropriate tar archive based on the table above to the Linux machine you want to protect.
2. Open a shell program and extract the zipped tar archive to a local path by running: `tar -xvzf Microsoft-ASR_UA_8.5.0.0*`
3. Create a passphrase.txt file in the local directory to which you extracted the contents of the tar archive. To do this copy the passphrase from C:\ProgramData\Microsoft Azure Site Recovery\private\connection.passphrase on the management server, and save it in passphrase.txt by running *`echo <passphrase> >passphrase.txt`* in shell.
4. Install the Mobility service by entering *`sudo ./install -t both -a host -R Agent -d /usr/local/ASR -i <IP address> -p <port> -s y -c https -P passphrase.txt`*.
5. Specify the internal IP address of the management server and make sure port 443 is selected.

**You can also install from the command line**:

1. Copy the passphrase from C:\Program Files (x86)\InMage Systems\private\connection on the management server, and save it as "passphrase.txt" on the management server. Then run these commands. In our example the management server IP address is 104.40.75.37 and the HTTPS port should be 443:

To install on a production server:

    ./install -t both -a host -R Agent -d /usr/local/ASR -i 104.40.75.37 -p 443 -s y -c https -P passphrase.txt
 
To install on the master target server:


    ./install -t both -a host -R MasterTarget -d /usr/local/ASR -i 104.40.75.37 -p 443 -s y -c https -P passphrase.txt


## Step 10: Enable protection for a machine

To enable protection you add virtual machines and physical servers to a protection group. Before you start,note the following if you're protecting VMware virtual machines:

- VMware VMs are discovered every 15 minutes and it could take more than 15 minutes for them to appear in the Site Recovery portal after discovery.
- Environment changes on the virtual machine (such as VMware tools installation) might also take more than 15 minutes to be updated in Site Recovery.
- You can check the last discovered time for VMware VMs in the **Last Contact At** field for the vCenter server/ESXi host on the **Configuration Servers** tab.
- If you have a protection group already created and add a vCenter Server or ESXi host after that, it might take more than 15 minutes for the Azure Site Recovery portal to refresh and for virtual machines to be listed in the **Add machines to a protection group** dialog.
- If you would like to proceed immediately with adding machines to protection group without waiting for the scheduled discovery, highlight the configuration server (don’t click it) and click the **Refresh** button.

In addition note that:

- We recommend that you architect your protection groups so that they mirror your workloads. For example add machines running a specific application to the same group.
- When you add machines to a protection group, the process server automatically pushes and installs the Mobility service if it isn't already installed. Note that you'll need to have the push mechanism prepare as described in the previous step.


Add machines to a protection group:

1. Click **Protected Items** > **Protection Group** > **Machines** > Add Machines. \As a best practice 
2. In **Select Virtual Machines** if you're protecting VMware virtual machines, select a vCenter server that's managing your virtual machines (or the EXSi host on which they're running), and then select the machines.

	![Enable protection](./media/site-recovery-vmware-to-azure-classic/enable-protection2.png)

3.  In **Select Virtual Machines** if you're protecting physical servers, in the **Add Physical Machines** wizard provide the IP address and friendly name. Then select the operating system family.

	![Enable protection](./media/site-recovery-vmware-to-azure-classic/enable-protection1.png)
		
4. In **Specify Target Resources** select the storage account you're using replication and select whether the settings should be used for all workloads. Note that premium storage accounts aren't currently supported.

	![Enable protection](./media/site-recovery-vmware-to-azure-classic/enable-protection3.png)

5. In **Specify Accounts** select the account you [configured](#install-the-mobility-service-with-push-installation) to use for automatic installation of the Mobility service. 

	![Enable protection](./media/site-recovery-vmware-to-azure-classic/enable-protection4.png)

6. Click the check mark to finish adding machines to the protection group and to start initial replication for each machine. 

	>[AZURE.NOTE] If push installation has been prepared the Mobility service is automatically installed on machines that don't have it as they're added to the protection group. After the service is installation a protection job starts and fails. After the failure you'll need to manually restart each machine that's had the Mobility service installed. After the restart the protection job begins again and initial replication occurs.

You can monitor status on the **Jobs** page.

![Enable protection](./media/site-recovery-vmware-to-azure-classic/enable-protection5.png)

In addition, protection status can be monitored in **Protected Items** > <protection group name> > **Virtual Machines**. After initial replication completes, and data is synchronized, machine status changes to** Protected**.

![Enable protection](./media/site-recovery-vmware-to-azure-classic/enable-protection6.png)


## Step 11: Set protected machine properties

1. After a machine has a **Protected** status you can configure its failover properties. In the protection group details select the machine and open the **Configure** tab.
2. Site Recovery automatically suggests properties for the Azure VM and detects the on-premises network settings. 

	![Set virtual machine properties](./media/site-recovery-vmware-to-azure-classic/vm-properties1.png)

3. You can modify these settings:

	-  **Azure VM name**: This is the name that will be given to the machine in Azure after failover. The name must comply with Azure requirements.
<<<<<<< HEAD
	-  **Azure VM size**: The number of network adapters is dictated by the size you specify for the target virtual machine. [Read more](../virtual-machines/virtual-machines-size-specs.md#size-tables) about sizes and adapters. Note that:
=======
	-  **Azure VM size**: The number of network adapters is dictated by the size you specify for the target virtual machine. [Read more](virtual-machines-linux-sizes.md/#size-tables) about sizes and adapters. Note that:
>>>>>>> c6d0a7fe
		- When you modify the size for a virtual machine and save the settings, the number of network adapter will change when you open the **Configure** tab next time. The number of network adapters of target virtual machines is minimum of the number of network adapters on source virtual machine and maximum number of network adapters supported by the size of the virtual machine chosen. 
			- If the number of network adapters on the source machine is less than or equal to the number of adapters allowed for the target machine size, then the target will have the same number of adapters as the source.
			- If the number of adapters for the source virtual machine exceeds the number allowed for the target size then the target size maximum will be used.
			- For example if a source machine has two network adapters and the target machine size supports four, the target machine will have two adapters. If the source machine has two adapters but the supported target size only supports one then the target machine will have only one adapter.
		- If the virtual machine has multiple network adapters all adapters should connected to the same Azure network. 
	- **Azure network**: You must specify an Azure network that Azure VMs will be connected to after failover. If you don't specify one then the Azure VMs won't be connected to any network. In addition you'll need to specify an Azure network if you want to failback from Azure to the on-premises site. Failback requires a VPN connection between an Azure network and an on-premises network.	
	- **Azure IP address/subnet**: For each network adapter you select the subnet to which the Azure VM should connect. Note that:
		- If the network adapter of the source machine is configured to use a static IP address then you can specify a static IP address for the Azure VM. If you don't provide a static IP address then any available IP address will be allocated. If the target IP address is specified but it's already in use by another VM in Azure then failover will fail. If the network adapter of the source machine is configured to use DHCP then you'll have DHCP as the setting for Azure.

## Step 12: Create a recovery plan and run a failover

> [AZURE.VIDEO enhanced-vmware-to-azure-failover]

You can run a failover for a single machine, or fail over multiple virtual machines that perform the same task or run the same workload. To fail over multiple machines at the same time you add them to a recovery plan.

### Create a recovery plan

1. On the **Recovery Plans** page click **Add Recovery Plan** and add a recovery plan. Specify details for the plan and select **Azure** as the target.

	![Configure recovery plan](./media/site-recovery-vmware-to-azure-classic/recovery-plan1.png)

2. In **Select Virtual Machine** select a protection group and then select machines in the group to add to the recovery plan. 

	![Add virtual machines](./media/site-recovery-vmware-to-azure-classic/recovery-plan2.png)

You can customize the plan to create groups and sequence the order in which machines in the recovery plan are failed over. You can also add scripts and prompts for manual actions. Scripts can be created manually or by using by [Azure Automation Runbooks](site-recovery-runbook-automation.md). [Learn more](site-recovery-create-recovery-plans.md) about customizing recovery plans.

## Run a failover

Before you run a failover note that: 


- Make sure that the management server is running and available - otherwise failover will fail.
- If you run an unplanned failover note that:

	- If possible you should shut down primary machines before you run an unplanned failover. This ensures that you don't have both the source and replica machines running at the same time. If you're replicating VMware VMs then when you run an unplanned failover you can specify that Site Recovery should make best effort to shut down the source machines. Depending on the state of the primary site this might or might not work. If you're replicating physical servers Site Recovery doesn't offer this option. 
	- When you perform an unplanned failover it stops data replication from primary machines so any data delta won't be transferred after an unplanned failover begins.
	
- If you want to connect to the replica virtual machine in Azure after failover, enable Remote Desktop Connection on the source machine before you run the failover, and allow RDP connection through the firewall. You'll also need to allow RDP on the public endpoint of the Azure virtual machine after failover. Follow these [best practices](http://social.technet.microsoft.com/wiki/contents/articles/31666.troubleshooting-remote-desktop-connection-after-failover-using-asr.aspx) to ensure that RDP works after a failover. 


### Run a test failover

Run a test failover to simulate your failover and recovery processes in an isolated network that doesn't affect your production environment and regular replication continues as normal. Test failover initiates on the source and you can run it in a couple of ways: 

- **Don't specify an Azure network**: If you run a test failover without a network the test will simply check that virtual machines start and appear correctly in Azure. Virtual machines won’t be connected to a Azure network after failover.
- **Specify an Azure network**: This type of failover checks that the entire replication environment comes up as expected and that Azure virtual machines are connected to the specified network. 


1. In the **Recovery Plans** page select the plan and click **Test Failover**.

	![Add virtual machines](./media/site-recovery-vmware-to-azure-classic/test-failover1.png)

2. In **Confirm Test Failover** select **None** to indicate you don't want to use an Azure network for the test failover, or select the network to which the test VMs will be connected after failover. Click the check mark to start the failover.

	![Add virtual machines](./media/site-recovery-vmware-to-azure-classic/test-failover2.png)

3. Monitor failover progress on the **Jobs** tab. 

	![Add virtual machines](./media/site-recovery-vmware-to-azure-classic/test-failover3.png)

4. After the failover completes you should also be able to see the replica Azure machine appear in  Azure portal > **Virtual Machines**. If you want to initiate an RDP connection to the Azure VM you’ll need to open port 3389 on the VM endpoint. 

5. After you’ve finished, when failover reaches the Complete testing phase, click Complete Test to finish. In Notes record and save any observations associated with the test failover. 

6. Click **The test failover is complete** to automatically clean up the test environment. After this is done the test failover will show a **Complete** status. Any elements or VMs created automatically during the test failover are deleted. Note that if a test failover continues longer than two weeks it’s completed by force. 


	


### Run an unplanned failover

Unplanned failover is initiated from Azure and can be performed even if the primary site isn't available. 


1. In the **Recovery Plans** page select the plan and click **Failover** > **Unplanned Failover**.

	![Add virtual machines](./media/site-recovery-vmware-to-azure-classic/unplanned-failover1.png)

2. If you're replicating VMware virtual machines you can select to try and shut down on-premises VMs. This is best-effort and failover will continue whether the effort succeeds or not. If it doesn't succeed error details will appear on the **Jobs **tab > **Unplanned Failover Jobs**.

	![Add virtual machines](./media/site-recovery-vmware-to-azure-classic/unplanned-failover2.png)

	>[AZURE.NOTE] This option isn't available if you're replicating physical servers. You'll need to try and shut those down manually if possible.
	
3. In **Confirm Failover** verify the failover direction (to Azure) and select the recovery point you want to use for the failover. If you enabled multi-VM when you configured replication properties you can recover to the latest application or crash-consistent recovery point. You can also select **Custom recovery point** to recover to an earlier point in time. Click the check mark to start the failover.

	![Add virtual machines](./media/site-recovery-vmware-to-azure-classic/unplanned-failover3.png)

3. Wait for the unplanned failover job to complete. You can monitor failover progress on the **Jobs** tab. Note that even if errors occur during unplanned failover the recovery plan runs until it's complete. You should also be able to see the replica Azure machine appear in Virtual Machines in the Azure portal.

### Connect to replicated Azure virtual machines after failover

In order to connect to replicated virtual machines in Azure after failover here's what you'll need:

1. A Remote Desktop connection should be enabled on the primary machine.
2. The Windows Firewall on the primary machine to allow RDP.
3. After failover you'll need to add RDP to the public endpoint for Azure virtual machine.

[Read more](http://social.technet.microsoft.com/wiki/contents/articles/31666.troubleshooting-remote-desktop-connection-after-failover-using-asr.aspx) about setting this up.


## Deploy additional process servers

If you have to scale out your deployment beyond 200 source machines or your total daily churn rate exceeds 2 TB, you’ll need additional process servers to handle the traffic volume. To set up an additional process server check the requirements in [Additional process servers](#additional-process-servers) and then follow the instructions here to set up the process server. After setting up the server you can configure source machines to use it. 

### Set up an additional process server

You set up an additional process server as follows:

- Run the unified wizard to configure a management server as a process server only.
- If you want to manage data replication using only the new process server you'll need to migrate your protected machines to do this.

### Install the process server

1. On the Quick Start page download the unified installation file for the Site Recovery component installation. Run setup.
2. In **Before you begin** select **Add additional process servers to scale out deployment**.

	![Add process server](./media/site-recovery-vmware-to-azure-classic/add-ps1.png)

3. Complete the wizard in the same way you did when you [set up](#step-5-install-the-management-server) the first management server. 
4. In **Configuration Server Details** specify the IP address of the original management server on which you installed the configuration server, and the passphrase. On the original management server run **<SiteRecoveryInstallationFolder>\home\sysystems\bin\genpassphrase.exe –n** to obtain the passphrase.

	![Add process server](./media/site-recovery-vmware-to-azure-classic/add-ps2.png)

### Migrate machines to use the new process server

1. Open **Configuration Servers** > **Server** > name of the original management server > **Server Details**.

	![Update process server](./media/site-recovery-vmware-to-azure-classic/update-process-server1.png)

2. In the **Process Servers** list click **Change Process Server** next to the server you want to modify.

	![Update process server](./media/site-recovery-vmware-to-azure-classic/update-process-server2.png)

3. In **Change Process Server** > **Target Process Server** select the new management server, and then select the virtual machines that the new process server will handle. Click the information icon to get information about the server. The average space that's needed to replicate each selected virtual machine to the new process server is displayed to help you make load decisions. Click the check mark to start replicating to the new process server. 

	![Update process server](./media/site-recovery-vmware-to-azure-classic/update-process-server3.png)

	


## VMware permissions for vCenter access

The process server can automatically discover VMs on a vCenter server. To perform automatic discovery you'll need to define a role (Azure_Site_Recovery) at the vCenter level to allow Site Recovery to access the vCenter server. Note that if you only need to migrate VMware machines to Azure and don't need to failback from Azure, you can define a read-only role that's sufficient. You set up the permissions as described in [Step 6: Set up credentials for the vCenter server](#step-6-set-up-credentials-for-the-vcenter-server) The role permissions are summarized in the following table.

**Role** | **Details** | **Permissions**
--- | --- | ---
Azure_Site_Recovery role | VMware VM discovery |Assign these privileges for the v-Center server:<br/><br/>Datastore->Allocate space, Browse datastore, Low level file operations., Remove file, Update virtual machine files<br/><br/>Network-> Network assign<br/><br/>Resource -> Assign virtual machine to resource pool, Migrate powered off virtual machine, Migrate powered on virtual machine<br/><br/>Tasks -> Create task, update task<br/><br/>Virtual machine ->  Configuration<br/><br/>Virtual machine -> Interact -> Answer question , Device connection., Configure CD media, Configure floppy media, Power off, Power on, VMware tools install<br/><br/>Virtual machine -> Inventory -> Create, Register, Unregister<br/><br/>Virtual machine -> Provisioning -> Allow virtual machine download, Allow virtual machine files upload<br/><br/>Virtual machine -> Snapshots -> Remove snapshots
vCenter user role | VMware VM discovery/Failover without shutdown of source VM | Assign these privileges for the v-Center server:<br/><br/>Data Center object –> Propagate to Child Object, role=Read-only <br/><br/>The user is assigned at datacenter level and thus has access to all the objects in the datacenter.  If you want to restrict the access, assign the **No access** role with the **Propagate to child** object to the child objects (ESX hosts, datastores, VMs and networks). 
vCenter user role | Failover and failback | Assign these privileges for the v-Center server:<br/><br/>Datacenter object – Propagate to child object, role=Azure_Site_Recovery<br/><br/>The user is assigned at datacenter level and thus has access to all the objects in the datacenter.  If you want to restrict the access, assign  the **No access **role with  the **Propagate to child object** to the child object (ESX hosts, datastores, VMs and networks).  



## Third-party software notices and information

Do Not Translate or Localize

The software and firmware running in the Microsoft product or service is based on or incorporates material from the projects listed below (collectively, “Third Party Code”).  Microsoft is the not original author of the Third Party Code.  The original copyright notice and license, under which Microsoft received such Third Party Code, are set forth below.

The information in Section A is regarding Third Party Code components from the projects listed below. Such licenses and information are provided for informational purposes only.  This Third Party Code is being relicensed to you by Microsoft under Microsoft's software licensing terms for the Microsoft product or service.  

The information in Section B is regarding Third Party Code components that are being made available to you by Microsoft under the original licensing terms.

The complete file may be found on the [Microsoft Download Center](http://go.microsoft.com/fwlink/?LinkId=529428). Microsoft reserves all rights not expressly granted herein, whether by implication, estoppel or otherwise.

## Next steps

[Learn more about failback](site-recovery-failback-azure-to-vmware-classic.md) to bring your failed over machines running in Azure back to your on-premises environment.<|MERGE_RESOLUTION|>--- conflicted
+++ resolved
@@ -586,11 +586,9 @@
 3. You can modify these settings:
 
 	-  **Azure VM name**: This is the name that will be given to the machine in Azure after failover. The name must comply with Azure requirements.
-<<<<<<< HEAD
-	-  **Azure VM size**: The number of network adapters is dictated by the size you specify for the target virtual machine. [Read more](../virtual-machines/virtual-machines-size-specs.md#size-tables) about sizes and adapters. Note that:
-=======
+
 	-  **Azure VM size**: The number of network adapters is dictated by the size you specify for the target virtual machine. [Read more](virtual-machines-linux-sizes.md/#size-tables) about sizes and adapters. Note that:
->>>>>>> c6d0a7fe
+
 		- When you modify the size for a virtual machine and save the settings, the number of network adapter will change when you open the **Configure** tab next time. The number of network adapters of target virtual machines is minimum of the number of network adapters on source virtual machine and maximum number of network adapters supported by the size of the virtual machine chosen. 
 			- If the number of network adapters on the source machine is less than or equal to the number of adapters allowed for the target machine size, then the target will have the same number of adapters as the source.
 			- If the number of adapters for the source virtual machine exceeds the number allowed for the target size then the target size maximum will be used.
