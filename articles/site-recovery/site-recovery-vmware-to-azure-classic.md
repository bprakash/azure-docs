--- conflicted
+++ resolved
@@ -1,6 +1,6 @@
 ---
 title: Replicate VMware VMs and physical servers to Azure in the classic portal | Microsoft Docs
-description: This article describes how to deploy Azure Site Recovery to orchestrate replication, failover and recovery of on-premises VMware virtual machines and Windows/Linux physical servers to Azure.
+description: This article describes how to deploy Azure Site Recovery to orchestrate replication, failover, and recovery of on-premises VMware virtual machines and Windows/Linux physical servers to Azure.
 services: site-recovery
 documentationcenter: ''
 author: rayne-wiselman
@@ -25,13 +25,13 @@
 >
 >
 
-The Azure Site Recovery service contributes to your business continuity and disaster recovery (BCDR) strategy by orchestrating replication, failover, and recovery of virtual machines and physical servers. Machines can be replicated to Azure or to a secondary on-premises data center. For a quick overview, see [What is Azure Site Recovery?](site-recovery-overview.md)
+The Azure Site Recovery service contributes to your business continuity and disaster recovery (BCDR) strategy by orchestrating replication, failover, and recovery of virtual machines and physical servers. Machines can be replicated to Azure or to a secondary on-premises data center. For a quick overview, see [What is Azure Site Recovery?](site-recovery-overview.md).
 
 ## Overview
 This article describes how to:
 
-* **Replicate VMware virtual machines to Azure** — Deploy Site Recovery to coordinate replication, failover, and recovery of on-premises VMware virtual machines to Azure storage.
-* **Replicate physical servers to Azure** — Deploy Azure Site Recovery to coordinate replication, failover, and recovery of on-premises physical Windows and Linux servers to Azure.
+* **Replicate VMware virtual machines to Azure**: Deploy Site Recovery to coordinate replication, failover, and recovery of on-premises VMware virtual machines to Azure storage.
+* **Replicate physical servers to Azure**: Deploy Azure Site Recovery to coordinate replication, failover, and recovery of on-premises physical Windows and Linux servers to Azure.
 
 > [!NOTE]
 > This article describes how to replicate to Azure. If you want to replicate VMware VMs or Windows/Linux physical servers to a secondary datacenter, see [Site Recovery VMware to VMware](site-recovery-vmware-to-vmware.md).
@@ -84,37 +84,35 @@
 * **The Mobility service**: This component is deployed on each machine (VMware VM or physical server) that you want to replicate to Azure. It captures data writes on the machine and forwards them to the process server.
 * **Azure**: You don't need to create any Azure VMs to handle replication and failover. The Site Recovery service handles data management, and data replicates directly to Azure storage. Replicated Azure VMs are spun up automatically only when failover to Azure occurs. However, if you want to fail back from Azure to the on-premises site, you will need to set up an Azure VM to act as a process server.
 
-The following graphic shows how these components interact:
+The following graphic (created by Henry Robalino) shows how these components interact:
 
 ![Component architecture](./media/site-recovery-vmware-to-azure/v2a-architecture-henry.png)
-
-**Figure 1: VMware or physical to Azure** (created by Henry Robalino)
 
 ## Capacity planning
 When you’re planning capacity, here's what you need to think about:
 
-* **The source environment**—Capacity planning or the VMware infrastructure and source machine requirements
-* **The management server**—Planning for the on-premises management servers that run Site Recovery components
-* **Network bandwidth from source to target**—Planning for network bandwidth required for replication between the source and Azure
+* **The source environment**: Capacity planning or the VMware infrastructure and source machine requirements.
+* **The management server**: Planning for the on-premises management servers that run Site Recovery components.
+* **Network bandwidth from source to target**: Planning for network bandwidth required for replication between the source and Azure.
 
 ### Source environment considerations
-* **Maximum daily change rate**—A protected machine can use only one process server, and a single process server can handle up to 2 TB of data change per day. Thus, 2 TB is the maximum daily data change rate that’s supported for a protected machine.
-* **Maximum throughput**—A replicated machine can belong to one storage account in Azure. A standard storage account can handle a maximum of 20,000 requests per second, and we recommend that you keep the number of IOPS across a source machine to 20,000. For example, if you have a source machine with 5 disks and each disk generates 120 IOPS (8 KB size) on the source, it will be within the Azure per disk IOPS limit of 500. The number of storage accounts required = total source IOPs/20,000.
+* **Maximum daily change rate**: A protected machine can use only one process server. A single process server can handle up to 2 TB of data change per day. Thus, 2 TB is the maximum daily data change rate that’s supported for a protected machine.
+* **Maximum throughput**: A replicated machine can belong to one storage account in Azure. A standard storage account can handle a maximum of 20,000 requests per second, and we recommend that you keep the number of IOPS across a source machine to 20,000. For example, if you have a source machine with 5 disks and each disk generates 120 IOPS (8 KB size) on the source, it will be within the Azure per disk IOPS limit of 500. The number of storage accounts required = total source IOPs/20,000.
 
 ### Management server considerations
 The management server runs Site Recovery components that handle data optimization, replication, and management. It should be able to handle the daily change rate capacity across all workloads running on protected machines, and it has sufficient bandwidth to continuously replicate data to Azure storage. Specifically:
 
 * The process server receives replication data from protected machines and optimizes it with caching, compression, and encryption before sending it to Azure. The management server should have sufficient resources to perform these tasks.
 * The process server uses disk-based cache. We recommend a separate cache disk of 600 GB or more to handle data changes stored in the event of network bottleneck or outage. During deployment, you can configure the cache on any drive that has at least 5 GB of storage available, but 600 GB is the minimum recommendation.
-* As a best practice, we recommend that the management server be located on the same network and LAN segment as the machines you want to protect. It can be located on a different network, but machines you want to protect should have L3 network visibility to it.
+* As a best practice, we recommend that the management server is located on the same network and LAN segment as the machines you want to protect. It can be located on a different network, but machines you want to protect should have L3 network visibility to it.
 
 Size recommendations for the management server are summarized in the following table:
 
 | **Management server CPU** | **Memory** | **Cache disk size** | **Data change rate** | **Protected machines** |
 | --- | --- | --- | --- | --- |
 | 8 vCPUs (2 sockets * 4 cores @ 2.5 GHz) |16 GB |300 GB |500 GB or less |Deploy a management server with these settings to replicate fewer than 100 machines. |
-| 12 vCPUs (2 sockets * 6 cores @ 2.5 GHz) |18 GB |600 GB |500 GB to 1 TB |Deploy a management server with these settings to replicate between 100-150 machines. |
-| 16 vCPUs (2 sockets * 8 cores @ 2.5 GHz) |32 GB |1 TB |1 TB to 2 TB |Deploy a management server with these settings to replicate between 150-200 machines. |
+| 12 vCPUs (2 sockets * 6 cores @ 2.5 GHz) |18 GB |600 GB |500 GB to 1 TB |Deploy a management server with these settings to replicate 100-150 machines. |
+| 16 vCPUs (2 sockets * 8 cores @ 2.5 GHz) |32 GB |1 TB |1 TB to 2 TB |Deploy a management server with these settings to replicate 150-200 machines. |
 | Deploy another process server | | |> 2 TB |Deploy additional process servers if you're replicating more than 200 machines, or if the daily data change rate exceeds 2 TB. |
 
 Where:
@@ -128,7 +126,7 @@
 #### Throttling bandwidth used for replication
 VMware traffic replicated to Azure goes through a specific process server. You can throttle the bandwidth that's available for Site Recovery replication on that server as follows:
 
-1. Open the Microsoft Azure Backup MMC snap-in on the main management server or on a management server running additional provisioned process servers. By default, a shortcut for Microsoft Azure Backup is created on the desktop, or you can find it in C:\Program Files\Microsoft Azure Recovery Services Agent\bin\wabadmin.
+1. Open the Microsoft Azure Backup MMC snap-in on the main management server or on a management server running additional provisioned process servers. By default, a shortcut for Microsoft Azure Backup is created on the desktop. Or, you can find it in C:\Program Files\Microsoft Azure Recovery Services Agent\bin\wabadmin.
 2. In the snap-in, click **Change Properties**.
 
     ![Throttle bandwidth change properties](./media/site-recovery-vmware-to-azure-classic/throttle1.png)
@@ -141,7 +139,7 @@
     Set-OBMachineSetting -WorkDay $mon, $tue -StartWorkHour "9:00:00" -EndWorkHour "18:00:00" -WorkHourBandwidth (512*1024) -NonWorkHourBandwidth (2048*1024)
 
 #### Maximizing bandwidth usage
-To increase the bandwidth utilized for replication by Azure Site Recovery, you will need to change a registry key.
+To increase the bandwidth utilized for replication by Azure Site Recovery, you need to change a registry key.
 
 The following key controls the number of threads per replicating disk that are used when replicating:
 
@@ -167,13 +165,13 @@
 | **Original management server**<br/><br/>(configuration server) | **Additional process server** | **Cache disk size** | **Data change rate** | **Protected machines** |
 | --- | --- | --- | --- | --- |
 | 8 vCPUs (2 sockets * 4 cores @ 2.5 GHz), 16 GB RAM |4 vCPUs (2 sockets * 2 cores @ 2.5 GHz), 8 GB RAM |300 GB |250 GB or less |You can replicate 85 or fewer machines. |
-| 8 vCPUs (2 sockets * 4 cores @ 2.5 GHz), 16 GB RAM |8 vCPUs (2 sockets * 4 cores @ 2.5 GHz), 12 GB RAM |600 GB |250 GB to 1 TB |You can replicate between 85-150 machines. |
-| 12 vCPUs (2 sockets * 6 cores @ 2.5 GHz), 18 GB RAM |12 vCPUs (2 sockets * 6 cores @ 2.5 GHz) 24 GB RAM |1 TB |1 TB to 2 TB |You can replicate between 150-225 machines. |
-
-How you scale your servers depends on your preference for a scale-up or scale-out model. You scale up by deploying a few high-end management and process servers, or scale out by deploying more servers with fewer resources. For example: if you need to protect 220 machines you could do either of the following:
-
-* Configure the original management server with 12 vCPUs, 18 GB of RAM, an additional process server with 12 vCPUs, 24 GB of RAM, and configure protected machines to use only the additional process server.
-* Alternatively, you could configure two management servers (2 x 8 vCPUs, 16 GB RAM) and two additional process servers (1 x 8 vCPUs and 4vCPUs x 1 to handle 135 + 85 (220) machines), and configure protected machines to use only the additional process servers.
+| 8 vCPUs (2 sockets * 4 cores @ 2.5 GHz), 16 GB RAM |8 vCPUs (2 sockets * 4 cores @ 2.5 GHz), 12 GB RAM |600 GB |250 GB to 1 TB |You can replicate 85-150 machines. |
+| 12 vCPUs (2 sockets * 6 cores @ 2.5 GHz), 18 GB RAM |12 vCPUs (2 sockets * 6 cores @ 2.5 GHz) 24 GB RAM |1 TB |1 TB to 2 TB |You can replicate 150-225 machines. |
+
+How you scale your servers depends on your preference for a scale-up or scale-out model. You scale up by deploying a few high-end management and process servers, or scale out by deploying more servers with fewer resources. For example: if you need to protect 220 machines, you can do either of the following:
+
+* Configure the original management server with 12 vCPUs and 18 GB of RAM. Configure an additional process server with 12 vCPUs and 24 GB of RAM. Configure protected machines to use only the additional process server.
+* Configure two management servers (2 x 8 vCPUs, 16 GB RAM) and two additional process servers (1 x 8 vCPUs and 4vCPUs x 1 to handle 135 + 85 (220) machines). Configure protected machines to use only the additional process servers.
 
 Follow the instructions in [Deploy additional process servers](#deploy-additional-process-servers) to set up an additional process server.
 
@@ -183,31 +181,25 @@
 ### Azure prerequisites
 | **Prerequisite** | **Details** |
 | --- | --- |
-| **Azure account** |You'll need a [Microsoft Azure](https://azure.microsoft.com/) account. You can start with a [free trial](https://azure.microsoft.com/pricing/free-trial/). For more information about Site Recovery pricing, see [Site Recovery](https://azure.microsoft.com/pricing/details/site-recovery/). |
-| **Azure storage** |You'll need an Azure storage account to store replicated data. Replicated data is stored in Azure storage, and Azure VMs are spun up when failover occurs. <br/><br/>You need a [standard geo-redundant storage account](../storage/storage-redundancy.md#geo-redundant-storage). The account must be in the same region as the Site Recovery service and be associated with the same subscription. Replication to premium storage accounts isn't currently supported and shouldn't be used.<br/><br/>We do not support moving storage accounts created by using the [new Azure portal](../storage/storage-create-storage-account.md) across resource groups. For more information, see [Introduction to Microsoft Azure Storage](../storage/storage-introduction.md).<br/><br/> |
-| **Azure network** |You'll need an Azure virtual network that Azure VMs will connect to when failover occurs. The Azure virtual network must be in the same region as the Site Recovery vault.<br/><br/>To fail back after failover to Azure, you’ll need a VPN connection (or Azure ExpressRoute) set up from the Azure network to the on-premises site. |
+| **Azure account** |You need a [Microsoft Azure](https://azure.microsoft.com/) account. You can start with a [free trial](https://azure.microsoft.com/pricing/free-trial/). For more information about Site Recovery pricing, see [Site Recovery](https://azure.microsoft.com/pricing/details/site-recovery/). |
+| **Azure storage** |You need an Azure storage account to store replicated data. Replicated data is stored in Azure storage, and Azure VMs are spun up when failover occurs. <br/><br/>You need a [standard geo-redundant storage account](../storage/storage-redundancy.md#geo-redundant-storage). The account must be in the same region as the Site Recovery service and be associated with the same subscription. Replication to premium storage accounts isn't currently supported and shouldn't be used.<br/><br/>We do not support moving storage accounts created by using the [Azure portal](../storage/storage-create-storage-account.md) across resource groups. For more information, see [Introduction to Microsoft Azure Storage](../storage/storage-introduction.md).<br/><br/> |
+| **Azure network** |You need an Azure virtual network that Azure VMs will connect to when failover occurs. The Azure virtual network must be in the same region as the Site Recovery vault.<br/><br/>To fail back after failover to Azure, you need a VPN connection (or Azure ExpressRoute) set up from the Azure network to the on-premises site. |
 
 ### On-premises prerequisites
 | **Prerequisite** | **Details** |
 | --- | --- |
-<<<<<<< HEAD
-| **Management server** |You need an on-premises Windows 2012 R2 server running on a virtual machine or physical server. All of the on-premises Site Recovery components are installed on this management server<br/><br/> We recommend you deploy the server as a highly available VMware VM. Failback to the on-premises site from Azure is always be to VMware VMs regardless of whether you failed over VMs or physical servers. If you don't configure the Management server as a VMware VM you'll need to set up a separate master target server as a VMware VM to receive failback traffic.<br/><br/>The server should not be a Domain Controller.<br/><br/>The server should have a static IP address.<br/><br/>The host name of the server should be 15 characters or less.<br/><br/>The operating system locale should be English only.<br/><br/>The management server requires internet access.<br/><br/>You need outbound access from the server as follows: Temporary access on HTTP 80 during setup of the Site Recovery components (to download MySQL); Ongoing outbound access on HTTPS 443 for replication management; Ongoing outbound access on HTTPS 9443 for replication traffic (this port can be modified)<br/><br/> Make sure these URLs are accessible from the management server: <br/>- \*.hypervrecoverymanager.windowsazure.com<br/>- \*.accesscontrol.windows.net<br/>- \*.backup.windowsazure.com<br/>- \*.blob.core.windows.net<br/>- \*.store.core.windows.net<br/>-https://www.msftncsi.com/ncsi.txt<br/>- [ https://dev.mysql.com/get/archives/mysql-5.5/mysql-5.5.37-win32.msi](https://dev.mysql.com/get/archives/mysql-5.5/mysql-5.5.37-win32.msi " https://dev.mysql.com/get/archives/mysql-5.5/mysql-5.5.37-win32.msi")<br/><br/>If you have IP address-based firewall rules on the server, check that the rules allow communication to Azure. You'll need to allow the [Azure Datacenter IP Ranges](https://www.microsoft.com/download/details.aspx?id=41653) and the HTTPS (443) port. You'll also need to white list IP address ranges for the Azure region of your subscription, and for West US. The URL [https://dev.mysql.com/get/archives/mysql-5.5/mysql-5.5.37-win32.msi](https://dev.mysql.com/get/archives/mysql-5.5/mysql-5.5.37-win32.msi " https://dev.mysql.com/get/archives/mysql-5.5/mysql-5.5.37-win32.msi") is for downloading MySQL. |
-| **VMware vCenter/ESXi host**: |You need one or more vMware vSphere ESX/ESXi hypervisors managing your VMware virtual machines, running ESX/ESXi version 6.0, 5.5 or 5.1 with the latest updates.<br/><br/> We recommend you deploy a VMware vCenter server to manage your ESXi hosts. It should be running vCenter version 6.0 or 5.5 with the latest updates.<br/><br/>Note that Site Recovery doesn't support new vCenter and vSphere 6.0 features such as cross vCenter vMotion, virtual volumes, and storage DRS. Site Recovery support is limited to features that were also available in version 5.5. |
-| **Protected machines**: |**AZURE**<br/><br/>Machines you want to protect should conform with [Azure prerequisites](site-recovery-support-matrix-to-azure.md#failed-over-azure-vm-requirements) for creating Azure VMs.<br><br/>If you want to connect to the Azure VMs after failover then you’ll need to enable Remote Desktop connections on the local firewall.<br/><br/>Individual disk capacity on protected machines shouldn’t be more than 1023 GB. A VM can have up to 64 disks (thus up to 64 TB). If you have disks larger than 1 TB consider using database replication such as SQL Server Always On or Oracle Data Guard.<br/><br/>Minimum 2 GB of available space on the installation drive for component installation.<br/><br/>Shared disk guest clusters aren't supported. If you have a clustered deployment consider using database replication such as SQL Server Always On or Oracle Data Guard.<br/><br/>Unified Extensible Firmware Interface(UEFI)/Extensible Firmware Interface(EFI) boot isn't supported.<br/><br/>Machine names should contain between 1 and 63 characters (letters, numbers and hyphens). The name must start with a letter or number and end with a letter or number. After a machine is protected you can modify the Azure name.<br/><br/>**VMware VMs**<br/><br>You’ll need to install VMware vSphere PowerCLI  6.0. on the management server (configuration server).<br/><br/>VMware VMs you want to protect should have VMware tools installed and running.<br/><br/>If the source VM has NIC teaming it’s converted to a single NIC after failover to Azure.<br/><br/>If protected VMs have an iSCSI disk then Site Recovery converts the protected VM iSCSI disk into a VHD file when the VM fails over to Azure. If iSCSI target can be reached by the Azure VM then it will connect to iSCSI target and essentially see two disks – the VHD disk on the Azure VM and the source iSCSI disk. In this case you’ll need to disconnect the iSCSI target that appears on the failed over Azure VM.<br/><br/>[Learn more](#vmware-permissions-for-vcenter-access) about the VMware user permissions that are needed by Site Recovery.<br/><br/> **WINDOWS SERVER MACHINES (on VMware VM or physical server)**<br/><br/>The server should be running a supported 64-bit operating system: Windows Server 2012 R2, Windows Server 2012, or Windows Server 2008 R2 with at least SP1.<br/><br/>The operating system should be installed on C:\ drive and the OS disk should be a Windows basic disk (OS shouldn’t be installed on a Windows dynamic disk.)<br/><br/>For Windows Server 2008 R2 machines you will need to have .NET Framework 3.5.1 installed.<br/><br/>You'll need to provide an administrator account (must be a local administrator on the Windows machine) for the push installation the Mobility Service on Windows servers. If the provided account is a non-domain account you'll need to disable Remote User Access control on the local machine. [Learn more](#install-the-mobility-service-with-push-installation).<br/><br/>Site Recovery supports VMs with RDM disk.  During failback Site Recovery will reuse the RDM disk if the original source VM and RDM disk is available. If they aren’t available, during failback Site Recovery will create a new VMDK file for each disk.<br/><br/>**LINUX MACHINES**<br/><br/>You’ll need a supported 64 bit operating system: Red Hat Enterprise Linux 6.7; Centos 6.5, 6.6,6.7; Oracle Enterprise Linux 6.4, 6.5 running either the Red Hat compatible kernel or Unbreakable Enterprise Kernel Release 3 (UEK3), SUSE Linux Enterprise Server 11 SP3.<br/><br/>/etc/hosts files on protected machines should contain entries that map the local host name to IP addresses associated with all network adapters. <br/><br/>If you want to connect to an Azure virtual machine running Linux after failover using a Secure Shell client (ssh), ensure that the Secure Shell service on the protected machine is set to start automatically on system boot, and that firewall rules allow an ssh connection to it.<br/><br/>Protection can only be enabled for Linux machines with the following storage: File system (EXT3, ETX4, ReiserFS, XFS); Multipath software-Device Mapper (multipath)); Volume manager: (LVM2). Physical servers with HP CCISS controller storage are not supported. The ReiserFS filesystem is supported only on SUSE Linux Enterprise Server 11 SP3.<br/><br/>Site Recovery supports VMs with RDM disk.  During failback for Linux, Site Recovery doesn’t reuse the RDM disk. Instead it creates a new VMDK file for each corresponding RDM disk. |
-=======
-| **Management server** |You need an on-premises Windows 2012 R2 server running on a virtual machine or physical server. All of the on-premises Site Recovery components are installed on this management server<br/><br/> We recommend that you deploy the server as a highly available VMware VM. Failback to the on-premises site from Azure will always be to VMware VMs, regardless of whether you failed over VMs or physical servers. If you don't configure the Management server as a VMware VM, you'll need to set up a separate master target server as a VMware VM to receive failback traffic.<br/><br/>The server must not be a domain controller.<br/><br/>The server must have a static IP address.<br/><br/>The host name of the server must be 15 characters or less.<br/><br/>The operating system locale must be English only.<br/><br/>The management server requires Internet access.<br/><br/>You need outbound access from the server as follows: Temporary access on HTTP 80 during setup of the Site Recovery components (to download MySQL); Ongoing outbound access on HTTPS 443 for replication management; Ongoing outbound access on HTTPS 9443 for replication traffic (this port can be modified)<br/><br/> Make sure these URLs are accessible from the management server: <br/>- \*.hypervrecoverymanager.windowsazure.com<br/>- \*.accesscontrol.windows.net<br/>- \*.backup.windowsazure.com<br/>- \*.blob.core.windows.net<br/>- \*.store.core.windows.net<br/>- https://www.msftncsi.com/ncsi.txt<br/>- [ https://dev.mysql.com/get/archives/mysql-5.5/mysql-5.5.37-win32.msi](https://dev.mysql.com/get/archives/mysql-5.5/mysql-5.5.37-win32.msi " https://dev.mysql.com/get/archives/mysql-5.5/mysql-5.5.37-win32.msi")<br/><br/>If you have IP address-based firewall rules on the server, check that the rules allow communication to Azure. You'll need to allow the [Azure Datacenter IP Ranges](https://www.microsoft.com/download/details.aspx?id=41653) and the HTTPS (443) port. You'll also need to add IP address ranges for the Azure region of your subscription and for West US to your Safe Recipients list. The URL [https://dev.mysql.com/get/archives/mysql-5.5/mysql-5.5.37-win32.msi](https://dev.mysql.com/get/archives/mysql-5.5/mysql-5.5.37-win32.msi " https://dev.mysql.com/get/archives/mysql-5.5/mysql-5.5.37-win32.msi") is used for downloading MySQL. |
-| **VMware vCenter/ESXi host**: |You need one or more vMware vSphere ESX/ESXi hypervisors managing your VMware virtual machines. They should be running ESX/ESXi version 6.0, 5.5, or 5.1 with the latest updates.<br/><br/> We recommend thatF you deploy a VMware vCenter server to manage your ESXi hosts. It should be running vCenter version 6.0 or 5.5 with the latest updates.<br/><br/>Site Recovery doesn't support new vCenter and vSphere 6.0 features such as cross vCenter vMotion, virtual volumes, and storage DRS. Site Recovery support is limited to features that were available in version 5.5. |
-| **Protected machines**: |**AZURE**<br/><br/>Machines you want to protect should conform with [Azure prerequisites](site-recovery-best-practices.md#azure-virtual-machine-requirements) for creating Azure VMs.<br><br/>If you want to connect to the Azure VMs after failover, you’ll need to enable Remote Desktop connections on the local firewall.<br/><br/>Individual disk capacity on protected machines shouldn’t be more than 1023 GB. A VM can have up to 64 disks (thus up to 64 TB). If you have disks larger than 1 TB, consider using database replication such as SQL Server Always On or Oracle Data Guard.<br/><br/>You will need at least 2 GB of available hard drive space on the installation drive for component installation.<br/><br/>Shared disk guest clusters aren't supported. If you have a clustered deployment, consider using database replication such as SQL Server Always On or Oracle Data Guard.<br/><br/>Unified Extensible Firmware Interface(UEFI)/Extensible Firmware Interface(EFI) boot isn't supported.<br/><br/>Machine names should contain between 1 and 63 characters (letters, numbers, and hyphens). The name must start with a letter or number and end with a letter or number. After a machine is protected, you can modify the Azure name.<br/><br/>**VMware VMs**<br/><br>You’ll need to install VMware vSphere PowerCLI 6.0. on the management server (configuration server).<br/><br/>Install and run VMware tools on VMware VMs you want to protect.<br/><br/>If the source VM has NIC teaming, it’s converted to a single NIC after failover to Azure.<br/><br/>If protected VMs have an iSCSI disk, Site Recovery converts the protected VM iSCSI disk into a VHD file when the VM fails over to Azure. If the iSCSI target can be reached by the Azure VM, it will connect to the iSCSI target and essentially see two disks--the VHD disk on the Azure VM and the source iSCSI disk. In this case, you’ll need to disconnect the iSCSI target that appears on the failed over Azure VM.<br/><br/>For more information about the VMware user permissions that are needed by Site Recovery, see [VMware permissions for vCenter access](#vmware-permissions-for-vcenter-access).<br/><br/> **WINDOWS SERVER MACHINES (on VMware VM or physical server)**<br/><br/>The server should be running a supported 64-bit operating system, like Windows Server 2012 R2, Windows Server 2012, or Windows Server 2008 R2 with at least SP1.<br/><br/>The operating system must be installed on drive C, and the OS disk must be a Windows basic disk (the OS shouldn’t be installed on a Windows dynamic disk).<br/><br/>For Windows Server 2008 R2 machines, you will need to have .NET Framework 3.5.1 installed.<br/><br/>You'll need to provide an administrator account (you must be a local administrator on the Windows machine) for the push installation of the Mobility Service on Windows servers. If the provided account is a non-domain account, you'll need to disable Remote User Access control on the local machine. For more information, see [Install the mobility service with push installation](#install-the-mobility-service-with-push-installation).<br/><br/>Site Recovery supports VMs with RDM disks. During failback, Site Recovery reuses the RDM disk if the original source VM and RDM disk are available. If they aren’t available, Site Recovery creates a VMDK file for each disk during failback.<br/><br/>**LINUX MACHINES**<br/><br/>You’ll need a supported 64-bit operating system, like Red Hat Enterprise Linux 6.7; Centos 6.5, 6.6, or 6.7; Oracle Enterprise Linux 6.4 or 6.5 running either the Red Hat compatible kernel or Unbreakable Enterprise Kernel Release 3 (UEK3); or SUSE Linux Enterprise Server 11 SP3.<br/><br/>/etc/hosts files on protected machines should contain entries that map the local host name to IP addresses associated with all network adapters. <br/><br/>If you want to connect to an Azure virtual machine running Linux after failover using a Secure Shell client (ssh), ensure that the Secure Shell service on the protected machine is set to start automatically on system boot, and that firewall rules allow an ssh connection to it.<br/><br/>Protection can only be enabled for Linux machines with the following storage: File system (EXT3, ETX4, ReiserFS, XFS); Multipath software-Device Mapper (multipath); or Volume manager: (LVM2). Physical servers with HP CCISS controller storage are not supported. The ReiserFS filesystem is supported only on SUSE Linux Enterprise Server 11 SP3.<br/><br/>Site Recovery supports VMs with RDM disks.  During failback for Linux, Site Recovery doesn’t reuse the RDM disk. Instead, it creates a VMDK file for each corresponding RDM disk. |
->>>>>>> 8837c975
-
-Only for Linux VM--ensure that you set the disk.enableUUID=true setting in Configuration Parameters of the VM in VMware. If this row does not exist, add it. This is required to provide a consistent UUID to the VMDK so that it mounts correctly. Without this setting, failback will cause a full download even if the VM is available on-premises. Adding this setting ensures that only delta changes are transferred back during failback.
+| **Management server** |You need an on-premises Windows 2012 R2 server running on a virtual machine or physical server. All of the on-premises Site Recovery components are installed on this management server.<br/><br/> We recommend you deploy the server as a highly available VMware VM. Failback to the on-premises site from Azure is always to VMware VMs regardless of whether you failed over VMs or physical servers. If you don't configure the management server as a VMware VM, you need to set up a separate master target server as a VMware VM to receive failback traffic.<br/><br/>The server should not be a domain controller.<br/><br/>The server should have a static IP address.<br/><br/>The host name of the server should be 15 characters or less.<br/><br/>The operating system locale should be English only.<br/><br/>The management server requires Internet access.<br/><br/>You need outbound access from the server as follows: Temporary access on HTTP 80 during setup of the Site Recovery components (to download MySQL); ongoing outbound access on HTTPS 443 for replication management; ongoing outbound access on HTTPS 9443 for replication traffic (this port can be modified).<br/><br/> Make sure these URLs are accessible from the management server: <br/>- \*.hypervrecoverymanager.windowsazure.com<br/>- \*.accesscontrol.windows.net<br/>- \*.backup.windowsazure.com<br/>- \*.blob.core.windows.net<br/>- \*.store.core.windows.net<br/>- https://www.msftncsi.com/ncsi.txt<br/>- [ https://dev.mysql.com/get/archives/mysql-5.5/mysql-5.5.37-win32.msi](https://dev.mysql.com/get/archives/mysql-5.5/mysql-5.5.37-win32.msi " https://dev.mysql.com/get/archives/mysql-5.5/mysql-5.5.37-win32.msi")<br/><br/>If you have IP address-based firewall rules on the server, check that the rules allow communication to Azure. You need to allow the [Azure Datacenter IP Ranges](https://www.microsoft.com/download/details.aspx?id=41653) and the HTTPS (443) port. You also need to whitelist IP address ranges for the Azure region of your subscription, and for West US. The URL [https://dev.mysql.com/get/archives/mysql-5.5/mysql-5.5.37-win32.msi](https://dev.mysql.com/get/archives/mysql-5.5/mysql-5.5.37-win32.msi " https://dev.mysql.com/get/archives/mysql-5.5/mysql-5.5.37-win32.msi") is for downloading MySQL. |
+| **VMware vCenter/ESXi host**: |You need one or more VMware vSphere ESX/ESXi hypervisors managing your VMware virtual machines, running ESX/ESXi version 6.0, 5.5, or 5.1 with the latest updates.<br/><br/> We recommend that you deploy a VMware vCenter server to manage your ESXi hosts. It should be running vCenter version 6.0 or 5.5 with the latest updates.<br/><br/>Note that Site Recovery doesn't support new vCenter and vSphere 6.0 features such as cross vCenter vMotion, virtual volumes, and storage DRS. Site Recovery support is limited to features that were also available in version 5.5. |
+| **Protected machines**: |**AZURE**<br/><br/>Machines that you want to protect should conform with [Azure prerequisites](site-recovery-best-practices.md#azure-virtual-machine-requirements) for creating Azure VMs.<br><br/>If you want to connect to the Azure VMs after failover, you need to enable Remote Desktop connections on the local firewall.<br/><br/>Individual disk capacity on protected machines shouldn’t be more than 1023 GB. A VM can have up to 64 disks (thus up to 64 TB). If you have disks larger than 1 TB, consider using database replication such as SQL Server Always On or Oracle Data Guard.<br/><br/>Minimum 2 GB of available space on the installation drive for component installation.<br/><br/>Shared disk guest clusters aren't supported. If you have a clustered deployment, consider using database replication such as SQL Server Always On or Oracle Data Guard.<br/><br/>Unified Extensible Firmware Interface(UEFI)/Extensible Firmware Interface(EFI) boot isn't supported.<br/><br/>Machine names should contain between 1 and 63 characters (letters, numbers, and hyphens). The name must start with a letter or number and end with a letter or number. After a machine is protected, you can modify the Azure name.<br/><br/>**VMware VMs**<br/><br>You need to install VMware vSphere PowerCLI  6.0. on the management server (configuration server).<br/><br/>VMware VMs you want to protect should have VMware tools installed and running.<br/><br/>If the source VM has NIC teaming, it’s converted to a single NIC after failover to Azure.<br/><br/>If protected VMs have an iSCSI disk, Site Recovery converts the protected VM iSCSI disk into a VHD file when the VM fails over to Azure. If iSCSI target can be reached by the Azure VM, it will connect to iSCSI target and essentially see two disks: the VHD disk on the Azure VM and the source iSCSI disk. In this case, you need to disconnect the iSCSI target that appears on the failed-over Azure VM.<br/><br/>For more information about the VMware user permissions that Site Recovery needs, see [VMware permissions for vCenter access](#vmware-permissions-for-vcenter-access).<br/><br/> **WINDOWS SERVER MACHINES (on VMware VM or physical server)**<br/><br/>The server should be running a supported 64-bit operating system: Windows Server 2012 R2, Windows Server 2012, or Windows Server 2008 R2 with at least SP1.<br/><br/>The operating system should be installed on drive C, and the OS disk should be a Windows basic disk. (The OS shouldn’t be installed on a Windows dynamic disk.)<br/><br/>For Windows Server 2008 R2 machines, you need to have .NET Framework 3.5.1 installed.<br/><br/>You need to provide an administrator account (must be a local administrator on the Windows machine) for the push installation the Mobility Service on Windows servers. If the provided account is a non-domain account, you need to disable Remote User Access control on the local machine. For more information, see [Install the mobility service with push installation](#install-the-mobility-service-with-push-installation).<br/><br/>Site Recovery supports VMs with an RDM disk. During failback, Site Recovery will reuse the RDM disk if the original source VM and RDM disk are available. If they aren’t available, during failback, Site Recovery will create a new VMDK file for each disk.<br/><br/>**LINUX MACHINES**<br/><br/>You need a supported 64-bit operating system: Red Hat Enterprise Linux 6.7; Centos 6.5, 6.6, or 6.7; Oracle Enterprise Linux 6.4 or 6.5 running either the Red Hat compatible kernel or Unbreakable Enterprise Kernel Release 3 (UEK3); SUSE Linux Enterprise Server 11 SP3.<br/><br/>/etc/hosts files on protected machines should contain entries that map the local host name to IP addresses associated with all network adapters. <br/><br/>If you want to connect to an Azure virtual machine running Linux after failover by using a Secure Shell client (ssh), ensure that the Secure Shell service on the protected machine is set to start automatically on system boot, and that firewall rules allow an ssh connection to it.<br/><br/>Protection can only be enabled for Linux machines with the following storage: File system (EXT3, ETX4, ReiserFS, XFS); Multipath software-Device Mapper (multipath); Volume manager (LVM2). Physical servers with HP CCISS controller storage are not supported. The ReiserFS file system is supported only on SUSE Linux Enterprise Server 11 SP3.<br/><br/>Site Recovery supports VMs with an RDM disk. During failback for Linux, Site Recovery doesn’t reuse the RDM disk. Instead, it creates a new VMDK file for each corresponding RDM disk. |
+
+Only for Linux VM--ensure that you set the disk.enableUUID=true setting in the configuration parameters of the VM in VMware. If this row does not exist, add it. This is required to provide a consistent UUID to the VMDK so that it mounts correctly. Without this setting, failback will cause a full download even if the VM is available on-premises. Adding this setting ensures that only delta changes are transferred back during failback.
 
 ## Step 1: Create a vault
-1. Sign in to the [Management Portal](https://manage.windowsazure.com/).
+1. Sign in to the [Azure portal](https://manage.windowsazure.com/).
 2. Expand **Data Services** > **Recovery Services** and click **Site Recovery Vault**.
 3. Click **Create New** > **Quick Create**.
 4. In **Name**, enter a friendly name to identify the vault.
-5. In **Region**, select the geographic region for the vault. To check supported regions, see Geographic Availability in [Azure Site Recovery pricing details](https://azure.microsoft.com/pricing/details/site-recovery/)
+5. In **Region**, select the geographic region for the vault. To check supported regions, see [Azure Site Recovery pricing details](https://azure.microsoft.com/pricing/details/site-recovery/).
 6. Click **Create vault**.
     ![Create vault](./media/site-recovery-vmware-to-azure-classic/quick-start-create-vault.png)
 
@@ -233,9 +225,9 @@
 2. Restart the server.
 
 ## Step 4: Download a vault registration key
-1. From the management server, open the Site Recovery console in Azure. On the **Recovery Services** page, click the vault to open the Quick Start page. Quick Start can also be opened at any time by choosing the icon.
-
-    ![Quick Start Icon](./media/site-recovery-vmware-to-azure-classic/quick-start-icon.png)
+1. From the management server, open the Site Recovery console in Azure. On the **Recovery Services** page, click the vault to open the **Quick Start** page. You can also open the **Quick Start** page at any time by clicking the icon.
+
+    ![Quick Start icon](./media/site-recovery-vmware-to-azure-classic/quick-start-icon.png)
 2. On the **Quick Start** page, click **Prepare Target Resources** > **Download a registration key**. The registration file is generated automatically. It's valid for five days after it's generated.
 
 ## Step 5: Install the management server
@@ -263,15 +255,15 @@
    ![Before you begin](./media/site-recovery-vmware-to-azure-classic/combined-wiz1.png)
 4. In **Third-Party Software License**, click **I Accept** to download and install MySQL.
 
-    ![Third=party software](./media/site-recovery-vmware-to-azure-classic/combined-wiz105.PNG)
-5. In **Registration**, browse and select the registration key you downloaded from the vault.
+    ![Third-party software](./media/site-recovery-vmware-to-azure-classic/combined-wiz105.PNG)
+5. In **Registration**, browse and select the registration key that you downloaded from the vault.
 
     ![Registration](./media/site-recovery-vmware-to-azure-classic/combined-wiz3.png)
-6. In **Internet Settings**, specify how the Provider running on the configuration server will connect to Azure Site Recovery over the Internet.
+6. In **Internet Settings**, specify how the provider running on the configuration server will connect to Azure Site Recovery over the Internet.
 
    * If you want to connect with the proxy that's currently set up on the machine, select **Connect with existing proxy settings**.
-   * If you want the Provider to connect directly, select **Connect directly without a proxy**.
-   * If the existing proxy requires authentication, or if you want to use a custom proxy for the Provider connection, select **Connect with custom proxy settings**.
+   * If you want the provider to connect directly, select **Connect directly without a proxy**.
+   * If the existing proxy requires authentication, or if you want to use a custom proxy for the provider connection, select **Connect with custom proxy settings**.
      * If you use a custom proxy, you'll need to specify the address, port, and credentials.
      * If you're using a proxy, you should have already allowed the following URLs:
        * *.hypervrecoverymanager.windowsazure.com    
@@ -288,7 +280,7 @@
 
      If a warning appears about the **Global time sync check**, verify that the time on the system clock (**Date and Time** settings) is the same as the time zone.
 
-     ![TimeSyncIssue](./media/site-recovery-vmware-to-azure-classic/time-sync-issue.png)
+     ![Time sync issue](./media/site-recovery-vmware-to-azure-classic/time-sync-issue.png)
 
 1. In **MySQL Configuration**, create credentials for signing in to the MySQL server instance that will be installed.
 
@@ -305,21 +297,21 @@
 
 
 
-1. In **Summary**, review the information and choose **Install**. When installation finishes, a passphrase is generated. You'll need this when you enable replication, so copy it and keep it in a secure location.
+1. In **Summary**, review the information and click **Install**. When installation finishes, a passphrase is generated. You'll need this when you enable replication, so copy it and keep it in a secure location.
 
    ![Summary](./media/site-recovery-vmware-to-azure-classic/combined-wiz10.png)
 
 
 > [!WARNING]
-> Microsoft Azure Recovery Service Agent's proxy must be set up.
-> Once the installation is finished, launch Microsoft Azure Recovery Services Shell from the Windows Start menu. In the command window that opens, run the following set of commands to set up the proxy server settings.
->
-
+> The Microsoft Azure Recovery Service Agent proxy must be set up.
+> After the installation is finished, start the Microsoft Azure Recovery Services Shell from the Windows Start menu. In the command window that opens, run the following set of commands to set up the proxy server settings.
+>
+>
     $pwd = ConvertTo-SecureString -String ProxyUserPassword
     Set-OBMachineSetting -ProxyServer http://myproxyserver.domain.com -ProxyPort PortNumb – ProxyUserName domain\username -ProxyPassword $pwd
     net stop obengine
     net start obengine
-
+>
 
 
 ### Run setup from the command line
@@ -352,7 +344,7 @@
 2. Assign the **Azure_Site_Recovery** role to a vCenter user.
 
    > [!NOTE]
-   > A vCenter user account that has the read-only role can run failover without shutting down protected source machines. If you want to shut down those machines, you'll need the Azure_Site_Recovery role. If you're only migrating VMs from VMware to Azure and don't need to failback, the read-only role is sufficient.
+   > A vCenter user account that has the read-only role can run failover without shutting down protected source machines. If you want to shut down those machines, you'll need the Azure_Site_Recovery role. If you're only migrating VMs from VMware to Azure and don't need to fail back, the read-only role is sufficient.
    >
    >
 3. To add the account, open **cspsconfigtool**. It's available as a shortcut on the desktop and located in the [INSTALL LOCATION]\home\svsystems\bin folder.
@@ -369,14 +361,14 @@
 1. On the **Servers** > **Configuration Servers** tab, select **Add vCenter server**.
 
     ![vCenter](./media/site-recovery-vmware-to-azure-classic/add-vcenter1.png)
-2. Add the vCenter server or ESXi host details, the name of the account you specified to access the vCenter server in the previous step, and the process server that will be used to discover VMware VMs that are managed by the vCenter server. The vCenter server or ESXi host should be located in the same network as the server on which the process server is installed.
+2. Add the vCenter server or ESXi host details, the name of the account that you specified to access the vCenter server in the previous step, and the process server that will be used to discover VMware VMs that are managed by the vCenter server. The vCenter server or ESXi host should be located in the same network as the server on which the process server is installed.
 
    > [!NOTE]
    > If you're adding the vCenter server or ESXi host with an account that doesn't have administrator privileges on the vCenter or host server, make sure the vCenter or ESXi accounts have these privileges enabled: Datacenter, Datastore, Folder, Jost, Network, Resource, Virtual Machine, and vSphere Distributed Switch. The vCenter server needs the Storage Views privilege enabled.
    >
    >
 
-    ![Add vCenter Server](./media/site-recovery-vmware-to-azure-classic/add-vcenter2.png)
+    ![Add vCenter server](./media/site-recovery-vmware-to-azure-classic/add-vcenter2.png)
 3. After discovery is finished, the vCenter server will be listed on the **Configuration Servers** tab.
 
     ![vCenter](./media/site-recovery-vmware-to-azure-classic/add-vcenter3.png)
@@ -401,7 +393,7 @@
    * **Multi VM consistency**: If you turn this on, it creates shared application-consistent recovery points across the machines in the protection group. This setting is most relevant when all machines in the protection group are running the same workload. All machines will be recovered to the same data point. This is available whether you're replicating VMware VMs or physical servers (Windows or Linux).
    * **RPO threshold**: Sets the RPO. Alerts are generated when the continuous data protection replication exceeds the configured RPO threshold value.
    * **Recovery point retention**: Specifies the retention window. Protected machines can be recovered to any point within this window.
-   * **Application-consistent snapshot frequency**: Specifies how frequently recovery points containing application-consistent snapshots will be created.
+   * **Application-consistent snapshot frequency**: Specifies how frequently recovery points that contain application-consistent snapshots will be created.
 
 When you select the check mark, a protection group is created with the name you specified. In addition, a second protection group is created with the name *protection-group-name*-Failback. This protection group is used if you fail back to the on-premises site after failover to Azure. You can monitor the protection groups as they're created on the **Protected Items** page.
 
@@ -409,7 +401,7 @@
 The first step in enabling protection for virtual machines and physical servers is to install the Mobility service. You can do this in two ways:
 
 * Automatically push and install the service on each machine from the process server. When you add machines to a protection group and they're already running an appropriate version of the Mobility service, push installation won't occur. You can also automatically install the service by using your enterprise push method, like WSUS or System Center Configuration Manager. Make sure you've set up the management server before you do this.
-* Install the service manually on each machine you want to protect. Make sure you've set up the management server before you do this.
+* Install the service manually on each machine that you want to protect. Make sure you've set up the management server before you do this.
 
 ### Install the Mobility service with push installation
 When you add machines to a protection group, the Mobility service is automatically pushed and installed on each machine by the process server.
@@ -417,30 +409,30 @@
 #### Prepare for automatic push on Windows machines
 To prepare Windows machines so that the Mobility service can be automatically installed by the process server:
 
-1. Create an account that can be used by the process server to access the machine. The account should have administrator privileges (local or domain). These credentials are only used for push installation of the Mobility service.
+1. Create an account that the process server can use to access the machine. The account should have administrator privileges (local or domain). These credentials are used only for push installation of the Mobility service.
 
    > [!NOTE]
    > If you're not using a domain account, you'll need to disable Remote User Access control on the local machine. To do this, in the registry under HKEY_LOCAL_MACHINE\SOFTWARE\Microsoft\Windows\CurrentVersion\Policies\System, add the DWORD entry LocalAccountTokenFilterPolicy with a value of 1 under. To add the registry entry from a CLI open command or by using PowerShell, enter **`REG ADD HKEY_LOCAL_MACHINE\SOFTWARE\Microsoft\Windows\CurrentVersion\Policies\System /v LocalAccountTokenFilterPolicy /t REG_DWORD /d 1`**.
    >
    >
-2. On the Windows Firewall of the machine you want to protect, select **Allow an app or feature through Firewall**, and enable **File and Printer Sharing** and **Windows Management Instrumentation**. For machines that belong to a domain, you can configure the firewall policy with a GPO.
+2. For Windows Firewall on the machine that you want to protect, select **Allow an app or feature through Firewall**, and enable **File and Printer Sharing** and **Windows Management Instrumentation**. For machines that belong to a domain, you can configure the firewall policy with a GPO.
 
    ![Firewall settings](./media/site-recovery-vmware-to-azure-classic/mobility1.png)
-3. Add the account you created:
+3. Add the account that you created:
 
    * Open **cspsconfigtool**. It's available as a shortcut on the desktop and located in the [INSTALL LOCATION]\home\svsystems\bin folder.
    * On the **Manage Accounts** tab, click **Add Account**.
-   * Add the account you created. After adding the account, you'll need to provide the credentials when you add a machine to a protection group.
+   * Add the account that you created. After you add the account, you'll need to provide the credentials when you add a machine to a protection group.
 
 #### Prepare for automatic push on Linux servers
 1. Make sure that the Linux machine you want to protect is supported as described in [On-premises prerequisites](#on-premises-prerequisites). Ensure that there’s network connectivity between the machine you want to protect and the management server that runs the process server.
-2. Create an account that can be used by the process server to access the machine. The account should be a root user on the source Linux server. These credentials are only used for push installation of the Mobility service.
+2. Create an account that the process server can use to access the machine. The account should be a root user on the source Linux server. These credentials are used only for push installation of the Mobility service.
 
    * Open **cspsconfigtool**. It's available as a shortcut on the desktop and located in the [INSTALL LOCATION]\home\svsystems\bin folder.
    * On the **Manage Accounts** tab, click **Add Account**.
-   * Add the account you created. After adding the account, you'll need to provide the credentials when you add a machine to a protection group.
+   * Add the account that you created. After you add the account, you'll need to provide the credentials when you add a machine to a protection group.
 3. Check that the /etc/hosts file on the source Linux server contains entries that map the local hostname to IP addresses associated with all network adapters.
-4. Install the latest openssh, openssh-server, and openssl packages on the machine you want to protect.
+4. Install the latest openssh, openssh-server, and openssl packages on the machine that you want to protect.
 5. Ensure that SSH is enabled and running on port 22.
 6. Enable SFTP subsystem and password authentication in the sshd_config file as follows:
 
@@ -474,43 +466,43 @@
 
 You can also install by entering the following text the command line:
 
-UnifiedAgent.exe [/Role <Agent/MasterTarget>] [/InstallLocation <Installation Directory>] [/CSIP <IP address of CS to be registered with>] [/PassphraseFilePath <Passphrase file path>] [/LogFilePath <Log File Path>]
+    UnifiedAgent.exe [/Role <Agent/MasterTarget>] [/InstallLocation <Installation Directory>] [/CSIP <IP address of CS to be registered with>] [/PassphraseFilePath <Passphrase file path>] [/LogFilePath <Log File Path>]
 
 In the preceding command:
 
-* /Role: Mandatory. Specifies whether Mobility service should be installed.
+* /Role: Mandatory. Specifies whether the Mobility service should be installed.
 * /InstallLocation: Mandatory. Specifies where to install the service.
 * /PassphraseFilePath: Mandatory. Specifies the configuration server passphrase.
 * /LogFilePath: Mandatory. Specifies the log setup file location.
 
-#### Uninstall Mobility service manually
-Mobility service can be uninstalled by using Uninstall or change a program in Control Panel, or by using the command line.
+#### Uninstall the Mobility service manually
+You can uninstall the Mobility service by using **Uninstall or change a program** in Control Panel, or by using the command line.
 
 The command to uninstall Mobility service by using the command line is:
 
     MsiExec.exe /qn /x {275197FC-14FD-4560-A5EB-38217F80CBD1}
 
 #### Change the IP address of the management server
-After running the wizard, you can change the IP address of the management server as follows:
+After you run the wizard, you can change the IP address of the management server as follows:
 
 1. Open the file hostconfig.exe (located on the desktop).
 2. On the **Global** tab, change the IP address of the management server.
 
    > [!NOTE]
-   > Only change the IP address of the management server. The port number for management server communications must be 443 and **Use HTTPS** must be left enabled. Do not change the passphrase.
+   > Change only the IP address of the management server. The port number for management server communications must be 443, and **Use HTTPS** must be left enabled. Do not change the passphrase.
    >
    >
 
     ![Management server IP address](./media/site-recovery-vmware-to-azure-classic/host-config.png)
 
-#### Install Mobility service manually on a Linux server:
-1. Copy the appropriate tar archive to the Linux machine you want to protect. See the table under [Install the Mobility service manually](#install-the-mobility-service-manually) to determine which tar archive you should use.
+#### Install the Mobility service manually on a Linux server
+1. Copy the appropriate tar archive to the Linux machine that you want to protect. See the table under [Install the Mobility service manually](#install-the-mobility-service-manually) to determine which tar archive you should use.
 2. Open a shell program and extract the zipped tar archive to a local path by running: `tar -xvzf Microsoft-ASR_UA_8.5.0.0*`
-3. Create a file named passphrase.txt in the local directory to which you extracted the contents of the tar archive. To do this, copy the passphrase from C:\ProgramData\Microsoft Azure Site Recovery\private\connection.passphrase on the management server, and save it in passphrase.txt by running *`echo <passphrase> >passphrase.txt`* in shell.
-4. Install Mobility service by entering the following command: *`sudo ./install -t both -a host -R Agent -d /usr/local/ASR -i <IP address> -p <port> -s y -c https -P passphrase.txt`*
-5. Specify the internal IP address of the management server and make sure port 443 is selected.
-
-**Install Mobility service from the command line**
+3. Create a file named passphrase.txt in the local directory to which you extracted the contents of the tar archive. To do this, copy the passphrase from C:\ProgramData\Microsoft Azure Site Recovery\private\connection.passphrase on the management server, and save it in passphrase.txt by running *`echo <passphrase> >passphrase.txt`* in the shell.
+4. Install the Mobility service by entering the following command: *`sudo ./install -t both -a host -R Agent -d /usr/local/ASR -i <IP address> -p <port> -s y -c https -P passphrase.txt`*
+5. Specify the internal IP address of the management server, and make sure port 443 is selected.
+
+#### Install the Mobility service from the command line
 
 Copy the passphrase from C:\Program Files (x86)\InMage Systems\private\connection on the management server and save it as "passphrase.txt" on the management server. Then run the following commands. In our example, the management server IP address is 104.40.75.37 and the HTTPS port is 443:
 
@@ -526,16 +518,16 @@
 ## Step 10: Enable protection for a machine
 To enable protection, add virtual machines and physical servers to a protection group. Before you start, note the following if you're protecting VMware virtual machines:
 
-* VMware VMs are discovered every 15 minutes, and it could take more than 15 minutes for them to appear in the Site Recovery portal after discovery.
+* VMware VMs are discovered every 15 minutes, and it might take more than 15 minutes for them to appear in the Site Recovery portal after discovery.
 * Environment changes on the virtual machine (such as VMware tools installation) might also take more than 15 minutes to be updated in Site Recovery.
 * You can check the last discovered time for VMware VMs in the **Last Contact At** field for the vCenter server/ESXi host on the **Configuration Servers** tab.
 * If you add a vCenter Server or ESXi host after creating a protection group, it might take more than 15 minutes for the Azure Site Recovery portal to refresh and for virtual machines to be listed in the **Add machines to a protection group** dialog box.
-* If you would like to proceed immediately and add machines to a protection group without waiting for the scheduled discovery, highlight the configuration server (don’t click it) and click **Refresh**.
+* If you want to proceed immediately and add machines to a protection group without waiting for the scheduled discovery, highlight the configuration server (don’t click it) and click **Refresh**.
 
 In addition:
 
-* We recommend that you architect your protection groups so that they mirror your workloads. For example, add machines running a specific application to the same group.
-* When you add machines to a protection group, the process server automatically pushes and installs Mobility service if it isn't already installed. You'll need to have the push mechanism prepared as described in the previous step.
+* We recommend that you architect your protection groups so that they mirror your workloads. For example, add machines that run a specific application to the same group.
+* When you add machines to a protection group, the process server automatically pushes and installs the Mobility service if it isn't already installed. You'll need to have the push mechanism prepared as described in the previous step.
 
 ### Add machines to a protection group
 
@@ -546,18 +538,18 @@
 3. If you're protecting physical servers, in **Select Virtual Machines**, open the **Add Physical Machines** wizard and provide the IP address and friendly name. Then select the operating system family.
 
    ![Enable protection for physical servers](./media/site-recovery-vmware-to-azure-classic/enable-protection1.png)
-4. In **Specify Target Resources**, select the storage account you're using for replication and select whether the settings should be used for all workloads. Premium storage accounts aren't currently supported.
+4. In **Specify Target Resources**, select the storage account that you're using for replication and select whether the settings should be used for all workloads. Premium storage accounts aren't currently supported.
 
    > [!NOTE]
-   > 1. We do not support moving storage accounts created by using the [new Azure portal](../storage/storage-create-storage-account.md) across resource groups.                           
-   > 2. [Migration of storage accounts](../azure-resource-manager/resource-group-move-resources.md) across resource groups within the same subscription or across subscriptions is not supported for storage accounts used for deploying Site Recovery.
-   >
-   >
-
-    ![Enable protection](./media/site-recovery-vmware-to-azure-classic/enable-protection3.png)
-5. In **Specify Accounts**, select the account you [set up](#install-the-mobility-service-with-push-installation) to use for automatic installation of Mobility service.
-
-    ![Enable protection](./media/site-recovery-vmware-to-azure-classic/enable-protection4.png)
+   > We do not support moving storage accounts created by using the [Azure portal](../storage/storage-create-storage-account.md) across resource groups.                           
+   > [Migration of storage accounts](../azure-resource-manager/resource-group-move-resources.md) across resource groups within the same subscription or across subscriptions is not supported for storage accounts used for deploying Site Recovery.
+   >
+   >
+
+    ![Configure target settings](./media/site-recovery-vmware-to-azure-classic/enable-protection3.png)
+5. In **Specify Accounts**, select the account that you [set up](#install-the-mobility-service-with-push-installation) to use for automatic installation of the Mobility service.
+
+    ![Specify accounts](./media/site-recovery-vmware-to-azure-classic/enable-protection4.png)
 6. Click the check mark to finish adding machines to the protection group and to start initial replication for each machine.
 
    > [!NOTE]
@@ -567,11 +559,11 @@
 
 You can monitor status on the **Jobs** page.
 
-![Enable protection](./media/site-recovery-vmware-to-azure-classic/enable-protection5.png)
+![Monitor status on the Jobs page](./media/site-recovery-vmware-to-azure-classic/enable-protection5.png)
 
 Protection status can also be monitored in **Protected Items** > *protection group name* > **Virtual Machines**. After initial replication finishes and data is synchronized, machine status changes to **Protected**.
 
-![Enable protection](./media/site-recovery-vmware-to-azure-classic/enable-protection6.png)
+![Monitor status in Protected Items](./media/site-recovery-vmware-to-azure-classic/enable-protection6.png)
 
 ## Step 11: Set protected machine properties
 1. After a machine has a **Protected** status, you can configure its failover properties. In the protection group details, select the machine and open the **Configure** tab.
@@ -581,25 +573,25 @@
 3. You can change these settings:
 
    * **Azure VM name**: This is the name that will be given to the machine in Azure after failover. The name must comply with Azure requirements.
-   * **Azure VM size**: The number of network adapters is dictated by the size you specify for the target virtual machine. For more information about sizes and adapters, see these [size tables](../virtual-machines/virtual-machines-linux-sizes.md#size-tables). Note that:
-
-     * When you modify the size of a virtual machine and save the settings, the number of network adapters will change when you open the **Configure** tab next time. The minimum number of network adapters on target virtual machines is equal to the minimum number of network adapters on a source virtual machine. The maximum number of network adapters is determined by the size of the virtual machine.
+   * **Azure VM size**: The number of network adapters is dictated by the size that you specify for the target virtual machine. For more information about sizes and adapters, see the [size tables](../virtual-machines/virtual-machines-linux-sizes.md#size-tables). Note that:
+
+     * When you modify the size of a virtual machine and save the settings, the number of network adapters will change when you open the **Configure** tab the next time. The minimum number of network adapters on target virtual machines is equal to the minimum number of network adapters on a source virtual machine. The maximum number of network adapters is determined by the size of the virtual machine.
        * If the number of network adapters on the source machine is less than or equal to the number of adapters allowed for the target machine size, the target will have the same number of adapters as the source.
        * If the number of adapters for the source virtual machine exceeds the number allowed for the target size, the target size maximum will be used.
-       * For example, if a source machine has two network adapters and the target machine size supports four, the target machine will have two adapters. If the source machine has two adapters but the supported target size only supports one, then the target machine will have only one adapter.
+        For example, if a source machine has two network adapters and the target machine size supports four, the target machine will have two adapters. If the source machine has two adapters but the supported target size supports only one, the target machine will have only one adapter.
      * If the virtual machine has multiple network adapters, all adapters should be connected to the same Azure network.
-   * **Azure network**: You must specify an Azure network that Azure VMs will be connected to after failover. If you don't specify one, the Azure VMs won't be connected to any network. In addition, you'll need to specify an Azure network if you want to failback from Azure to the on-premises site. Failback requires a VPN connection between an Azure network and an on-premises network.
-   * **Azure IP address/subnet**: For each network adapter, select the subnet to which the Azure VM should connect. Note that:
-     * If the network adapter of the source machine is configured to use a static IP address, you can specify a static IP address for the Azure VM. If you don't provide a static IP address, then any available IP address will be allocated. If the target IP address is specified but it's already in use by another VM in Azure, failover will fail. If the network adapter of the source machine is configured to use DHCP, you'll have DHCP as the setting for Azure.
+   * **Azure network**: You must specify an Azure network that Azure VMs will be connected to after failover. If you don't specify one, the Azure VMs won't be connected to any network. In addition, you need to specify an Azure network if you want to failback from Azure to the on-premises site. Failback requires a VPN connection between an Azure network and an on-premises network.
+   * **Azure IP address/subnet**: For each network adapter, select the subnet to which the Azure VM should connect. Note that if the network adapter of the source machine is configured to use a static IP address, you can specify a static IP address for the Azure VM. If you don't provide a static IP address, then any available IP address will be allocated. If the target IP address is specified but it's already in use by another VM in Azure, failover will fail. If the network adapter of the source machine is configured to use DHCP, you'll have DHCP as the setting for Azure.      
 
 ## Step 12: Create a recovery plan and run a failover
 > [!VIDEO https://channel9.msdn.com/Blogs/Azure/Enhanced-VMware-to-Azure-Failover/player]
 >
 >
 
-You can run a failover for a single machine, or fail over multiple virtual machines that perform the same task or run the same workload. To fail over multiple machines at the same time, you add them to a recovery plan.
-
-### Create a recovery plan
+You can run a failover for a single machine, or you can fail over multiple virtual machines that perform the same task or run the same workload. To fail over multiple machines at the same time, you add them to a recovery plan.
+
+To create a recovery plan:
+
 1. On the **Recovery Plans** page, click **Add Recovery Plan** and add a recovery plan. Specify details for the plan and select **Azure** as the target.
 
  ![Configure recovery plan](./media/site-recovery-vmware-to-azure-classic/recovery-plan1.png)
@@ -607,7 +599,7 @@
 
  ![Add virtual machines](./media/site-recovery-vmware-to-azure-classic/recovery-plan2.png)
 
-You can customize the plan to create groups and sequence the order in which machines in the recovery plan are failed over. You can also add scripts and prompts for manual actions. Scripts can be created manually or by using by [Azure Automation Runbooks](site-recovery-runbook-automation.md). For more about customizing recovery plans, see [Create recovery plans](site-recovery-create-recovery-plans.md).
+You can customize the plan to create groups and sequence the order in which machines in the recovery plan are failed over. You can also add scripts and prompts for manual actions. Scripts can be created manually or by using [Azure Automation Runbooks](site-recovery-runbook-automation.md). For more information about customizing recovery plans, see [Create recovery plans](site-recovery-create-recovery-plans.md).
 
 ## Run a failover
 Before you run a failover:
@@ -616,8 +608,8 @@
 * If you run an unplanned failover:
 
   * If possible, you should shut down primary machines before you run an unplanned failover. This ensures that you don't have both the source and replica machines running at the same time. If you're replicating VMware VMs when you run an unplanned failover, you can specify that Site Recovery should try to shut down the source machines. Depending on the state of the primary site, this might or might not work. If you're replicating physical servers, Site Recovery doesn't offer this option.
-  * An unplanned failover stops data replication from primary machines so any data delta won't be transferred after an unplanned failover begins.
-     * If you want to connect to the replica virtual machine in Azure after failover, enable Remote Desktop Connection on the source machine before you run the failover. Then allow RDP connection through the firewall. You'll also need to allow RDP on the public endpoint of the Azure virtual machine after failover. Follow these [best practices](http://social.technet.microsoft.com/wiki/contents/articles/31666.troubleshooting-remote-desktop-connection-after-failover-using-asr.aspx) to ensure that RDP works after a failover.
+  * An unplanned failover stops data replication from primary machines so that any data delta won't be transferred after an unplanned failover begins.
+  * If you want to connect to the replica virtual machine in Azure after failover, enable Remote Desktop Connection on the source machine before you run the failover. Then allow RDP connection through the firewall. You'll also need to allow RDP on the public endpoint of the Azure virtual machine after failover. Follow [best practices](http://social.technet.microsoft.com/wiki/contents/articles/31666.troubleshooting-remote-desktop-connection-after-failover-using-asr.aspx) to ensure that RDP works after a failover.
 
 > [!NOTE]
 > To get the best performance when you do a failover to Azure, ensure that you have installed the Azure Agent on the protected machine. This helps the machine boot faster and helps diagnose issues. The Azure Agent is available for [Linux](https://github.com/Azure/WALinuxAgent) and [Windows](http://go.microsoft.com/fwlink/?LinkID=394789).
@@ -625,22 +617,24 @@
 >
 
 ### Run a test failover
-Run a test failover to simulate your failover and recovery processes in an isolated network that doesn't affect your production environment and lets regular replication continue as normal. Test failover initiates on the source, and you can run it in a couple of ways:
+Run a test failover to simulate your failover and recovery processes in an isolated network that doesn't affect your production environment and lets regular replication continue as normal. Test failover is initiatd on the source, and you can run it in a couple of ways:
 
 * **Don't specify an Azure network**: If you run a test failover without a network, the test will check that virtual machines start and appear correctly in Azure. Virtual machines won’t be connected to an Azure network after failover.
 * **Specify an Azure network**: This type of failover checks that the entire replication environment comes up as expected and that Azure virtual machines are connected to the specified network.
 
+To run a test failover:
+
 1. On the **Recovery Plans** page, select the plan and click **Test Failover**.
 
- ![Add virtual machines](./media/site-recovery-vmware-to-azure-classic/test-failover1.png)
+ ![Select the plan](./media/site-recovery-vmware-to-azure-classic/test-failover1.png)
 2. In **Confirm Test Failover**, select **None** to indicate that you don't want to use an Azure network for the test failover, or select the network to which the test VMs will be connected after failover. Click the check mark to start the failover.
 
- ![Add virtual machines](./media/site-recovery-vmware-to-azure-classic/test-failover2.png)
+ ![Make a selection](./media/site-recovery-vmware-to-azure-classic/test-failover2.png)
 3. Monitor failover progress on the **Jobs** tab.
 
- ![Add virtual machines](./media/site-recovery-vmware-to-azure-classic/test-failover3.png)
+ ![Monitor progress](./media/site-recovery-vmware-to-azure-classic/test-failover3.png)
 4. After the failover finishes, you should also be able to see the replica Azure machine appear in **Virtual Machines** in the Azure portal. If you want to initiate an RDP connection to the Azure VM, you’ll need to open port 3389 on the VM endpoint.
-5. After you’ve finished, when failover reaches the Complete testing phase, click **Complete Test** to finish. In **Notes**, record and save any observations associated with the test failover.
+5. After you’ve finished, when failover reaches the **Complete** testing phase, click **Complete Test** to finish. In **Notes**, record and save any observations associated with the test failover.
 6. Click **The test failover is complete** to automatically clean up the test environment. After this is done, the test failover will show a **Complete** status. Any elements or VMs created automatically during the test failover are deleted. If a test failover continues longer than two weeks, it’s forced to finish.
 
 ### Run an unplanned failover
@@ -648,38 +642,38 @@
 
 1. On the **Recovery Plans** page, select the plan and click **Failover** > **Unplanned Failover**.
 
- ![Add virtual machines](./media/site-recovery-vmware-to-azure-classic/unplanned-failover1.png)
-2. If you're replicating VMware virtual machines, you can choose to try and shut down on-premises VMs. This is a best-effort action, and failover continues whether the effort succeeds or not. If it doesn't succeed, error details will appear on the **Jobs** tab under **Unplanned Failover Jobs**.
-
- ![Add virtual machines](./media/site-recovery-vmware-to-azure-classic/unplanned-failover2.png)
+ ![Select the plan](./media/site-recovery-vmware-to-azure-classic/unplanned-failover1.png)
+2. If you're replicating VMware virtual machines, you can try to shut down on-premises VMs. This is a best-effort action, and failover continues whether the effort succeeds or not. If it doesn't succeed, error details will appear on the **Jobs** tab under **Unplanned Failover Jobs**.
+
+ ![Option for shutting down on-premises VMs](./media/site-recovery-vmware-to-azure-classic/unplanned-failover2.png)
 
 > [!NOTE]
 > This option isn't available if you're replicating physical servers. You'll need to try to shut those down manually if possible.
 >
 >
 
-3. In **Confirm Failover**, verify the failover direction (to Azure) and select the recovery point you want to use for the failover. If you enabled multi-VM when you configured replication properties, you can recover to the latest application or crash-consistent recovery point. You can also select **Custom recovery point** to recover to an earlier point in time. Click the check mark to start the failover.
-
- ![Add virtual machines](./media/site-recovery-vmware-to-azure-classic/unplanned-failover3.png)
-4. Wait for the unplanned failover job to complete. You can monitor failover progress on the **Jobs** tab. Even if errors occur during unplanned failover, the recovery plan runs until it's complete. You should also be able to see the replica Azure machine appear in **Virtual Machines** in the Azure portal.
+3. In **Confirm Failover**, verify the failover direction (to Azure) and select the recovery point that you want to use for the failover. If you enabled multi-VM when you configured replication properties, you can recover to the latest application or crash-consistent recovery point. You can also select **Custom recovery point** to recover to an earlier point in time. Click the check mark to start the failover.
+
+ ![Confirm failover direction](./media/site-recovery-vmware-to-azure-classic/unplanned-failover3.png)
+4. Wait for the unplanned failover job to finish. You can monitor failover progress on the **Jobs** tab. Even if errors occur during unplanned failover, the recovery plan runs until it's complete. You should also be able to see the replica Azure machine appear in **Virtual Machines** in the Azure portal.
 
 ### Connect to replicated Azure virtual machines after failover
-To connect to replicated virtual machines in Azure after failover, you'll need:
+To connect to replicated virtual machines in Azure after failover, you need:
 
 - A Remote Desktop connection enabled on the primary machine.
-- The Windows Firewall on the primary machine set to allow RDP.
+- Windows Firewall on the primary machine set to allow RDP.
 - RDP added to the public endpoint for the Azure virtual machine.
 
 For more about setting this up, see [Troubleshooting remote desktop connection after failover using ASR](http://social.technet.microsoft.com/wiki/contents/articles/31666.troubleshooting-remote-desktop-connection-after-failover-using-asr.aspx).
 
 ## Deploy additional process servers
-If you must scale out your deployment beyond 200 source machines, or if your total daily churn rate exceeds 2 TB, you’ll need additional process servers to handle the traffic volume. To set up an additional process server, check the requirements in [Additional process servers](#additional-process-servers), and then set up the process server according to the following instructions. After setting up the server, you can configure source machines to use it.
+If you must scale out your deployment beyond 200 source machines, or if your total daily churn rate exceeds 2 TB, you’ll need additional process servers to handle the traffic volume. To set up an additional process server, check the requirements in [Additional process servers](#additional-process-servers), and then set up the process server according to the following instructions. After you set up the server, you can configure source machines to use it.
 
 ### Set up an additional process server
 Set up an additional process server as follows:
 
 * Run the unified wizard to configure a management server as a process server only.
-* If you want to manage data replication using only the new process server, you'll need to migrate your protected machines.
+* If you want to manage data replication by using only the new process server, you need to migrate your protected machines.
 
 ### Install the process server
 1. On the **Quick Start** page, download the unified installation file for the Site Recovery component installation. Run Setup.
@@ -687,7 +681,7 @@
 
  ![Add process server](./media/site-recovery-vmware-to-azure-classic/add-ps1.png)
 3. Complete the wizard as you did when you [set up](#step-5-install-the-management-server) the first management server.
-4. In **Configuration Server Details**, enter the IP address of the original management server on which you installed the configuration server, then enter the passphrase. If you do not have the passphrase, run **<SiteRecoveryInstallationFolder>\home\sysystems\bin\genpassphrase.exe –n** on the original management server to retrieve it.
+4. In **Configuration Server Details**, enter the IP address of the original management server on which you installed the configuration server, and then enter the passphrase. If you do not have the passphrase, run **<SiteRecoveryInstallationFolder>\home\sysystems\bin\genpassphrase.exe –n** on the original management server to retrieve it.
 
  ![Configuration server details](./media/site-recovery-vmware-to-azure-classic/add-ps2.png)
 
@@ -695,15 +689,15 @@
 1. Open **Configuration Servers** > **Server** > *name of the original management server* > **Server Details**.
 
  ![Server details](./media/site-recovery-vmware-to-azure-classic/update-process-server1.png)
-2. In the **Process Servers** list, select **Change Process Server** next to the server you want to change.
-
- ![Update process server](./media/site-recovery-vmware-to-azure-classic/update-process-server2.png)
-3. Choose **Change Process Server**, then choose **Target Process Server**, and select the new management server. Then select the virtual machines that the new process server will handle. Click the information icon to get information about the server. The average space that's needed to replicate each selected virtual machine to the new process server is displayed to help you make load decisions. Click the check mark to start replicating to the new process server.
+2. In the **Process Servers** list, select **Change Process Server** next to the server that you want to change.
+
+ ![Update the process server](./media/site-recovery-vmware-to-azure-classic/update-process-server2.png)
+3. Select **Change Process Server**, select **Target Process Server**, and then select the new management server. Then select the virtual machines that the new process server will handle. Click the information icon to get information about the server. The average space that's needed to replicate each selected virtual machine to the new process server is displayed to help you make load decisions. Click the check mark to start replicating to the new process server.
 
  ![Change the process server](./media/site-recovery-vmware-to-azure-classic/update-process-server3.png)
 
 ## VMware permissions for vCenter access
-The process server can automatically discover VMs on a vCenter server. To perform automatic discovery, you'll need to define a role (Azure_Site_Recovery) at the vCenter level to allow Site Recovery to access the vCenter server. If you only need to migrate VMware machines to Azure and don't need to failback from Azure, you can define a read-only role that's sufficient. Set up the permissions as described in [Step 6: Set up credentials for the vCenter server](#step-6-set-up-credentials-for-the-vcenter-server). The role permissions are summarized in the following table:
+The process server can automatically discover VMs on a vCenter server. To perform automatic discovery, you need to define a role (Azure_Site_Recovery) at the vCenter level to allow Site Recovery to access the vCenter server. If you only need to migrate VMware machines to Azure and don't need to failback from Azure, you can define a read-only role that's sufficient. Set up the permissions as described in [Step 6: Set up credentials for the vCenter server](#step-6-set-up-credentials-for-the-vcenter-server). The role permissions are summarized in the following table:
 
 | **Role** | **Details** | **Permissions** |
 | --- | --- | --- |
@@ -723,4 +717,4 @@
 The complete file may be found on the [Microsoft Download Center](http://go.microsoft.com/fwlink/?LinkId=529428). Microsoft reserves all rights not expressly granted herein, whether by implication, estoppel or otherwise.
 
 ## Next steps
-[Learn more about failback](site-recovery-failback-azure-to-vmware-classic.md) to bring your failed over machines running in Azure back to your on-premises environment.+[Learn more about failback](site-recovery-failback-azure-to-vmware-classic.md) to bring your failed-over machines running in Azure back to your on-premises environment.