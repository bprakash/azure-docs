<properties
	pageTitle="Replicate VMware virtual machines to Azure by using Site Recovery with Azure Automation DSC | Microsoft Azure"
	description="Describes how to use Azure Automation DSC to automatically deploy the Azure Site Recovery Mobility service and Azure agent for virtual/physical machines to Azure."
	services="site-recovery"
	documentationCenter=""
	authors="krnese"
	manager="lorenr"
	editor=""/>

<tags
	ms.service="site-recovery"
	ms.workload="backup-recovery"
	ms.tgt_pltfrm="na"
	ms.devlang="na"
	ms.topic="article"
	ms.date="07/26/2016"
	ms.author="krnese"/>

# Replicate VMware virtual machines to Azure by using Site Recovery with Azure Automation DSC

In Operations Management Suite, we provide you with a comprehensive backup and disaster recovery solution that you can use as part of your business continuity plan.

We started this journey together with Hyper-V by using Hyper-V Replica. But we have expanded to support a heterogeneous setup because customers have multiple hypervisors and platforms in their clouds.

If you are running VMware workloads and/or physical servers today, a management server runs all of the Azure Site Recovery components in your environment to handle the communication and data replication with Azure, when Azure is your destination.

## Deploy the Site Recovery Mobility service by using Automation DSC
Let's start by doing a quick breakdown of what this management server does.

The management server runs several server roles. One of these roles is *configuration*, which coordinates communication and manages data replication and recovery processes.

In addition, the *process* role acts as a replication gateway. This role receives replication data from protected source machines, optimizes it with caching, compression, and encryption, and then sends it to an Azure storage account. One of the functions for the process role is also to push installation of the Mobility service to protected machines and perform automatic discovery of VMware VMs.

If there's a failback from Azure, the *master target* role will handle the replication data as part of this operation.

For the protected machines, we rely on the *Mobility service*. This component is deployed to every machine (VMware VM or physical server) that you want to replicate to Azure. It captures data writes on the machine and forwards them to the management server (process role).

When you're dealing with business continuity, it's important to understand your workloads, your infrastructure, and the components involved. You can then meet the requirements for your recovery time objective (RTO) and recovery point objective (RPO). In this context, the Mobility service is key to ensuring that your workloads are protected as you would expect.

So how can we, in an optimized way, ensure that we have a reliable protected setup with help from some Operations Management Suite components?

This article provides an example of how you can use Azure Automation Desired State Configuration (DSC), together with Site Recovery, to ensure that:

- The Mobility service and Azure VM agent are deployed to the Windows machines that you want to protect.
- The Mobility service and Azure VM agent are always running when Azure is the replication target.

## Prerequisites

- A repository to store the required setup
<<<<<<< HEAD
- A repository to store the required passphrase to register with the management server
- Windows Management Framework (WMF) 5.0 installed on the machines that you want to enable for protection (requirement for Automation DSC)

If you want to use DSC for Windows machines that have WMF 4.0 installed, see the section "Using DSC in disconnected environments."

> [AZURE.NOTE] A unique passphrase is generated for each management server. If you are going to deploy multiple management servers, you have to ensure that the correct passphrase is stored in the passphrase.txt file.
=======
- A repository to store the required passphrase to register with the management server.

> [AZURE.NOTE] A unique passphrase is generated for each management server. If you are going to deploy multiple management servers, you would have to ensure that the correct passphrase is stored in passphrase.txt file

- Windows Management Framework 5.0 installed on the machines you want to enable for protection (requirement for OMS Automation DSC).

> [AZURE.NOTE] If you want to use DSC towards your Windows machines using WMF 4.0, see the section for [Using DSC in disconnected environments](#Using DSC in disconnected environments)
>>>>>>> d58c586b

The Mobility service can be installed through the command line and accepts several arguments. That’s why we need to have the binaries (after extracting them from our setup) and store them in a place where we can retrieve them by using a DSC configuration.

## Step 1: Extract binaries

1. To extract the files that you need for this setup, browse to the following directory on your management server:

	**\Microsoft Azure Site Recovery\home\svsystems\pushinstallsvc\repository**

    In this folder, you should see an MSI file named:

    **Microsoft-ASR_UA_version_Windows_GA_date_Release.exe**

    Use the following command to extract the installer:

    **.\Microsoft-ASR_UA_9.1.0.0_Windows_GA_02May2016_release.exe /q /x:C:\Users\Administrator\Desktop\Mobility_Service\Extract**

2. Select all files and send them to a compressed (zipped) folder.

You now have the binaries that you need to automate the setup of the Mobility service by using Automation DSC.

### Passphrase

Next, you need to determine where you want to place this zipped folder. You can use an Azure storage account, as shown later, to store the passphrase that you need for the setup. The agent will then register with the management server as part of the process.

The passphrase that you got when you deployed the management server can be saved to a text file as passphrase.txt.

Place both the zipped folder and the passphrase in a dedicated container in the Azure storage account.

![Folder location](./media/site-recovery-automate-mobilitysevice-install/folder-and-passphrase-location.png)

If you prefer to keep these files on a share on your network, you can do so. You just need to ensure that the DSC resource that we will be using later has access and can get the setup and passphrase.

## Step 2: Create the DSC configuration

The setup depends on WMF 5.0. For the machine to successfully apply the configuration through Automation DSC, WMF 5.0 needs to be present.

The environment uses the following example DSC configuration:

```powershell
configuration ASRMobilityService {

    $RemoteFile = 'https://knrecstor01.blob.core.windows.net/asr/ASR.zip'
    $RemotePassphrase = 'https://knrecstor01.blob.core.windows.net/asr/passphrase.txt'
    $RemoteAzureAgent = 'http://go.microsoft.com/fwlink/p/?LinkId=394789'
    $LocalAzureAgent = 'C:\Temp\AzureVmAgent.msi'
    $TempDestination = 'C:\Temp\asr.zip'
    $LocalPassphrase = 'C:\Temp\Mobility_service\passphrase.txt'
    $Role = 'Agent'
    $Install = 'C:\Program Files (x86)\Microsoft Azure Site Recovery'
    $CSEndpoint = '10.0.0.115'
    $Arguments = '/Role "{0}" /InstallLocation "{1}" /CSEndpoint "{2}" /PassphraseFilePath "{3}"' -f $Role,$Install,$CSEndpoint,$LocalPassphrase

    Import-DscResource -ModuleName xPSDesiredStateConfiguration

    node localhost {

        File Directory {
            DestinationPath = 'C:\Temp\ASRSetup\'
            Type = 'Directory'            
        }

        xRemoteFile Setup {
            URI = $RemoteFile
            DestinationPath = $TempDestination
            DependsOn = '[File]Directory'
        }

        xRemoteFile Passphrase {
            URI = $RemotePassphrase
            DestinationPath = $LocalPassphrase
            DependsOn = '[File]Directory'
        }

        xRemoteFile AzureAgent {
            URI = $RemoteAzureAgent
            DestinationPath = $LocalAzureAgent
            DependsOn = '[File]Directory'
        }

        Archive ASRzip {
            Path = $TempDestination
            Destination = 'C:\Temp\ASRSetup'
            DependsOn = '[xRemotefile]Setup'
        }

        Package Install {
            Path = 'C:\temp\ASRSetup\ASR\UNIFIEDAGENT.EXE'
            Ensure = 'Present'
            Name = 'Microsoft Azure Site Recovery mobility Service/Master Target Server'
            ProductId = '275197FC-14FD-4560-A5EB-38217F80CBD1'
            Arguments = $Arguments
            DependsOn = '[Archive]ASRzip'
        }

        Package AzureAgent {
            Path = 'C:\Temp\AzureVmAgent.msi'
            Ensure = 'Present'
            Name = 'Windows Azure VM Agent - 2.7.1198.735'
            ProductId = '5CF4D04A-F16C-4892-9196-6025EA61F964'
            Arguments = '/q /l "c:\temp\agentlog.txt'
            DependsOn = '[Package]Install'
        }

        Service ASRvx {
            Name = 'svagents'
            Ensure = 'Present'
            State = 'Running'
            DependsOn = '[Package]Install'
        }

        Service ASR {
            Name = 'InMage Scout Application Service'
            Ensure = 'Present'
            State = 'Running'
            DependsOn = '[Package]Install'
        }

        Service AzureAgentService {
            Name = 'WindowsAzureGuestAgent'
            Ensure = 'Present'
            State = 'Running'
            DependsOn = '[Package]AzureAgent'
        }

        Service AzureTelemetry {
            Name = 'WindowsAzureTelemetryService'
            Ensure = 'Present'
            State = 'Running'
            DependsOn = '[Package]AzureAgent'
        }
    }
}
```
The configuration will do the following:

- The variables will tell the configuration where to get the binaries for the Mobility service and the Azure VM agent, where to get the passphrase, and where to store the output.
- The configuration will import the xPSDesiredStateConfiguration DSC resource, so that we can use `xRemoteFile` to download the files from the repository.
- The configuration will create a directory where we want to store the binaries.
- The archive resource will extract the files from the zipped folder.
- The package Install resource will install the Mobility service from the UNIFIEDAGENT.EXE installer with the specific arguments. (The variables that construct the arguments need to be changed to reflect your environment.)
- The package AzureAgent resource will install the Azure VM agent, which is recommended on every VM that runs in Azure. The Azure VM agent also makes it possible to add extensions to the VM after failover.
- The service resource or resources will ensure that the related Mobility services and the Azure services are always running.

Save the configuration as **ASRMobilityService**.

>[AZURE.NOTE] Remember to replace the CSIP in your configuration to reflect the actual management server, so that the agent will be connected correctly and will use the correct passphrase.

## Step 3: Upload to Automation DSC

Because the DSC configuration that you made will import a required DSC resource module (xPSDesiredStateConfiguration), you need to import that module in Automation before you upload the DSC configuration.

Sign in to your Automation account, browse to **Assets** > **Modules**, and click **Browse Gallery**.

Here you can search for the module and import it to your account.

![Import module](./media/site-recovery-automate-mobilitysevice-install/search-and-import-module.png)

When you finish this, go to your machine where you have the Azure Resource Manager modules installed and proceed to import the newly created DSC configuration.

### Import cmdlets

In PowerShell, sign in to your Azure subscription. Modify the cmdlets to reflect your environment and capture your Automation Account information in a variable:
```powershell
$AAAccount = Get-AzureRmAutomationAccount -ResourceGroupName 'KNOMS' -Name 'KNOMSAA'
```

Upload the configuration to Automation DSC by using the following cmdlet:

```powershell
$ImportArgs = @{
    SourcePath = 'C:\ASR\ASRMobilityService.ps1'
    Published = $true
    Description = 'DSC Config for Mobility Service'
}
$AAAccount | Import-AzureRmAutomationDscConfiguration @ImportArgs
```

### Compile the configuration in Automation DSC

Next, you need to compile the configuration in Automation DSC, so that you can start to register nodes to it. You achieve that by running the following cmdlet:

```powershell
$AAAccount | Start-AzureRmAutomationDscCompilationJob -ConfigurationName ASRMobilityService
```

This can take a few minutes, because you're basically deploying the configuration to the hosted DSC pull service.

After you compile the configuration, you can retrieve the job information by using PowerShell (Get-AzureRmAutomationDscCompilationJob) or by using the [Azure portal](https://portal.azure.com/).

![Retrieve job](./media/site-recovery-automate-mobilitysevice-install/retrieve-job.png)

You have now successfully published and uploaded your DSC configuration to Automation DSC.

## Step 4: Onboard machines to Automation DSC
>[AZURE.NOTE] One of the prerequisites for completing this scenario is that your Windows machines are updated with the latest version of WMF. You can download and install the correct version for your platform from the [Download Center](https://www.microsoft.com/download/details.aspx?id=50395).

You will now create a metaconfig for DSC that you will apply to your nodes. To succeed with this, you need to retrieve the endpoint URL and the primary key for your selected Automation account in Azure. You can find these values under **Keys** on the **All settings** blade for the Automation account.

![Key values](./media/site-recovery-automate-mobilitysevice-install/key-values.png)

In this example, you have a Windows Server 2012 R2 physical server that you want to protect by using Site Recovery.

### Check for any pending file rename operations in the registry

Before you start to associate the server with the Automation DSC endpoint, we recommend that you check for any pending file rename operations in the registry. They might prohibit the setup from finishing due to a pending reboot.

Run the following cmdlet to verify that there’s no pending reboot on the server:

```powershell
Get-ItemProperty 'HKLM:\SYSTEM\CurrentControlSet\Control\Session Manager\' | Select-Object -Property PendingFileRenameOperations
```
If this shows empty, you are OK to proceed. If not, you should address this by rebooting the server during a maintenance window.

To apply the configuration on the server, start the PowerShell Integrated Scripting Environment (ISE) and run the following script. This is essentially a DSC local configuration that will instruct the Local Configuration Manager engine to register with the Automation DSC service and retrieve the specific configuration (ASRMobilityService.localhost).

```powershell
[DSCLocalConfigurationManager()]
configuration metaconfig {
    param (
        $URL,
        $Key
    )
    node localhost {
        Settings {
            RefreshFrequencyMins = '30'
            RebootNodeIfNeeded = $true
            RefreshMode = 'PULL'
            ActionAfterReboot = 'ContinueConfiguration'
            ConfigurationMode = 'ApplyAndMonitor'
            AllowModuleOverwrite = $true
        }

        ResourceRepositoryWeb AzureAutomationDSC {
            ServerURL = $URL
            RegistrationKey = $Key
        }

        ConfigurationRepositoryWeb AzureAutomationDSC {
            ServerURL = $URL
            RegistrationKey = $Key
            ConfigurationNames = 'ASRMobilityService.localhost'
        }

        ReportServerWeb AzureAutomationDSC {
            ServerURL = $URL
            RegistrationKey = $Key
        }
    }
}
metaconfig -URL 'https://we-agentservice-prod-1.azure-automation.net/accounts/<YOURAAAccountID>' -Key '<YOURAAAccountKey>'

Set-DscLocalConfigurationManager .\metaconfig -Force -Verbose
```

This configuration will cause the Local Configuration Manager engine to register itself with Automation DSC. It will also determine how the engine should operate, what it should do if there's a configuration drift (ApplyAndAutoCorrect), and how it should proceed with the configuration if a reboot is required.

After you run this script, the node should start to register with Automation DSC.

![Node registration in progress](./media/site-recovery-automate-mobilitysevice-install/register-node.png)

If you go back to the Azure portal, you can see that the newly registered node has now appeared in the portal.

![Registered node in the portal](./media/site-recovery-automate-mobilitysevice-install/registered-node.png)

On the server, you can run the following PowerShell cmdlet to verify that the node has been registered correctly:

```powershell
Get-DscLocalConfigurationManager
```

After the configuration has been pulled and applied to the server, you can verify this by running the following cmdlet:

```powershell
Get-DscConfigurationStatus
```

The output shows that the server has successfully pulled its configuration:

![Output](./media/site-recovery-automate-mobilitysevice-install/successful-config.png)

In addition, the Mobility service setup has its own log that can be found at *SystemDrive*\ProgramData\ASRSetupLogs.

That’s it. You have now successfully deployed and registered the Mobility service on the machine that you want to protect by using Site Recovery. DSC will make sure that the required services are always running.

![Successful deployment](./media/site-recovery-automate-mobilitysevice-install/successful-install.png)

After the management server detects the successful deployment, you can configure protection and enable replication on the machine by using Site Recovery.

## Use DSC in disconnected environments

If your machines aren’t connected to the Internet, you can still rely on DSC to deploy and configure the Mobility service on the workloads that you want to protect.

You can instantiate your own DSC pull server in your environment to essentially provide the same capabilities that you get from Automation DSC. That is, the clients will pull the configuration (after it's registered) to the DSC endpoint. However, another option is to manually push the DSC configuration to your machines, either locally or remotely.

Note that in this example, there's an added parameter for the computer name. The remote files are now located on a remote share that should be accessible by the machines that you want to protect. The end of the script enacts the configuration and then starts to apply the DSC configuration to the target computer.

### Prerequisites

Make sure that the xPSDesiredStateConfiguration PowerShell module is installed. For Windows machines where WMF 5.0 is installed, you can install the xPSDesiredStateConfiguration module by running the following cmdlet on the target machines:

```powershell
Find-Module -Name xPSDesiredStateConfiguration | Install-Module
```

You can also download and save the module in case you need to distribute it to Windows machines that have WMF 4.0. Run this cmdlet on a machine where PowerShellGet (WMF 5.0) is present:

```powershell
Save-Module -Name xPSDesiredStateConfiguration -Path <location>
```

Also for WMF 4.0, ensure that the [Windows 8.1 update KB2883200](https://www.microsoft.com/download/details.aspx?id=40749) is installed on the machines.

The following configuration can be pushed to Windows machines that have WMF 5.0 and WMF 4.0:

```powershell
configuration ASRMobilityService {
    param (
        [Parameter(Mandatory=$true)]
        [ValidateNotNullOrEmpty()]
        [System.String] $ComputerName
    )

    $RemoteFile = '\\myfileserver\share\asr.zip'
    $RemotePassphrase = '\\myfileserver\share\passphrase.txt'
    $RemoteAzureAgent = '\\myfileserver\share\AzureVmAgent.msi'
    $LocalAzureAgent = 'C:\Temp\AzureVmAgent.msi'
    $TempDestination = 'C:\Temp\asr.zip'
    $LocalPassphrase = 'C:\Temp\Mobility_service\passphrase.txt'
    $Role = 'Agent'
    $Install = 'C:\Program Files (x86)\Microsoft Azure Site Recovery'
    $CSEndpoint = '10.0.0.115'
    $Arguments = '/Role "{0}" /InstallLocation "{1}" /CSEndpoint "{2}" /PassphraseFilePath "{3}"' -f $Role,$Install,$CSEndpoint,$LocalPassphrase

    Import-DscResource -ModuleName xPSDesiredStateConfiguration

    node $ComputerName {      
        File Directory {
            DestinationPath = 'C:\Temp\ASRSetup\'
            Type = 'Directory'            
        }

        xRemoteFile Setup {
            URI = $RemoteFile
            DestinationPath = $TempDestination
            DependsOn = '[File]Directory'
        }

        xRemoteFile Passphrase {
            URI = $RemotePassphrase
            DestinationPath = $LocalPassphrase
            DependsOn = '[File]Directory'
        }

        xRemoteFile AzureAgent {
            URI = $RemoteAzureAgent
            DestinationPath = $LocalAzureAgent
            DependsOn = '[File]Directory'
        }

        Archive ASRzip {
            Path = $TempDestination
            Destination = 'C:\Temp\ASRSetup'
            DependsOn = '[xRemotefile]Setup'
        }

        Package Install {
            Path = 'C:\temp\ASRSetup\ASR\UNIFIEDAGENT.EXE'
            Ensure = 'Present'
            Name = 'Microsoft Azure Site Recovery mobility Service/Master Target Server'
            ProductId = '275197FC-14FD-4560-A5EB-38217F80CBD1'
            Arguments = $Arguments
            DependsOn = '[Archive]ASRzip'
        }

        Package AzureAgent {
            Path = 'C:\Temp\AzureVmAgent.msi'
            Ensure = 'Present'
            Name = 'Windows Azure VM Agent - 2.7.1198.735'
            ProductId = '5CF4D04A-F16C-4892-9196-6025EA61F964'
            Arguments = '/q /l "c:\temp\agentlog.txt'
            DependsOn = '[Package]Install'
        }

        Service ASRvx {
            Name = 'svagents'
            State = 'Running'
            DependsOn = '[Package]Install'
        }

        Service ASR {
            Name = 'InMage Scout Application Service'
            State = 'Running'
            DependsOn = '[Package]Install'
        }

        Service AzureAgentService {
            Name = 'WindowsAzureGuestAgent'
            State = 'Running'
            DependsOn = '[Package]AzureAgent'
        }

        Service AzureTelemetry {
            Name = 'WindowsAzureTelemetryService'
            State = 'Running'
            DependsOn = '[Package]AzureAgent'
        }
    }
}
ASRMobilityService -ComputerName 'MyTargetComputerName'

Start-DscConfiguration .\ASRMobilityService -Wait -Force -Verbose
```

If you want to instantiate your own DSC pull server on your corporate network to mimic the capabilities that you can get from Automation DSC, see [Setting up a DSC web pull server](https://msdn.microsoft.com/powershell/dsc/pullserver?f=255&MSPPError=-2147217396).

## Optional: Deploy a DSC configuration by using an Azure Resource Manager template

This article has focused on how you can create your own DSC configuration to automatically deploy the Mobility service and the Azure VM Agent--and ensure that they are running on the machines that you want to protect. We also have an Azure Resource Manager template that will deploy this DSC configuration to a new or existing Azure Automation account. The template will use input parameters to create Automation assets that will contain the variables for your environment.

After you deploy the template, you can simply refer to step 4 in this guide to onboard your machines.

The template will do the following:

1. Use an existing Automation account or create a new one
2. Take input parameters for:
	- ASRRemoteFile--the location where you have stored the Mobility service setup
	- ASRPassphrase--the location where you have stored the passphrase.txt file
	- ASRCSEndpoint--the IP address of your management server
3. Import the xPSDesiredStateConfiguration PowerShell module
4. Create and compile the DSC configuration

All the preceding steps will happen in the right order, so that you can start onboarding your machines for protection.

The template, with instructions for deployment, is located on [GitHub](https://github.com/krnese/AzureDeploy/tree/master/OMS/MSOMS/DSC).

Deploy the template by using PowerShell:

```powershell
$RGDeployArgs = @{
    Name = 'DSC3'
    ResourceGroupName = 'KNOMS'
    TemplateFile = 'https://raw.githubusercontent.com/krnese/AzureDeploy/master/OMS/MSOMS/DSC/azuredeploy.json'
    OMSAutomationAccountName = 'KNOMSAA'
    ASRRemoteFile = 'https://knrecstor01.blob.core.windows.net/asr/ASR.zip'
    ASRRemotePassphrase = 'https://knrecstor01.blob.core.windows.net/asr/passphrase.txt'
    ASRCSEndpoint = '10.0.0.115'
    DSCJobGuid = [System.Guid]::NewGuid().ToString()
}
New-AzureRmResourceGroupDeployment @RGDeployArgs -Verbose
```

## Next steps

After you deploy the Mobility service agents, you can [enable replication](site-recovery-vmware-to-azure.md#step-6-replicate-applications) for the virtual machines.<|MERGE_RESOLUTION|>--- conflicted
+++ resolved
@@ -37,7 +37,7 @@
 
 When you're dealing with business continuity, it's important to understand your workloads, your infrastructure, and the components involved. You can then meet the requirements for your recovery time objective (RTO) and recovery point objective (RPO). In this context, the Mobility service is key to ensuring that your workloads are protected as you would expect.
 
-So how can we, in an optimized way, ensure that we have a reliable protected setup with help from some Operations Management Suite components?
+So how can you, in an optimized way, ensure that you have a reliable protected setup with help from some Operations Management Suite components?
 
 This article provides an example of how you can use Azure Automation Desired State Configuration (DSC), together with Site Recovery, to ensure that:
 
@@ -47,24 +47,15 @@
 ## Prerequisites
 
 - A repository to store the required setup
-<<<<<<< HEAD
 - A repository to store the required passphrase to register with the management server
-- Windows Management Framework (WMF) 5.0 installed on the machines that you want to enable for protection (requirement for Automation DSC)
-
-If you want to use DSC for Windows machines that have WMF 4.0 installed, see the section "Using DSC in disconnected environments."
 
 > [AZURE.NOTE] A unique passphrase is generated for each management server. If you are going to deploy multiple management servers, you have to ensure that the correct passphrase is stored in the passphrase.txt file.
-=======
-- A repository to store the required passphrase to register with the management server.
-
-> [AZURE.NOTE] A unique passphrase is generated for each management server. If you are going to deploy multiple management servers, you would have to ensure that the correct passphrase is stored in passphrase.txt file
-
-- Windows Management Framework 5.0 installed on the machines you want to enable for protection (requirement for OMS Automation DSC).
-
-> [AZURE.NOTE] If you want to use DSC towards your Windows machines using WMF 4.0, see the section for [Using DSC in disconnected environments](#Using DSC in disconnected environments)
->>>>>>> d58c586b
-
-The Mobility service can be installed through the command line and accepts several arguments. That’s why we need to have the binaries (after extracting them from our setup) and store them in a place where we can retrieve them by using a DSC configuration.
+
+- Windows Management Framework (WMF) 5.0 installed on the machines that you want to enable for protection (a requirement for Automation DSC)
+
+> [AZURE.NOTE] If you want to use DSC for Windows machines that have WMF 4.0 installed, see the section [Use DSC in disconnected environments](#Use DSC in disconnected environments).
+
+The Mobility service can be installed through the command line and accepts several arguments. That’s why you need to have the binaries (after extracting them from your setup) and store them in a place where you can retrieve them by using a DSC configuration.
 
 ## Step 1: Extract binaries
 
@@ -94,7 +85,7 @@
 
 ![Folder location](./media/site-recovery-automate-mobilitysevice-install/folder-and-passphrase-location.png)
 
-If you prefer to keep these files on a share on your network, you can do so. You just need to ensure that the DSC resource that we will be using later has access and can get the setup and passphrase.
+If you prefer to keep these files on a share on your network, you can do so. You just need to ensure that the DSC resource that you will be using later has access and can get the setup and passphrase.
 
 ## Step 2: Create the DSC configuration
 
@@ -200,8 +191,8 @@
 The configuration will do the following:
 
 - The variables will tell the configuration where to get the binaries for the Mobility service and the Azure VM agent, where to get the passphrase, and where to store the output.
-- The configuration will import the xPSDesiredStateConfiguration DSC resource, so that we can use `xRemoteFile` to download the files from the repository.
-- The configuration will create a directory where we want to store the binaries.
+- The configuration will import the xPSDesiredStateConfiguration DSC resource, so that you can use `xRemoteFile` to download the files from the repository.
+- The configuration will create a directory where you want to store the binaries.
 - The archive resource will extract the files from the zipped folder.
 - The package Install resource will install the Mobility service from the UNIFIEDAGENT.EXE installer with the specific arguments. (The variables that construct the arguments need to be changed to reflect your environment.)
 - The package AzureAgent resource will install the Azure VM agent, which is recommended on every VM that runs in Azure. The Azure VM agent also makes it possible to add extensions to the VM after failover.
