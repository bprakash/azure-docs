--- conflicted
+++ resolved
@@ -90,7 +90,6 @@
 | Parameter name | Description |
 |---|---|
 | -Operation | StartProfiling |
-<<<<<<< HEAD
 | -User | The username to connect to the Hyper-V host or Hyper-V cluster. The user needs to have administrative access.|
 | -VMListFile | The file with the list of VMs to be profiled. The file path can be absolute or relative. For Hyper-V, this file is the output file of the GetVMList operation. If you are preparing manually, the file should contain one server name or IP address, followed by the VM name (separated by a \ per line). The VM name specified in the file should be the same as the VM name on the Hyper-V host.<br><br>**Example:** VMList.txt contains the following VMs:<ul><li>Host_1\VM_A</li><li>10.8.59.27\VM_B</li><li>Host_2\VM_C</li><ul>|
 |-NoOfMinutesToProfile|The number of minutes for which profiling will run. The minimum is 30 minutes.|
@@ -99,26 +98,13 @@
 |-Virtualization|The virtualization type (VMware or Hyper-V).|
 |-Directory|(Optional) The UNC or local directory path to store profiling data generated during profiling. If a name is not specified, the directory named ProfiledData under the current path will be used as the default directory.|
 |-Password|(Optional) The password to connect to the Hyper-V host. If you don't specify it as a parameter, you will be prompted for it when you run the command.|
-|-StorageAccountName|(Optional) The storage-account name that's used to find the throughput achievable for replication of data from on-premises to Azure. The tool uploads test data to this storage account to calculate throughput.|
+|-StorageAccountName|(Optional) The storage-account name that's used to find the throughput achievable for replication of data from on-premises to Azure. The tool uploads test data to this storage account to calculate throughput. The storage account must be either General Purpose v1 or General Purpose v2.|
 |-StorageAccountKey|(Optional) The key that's used to access the storage account. Go to the Azure portal > **Storage accounts** > *storage-account name* > **Settings** > **Access Keys** > **Key1** (or the primary access key for a classic storage account).|
 |-Environment|(Optional) Your target environment for the Azure storage account. It can be one of three values: AzureCloud, AzureUSGovernment, or AzureChinaCloud. The default is AzureCloud. Use the parameter when your target region is either Azure US Government or Azure China.|
 
 We recommend that you profile your VMs for more than 7 days. If churn pattern varies in a month, we recommend that you profile during the week when you see the maximum churn. The best way is to profile for 31 days, to get a better recommendation. 
 
 During the profiling period, ASRDeploymentPlanner.exe keeps running. The tool takes profiling time input in days. For a quick test of the tool or for proof of concept, you can profile for a few hours or minutes. The minimum allowed profiling time is 30 minutes. 
-=======
-| -User | User name to connect to the Hyper-V host or Hyper-V cluster. User needs to have administrative access.|
-| -VMListFile | The file with the list of VMs to be profiled. The file path can be absolute or relative. For Hyper-V, this file is the output file of the GetVMList operation. If you are preparing manually, the file should contain one server name or IP address followed by VM name separated by a \ per line. VM name specified in the file should be the same as the VM name on the Hyper-V host.<ul>Example: File "VMList.txt" contains the following VMs:<ul><li>Host_1\VM_A</li><li>10.8.59.27\VM_B</li><li>Host_2\VM_C</li><ul>|
-|-NoOfMinutesToProfile|The number of minutes for which profiling is to be run. Minimum is 30 minutes.|
-|-NoOfHoursToProfile|The number of hours for which profiling is to be run.|
-|-NoOfDaysToProfile |The number of days for which profiling is to be run. It is recommended to run profiling for more than 7 days to ensure that the workload pattern in your environment over the specified period is observed and used to provide an accurate recommendation.|
-|-Virtualization|Specify the virtualization type (VMware or Hyper-V).|
-|-Directory|(Optional) The universal naming convention (UNC) or local directory path to store profiling data generated during profiling. If not given, the directory named 'ProfiledData' under the current path will be used as the default directory.|
-|-Password|(Optional) The password to connect to Hyper-V host. If not specified now, you will be prompted for it later during the execution of the command.|
-|-StorageAccountName|(Optional) The storage-account name that's used to find the throughput achievable for replication of data from on-premises to Azure. The tool uploads test data to this storage account to calculate throughput. The storage account must be either  general purpose v1 or storageV2 (general purpose v2)|
-|-StorageAccountKey|(Optional) The storage-account key that's used to access the storage account. Go to the Azure portal > Storage accounts > <Storage account name> > Settings > Access Keys > Key1 (or primary access key for classic storage account).|
-|-Environment|(Optional) This is your target Azure Storage account environment. This can be one of three values - AzureCloud,AzureUSGovernment, AzureChinaCloud. Default is AzureCloud. Use the parameter when your target Azure region is either Azure US Government or Azure China clouds.|
->>>>>>> 5fd38b02
 
 During profiling, you can optionally pass a storage-account name and key to find the throughput that Azure Site Recovery can achieve at the time of replication from the Hyper-V server to Azure. If the storage-account name and key are not passed during profiling, the tool does not calculate achievable throughput.
 
@@ -291,26 +277,13 @@
 ```
  Parameter name | Description |
 |---|---|
-<<<<<<< HEAD
 | -Operation | GetThroughput |
 |-Virtualization|The virtualization type (VMware or Hyper-V).|
 |-Directory|(Optional) The UNC or local directory path where the profiled data (files generated during profiling) is stored. This data is required for generating the report. If a name is not specified, the directory named ProfiledData under the current path will be used as the default directory.|
-| -StorageAccountName | The storage-account name that's used to find the bandwidth consumed for replication of data from on-premises to Azure. The tool uploads test data to this storage account to find the bandwidth consumed. |
+| -StorageAccountName | The storage-account name that's used to find the bandwidth consumed for replication of data from on-premises to Azure. The tool uploads test data to this storage account to find the bandwidth consumed. The storage account must be either General Purpose v1 or General Purpose v2.|
 | -StorageAccountKey | The storage-account key that's used to access the storage account. Go to the Azure portal > **Storage accounts** > *storage-account name* > **Settings** > **Access Keys** > **Key1**.|
 | -VMListFile | The file that contains the list of VMs to be profiled for calculating the bandwidth consumed. The file path can be absolute or relative. For Hyper-V, this file is the output file of the GetVMList operation. If you are preparing manually, the file should contain one server name or IP address, followed by the VM name (separated by a \ per line). The VM name specified in the file should be the same as the VM name on the Hyper-V host.<br><br>**Example:** VMList.txt contains the following VMs:<ul><li>Host_1\VM_A</li><li>10.8.59.27\VM_B</li><li>Host_2\VM_C</li><ul>|
 |-Environment|(Optional) Your target environment for the Azure storage account. It can be one of three values: AzureCloud, AzureUSGovernment, or AzureChinaCloud. The default is AzureCloud. Use the parameter when your target Azure region is either Azure US Government or Azure China.|
-=======
-| -Operation | GetThroughtput |
-|-Virtualization|Specify the virtualization type (VMware or Hyper-V).|
-|-Directory|(Optional) The universal naming convention (UNC) or local directory path where the profiled data (files generated during profiling) is stored. This data is required for generating the report. If a name isn't specified, the directory named 'ProfiledData' under the current path will be used as the default directory.|
-| -StorageAccountName | The storage-account name that's used to find the bandwidth consumed for replication of data from on-premises to Azure. The tool uploads test data to this storage account to find the bandwidth consumed. The storage account must be either  general purpose v1 or storageV2 (general purpose v2) |
-| -StorageAccountKey | The storage-account key that's used to access the storage account. Go to the Azure portal > Storage accounts > <*Storage account name*> > Settings > Access Keys > Key1.|
-| -VMListFile | The file that contains the list of VMs to be profiled for calculating the bandwidth consumed. The file path can be absolute or relative. For Hyper-V, this file is the output file of the GetVMList operation. If you are preparing manually, the file should contain one server name or IP address followed by VM name separated by a \ per line. VM name specified in the file should be the same as the VM name on the Hyper-V host.<ul>Example: File "VMList.txt" contains the following VMs:<ul><li>Host_1\VM_A</li><li>10.8.59.27\VM_B</li><li>Host_2\VM_C</li><ul>|
-|-Environment|(Optional) This is your target Azure Storage account environment. This can be one of three values - AzureCloud, AzureUSGovernment, AzureChinaCloud. Default is AzureCloud. Use the parameter when your target Azure region is either Azure US Government or Azure China clouds|
-
-
-The tool creates several 64 MB asrvhdfile<#>.vhd files (where "#" is the number of files) on the specified directory. The tool uploads the files to the storage account to find the throughput. After the throughput is measured, the tool deletes all the files from the storage account and from the local server. If the tool is terminated for any reason while it is calculating throughput, it doesn't delete the files from the storage or from the local server. You will have to delete them manually.
->>>>>>> 5fd38b02
 
 ### Example
 ```
