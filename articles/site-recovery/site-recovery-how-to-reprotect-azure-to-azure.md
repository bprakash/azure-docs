---
title: How to Reprotect from failed over Azure virtual machines back to primary Azure region | Microsoft Docs
description: After failover of VMs from one Azure region to another, you can use Azure Site Recovery to protect the machines in reverse direction. Learn the steps how to do a reprotect before a failover again.
services: site-recovery
documentationcenter: ''
author: ruturaj
manager: gauravd
editor: ''

ms.assetid: 44813a48-c680-4581-a92e-cecc57cc3b1e
ms.service: site-recovery
ms.devlang: na
ms.topic: article
ms.tgt_pltfrm: na
ms.workload: storage-backup-recovery
<<<<<<< HEAD
ms.date: 05/13/2017
=======
ms.date: 08/11/2017
>>>>>>> 7e950a10
ms.author: ruturajd

---
# Reprotect from failed over Azure region back to primary region



>[!NOTE]
>
> Site Recovery replication for Azure virtual machines is currently in preview.


## Overview
When you [failover](site-recovery-failover.md) the virtual machines from one Azure region to another, the virtual machines are in an unprotected state. If you want to bring them back to the primary region, you need to first protect the virtual machines and then failover again. There is no difference between how you failover in one direction or other. Similarly, post enable protection of the virtual machines, there is no difference between the reprotect post failover, or post failback.
To explain the workflows of reprotect, and to avoid confusion, we will use the primary site of the protected machines as East Asia region, and the recovery site of the machines as South East Asia region. During failover, you will failover the virtual machines to the South East Asia region. Before you failback, you need to reprotect the virtual machines from South East Asia back to East Asia. This article describes the steps on how to reprotect.

> [!WARNING]
> If you have [completed migration](site-recovery-migrate-to-azure.md#what-do-we-mean-by-migration), moved the virtual machine to another resource group, or deleted the Azure virtual machine, you cannot failback after that.

After reprotect finishes and the protected virtual machines are replicating, you can initiate a failover on the virtual machines to bring them back to East Asia region.

Post comments or questions at the end of this article or on the [Azure Recovery Services Forum](https://social.msdn.microsoft.com/forums/azure/home?forum=hypervrecovmgr).

## Prerequisites
1. The virtual machines should have been committed.
2. The target site - in this case the East Asia Azure region should be available and should be able to access/create new resources in that region.

## Steps to reprotect

Following are the steps to reprotect a virtual machine using the defaults.

1. In **Vault** > **Replicated items**, right-click the virtual machine that's been failed over, and then select **Re-Protect**. You can also click the machine and select **Re-Protect** from the command buttons.

![Right click to reprotect](./media/site-recovery-how-to-reprotect-azure-to-azure/reprotect.png)

2. In the blade, notice that the direction of protection, **Southeast Asia to East asia**, is already selected.

![Reprotect blade](./media/site-recovery-how-to-reprotect-azure-to-azure/reprotectblade.png)

3. Review the **Resource group, Network, Storage and Availability sets** information and click OK. If there are any resources marked (new), they will be created as part of the reprotect.

This will trigger a job reprotect job that will first seed the target site (SEA in this case) with the latest data, and once that completes, will replicate the deltas before you failover back to Southeast Asia.

### Reprotect customization
If you want to choose the extract storage account or the network during reprotect, you can do so using the customize option provided on the reprotect blade.

![Customize option](./media/site-recovery-how-to-reprotect-azure-to-azure/customize.png)

You can customize the following properties of he target virtual machine during reprotect.

![Customize blade](./media/site-recovery-how-to-reprotect-azure-to-azure/customizeblade.png)

|Property |Notes  |
|---------|---------|
|Target resource group     | You can choose to change the target resource group in which th virtual machine will be created. As the part of reprotect, the target virtual machine will be deleted, hence you can choose a new resource group under which you can create the VM post failover         |
|Target Virtual Network     | Network cannot be changed during the reprotect. To change the network, redo the network mapping.         |
|Target Storage     | You can change the storage account to which the virtual machine will be created post failover.         |
|Cache Storage     | You can specify a cache storage account which will be used during replication. If you go with the defaults, a new cache storage account will be created, if it does not already exist.         |
|Availability Set     |If the virtual machine in East Asia is part of an availability set, you can choose an availability set for the target virtual machine in Southeast Asia. Defaults will find the existing SEA availability set and try to use it. During customization, you can specify a completely new AV set.         |


### What happens during reprotect?

Just like after the first enable protection, following are the artefacts that get created if you use the defaults.
1. A cache storage account gets created in the East Asia region.
2. If the target storage account (the original storage account of the Southeast Asia VM) does not exist, a new one is created. The name is the East Asia virtual machine's storage account suffixed with "asr".
3. If the target AV set does not exist, and the defaults detect that it needs to create a new AV set, then it will be created as part of the reprotect job. If you have customized the reprotect, then the selected AV set will be used.
4.

The following are the list of steps that happen when you trigger a reprotect job. This is in the case the target side virtual machine exists.

1. The required artefacts are created as part of reprotect. If they already exist, then they are reused.
2. The target side (Southeast Asia) virtual machine is first turned off, if it is running.
3. The target side virtual machine's disk is copied by Azure Site Recovery into a container as a seed blob.
4. The target side virtual machine is then deleted.
5. The seed blob is used by the current source side (East Asia) virtual machine to replicate. This ensures that only deltas are replicated.
6. The major changes between the source disk and the seed blob are synchronized. This can take some time to complete.
7. Once the reprotect job completes, the delta replication begins that creates a recovery point as per the policy.

> [!NOTE]
> You cannot protect at a recovery plan level. You can only reprotect at a per VM level.

After the reprotect succeed, the virtual machine will enter a protected state.

## Next steps

After the virtual machine has entered a protected state, you can initiate a failover. The failover will shut down the virtual machine in East Asia Azure region and then create and boot the Southeast Asia region virtual machine. Hence there is a small downtime for the application. So, choose the time for failover when your application can tolerate a downtime. It is recommended that you first test failover the virtual machine to make sure it is coming up correctly, before initiating a failover.

-	[Steps to initiate test failover of the virtual machine](site-recovery-test-failover-to-azure.md)

-	[Steps to initiate failover of the virtual machine](site-recovery-failover.md)<|MERGE_RESOLUTION|>--- conflicted
+++ resolved
@@ -13,11 +13,7 @@
 ms.topic: article
 ms.tgt_pltfrm: na
 ms.workload: storage-backup-recovery
-<<<<<<< HEAD
-ms.date: 05/13/2017
-=======
 ms.date: 08/11/2017
->>>>>>> 7e950a10
 ms.author: ruturajd
 
 ---
