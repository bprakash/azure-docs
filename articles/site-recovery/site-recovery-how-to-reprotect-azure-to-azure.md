--- conflicted
+++ resolved
@@ -13,13 +13,9 @@
 ms.topic: article
 ms.tgt_pltfrm: na
 ms.workload: storage-backup-recovery
-<<<<<<< HEAD
 ms.date: 11/22/2017
 ms.author: rajanaki
-=======
-ms.date: 11/28/2017
-ms.author: ruturajd
->>>>>>> f083d4c6
+
 
 ---
 # Reprotect from failed over Azure region back to primary region
