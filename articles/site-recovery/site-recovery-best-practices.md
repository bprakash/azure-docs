<properties
	pageTitle="Prepare for Site Recovery deployment | Microsoft Azure"
	description="This article describes how to get ready to deploy replication with Azure Site Recovery."
	services="site-recovery"
	documentationCenter=""
	authors="rayne-wiselman"
	manager="jwhit"
	editor="tysonn"/>

<tags
	ms.service="site-recovery"
	ms.devlang="na"
	ms.topic="article"
	ms.tgt_pltfrm="na"
	ms.workload="storage-backup-recovery"
<<<<<<< HEAD
	ms.date="02/15/2016"
=======
	ms.date="03/08/2016"
>>>>>>> c4ea2467
	ms.author="raynew"/>

# Prepare for Azure Site Recovery deployment

The Azure Site Recovery service contributes to your business continuity and disaster recovery (BCDR) strategy by orchestrating replication, failover and recovery of virtual machines and physical servers. Machines can be replicated to Azure, or to a secondary on-premises data center. For a quick overview read [What is Azure Site Recovery?](site-recovery-overview.md).

## Overview

Azure Site Recovery supports replication of VMware and Hyper-V VMs, and physical servers. to Azure or to a secondary datacenter. This article describes how to prepare for your Azure Site Recovery deployment for each of these replication scenarios.

Post any comments or questions at the bottom of this article, or on the [Azure Recovery Services Forum](https://social.msdn.microsoft.com/forums/azure/home?forum=hypervrecovmgr).

## Deployment requirements for Hyper-V replication

The table summarizes the general deployment requirements for Hyper-V replication to Azure (with and without VMM) and to a secondary site. The table helps you to understand and compare general requirements for each replication scenario. There's also a link to detailed deployment prerequisites.

**Replicate to Azure (with VMM)** | **Replicate to Azure (without VMM)** | **Replicate to secondary site (with VMM)**
---|---|---
**VMM**: At least one VMM server running on System Center 2012 R2. The VMM server should have at least one cloud containing one or more VMM host groups.<br/><br/> **Hyper-V**: One or more Hyper-V host servers in the on-premises datacenter running at least Windows Server 2012 R2. The Hyper-V server must be located in a host group in a VM cloud.<br/><br/> **Virtual machines**: You'll need at least one VM on the source Hyper-V server. VMs replicating to Azure must conform with [Azure virtual machine prerequisites](#azure-virtual-machine-requirements).<br/><br/> **Azure account**: You'll need an [Azure](https://azure.microsoft.com/) account and subscription.<br/><br/> **Azure storage**: You'll need an [Azure storage account](../storage/storage-redundancy.md#geo-redundant-storage) to store replicated data. Replicated data is stored in Azure storage and Azure VMs are spun up when failover occurs.<br/><br/> **Network mapping**: Set up network mapping so that all machines that fail over on the same Azure network can connect to each other, irrespective of which recovery plan they are in. If there's a network gateway on the target Azure network, virtual machines also can connect to on-premises virtual machines. If you don't set up network mapping only machines that fail over in the same recovery plan can connect.<br/><br/> **Providers/agents**: During deployment you'll install the Azure Site Recovery Provider on VMM servers and the Azure Recovery Services agent on Hyper-V host servers. The Provider communicates with Azure Site Recovery. The agent handles data replication between source and target Hyper-V servers. Nothing gets installs on VMs.<br/><br/> **Internet connectivity**: From the VMM server and Hyper-V hosts.<br/><br/> **Provider connectivity**: If the Provider will connect to Site Recovery via a proxy you'll need to make sure the proxy can access the Site Recovery URLs.<br/><br/> [Detailed deployment prerequisites](site-recovery-vmm-to-azure.md#before-you-start) | **Hyper-V**: At least one Hyper-V server in the source and target sites running at least Windows Server 2012 R2.<br/><br/> **Virtual machines**: At least one VM on the source Hyper-V server. VMs replicating to Azure must conform with [Azure virtual machine prerequisites](#azure-virtual-machine-requirements)<br/><br/> **Azure account**: You'll need an [Azure](https://azure.microsoft.com/) account and  subscription.<br/><br/> **Azure storage**: You'll need an [Azure storage account](../storage/storage-redundancy.md#geo-redundant-storage) to store replicated data.<br/><br/> **Providers/agents**: During deployment you'll install both the Azure Site Recovery Provider and the Azure Recovery Services agent on Hyper-V host servers or clusters. Nothing gets installed on VMs.<br/><br/> **Internet connectivity**: From the Hyper-V hosts.<br/><br/> **Provider connectivity**: If the Provider will connect via a proxy you'll need to make sure the proxy can access Site Recovery URLs.<br/><br/> [Detailed deployment prerequisites](site-recovery-hyper-v-site-to-azure.md#before-you-start#before-you-start) | **VMM**: The source VMM server should have at least one cloud containing one or more VMM host groups. Clouds should have the Hyper-V capability profile set. <br/><br/>**Hyper-V**: One or more Hyper-V server in the source and target sites running at least Windows Server 2012 with the latest updates. The Hyper-V server must be located in a host group in a VMM cloud.<br/><br/> **Virtual machines**: At least one VM in the source VMM cloud. <br/><br/> **Network mapping**: Set up network mapping so that virtual machines are connected to appropriate networks after failover, and replica virtual machines are optimally placed on target Hyper-V host servers. If you don't configure network mapping replicated machines won't be connected to any VM network after failover.<br/><br/> **Storage mapping**: You can optionally set up storage mapping to make sure that virtual machines are optimally connected to storage after failover (by default the replica VM will be stored in the location indicated on the target Hyper-V server).<br/><br/> **SAN replication** If you want to replicate between two on-premises VMM sites with SAN replication, you can use your existing SAN environment. View [supported SAN arrays](http://social.technet.microsoft.com/wiki/contents/articles/28317.deploying-azure-site-recovery-with-vmm-and-san-supported-storage-arrays.aspx).<br/><br/> **Providers/agents**: During deployment you'll install the Azure Site Recovery Provider on VMM servers to communicate with Azure Site Recovery. Replication occurs between Hyper-V source and target servers over the LAN/VPN.<br/><br/> **Internet connectivity**: On the VMM server only.<br/><br/> **Provider connectivity**: If the Provider will connect via a proxy you'll need to make sure Site Recovery URLs are accessible.<br/><br/> [Detailed deployment prerequisites](site-recovery-vmm-to-vmm.md#before-you-start)


## Deployment requirements for replicating VMware VMs and physical servers

The table summarizes the requirements for replicating VMware VMs and Windows/Linux physical servers to Azure and to a secondary site.

>[AZURE.NOTE] You can replicate VMware VMs and physical servers to Azure using an [enhanced](site-recovery-vmware-to-azure-classic.md) deployment model, or with a [legacy](site-recovery-vmware-to-azure-classic-legacy.md) model that was used for older deployments. The table below includes deployment requirements for each model.

**Replicate to Azure (enhanced)** | **Replicate to Azure (legacy)** | **Replicate to secondary site**
---|---|---
**On-premises management server**: In your on-premises site you'll need a dedicated server that will act as the management server. All Site Recovery components are installed on this server.<br/><br/> **Additional process servers**: A process server is installed by default on the management server but you can optionally install additional on-premises process servers to scale your deployment.<br/><br/> **VMware vCenter/ESXi**: If you're replicating VMware VMs (or want to fail back physical servers) you'll need a vSphere ESX/ESXi on which the VMs are located. We recommend a vCenter server to manage your ESXi hosts.</br><br/> **Failback**: You need a VMware environment to fail back from Azure, even if you're replicating physical servers. In addition you'll need to set up a process server as an Azure VM and if you're failing back large traffic volumes you might want to set up an additional on-premises master target server. [Learn more](site-recovery-failback-azure-to-vmware-classic.md)<br/><br/> **Azure account**: You'll need an [Azure](https://azure.microsoft.com/) account and subscription.<br/><br/> **Azure storage**: You'll need an [Azure storage account](../storage/storage-redundancy.md#geo-redundant-storage) to store replicated data. Replicated data is stored in Azure storage and Azure VMs are spun up when failover occurs.<br/><br/> **Azure virtual network**: You'll need an Azure virtual network that Azure VMs will connect to when failover occurs. To fail back after failover you’ll need a VPN connection (or Azure ExpressRoute) set up from the Azure network to the on-premises site.<br/><br/> **Protected machines**: At least one VMware virtual machine or physical Windows/Linux server. During deployment the Mobility service is installed on each machine you want to replicate.<br/><br/> **Connectivity**: If the management server will connect to Site Recovery via a proxy you'll need to make sure the proxy server can connect to specific URLs.<br/><br/> [Detailed deployment prerequisites](site-recovery-vmware-to-azure-classic.md#before-you-start-deployment). | **Primary site**: You'll need to set up a process server.<br/><br/> **Failback**: You need a VMware environment to fail back from Azure, even if you're replicating physical servers. In your on-premises site you'll need to set up a vContinuum server and a master target server. In Azure you'll need to set up a process server. [Learn more](site-recovery-failback-azure-to-vmware-classic-legacy.md)<br/><br/> **Azure account**: You'll need an [Azure](https://azure.microsoft.com/) account and  subscription.<br/><br/> **Azure storage**: You'll need an [Azure storage account](../storage/storage-redundancy.md#geo-redundant-storage) to store replicated data. Replicated data is stored in Azure storage and Azure VMs are spun up when failover occurs.<br/><br/> **Azure infrastructure VMs**: You'll need to set up a configuration server and a master target server as Azure VMs.<br/><br/> **Azure virtual network**: You'll need an Azure virtual network on which the configuration server and master target server will be deployed. Azure VMs will be connected to this network after failover.<br/><br/> **Protected machines**: At least one VMware virtual machine or physical Windows/Linux server. During deployment the Mobility service is installed on each machine you want to replicate.<br/><br/> **Connectivity**: If the management server will connect to Site Recovery via a proxy you'll need to make sure the proxy server can connect to specific URLs.<br/><br/> [Detailed deployment prerequisites](site-recovery-vmware-to-azure-classic-legacy.md#before-you-start). | **Primary site**: a dedicated Windows server (physical or VMware virtual machine.<br/><br/> **Secondary site**: Dedicated configuration and master target servers.<br/><br/> **Protected machines**: At least one VMware virtual machine or physical Windows/Linux server. During deployment the Unified agent will be installed on each machine.





## Azure virtual machine requirements

You can deploy Site Recovery to replicate virtual machines and physical servers running any operating system supported by Azure. This includes most versions of Windows and Linux. You'll need to make sure that on-premises virtual machines that you want to protect conform with Azure requirements.


**Feature** | **Support** | **Details**
---|---|---
Hyper-V host operating system | Windows Server 2012 R2 | Prerequisites check will fail if unsupported
<<<<<<< HEAD
VMware hypervisor operating system | Running a supported operating system | [Details](site-recovery-vmware-to-azure.md#before-you-start)
Guest operating system |  For Hyper-V to Azure replication Site Recovery supports all operating systems that are [supported by Azure](https://technet.microsoft.com/library/cc794868%28v=ws.10%29.aspx). <br/><br/> For VMware and physical server replication check the Windows and Linux [prerequisites](site-recovery-vmware-to-azure.md#before-you-start) | Prerequisites check will fail if unsupported.
=======
VMware hypervisor operating system | Running a supported operating system | [Details](site-recovery-vmware-to-azure-classic.md#before-you-start-deployment)
Guest operating system |  For Hyper-V to Azure replication Site Recovery supports all operating systems that are [supported by Azure](https://technet.microsoft.com/library/cc794868%28v=ws.10%29.aspx). <br/><br/> For VMware and physical server replication check the Windows and Linux [prerequisites](site-recovery-vmware-to-azure-classic.md#before-you-start-deployment) | Prerequisites check will fail if unsupported.
>>>>>>> c4ea2467
Guest operating system architecture | 64-bit | Prerequisites check will fail if unsupported
Operating system disk size |  Up to 1023 GB | Prerequisites check will fail if unsupported
Operating system disk count | 1 | Prerequisites check will fail if unsupported.
Data disk count | 16 or less (maximum value is a function of the size of the virtual machine being created. 16 = XL) | Prerequisites check will fail if unsupported
Data disk VHD size | Upto 1023 GB | Prerequisites check will fail if unsupported
Network adapters | Multiple adapters are supported |
Static IP address | Supported | If the primary virtual machine is using a static IP address you can specify the static IP address for the virtual machine that will be created in Azure. Note that static IP address for a linux virtual machine running on Hyper-v is not supported. 
iSCSI disk | Not supported | Prerequisites check will fail if unsupported
Shared VHD | Not supported | Prerequisites check will fail if unsupported
FC disk | Not supported | Prerequisites check will fail if unsupported
Hard disk format| VHD <br/><br/> VHDX | Although VHDX isn't currently supported in Azure, Site Recovery automatically converts VHDX to VHD when you fail over to Azure. When you fail back to on-premises the virtual machines continue to use the VHDX format.
Virtual machine name| Between 1 and 63 characters. Restricted to letters, numbers, and hyphens. Should start and end with a letter or number | Update the value in the virtual machine properties in Site Recovery
Virtual machine type | <p>Generation 1</p> <p>Generation 2 - Windows</p> |  Generation 2 virtual machine with OS disk type of Basic Disk which includes 1 or 2 Data volumes with disk format as VHDX which is less than 300GB is supported. Linux Generation 2 virtual machines are not supported. [Read more information](https://azure.microsoft.com/blog/2015/04/28/disaster-recovery-to-azure-enhanced-and-were-listening/)



## Optimizing your deployment

Use the following tips to help you optimize and scale your deployment.

- **Operating system volume size**: When you replicate a virtual machine to Azure the operating system volume must be less than 1TB. If you have more volumes than this you can manually move them to a different disk before you start deployment.
- **Data disk size**: If you're replicating to Azure you can have up to 32 data disks on a virtual machine, each with a maximum of 1 TB. You can effectively replicate and fail over a ~32 TB virtual machine.
- **Recovery plan limits**: Site Recovery can scale to thousands of virtual machines. Recovery plans are designed as a model for applications that should fail over together so we limit the number of machines in a recovery plan to 50.
- **Azure service limits**: Every Azure subscription comes with a set of default limits on cores, cloud services etc. We recommend that you run a test failover to validate the availability of resources in your subscription. You can modify these limits via Azure support.
- **Capacity planning**: Read about [capacity planning](site-recovery-capacity-planner.md) for Site Recovery.
- **Replication bandwidth**: If you're short on replication bandwidth note that:
	- **ExpressRoute**: Site Recovery works with Azure ExpressRoute and WAN optimizers such as Riverbed. [Read more](http://blogs.technet.com/b/virtualization/archive/2014/07/20/expressroute-and-azure-site-recovery.aspx) about ExpressRoute.
	- **Replication traffic**: Site Recovery uses performs a smart initial replication using only data blocks and not the entire VHD. Only changes are replicated during ongoing replication.
	- **Network traffic**: You can control network traffic used for replication by setting up [Windows QoS](https://technet.microsoft.com/library/hh967468.aspx) with a policy based on the destination IP address and port.  In addition if you're replicating to Azure Site Recovery using the Azure Backup agent. You can configure throttling for that agent. [Read more](https://support.microsoft.com/kb/3056159).
- **RTO**: If you want to measure the recovery time objective (RTO) you can expect with Site Recovery we suggest you run a test failover and view the Site Recovery jobs to analyze how much time it takes to complete the operations. If you're failing over to Azure, for the best RTO we recommend that you automate all manual actions by integrating with Azure automation and recovery plans.
- **RPO**: Site Recovery supports a near-synchronous recovery point objective (RPO) when you replicate to Azure. This assumes sufficient bandwith between your datacenter and Azure.





## Next steps

After learning and comparing general deployment requirements you can read the detailed prerequisites and start deploying each scenario.

- [Replicate VMware virtual machines to Azure](site-recovery-vmware-to-azure-classic.md)
- [Replicate physical servers to Azure](site-recovery-vmware-to-azure-classic.md)
- [Replicate Hyper-V server in VMM clouds to Azure](site-recovery-vmm-to-azure.md)
- [Replicate Hyper-V virtual machines (without VMM) to Azure](site-recovery-hyper-v-site-to-azure.md)
- [Replicate Hyper-V VMs to a secondary site](site-recovery-vmm-to-vmm.md)
- [Replicate Hyper-V VMs to a secondary site with SAN](site-recovery-vmm-san.md)
- [Replicate Hyper-V VMs with a single VMM server](site-recovery-single-vmm.md)<|MERGE_RESOLUTION|>--- conflicted
+++ resolved
@@ -13,11 +13,7 @@
 	ms.topic="article"
 	ms.tgt_pltfrm="na"
 	ms.workload="storage-backup-recovery"
-<<<<<<< HEAD
-	ms.date="02/15/2016"
-=======
 	ms.date="03/08/2016"
->>>>>>> c4ea2467
 	ms.author="raynew"/>
 
 # Prepare for Azure Site Recovery deployment
@@ -61,13 +57,8 @@
 **Feature** | **Support** | **Details**
 ---|---|---
 Hyper-V host operating system | Windows Server 2012 R2 | Prerequisites check will fail if unsupported
-<<<<<<< HEAD
-VMware hypervisor operating system | Running a supported operating system | [Details](site-recovery-vmware-to-azure.md#before-you-start)
-Guest operating system |  For Hyper-V to Azure replication Site Recovery supports all operating systems that are [supported by Azure](https://technet.microsoft.com/library/cc794868%28v=ws.10%29.aspx). <br/><br/> For VMware and physical server replication check the Windows and Linux [prerequisites](site-recovery-vmware-to-azure.md#before-you-start) | Prerequisites check will fail if unsupported.
-=======
 VMware hypervisor operating system | Running a supported operating system | [Details](site-recovery-vmware-to-azure-classic.md#before-you-start-deployment)
 Guest operating system |  For Hyper-V to Azure replication Site Recovery supports all operating systems that are [supported by Azure](https://technet.microsoft.com/library/cc794868%28v=ws.10%29.aspx). <br/><br/> For VMware and physical server replication check the Windows and Linux [prerequisites](site-recovery-vmware-to-azure-classic.md#before-you-start-deployment) | Prerequisites check will fail if unsupported.
->>>>>>> c4ea2467
 Guest operating system architecture | 64-bit | Prerequisites check will fail if unsupported
 Operating system disk size |  Up to 1023 GB | Prerequisites check will fail if unsupported
 Operating system disk count | 1 | Prerequisites check will fail if unsupported.
