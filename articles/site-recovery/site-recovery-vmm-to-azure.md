---
title: Replicate Hyper-V VMs in VMM clouds to Azure | Microsoft Docs
description: Orchestrate replication, failover, and recovery of Hyper-V VMs managed in System Center VMM clouds to Azure
services: site-recovery
documentationcenter: ''
author: rayne-wiselman
manager: jwhit
editor: tysonn

ms.assetid: 8e7d868e-00f3-4e8b-9a9e-f23365abf6ac
ms.service: site-recovery
ms.workload: backup-recovery
ms.tgt_pltfrm: na
ms.devlang: na
ms.topic: hero-=article
ms.date: 04/05/2017
ms.author: raynew

---
# Replicate Hyper-V virtual machines in VMM clouds to Azure using Site Recovery in the Azure portal
> [!div class="op_single_selector"]
> * [Azure portal](site-recovery-vmm-to-azure.md)
> * [Azure classic](site-recovery-vmm-to-azure-classic.md)
> * [PowerShell Resource Manager](site-recovery-vmm-to-azure-powershell-resource-manager.md)
> * [PowerShell classic](site-recovery-deploy-with-powershell.md)


This article describes how to replicate on-premises Hyper-V virtual machines managed in System Center VMM clouds to Azure, using the [Azure Site Recovery](site-recovery-overview.md) service in the Azure portal.

After reading this article, post any comments at the bottom, or on the [Azure Recovery Services Forum](https://social.msdn.microsoft.com/forums/azure/home?forum=hypervrecovmgr).

If you want to migrate machines to Azure (without failback), learn more in [this article](site-recovery-migrate-to-azure.md).


## Deployment steps

Follow the article to complete these deployment steps:


1. [Learn more](site-recovery-components.md#hyper-v-to-azure) about the architecture for this deployment. In addition, [learn about](site-recovery-hyper-v-azure-architecture.md) how Hyper-V replication works in Site Recovery.
2. Verify prerequisites and limitations.
3. Set up Azure network and storage accounts.
4. Prepare the on-premises VMM server and Hyper-V hosts.
5. Create a Recovery Services vault. The vault contains configuration settings, and orchestrates replication.
6. Specify source settings. Register the VMM server in the vault. Install the Azure Site Recovery Provider on the VMM server Install the Microsoft Recovery Services agent on Hyper-V hosts.
7. Set up target and replication settings.
8. Enable replication for the VMs.
9. Run a test failover to make sure everything's working as expected.



## Prerequisites


**Support requirement** | **Details**
--- | ---
**Azure** | Learn about [Azure requirements](site-recovery-prereq.md#azure-requirements).
**On-premises servers** | [Learn more](site-recovery-prereq.md#disaster-recovery-of-hyper-v-virtual-machines-in-virtual-machine-manager-clouds-to-azure) about requirements for the on-premises VMM server and Hyper-V hosts.
**On-premises Hyper-V VMs** | VMs you want to replicate should be running a [supported operating system](site-recovery-support-matrix-to-azure.md#support-for-replicated-machine-os-versions), and conform with [Azure prerequisites](site-recovery-support-matrix-to-azure.md#failed-over-azure-vm-requirements).
**Azure URLs** | The VMM server needs access to these URLs:<br/><br/> [!INCLUDE [site-recovery-URLS](../../includes/site-recovery-URLS.md)]<br/><br/> If you have IP address-based firewall rules, ensure they allow communication to Azure.<br/></br> Allow the [Azure Datacenter IP Ranges](https://www.microsoft.com/download/confirmation.aspx?id=41653), and the HTTPS (443) port.<br/></br> Allow IP address ranges for the Azure region of your subscription, and for West US (used for Access Control and Identity Management).


## Prepare for deployment
To prepare for deployment, you need to:

1. [Set up an Azure network](#set-up-an-azure-network) in which Azure VMs will be located after failover.
2. [Set up an Azure storage account](#set-up-an-azure-storage-account) for replicated data.
3. [Prepare the VMM server](#prepare-the-vmm-server) for Site Recovery deployment.
4. Prepare for network mapping. Set up networks so that you can configure network mapping during Site Recovery deployment.

### Set up an Azure network
You need an Azure network to which Azure VMs created after failover will connect.

* The network should be in the same region as the Recovery Services vault.
* Depending on the resource model you want to use for failed over Azure VMs, you set up the Azure network in [Resource Manager mode](../virtual-network/virtual-networks-create-vnet-arm-pportal.md) or [classic mode](../virtual-network/virtual-networks-create-vnet-classic-pportal.md).
* We recommend you set up a network before you begin. If you don't, you need to do it during Site Recovery deployment.
Azure networks used by Site Recovery can't be [moved](../azure-resource-manager/resource-group-move-resources.md) within the same, or across different, subscriptions.

### Set up an Azure storage account
* You need a standard/premium Azure storage account to hold data replicated to Azure.[Premium storage](../storage/storage-premium-storage.md) is  used for virtual machines that need a consistently high IO performance, and low latency to host IO intensive workloads. If you want to use a premium account to store replicated data, you also need a standard storage account to store replication logs that capture ongoing changes to on-premises data. The account must be in the same region as the Recovery Services vault.
* Depending on the resource model you want to use for failed over Azure VMs, you set up an account in [Resource Manager mode](../storage/storage-create-storage-account.md) or [classic mode](../storage/storage-create-storage-account-classic-portal.md).
* We recommend that you set up an account before you begin. If you don't, you need to do it during Site Recovery deployment.
- Note that storage accounts used by Site Recovery can't be [moved](../azure-resource-manager/resource-group-move-resources.md) within the same, or across different, subscriptions.

### Prepare the VMM server
* Make sure that the VMM server complies with the [prerequisites](#prerequisites).
* During Site Recovery deployment, you can specify that all clouds on a VMM server should be available in the Azure portal. If you only want specific clouds to appear in the portal, you can enable that setting on the cloud in the VMM admin console.

### Prepare for network mapping
You must set up network mapping during Site Recovery deployment. Network mapping maps between source VMM VM networks and target Azure networks, to enable the following:

* Machines that fail over on the same network can connect to each other, even if they're not failed over in the same way or in the same recovery plan.
* If a network gateway is set up on the target Azure network, Azure virtual machines can connect to on-premises virtual machines.
* To set up network mapping, here's what you need:

  * Make sure that VMs on the source Hyper-V host server are connected to a VMM VM network. That network should be linked to a logical network that is associated with the cloud.
  * An Azure network as described [above](#set-up-an-azure-network)

## Create a Recovery Services vault
1. Sign in to the [Azure portal](https://portal.azure.com).
2. Click **New** > **Monitoring + Management** > **Backup and Site Recovery (OMS)**.

    ![New vault](./media/site-recovery-vmm-to-azure/new-vault3.png)
3. In **Name**, specify a friendly name to identify the vault. If you have more than one subscription, select one of them.
4. [Create a resource group](../azure-resource-manager/resource-group-template-deploy-portal.md), or select an existing one. Specify an Azure region. Machines will be replicated to this region. To check supported regions see Geographic Availability in [Azure Site Recovery Pricing Details](https://azure.microsoft.com/pricing/details/site-recovery/)
5. If you want to quickly access the vault from the Dashboard, click **Pin to dashboard** > **Create vault**.

    ![New vault](./media/site-recovery-vmm-to-azure/new-vault.png)

The new vault appears on the **Dashboard** > **All resources**, and on the main **Recovery Services vaults** blade.


## Select the protection goal

Select what you want to replicate, and where you want to replicate to.

1. In **Recovery Services vaults**, select the vault.
2. In **Getting Started**, click **Site Recovery** > **Prepare Infrastructure** > **Protection goal**.

    ![Choose goals](./media/site-recovery-vmm-to-azure/choose-goals.png)
3. In **Protection goal** select **To Azure**, and select **Yes, with Hyper-V**. Select **Yes** to confirm you're using VMM to manage Hyper-V hosts and the recovery site. Then click **OK**.

## Set up the source environment

Install the Azure Site Recovery Provider on the VMM server, and register the server in the vault. Install the Azure Recovery Services agent on Hyper-V hosts.

1. Click **Prepare Infrastructure** > **Source**.

    ![Set up source](./media/site-recovery-vmm-to-azure/set-source1.png)

2. In **Prepare source**, click **+ VMM** to add a VMM server.

    ![Set up source](./media/site-recovery-vmm-to-azure/set-source2.png)

3. In **Add Server**, check that **System Center VMM server** appears in **Server type** and that the VMM server meets the [prerequisites and URL requirements](#prerequisites).
4. Download the Azure Site Recovery Provider installation file.
5. Download the registration key. You need this when you run setup. The key is valid for five days after you generate it.

    ![Set up source](./media/site-recovery-vmm-to-azure/set-source3.png)


## Install the Provider on the VMM server

1. Run the Provider setup file on the VMM server.
2. In **Microsoft Update**, you can opt in for updates so that Provider updates are installed in accordance with your Microsoft Update policy.
3. In **Installation**, accept or modify the default Provider installation location and click **Install**.

    ![Install location](./media/site-recovery-vmm-to-azure/provider2.png)
4. When installation finishes, click **Register** to register the VMM server in the vault.
5. In the **Vault Settings** page, click **Browse** to select the vault key file. Specify the Azure Site Recovery subscription and the vault name.

    ![Server registration](./media/site-recovery-vmm-to-azure/provider10.PNG)
6. In **Internet Connection**, specify how the Provider running on the VMM server will connect to Site Recovery over the internet.

   * If you want the Provider to connect directly, select **Connect directly to Azure Site Recovery without a proxy**.
   * If your existing proxy requires authentication, or you want to use a custom proxy, select **Connect to Azure Site Recovery using a proxy server**.
   * If you use a custom proxy, specify the address, port, and credentials.
   * If you're using a proxy, you should have already allowed the URLs described in [prerequisites](#on-premises-prerequisites).
   * If you use a custom proxy, a VMM RunAs account (DRAProxyAccount) will be created automatically using the specified proxy credentials. Configure the proxy server so that this account can authenticate successfully. The VMM RunAs account settings can be modified in the VMM console. In **Settings**, expand **Security** > **Run As Accounts**, and then modify the password for DRAProxyAccount. You’ll need to restart the VMM service so that this setting takes effect.

     ![internet](./media/site-recovery-vmm-to-azure/provider13.PNG)
7. Accept or modify the location of an SSL certificate that’s automatically generated for data encryption. This certificate is used if you enable data encryption for a cloud protected by Azure in the Azure Site Recovery portal. Keep this certificate safe. When you run a failover to Azure you’ll need it to decrypt, if data encryption is enabled.
8. In **Server name**, specify a friendly name to identify the VMM server in the vault. In a cluster configuration, specify the VMM cluster role name.
9. Enable **Sync cloud metadata**, if you want to synchronize metadata for all clouds on the VMM server with the vault. This action only needs to happen once on each server. If you don't want to synchronize all clouds, you can leave this setting unchecked and synchronize each cloud individually in the cloud properties in the VMM console. Click **Register** to complete the process.

    ![Server registration](./media/site-recovery-vmm-to-azure/provider16.PNG)
10. Registration starts. After registration finishes, the server is displayed in **Site Recovery Infrastructure** > **VMM Servers**.


## Install the Azure Recovery Services agent on Hyper-V hosts

1. After you've set up the Provider, you need to download the installation file for the Azure Recovery Services agent. Run setup on each Hyper-V server in the VMM cloud.

    ![Hyper-V sites](./media/site-recovery-vmm-to-azure/hyperv-agent1.png)
2. In **Prerequisites Check**, click **Next**. Any missing prerequisites will be automatically installed.

    ![Prerequisites Recovery Services Agent](./media/site-recovery-vmm-to-azure/hyperv-agent2.png)
3. In **Installation Settings**, accept or modify the installation location, and the cache location. You can configure the cache on a drive that has at least 5 GB of storage available but we recommend a cache drive with 600 GB or more of free space. Then click **Install**.
4. After installation is complete, click **Close** to finish.

    ![Register MARS Agent](./media/site-recovery-vmm-to-azure/hyperv-agent3.png)

### Command line installation
You can install the Microsoft Azure Recovery Services Agent from command line using the following command:

     marsagentinstaller.exe /q /nu

### Set up internet proxy access to Site Recovery from Hyper-V hosts

The Recovery Services agent running on Hyper-V hosts needs internet access to Azure for VM replication. If you're accessing the internet through a proxy, set it up as follows:

1. Open the Microsoft Azure Backup MMC snap-in on the Hyper-V host. By default, a shortcut for Microsoft Azure Backup is available on the desktop or in C:\Program Files\Microsoft Azure Recovery Services Agent\bin\wabadmin.
2. In the snap-in, click **Change Properties**.
3. On the **Proxy Configuration** tab, specify proxy server information.

    ![Register MARS Agent](./media/site-recovery-vmm-to-azure/mars-proxy.png)
4. Check that the agent can reach the URLs described in the [prerequisites](#on-premises-prerequisites).

## Set up the target environment
Specify the Azure storage account to be used for replication, and the Azure network to which Azure VMs will connect after failover.

1. Click **Prepare infrastructure** > **Target**, select the subscription and the resource group where you want to create the failed over virtual machines. Choose the deployment model that you want to use in Azure (classic or resource management) for the failed over virtual machines.

	![Storage](./media/site-recovery-vmm-to-azure/enablerep3.png)

2. Site Recovery checks that you have one or more compatible Azure storage accounts and networks.

  	![Storage](./media/site-recovery-vmm-to-azure/compatible-storage.png)

3. If you haven't created a storage account, and you want to create one using Resource Manager, click **+Storage account** to do that inline.  On the **Create storage account** blade specify an account name, type, subscription, and location. The account should be in the same location as the Recovery Services vault.

   ![Storage](./media/site-recovery-vmm-to-azure/gs-createstorage.png)


   * If you want to create a storage account using the classic model, do that in the Azure portal. [Learn more](../storage/storage-create-storage-account-classic-portal.md)
   * If you’re using a premium storage account for replicated data, set up an additional standard storage account, to store replication logs that capture ongoing changes to on-premises data.
5. If you haven't created an Azure network, and you want to create one using Resource Manager, click **+Network** to do that inline. On the **Create virtual network** blade specify a network name, address range, subnet details, subscription, and location. The network should be in the same location as the Recovery Services vault.

   ![Network](./media/site-recovery-vmm-to-azure/gs-createnetwork.png)

   If you want to create a network using the classic model, do that in the Azure portal. [Learn more](../virtual-network/virtual-networks-create-vnet-classic-pportal.md).

### Configure network mapping

* [Read](#prepare-for-network-mapping) a quick overview of what network mapping does.
* Verify that virtual machines on the VMM server are connected to a VM network, and that you've created at least one Azure virtual network. Multiple VM networks can be mapped to a single Azure network.

Configure mapping as follows:

1. In **Site Recovery Infrastructure** > **Network mappings** > **Network Mapping**, click the **+Network Mapping** icon.

    ![Network mapping](./media/site-recovery-vmm-to-azure/network-mapping1.png)
2. In **Add network mapping**, select the source VMM server, and **Azure** as the target.
3. Verify the subscription and the deployment model after failover.
4. In **Source network**, select the source on-premises VM network you want to map from the list associated with the VMM server.
5. In **Target network**, select the Azure network in which replica Azure VMs will be located when they're created. Then click **OK**.

    ![Network mapping](./media/site-recovery-vmm-to-azure/network-mapping2.png)

Here's what happens when network mapping begins:

* Existing VMs on the source VM network are connected to the target network when mapping begins. New VMs connected to the source VM network are connected to the mapped Azure network when replication occurs.
* If you modify an existing network mapping, replica virtual machines connect using the new settings.
* If the target network has multiple subnets, and one of those subnets has the same name as subnet on which the source virtual machine is located, then the replica virtual machine connects to that target subnet after failover.
* If there’s no target subnet with a matching name, the virtual machine connects to the first subnet in the network.

## Configure replication settings
1. To create a new replication policy, click **Prepare infrastructure** > **Replication Settings** > **+Create and associate**.

    ![Network](./media/site-recovery-vmm-to-azure/gs-replication.png)
2. In **Create and associate policy**, specify a policy name.
3. In **Copy frequency**, specify how often you want to replicate delta data after the initial replication (every 30 seconds, 5 or 15 minutes).

	> [!NOTE]
<<<<<<< HEAD
	> Copy frequency of 30 secs is not supported for machines replicating to premium storage. This is based on the number of snapshots per blob (100 snapshots per blob) supported by premium storage.
	> [Learn more](../storage/storage-premium-storage.md#snapshots-and-copy-blob)
=======
	>  A 30 second frequency isn't supported when replicating to premium storage. The limitation is determined by the number of snapshots per blob (100) supported by premium storage. [Learn more](../storage/storage-premium-storage.md#snapshots-and-copy-blob)
>>>>>>> a42dbad0

4. In **Recovery point retention**, specify in hours how long the retention window will be for each recovery point. Protected machines can be recovered to any point within a window.
5. In **App-consistent snapshot frequency**, specify how frequently (1-12 hours) recovery points containing application-consistent snapshots will be created. Hyper-V uses two types of snapshots — a standard snapshot that provides an incremental snapshot of the entire virtual machine, and an application-consistent snapshot that takes a point-in-time snapshot of the application data inside the virtual machine. Application-consistent snapshots use Volume Shadow Copy Service (VSS) to ensure that applications are in a consistent state when the snapshot is taken. Note that if you enable application-consistent snapshots, it will affect the performance of applications running on source virtual machines. Ensure that the value you set is less than the number of additional recovery points you configure.
6. In **Initial replication start time**, indicate when to start the initial replication. The replication occurs over your internet bandwidth so you might want to schedule it outside your busy hours.
7. In **Encrypt data stored on Azure**, specify whether to encrypt at rest data in Azure storage. Then click **OK**.

    ![Replication policy](./media/site-recovery-vmm-to-azure/gs-replication2.png)
8. When you create a new policy it's automatically associated with the VMM cloud. Click **OK**. You can associate additional VMM clouds (and the VMs in them) with this replication policy in **Replication** > policy name > **Associate VMM Cloud**.

    ![Replication policy](./media/site-recovery-vmm-to-azure/policy-associate.png)

## Capacity planning

Now that you have your basic infrastructure set up, think about capacity planning, and figure out whether you need additional resources.

Site Recovery provides a capacity planner to help you allocate the right resources for your source environment, Site Recovery components, networking, and storage. You can run the planner in quick mode for estimations based on an average number of VMs, disks, and storage, or in detailed mode in which you input figures at the workload level. Before you start:

* Gather information about your replication environment, including VMs, disks per VMs, and storage per disk.
* Estimate the daily change (churn) rate you’ll have for replicated data. You can use the [Capacity planner for Hyper-V Replica](https://www.microsoft.com/download/details.aspx?id=39057) to help you do this.

1. Click **Download**, to download the tool and then run it. [Read the article](site-recovery-capacity-planner.md) that accompanies the tool.
2. When you’re done, select **Yes** in **Have you run the Capacity Planner**?

   ![Capacity planning](./media/site-recovery-vmm-to-azure/gs-capacity-planning.png)

   Learn more about [controlling network bandwidth](#network-bandwidth-considerations)




## Enable replication

Before you start, ensure that your Azure user account has the required  [permissions](site-recovery-role-based-linked-access-control.md#permissions-required-to-enable-replication-for-new-virtual-machines) to enable replication of a new virtual machine to Azure.

Now enable replication as follows:

1. Click **Step 2: Replicate application** > **Source**. After you've enabled replication for the first time, click **+Replicate** in the vault to enable replication for additional machines.

    ![Enable replication](./media/site-recovery-vmm-to-azure/enable-replication1.png)
2. In the **Source** blade, select the VMM server, and the cloud in which the Hyper-V hosts are located. Then click **OK**.

    ![Enable replication](./media/site-recovery-vmm-to-azure/enable-replication-source.png)
3. In **Target**, select the subscription, post-failover deployment model, and the storage account you're using for replicated data.

    ![Enable replication](./media/site-recovery-vmm-to-azure/enable-replication-target.png)
4. Select the storage account you want to use. If you want to use a different storage account than those you have, you can [create one](#set-up-an-azure-storage-account). If you’re using a premium storage account for replicated data, you need to select  an additional standard storage account to store replication logs that capture ongoing changes to on-premises data.To create a storage account using the Resource Manager model click **Create new**. If you want to create a storage account using the classic model, do that [in the Azure portal](../storage/storage-create-storage-account-classic-portal.md). Then click **OK**.
5. Select the Azure network and subnet to which Azure VMs will connect, when they're created after failover. Select **Configure now for selected machines**, to apply the network setting to all machines you select for protection. Select **Configure later**, to select the Azure network per machine. If you want to use a different network from those you have, you can [create one](#set-up-an-azure-network). To create a network using the Resource Manager model click **Create new**. If you want to create a network using the classic model, do that [in the Azure portal](../virtual-network/virtual-networks-create-vnet-classic-pportal.md). Select a subnet if applicable. Then click **OK**.
6. In **Virtual Machines** > **Select virtual machines**, click and select each machine you want to replicate. You can only select machines for which replication can be enabled. Then click **OK**.

    ![Enable replication](./media/site-recovery-vmm-to-azure/enable-replication5.png)

7. In **Properties** > **Configure properties**, select the operating system for the selected VMs, and the OS disk.

    - Verify that the Azure VM name (target name) complies with [Azure virtual machine requirements](site-recovery-support-matrix-to-azure.md#failed-over-azure-vm-requirements).   
    - By default all the disks of the VM are selected for replication, but you can clear disks to exclude them.

        - You might want to exclude disks to reduce replication bandwidth. For example, you might not want to replicate disks with temporary data, or data that's refreshed each time a machine or apps restarts (such as pagefile.sys or Microsoft SQL Server tempdb). You can exclude the disk from replication by unselecting the disk.
        - Only basic disks can be exclude. You can't exclude OS disks.
        - We recommend that you don't exclude dynamic disks. Site Recovery can't identify whether a virtual hard disk inside a guest VM is basic or dynamic. If all dependent dynamic volume disks aren't excluded, the protected dynamic disk will show as a failed disk when the VM fails over, and the data on that disk won't be accessible.
        - After replication is enabled, you can't add or remove disks for replication. If you want to add or exclude a disk, you need to disable protection for the VM, and then re-enable it.
        - Disks you create manually in Azure aren't failed back. For example, if you fail over three disks, and create two directly in Azure VM, only the three disks which were failed over will be failed back from Azure to Hyper-V. You can't include disks created manually in failback, or in reverse replication from Hyper-V to Azure.
        - If you exclude a disk that's needed for an application to operate, after failover to Azure you need to create it manually in Azure, so that the replicated application can run. Alternatively, you could integrate Azure automation into a recovery plan, to create the disk during failover of the machine.

    Click **OK** to save changes. You can set additional properties later.

	![Enable replication](./media/site-recovery-vmm-to-azure/enable-replication6-with-exclude-disk.png)

8. In **Replication settings** > **Configure replication settings**, select the replication policy you want to apply for the protected VMs. Then click **OK**. You can modify the replication policy in **Replication policies** > policy name > **Edit Settings**. Changes you apply are used for machines that are already replicating, and new machines.

	> [!NOTE]
	> Replication policies with copy frequency of 5mins/15 mins would be allowed to be chosen if the 
	>  target storage account selected is of premium storage type. Copy frequency of 30 secs is not 
	> allowed for machines replicating to premium storage.This is based on the number of snapshots 
	> per blob (100 snapshots per blob) supported by premium storage.

   ![Enable replication](./media/site-recovery-vmm-to-azure/enable-replication7.png)

You can track progress of the **Enable Protection** job in **Jobs** > **Site Recovery jobs**. After the **Finalize Protection** job runs, the machine is ready for failover.

### View and manage VM properties

We recommend that you verify the properties of the source machine. Remember that the Azure VM name should conform with [Azure virtual machine requirements](site-recovery-support-matrix-to-azure.md#failed-over-azure-vm-requirements).

1. In **Protected Items**, click **Replicated Items**, and select the machine to see its details.

    ![Enable replication](./media/site-recovery-vmm-to-azure/vm-essentials.png)
2. In **Properties**, you can view replication and failover information for the VM.

    ![Enable replication](./media/site-recovery-vmm-to-azure/test-failover2.png)
3. In **Compute and Network** > **Compute properties**, you can specify the Azure VM name and target size. Modify the name to comply with [Azure requirements](site-recovery-support-matrix-to-azure.md#failed-over-azure-vm-requirements) if you need to. You can also view and modify information about the target network, subnet, and the IP address that's assigned to the Azure VM.
Note that:

   * You can set the target IP address. If you don't provide an address, the failed over machine will use DHCP. If you set an address that isn't available at failover, the failover will fail. The same target IP address can be used for test failover if the address is available in the test failover network.
   * The number of network adapters is dictated by the size you specify for the target virtual machine, as follows:

     * If the number of network adapters on the source machine is less than or equal to the number of adapters allowed for the target machine size, then the target will have the same number of adapters as the source.
     * If the number of adapters for the source virtual machine exceeds the number allowed for the target size, then the target size maximum is used.
     * For example if a source machine has two network adapters and the target machine size supports four, the target machine will have two adapters. If the source machine has two adapters but the supported target size only supports one, then the target machine will have only one adapter.     
     * If the VM has multiple network adapters, they will all connect to the same network.

     ![Enable replication](./media/site-recovery-vmm-to-azure/test-failover4.png)

4. In **Disks** you can see the operating system and data disks on the VM that will be replicated.

#### Managed disks

In **Compute and Network** > **Compute properties**, you can set "Use managed disks" setting to "Yes" for the VM if you want to attach managed disks to your machine on migration to Azure. Managed disks simplifies disk management for Azure IaaS VMs by managing the storage accounts associated with the VM disks. [Learn More about managed disks](https://docs.microsoft.com/en-us/azure/storage/storage-managed-disks-overview).

   - Managed disks are created and attached to the virtual machine only on a failover to Azure. On enabling protection, data from on-premises machines will continue to replicate to storage accounts.
   Managed disks can be created only for virtual machines deployed using the Resource manager deployment model.  

  > [!NOTE]
  > Failback from Azure to on-premises Hyper-V environment is not currently supported for machines
  > with managed disks. Set "Use managed disks" to "Yes" only if you intend to migrate this machine to
  > Azure.

   - When you set "Use managed disks" to "Yes", only availability sets in the resource group with "Use managed disks" set to "Yes" would be available for selection. This is because virtual machines with managed disks can only be part of availability sets with "Use managed disks" property set to "Yes". Make sure that you create availability sets with "Use managed disks" property set based on your intent to use managed disks on failover.  Likewise, when you set "Use managed disks" to "No", only availability sets in the resource group with "Use managed disks" property set to "No" would be available for selection. [Learn more about managed disks and availability sets](https://docs.microsoft.com/en-us/azure/virtual-machines/windows/manage-availability#use-managed-disks-for-vms-in-an-availability-set).

  > [!NOTE]
  > If the storage account used for replication was encrypted with Storage Service Encryption at any
  > point in time, creation of managed disks during failover will fail. You can either set "Use
  > managed disks" to "No" and retry failover or disable protection for the virtual machine and
  > protect it to a storage account which did not have Storage service encryption enabled at any point
  > in time.
  > [Learn more about Storage service encryption and managed disks](https://docs.microsoft.com/en-us/azure/storage/storage-managed-disks-overview#managed-disks-and-encryption).


## Test the deployment

To test the deployment you can run a test failover for a single virtual machine or a recovery plan that contains one or more virtual machines.

### Before you start

 - If you want to connect to Azure VMs using RDP after failover, learn about [preparing to connect](site-recovery-test-failover-to-azure.md#prepare-to-connect-to-azure-vms-after-failover).
 - To fully test you need to copy of Active Directory and DNS in your test environment. [Learn more](site-recovery-active-directory.md#test-failover-considerations).

### Run a test failover

1. To fail over a single VM, in **Replicated Items**, click the VM > **+Test Failover**.
2. To fail over a recovery plan, in **Recovery Plans**, right-click the plan > **Test Failover**. To create a recovery plan, [follow these instructions](site-recovery-create-recovery-plans.md).
3. In **Test Failover**, select the Azure network to which Azure VMs connect after failover occurs.
4. Click **OK** to begin the failover. You can track progress by clicking on the VM to open its properties, or on the **Test Failover** job in **Site Recovery jobs**.
5. After the failover completes, you should also be able to see the replica Azure machine appear in the Azure portal > **Virtual Machines**. You should make sure that the VM is the appropriate size, that it's connected to the appropriate network, and is running.
6. If you prepared for connections after failover, you should be able to connect to the Azure VM.
7. Once you're done, click on **Cleanup test failover** on the recovery plan. In **Notes** record and save any observations associated with the test failover. This will delete the virtual machines that were created during test failover.

For more details, read the [Test failover to Azure](site-recovery-test-failover-to-azure.md) article.

## Monitor the deployment

Here's how you can monitor configuration settings, status, and health for the Site Recovery deployment:

1. Click on the vault name to access the **Essentials** dashboard. In this dashboard you can Site Recovery jobs, replication status, recovery plans, server health, and events.  You can customize **Essentials** to show the tiles and layouts that are most useful to you, including the status of other Site Recovery and Backup vaults.

    ![Essentials](./media/site-recovery-vmm-to-azure/essentials.png)
2. In **Health**, you can monitor issues on on-premises servers (VMM or configuration servers), and the events raised by Site Recovery in the last 24 hours.
3. In the **Replicated Items**, **Recovery Plans**, and **Site Recovery Jobs** tiles you can manage and monitor replication. You can drill into jobs in **Jobs** > **Site Recovery Jobs**.

## Command-line installation for the Azure Site Recovery Provider

The Azure Site Recovery Provider can be installed from the command-line. This method can be used to install the Provider on Server Core for Windows Server 2012 R2.

1. Download the Provider installation file and registration key to a folder. For example, C:\ASR.
2. From an elevated command prompt, run these commands to extract the Provider installer:

            C:\Windows\System32> CD C:\ASR
            C:\ASR> AzureSiteRecoveryProvider.exe /x:. /q
3. Run this command to install the components:

            C:\ASR> setupdr.exe /i
4. Then run these commands, to register the server in the vault:

        CD C:\Program Files\Microsoft System Center 2012 R2\Virtual Machine Manager\bin
        C:\Program Files\Microsoft System Center 2012 R2\Virtual Machine Manager\bin\> DRConfigurator.exe /r  /Friendlyname <friendly name of the server> /Credentials <path of the credentials file> /EncryptionEnabled <full file name to save the encryption certificate>       

Where:

* **/Credentials**: Mandatory parameter that specifies where the registration key file is located.  
* **/FriendlyName**: Mandatory parameter for the name of the Hyper-V host server that appears in the Azure Site Recovery portal.
* * **/EncryptionEnabled**: Optional parameter when you're replicating Hyper-V VMs in VMM clouds to Azure. Specify if you want to encrypt virtual machines in Azure (at rest encryption). Ensure that the name of the file has a **.pfx** extension. Encryption is off by default.
* **/proxyAddress**: Optional parameter that specifies the address of the proxy server.
* **/proxyport**: Optional parameter that specifies the port of the proxy server.
* **/proxyUsername**: Optional parameter that specifies the proxy user name (if proxy requires authentication).
* **/proxyPassword**: Optional parameter that specifies the password to authenticate with proxy server (if the proxy requires authentication).


### Network bandwidth considerations
You can use the capacity planner tool to calculate the bandwidth you need for replication (initial replication and then delta). To control the amount of bandwidth use for replication, you have a few options:

* **Throttle bandwidth**: Hyper-V traffic that replicates to a secondary site goes through a specific Hyper-V host. You can throttle bandwidth on the host server.
* **Tweak bandwidth**: You can influence the bandwidth used for replication using a couple of registry keys.

#### Throttle bandwidth
1. Open the Microsoft Azure Backup MMC snap-in on the Hyper-V host server. By default, a shortcut for Microsoft Azure Backup is available on the desktop or in C:\Program Files\Microsoft Azure Recovery Services Agent\bin\wabadmin.
2. In the snap-in, click **Change Properties**.
3. On the **Throttling** tab, select **Enable internet bandwidth usage throttling for backup operations**, and set the limits for work and non-work hours. Valid ranges are from 512 Kbps to 102 Mbps per second.

    ![Throttle bandwidth](./media/site-recovery-vmm-to-azure/throttle2.png)

You can also use the [Set-OBMachineSetting](https://technet.microsoft.com/library/hh770409.aspx) cmdlet to set throttling. Here's a sample:

    $mon = [System.DayOfWeek]::Monday
    $tue = [System.DayOfWeek]::Tuesday
    Set-OBMachineSetting -WorkDay $mon, $tue -StartWorkHour "9:00:00" -EndWorkHour "18:00:00" -WorkHourBandwidth  (512*1024) -NonWorkHourBandwidth (2048*1024)

**Set-OBMachineSetting -NoThrottle** indicates that no throttling is required.

#### Influence network bandwidth
The **UploadThreadsPerVM** registry value controls the number of threads that are used for data transfer (initial or delta replication) of a disk. A higher value increases the network bandwidth used for replication. The **DownloadThreadsPerVM** registry value specifies the number of threads used for data transfer during failback.

1. In the registry, navigate to **HKEY_LOCAL_MACHINE\SOFTWARE\Microsoft\Windows Azure Backup\Replication**.

   * Modify the value **UploadThreadsPerVM** (or create the key if it doesn't exist) to control threads used for disk replication.
   * Modify the value **DownloadThreadsPerVM** (or create the key if it doesn't exist) to control threads used for failback traffic from Azure.
2. The default value is 4. In an “overprovisioned” network, these registry keys should be changed from the default values. The maximum is 32. Monitor traffic to optimize the value.

## Next steps

After initial replication is complete, and you've tested the deployment, you can invoke failovers as the need arises. [Learn more](site-recovery-failover.md) about different types of failovers and how to run them.<|MERGE_RESOLUTION|>--- conflicted
+++ resolved
@@ -252,12 +252,7 @@
 3. In **Copy frequency**, specify how often you want to replicate delta data after the initial replication (every 30 seconds, 5 or 15 minutes).
 
 	> [!NOTE]
-<<<<<<< HEAD
-	> Copy frequency of 30 secs is not supported for machines replicating to premium storage. This is based on the number of snapshots per blob (100 snapshots per blob) supported by premium storage.
-	> [Learn more](../storage/storage-premium-storage.md#snapshots-and-copy-blob)
-=======
 	>  A 30 second frequency isn't supported when replicating to premium storage. The limitation is determined by the number of snapshots per blob (100) supported by premium storage. [Learn more](../storage/storage-premium-storage.md#snapshots-and-copy-blob)
->>>>>>> a42dbad0
 
 4. In **Recovery point retention**, specify in hours how long the retention window will be for each recovery point. Protected machines can be recovered to any point within a window.
 5. In **App-consistent snapshot frequency**, specify how frequently (1-12 hours) recovery points containing application-consistent snapshots will be created. Hyper-V uses two types of snapshots — a standard snapshot that provides an incremental snapshot of the entire virtual machine, and an application-consistent snapshot that takes a point-in-time snapshot of the application data inside the virtual machine. Application-consistent snapshots use Volume Shadow Copy Service (VSS) to ensure that applications are in a consistent state when the snapshot is taken. Note that if you enable application-consistent snapshots, it will affect the performance of applications running on source virtual machines. Ensure that the value you set is less than the number of additional recovery points you configure.
@@ -326,12 +321,6 @@
 	![Enable replication](./media/site-recovery-vmm-to-azure/enable-replication6-with-exclude-disk.png)
 
 8. In **Replication settings** > **Configure replication settings**, select the replication policy you want to apply for the protected VMs. Then click **OK**. You can modify the replication policy in **Replication policies** > policy name > **Edit Settings**. Changes you apply are used for machines that are already replicating, and new machines.
-
-	> [!NOTE]
-	> Replication policies with copy frequency of 5mins/15 mins would be allowed to be chosen if the 
-	>  target storage account selected is of premium storage type. Copy frequency of 30 secs is not 
-	> allowed for machines replicating to premium storage.This is based on the number of snapshots 
-	> per blob (100 snapshots per blob) supported by premium storage.
 
    ![Enable replication](./media/site-recovery-vmm-to-azure/enable-replication7.png)
 
