---
title: Replicate Hyper-V VMs in VMM clouds to Azure | Microsoft Docs
description: Orchestrate replication, failover, and recovery of Hyper-V VMs managed in System Center VMM clouds to Azure
services: site-recovery
documentationcenter: ''
author: rayne-wiselman
manager: jwhit
editor: tysonn

ms.assetid: 8e7d868e-00f3-4e8b-9a9e-f23365abf6ac
ms.service: site-recovery
ms.workload: backup-recovery
ms.tgt_pltfrm: na
ms.devlang: na
ms.topic: hero-article
ms.date: 02/21/2017
ms.author: raynew

---
# Replicate Hyper-V virtual machines in VMM clouds to Azure using Site Recovery in the Azure portal
> [!div class="op_single_selector"]
> * [Azure portal](site-recovery-vmm-to-azure.md)
> * [Azure classic](site-recovery-vmm-to-azure-classic.md)
> * [PowerShell Resource Manager](site-recovery-vmm-to-azure-powershell-resource-manager.md)
> * [PowerShell classic](site-recovery-deploy-with-powershell.md)


This article describes how to replicate on-premises Hyper-V virtual machines managed in System Center VMM clouds to Azure, using the [Azure Site Recovery](site-recovery-overview.md) service in the Azure portal.

After reading this article, post any comments at the bottom, or on the [Azure Recovery Services Forum](https://social.msdn.microsoft.com/forums/azure/home?forum=hypervrecovmgr).




## Scenario architecture
These are the scenario components:

* **VMM server**: An on-premises VMM server with one or more clouds.
* **Hyper-V host or cluster**: Hyper-V host servers or clusters managed in VMM clouds.
* **Azure Site Recovery Provider and Recovery services agent**: During deployment, you install the Azure Site Recovery Provider on the VMM server, and the Microsoft Azure Recovery Services agent on Hyper-V host servers. The Provider on the VMM server communicates with Site Recovery over HTTPS 443 to replicate orchestration. The agent on the Hyper-V host server replicates data to Azure storage over HTTPS 443 by default.
* **Azure**: You need an Azure subscription, an Azure storage account to store replicated data, and an Azure virtual network so that Azure VMs are connected to a network after failover.

![E2A Topology](./media/site-recovery-vmm-to-azure/architecture.png)

## Azure prerequisites
Here's what you need in Azure.

| **Prerequisite** | **Details** |
| --- | --- |
| **Azure account** |You need a [Microsoft Azure](http://azure.microsoft.com/) account. You can start with a [free trial](https://azure.microsoft.com/pricing/free-trial/). [Learn more](https://azure.microsoft.com/pricing/details/site-recovery/) about Site Recovery pricing. |
| **Azure storage** |You need a standard Azure storage account to store replicated data. You can use an LRS or GRS storage account. We recommend GRS so that data is resilient if a regional outage occurs, or if the primary region can't be recovered. [Learn more](../storage/storage-redundancy.md). The account must be in the same region as the Recovery Services vault.<br/><br/>Premium storage isn't supported.<br/><br/> Replicated data is stored in Azure storage and Azure VMs are created when failover occurs. <br/><br/> [Read about](../storage/storage-introduction.md) Azure storage. |
| **Azure network** |You need an Azure virtual network that Azure VMs connect to when failover occurs. The network must be in the same region as the Recovery Services vault. |

## On-premises prerequisites
Here's what you need on-premises

| **Prerequisite** | **Details** |
| --- | --- |
| **VMM** |One or more VMM servers running on System Center 2012 R2. Each VMM server should have one or more clouds configured. A cloud should contain:<br/><br/> One or more VMM host groups.<br/><br/> One or more Hyper-V host servers or clusters in each host group.<br/><br/>[Learn more](http://social.technet.microsoft.com/wiki/contents/articles/2729.how-to-create-a-cloud-in-vmm-2012.aspx) about setting up VMM clouds. |
| **Hyper-V** |Hyper-V host servers must be running at least **Windows Server 2012 R2** with Hyper-V role or **Microsoft Hyper-V Server 2012 R2** and have the latest updates installed.<br/><br/> A Hyper-V server should contain one or more VMs.<br/><br/> A Hyper-V host server or cluster that includes VMs you want to replicate must be managed in a VMM cloud.<br/><br/>Hyper-V servers should be connected to the Internet, either directly or via a proxy.<br/><br/>Hyper-V servers should have fixes mentioned in article [2961977](https://support.microsoft.com/kb/2961977) installed.<br/><br/>Hyper-V host servers need internet access for data replication to Azure. |
| **Provider and agent** |During Azure Site Recovery deployment, you install the Azure Site Recovery Provider on the VMM server, and the Recovery Services agent on Hyper-V hosts. The Provider and agent need to connect to Azure over the internet directly, or through a proxy. An HTTPS-based proxy isn't supported. The proxy server on the VMM server and Hyper-V hosts should allow access to: <br/><br/> ``*.accesscontrol.windows.net``<br/><br/> ``*.backup.windowsazure.com``<br/><br/> ``*.hypervrecoverymanager.windowsazure.com``<br/><br/> ``*.store.core.windows.net``<br/><br/> ``*.blob.core.windows.net``<br/><br/> ``https://www.msftncsi.com/ncsi.txt``<br/><br/> ``time.windows.com``<br/><br/> ``time.nist.gov``<br/><br/> If you have IP address-based firewall rules on the VMM server, check that the rules allow communication to Azure.<br/><br/> Allow the [Azure Datacenter IP Ranges](https://www.microsoft.com/download/confirmation.aspx?id=41653) and the HTTPS (443) port.<br/><br/> Allow IP address ranges for the Azure region of your subscription, and for West US.<br/><br/> |

## Protected machine prerequisites
| **Prerequisite** | **Details** |
| --- | --- |
| **Protected VMs** |Before you fail over a VM, make sure that the name that is assigned to the Azure VM complies with [Azure prerequisites](site-recovery-best-practices.md#azure-virtual-machine-requirements). You can modify the name after you've enabled replication for the VM. <br/><br/> Individual disk capacity on protected machines shouldn’t be more than 1023 GB. A VM can have up to 64 disks (thus up to 64 TB).<br/><br/> Shared disk guest clusters aren't supported.<br/><br/> Unified Extensible Firmware Interface (UEFI)/Extensible Firmware Interface(EFI) boot isn't supported.<br/><br/> If the source VM has NIC teaming it’s converted to a single NIC after failover to Azure.<br/><br/>Protecting Hyper-V VMs running Linux with a static IP address isn't supported. |

## Prepare for deployment
To prepare for deployment you need to:

1. [Set up an Azure network](#set-up-an-azure-network) in which Azure VMs will be located after failover.
2. [Set up an Azure storage account](#set-up-an-azure-storage-account) for replicated data.
3. [Prepare the VMM server](#prepare-the-vmm-server) for Site Recovery deployment.
4. Prepare for network mapping. Set up networks so that you can configure network mapping during Site Recovery deployment.

### Set up an Azure network
You need an Azure network to which Azure VMs created after failover will connect.

* The network should be in the same region as the Recovery Services vault.
* Depending on the resource model you want to use for failed over Azure VMs, you set up the Azure network in [Resource Manager mode](../virtual-network/virtual-networks-create-vnet-arm-pportal.md) or [classic mode](../virtual-network/virtual-networks-create-vnet-classic-pportal.md).
* We recommend you set up a network before you begin. If you don't, you need to do it during Site Recovery deployment.
Note that Azure networks used by Site Recovery can't be [moved](../azure-resource-manager/resource-group-move-resources.md) within the same, or across different, subscriptions.

### Set up an Azure storage account
* You need a standard Azure storage account to hold data replicated to Azure. The account must be in the same region as the Recovery Services vault.
* Depending on the resource model you want to use for failed over Azure VMs, you set up an account in [Resource Manager mode](../storage/storage-create-storage-account.md) or [classic mode](../storage/storage-create-storage-account-classic-portal.md).
* We recommend that you set up an account before you begin. If you don't, you need to do it during Site Recovery deployment.
- Note that storage accounts used by Site Recovery can't be [moved](../azure-resource-manager/resource-group-move-resources.md) within the same, or across different, subscriptions.

### Prepare the VMM server
* Make sure that the VMM server complies with the [prerequisites](#on-premises-prerequisites).
* During Site Recovery deployment, you can specify that all clouds on a VMM server should be available in the Azure portal. If you only want specific clouds to appear in the portal, you can enable that setting on the cloud in the VMM admin console.

### Prepare for network mapping
You need to set up network mapping during Site Recovery deployment. Network mapping maps between source VMM VM networks and target Azure networks, to enable the following:

* Machines that fail over on the same network can connect to each other, even if they're not failed over in the same way or in the same recovery plan.
* If a network gateway is set up on the target Azure network, Azure virtual machines can connect to on-premises virtual machines.
* To set up network mapping, here's what you need:

  * Make sure that VMs on the source Hyper-V host server are connected to a VMM VM network. That network should be linked to a logical network that is associated with the cloud.
  * An Azure network as described [above](#set-up-an-azure-network)

## Create a Recovery Services vault
1. Sign in to the [Azure portal](https://portal.azure.com).
2. Click **New** > **Management** > **Recovery Services**. Alternatively you can click **Browse** > **Recovery Services** vaults > **Add**.

    ![New vault](./media/site-recovery-vmm-to-azure/new-vault3.png)
3. In **Name**, specify a friendly name to identify the vault. If you have more than one subscription, select one of them.
4. [Create a resource group](../azure-resource-manager/resource-group-template-deploy-portal.md), or select an existing one. Specify an Azure region. Machines will be replicated to this region. To check supported regions see Geographic Availability in [Azure Site Recovery Pricing Details](https://azure.microsoft.com/pricing/details/site-recovery/)
5. If you want to quickly access the vault from the Dashboard, click **Pin to dashboard** > **Create vault**.

    ![New vault](./media/site-recovery-vmm-to-azure/new-vault-settings.png)

The new vault appears on the **Dashboard** > **All resources**, and on the main **Recovery Services vaults** blade.

## Get started

Site Recovery provides a Getting Started experience that helps you deploy as quickly as possible. Getting Started checks prerequisites, and walks you through Site Recovery deployment steps in the right order.

You select the type of machines you want to replicate, and where you want to replicate to. You set up on-premises servers, Azure storage accounts, and networks. You create replication policies, and perform capacity planning. After the infrastructure is in place, you enable replication for VMs. You can run failovers for specific machines, or create recovery plans to fail over multiple machines.

Begin Getting Started by choosing how you want to deploy Site Recovery. The Getting Started flow changes slightly depending on your replication requirements.

## Step 1: Choose your protection goals
Select what you want to replicate and where you want to replicate to.

1. In the **Recovery Services vaults** blade, select your vault and click **Settings**.
2. In **Getting Started** click **Site Recovery** > **Step 1: Prepare Infrastructure** > **Protection goal**.

    ![Choose goals](./media/site-recovery-vmm-to-azure/choose-goals.png)
3. In **Protection goal** select **To Azure**, and select **Yes, with Hyper-V**. Select **Yes** to confirm you're using VMM to manage Hyper-V hosts and the recovery site. Then click **OK**.

    ![Choose goals](./media/site-recovery-vmm-to-azure/choose-goals2.png)

## Step 2: Set up the source environment
Install the Azure Site Recovery Provider on the VMM server, and register the server in the vault. Install the Azure Recovery Services agent on Hyper-V hosts.

1. Click **Step 2: Prepare Infrastructure** > **Source**.

    ![Set up source](./media/site-recovery-vmm-to-azure/set-source1.png)
2. In **Prepare source**, click **+ VMM** to add a VMM server.

    ![Set up source](./media/site-recovery-vmm-to-azure/set-source2.png)
3. In the **Add Server** blade, check that **System Center VMM server** appears in **Server type** and that the VMM server meets the [prerequisites and URL requirements](#on-premises-prerequisites).
4. Download the Azure Site Recovery Provider installation file.
5. Download the registration key. You need this when you run setup. The key is valid for five days after you generate it.

    ![Set up source](./media/site-recovery-vmm-to-azure/set-source3.png)
6. Install the Azure Site Recovery Provider on the VMM server.

### Set up the Azure Site Recovery Provider
1. Run the Provider setup file.
2. In **Microsoft Update**, you can opt in for updates so that Provider updates are installed in accordance with your Microsoft Update policy.
3. In **Installation**, accept or modify the default Provider installation location and click **Install**.

    ![Install location](./media/site-recovery-vmm-to-azure/provider2.png)
4. When installation finishes, click **Register** to register the VMM server in the vault.
5. In **Vault Settings** page, click **Browse** to select the vault key file. Specify the Azure Site Recovery subscription and the vault name.

    ![Server registration](./media/site-recovery-vmm-to-azure/provider10.PNG)
6. In **Internet Connection**, specify how the Provider running on the VMM server will connect to Site Recovery over the internet.

   * If you want the Provider to connect directly, select **Connect directly to Azure Site Recovery without a proxy**.
   * If your existing proxy requires authentication, or you want to use a custom proxy, select **Connect to Azure Site Recovery using a proxy server**.
   * If you use a custom proxy, specify the address, port, and credentials.
   * If you're using a proxy, you should have already allowed the URLs described in [prerequisites](#on-premises-prerequisites).
   * If you use a custom proxy, a VMM RunAs account (DRAProxyAccount) will be created automatically using the specified proxy credentials. Configure the proxy server so that this account can authenticate successfully. The VMM RunAs account settings can be modified in the VMM console. In **Settings**, expand **Security** > **Run As Accounts**, and then modify the password for DRAProxyAccount. You’ll need to restart the VMM service so that this setting takes effect.

     ![internet](./media/site-recovery-vmm-to-azure/provider13.PNG)
7. Accept or modify the location of an SSL certificate that’s automatically generated for data encryption. This certificate is used if you enable data encryption for a cloud protected by Azure in the Azure Site Recovery portal. Keep this certificate safe. When you run a failover to Azure you’ll need it to decrypt, if data encryption is enabled.
8. In **Server name**, specify a friendly name to identify the VMM server in the vault. In a cluster configuration, specify the VMM cluster role name.
9. Enable **Sync cloud metadata**, if you want to synchronize metadata for all clouds on the VMM server with the vault. This action only needs to happen once on each server. If you don't want to synchronize all clouds, you can leave this setting unchecked and synchronize each cloud individually in the cloud properties in the VMM console. Click **Register** to complete the process.

    ![Server registration](./media/site-recovery-vmm-to-azure/provider16.PNG)
10. Registration starts. After registration finishes, the server is displayed on the **Settings** > **Servers** blade in the vault.

#### Command-line installation for the Azure Site Recovery Provider
The Azure Site Recovery Provider can be installed from the command-line. This method can be used to install the Provider on Server Core for Windows Server 2012 R2.

1. Download the Provider installation file and registration key to a folder. For example, C:\ASR.
2. From an elevated command prompt, run these commands to extract the Provider installer:

            C:\Windows\System32> CD C:\ASR
            C:\ASR> AzureSiteRecoveryProvider.exe /x:. /q
3. Run this command to install the components:

            C:\ASR> setupdr.exe /i
4. Then run these commands, to register the server in the vault:

        CD C:\Program Files\Microsoft System Center 2012 R2\Virtual Machine Manager\bin
        C:\Program Files\Microsoft System Center 2012 R2\Virtual Machine Manager\bin\> DRConfigurator.exe /r  /Friendlyname <friendly name of the server> /Credentials <path of the credentials file> /EncryptionEnabled <full file name to save the encryption certificate>       

Where:

* **/Credentials**: Mandatory parameter that specifies where the registration key file is located.  
* **/FriendlyName**: Mandatory parameter for the name of the Hyper-V host server that appears in the Azure Site Recovery portal.
* * **/EncryptionEnabled**: Optional parameter when you're replicating Hyper-V VMs in VMM clouds to Azure. Specify if you want to encrypt virtual machines in Azure (at rest encryption). Ensure that the name of the file has a **.pfx** extension. Encryption is off by default.
* **/proxyAddress**: Optional parameter that specifies the address of the proxy server.
* **/proxyport**: Optional parameter that specifies the port of the proxy server.
* **/proxyUsername**: Optional parameter that specifies the proxy user name (if proxy requires authentication).
* **/proxyPassword**: Optional parameter that specifies the password to authenticate with proxy server (if the proxy requires authentication).

### Install the Azure Recovery Services agent on Hyper-V hosts
1. After you've set up the Provider, you need to download the installation file for the Azure Recovery Services agent. Run setup on each Hyper-V server in the VMM cloud.

    ![Hyper-V sites](./media/site-recovery-vmm-to-azure/hyperv-agent1.png)
2. In **Prerequisites Check**, click **Next**. Any missing prerequisites will be automatically installed.

    ![Prerequisites Recovery Services Agent](./media/site-recovery-vmm-to-azure/hyperv-agent2.png)
3. In **Installation Settings**, accept or modify the installation location, and the cache location. You can configure the cache on a drive that has at least 5 GB of storage available but we recommend a cache drive with 600 GB or more of free space. Then click **Install**.
4. After installation is complete, click **Close** to finish.

    ![Register MARS Agent](./media/site-recovery-vmm-to-azure/hyperv-agent3.png)

#### Command line installation for Azure Site Recovery Services agent
You can install the Microsoft Azure Recovery Services Agent from command line using the following command:

     marsagentinstaller.exe /q /nu

#### Set up internet proxy access to Site Recovery from Hyper-V hosts
The Recovery Services agent running on Hyper-V hosts needs internet access to Azure for VM replication. If you're accessing the internet through a proxy, set it up as follows:

1. Open the Microsoft Azure Backup MMC snap-in on the Hyper-V host. By default, a shortcut for Microsoft Azure Backup is available on the desktop or in C:\Program Files\Microsoft Azure Recovery Services Agent\bin\wabadmin.
2. In the snap-in, click **Change Properties**.
3. On the **Proxy Configuration** tab, specify proxy server information.

    ![Register MARS Agent](./media/site-recovery-vmm-to-azure/mars-proxy.png)
4. Check that the agent can reach the URLs described in the [prerequisites](#on-premises-prerequisites).

## Step 3: Set up the target environment
Specify the Azure storage account to be used for replication, and the Azure network to which Azure VMs will connect after failover.

1. Click **Prepare infrastructure** > **Target**, select the subscription and the resource group where you want to create the failed over virtual machines. Choose the deployment model that you want to use in Azure (classic or resource management) for the failed over virtual machines.

	![Storage](./media/site-recovery-vmm-to-azure/enablerep3.png)

2. Site Recovery checks that you have one or more compatible Azure storage accounts and networks.
  	![Storage](./media/site-recovery-vmm-to-azure/compatible-storage.png)

4. If you haven't created a storage account, and you want to create one using Resource Manager, click **+Storage account** to do that inline.  On the **Create storage account** blade specify an account name, type, subscription, and location. The account should be in the same location as the Recovery Services vault.

   ![Storage](./media/site-recovery-vmm-to-azure/gs-createstorage.png)

   Note that:

   * If you want to create a storage account using the classic model, do that in the Azure portal. [Learn more](../storage/storage-create-storage-account-classic-portal.md)
   * If you’re using a premium storage account for replicated data, set up an additional standard storage account, to store replication logs that capture ongoing changes to on-premises data.
5. If you haven't created an Azure network, and you want to create one using Resource Manager, click **+Network** to do that inline. On the **Create virtual network** blade specify a network name, address range, subnet details, subscription, and location. The network should be in the same location as the Recovery Services vault.

   ![Network](./media/site-recovery-vmm-to-azure/gs-createnetwork.png)

   If you want to create a network using the classic model, do that in the Azure portal. [Learn more](../virtual-network/virtual-networks-create-vnet-classic-pportal.md).

### Configure network mapping
<<<<<<< HEAD
* [Read](#prepare-for-network-mapping) a quick overview of what network mapping does.
=======
* [Read](#prepare-for-network-mapping) a quick overview of what network mapping does. 
>>>>>>> 5d9f78ea
* Verify that virtual machines on the VMM server are connected to a VM network, and that you've created at least one Azure virtual network. Multiple VM networks can be mapped to a single Azure network.

Configure mapping as follows:

1. In **Settings** > **Site Recovery Infrastructure** > **Network mappings** > **Network Mapping**, click the **+Network Mapping** icon.

    ![Network mapping](./media/site-recovery-vmm-to-azure/network-mapping1.png)
2. In **Add network mapping**, select the source VMM server, and **Azure** as the target.
3. Verify the subscription and the deployment model after failover.
4. In **Source network**, select the source on-premises VM network you want to map from the list associated with the VMM server.
5. In **Target network**, select the Azure network in which replica Azure VMs will be located when they're created. Then click **OK**.

    ![Network mapping](./media/site-recovery-vmm-to-azure/network-mapping2.png)

Here's what happens when network mapping begins:

* Existing VMs on the source VM network are connected to the target network when mapping begins. New VMs connected to the source VM network are connected to the mapped Azure network when replication occurs.
* If you modify an existing network mapping, replica virtual machines connect using the new settings.
* If the target network has multiple subnets, and one of those subnets has the same name as subnet on which the source virtual machine is located, then the replica virtual machine connects to that target subnet after failover.
* If there’s no target subnet with a matching name, the virtual machine connects to the first subnet in the network.

## Step 4: Set up replication settings
1. To create a new replication policy, click **Prepare infrastructure** > **Replication Settings** > **+Create and associate**.

    ![Network](./media/site-recovery-vmm-to-azure/gs-replication.png)
2. In **Create and associate policy**, specify a policy name.
3. In **Copy frequency**, specify how often you want to replicate delta data after the initial replication (every 30 seconds, 5 or 15 minutes).
4. In **Recovery point retention**, specify in hours how long the retention window will be for each recovery point. Protected machines can be recovered to any point within a window.
5. In **App-consistent snapshot frequency**, specify how frequently (1-12 hours) recovery points containing application-consistent snapshots will be created. Hyper-V uses two types of snapshots — a standard snapshot that provides an incremental snapshot of the entire virtual machine, and an application-consistent snapshot that takes a point-in-time snapshot of the application data inside the virtual machine. Application-consistent snapshots use Volume Shadow Copy Service (VSS) to ensure that applications are in a consistent state when the snapshot is taken. Note that if you enable application-consistent snapshots, it will affect the performance of applications running on source virtual machines. Ensure that the value you set is less than the number of additional recovery points you configure.
6. In **Initial replication start time**, indicate when to start the initial replication. The replication occurs over your internet bandwidth so you might want to schedule it outside your busy hours.
7. In **Encrypt data stored on Azure**, specify whether to encrypt at rest data in Azure storage. Then click **OK**.

    ![Replication policy](./media/site-recovery-vmm-to-azure/gs-replication2.png)
8. When you create a new policy it's automatically associated with the VMM cloud. Click **OK**. You can associate additional VMM Clouds (and the VMs in them) with this replication policy in **Settings** > **Replication** > policy name > **Associate VMM Cloud**.

    ![Replication policy](./media/site-recovery-vmm-to-azure/policy-associate.png)

## Step 5: Capacity planning
Now that you have your basic infrastructure set up, think about capacity planning, and figure out whether you need additional resources.

Site Recovery provides a capacity planner to help you allocate the right resources for your source environment, the site recovery components, networking, and storage. You can run the planner in quick mode for estimations based on an average number of VMs, disks, and storage, or in detailed mode in which you’ll input figures at the workload level. Before you start:

* Gather information about your replication environment, including VMs, disks per VMs, and storage per disk.
* Estimate the daily change (churn) rate you’ll have for replicated data. You can use the [Capacity planner for Hyper-V Replica](https://www.microsoft.com/download/details.aspx?id=39057) to help you do this.

1. Click **Download**, to download the tool and then run it. [Read the article](site-recovery-capacity-planner.md) that accompanies the tool.
2. When you’re done, select **Yes** in **Have you run the Capacity Planner**?

   ![Capacity planning](./media/site-recovery-vmm-to-azure/gs-capacity-planning.png)

### Network bandwidth considerations
You can use the capacity planner tool to calculate the bandwidth you need for replication (initial replication and then delta). To control the amount of bandwidth use for replication, you have a few options:

* **Throttle bandwidth**: Hyper-V traffic that replicates to a secondary site goes through a specific Hyper-V host. You can throttle bandwidth on the host server.
* **Tweak bandwidth**: You can influence the bandwidth used for replication using a couple of registry keys.

#### Throttle bandwidth
1. Open the Microsoft Azure Backup MMC snap-in on the Hyper-V host server. By default, a shortcut for Microsoft Azure Backup is available on the desktop or in C:\Program Files\Microsoft Azure Recovery Services Agent\bin\wabadmin.
2. In the snap-in, click **Change Properties**.
3. On the **Throttling** tab, select **Enable internet bandwidth usage throttling for backup operations**, and set the limits for work and non-work hours. Valid ranges are from 512 Kbps to 102 Mbps per second.

    ![Throttle bandwidth](./media/site-recovery-vmm-to-azure/throttle2.png)

You can also use the [Set-OBMachineSetting](https://technet.microsoft.com/library/hh770409.aspx) cmdlet to set throttling. Here's a sample:

    $mon = [System.DayOfWeek]::Monday
    $tue = [System.DayOfWeek]::Tuesday
    Set-OBMachineSetting -WorkDay $mon, $tue -StartWorkHour "9:00:00" -EndWorkHour "18:00:00" -WorkHourBandwidth  (512*1024) -NonWorkHourBandwidth (2048*1024)

**Set-OBMachineSetting -NoThrottle** indicates that no throttling is required.

#### Influence network bandwidth
The **UploadThreadsPerVM** registry value controls the number of threads that are used for data transfer (initial or delta replication) of a disk. A higher value increases the network bandwidth used for replication. The **DownloadThreadsPerVM** registry value specifies the number of threads used for data transfer during failback.

1. In the registry, navigate to **HKEY_LOCAL_MACHINE\SOFTWARE\Microsoft\Windows Azure Backup\Replication**.

   * Modify the value **UploadThreadsPerVM** (or create the key if it doesn't exist) to control threads used for disk replication.
   * Modify the value **DownloadThreadsPerVM** (or create the key if it doesn't exist) to control threads used for failback traffic from Azure.
2. The default value is 4. In an “overprovisioned” network, these registry keys should be changed from the default values. The maximum is 32. Monitor traffic to optimize the value.

## Step 6: Enable replication

Now enable replication as follows:

1. Click **Step 2: Replicate application** > **Source**. After you've enabled replication for the first time, click **+Replicate** in the vault to enable replication for additional machines.

    ![Enable replication](./media/site-recovery-vmm-to-azure/enable-replication1.png)
2. In the **Source** blade, select the VMM server, and the cloud in which the Hyper-V hosts are located. Then click **OK**.

    ![Enable replication](./media/site-recovery-vmm-to-azure/enable-replication-source.png)
3. In **Target**, select the subscription, post-failover deployment model, and the storage account you're using for replicated data.

    ![Enable replication](./media/site-recovery-vmm-to-azure/enable-replication-target.png)
4. Select the storage account you want to use. If you want to use a different storage account than those you have, you can [create one](#set-up-an-azure-storage-account). To create a storage account using the Resource Manager model click **Create new**. If you want to create a storage account using the classic model, do that [in the Azure portal](../storage/storage-create-storage-account-classic-portal.md). Then click **OK**.
5. Select the Azure network and subnet to which Azure VMs will connect, when they're created after failover. Select **Configure now for selected machines**, to apply the network setting to all machines you select for protection. Select **Configure later**, to select the Azure network per machine. If you want to use a different network from those you have, you can [create one](#set-up-an-azure-network). To create a network using the Resource Manager model click **Create new**. If you want to create a network using the classic model, do that [in the Azure portal](../virtual-network/virtual-networks-create-vnet-classic-pportal.md). Select a subnet if applicable. Then click **OK**.
6. In **Virtual Machines** > **Select virtual machines**, click and select each machine you want to replicate. You can only select machines for which replication can be enabled. Then click **OK**.

    ![Enable replication](./media/site-recovery-vmm-to-azure/enable-replication5.png)
7. In **Properties** > **Configure properties**,  select the operating system for the selected VMs, and the OS disk. By default all the disks of the VM are selected for replication. You might want to exclude disk(s) from replication to reduce the bandwidth consumption of replicating unnecessary data to Azure. For example you might not want to replicate disks with temporary data, or data that's refreshed each time a machine or application restarts (for example pagefile.sys or Microsoft SQL Server tempdb). You can exclude the disk from replication by unselecting the disk. Verify that the Azure VM name (Target Name) complies with [Azure virtual machine requirements](site-recovery-best-practices.md#azure-virtual-machine-requirements) and modify it if you need to. Then click **OK**. You can set additional properties later.

	![Enable replication](./media/site-recovery-vmm-to-azure/enable-replication6-with-exclude-disk.png)

	>[!NOTE]
	>
	> * Only basic disks can be excluded from replication. You can't exclude OS disks, and we don't recommend that you exclude dynamic disks. Site Recovery can't identify whether a VHD disk is basic or dynamic, inside the guest VM.  If all the dependent dynamic volume disks aren't excluded, protected dynamic disk will be failed disks on VM failover, and the data on that disk won't be accessible.
	> * After replication is enabled, you can't add or remove disks for replication. If you want to add or exclude a disk, you'll need to disable protection for the VM and then reenable it.
	> * If you exclude a disk that's needed for an application to operate, after failover to Azure you’ll need to create it manually in Azure so that the replicated application can run. Alternatively, you could integrate Azure automation into a recovery plan to create the disk during failover of the machine.
	> * Disks you create manually in Azure are not failed back. For example, if you fail over three disks, and create two directly in Azure VM, only the three disks which were failed over will be failed back from Azure to Hyper-V. You can't include disks created manually in failback, or in reverse replication from Hyper-V to Azure.
	>
	>


8. In **Replication settings** > **Configure replication settings**, select the replication policy you want to apply for the protected VMs. Then click **OK**. You can modify the replication policy in **Settings** > **Replication policies** > policy name > **Edit Settings**. Changes you apply are used for machines that are already replicating, and new machines.

   ![Enable replication](./media/site-recovery-vmm-to-azure/enable-replication7.png)

You can track progress of the **Enable Protection** job in **Settings** > **Jobs** > **Site Recovery jobs**. After the **Finalize Protection** job runs, the machine is ready for failover.

### View and manage VM properties
We recommend that you verify the properties of the source machine. Remember that the Azure VM name should conform with [Azure virtual machine requirements](site-recovery-best-practices.md#azure-virtual-machine-requirements).

1. Click **Settings** > **Protected Items** > **Replicated Items**, and select the machine to see its details.

    ![Enable replication](./media/site-recovery-vmm-to-azure/vm-essentials.png)
2. In **Properties**, you can view replication and failover information for the VM.

    ![Enable replication](./media/site-recovery-vmm-to-azure/test-failover2.png)
3. In **Compute and Network** > **Compute properties**, you can specify the Azure VM name and target size. Modify the name to comply with [Azure requirements](site-recovery-best-practices.md#azure-virtual-machine-requirements) if you need to. You can also view and modify information about the target network, subnet, and the IP address that's assigned to the Azure VM.
Note that:

   * You can set the target IP address. If you don't provide an address, the failed over machine will use DHCP. If you set an address that isn't available at failover, the failover will fail. The same target IP address can be used for test failover if the address is available in the test failover network.
   * The number of network adapters is dictated by the size you specify for the target virtual machine, as follows:

     * If the number of network adapters on the source machine is less than or equal to the number of adapters allowed for the target machine size, then the target will have the same number of adapters as the source.
     * If the number of adapters for the source virtual machine exceeds the number allowed for the target size, then the target size maximum is used.
     * For example if a source machine has two network adapters and the target machine size supports four, the target machine will have two adapters. If the source machine has two adapters but the supported target size only supports one, then the target machine will have only one adapter.     
     * If the VM has multiple network adapters, they will all connect to the same network.

     ![Enable replication](./media/site-recovery-vmm-to-azure/test-failover4.png)
4. In **Disks** you can see the operating system and data disks on the VM that will be replicated.

### Prepare to connect to Azure VMs after failover
If you want to connect to Azure VMs using RDP after failover, make sure you do the following:

**On the on-premises machine before failover**:

* For access over the internet enable RDP, ensure that TCP and UDP rules are added for the **Public**, and ensure that RDP is allowed in the **Windows Firewall** -> **Allowed apps and features**, for all profiles.
* For access over a site-to-site connection, enable RDP on the machine, and ensure that RDP is allowed in the **Windows Firewall** -> **Allowed apps and features** for **Domain** and **Private** networks.
* Install the [Azure VM agent](http://go.microsoft.com/fwlink/?LinkID=394789&clcid=0x409) on the on-premises machine.
* Ensure that the operating system's SAN policy is set to OnlineAll. [Learn more](https://support.microsoft.com/kb/3031135)
* Turn off the IPSec service, before you run the failover.

**On the Azure VM after failover**:

* Add a public endpoint for the RDP protocol (port 3389), and specify credentials for login.
* Ensure you don't have any domain policies that prevent you from connecting to a virtual machine using a public address.
* Try to connect. If you can't connect, verify that the VM is running. For more troubleshooting tips, read this [article](http://social.technet.microsoft.com/wiki/contents/articles/31666.troubleshooting-remote-desktop-connection-after-failover-using-asr.aspx).

If you want to access an Azure VM running Linux after failover using a Secure Shell client (ssh), do the following:

**On the on-premises machine before failover**:

* Ensure that the Secure Shell service on the Azure VM is set to start automatically on system boot.
* Check that firewall rules allow an SSH connection to it.

**On the Azure VM after failover**:

* The network security group rules on the failed over VM, and the Azure subnet to which it is connected, need to allow incoming connections to the SSH port.
* A public endpoint should be created to allow incoming connections on the SSH port (TCP port 22 by default).
* If the VM is accessed over a VPN connection (Express Route or site to site VPN), then the client can be used to directly connect to the VM over SSH.


## Step 7: Test your deployment
To test the deployment you can run a test failover for a single virtual machine or a recovery plan that contains one or more virtual machines.

1. To fail over a single VM, in **Settings** > **Replicated Items**, click the VM > **+Test Failover**.
1. To fail over a recovery plan, in **Settings** > **Recovery Plans**, right-click the plan > **Test Failover**. To create a recovery plan, [follow these instructions](site-recovery-create-recovery-plans.md).
1. In **Test Failover**, select the Azure network to which Azure VMs connect after failover occurs.
1. Click **OK** to begin the failover. You can track progress by clicking on the VM to open its properties, or on the **Test Failover** job in **Settings** > **Site Recovery jobs**.
1. After the failover completes, you should also be able to see the replica Azure machine appear in the Azure portal > **Virtual Machines**. You should make sure that the VM is the appropriate size, that it's connected to the appropriate network, and is running.
1. If you [prepared for connections after failover](#prepare-to-connect-to-Azure-VMs-after-failover), you should be able to connect to the Azure VM.
1. Once you're done, click on **Cleanup test failover** on the recovery plan. In **Notes** record and save any observations associated with the test failover. This will delete the virtual machines that were created during test failover.

For more details, refer to [Test failover to Azure](site-recovery-test-failover-to-azure.md) document.

## Monitor your deployment
Here's how you can monitor the configuration settings, status, and health for your Site Recovery deployment:

1. Click on the vault name to access the **Essentials** dashboard. In this dashboard you can Site Recovery jobs, replication status, recovery plans, server health, and events.  You can customize **Essentials** to show the tiles and layouts that are most useful to you, including the status of other Site Recovery and Backup vaults.

    ![Essentials](./media/site-recovery-vmm-to-azure/essentials.png)
2. In *Health**, you can monitor issues on on-premises servers (VMM or configuration servers), and the events raised by Site Recovery in the last 24 hours.
3. In the **Replicated Items**, **Recovery Plans**, and **Site Recovery Jobs** tiles you can manage and monitor replication. You can drill into jobs in **Settings** > **Jobs** > **Site Recovery Jobs**.

## Next steps
After your deployment is set up and running, [learn more](site-recovery-failover.md) about different types of failover.<|MERGE_RESOLUTION|>--- conflicted
+++ resolved
@@ -253,11 +253,8 @@
    If you want to create a network using the classic model, do that in the Azure portal. [Learn more](../virtual-network/virtual-networks-create-vnet-classic-pportal.md).
 
 ### Configure network mapping
-<<<<<<< HEAD
-* [Read](#prepare-for-network-mapping) a quick overview of what network mapping does.
-=======
-* [Read](#prepare-for-network-mapping) a quick overview of what network mapping does. 
->>>>>>> 5d9f78ea
+
+* [Read](#prepare-for-network-mapping) for a quick overview of what network mapping does.
 * Verify that virtual machines on the VMM server are connected to a VM network, and that you've created at least one Azure virtual network. Multiple VM networks can be mapped to a single Azure network.
 
 Configure mapping as follows:
