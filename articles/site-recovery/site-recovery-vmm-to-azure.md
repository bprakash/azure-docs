<properties
	pageTitle="Replicate Hyper-V virtual machines in VMM clouds to Azure | Microsoft Azure"
	description="This article describes how to replicate Hyper-V virtual machines on Hyper-V hosts located in System Center VMM clouds to Azure."
	services="site-recovery"
	documentationCenter=""
	authors="rayne-wiselman"
	manager="jwhit"
	editor=""/>

<tags
	ms.service="site-recovery"
	ms.workload="backup-recovery"
	ms.tgt_pltfrm="na"
	ms.devlang="na"
	ms.topic="hero-article"
	ms.date="02/16/2016"
	ms.author="raynew"/>

#  Replicate Hyper-V virtual machines in VMM clouds to Azure

The Azure Site Recovery service contributes to your business continuity and disaster recovery (BCDR) strategy by orchestrating replication, failover and recovery of virtual machines and physical servers. Machines can be replicated to Azure, or to a secondary on-premises data center. For a quick overview read [What is Azure Site Recovery?](site-recovery-overview.md).

## Overview

This article describes how to deploy Site Recovery to replicate Hyper-V virtual machines on Hyper-V host servers that are located in VMM private clouds to Azure. 

The article includes prerequisites for the scenario and shows you how to set up a Site Recovery vault, get the Azure Site Recovery Provider installed on the source VMM server, register the server in the vault, add an Azure storage account, install the Azure Recovery Services agent on Hyper-V host servers, configure protection settings for VMM clouds that will be applied to all protected virtual machines, and then enable protection for those virtual machines. Finish up by testing the failover to make sure everything's working as expected.

Post any comments or questions at the bottom of this article, or on the [Azure Recovery Services Forum](https://social.msdn.microsoft.com/forums/azure/home?forum=hypervrecovmgr).

## Architecture

![Architecture](./media/site-recovery-vmm-to-azure/topology.png)

- The Azure Site Recovery Provider is installed on the VMM during Site Recovery deployment and the VMM server is registered in the Site Recovery vault. The Provider communicates with Site Recovery to handle replication orchestration.
- The Azure Recovery Services agent is installed on Hyper-V host servers during Site Recovery deployment. It handles data replication to Azure storage.


## Azure prerequisites

Here's what you'll need in Azure.

**Prerequisite** | **Details**
--- | ---
**Azure account**| You'll need a [Microsoft Azure](https://azure.microsoft.com/) account. You can start with a [free trial](https://azure.microsoft.com/pricing/free-trial/). [Learn more](https://azure.microsoft.com/pricing/details/site-recovery/) about Site Recovery pricing. 
**Azure storage** | You'll need an Azure storage account to store replicated data. Replicated data is stored in Azure storage and Azure VMs are spun up when failover occurs. <br/><br/>You need a [standard geo-redundant storage account](../storage/storage-redundancy.md#geo-redundant-storage). The account must in the same region as the Site Recovery service, and be associated with the same subscription. Note that replication to premium storage accounts isn't currently supported and shouldn't be used.<br/><br/>[Read about](../storage/storage-introduction.md) Azure storage.
**Azure network** | You'll need an Azure virtual network that Azure VMs will connect to when failover occurs. The Azure virtual network must be in the same region as the Site Recovery vault. 

## On-premises prerequisites

Here's what you'll need on-premises.

**Prerequisite** | **Details**
--- | ---
**VMM** | You'll need at least one VMM server deployed as a physical or virtual standalone server, or as a virtual cluster. <br/><br/>The VMM server should be running System Center 2012 R2 with the latest cumulative updates.<br/><br/>You'll need at least one cloud configured on the VMM server.<br/><br/>The source cloud that you want to protect must contain one or more VMM host groups.<br/><br/>Learn more about setting up VMM clouds in [Walkthrough: Creating private clouds with System Center 2012 SP1 VMM](http://blogs.technet.com/b/keithmayer/archive/2013/04/18/walkthrough-creating-private-clouds-with-system-center-2012-sp1-virtual-machine-manager-build-your-private-cloud-in-a-month.aspx) on Keith Mayer's blog.
**Hyper-V** | You'll need one or more Hyper-V host servers or clusters in the VMM cloud. The host server should have and one or more VMs. <br/><br/>The Hyper-V server must be running on at least Windows Server 2012 R2 with the Hyper-V role and have the latest updates installed.<br/><br/>Any Hyper-V server containing VMs you want to protect must be located in a VMM cloud.<br/><br/>If you're running Hyper-V in a cluster note that cluster broker isn't created automatically if you have a static IP address-based cluster. You'll need to configure the cluster broker manually. [Learn more](https://www.petri.com/use-hyper-v-replica-broker-prepare-host-clusters) in Aidan Finn's blog entry.
**Protected machines** | VMs you want to protect should comply with [Azure requirements](site-recovery-best-practices.md#azure-virtual-machine-requirements).


## Network mapping prerequisites
When you protect virtual machines in Azure network mapping maps between VM networks on the source VMM server and target Azure networks to enable the following:

- All machines which failover on the same network can connect to each other, irrespective of which recovery plan they are in.
- If a network gateway is setup on the target Azure network, virtual machines can connect to other on-premises virtual machines.
- If you don’t configure network mapping only virtual machines that fail over in the same recovery plan will be able to connect to each other after failover to Azure.

If you want to deploy network mapping you'll need the following:

- The virtual machines you want to protect on the source VMM server should be connected to a VM network. That network should be linked to a logical network that is associated with the cloud.
- An Azure network to which replicated virtual machines can connect after failover. You'll select this network at the time of failover. The network should be in the same region as your Azure Site Recovery subscription.

Prepare for network mapping as follows: 

1. [Read about](site-recovery-network-mapping.md) network mapping requirements.
2. Prepare VM networks in VMM:

	- [Set up logical networks](https://technet.microsoft.com/library/jj721568.aspx).
	- [Set up VM networks](https://technet.microsoft.com/library/jj721575.aspx).


## Step 1: Create a Site Recovery vault

1. Sign in to the [Management Portal](https://portal.azure.com) from the VMM server you want to register.
2. Click **Data Services** > **Recovery Services** > **Site Recovery Vault**.
3. Click **Create New** > **Quick Create**.
4. In **Name**, enter a friendly name to identify the vault.
5. In **Region**, select the geographic region for the vault. To check supported regions see Geographic Availability in [Azure Site Recovery Pricing Details](https://azure.microsoft.com/pricing/details/site-recovery/).
6. Click **Create vault**.

	![New Vault](./media/site-recovery-vmm-to-azure/create-vault.png)

Check the status bar to confirm that the vault was successfully created. The vault will be listed as **Active** on the main Recovery Services page.

## Step 2: Generate a vault registration key

Generate a registration key in the vault. After you download the Azure Site Recovery Provider and install it on the VMM server, you'll use this key to register the VMM server in the vault.

1. In the **Recovery Services** page, click the vault to open the Quick Start page. Quick Start can also be opened at any time using the icon.

	![Quick Start Icon](./media/site-recovery-vmm-to-azure/qs-icon.png)

2. In the dropdown list, select **Between an on-premises VMM site and Microsoft Azure**.
3. In **Prepare VMM Servers**, click **Generate registration key** file. The key file is generated automatically and is valid for 5 days after it's generated. If you're not accessing the Azure portal from the VMM server you'll need to copy this file to the server.

	![Registration key](./media/site-recovery-vmm-to-azure/register-key.png)

## Step 3: Install the Azure Site Recovery Provider

1. In **Quick Start** > **Prepare VMM servers**, click **Download Microsoft Azure Site Recovery Provider for installation on VMM servers** to obtain the latest version of the Provider installation file.
2. Run this file on the source VMM server. If VMM is deployed in a cluster and you're installing the Provider for the first time install it on an active node and finish the installation to register the VMM server in the vault. Then install the Provider on the other nodes. Note that if you're upgrading the Provider you'll need to upgrade on all nodes because they should all be running the same Provider version.
3. The Installer does a prerequirements check and requests permission to stop the VMM service to begin Provider setup. The VMM Service will be restarted automatically when setup finishes. If you're installing on a VMM cluster you'll be prompted to stop the Cluster role.

	![Prereqs](./media/site-recovery-vmm-to-azure/prereq.png)

4. In **Microsoft Update** you can opt in for updates. With this setting enabled Provider updates will be installed according to your Microsoft Update policy.

	![Microsoft Updates](./media/site-recovery-vmm-to-azure/updates.png)


5.  The install location for the Provider is set to **<SystemDrive>\Program Files\Microsoft System Center 2012 R2\Virtual Machine Manager\bin**. Click **Install**.

	![InstallLocation](./media/site-recovery-vmm-to-azure/install-location.png)

6. After the Provider is installed click **Register** to register the server in the vault.

	![InstallComplete](./media/site-recovery-vmm-to-azure/install-complete.png)

7. In **Internet Connection** specify how the Provider running on the VMM server connects to the Internet. Select **Use default system proxy settings** to use the default Internet connection settings configured on the server.

	![Internet Settings](./media/site-recovery-vmm-to-azure/proxy.png)

	- If you want to use a custom proxy you should set it up before you install the Provider. When you configure custom proxy settings a test will run to check the proxy connection.
	- If you do use a custom proxy, or your default proxy requires authentication you'll need to enter the proxy details, including the proxy address and port.
	- Following urls should be accessible from the VMM Server and the Hyper-v hosts
		- *.hypervrecoverymanager.windowsazure.com
		- *.accesscontrol.windows.net
		- *.backup.windowsazure.com
		- *.blob.core.windows.net
		- *.store.core.windows.net
<<<<<<< HEAD
	- Allow the IP addresses described in [Azure Datacenter IP Ranges](https://www.microsoft.com/download/details.aspx?id=41653) and HTTPS (443) protocol. You would have to white-list IP ranges of the Azure region that you plan to use and that of West US.
=======
	- Allow the IP addresses described in [Azure Datacenter IP Ranges](https://www.microsoft.com/download/details.aspx?id=41653) and the HTTPS (443) protocol. You should also whitelist IP ranges of the Azure region that you plan to use and that of West US.
>>>>>>> abb96edc

	- If you use a custom proxy a VMM RunAs account (DRAProxyAccount) will be created automatically using the specified proxy credentials. Configure the proxy server so that this account can authenticate successfully. The VMM RunAs account settings can be modified in the VMM console. To do this, open the Settings workspace, expand Security, click Run As Accounts, and then modify the password for DRAProxyAccount. You’ll need to restart the VMM service so that this setting takes effect.

8. In **Registration Key**, select that you downloaded from Azure Site Recovery and copied to the VMM server.
9. In **Vault name**, verify the name of the vault in which the server will be registered. 

	![Server registration](./media/site-recovery-vmm-to-azure/credentials.png)

10. You can specify a location to save the SSL certificate that's automatically generated for data encryption. This certificate will used if you enable data encryption for a VMM cloud during Site Recovery deployment. Keep this certificate safe. When you run a failover to Azure you’ll select it in order to decrypt encrypted data.

	![Server registration](./media/site-recovery-vmm-to-azure/encryption.png)

11. In **Server name**, specify a friendly name to identify the VMM server in the vault. In a cluster configuration specify the VMM cluster role name.

12. In **Initial cloud metadata** sync select whether you want to synchronize metadata for all clouds on the VMM server with the vault. This action only needs to happen once on each server. If you don't want to synchronize all clouds, you can leave this setting unchecked and synchronize each cloud individually in the cloud properties in the VMM console.

	![Server registration](./media/site-recovery-vmm-to-azure/friendly.png)

13. Click **Next** to complete the process. After registration, metadata from the VMM server is retrieved by Azure Site Recovery. The server is displayed on the **VMM Servers** tab on the **Servers** page in the vault.

### Command line installation

The Azure Site Recovery Provider can also be installed using the following command line. This method can be used to install the provider on a Server Core for Windows Server 2012 R2.

1. Download the Provider installation file and registration key to a folder. For example: C:\ASR.
2. Stop the System Center Virtual Machine Manager service
3. From an elevated command prompt, extract the Provider installer with these commands:

    	C:\Windows\System32> CD C:\ASR
    	C:\ASR> AzureSiteRecoveryProvider.exe /x:. /q

4. Install the provider as follows:

		C:\ASR> setupdr.exe /i

5. Register the Provider as follows:

    	CD C:\Program Files\Microsoft System Center 2012 R2\Virtual Machine Manager\bin
    	C:\Program Files\Microsoft System Center 2012 R2\Virtual Machine Manager\bin\> DRConfigurator.exe /r  /Friendlyname <friendly name of the server> /Credentials <path of the credentials file> /EncryptionEnabled <full file name to save the encryption certificate>       

Where parameters are as follows:

 - **/Credentials** : Mandatory parameter that specifies the location in which the registration key file is located  
 - **/FriendlyName** : Mandatory parameter for the name of the Hyper-V host server that appears in the Azure Site Recovery portal.
 - **/EncryptionEnabled** : Optional parameter to specify if you want to encryption your virtual machines in Azure (at rest encryption). The file name should have a **.pfx** extension.
 - **/proxyAddress** : Optional parameter that specifies the address of the proxy server.
 - **/proxyport** : Optional parameter that specifies the port of the proxy server.
 - **/proxyUsername** : Optional parameter that specifies the proxy user name.
 - **/proxyPassword** :Optional parameter that specifies the proxy password.  


## Step 4: Create an Azure storage account

1. If you don't have an Azure storage account click **Add an Azure Storage Account** to create an account.
2. Create an account with geo-replication enabled. It must in the same region as the Azure Site Recovery service, and be associated with the same subscription.

	![Storage account](./media/site-recovery-vmm-to-azure/storage.png)

## Step 5: Install the Azure Recovery Services Agent

Install the Azure Recovery Services agent on each Hyper-V host server in the VMM cloud.

1. Click **Quick Start** > **Download Azure Site Recovery Services Agent and install on hosts** to obtain the latest version of the agent installation file.

	![Install Recovery Services Agent](./media/site-recovery-vmm-to-azure/install-agent.png)

2. Run the installation file on each Hyper-V host server.
3. On the **Prerequisites Check** page click **Next**. Any missing prerequisites will be automatically installed.

	![Prerequisites Recovery Services Agent](./media/site-recovery-vmm-to-azure/agent-prereqs.png)

4. On the **Installation Settings** page, specify where you want to install the agent and select the cache location in which backup metadata will be installed. Then click **Install**.
5. After installation finishes click **Close** to complete the wizard.
	
	![Register MARS Agent](./media/site-recovery-vmm-to-azure/agent-register.png)

### Command line installation 

You can also install the Microsoft Azure Recovery Services Agent from the command line using this command:

    marsagentinstaller.exe /q /nu
	
## Step 6: Configure cloud protection settings

After the VMM server is registered, you can configure cloud protection settings. You enabled the option **Synchronize cloud data with the vault** when you installed the Provider so all clouds on the VMM server will appear in the <b>Protected Items</b> tab in the vault.

![Published Cloud](./media/site-recovery-vmm-to-azure/clouds-list.png)

1. On the Quick Start page, click **Set up protection for VMM clouds**.
2. On the **Protected Items** tab, click on the cloud you want to configure and go to the **Configuration** tab.
3. In **Target** select **Azure**.
4. In **Storage Account** select the Azure storage account you use for replication.
5. Set **Encrypt stored data** to **Off**. This setting specifies that data should be encrypted replicated between the on-premises site and Azure.
6. In **Copy frequency** leave the default setting. This value specifies how frequently data should be synchronized between source and target locations.
7. In **Retain recovery points for**, leave the default setting. With a default value of zero, only the latest recovery point for a primary virtual machine is stored on a replica host server.
8. In **Frequency of application-consistent snapshots**, leave the default setting. This value specifies how often to create snapshots. Snapshots use Volume Shadow Copy Service (VSS) to ensure that applications are in a consistent state when the snapshot is taken.  If you do set a value, make sure it's less than the number of additional recovery points you configure.
9. In **Replication start time**, specify when initial replication of data to Azure should start. The timezone on the Hyper-V host server will be used. We recommend that you schedule the initial replication during off-peak hours.

	![Cloud replication settings](./media/site-recovery-vmm-to-azure/cloud-settings.png)

After you save the settings a job will be created and can be monitored on the **Jobs** tab. All Hyper-V host servers in the VMM source cloud will be configured for replication.

After saving, cloud settings can be modified on the **Configure** tab. To modify the target location or target storage account you'll need to remove the cloud configuration, and then reconfigure the cloud. Note that if you change the storage account the change is only applied for virtual machines that are enabled for protection after the storage account has been modified. Existing virtual machines are not migrated to the new storage account.

## Step 7: Configure network mapping
Before you begin network mapping verify that virtual machines on the source VMM server are connected to a VM network. In addition create one or more Azure virtual networks. Note that multiple VM networks can be mapped to a single Azure network.

1. On the Quick Start page, click **Map networks**.
2. On the **Networks** tab, in **Source location**, select the source VMM server. In **Target location** select Azure.
3. In **Source** networks a list of VM networks associated with the VMM server are displayed. In **Target** networks the Azure networks associated with the subscription are displayed.
4. Select the source VM network and click **Map**.
5. On the **Select a Target Network** page, select the target Azure network you want to use.
6. Click the check mark to complete the mapping process.

	![Cloud replication settings](./media/site-recovery-vmm-to-azure/map-networks.png)

After you save the settings a job starts to track the mapping progress and it can be monitored on the Jobs tab. Any existing replica virtual machines that correspond to the source VM network will be connected to the target Azure networks. New virtual machines that are connected to the source VM network will be connected to the mapped Azure network after replication. If you modify an existing mapping with a new network, replica virtual machines will be connected using the new settings.

Note that if the target network has multiple subnets and one of those subnets has the same name as subnet on which the source virtual machine is located, then the replica virtual machine will be connected to that target subnet after failover. If there’s no target subnet with a matching name, the virtual machine will be connected to the first subnet in the network.

## Step 8: Enable protection for virtual machines

After servers, clouds, and networks are configured correctly, you can enable protection for virtual machines in the cloud. Note the following:

- Virtual machines must meet [Azure requirements](site-recovery-best-practices.md#azure-virtual-machine-requirements).
- To enable protection the operating system and operating system disk properties must be set for the virtual machine. When you create a virtual machine in VMM using a virtual machine template you can set the property. You can also set these properties for existing virtual machines on the **General** and **Hardware Configuration** tabs of the virtual machine properties. If you don't set these properties in VMM you'll be able to configure them in the Azure Site Recovery portal.

	![Create virtual machine](./media/site-recovery-vmm-to-azure/enable-new.png)

	![Modify virtual machine properties](./media/site-recovery-vmm-to-azure/enable-existing.png)


1. To enable protection, on the **Virtual Machines** tab in the cloud in which the virtual machine is located, click **Enable protection** > **Add virtual machines**.
2. From the list of virtual machines in the cloud, select the one you want to protect.

	![Enable virtual machine protection](./media/site-recovery-vmm-to-azure/select-vm.png)

	Track progress of the **Enable Protection** action in the **Jobs** tab, including the initial replication. After the **Finalize Protection** job runs the virtual machine is ready for failover. After protection is enabled and virtual machines are replicated, you’ll be able to view them in Azure.


	![Virtual machine protection job](./media/site-recovery-vmm-to-azure/vm-jobs.png)

3. Verify the virtual machine properties and modify as required.

	![Verify virtual machines](./media/site-recovery-vmm-to-azure/vm-properties.png)

4. On the **Configure** tab of the virtual machine properties following network properties can be modified.



- **Number of network adapters on the target virtual machine** - The number of network adapters is dictated by the size you specify for the target virtual machine. Check [virtual machine size specs](../virtual-machines/virtual-machines-size-specs.md#size-tables) for the number of adapters supported by the virtual machine size. When you modify the size for a virtual machine and save the settings, the number of network adapter will change when you open **Configure** page the next time. The number of network adapters of target virtual machines is the minimum number of network adapters on source virtual machine and the maximum number of network adapters supported by the size of the virtual machine chosen, as follows:

	- If the number of network adapters on the source machine is less than or equal to the number of adapters allowed for the target machine size, then the target will have the same number of adapters as the source.
	- If the number of adapters for the source virtual machine exceeds the number allowed for the target size then the target size maximum will be used.
	- For example, if a source machine has two network adapters and the target machine size supports four, the target machine will have two adapters. If the source machine has two adapters but the supported target size only supports one then the target machine will have only one adapter. 	

- **Network of the target virtual machine** - The network to which the virtual machine connects to is determined by network mapping of the network of source virtual machine. If the source virtual machine has more than one network adapter and source networks are mapped to different networks on target, then you'll need to choose between one of the target networks.
- **Subnet of each network adapter** - For each network adapter you can select the subnet to which the failed over virtual machine would connect to.
- **Target IP address** - If the network adapter of source virtual machine is configured to use a static IP address then you can provide the IP address for the target virtual machine. Use this feature retain the IP address of a source virtual machine after a failover. If no IP address is provided then any available IP address is given to the network adapter at the time of failover. If the target IP address is specified but is already used by another virtual machine running in Azure then failover will fail.  

	![Modify network properties](./media/site-recovery-vmm-to-azure/multi-nic.png)

>[AZURE.NOTE] Linux virtual machines with static IP address aren't supported.

## Test the deployment

To test your deployment you can run a test failover for a single virtual machine, or create a recovery plan consisting of multiple virtual machines, and run a test failover for the plan.  

Test failover simulates your failover and recovery mechanism in an isolated network. Note that:

- If you want to connect to the virtual machine in Azure using Remote Desktop after the failover, enable Remote Desktop Connection on the virtual machine before you run the test failover.
- After failover you'll use a public IP address to connect to the virtual machine in Azure using Remote Desktop. If you want to do this, ensure you don't have any domain policies that prevent you from connecting to a virtual machine using a public address.

### Create a recovery plan

1. On the **Recovery Plans** tab, add a new plan. Specify a name, **VMM** in **Source type**, and the source VMM server in **Source**, The target will be Azure.

	![Create recovery plan](./media/site-recovery-vmm-to-azure/recovery-plan1.png)

2. In the **Select Virtual Machines** page, select virtual machines to add to the recovery plan. These virtual machines are added to the recovery plan default group—Group 1. A maximum of 100 virtual machines in a single recovery plan have been tested.

	- If you want to verify the virtual machine properties before adding them to the plan, click the virtual machine on the properties page of the cloud in which it’s located. You can also configure the virtual machine properties in the VMM console.
	- All of the virtual machines that are displayed have been enabled for protection. The list includes both virtual machines that are enabled for protection and initial replication has completed, and those that are enabled for protection with initial replication pending. Only virtual machines with initial replication completed can fail over as part of a recovery plan. 


	![Create recovery plan](./media/site-recovery-vmm-to-azure/select-rp.png)

After a recovery plan has been created it appears in the **Recovery Plans** tab. You can also add [Azure automation runbooks](site-recovery-runbook-automation.md) to the recovery plan to automate actions during failover.

### Run a test failover

There are two ways to run a test failover to Azure.

- **Test failover without an Azure network**—This type of test failover checks that the virtual machine comes up correctly in Azure. The virtual machine won’t be connected to any Azure network after failover.
- **Test failover with an Azure network**—This type of failover checks that the entire replication environment comes up as expected and that failed over the virtual machines will be connected to the specified target Azure network. For subnet handling, for test failover the subnet of the test virtual machine will be figured out based on the subnet of the replica virtual machine. This is different to regular replication when the subnet of a replica virtual machine is based on the subnet of the source virtual machine.

If you want to run a test failover for a virtual machine enabled for protection to Azure without specifying an Azure target network you don’t need to prepare anything. To run a test failover with a target Azure network you’ll need to create a new Azure network that’s isolated from your Azure production network (default behavior when you create a new network in Azure). Look at how to [run a test failover](site-recovery-failover.md#run-a-test-failover) for more details. 


You'll also need to set up the infrastructure for the replicated virtual machine to work as expected. For example, a virtual machine with Domain Controller and DNS can be replicated to Azure using Azure Site Recovery and can be created in the test network using Test Failover. Look at [test failover considerations for active directory](site-recovery-active-directory.md#considerations-for-test-failover) section for more details. 

To run a test failover do the following:

1. On the **Recovery Plans** tab, select the plan and click **Test Failover**.
2. On the **Confirm Test Failover** page select **None** or a specific Azure network.  Note that if you select None the test failover will check that the virtual machine replicated correctly to Azure but doesn't check your replication network configuration.

	![No network](./media/site-recovery-vmm-to-azure/test-no-network.png)

3. If data encryption is enabled for the cloud, in **Encryption Key** select the certificate that was issued during installation of the Provider on the VMM server, when you turned on the option to enable data encryption for a cloud.
4. On the **Jobs** tab you can track failover progress. You should also be able to see the virtual machine test replica in the Azure portal. If you’re set up to access virtual machines from your on-premises network you can initiate a Remote Desktop connection to the virtual machine.
5. When the failover reaches the **Complete testing** phase , click **Complete Test** to finish up the test failover. You can drill down to the **Job** tab to track failover progress and status, and to perform any actions that are needed.
6. After  failover you'll be able to see the virtual machine test replica in the Azure portal. If you’re set up to access virtual machines from your on-premises network you can initiate a Remote Desktop connection to the virtual machine. Do the following:

    1. Verify that the virtual machines start successfully.
    2. If you want to connect to the virtual machine in Azure using Remote Desktop after the failover, enable Remote Desktop Connection on the virtual machine before you run the test failover. You'll  also need to add an RDP endpoint on the virtual machine. You can leverage an [Azure Automation Runbooks](site-recovery-runbook-automation.md) to do that.
    3. After failover if you use a public IP address to connect to the virtual machine in Azure using Remote Desktop, ensure you don't have any domain policies that prevent you from connecting to a virtual machine using a public address.

7.  After the testing is complete do the following:
	- Click **The test failover is complete**. Clean up the test environment to automatically power off and delete the test virtual machines.
	- Click **Notes** to record and save any observations associated with the test failover.

>

## Next steps

Learn about [setting up recovery plans](site-recovery-create-recovery-plans.md) and [failover](site-recovery-failover.md).


<|MERGE_RESOLUTION|>--- conflicted
+++ resolved
@@ -1,372 +1,368 @@
-<properties
-	pageTitle="Replicate Hyper-V virtual machines in VMM clouds to Azure | Microsoft Azure"
-	description="This article describes how to replicate Hyper-V virtual machines on Hyper-V hosts located in System Center VMM clouds to Azure."
-	services="site-recovery"
-	documentationCenter=""
-	authors="rayne-wiselman"
-	manager="jwhit"
-	editor=""/>
-
-<tags
-	ms.service="site-recovery"
-	ms.workload="backup-recovery"
-	ms.tgt_pltfrm="na"
-	ms.devlang="na"
-	ms.topic="hero-article"
-	ms.date="02/16/2016"
-	ms.author="raynew"/>
-
-#  Replicate Hyper-V virtual machines in VMM clouds to Azure
-
-The Azure Site Recovery service contributes to your business continuity and disaster recovery (BCDR) strategy by orchestrating replication, failover and recovery of virtual machines and physical servers. Machines can be replicated to Azure, or to a secondary on-premises data center. For a quick overview read [What is Azure Site Recovery?](site-recovery-overview.md).
-
-## Overview
-
-This article describes how to deploy Site Recovery to replicate Hyper-V virtual machines on Hyper-V host servers that are located in VMM private clouds to Azure. 
-
-The article includes prerequisites for the scenario and shows you how to set up a Site Recovery vault, get the Azure Site Recovery Provider installed on the source VMM server, register the server in the vault, add an Azure storage account, install the Azure Recovery Services agent on Hyper-V host servers, configure protection settings for VMM clouds that will be applied to all protected virtual machines, and then enable protection for those virtual machines. Finish up by testing the failover to make sure everything's working as expected.
-
-Post any comments or questions at the bottom of this article, or on the [Azure Recovery Services Forum](https://social.msdn.microsoft.com/forums/azure/home?forum=hypervrecovmgr).
-
-## Architecture
-
-![Architecture](./media/site-recovery-vmm-to-azure/topology.png)
-
-- The Azure Site Recovery Provider is installed on the VMM during Site Recovery deployment and the VMM server is registered in the Site Recovery vault. The Provider communicates with Site Recovery to handle replication orchestration.
-- The Azure Recovery Services agent is installed on Hyper-V host servers during Site Recovery deployment. It handles data replication to Azure storage.
-
-
-## Azure prerequisites
-
-Here's what you'll need in Azure.
-
-**Prerequisite** | **Details**
---- | ---
-**Azure account**| You'll need a [Microsoft Azure](https://azure.microsoft.com/) account. You can start with a [free trial](https://azure.microsoft.com/pricing/free-trial/). [Learn more](https://azure.microsoft.com/pricing/details/site-recovery/) about Site Recovery pricing. 
-**Azure storage** | You'll need an Azure storage account to store replicated data. Replicated data is stored in Azure storage and Azure VMs are spun up when failover occurs. <br/><br/>You need a [standard geo-redundant storage account](../storage/storage-redundancy.md#geo-redundant-storage). The account must in the same region as the Site Recovery service, and be associated with the same subscription. Note that replication to premium storage accounts isn't currently supported and shouldn't be used.<br/><br/>[Read about](../storage/storage-introduction.md) Azure storage.
-**Azure network** | You'll need an Azure virtual network that Azure VMs will connect to when failover occurs. The Azure virtual network must be in the same region as the Site Recovery vault. 
-
-## On-premises prerequisites
-
-Here's what you'll need on-premises.
-
-**Prerequisite** | **Details**
---- | ---
-**VMM** | You'll need at least one VMM server deployed as a physical or virtual standalone server, or as a virtual cluster. <br/><br/>The VMM server should be running System Center 2012 R2 with the latest cumulative updates.<br/><br/>You'll need at least one cloud configured on the VMM server.<br/><br/>The source cloud that you want to protect must contain one or more VMM host groups.<br/><br/>Learn more about setting up VMM clouds in [Walkthrough: Creating private clouds with System Center 2012 SP1 VMM](http://blogs.technet.com/b/keithmayer/archive/2013/04/18/walkthrough-creating-private-clouds-with-system-center-2012-sp1-virtual-machine-manager-build-your-private-cloud-in-a-month.aspx) on Keith Mayer's blog.
-**Hyper-V** | You'll need one or more Hyper-V host servers or clusters in the VMM cloud. The host server should have and one or more VMs. <br/><br/>The Hyper-V server must be running on at least Windows Server 2012 R2 with the Hyper-V role and have the latest updates installed.<br/><br/>Any Hyper-V server containing VMs you want to protect must be located in a VMM cloud.<br/><br/>If you're running Hyper-V in a cluster note that cluster broker isn't created automatically if you have a static IP address-based cluster. You'll need to configure the cluster broker manually. [Learn more](https://www.petri.com/use-hyper-v-replica-broker-prepare-host-clusters) in Aidan Finn's blog entry.
-**Protected machines** | VMs you want to protect should comply with [Azure requirements](site-recovery-best-practices.md#azure-virtual-machine-requirements).
-
-
-## Network mapping prerequisites
-When you protect virtual machines in Azure network mapping maps between VM networks on the source VMM server and target Azure networks to enable the following:
-
-- All machines which failover on the same network can connect to each other, irrespective of which recovery plan they are in.
-- If a network gateway is setup on the target Azure network, virtual machines can connect to other on-premises virtual machines.
-- If you don’t configure network mapping only virtual machines that fail over in the same recovery plan will be able to connect to each other after failover to Azure.
-
-If you want to deploy network mapping you'll need the following:
-
-- The virtual machines you want to protect on the source VMM server should be connected to a VM network. That network should be linked to a logical network that is associated with the cloud.
-- An Azure network to which replicated virtual machines can connect after failover. You'll select this network at the time of failover. The network should be in the same region as your Azure Site Recovery subscription.
-
-Prepare for network mapping as follows: 
-
-1. [Read about](site-recovery-network-mapping.md) network mapping requirements.
-2. Prepare VM networks in VMM:
-
-	- [Set up logical networks](https://technet.microsoft.com/library/jj721568.aspx).
-	- [Set up VM networks](https://technet.microsoft.com/library/jj721575.aspx).
-
-
-## Step 1: Create a Site Recovery vault
-
-1. Sign in to the [Management Portal](https://portal.azure.com) from the VMM server you want to register.
-2. Click **Data Services** > **Recovery Services** > **Site Recovery Vault**.
-3. Click **Create New** > **Quick Create**.
-4. In **Name**, enter a friendly name to identify the vault.
-5. In **Region**, select the geographic region for the vault. To check supported regions see Geographic Availability in [Azure Site Recovery Pricing Details](https://azure.microsoft.com/pricing/details/site-recovery/).
-6. Click **Create vault**.
-
-	![New Vault](./media/site-recovery-vmm-to-azure/create-vault.png)
-
-Check the status bar to confirm that the vault was successfully created. The vault will be listed as **Active** on the main Recovery Services page.
-
-## Step 2: Generate a vault registration key
-
-Generate a registration key in the vault. After you download the Azure Site Recovery Provider and install it on the VMM server, you'll use this key to register the VMM server in the vault.
-
-1. In the **Recovery Services** page, click the vault to open the Quick Start page. Quick Start can also be opened at any time using the icon.
-
-	![Quick Start Icon](./media/site-recovery-vmm-to-azure/qs-icon.png)
-
-2. In the dropdown list, select **Between an on-premises VMM site and Microsoft Azure**.
-3. In **Prepare VMM Servers**, click **Generate registration key** file. The key file is generated automatically and is valid for 5 days after it's generated. If you're not accessing the Azure portal from the VMM server you'll need to copy this file to the server.
-
-	![Registration key](./media/site-recovery-vmm-to-azure/register-key.png)
-
-## Step 3: Install the Azure Site Recovery Provider
-
-1. In **Quick Start** > **Prepare VMM servers**, click **Download Microsoft Azure Site Recovery Provider for installation on VMM servers** to obtain the latest version of the Provider installation file.
-2. Run this file on the source VMM server. If VMM is deployed in a cluster and you're installing the Provider for the first time install it on an active node and finish the installation to register the VMM server in the vault. Then install the Provider on the other nodes. Note that if you're upgrading the Provider you'll need to upgrade on all nodes because they should all be running the same Provider version.
-3. The Installer does a prerequirements check and requests permission to stop the VMM service to begin Provider setup. The VMM Service will be restarted automatically when setup finishes. If you're installing on a VMM cluster you'll be prompted to stop the Cluster role.
-
-	![Prereqs](./media/site-recovery-vmm-to-azure/prereq.png)
-
-4. In **Microsoft Update** you can opt in for updates. With this setting enabled Provider updates will be installed according to your Microsoft Update policy.
-
-	![Microsoft Updates](./media/site-recovery-vmm-to-azure/updates.png)
-
-
-5.  The install location for the Provider is set to **<SystemDrive>\Program Files\Microsoft System Center 2012 R2\Virtual Machine Manager\bin**. Click **Install**.
-
-	![InstallLocation](./media/site-recovery-vmm-to-azure/install-location.png)
-
-6. After the Provider is installed click **Register** to register the server in the vault.
-
-	![InstallComplete](./media/site-recovery-vmm-to-azure/install-complete.png)
-
-7. In **Internet Connection** specify how the Provider running on the VMM server connects to the Internet. Select **Use default system proxy settings** to use the default Internet connection settings configured on the server.
-
-	![Internet Settings](./media/site-recovery-vmm-to-azure/proxy.png)
-
-	- If you want to use a custom proxy you should set it up before you install the Provider. When you configure custom proxy settings a test will run to check the proxy connection.
-	- If you do use a custom proxy, or your default proxy requires authentication you'll need to enter the proxy details, including the proxy address and port.
-	- Following urls should be accessible from the VMM Server and the Hyper-v hosts
-		- *.hypervrecoverymanager.windowsazure.com
-		- *.accesscontrol.windows.net
-		- *.backup.windowsazure.com
-		- *.blob.core.windows.net
-		- *.store.core.windows.net
-<<<<<<< HEAD
-	- Allow the IP addresses described in [Azure Datacenter IP Ranges](https://www.microsoft.com/download/details.aspx?id=41653) and HTTPS (443) protocol. You would have to white-list IP ranges of the Azure region that you plan to use and that of West US.
-=======
-	- Allow the IP addresses described in [Azure Datacenter IP Ranges](https://www.microsoft.com/download/details.aspx?id=41653) and the HTTPS (443) protocol. You should also whitelist IP ranges of the Azure region that you plan to use and that of West US.
->>>>>>> abb96edc
-
-	- If you use a custom proxy a VMM RunAs account (DRAProxyAccount) will be created automatically using the specified proxy credentials. Configure the proxy server so that this account can authenticate successfully. The VMM RunAs account settings can be modified in the VMM console. To do this, open the Settings workspace, expand Security, click Run As Accounts, and then modify the password for DRAProxyAccount. You’ll need to restart the VMM service so that this setting takes effect.
-
-8. In **Registration Key**, select that you downloaded from Azure Site Recovery and copied to the VMM server.
-9. In **Vault name**, verify the name of the vault in which the server will be registered. 
-
-	![Server registration](./media/site-recovery-vmm-to-azure/credentials.png)
-
-10. You can specify a location to save the SSL certificate that's automatically generated for data encryption. This certificate will used if you enable data encryption for a VMM cloud during Site Recovery deployment. Keep this certificate safe. When you run a failover to Azure you’ll select it in order to decrypt encrypted data.
-
-	![Server registration](./media/site-recovery-vmm-to-azure/encryption.png)
-
-11. In **Server name**, specify a friendly name to identify the VMM server in the vault. In a cluster configuration specify the VMM cluster role name.
-
-12. In **Initial cloud metadata** sync select whether you want to synchronize metadata for all clouds on the VMM server with the vault. This action only needs to happen once on each server. If you don't want to synchronize all clouds, you can leave this setting unchecked and synchronize each cloud individually in the cloud properties in the VMM console.
-
-	![Server registration](./media/site-recovery-vmm-to-azure/friendly.png)
-
-13. Click **Next** to complete the process. After registration, metadata from the VMM server is retrieved by Azure Site Recovery. The server is displayed on the **VMM Servers** tab on the **Servers** page in the vault.
-
-### Command line installation
-
-The Azure Site Recovery Provider can also be installed using the following command line. This method can be used to install the provider on a Server Core for Windows Server 2012 R2.
-
-1. Download the Provider installation file and registration key to a folder. For example: C:\ASR.
-2. Stop the System Center Virtual Machine Manager service
-3. From an elevated command prompt, extract the Provider installer with these commands:
-
-    	C:\Windows\System32> CD C:\ASR
-    	C:\ASR> AzureSiteRecoveryProvider.exe /x:. /q
-
-4. Install the provider as follows:
-
-		C:\ASR> setupdr.exe /i
-
-5. Register the Provider as follows:
-
-    	CD C:\Program Files\Microsoft System Center 2012 R2\Virtual Machine Manager\bin
-    	C:\Program Files\Microsoft System Center 2012 R2\Virtual Machine Manager\bin\> DRConfigurator.exe /r  /Friendlyname <friendly name of the server> /Credentials <path of the credentials file> /EncryptionEnabled <full file name to save the encryption certificate>       
-
-Where parameters are as follows:
-
- - **/Credentials** : Mandatory parameter that specifies the location in which the registration key file is located  
- - **/FriendlyName** : Mandatory parameter for the name of the Hyper-V host server that appears in the Azure Site Recovery portal.
- - **/EncryptionEnabled** : Optional parameter to specify if you want to encryption your virtual machines in Azure (at rest encryption). The file name should have a **.pfx** extension.
- - **/proxyAddress** : Optional parameter that specifies the address of the proxy server.
- - **/proxyport** : Optional parameter that specifies the port of the proxy server.
- - **/proxyUsername** : Optional parameter that specifies the proxy user name.
- - **/proxyPassword** :Optional parameter that specifies the proxy password.  
-
-
-## Step 4: Create an Azure storage account
-
-1. If you don't have an Azure storage account click **Add an Azure Storage Account** to create an account.
-2. Create an account with geo-replication enabled. It must in the same region as the Azure Site Recovery service, and be associated with the same subscription.
-
-	![Storage account](./media/site-recovery-vmm-to-azure/storage.png)
-
-## Step 5: Install the Azure Recovery Services Agent
-
-Install the Azure Recovery Services agent on each Hyper-V host server in the VMM cloud.
-
-1. Click **Quick Start** > **Download Azure Site Recovery Services Agent and install on hosts** to obtain the latest version of the agent installation file.
-
-	![Install Recovery Services Agent](./media/site-recovery-vmm-to-azure/install-agent.png)
-
-2. Run the installation file on each Hyper-V host server.
-3. On the **Prerequisites Check** page click **Next**. Any missing prerequisites will be automatically installed.
-
-	![Prerequisites Recovery Services Agent](./media/site-recovery-vmm-to-azure/agent-prereqs.png)
-
-4. On the **Installation Settings** page, specify where you want to install the agent and select the cache location in which backup metadata will be installed. Then click **Install**.
-5. After installation finishes click **Close** to complete the wizard.
-	
-	![Register MARS Agent](./media/site-recovery-vmm-to-azure/agent-register.png)
-
-### Command line installation 
-
-You can also install the Microsoft Azure Recovery Services Agent from the command line using this command:
-
-    marsagentinstaller.exe /q /nu
-	
-## Step 6: Configure cloud protection settings
-
-After the VMM server is registered, you can configure cloud protection settings. You enabled the option **Synchronize cloud data with the vault** when you installed the Provider so all clouds on the VMM server will appear in the <b>Protected Items</b> tab in the vault.
-
-![Published Cloud](./media/site-recovery-vmm-to-azure/clouds-list.png)
-
-1. On the Quick Start page, click **Set up protection for VMM clouds**.
-2. On the **Protected Items** tab, click on the cloud you want to configure and go to the **Configuration** tab.
-3. In **Target** select **Azure**.
-4. In **Storage Account** select the Azure storage account you use for replication.
-5. Set **Encrypt stored data** to **Off**. This setting specifies that data should be encrypted replicated between the on-premises site and Azure.
-6. In **Copy frequency** leave the default setting. This value specifies how frequently data should be synchronized between source and target locations.
-7. In **Retain recovery points for**, leave the default setting. With a default value of zero, only the latest recovery point for a primary virtual machine is stored on a replica host server.
-8. In **Frequency of application-consistent snapshots**, leave the default setting. This value specifies how often to create snapshots. Snapshots use Volume Shadow Copy Service (VSS) to ensure that applications are in a consistent state when the snapshot is taken.  If you do set a value, make sure it's less than the number of additional recovery points you configure.
-9. In **Replication start time**, specify when initial replication of data to Azure should start. The timezone on the Hyper-V host server will be used. We recommend that you schedule the initial replication during off-peak hours.
-
-	![Cloud replication settings](./media/site-recovery-vmm-to-azure/cloud-settings.png)
-
-After you save the settings a job will be created and can be monitored on the **Jobs** tab. All Hyper-V host servers in the VMM source cloud will be configured for replication.
-
-After saving, cloud settings can be modified on the **Configure** tab. To modify the target location or target storage account you'll need to remove the cloud configuration, and then reconfigure the cloud. Note that if you change the storage account the change is only applied for virtual machines that are enabled for protection after the storage account has been modified. Existing virtual machines are not migrated to the new storage account.
-
-## Step 7: Configure network mapping
-Before you begin network mapping verify that virtual machines on the source VMM server are connected to a VM network. In addition create one or more Azure virtual networks. Note that multiple VM networks can be mapped to a single Azure network.
-
-1. On the Quick Start page, click **Map networks**.
-2. On the **Networks** tab, in **Source location**, select the source VMM server. In **Target location** select Azure.
-3. In **Source** networks a list of VM networks associated with the VMM server are displayed. In **Target** networks the Azure networks associated with the subscription are displayed.
-4. Select the source VM network and click **Map**.
-5. On the **Select a Target Network** page, select the target Azure network you want to use.
-6. Click the check mark to complete the mapping process.
-
-	![Cloud replication settings](./media/site-recovery-vmm-to-azure/map-networks.png)
-
-After you save the settings a job starts to track the mapping progress and it can be monitored on the Jobs tab. Any existing replica virtual machines that correspond to the source VM network will be connected to the target Azure networks. New virtual machines that are connected to the source VM network will be connected to the mapped Azure network after replication. If you modify an existing mapping with a new network, replica virtual machines will be connected using the new settings.
-
-Note that if the target network has multiple subnets and one of those subnets has the same name as subnet on which the source virtual machine is located, then the replica virtual machine will be connected to that target subnet after failover. If there’s no target subnet with a matching name, the virtual machine will be connected to the first subnet in the network.
-
-## Step 8: Enable protection for virtual machines
-
-After servers, clouds, and networks are configured correctly, you can enable protection for virtual machines in the cloud. Note the following:
-
-- Virtual machines must meet [Azure requirements](site-recovery-best-practices.md#azure-virtual-machine-requirements).
-- To enable protection the operating system and operating system disk properties must be set for the virtual machine. When you create a virtual machine in VMM using a virtual machine template you can set the property. You can also set these properties for existing virtual machines on the **General** and **Hardware Configuration** tabs of the virtual machine properties. If you don't set these properties in VMM you'll be able to configure them in the Azure Site Recovery portal.
-
-	![Create virtual machine](./media/site-recovery-vmm-to-azure/enable-new.png)
-
-	![Modify virtual machine properties](./media/site-recovery-vmm-to-azure/enable-existing.png)
-
-
-1. To enable protection, on the **Virtual Machines** tab in the cloud in which the virtual machine is located, click **Enable protection** > **Add virtual machines**.
-2. From the list of virtual machines in the cloud, select the one you want to protect.
-
-	![Enable virtual machine protection](./media/site-recovery-vmm-to-azure/select-vm.png)
-
-	Track progress of the **Enable Protection** action in the **Jobs** tab, including the initial replication. After the **Finalize Protection** job runs the virtual machine is ready for failover. After protection is enabled and virtual machines are replicated, you’ll be able to view them in Azure.
-
-
-	![Virtual machine protection job](./media/site-recovery-vmm-to-azure/vm-jobs.png)
-
-3. Verify the virtual machine properties and modify as required.
-
-	![Verify virtual machines](./media/site-recovery-vmm-to-azure/vm-properties.png)
-
-4. On the **Configure** tab of the virtual machine properties following network properties can be modified.
-
-
-
-- **Number of network adapters on the target virtual machine** - The number of network adapters is dictated by the size you specify for the target virtual machine. Check [virtual machine size specs](../virtual-machines/virtual-machines-size-specs.md#size-tables) for the number of adapters supported by the virtual machine size. When you modify the size for a virtual machine and save the settings, the number of network adapter will change when you open **Configure** page the next time. The number of network adapters of target virtual machines is the minimum number of network adapters on source virtual machine and the maximum number of network adapters supported by the size of the virtual machine chosen, as follows:
-
-	- If the number of network adapters on the source machine is less than or equal to the number of adapters allowed for the target machine size, then the target will have the same number of adapters as the source.
-	- If the number of adapters for the source virtual machine exceeds the number allowed for the target size then the target size maximum will be used.
-	- For example, if a source machine has two network adapters and the target machine size supports four, the target machine will have two adapters. If the source machine has two adapters but the supported target size only supports one then the target machine will have only one adapter. 	
-
-- **Network of the target virtual machine** - The network to which the virtual machine connects to is determined by network mapping of the network of source virtual machine. If the source virtual machine has more than one network adapter and source networks are mapped to different networks on target, then you'll need to choose between one of the target networks.
-- **Subnet of each network adapter** - For each network adapter you can select the subnet to which the failed over virtual machine would connect to.
-- **Target IP address** - If the network adapter of source virtual machine is configured to use a static IP address then you can provide the IP address for the target virtual machine. Use this feature retain the IP address of a source virtual machine after a failover. If no IP address is provided then any available IP address is given to the network adapter at the time of failover. If the target IP address is specified but is already used by another virtual machine running in Azure then failover will fail.  
-
-	![Modify network properties](./media/site-recovery-vmm-to-azure/multi-nic.png)
-
->[AZURE.NOTE] Linux virtual machines with static IP address aren't supported.
-
-## Test the deployment
-
-To test your deployment you can run a test failover for a single virtual machine, or create a recovery plan consisting of multiple virtual machines, and run a test failover for the plan.  
-
-Test failover simulates your failover and recovery mechanism in an isolated network. Note that:
-
-- If you want to connect to the virtual machine in Azure using Remote Desktop after the failover, enable Remote Desktop Connection on the virtual machine before you run the test failover.
-- After failover you'll use a public IP address to connect to the virtual machine in Azure using Remote Desktop. If you want to do this, ensure you don't have any domain policies that prevent you from connecting to a virtual machine using a public address.
-
-### Create a recovery plan
-
-1. On the **Recovery Plans** tab, add a new plan. Specify a name, **VMM** in **Source type**, and the source VMM server in **Source**, The target will be Azure.
-
-	![Create recovery plan](./media/site-recovery-vmm-to-azure/recovery-plan1.png)
-
-2. In the **Select Virtual Machines** page, select virtual machines to add to the recovery plan. These virtual machines are added to the recovery plan default group—Group 1. A maximum of 100 virtual machines in a single recovery plan have been tested.
-
-	- If you want to verify the virtual machine properties before adding them to the plan, click the virtual machine on the properties page of the cloud in which it’s located. You can also configure the virtual machine properties in the VMM console.
-	- All of the virtual machines that are displayed have been enabled for protection. The list includes both virtual machines that are enabled for protection and initial replication has completed, and those that are enabled for protection with initial replication pending. Only virtual machines with initial replication completed can fail over as part of a recovery plan. 
-
-
-	![Create recovery plan](./media/site-recovery-vmm-to-azure/select-rp.png)
-
-After a recovery plan has been created it appears in the **Recovery Plans** tab. You can also add [Azure automation runbooks](site-recovery-runbook-automation.md) to the recovery plan to automate actions during failover.
-
-### Run a test failover
-
-There are two ways to run a test failover to Azure.
-
-- **Test failover without an Azure network**—This type of test failover checks that the virtual machine comes up correctly in Azure. The virtual machine won’t be connected to any Azure network after failover.
-- **Test failover with an Azure network**—This type of failover checks that the entire replication environment comes up as expected and that failed over the virtual machines will be connected to the specified target Azure network. For subnet handling, for test failover the subnet of the test virtual machine will be figured out based on the subnet of the replica virtual machine. This is different to regular replication when the subnet of a replica virtual machine is based on the subnet of the source virtual machine.
-
-If you want to run a test failover for a virtual machine enabled for protection to Azure without specifying an Azure target network you don’t need to prepare anything. To run a test failover with a target Azure network you’ll need to create a new Azure network that’s isolated from your Azure production network (default behavior when you create a new network in Azure). Look at how to [run a test failover](site-recovery-failover.md#run-a-test-failover) for more details. 
-
-
-You'll also need to set up the infrastructure for the replicated virtual machine to work as expected. For example, a virtual machine with Domain Controller and DNS can be replicated to Azure using Azure Site Recovery and can be created in the test network using Test Failover. Look at [test failover considerations for active directory](site-recovery-active-directory.md#considerations-for-test-failover) section for more details. 
-
-To run a test failover do the following:
-
-1. On the **Recovery Plans** tab, select the plan and click **Test Failover**.
-2. On the **Confirm Test Failover** page select **None** or a specific Azure network.  Note that if you select None the test failover will check that the virtual machine replicated correctly to Azure but doesn't check your replication network configuration.
-
-	![No network](./media/site-recovery-vmm-to-azure/test-no-network.png)
-
-3. If data encryption is enabled for the cloud, in **Encryption Key** select the certificate that was issued during installation of the Provider on the VMM server, when you turned on the option to enable data encryption for a cloud.
-4. On the **Jobs** tab you can track failover progress. You should also be able to see the virtual machine test replica in the Azure portal. If you’re set up to access virtual machines from your on-premises network you can initiate a Remote Desktop connection to the virtual machine.
-5. When the failover reaches the **Complete testing** phase , click **Complete Test** to finish up the test failover. You can drill down to the **Job** tab to track failover progress and status, and to perform any actions that are needed.
-6. After  failover you'll be able to see the virtual machine test replica in the Azure portal. If you’re set up to access virtual machines from your on-premises network you can initiate a Remote Desktop connection to the virtual machine. Do the following:
-
-    1. Verify that the virtual machines start successfully.
-    2. If you want to connect to the virtual machine in Azure using Remote Desktop after the failover, enable Remote Desktop Connection on the virtual machine before you run the test failover. You'll  also need to add an RDP endpoint on the virtual machine. You can leverage an [Azure Automation Runbooks](site-recovery-runbook-automation.md) to do that.
-    3. After failover if you use a public IP address to connect to the virtual machine in Azure using Remote Desktop, ensure you don't have any domain policies that prevent you from connecting to a virtual machine using a public address.
-
-7.  After the testing is complete do the following:
-	- Click **The test failover is complete**. Clean up the test environment to automatically power off and delete the test virtual machines.
-	- Click **Notes** to record and save any observations associated with the test failover.
-
->
-
-## Next steps
-
-Learn about [setting up recovery plans](site-recovery-create-recovery-plans.md) and [failover](site-recovery-failover.md).
-
-
+<properties
+	pageTitle="Replicate Hyper-V virtual machines in VMM clouds to Azure | Microsoft Azure"
+	description="This article describes how to replicate Hyper-V virtual machines on Hyper-V hosts located in System Center VMM clouds to Azure."
+	services="site-recovery"
+	documentationCenter=""
+	authors="rayne-wiselman"
+	manager="jwhit"
+	editor=""/>
+
+<tags
+	ms.service="site-recovery"
+	ms.workload="backup-recovery"
+	ms.tgt_pltfrm="na"
+	ms.devlang="na"
+	ms.topic="hero-article"
+	ms.date="02/16/2016"
+	ms.author="raynew"/>
+
+#  Replicate Hyper-V virtual machines in VMM clouds to Azure
+
+The Azure Site Recovery service contributes to your business continuity and disaster recovery (BCDR) strategy by orchestrating replication, failover and recovery of virtual machines and physical servers. Machines can be replicated to Azure, or to a secondary on-premises data center. For a quick overview read [What is Azure Site Recovery?](site-recovery-overview.md).
+
+## Overview
+
+This article describes how to deploy Site Recovery to replicate Hyper-V virtual machines on Hyper-V host servers that are located in VMM private clouds to Azure. 
+
+The article includes prerequisites for the scenario and shows you how to set up a Site Recovery vault, get the Azure Site Recovery Provider installed on the source VMM server, register the server in the vault, add an Azure storage account, install the Azure Recovery Services agent on Hyper-V host servers, configure protection settings for VMM clouds that will be applied to all protected virtual machines, and then enable protection for those virtual machines. Finish up by testing the failover to make sure everything's working as expected.
+
+Post any comments or questions at the bottom of this article, or on the [Azure Recovery Services Forum](https://social.msdn.microsoft.com/forums/azure/home?forum=hypervrecovmgr).
+
+## Architecture
+
+![Architecture](./media/site-recovery-vmm-to-azure/topology.png)
+
+- The Azure Site Recovery Provider is installed on the VMM during Site Recovery deployment and the VMM server is registered in the Site Recovery vault. The Provider communicates with Site Recovery to handle replication orchestration.
+- The Azure Recovery Services agent is installed on Hyper-V host servers during Site Recovery deployment. It handles data replication to Azure storage.
+
+
+## Azure prerequisites
+
+Here's what you'll need in Azure.
+
+**Prerequisite** | **Details**
+--- | ---
+**Azure account**| You'll need a [Microsoft Azure](https://azure.microsoft.com/) account. You can start with a [free trial](https://azure.microsoft.com/pricing/free-trial/). [Learn more](https://azure.microsoft.com/pricing/details/site-recovery/) about Site Recovery pricing. 
+**Azure storage** | You'll need an Azure storage account to store replicated data. Replicated data is stored in Azure storage and Azure VMs are spun up when failover occurs. <br/><br/>You need a [standard geo-redundant storage account](../storage/storage-redundancy.md#geo-redundant-storage). The account must in the same region as the Site Recovery service, and be associated with the same subscription. Note that replication to premium storage accounts isn't currently supported and shouldn't be used.<br/><br/>[Read about](../storage/storage-introduction.md) Azure storage.
+**Azure network** | You'll need an Azure virtual network that Azure VMs will connect to when failover occurs. The Azure virtual network must be in the same region as the Site Recovery vault. 
+
+## On-premises prerequisites
+
+Here's what you'll need on-premises.
+
+**Prerequisite** | **Details**
+--- | ---
+**VMM** | You'll need at least one VMM server deployed as a physical or virtual standalone server, or as a virtual cluster. <br/><br/>The VMM server should be running System Center 2012 R2 with the latest cumulative updates.<br/><br/>You'll need at least one cloud configured on the VMM server.<br/><br/>The source cloud that you want to protect must contain one or more VMM host groups.<br/><br/>Learn more about setting up VMM clouds in [Walkthrough: Creating private clouds with System Center 2012 SP1 VMM](http://blogs.technet.com/b/keithmayer/archive/2013/04/18/walkthrough-creating-private-clouds-with-system-center-2012-sp1-virtual-machine-manager-build-your-private-cloud-in-a-month.aspx) on Keith Mayer's blog.
+**Hyper-V** | You'll need one or more Hyper-V host servers or clusters in the VMM cloud. The host server should have and one or more VMs. <br/><br/>The Hyper-V server must be running on at least Windows Server 2012 R2 with the Hyper-V role and have the latest updates installed.<br/><br/>Any Hyper-V server containing VMs you want to protect must be located in a VMM cloud.<br/><br/>If you're running Hyper-V in a cluster note that cluster broker isn't created automatically if you have a static IP address-based cluster. You'll need to configure the cluster broker manually. [Learn more](https://www.petri.com/use-hyper-v-replica-broker-prepare-host-clusters) in Aidan Finn's blog entry.
+**Protected machines** | VMs you want to protect should comply with [Azure requirements](site-recovery-best-practices.md#azure-virtual-machine-requirements).
+
+
+## Network mapping prerequisites
+When you protect virtual machines in Azure network mapping maps between VM networks on the source VMM server and target Azure networks to enable the following:
+
+- All machines which failover on the same network can connect to each other, irrespective of which recovery plan they are in.
+- If a network gateway is setup on the target Azure network, virtual machines can connect to other on-premises virtual machines.
+- If you don’t configure network mapping only virtual machines that fail over in the same recovery plan will be able to connect to each other after failover to Azure.
+
+If you want to deploy network mapping you'll need the following:
+
+- The virtual machines you want to protect on the source VMM server should be connected to a VM network. That network should be linked to a logical network that is associated with the cloud.
+- An Azure network to which replicated virtual machines can connect after failover. You'll select this network at the time of failover. The network should be in the same region as your Azure Site Recovery subscription.
+
+Prepare for network mapping as follows: 
+
+1. [Read about](site-recovery-network-mapping.md) network mapping requirements.
+2. Prepare VM networks in VMM:
+
+	- [Set up logical networks](https://technet.microsoft.com/library/jj721568.aspx).
+	- [Set up VM networks](https://technet.microsoft.com/library/jj721575.aspx).
+
+
+## Step 1: Create a Site Recovery vault
+
+1. Sign in to the [Management Portal](https://portal.azure.com) from the VMM server you want to register.
+2. Click **Data Services** > **Recovery Services** > **Site Recovery Vault**.
+3. Click **Create New** > **Quick Create**.
+4. In **Name**, enter a friendly name to identify the vault.
+5. In **Region**, select the geographic region for the vault. To check supported regions see Geographic Availability in [Azure Site Recovery Pricing Details](https://azure.microsoft.com/pricing/details/site-recovery/).
+6. Click **Create vault**.
+
+	![New Vault](./media/site-recovery-vmm-to-azure/create-vault.png)
+
+Check the status bar to confirm that the vault was successfully created. The vault will be listed as **Active** on the main Recovery Services page.
+
+## Step 2: Generate a vault registration key
+
+Generate a registration key in the vault. After you download the Azure Site Recovery Provider and install it on the VMM server, you'll use this key to register the VMM server in the vault.
+
+1. In the **Recovery Services** page, click the vault to open the Quick Start page. Quick Start can also be opened at any time using the icon.
+
+	![Quick Start Icon](./media/site-recovery-vmm-to-azure/qs-icon.png)
+
+2. In the dropdown list, select **Between an on-premises VMM site and Microsoft Azure**.
+3. In **Prepare VMM Servers**, click **Generate registration key** file. The key file is generated automatically and is valid for 5 days after it's generated. If you're not accessing the Azure portal from the VMM server you'll need to copy this file to the server.
+
+	![Registration key](./media/site-recovery-vmm-to-azure/register-key.png)
+
+## Step 3: Install the Azure Site Recovery Provider
+
+1. In **Quick Start** > **Prepare VMM servers**, click **Download Microsoft Azure Site Recovery Provider for installation on VMM servers** to obtain the latest version of the Provider installation file.
+2. Run this file on the source VMM server. If VMM is deployed in a cluster and you're installing the Provider for the first time install it on an active node and finish the installation to register the VMM server in the vault. Then install the Provider on the other nodes. Note that if you're upgrading the Provider you'll need to upgrade on all nodes because they should all be running the same Provider version.
+3. The Installer does a prerequirements check and requests permission to stop the VMM service to begin Provider setup. The VMM Service will be restarted automatically when setup finishes. If you're installing on a VMM cluster you'll be prompted to stop the Cluster role.
+
+	![Prereqs](./media/site-recovery-vmm-to-azure/prereq.png)
+
+4. In **Microsoft Update** you can opt in for updates. With this setting enabled Provider updates will be installed according to your Microsoft Update policy.
+
+	![Microsoft Updates](./media/site-recovery-vmm-to-azure/updates.png)
+
+
+5.  The install location for the Provider is set to **<SystemDrive>\Program Files\Microsoft System Center 2012 R2\Virtual Machine Manager\bin**. Click **Install**.
+
+	![InstallLocation](./media/site-recovery-vmm-to-azure/install-location.png)
+
+6. After the Provider is installed click **Register** to register the server in the vault.
+
+	![InstallComplete](./media/site-recovery-vmm-to-azure/install-complete.png)
+
+7. In **Internet Connection** specify how the Provider running on the VMM server connects to the Internet. Select **Use default system proxy settings** to use the default Internet connection settings configured on the server.
+
+	![Internet Settings](./media/site-recovery-vmm-to-azure/proxy.png)
+
+	- If you want to use a custom proxy you should set it up before you install the Provider. When you configure custom proxy settings a test will run to check the proxy connection.
+	- If you do use a custom proxy, or your default proxy requires authentication you'll need to enter the proxy details, including the proxy address and port.
+	- Following urls should be accessible from the VMM Server and the Hyper-v hosts
+		- *.hypervrecoverymanager.windowsazure.com
+		- *.accesscontrol.windows.net
+		- *.backup.windowsazure.com
+		- *.blob.core.windows.net
+		- *.store.core.windows.net
+	- Allow the IP addresses described in [Azure Datacenter IP Ranges](https://www.microsoft.com/download/details.aspx?id=41653) and the HTTPS (443) protocol. You should also whitelist IP ranges of the Azure region that you plan to use and that of West US.
+
+	- If you use a custom proxy a VMM RunAs account (DRAProxyAccount) will be created automatically using the specified proxy credentials. Configure the proxy server so that this account can authenticate successfully. The VMM RunAs account settings can be modified in the VMM console. To do this, open the Settings workspace, expand Security, click Run As Accounts, and then modify the password for DRAProxyAccount. You’ll need to restart the VMM service so that this setting takes effect.
+
+8. In **Registration Key**, select that you downloaded from Azure Site Recovery and copied to the VMM server.
+9. In **Vault name**, verify the name of the vault in which the server will be registered. 
+
+	![Server registration](./media/site-recovery-vmm-to-azure/credentials.png)
+
+10. You can specify a location to save the SSL certificate that's automatically generated for data encryption. This certificate will used if you enable data encryption for a VMM cloud during Site Recovery deployment. Keep this certificate safe. When you run a failover to Azure you’ll select it in order to decrypt encrypted data.
+
+	![Server registration](./media/site-recovery-vmm-to-azure/encryption.png)
+
+11. In **Server name**, specify a friendly name to identify the VMM server in the vault. In a cluster configuration specify the VMM cluster role name.
+
+12. In **Initial cloud metadata** sync select whether you want to synchronize metadata for all clouds on the VMM server with the vault. This action only needs to happen once on each server. If you don't want to synchronize all clouds, you can leave this setting unchecked and synchronize each cloud individually in the cloud properties in the VMM console.
+
+	![Server registration](./media/site-recovery-vmm-to-azure/friendly.png)
+
+13. Click **Next** to complete the process. After registration, metadata from the VMM server is retrieved by Azure Site Recovery. The server is displayed on the **VMM Servers** tab on the **Servers** page in the vault.
+
+### Command line installation
+
+The Azure Site Recovery Provider can also be installed using the following command line. This method can be used to install the provider on a Server Core for Windows Server 2012 R2.
+
+1. Download the Provider installation file and registration key to a folder. For example: C:\ASR.
+2. Stop the System Center Virtual Machine Manager service
+3. From an elevated command prompt, extract the Provider installer with these commands:
+
+    	C:\Windows\System32> CD C:\ASR
+    	C:\ASR> AzureSiteRecoveryProvider.exe /x:. /q
+
+4. Install the provider as follows:
+
+		C:\ASR> setupdr.exe /i
+
+5. Register the Provider as follows:
+
+    	CD C:\Program Files\Microsoft System Center 2012 R2\Virtual Machine Manager\bin
+    	C:\Program Files\Microsoft System Center 2012 R2\Virtual Machine Manager\bin\> DRConfigurator.exe /r  /Friendlyname <friendly name of the server> /Credentials <path of the credentials file> /EncryptionEnabled <full file name to save the encryption certificate>       
+
+Where parameters are as follows:
+
+ - **/Credentials** : Mandatory parameter that specifies the location in which the registration key file is located  
+ - **/FriendlyName** : Mandatory parameter for the name of the Hyper-V host server that appears in the Azure Site Recovery portal.
+ - **/EncryptionEnabled** : Optional parameter to specify if you want to encryption your virtual machines in Azure (at rest encryption). The file name should have a **.pfx** extension.
+ - **/proxyAddress** : Optional parameter that specifies the address of the proxy server.
+ - **/proxyport** : Optional parameter that specifies the port of the proxy server.
+ - **/proxyUsername** : Optional parameter that specifies the proxy user name.
+ - **/proxyPassword** :Optional parameter that specifies the proxy password.  
+
+
+## Step 4: Create an Azure storage account
+
+1. If you don't have an Azure storage account click **Add an Azure Storage Account** to create an account.
+2. Create an account with geo-replication enabled. It must in the same region as the Azure Site Recovery service, and be associated with the same subscription.
+
+	![Storage account](./media/site-recovery-vmm-to-azure/storage.png)
+
+## Step 5: Install the Azure Recovery Services Agent
+
+Install the Azure Recovery Services agent on each Hyper-V host server in the VMM cloud.
+
+1. Click **Quick Start** > **Download Azure Site Recovery Services Agent and install on hosts** to obtain the latest version of the agent installation file.
+
+	![Install Recovery Services Agent](./media/site-recovery-vmm-to-azure/install-agent.png)
+
+2. Run the installation file on each Hyper-V host server.
+3. On the **Prerequisites Check** page click **Next**. Any missing prerequisites will be automatically installed.
+
+	![Prerequisites Recovery Services Agent](./media/site-recovery-vmm-to-azure/agent-prereqs.png)
+
+4. On the **Installation Settings** page, specify where you want to install the agent and select the cache location in which backup metadata will be installed. Then click **Install**.
+5. After installation finishes click **Close** to complete the wizard.
+	
+	![Register MARS Agent](./media/site-recovery-vmm-to-azure/agent-register.png)
+
+### Command line installation 
+
+You can also install the Microsoft Azure Recovery Services Agent from the command line using this command:
+
+    marsagentinstaller.exe /q /nu
+	
+## Step 6: Configure cloud protection settings
+
+After the VMM server is registered, you can configure cloud protection settings. You enabled the option **Synchronize cloud data with the vault** when you installed the Provider so all clouds on the VMM server will appear in the <b>Protected Items</b> tab in the vault.
+
+![Published Cloud](./media/site-recovery-vmm-to-azure/clouds-list.png)
+
+1. On the Quick Start page, click **Set up protection for VMM clouds**.
+2. On the **Protected Items** tab, click on the cloud you want to configure and go to the **Configuration** tab.
+3. In **Target** select **Azure**.
+4. In **Storage Account** select the Azure storage account you use for replication.
+5. Set **Encrypt stored data** to **Off**. This setting specifies that data should be encrypted replicated between the on-premises site and Azure.
+6. In **Copy frequency** leave the default setting. This value specifies how frequently data should be synchronized between source and target locations.
+7. In **Retain recovery points for**, leave the default setting. With a default value of zero, only the latest recovery point for a primary virtual machine is stored on a replica host server.
+8. In **Frequency of application-consistent snapshots**, leave the default setting. This value specifies how often to create snapshots. Snapshots use Volume Shadow Copy Service (VSS) to ensure that applications are in a consistent state when the snapshot is taken.  If you do set a value, make sure it's less than the number of additional recovery points you configure.
+9. In **Replication start time**, specify when initial replication of data to Azure should start. The timezone on the Hyper-V host server will be used. We recommend that you schedule the initial replication during off-peak hours.
+
+	![Cloud replication settings](./media/site-recovery-vmm-to-azure/cloud-settings.png)
+
+After you save the settings a job will be created and can be monitored on the **Jobs** tab. All Hyper-V host servers in the VMM source cloud will be configured for replication.
+
+After saving, cloud settings can be modified on the **Configure** tab. To modify the target location or target storage account you'll need to remove the cloud configuration, and then reconfigure the cloud. Note that if you change the storage account the change is only applied for virtual machines that are enabled for protection after the storage account has been modified. Existing virtual machines are not migrated to the new storage account.
+
+## Step 7: Configure network mapping
+Before you begin network mapping verify that virtual machines on the source VMM server are connected to a VM network. In addition create one or more Azure virtual networks. Note that multiple VM networks can be mapped to a single Azure network.
+
+1. On the Quick Start page, click **Map networks**.
+2. On the **Networks** tab, in **Source location**, select the source VMM server. In **Target location** select Azure.
+3. In **Source** networks a list of VM networks associated with the VMM server are displayed. In **Target** networks the Azure networks associated with the subscription are displayed.
+4. Select the source VM network and click **Map**.
+5. On the **Select a Target Network** page, select the target Azure network you want to use.
+6. Click the check mark to complete the mapping process.
+
+	![Cloud replication settings](./media/site-recovery-vmm-to-azure/map-networks.png)
+
+After you save the settings a job starts to track the mapping progress and it can be monitored on the Jobs tab. Any existing replica virtual machines that correspond to the source VM network will be connected to the target Azure networks. New virtual machines that are connected to the source VM network will be connected to the mapped Azure network after replication. If you modify an existing mapping with a new network, replica virtual machines will be connected using the new settings.
+
+Note that if the target network has multiple subnets and one of those subnets has the same name as subnet on which the source virtual machine is located, then the replica virtual machine will be connected to that target subnet after failover. If there’s no target subnet with a matching name, the virtual machine will be connected to the first subnet in the network.
+
+## Step 8: Enable protection for virtual machines
+
+After servers, clouds, and networks are configured correctly, you can enable protection for virtual machines in the cloud. Note the following:
+
+- Virtual machines must meet [Azure requirements](site-recovery-best-practices.md#azure-virtual-machine-requirements).
+- To enable protection the operating system and operating system disk properties must be set for the virtual machine. When you create a virtual machine in VMM using a virtual machine template you can set the property. You can also set these properties for existing virtual machines on the **General** and **Hardware Configuration** tabs of the virtual machine properties. If you don't set these properties in VMM you'll be able to configure them in the Azure Site Recovery portal.
+
+	![Create virtual machine](./media/site-recovery-vmm-to-azure/enable-new.png)
+
+	![Modify virtual machine properties](./media/site-recovery-vmm-to-azure/enable-existing.png)
+
+
+1. To enable protection, on the **Virtual Machines** tab in the cloud in which the virtual machine is located, click **Enable protection** > **Add virtual machines**.
+2. From the list of virtual machines in the cloud, select the one you want to protect.
+
+	![Enable virtual machine protection](./media/site-recovery-vmm-to-azure/select-vm.png)
+
+	Track progress of the **Enable Protection** action in the **Jobs** tab, including the initial replication. After the **Finalize Protection** job runs the virtual machine is ready for failover. After protection is enabled and virtual machines are replicated, you’ll be able to view them in Azure.
+
+
+	![Virtual machine protection job](./media/site-recovery-vmm-to-azure/vm-jobs.png)
+
+3. Verify the virtual machine properties and modify as required.
+
+	![Verify virtual machines](./media/site-recovery-vmm-to-azure/vm-properties.png)
+
+4. On the **Configure** tab of the virtual machine properties following network properties can be modified.
+
+
+
+- **Number of network adapters on the target virtual machine** - The number of network adapters is dictated by the size you specify for the target virtual machine. Check [virtual machine size specs](../virtual-machines/virtual-machines-size-specs.md#size-tables) for the number of adapters supported by the virtual machine size. When you modify the size for a virtual machine and save the settings, the number of network adapter will change when you open **Configure** page the next time. The number of network adapters of target virtual machines is the minimum number of network adapters on source virtual machine and the maximum number of network adapters supported by the size of the virtual machine chosen, as follows:
+
+	- If the number of network adapters on the source machine is less than or equal to the number of adapters allowed for the target machine size, then the target will have the same number of adapters as the source.
+	- If the number of adapters for the source virtual machine exceeds the number allowed for the target size then the target size maximum will be used.
+	- For example, if a source machine has two network adapters and the target machine size supports four, the target machine will have two adapters. If the source machine has two adapters but the supported target size only supports one then the target machine will have only one adapter. 	
+
+- **Network of the target virtual machine** - The network to which the virtual machine connects to is determined by network mapping of the network of source virtual machine. If the source virtual machine has more than one network adapter and source networks are mapped to different networks on target, then you'll need to choose between one of the target networks.
+- **Subnet of each network adapter** - For each network adapter you can select the subnet to which the failed over virtual machine would connect to.
+- **Target IP address** - If the network adapter of source virtual machine is configured to use a static IP address then you can provide the IP address for the target virtual machine. Use this feature retain the IP address of a source virtual machine after a failover. If no IP address is provided then any available IP address is given to the network adapter at the time of failover. If the target IP address is specified but is already used by another virtual machine running in Azure then failover will fail.  
+
+	![Modify network properties](./media/site-recovery-vmm-to-azure/multi-nic.png)
+
+>[AZURE.NOTE] Linux virtual machines with static IP address aren't supported.
+
+## Test the deployment
+
+To test your deployment you can run a test failover for a single virtual machine, or create a recovery plan consisting of multiple virtual machines, and run a test failover for the plan.  
+
+Test failover simulates your failover and recovery mechanism in an isolated network. Note that:
+
+- If you want to connect to the virtual machine in Azure using Remote Desktop after the failover, enable Remote Desktop Connection on the virtual machine before you run the test failover.
+- After failover you'll use a public IP address to connect to the virtual machine in Azure using Remote Desktop. If you want to do this, ensure you don't have any domain policies that prevent you from connecting to a virtual machine using a public address.
+
+### Create a recovery plan
+
+1. On the **Recovery Plans** tab, add a new plan. Specify a name, **VMM** in **Source type**, and the source VMM server in **Source**, The target will be Azure.
+
+	![Create recovery plan](./media/site-recovery-vmm-to-azure/recovery-plan1.png)
+
+2. In the **Select Virtual Machines** page, select virtual machines to add to the recovery plan. These virtual machines are added to the recovery plan default group—Group 1. A maximum of 100 virtual machines in a single recovery plan have been tested.
+
+	- If you want to verify the virtual machine properties before adding them to the plan, click the virtual machine on the properties page of the cloud in which it’s located. You can also configure the virtual machine properties in the VMM console.
+	- All of the virtual machines that are displayed have been enabled for protection. The list includes both virtual machines that are enabled for protection and initial replication has completed, and those that are enabled for protection with initial replication pending. Only virtual machines with initial replication completed can fail over as part of a recovery plan. 
+
+
+	![Create recovery plan](./media/site-recovery-vmm-to-azure/select-rp.png)
+
+After a recovery plan has been created it appears in the **Recovery Plans** tab. You can also add [Azure automation runbooks](site-recovery-runbook-automation.md) to the recovery plan to automate actions during failover.
+
+### Run a test failover
+
+There are two ways to run a test failover to Azure.
+
+- **Test failover without an Azure network**—This type of test failover checks that the virtual machine comes up correctly in Azure. The virtual machine won’t be connected to any Azure network after failover.
+- **Test failover with an Azure network**—This type of failover checks that the entire replication environment comes up as expected and that failed over the virtual machines will be connected to the specified target Azure network. For subnet handling, for test failover the subnet of the test virtual machine will be figured out based on the subnet of the replica virtual machine. This is different to regular replication when the subnet of a replica virtual machine is based on the subnet of the source virtual machine.
+
+If you want to run a test failover for a virtual machine enabled for protection to Azure without specifying an Azure target network you don’t need to prepare anything. To run a test failover with a target Azure network you’ll need to create a new Azure network that’s isolated from your Azure production network (default behavior when you create a new network in Azure). Look at how to [run a test failover](site-recovery-failover.md#run-a-test-failover) for more details. 
+
+
+You'll also need to set up the infrastructure for the replicated virtual machine to work as expected. For example, a virtual machine with Domain Controller and DNS can be replicated to Azure using Azure Site Recovery and can be created in the test network using Test Failover. Look at [test failover considerations for active directory](site-recovery-active-directory.md#considerations-for-test-failover) section for more details. 
+
+To run a test failover do the following:
+
+1. On the **Recovery Plans** tab, select the plan and click **Test Failover**.
+2. On the **Confirm Test Failover** page select **None** or a specific Azure network.  Note that if you select None the test failover will check that the virtual machine replicated correctly to Azure but doesn't check your replication network configuration.
+
+	![No network](./media/site-recovery-vmm-to-azure/test-no-network.png)
+
+3. If data encryption is enabled for the cloud, in **Encryption Key** select the certificate that was issued during installation of the Provider on the VMM server, when you turned on the option to enable data encryption for a cloud.
+4. On the **Jobs** tab you can track failover progress. You should also be able to see the virtual machine test replica in the Azure portal. If you’re set up to access virtual machines from your on-premises network you can initiate a Remote Desktop connection to the virtual machine.
+5. When the failover reaches the **Complete testing** phase , click **Complete Test** to finish up the test failover. You can drill down to the **Job** tab to track failover progress and status, and to perform any actions that are needed.
+6. After  failover you'll be able to see the virtual machine test replica in the Azure portal. If you’re set up to access virtual machines from your on-premises network you can initiate a Remote Desktop connection to the virtual machine. Do the following:
+
+    1. Verify that the virtual machines start successfully.
+    2. If you want to connect to the virtual machine in Azure using Remote Desktop after the failover, enable Remote Desktop Connection on the virtual machine before you run the test failover. You'll  also need to add an RDP endpoint on the virtual machine. You can leverage an [Azure Automation Runbooks](site-recovery-runbook-automation.md) to do that.
+    3. After failover if you use a public IP address to connect to the virtual machine in Azure using Remote Desktop, ensure you don't have any domain policies that prevent you from connecting to a virtual machine using a public address.
+
+7.  After the testing is complete do the following:
+	- Click **The test failover is complete**. Clean up the test environment to automatically power off and delete the test virtual machines.
+	- Click **Notes** to record and save any observations associated with the test failover.
+
+>
+
+## Next steps
+
+Learn about [setting up recovery plans](site-recovery-create-recovery-plans.md) and [failover](site-recovery-failover.md).
+
+