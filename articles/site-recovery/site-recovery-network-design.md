<properties
	pageTitle="Designing your network infrastructure for disaster recovery | Microsoft Azure"
	description="This article discusses network design considerations for Azure Site Recovery"
	services="site-recovery"
	documentationCenter=""
	authors="prateek9us"
	manager="jwhit"
	editor=""/>

<tags
	ms.service="site-recovery"
	ms.devlang="na"
	ms.topic="article"
	ms.tgt_pltfrm="na"
	ms.workload="storage-backup-recovery"
<<<<<<< HEAD
	ms.date="02/22/2016"
=======
	ms.date="03/08/2016"
>>>>>>> c4ea2467
	ms.author="pratshar"/>

#  Designing your network infrastructure for disaster recovery

This article is directed to IT professionals who are responsible for architecting, implementing, and supporting business continuity and disaster recovery (BCDR) infrastructure, and who want to leverage Microsoft Azure Site Recovery (ASR) to support and enhance their BCDR services. This paper discusses practical considerations for System Center Virtual Machine Manager server deployment, the pros and cons of stretched subnets vs. subnet failover, and how to structure disaster recovery to virtual sites in Microsoft Azure.

## Overview

[Azure Site Recovery (ASR)](https://azure.microsoft.com/services/site-recovery/) is a Microsoft Azure service that orchestrates the protection and recovery of your virtualized applications for business continuity disaster recovery (BCDR) purposes. This document is intended to guide the reader through the process of designing the networks, focusing on architecting IP ranges and subnets on the disaster recovery site, when replicating virtual machines (VMs) using Site Recovery.
<<<<<<< HEAD

Furthermore, this article demonstrates how Site Recovery enables architecting and implementing a multisite virtual datacenter to support BCDR services at time of test or disaster.

In a world where everyone expects 24/7 connectivity, it is more important than ever to keep your infrastructure and applications up and running. The purpose of Business Continuity and Disaster Recovery (BCDR) is to restore failed components so the organization can quickly resume normal operations. Developing disaster recovery strategies to deal with unlikely, devastating events is very challenging. This is due to the inherent difficulty of predicting the future, particularly as it relates to improbable events, and the high cost to provide adequate measures of protection against far-reaching catastrophes. 

Crucial for BCDR planning, Recovery Time Objective (RTO) and Recovery Point Objective (RPO) must be defined as part of a disaster recovery plan. When a disaster strikes the customer’s data center, using Azure Site Recovery, customers can quickly (low RTO) bring online their replicated virtual machines located in either the secondary data center or Microsoft Azure with minimum data loss (low RPO). 

Failover is made possible by ASR which initially copies designated virtual machines from the primary data center to the secondary data center or to Azure (depending on the scenario), and then periodically refreshes the replicas. During infrastructure planning, network design should be considered as potential bottleneck that can prevent you from meeting company RTO and RPO objectives.  

When administrators are planning to deploy a disaster recovery solution, one of the key questions in their minds is how the virtual machine would be reachable after the failover is completed. Using Network Mapping in ASR, the administrator can choose which network the virtual machine would be attached to after failover. For more information about Network Mapping, see [Prepare for network mapping](site-recovery-network-mapping.md).

While designing the network for the recovery site, the administrator has two choices:

- Use a different IP address range for the network at recovery site. In this scenario the virtual machine after failover will get a new IP address and the administrator would have to do a DNS update. Read more about how to do the DNS update here
- Use same IP address range for the network at the recovery site. In certain scenarios administrators prefer to retain the IP addresses that they have on the primary site even after the failover. In a normal scenario an administrator would have to update the routes to indicate the new location of the IP addresses. But in the scenario where a stretched VLAN is deployed between the primary and the recovery sites, retaining the IP addresses for the virtual machines becomes an attractive option. Keeping the same IP addresses simplifies the recovery process by taking away any network related post-failover steps.

This document discusses two key technical considerations for designing your network address space for disaster recovery: 

- Designing the fabric manager (System Center Virtual Machine Manager) deployment topology to protect workloads through Azure Site Recovery (ASR).
- IP Address Management in a disaster recovery environment.
=======

Furthermore, this article demonstrates how Site Recovery enables architecting and implementing a multisite virtual datacenter to support BCDR services at time of test or disaster.
>>>>>>> c4ea2467

In a world where everyone expects 24/7 connectivity, it is more important than ever to keep your infrastructure and applications up and running. The purpose of Business Continuity and Disaster Recovery (BCDR) is to restore failed components so the organization can quickly resume normal operations. Developing disaster recovery strategies to deal with unlikely, devastating events is very challenging. This is due to the inherent difficulty of predicting the future, particularly as it relates to improbable events, and the high cost to provide adequate measures of protection against far-reaching catastrophes. 

<<<<<<< HEAD
## Designing System Center VMM deployment for Azure Site Recovery

Business requirements dictate topology decisions. Based on these business requirements an organization might choose to have multiple data centers managed by a single management head, or multiple management heads managing different data centers. This section describes how an organization designs a System Center Virtual Machine Manager (SCVMM) deployment topology to protect workloads with ASR.

Azure Site Recovery contributes to your business continuity and disaster recovery (BCDR) strategy by orchestrating replication, failover, and recovery of virtual machines in a number of deployment scenarios. Based on the design principle of simplicity, ASR is modeled in a manner to allow administrators to build a disaster recovery solution on top of their existing data center topologies. ASR thus enables organizations to choose a topology that best satisfies their business needs.

For a full list of deployment scenarios see [What is Site Recovery?](site-recovery-overview.md)

Customers can protect workloads on a VMM server at the primary site with a VMM Server managing the secondary site. In the event of a disaster, all the workloads will seamlessly fail over from the primary site to the secondary site that is being managed by the secondary VMM server. However, some organizations might want to use a single VMM server to manage all of their data centers in order to avoid management overhead. For a customer with this topology it is imperative to be able to recover the VMM server before the workloads can be recovered. As a result, a customer must cautiously design their VMM topologies in order to make their workloads “disaster proof.”

If you only have a single VMM server in your infrastructure you can deploy Azure Site Recovery to replicate virtual machines in VMM clouds to Azure, or you can replicate between clouds on a single VMM server. For recovery you'll need to manually fail over the VMM server from outside the Azure Site Recovery console using Hyper-V Replica in the Hyper-V Manager console.
It is recommended to deploy the VMM Server in one of the following topologies to be able to recover the workloads with the best possible RTO (Recovery Time Objective) and RPO (Recovery Point Objective). 

### Standalone deployment

In this topology, you will deploy a standalone VMM server on a virtual machine in the primary site, and then replicate this virtual machine to a secondary site with Azure Site Recovery and Hyper-V Replica. In some instances, installing the VMM sever and its supporting SQL Server on the same virtual machine can reduce downtime, because only one VM has to be instantiated. When the VMM service is using a remote SQL Server you'll need to recover the SQL Server instance before recovering the VMM server.

The steps to deploy a single VMM on a VM with Hyper-V Replica enabled are:

1. Set up the VMM on a VM with SQL Server installed.
2. Add the hosts to be managed to clouds on this VMM server.
3. Log in to the Azure portal and then configure clouds for protection.
4. Enable replication for all the VMs that need to be protected by the VMM server.
5. Go to the Hyper-V Manager console, choose Hyper-V Replica, and then enable replication on the VMM VM. Ensure that the VMM VM is not added to the clouds that are protected by ASR service so that the Hyper-V Replication settings are not overridden by ASR.

In the event of a disaster, workloads can be recovered using the following steps:

1. Failover the replica VMM VM to the recovery site, using Hyper-V Manager.
2. After the VMM VM has been recovered, the user can login to the Hyper-V Recovery Manager from the secondary site.
3. After the unplanned failover is complete, the user can access all the resources at the primary site.
=======
Crucial for BCDR planning, Recovery Time Objective (RTO) and Recovery Point Objective (RPO) must be defined as part of a disaster recovery plan. When a disaster strikes the customer’s data center, using Azure Site Recovery, customers can quickly (low RTO) bring online their replicated virtual machines located in either the secondary data center or Microsoft Azure with minimum data loss (low RPO). 

Failover is made possible by ASR which initially copies designated virtual machines from the primary data center to the secondary data center or to Azure (depending on the scenario), and then periodically refreshes the replicas. During infrastructure planning, network design should be considered as potential bottleneck that can prevent you from meeting company RTO and RPO objectives.  

When administrators are planning to deploy a disaster recovery solution, one of the key questions in their minds is how the virtual machine would be reachable after the failover is completed. ASR allows the administrator to choose the network to which a virtual machine would be connected to after failover. If the primary site is managed by a VMM server then this is achieved using Network Mapping. See [Prepare for network mapping](site-recovery-network-mapping.md) for more details.

While designing the network for the recovery site, the administrator has two choices:

- Use a different IP address range for the network at recovery site. In this scenario the virtual machine after failover will get a new IP address and the administrator would have to do a DNS update. Read more about how to do the DNS update [here](site-recovery-vmm-to-vmm.md#test-your-deployment) 
- Use same IP address range for the network at the recovery site. In certain scenarios administrators prefer to retain the IP addresses that they have on the primary site even after the failover. In a normal scenario an administrator would have to update the routes to indicate the new location of the IP addresses. But in the scenario where a stretched VLAN is deployed between the primary and the recovery sites, retaining the IP addresses for the virtual machines becomes an attractive option. Keeping the same IP addresses simplifies the recovery process by taking away any network related post-failover steps.


When administrators are planning to deploy a disaster recovery solution, one of the key questions in their mind is how the applications will be reachable after the failover is completed. Modern applications are almost always dependent on networking to some degree, so physically moving a service from one site to another represents a networking challenge. There are two main ways that this problem is dealt with in disaster recovery solutions. The first approach is to maintain fixed IP addresses. Despite the services moving and the hosting servers being in different physical locations, applications take the IP address configuration with them to the new location. The second approach involves completely changing the IP address during the transition into the recovered site. Each approach has several implementation variations which are summarized below.

While designing the network for the recovery site, the administrator has two choices:

## Option 1: Retain IP addresses 

From a disaster recovery process perspective, using fixed IP addresses appears to be the easiest method to implement, but it has a number of potential challenges which in practice make it the least popular approach. Azure Site Recovery provides the capability to retain the IP addresses in all scenarios. Before one decides to retain IP, appropriate thought should be given to the constraints it imposes on the failover capabilities. Let us look at the factors that can help you to make a decision to retain IP addresses, or not. This can be achieved in two ways, by using a stretched subnet or by doing a full subnet failover.
>>>>>>> c4ea2467

### Stretched subnet

<<<<<<< HEAD
This topology will require the user to manually failover their VMM VM to the secondary site before they can failover their workloads.

![standalone](./media/site-recovery-network-design/standalone.png)

### Cluster deployment
=======
Here the subnet is made available simultaneously in both primary and DR locations. In simple terms this means you can move a server and its IP (Layer 3) configuration to the second site and the network will route the traffic to the new location automatically. This is trivial to deal with from a server perspective but it has a number of challenges:
>>>>>>> c4ea2467

- From a Layer 2 (data link layer) perspective, it will require networking equipment that can manage a stretched VLAN, but this has become less of a problem as it is now widely available. The second and more difficult problem is that by stretching the VLAN the potential fault domain is extended to both sites, essentially becoming a single point of failure. While this is an unlikely occurrence, it has happened that a broadcast storm started but could not be isolated. We have found mixed opinions about this last issue and have seen many successful implementations as well as “we will never implement this technology here”.
- Stretched subnet is not possible if you are using Microsoft Azure as the DR site.

<<<<<<< HEAD
Deploying a highly available VMM server is a method of making the VMM service itself cluster aware. This is useful if critical workloads are being managed by VMM because it ensures workload availability and protects against a VMM server failure. It is extremely important to have the VMM server available at all times. Making the service cluster-aware helps to protect the VMM server against hardware failover of the host that the VMM Server is running on, as well as protecting against problems that may occur in the VM on which VMM is running. Deploying a highly available VMM server requires the VMM server to be present on a Windows Server Failover Cluster. For more information about how to deploy a highly available VMM server, see the System Center blog post available here .

When protecting workloads using ASR, the VMM server should be deployed over a stretched cluster across geographically separate sites, as shown in Figure 2. The SQL Server database used by VMM should be protected with SQL Server AlwaysOn availability groups with a replica on the secondary site. If disaster occurs the VMM server and its corresponding SQL Server database will automatically fail over to the recovery site, after which all the workloads can be failed over using ASR.

![Stretched VMM cluster](./media/site-recovery-network-design/network-design1.png)

Figure 2

## Designing the network address space in a disaster recovery environment

When administrators are planning to deploy a disaster recovery solution, one of the key questions in their mind is how the applications will be reachable after the failover is completed. Modern applications are almost always dependent on networking to some degree, so physically moving a service from one site to another represents a networking challenge. There are two main ways that this problem is dealt with in disaster recovery solutions. The first approach is to maintain fixed IP addresses. Despite the services moving and the hosting servers being in different physical locations, applications take the IP address configuration with them to the new location. The second approach involves completely changing the IP address during the transition into the recovered site. Each approach has several implementation variations which are summarized below.

While designing the network for the recovery site, the administrator has two choices:

### Option 1: Retain IP addresses 

From a disaster recovery process perspective, using fixed IP addresses appears to be the easiest method to implement, but it has a number of potential challenges which in practice make it the least popular approach. Azure Site Recovery provides the capability to retain the IP addresses in all scenarios. Before one decides to retain IP, appropriate thought should be given to the constraints it imposes on the failover capabilities. Let us look at the factors that can help you to make a decision to retain IP addresses, or not. In this category there are two main sub-types: the stretched subnet, and subnet failover. We will separately discuss scenarios when there is a subnet failover or a stretched subnet across two locations. 

#### Stretched Subnet
=======

### Subnet failover

It is possible to implement subnet failover to obtain the benefits of the stretched subnet solution described above without stretching the subnet across multiple sites. Here any given subnet would be present at Site 1 or Site 2, but never at both sites simultaneously. In order to maintain the IP address space in the event of a failover, it is possible to programmatically arrange for the router infrastructure to move the subnets from one site to another. In a failover scenario the subnets would move with the associated protected VMs. The main drawback to this approach is in the event of a failure you have to move the whole subnet, which may be OK but it may affect the failover granularity considerations. 

Let’s examine how a fictional enterprise named Contoso is able to replicate its VMs to a recovery location while failing over the entire subnet. We will first look at how Contoso is able to manage their subnets while replicating VMs between two on-premises locations, and then we will discuss how subnet failover works when [Azure is used as the disaster recovery site](#failover-to-azure).

#### Failover to a secondary on-premises site

Let us look at a scenario where we want retain the IP of each of the VMs and fail-over the complete subnet together. The primary site has applications running in subnet 192.168.1.0/24. When the failover happens, all the virtual machines that are part of this subnet will be failed over to the recovery site and retain their IP addresses. Routes will have to be appropriately modified to reflect the fact that all the virtual machines belonging to subnet 192.168.1.0/24 have now moved to the recovery site. 

In the following illustration the routes between primary site and recovery site, third site and primary site, and third site and recovery site will have to be appropriately modified. 

The following pictures shows the subnets before the failover. Subnet 192.168.0.1/24 is active on the Primary Site before the failover and becomes active of the Recovery Site after the failover 

![Before Failover](./media/site-recovery-network-design/network-design2.png)

Before failover
>>>>>>> c4ea2467

Here the subnet is made available simultaneously in both primary and DR locations. In simple terms this means you can move a server and its IP (Layer 3) configuration to the second site and the network will route the traffic to the new location automatically. This is trivial to deal with from a server perspective but it has a number of challenges:

<<<<<<< HEAD
- From a Layer 2 (data link layer) perspective, it will require networking equipment that can manage a so-called stretched VLAN, but this has become less of a problem as it is now widely available. The second and more difficult problem is that by stretching the VLAN the potential fault domain is extended to both sites, essentially becoming a single point of failure. While this is an unlikely occurrence, it has happened that a broadcast storm started but could not be isolated. We have found mixed opinions about this last issue and have seen many successful implementations as well as “we will never implement this technology here”.
- Stretched subnet is not possible if you are using Microsoft Azure as the DR site.

=======
The picture below shows networks and subnets after failover.
	
![After Failover](./media/site-recovery-network-design/network-design3.png)

After failover
>>>>>>> c4ea2467

In your secondary site is on-premises and you are using a VMM server to manage it then when enabling protection for a specific virtual machine, ASR will allocate networking resources according to the following workflow:

<<<<<<< HEAD
It is possible to implement subnet failover to obtain the benefits of the stretched subnet solution described above without stretching the subnet across multiple sites. Here any given subnet would be present at Site 1 or Site 2, but never at both sites simultaneously. In order to maintain the IP address space in the event of a failover, it is possible to programmatically arrange for the router infrastructure to move the subnets from one site to another. In a failover scenario the subnets would move with the associated protected VMs. The main drawback to this approach is in the event of a failure you have to move the whole subnet, which may be OK but it may affect the failover granularity considerations. 

Let’s examine how a fictional enterprise named Contoso is able to replicate its VMs to a recovery location while failing over the entire subnet. We will first look at how Contoso is able to manage their subnets while replicating VMs between two on-premises locations, and then we will discuss how subnet failover works when Azure is used as the disaster recovery site.

##### Subnet Failover – Enterprise Grade DR

Let us look at a scenario where we want retain the IP of each of the VMs and fail-over the complete subnet together. The primary site has applications running in subnet 192.168.1.0/24. When the failover happens, all the virtual machines that are part of this subnet will be failed over to the recovery site and retain their IP addresses. Routes will have to be appropriately modified to reflect the fact that all the virtual machines belonging to subnet 192.168.1.0/24 have now moved to the recovery site. 

In the following illustration the routes between primary site and recovery site, third site and primary site, and third site and recovery site will have to be appropriately modified. The following assumptions were made for the initial version of this paper:

- Each datacenter is serviced by its own instance of System Center VMM. There will be no replication of the System Center VMM databases between datacenters.
- Each datacenter will make use of static IP addresses for the virtual machines.
- Connectivity between the datacenters is via a dedicated circuit and not via VPN connectivity over the Internet.

	![Retain IP address](./media/site-recovery-network-design/network-design3.png)

	Figure 3

	![Retain IP address](./media/site-recovery-network-design/network-design2.png)
	
	Figure 4

When enabling protection for a specific virtual machine, ASR will allocate networking resources according to the following workflow:

- ASR allocates an IP address for each network interface on the virtual machine from the static IP address pool defined on the relevant network for each System Center VMM instance.
- If the administrator defines the same IP address pool for the network on the recovery site as that of the IP address pool of the network on the primary site, while allocating the IP address to the replica virtual machine ASR would allocate the same IP address as that of the primary virtual machine.  The IP is reserved in VMM but not set as failover IP. Failover IP is set just before the failover.

	![Retain IP address](./media/site-recovery-network-design/network-design4.png)
	
	Figure 5

Figure 5 shows the Failover TCP/IP settings for the replica virtual machine (on the Hyper-V console). These settings would be populated just before the virtual machine is started after a failover

If the same IP is not available, ASR would allocate some other available IP address from the defined IP address pool. 

After the VM is enabled for protection you can use following sample script to verify the IP that has been allocated to the virtual machine. The same IP would be set as Failover IP and assigned to the VM at the time of failover:

![Retain IP address](./media/site-recovery-network-design/script.png)

>[AZURE.NOTE] In the scenario where virtual machines use DHCP, the management of IP addresses is completely outside the control of ASR. An administrator has to ensure that the DHCP server serving the IP addresses on the recovery site can serve from the same range as that of the primary site.

##### On-Premises Subnet Failover – DR to Azure

Azure Site Recovery (ASR) allows Microsoft Azure to be used as a disaster recovery site for your virtual machines. In this case, you will need to deal with more constraint. 

Let’s examine a scenario where a fictional company named Woodgrove Bank has on-premises infrastructure hosting their line of business applications, and they are hosting their mobile applications on Azure. Connectivity between Woodgrove Bank VMs in Azure and on-premises servers is provided by a site-to-site (S2S) Virtual Private Network (VPN). S2S VPN allows Woodgrove Bank’s virtual network in Azure to be seen as an extension of Woodgrove Bank’s on-premises network. This communication is enabled by S2S VPN between Woodgrove Bank edge and Azure virtual network. Now Woodgrove wants to use ASR to replicate its workloads running in its datacenter to Azure. This option meets the needs of Woodgrove, which wants an economical DR option and is able to store data in public cloud environments. Woodgrove has to deal with applications and configurations which depend on hard-coded IP addresses, hence they have a requirement to retain IP addresses for their applications after failing over to Azure.

Woodgrove’s on-premises infrastructure is managed by a VMM 2012 R2 server. A VLAN-based logical network named Application Network has been created on the System Center VMM server. A VM network named Application VM Network is created using the logical network. All the virtual machines in the application use static IP addresses, therefore a static IP pool is also defined for the logical network. 

**Logical network**

![Logical network](./media/site-recovery-network-design/network-design5.png)

Figure 6

**VM network**

![VM network](./media/site-recovery-network-design/network-design6.png)

Figure 7

Woodgrove has decided to assign IP addresses from IP address range (172.16.1.0/24, 172.16.2.0/24) to its resources running in Azure.

For Woodgrove to be able to replicate its virtual machines to Azure while retaining the IP addresses, an Azure Virtual Network needs to be created. It should be an extension of the on-premises network so that applications can failover from the on-premises site to Azure seamlessly. Azure allows you to add site-to-site as well as point-to-site VPN connectivity to the virtual networks created in Azure. When setting up your site-to-site connection, Azure network allows you to route traffic to the on-premises location (Azure calls it local-network) only if the IP address range is different from the on-premises IP address range, because Azure doesn’t support stretching subnets.  This means that if you have a subnet 192.168.1.0/24 on-premises, you can’t add a local-network 192.168.1.0/24 in the Azure network. This is expected because Azure doesn’t know that there are no active VMs in the subnet and that the subnet is being created only for DR purposes. To be able to correctly route network traffic out of an Azure network the subnets in the network and the local-network must not conflict. 

![Subnet failover](./media/site-recovery-network-design/network-design7.png)

Figure 8

To help Woodgrove fulfill their business requirements, we need to implement the following workflows:

- Create an additional network, let us call it Recovery Network, where the failed-over virtual machines would be created.
- To ensure that the IP for a VM is retained after a failover, go to the Configure tab under VM properties, specify the same IP that the VM has on-premises, and then click Save. When the VM is failed over, Azure Site Recovery will assign the provided IP to the virtual machine. 

	![Network properties](./media/site-recovery-network-design/network-design8.png)

	Figure 9

Once the failover is triggered and the virtual machines are created in the Recovery Network with the desired IP, connectivity to this network can be established using a Vnet to Vnet Connection . If required this action can be scripted.  As we discussed in the previous section about subnet failover, even in the case of failover to Azure, routes would have to be appropriately modified to reflect that 192.168.1.0/24 has now moved to Azure. 

![Network properties](./media/site-recovery-network-design/network-design9.png)

Figure 10

### Option 2: changing IP addresses

This approach seems to be the most prevalent based on what the authors have seen. It takes the form of changing the IP address of every VM that is involved in the failover. A drawback of this approach requires the incoming network to ‘learn’ that the application that was at IPx is now at IPy. Even if IPx and IPy are logical names, DNS entries typically have to be changed or flushed throughout the network, and cached entries in network tables have to be updated or flushed, therefore a downtime could be seen depending upon how the DNS infrastructure has been setup. These issues can be mitigated by using low TTL values in the case of intranet applications and using [Azure Traffic Manger with ASR](http://azure.microsoft.com/blog/2015/03/03/reduce-rto-by-using-azure-traffic-manager-with-azure-site-recovery/) for internet based applications

#### Changing the IP addresses - Enterprise Grade DR

Let us look at the scenario where you are planning to use different IPs across the primary and the recovery sites. In the following example we also have a third site from where the applications hosted on primary or recovery site can be accessed.

![Different IP](./media/site-recovery-network-design/network-design10.png)

=======
- ASR allocates an IP address for each network interface on the virtual machine from the static IP address pool defined on the relevant network for each System Center VMM instance.
- If the administrator defines the same IP address pool for the network on the recovery site as that of the IP address pool of the network on the primary site, while allocating the IP address to the replica virtual machine ASR would allocate the same IP address as that of the primary virtual machine.  The IP is reserved in VMM but not set as failover IP. Failover IP is set just before the failover.

![Retain IP address](./media/site-recovery-network-design/network-design4.png)
	
Figure 5

Figure 5 shows the Failover TCP/IP settings for the replica virtual machine (on the Hyper-V console). These settings would be populated just before the virtual machine is started after a failover

If the same IP is not available, ASR would allocate some other available IP address from the defined IP address pool. 

After the VM is enabled for protection you can use following sample script to verify the IP that has been allocated to the virtual machine. The same IP would be set as Failover IP and assigned to the VM at the time of failover:

    	$vm = Get-SCVirtualMachine -Name <VM_NAME>
		$na = $vm[0].VirtualNetworkAdapters>
		$ip = Get-SCIPAddress -GrantToObjectID $na[0].id
		$ip.address  

>[AZURE.NOTE] In the scenario where virtual machines use DHCP, the management of IP addresses is completely outside the control of ASR. An administrator has to ensure that the DHCP server serving the IP addresses on the recovery site can serve from the same range as that of the primary site.

#### Failover to Azure

Azure Site Recovery (ASR) allows Microsoft Azure to be used as a disaster recovery site for your virtual machines. In this case, you will need to deal with one more constraint. 

Let’s examine a scenario where a fictional company named Woodgrove Bank has on-premises infrastructure hosting their line of business applications, and they are hosting their mobile applications on Azure. Connectivity between Woodgrove Bank VMs in Azure and on-premises servers is provided by a site-to-site (S2S) Virtual Private Network (VPN). S2S VPN allows Woodgrove Bank’s virtual network in Azure to be seen as an extension of Woodgrove Bank’s on-premises network. This communication is enabled by S2S VPN between Woodgrove Bank edge and Azure virtual network. Now Woodgrove wants to use ASR to replicate its workloads running in its datacenter to Azure. This option meets the needs of Woodgrove, which wants an economical DR option and is able to store data in public cloud environments. Woodgrove has to deal with applications and configurations which depend on hard-coded IP addresses, hence they have a requirement to retain IP addresses for their applications after failing over to Azure.

Woodgrove has decided to assign IP addresses from IP address range (172.16.1.0/24, 172.16.2.0/24) to its resources running in Azure.

For Woodgrove to be able to replicate its virtual machines to Azure while retaining the IP addresses, an Azure Virtual Network needs to be created. It should be an extension of the on-premises network so that applications can failover from the on-premises site to Azure seamlessly. Azure allows you to add site-to-site as well as point-to-site VPN connectivity to the virtual networks created in Azure. When setting up your site-to-site connection, Azure network allows you to route traffic to the on-premises location (Azure calls it local-network) only if the IP address range is different from the on-premises IP address range, because Azure doesn’t support stretching subnets.  This means that if you have a subnet 192.168.1.0/24 on-premises, you can’t add a local-network 192.168.1.0/24 in the Azure network. This is expected because Azure doesn’t know that there are no active VMs in the subnet and that the subnet is being created only for DR purposes. To be able to correctly route network traffic out of an Azure network the subnets in the network and the local-network must not conflict. 

![Before Subnet Failover](./media/site-recovery-network-design/network-design7.png)

Before failover

To help Woodgrove fulfill their business requirements, we need to implement the following workflows:

- Create an additional network, let us call it Recovery Network, where the failed-over virtual machines would be created.
- To ensure that the IP for a VM is retained after a failover, go to the Configure tab under VM properties, specify the same IP that the VM has on-premises, and then click Save. When the VM is failed over, Azure Site Recovery will assign the provided IP to the virtual machine. 

![Network properties](./media/site-recovery-network-design/network-design8.png)

Once the failover is triggered and the virtual machines are created in the Recovery Network with the desired IP, connectivity to this network can be established using a [Vnet to Vnet Connection](../vpn-gateway/virtual-networks-configure-vnet-to-vnet-connection.md). If required this action can be scripted.  As we discussed in the previous section about subnet failover, even in the case of failover to Azure, routes would have to be appropriately modified to reflect that 192.168.1.0/24 has now moved to Azure. 

![After Subnet Failover](./media/site-recovery-network-design/network-design9.png)

After failover

If you don't have a 'Azure Network' as shown in the picture above. You can create a site to site vpn connection between your 'Primary Site' and 'Recovery Network' after the failover.  


## Option 2: Changing IP addresses

This approach seems to be the most prevalent based on what we have seen. It takes the form of changing the IP address of every VM that is involved in the failover. A drawback of this approach requires the incoming network to ‘learn’ that the application that was at IPx is now at IPy. Even if IPx and IPy are logical names, DNS entries typically have to be changed or flushed throughout the network, and cached entries in network tables have to be updated or flushed, therefore a downtime could be seen depending upon how the DNS infrastructure has been setup. These issues can be mitigated by using low TTL values in the case of intranet applications and using [Azure Traffic Manger with ASR](http://azure.microsoft.com/blog/2015/03/03/reduce-rto-by-using-azure-traffic-manager-with-azure-site-recovery/) for internet based applications

### Changing the IP addresses - Illustration

Let us look at the scenario where you are planning to use different IPs across the primary and the recovery sites. In the following example we also have a third site from where the applications hosted on primary or recovery site can be accessed.

![Different IP - Before Failover](./media/site-recovery-network-design/network-design10.png)

>>>>>>> c4ea2467
Figure 11

In Figure 11 there are some applications hosted in subnet 192.168.1.0/24 subnet on the primary site, and they have been configured to come up on the recovery site in subnet 172.16.1.0/24 after a failover. VPN connections/network routes have been configured appropriately so that all three sites can access each other.
 
As figure 12 shows, after failing over one or more applications, they will be restored in the recovery subnet. In this case we are not constrained to failover the entire subnet at the same time. No changes are required to reconfigure VPN or network routes. A failover and some DNS updates will make sure that applications remain accessible. If the DNS is configured to allow dynamic updates then the virtual machines would register themselves using the new IP once they start after a failover. 

<<<<<<< HEAD
![Different IP](./media/site-recovery-network-design/network-design11.png)
=======
![Different IP - After Failover](./media/site-recovery-network-design/network-design11.png)
>>>>>>> c4ea2467

Figure 12

After failing-over the replica virtual machine might have an IP address that isn’t the same as the IP address of the primary virtual machine. Virtual machines will update the DNS server that they are using after they start. DNS entries typically have to be changed or flushed throughout the network, and cached entries in network tables have to be updated or flushed, so it is not uncommon to be faced with downtime while these state changes take place. This issue can be mitigated by:

- Using low TTL values for intranet applications.
- Using Azure Traffic Manger with ASR  for internet based applications.
- Using the following script within your recovery plan to update the DNS Server to ensure a timely update (The script is not required if the Dynamic DNS registration is configured)

<<<<<<< HEAD
![Different IP](./media/site-recovery-network-design/script2.png)

#### Changing the IP addresses – DR to Azure

The [Networking Infrastructure Setup for Microsoft Azure as a Disaster Recovery Site](http://azure.microsoft.com/blog/2014/09/04/networking-infrastructure-setup-for-microsoft-azure-as-a-disaster-recovery-site/) blog post explains how to setup the required Azure networking infrastructure when retaining IP addresses isn’t a requirement. It starts with describing the application and then look at how to setup networking on-premises and on Azure and then concluding with how to do a test failover and a planned failover.

=======
		string]$Zone,
		[string]$name,
		[string]$IP
		)
		$Record = Get-DnsServerResourceRecord -ZoneName $zone -Name $name
		$newrecord = $record.clone()
		$newrecord.RecordData[0].IPv4Address  =  $IP
		Set-DnsServerResourceRecord -zonename $zone -OldInputObject $record -NewInputObject $Newrecord


### Changing the IP addresses – DR to Azure

The [Networking Infrastructure Setup for Microsoft Azure as a Disaster Recovery Site](http://azure.microsoft.com/blog/2014/09/04/networking-infrastructure-setup-for-microsoft-azure-as-a-disaster-recovery-site/) blog post explains how to setup the required Azure networking infrastructure when retaining IP addresses isn’t a requirement. It starts with describing the application and then look at how to setup networking on-premises and on Azure and then concluding with how to do a test failover and a planned failover.
>>>>>>> c4ea2467



## Next steps

[Learn](site-recovery-network-mapping.md) how Site Recovery maps source and target networks when a VMM server is being used to manage the primary site. <|MERGE_RESOLUTION|>--- conflicted
+++ resolved
@@ -13,11 +13,7 @@
 	ms.topic="article"
 	ms.tgt_pltfrm="na"
 	ms.workload="storage-backup-recovery"
-<<<<<<< HEAD
-	ms.date="02/22/2016"
-=======
 	ms.date="03/08/2016"
->>>>>>> c4ea2467
 	ms.author="pratshar"/>
 
 #  Designing your network infrastructure for disaster recovery
@@ -27,66 +23,11 @@
 ## Overview
 
 [Azure Site Recovery (ASR)](https://azure.microsoft.com/services/site-recovery/) is a Microsoft Azure service that orchestrates the protection and recovery of your virtualized applications for business continuity disaster recovery (BCDR) purposes. This document is intended to guide the reader through the process of designing the networks, focusing on architecting IP ranges and subnets on the disaster recovery site, when replicating virtual machines (VMs) using Site Recovery.
-<<<<<<< HEAD
 
 Furthermore, this article demonstrates how Site Recovery enables architecting and implementing a multisite virtual datacenter to support BCDR services at time of test or disaster.
 
 In a world where everyone expects 24/7 connectivity, it is more important than ever to keep your infrastructure and applications up and running. The purpose of Business Continuity and Disaster Recovery (BCDR) is to restore failed components so the organization can quickly resume normal operations. Developing disaster recovery strategies to deal with unlikely, devastating events is very challenging. This is due to the inherent difficulty of predicting the future, particularly as it relates to improbable events, and the high cost to provide adequate measures of protection against far-reaching catastrophes. 
 
-Crucial for BCDR planning, Recovery Time Objective (RTO) and Recovery Point Objective (RPO) must be defined as part of a disaster recovery plan. When a disaster strikes the customer’s data center, using Azure Site Recovery, customers can quickly (low RTO) bring online their replicated virtual machines located in either the secondary data center or Microsoft Azure with minimum data loss (low RPO). 
-
-Failover is made possible by ASR which initially copies designated virtual machines from the primary data center to the secondary data center or to Azure (depending on the scenario), and then periodically refreshes the replicas. During infrastructure planning, network design should be considered as potential bottleneck that can prevent you from meeting company RTO and RPO objectives.  
-
-When administrators are planning to deploy a disaster recovery solution, one of the key questions in their minds is how the virtual machine would be reachable after the failover is completed. Using Network Mapping in ASR, the administrator can choose which network the virtual machine would be attached to after failover. For more information about Network Mapping, see [Prepare for network mapping](site-recovery-network-mapping.md).
-
-While designing the network for the recovery site, the administrator has two choices:
-
-- Use a different IP address range for the network at recovery site. In this scenario the virtual machine after failover will get a new IP address and the administrator would have to do a DNS update. Read more about how to do the DNS update here
-- Use same IP address range for the network at the recovery site. In certain scenarios administrators prefer to retain the IP addresses that they have on the primary site even after the failover. In a normal scenario an administrator would have to update the routes to indicate the new location of the IP addresses. But in the scenario where a stretched VLAN is deployed between the primary and the recovery sites, retaining the IP addresses for the virtual machines becomes an attractive option. Keeping the same IP addresses simplifies the recovery process by taking away any network related post-failover steps.
-
-This document discusses two key technical considerations for designing your network address space for disaster recovery: 
-
-- Designing the fabric manager (System Center Virtual Machine Manager) deployment topology to protect workloads through Azure Site Recovery (ASR).
-- IP Address Management in a disaster recovery environment.
-=======
-
-Furthermore, this article demonstrates how Site Recovery enables architecting and implementing a multisite virtual datacenter to support BCDR services at time of test or disaster.
->>>>>>> c4ea2467
-
-In a world where everyone expects 24/7 connectivity, it is more important than ever to keep your infrastructure and applications up and running. The purpose of Business Continuity and Disaster Recovery (BCDR) is to restore failed components so the organization can quickly resume normal operations. Developing disaster recovery strategies to deal with unlikely, devastating events is very challenging. This is due to the inherent difficulty of predicting the future, particularly as it relates to improbable events, and the high cost to provide adequate measures of protection against far-reaching catastrophes. 
-
-<<<<<<< HEAD
-## Designing System Center VMM deployment for Azure Site Recovery
-
-Business requirements dictate topology decisions. Based on these business requirements an organization might choose to have multiple data centers managed by a single management head, or multiple management heads managing different data centers. This section describes how an organization designs a System Center Virtual Machine Manager (SCVMM) deployment topology to protect workloads with ASR.
-
-Azure Site Recovery contributes to your business continuity and disaster recovery (BCDR) strategy by orchestrating replication, failover, and recovery of virtual machines in a number of deployment scenarios. Based on the design principle of simplicity, ASR is modeled in a manner to allow administrators to build a disaster recovery solution on top of their existing data center topologies. ASR thus enables organizations to choose a topology that best satisfies their business needs.
-
-For a full list of deployment scenarios see [What is Site Recovery?](site-recovery-overview.md)
-
-Customers can protect workloads on a VMM server at the primary site with a VMM Server managing the secondary site. In the event of a disaster, all the workloads will seamlessly fail over from the primary site to the secondary site that is being managed by the secondary VMM server. However, some organizations might want to use a single VMM server to manage all of their data centers in order to avoid management overhead. For a customer with this topology it is imperative to be able to recover the VMM server before the workloads can be recovered. As a result, a customer must cautiously design their VMM topologies in order to make their workloads “disaster proof.”
-
-If you only have a single VMM server in your infrastructure you can deploy Azure Site Recovery to replicate virtual machines in VMM clouds to Azure, or you can replicate between clouds on a single VMM server. For recovery you'll need to manually fail over the VMM server from outside the Azure Site Recovery console using Hyper-V Replica in the Hyper-V Manager console.
-It is recommended to deploy the VMM Server in one of the following topologies to be able to recover the workloads with the best possible RTO (Recovery Time Objective) and RPO (Recovery Point Objective). 
-
-### Standalone deployment
-
-In this topology, you will deploy a standalone VMM server on a virtual machine in the primary site, and then replicate this virtual machine to a secondary site with Azure Site Recovery and Hyper-V Replica. In some instances, installing the VMM sever and its supporting SQL Server on the same virtual machine can reduce downtime, because only one VM has to be instantiated. When the VMM service is using a remote SQL Server you'll need to recover the SQL Server instance before recovering the VMM server.
-
-The steps to deploy a single VMM on a VM with Hyper-V Replica enabled are:
-
-1. Set up the VMM on a VM with SQL Server installed.
-2. Add the hosts to be managed to clouds on this VMM server.
-3. Log in to the Azure portal and then configure clouds for protection.
-4. Enable replication for all the VMs that need to be protected by the VMM server.
-5. Go to the Hyper-V Manager console, choose Hyper-V Replica, and then enable replication on the VMM VM. Ensure that the VMM VM is not added to the clouds that are protected by ASR service so that the Hyper-V Replication settings are not overridden by ASR.
-
-In the event of a disaster, workloads can be recovered using the following steps:
-
-1. Failover the replica VMM VM to the recovery site, using Hyper-V Manager.
-2. After the VMM VM has been recovered, the user can login to the Hyper-V Recovery Manager from the secondary site.
-3. After the unplanned failover is complete, the user can access all the resources at the primary site.
-=======
 Crucial for BCDR planning, Recovery Time Objective (RTO) and Recovery Point Objective (RPO) must be defined as part of a disaster recovery plan. When a disaster strikes the customer’s data center, using Azure Site Recovery, customers can quickly (low RTO) bring online their replicated virtual machines located in either the secondary data center or Microsoft Azure with minimum data loss (low RPO). 
 
 Failover is made possible by ASR which initially copies designated virtual machines from the primary data center to the secondary data center or to Azure (depending on the scenario), and then periodically refreshes the replicas. During infrastructure planning, network design should be considered as potential bottleneck that can prevent you from meeting company RTO and RPO objectives.  
@@ -106,44 +47,14 @@
 ## Option 1: Retain IP addresses 
 
 From a disaster recovery process perspective, using fixed IP addresses appears to be the easiest method to implement, but it has a number of potential challenges which in practice make it the least popular approach. Azure Site Recovery provides the capability to retain the IP addresses in all scenarios. Before one decides to retain IP, appropriate thought should be given to the constraints it imposes on the failover capabilities. Let us look at the factors that can help you to make a decision to retain IP addresses, or not. This can be achieved in two ways, by using a stretched subnet or by doing a full subnet failover.
->>>>>>> c4ea2467
 
 ### Stretched subnet
 
-<<<<<<< HEAD
-This topology will require the user to manually failover their VMM VM to the secondary site before they can failover their workloads.
-
-![standalone](./media/site-recovery-network-design/standalone.png)
-
-### Cluster deployment
-=======
 Here the subnet is made available simultaneously in both primary and DR locations. In simple terms this means you can move a server and its IP (Layer 3) configuration to the second site and the network will route the traffic to the new location automatically. This is trivial to deal with from a server perspective but it has a number of challenges:
->>>>>>> c4ea2467
 
 - From a Layer 2 (data link layer) perspective, it will require networking equipment that can manage a stretched VLAN, but this has become less of a problem as it is now widely available. The second and more difficult problem is that by stretching the VLAN the potential fault domain is extended to both sites, essentially becoming a single point of failure. While this is an unlikely occurrence, it has happened that a broadcast storm started but could not be isolated. We have found mixed opinions about this last issue and have seen many successful implementations as well as “we will never implement this technology here”.
 - Stretched subnet is not possible if you are using Microsoft Azure as the DR site.
 
-<<<<<<< HEAD
-Deploying a highly available VMM server is a method of making the VMM service itself cluster aware. This is useful if critical workloads are being managed by VMM because it ensures workload availability and protects against a VMM server failure. It is extremely important to have the VMM server available at all times. Making the service cluster-aware helps to protect the VMM server against hardware failover of the host that the VMM Server is running on, as well as protecting against problems that may occur in the VM on which VMM is running. Deploying a highly available VMM server requires the VMM server to be present on a Windows Server Failover Cluster. For more information about how to deploy a highly available VMM server, see the System Center blog post available here .
-
-When protecting workloads using ASR, the VMM server should be deployed over a stretched cluster across geographically separate sites, as shown in Figure 2. The SQL Server database used by VMM should be protected with SQL Server AlwaysOn availability groups with a replica on the secondary site. If disaster occurs the VMM server and its corresponding SQL Server database will automatically fail over to the recovery site, after which all the workloads can be failed over using ASR.
-
-![Stretched VMM cluster](./media/site-recovery-network-design/network-design1.png)
-
-Figure 2
-
-## Designing the network address space in a disaster recovery environment
-
-When administrators are planning to deploy a disaster recovery solution, one of the key questions in their mind is how the applications will be reachable after the failover is completed. Modern applications are almost always dependent on networking to some degree, so physically moving a service from one site to another represents a networking challenge. There are two main ways that this problem is dealt with in disaster recovery solutions. The first approach is to maintain fixed IP addresses. Despite the services moving and the hosting servers being in different physical locations, applications take the IP address configuration with them to the new location. The second approach involves completely changing the IP address during the transition into the recovered site. Each approach has several implementation variations which are summarized below.
-
-While designing the network for the recovery site, the administrator has two choices:
-
-### Option 1: Retain IP addresses 
-
-From a disaster recovery process perspective, using fixed IP addresses appears to be the easiest method to implement, but it has a number of potential challenges which in practice make it the least popular approach. Azure Site Recovery provides the capability to retain the IP addresses in all scenarios. Before one decides to retain IP, appropriate thought should be given to the constraints it imposes on the failover capabilities. Let us look at the factors that can help you to make a decision to retain IP addresses, or not. In this category there are two main sub-types: the stretched subnet, and subnet failover. We will separately discuss scenarios when there is a subnet failover or a stretched subnet across two locations. 
-
-#### Stretched Subnet
-=======
 
 ### Subnet failover
 
@@ -162,120 +73,16 @@
 ![Before Failover](./media/site-recovery-network-design/network-design2.png)
 
 Before failover
->>>>>>> c4ea2467
 
-Here the subnet is made available simultaneously in both primary and DR locations. In simple terms this means you can move a server and its IP (Layer 3) configuration to the second site and the network will route the traffic to the new location automatically. This is trivial to deal with from a server perspective but it has a number of challenges:
 
-<<<<<<< HEAD
-- From a Layer 2 (data link layer) perspective, it will require networking equipment that can manage a so-called stretched VLAN, but this has become less of a problem as it is now widely available. The second and more difficult problem is that by stretching the VLAN the potential fault domain is extended to both sites, essentially becoming a single point of failure. While this is an unlikely occurrence, it has happened that a broadcast storm started but could not be isolated. We have found mixed opinions about this last issue and have seen many successful implementations as well as “we will never implement this technology here”.
-- Stretched subnet is not possible if you are using Microsoft Azure as the DR site.
-
-=======
 The picture below shows networks and subnets after failover.
 	
 ![After Failover](./media/site-recovery-network-design/network-design3.png)
 
 After failover
->>>>>>> c4ea2467
 
 In your secondary site is on-premises and you are using a VMM server to manage it then when enabling protection for a specific virtual machine, ASR will allocate networking resources according to the following workflow:
 
-<<<<<<< HEAD
-It is possible to implement subnet failover to obtain the benefits of the stretched subnet solution described above without stretching the subnet across multiple sites. Here any given subnet would be present at Site 1 or Site 2, but never at both sites simultaneously. In order to maintain the IP address space in the event of a failover, it is possible to programmatically arrange for the router infrastructure to move the subnets from one site to another. In a failover scenario the subnets would move with the associated protected VMs. The main drawback to this approach is in the event of a failure you have to move the whole subnet, which may be OK but it may affect the failover granularity considerations. 
-
-Let’s examine how a fictional enterprise named Contoso is able to replicate its VMs to a recovery location while failing over the entire subnet. We will first look at how Contoso is able to manage their subnets while replicating VMs between two on-premises locations, and then we will discuss how subnet failover works when Azure is used as the disaster recovery site.
-
-##### Subnet Failover – Enterprise Grade DR
-
-Let us look at a scenario where we want retain the IP of each of the VMs and fail-over the complete subnet together. The primary site has applications running in subnet 192.168.1.0/24. When the failover happens, all the virtual machines that are part of this subnet will be failed over to the recovery site and retain their IP addresses. Routes will have to be appropriately modified to reflect the fact that all the virtual machines belonging to subnet 192.168.1.0/24 have now moved to the recovery site. 
-
-In the following illustration the routes between primary site and recovery site, third site and primary site, and third site and recovery site will have to be appropriately modified. The following assumptions were made for the initial version of this paper:
-
-- Each datacenter is serviced by its own instance of System Center VMM. There will be no replication of the System Center VMM databases between datacenters.
-- Each datacenter will make use of static IP addresses for the virtual machines.
-- Connectivity between the datacenters is via a dedicated circuit and not via VPN connectivity over the Internet.
-
-	![Retain IP address](./media/site-recovery-network-design/network-design3.png)
-
-	Figure 3
-
-	![Retain IP address](./media/site-recovery-network-design/network-design2.png)
-	
-	Figure 4
-
-When enabling protection for a specific virtual machine, ASR will allocate networking resources according to the following workflow:
-
-- ASR allocates an IP address for each network interface on the virtual machine from the static IP address pool defined on the relevant network for each System Center VMM instance.
-- If the administrator defines the same IP address pool for the network on the recovery site as that of the IP address pool of the network on the primary site, while allocating the IP address to the replica virtual machine ASR would allocate the same IP address as that of the primary virtual machine.  The IP is reserved in VMM but not set as failover IP. Failover IP is set just before the failover.
-
-	![Retain IP address](./media/site-recovery-network-design/network-design4.png)
-	
-	Figure 5
-
-Figure 5 shows the Failover TCP/IP settings for the replica virtual machine (on the Hyper-V console). These settings would be populated just before the virtual machine is started after a failover
-
-If the same IP is not available, ASR would allocate some other available IP address from the defined IP address pool. 
-
-After the VM is enabled for protection you can use following sample script to verify the IP that has been allocated to the virtual machine. The same IP would be set as Failover IP and assigned to the VM at the time of failover:
-
-![Retain IP address](./media/site-recovery-network-design/script.png)
-
->[AZURE.NOTE] In the scenario where virtual machines use DHCP, the management of IP addresses is completely outside the control of ASR. An administrator has to ensure that the DHCP server serving the IP addresses on the recovery site can serve from the same range as that of the primary site.
-
-##### On-Premises Subnet Failover – DR to Azure
-
-Azure Site Recovery (ASR) allows Microsoft Azure to be used as a disaster recovery site for your virtual machines. In this case, you will need to deal with more constraint. 
-
-Let’s examine a scenario where a fictional company named Woodgrove Bank has on-premises infrastructure hosting their line of business applications, and they are hosting their mobile applications on Azure. Connectivity between Woodgrove Bank VMs in Azure and on-premises servers is provided by a site-to-site (S2S) Virtual Private Network (VPN). S2S VPN allows Woodgrove Bank’s virtual network in Azure to be seen as an extension of Woodgrove Bank’s on-premises network. This communication is enabled by S2S VPN between Woodgrove Bank edge and Azure virtual network. Now Woodgrove wants to use ASR to replicate its workloads running in its datacenter to Azure. This option meets the needs of Woodgrove, which wants an economical DR option and is able to store data in public cloud environments. Woodgrove has to deal with applications and configurations which depend on hard-coded IP addresses, hence they have a requirement to retain IP addresses for their applications after failing over to Azure.
-
-Woodgrove’s on-premises infrastructure is managed by a VMM 2012 R2 server. A VLAN-based logical network named Application Network has been created on the System Center VMM server. A VM network named Application VM Network is created using the logical network. All the virtual machines in the application use static IP addresses, therefore a static IP pool is also defined for the logical network. 
-
-**Logical network**
-
-![Logical network](./media/site-recovery-network-design/network-design5.png)
-
-Figure 6
-
-**VM network**
-
-![VM network](./media/site-recovery-network-design/network-design6.png)
-
-Figure 7
-
-Woodgrove has decided to assign IP addresses from IP address range (172.16.1.0/24, 172.16.2.0/24) to its resources running in Azure.
-
-For Woodgrove to be able to replicate its virtual machines to Azure while retaining the IP addresses, an Azure Virtual Network needs to be created. It should be an extension of the on-premises network so that applications can failover from the on-premises site to Azure seamlessly. Azure allows you to add site-to-site as well as point-to-site VPN connectivity to the virtual networks created in Azure. When setting up your site-to-site connection, Azure network allows you to route traffic to the on-premises location (Azure calls it local-network) only if the IP address range is different from the on-premises IP address range, because Azure doesn’t support stretching subnets.  This means that if you have a subnet 192.168.1.0/24 on-premises, you can’t add a local-network 192.168.1.0/24 in the Azure network. This is expected because Azure doesn’t know that there are no active VMs in the subnet and that the subnet is being created only for DR purposes. To be able to correctly route network traffic out of an Azure network the subnets in the network and the local-network must not conflict. 
-
-![Subnet failover](./media/site-recovery-network-design/network-design7.png)
-
-Figure 8
-
-To help Woodgrove fulfill their business requirements, we need to implement the following workflows:
-
-- Create an additional network, let us call it Recovery Network, where the failed-over virtual machines would be created.
-- To ensure that the IP for a VM is retained after a failover, go to the Configure tab under VM properties, specify the same IP that the VM has on-premises, and then click Save. When the VM is failed over, Azure Site Recovery will assign the provided IP to the virtual machine. 
-
-	![Network properties](./media/site-recovery-network-design/network-design8.png)
-
-	Figure 9
-
-Once the failover is triggered and the virtual machines are created in the Recovery Network with the desired IP, connectivity to this network can be established using a Vnet to Vnet Connection . If required this action can be scripted.  As we discussed in the previous section about subnet failover, even in the case of failover to Azure, routes would have to be appropriately modified to reflect that 192.168.1.0/24 has now moved to Azure. 
-
-![Network properties](./media/site-recovery-network-design/network-design9.png)
-
-Figure 10
-
-### Option 2: changing IP addresses
-
-This approach seems to be the most prevalent based on what the authors have seen. It takes the form of changing the IP address of every VM that is involved in the failover. A drawback of this approach requires the incoming network to ‘learn’ that the application that was at IPx is now at IPy. Even if IPx and IPy are logical names, DNS entries typically have to be changed or flushed throughout the network, and cached entries in network tables have to be updated or flushed, therefore a downtime could be seen depending upon how the DNS infrastructure has been setup. These issues can be mitigated by using low TTL values in the case of intranet applications and using [Azure Traffic Manger with ASR](http://azure.microsoft.com/blog/2015/03/03/reduce-rto-by-using-azure-traffic-manager-with-azure-site-recovery/) for internet based applications
-
-#### Changing the IP addresses - Enterprise Grade DR
-
-Let us look at the scenario where you are planning to use different IPs across the primary and the recovery sites. In the following example we also have a third site from where the applications hosted on primary or recovery site can be accessed.
-
-![Different IP](./media/site-recovery-network-design/network-design10.png)
-
-=======
 - ASR allocates an IP address for each network interface on the virtual machine from the static IP address pool defined on the relevant network for each System Center VMM instance.
 - If the administrator defines the same IP address pool for the network on the recovery site as that of the IP address pool of the network on the primary site, while allocating the IP address to the replica virtual machine ASR would allocate the same IP address as that of the primary virtual machine.  The IP is reserved in VMM but not set as failover IP. Failover IP is set just before the failover.
 
@@ -336,18 +143,13 @@
 
 ![Different IP - Before Failover](./media/site-recovery-network-design/network-design10.png)
 
->>>>>>> c4ea2467
 Figure 11
 
 In Figure 11 there are some applications hosted in subnet 192.168.1.0/24 subnet on the primary site, and they have been configured to come up on the recovery site in subnet 172.16.1.0/24 after a failover. VPN connections/network routes have been configured appropriately so that all three sites can access each other.
  
 As figure 12 shows, after failing over one or more applications, they will be restored in the recovery subnet. In this case we are not constrained to failover the entire subnet at the same time. No changes are required to reconfigure VPN or network routes. A failover and some DNS updates will make sure that applications remain accessible. If the DNS is configured to allow dynamic updates then the virtual machines would register themselves using the new IP once they start after a failover. 
 
-<<<<<<< HEAD
-![Different IP](./media/site-recovery-network-design/network-design11.png)
-=======
 ![Different IP - After Failover](./media/site-recovery-network-design/network-design11.png)
->>>>>>> c4ea2467
 
 Figure 12
 
@@ -357,14 +159,6 @@
 - Using Azure Traffic Manger with ASR  for internet based applications.
 - Using the following script within your recovery plan to update the DNS Server to ensure a timely update (The script is not required if the Dynamic DNS registration is configured)
 
-<<<<<<< HEAD
-![Different IP](./media/site-recovery-network-design/script2.png)
-
-#### Changing the IP addresses – DR to Azure
-
-The [Networking Infrastructure Setup for Microsoft Azure as a Disaster Recovery Site](http://azure.microsoft.com/blog/2014/09/04/networking-infrastructure-setup-for-microsoft-azure-as-a-disaster-recovery-site/) blog post explains how to setup the required Azure networking infrastructure when retaining IP addresses isn’t a requirement. It starts with describing the application and then look at how to setup networking on-premises and on Azure and then concluding with how to do a test failover and a planned failover.
-
-=======
 		string]$Zone,
 		[string]$name,
 		[string]$IP
@@ -378,7 +172,6 @@
 ### Changing the IP addresses – DR to Azure
 
 The [Networking Infrastructure Setup for Microsoft Azure as a Disaster Recovery Site](http://azure.microsoft.com/blog/2014/09/04/networking-infrastructure-setup-for-microsoft-azure-as-a-disaster-recovery-site/) blog post explains how to setup the required Azure networking infrastructure when retaining IP addresses isn’t a requirement. It starts with describing the application and then look at how to setup networking on-premises and on Azure and then concluding with how to do a test failover and a planned failover.
->>>>>>> c4ea2467
 
 
 
