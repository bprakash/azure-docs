--- conflicted
+++ resolved
@@ -13,11 +13,7 @@
 ms.topic: get-started-article
 ms.tgt_pltfrm: na
 ms.workload: storage-backup-recovery
-<<<<<<< HEAD
 ms.date: 06/25/2017
-=======
-ms.date: 06/23/2017
->>>>>>> c0d4387d
 ms.author: raynew
 
 ---
@@ -25,33 +21,38 @@
 
 Welcome to the Azure Site Recovery service! This article provides a quick overview of the service.
 
-Site Recovery is an Azure service that can orchestrate replication for:
+Business continuity and disaster recovery (BDCR) with Azure Recovery Services
 
-- On-premises virtual machines and physical servers to Azure or a secondary site.
-- Azure VMs between Azure regions.
-
-Outages are causes by natural events and operational failures. Your organization needs a business continuity and disaster recovery (BCDR) strategy so that data stays safe, apps remain available during such outages. In addition, your BCDR strategy ensures that your business recovers to normal working conditions as soon as possible.
+As an organization you need to figure out how you're going to keep your data safe, and apps/workloads running when planned and unplanned outages occur.
 
 Azure Recovery Services contribute to your BCDR strategy:
 
-- **Site Recovery service**: Site Recovery replicates, fails over workloads running on VMs and physical servers so that they remain available if a primary site goes down. It recovers workloads to the primary site when it's up and running again.
-- **Backup service**: In addition, the [Azure Backup](https://docs.microsoft.com/en-us/azure/backup/) service keeps your data safe and recoverable. 
-- 
+- **Site Recovery service**: Site Recovery helps ensure business continuity by keeping your apps running on VMs and physical servers available if a site goes down. Site Recovery replicates workloads running on VMs and physical servers so that they remain available in a secondary location if the primary site isn't available. It recovers workloads to the primary site when it's up and running again.
+- **Backup service**: In addition, the [Azure Backup](https://docs.microsoft.com/en-us/azure/backup/) service keeps your data safe and recoverable by backing it up to Azure.
+
+Site Recovery can manage replication for:
+
+- Azure VMs replicating between Azure regions.
+- On-premises virtual machines and physical servers replicating to Azure, or to a secondary site.
+
 
 ## What does Site Recovery provide?
 
-- **Deploy simple BCDR**—You can set up and manage replication from a single location in the Azure portal.  You can run failovers and failback for single machine, or for multiple machines in a recovery plan.
-- **Replicate to the cloud**- You can replicate VMs running in Azure, with replication between Azure regions. You can replicate on-premises VMs and physical servers to Azure. Replication to Azure eliminates the cost and complexity of maintaining a secondary datacenter.
-- **Replicate any workload**—You can replicate any workload supported on Azure VMs, on-premises Hyper-V VMs, VMware VMs, and Windows/Linux physical servers.
-- **Keep data resilient**—Site recovery orchestrates replication without intercepting application data. Replicated data is stored in Azure storage, with the resilience that provides. When failover occurs, Azure VMs are created based on the replicated data.
-- **Meet RTOs and RPOs**—Site Recovery provides continuous replication for Azure VMs and VMware VMs, and replication frequency as low as 30 seconds for Hyper-V. You can reduce recovery time objectives (RTO) with [Azure Traffic Manager](https://azure.microsoft.com/blog/reduce-rto-by-using-azure-traffic-manager-with-azure-site-recovery/) integration.
-- **Keep apps consistent**— You can configure recovery points with application-consistent snapshots. Application-consistent snapshots capture disk data, all data in memory, and all transactions in process.
-- **Test without disruption**—You can easily run test failovers to support disaster recovery drills, without affecting ongoing replication.
-- **Run flexible failovers**—You can run planned failovers for expected outages with zero-data loss, or unplanned failovers with minimal data loss (depending on replication frequency) for unexpected disasters. You can easily fail back to your primary site when it's available again.
-- **Create recovery plans**—You can customize and sequence failover and recovery of multi-tier applications on multiple VMs with recovery plans. You group machines within plans, and add scripts and manual actions. Recovery plans can be integrated with Azure automation runbooks.
-* **Integrate with existing BCDR technologies**—Site Recovery integrates with other BCDR technologies. For example, you can use Site Recovery to protect the SQL Server backend of corporate workloads, including native support for SQL Server AlwaysOn, to manage the failover of availability groups.
-* **Integrate with the automation library**—A rich Azure Automation library provides production-ready, application-specific scripts that can be downloaded and integrated with Site Recovery.
-* **Manage network settings**—Site Recovery integrates with Azure for simple application network management, including reserving IP addresses, configuring load-balancers, and integrating Azure Traffic Manager for efficient network switchovers.
+**Feature** | **Details**
+--- | ---
+**Deploy a simple BCDR solution** | Using Site Recovery, you can set up and manage replication, failover, and failback from a single location in the Azure portal.
+**Replicate Azure VMs** | You can set up your BCDR strategy so that Azure VMs are replicated between Azure regions.
+**Replicate on-premises VMs offsite** | You can replicate on-premises VMs and physical servers to Azure, or to a secondary on-premises location. Replication to Azure eliminates the cost and complexity of maintaining a secondary datacenter.
+**Replicate any workload** | Replicate any workload running on supported Azure VMs, on-premises Hyper-V VMs, VMware VMs, and Windows/Linux physical servers.
+**Keep data resilient and secure** | Site recovery orchestrates replication without intercepting application data. Replicated data is stored in Azure storage, with the resilience that provides. When failover occurs, Azure VMs are created based on the replicated data.
+**Meet RTOs and RPOs** | Keep recovery time objectives (RTO) and recovery point objectives (RPO) within organization limits. Site Recovery provides continuous replication for Azure VMs and VMware VMs, and replication frequency as low as 30 seconds for Hyper-V. You can reduce recovery time objectives (RTO) further by integrating with [Azure Traffic Manager](https://azure.microsoft.com/blog/reduce-rto-by-using-azure-traffic-manager-with-azure-site-recovery/) integration.
+**Keep apps consistent over failover** | You can configure recovery points with application-consistent snapshots. Application-consistent snapshots capture disk data, all data in memory, and all transactions in process.
+**Test without disruption** | You can easily run test failovers to support disaster recovery drills, without affecting ongoing replication.
+**Run flexible failovers** | You can run planned failovers for expected outages with zero-data loss, or unplanned failovers with minimal data loss (depending on replication frequency) for unexpected disasters. You can easily fail back to your primary site when it's available again.
+**Create recovery plans** | You can customize and sequence failover and recovery of multi-tier applications on multiple VMs with recovery plans. You group machines within plans, and add scripts and manual actions. Recovery plans can be integrated with Azure automation runbooks.
+**Integrate with existing BCDR technologies** | Site Recovery integrates with other BCDR technologies. For example, you can use Site Recovery to protect the SQL Server backend of corporate workloads, including native support for SQL Server AlwaysOn, to manage the failover of availability groups.
+**Integrate with the automation library** | A rich Azure Automation library provides production-ready, application-specific scripts that can be downloaded and integrated with Site Recovery.
+**Manage network settings** | Site Recovery integrates with Azure for simple application network management, including reserving IP addresses, configuring load-balancers, and integrating Azure Traffic Manager for efficient network switchovers.
 
 
 ## What can I replicate?
@@ -72,6 +73,5 @@
 - The classic portal should only be used to maintain existing Site Recovery deployments. You can't create new vaults in the classic portal.
 
 ## Next steps
-* Learn more about [replicating Azure virtual machines] (site-recovery-azure-to-azure.md)
 * Read more about [workload support](site-recovery-workload.md)
-* Learn more about [Site Recovery architecture and components](site-recovery-components.md)+* Get started with [Azure VM replication between regions](site-recovery-azure-to-azure.md), [VMware replication to Azure](vmware-walkthrough-overview.md), or [Hyper-V replication to Azure](hyper-v-site-walkthrough-overview).