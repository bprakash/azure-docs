---
title: Azure Site Recovery support matrix for replicating to Azure | Microsoft Docs
description: Summarizes the supported operating systems and components for Azure Site Recovery
services: site-recovery
documentationcenter: ''
author: Rajani-Janaki-Ram
manager: rochakm
editor: ''

ms.assetid:
ms.service: site-recovery
ms.devlang: na
ms.topic: article
ms.tgt_pltfrm: na
ms.workload: storage-backup-recovery
ms.date: 01/25/2017
ms.author: rajanaki

---
# Azure Site Recovery support matrix for replicating to Azure

> [!div class="op_single_selector"]
> * [Replicate to Azure](site-recovery-support-matrix-to-azure.md)
> * [Replicate to customer-owned secondary site](site-recovery-support-matrix-to-sec-site.md)


This article summarizes supported configurations and components for Azure Site Recovery when replicating and recovering to Azure. For more about prerequisites for Azure Site Recovery, see [Site Recovery best practices](site-recovery-best-practices.md).


## Support for deployment options

**Deployment** | **VMware/physical server** | **Hyper-V (no Virtual Machine Manager)** | **Hyper-V (with Virtual Machine Manager)**
--- | --- | --- | ---
**Azure portal** | On-premises VMware VMs to Azure storage, with Azure Resource Manager or classic storage and networks.<br/><br/> Failover to Resource Manager-based or classic VMs. | On-premises Hyper-V VMs (not in Virtual Machine Manager clouds) to Azure storage, with Resource Manager or classic storage and networks.<br/><br/> Failover to Resource Manager-based or classic VMs. | On-premises Hyper-V (VMs in Virtual Machine Manager clouds) to Azure storage, with Resource Manager or classic storage and networks.<br/><br/> Failover to Resource Manager-based or classic VMs.
**Classic portal** | Maintenance mode only. New vaults can't be created. | Maintenance mode only. | Maintenance mode only.
**PowerShell** | Not currently supported. | Supported | Supported


## Support for datacenter management servers

### Virtualization management entities

**Deployment** | **Support**
--- | ---
**VMware VM/physical server** | vSphere 6.0, 5.5, or 5.1 with latest update
**Hyper-V (with Virtual Machine Manager)** | System Center Virtual Machine Manager 2016 and System Center Virtual Machine Manager 2012 R2

  >[!Note]
  > A System Center Virtual Machine Manager 2016 cloud with a mixture of Windows Server 2016 and 2012 R2 hosts isn't currently supported.

### Host servers

**Deployment** | **Support**
--- | ---
**VMware VM/physical server** | vCenter 5.5 or 6.0 (support for 5.5 features only)
**Hyper-V (no Virtual Machine Manager)** | Windows Server 2016, Windows Server 2012 R2 with latest updates
**Hyper-V (with Virtual Machine Manager)** | Windows Server 2016, Windows Server 2012 R2 with latest updates.<br/><br/> Windows Server 2016 hosts should be managed by System Center Virtual Machine Manager 2016.

  >[!Note]
  >A Hyper-V site that mixes hosts running Windows Server 2016 and 2012 R2 isn't currently supported.

## Support for replicated machine OS versions

Virtual machines that are protected must meet [Azure requirements](site-recovery-best-practices.md#azure-virtual-machine-requirements) when replicating to Azure.
The following table summarizes replicated operating system support in various deployment scenarios while using Azure Site Recovery. This support is applicable for any workload running on the mentioned OS.

 **VMware/physical server** | **Hyper-V (no Virtual Machine Manager)** | **Hyper-V (with Virtual Machine Manager)**
--- | --- | ---
64-bit Windows Server 2012 R2, Windows Server 2012, Windows Server 2008 R2 with at least SP1<br/><br/> Red Hat Enterprise Linux 6.7, 6.8, 7.1, 7.2 <br/><br/> CentOS 6.5, 6.6, 6.7, 6.8, 7.0, 7.1, 7.2 <br/><br/> Oracle Enterprise Linux 6.4, 6.5 running either the Red Hat compatible kernel or Unbreakable Enterprise Kernel Release 3 (UEK3) <br/><br/> SUSE Linux Enterprise Server 11 SP3 | Any guest OS [supported by Azure](https://technet.microsoft.com/library/cc794868.aspx) | Any guest OS [supported by Azure](https://technet.microsoft.com/library/cc794868.aspx)


>[!Note]
>Storage support for Linux versions
>file system (EXT3, ETX4, ReiserFS, XFS),
>Multipath software-Device Mapper,
>Volume manager (LVM2), and
>physical servers with HP CCISS controller storage are *not* supported.
>The ReiserFS file system is supported only on SUSE Linux Enterprise Server 11 SP3.

## Support for network configuration
The following tables summarize network configuration support in various deployment scenarios that use Azure Site Recovery to replicate to Azure.

### Host network configuration

**Configuration** | **VMware/physical server** | **Hyper-V (no Virtual Machine Manager)** | **Hyper-V (with Virtual Machine Manager)**
--- | --- | --- | ---
NIC teaming | Yes<br/><br/>Not supported in physical machines| Yes | Yes
VLAN | Yes | Yes | Yes
IPv4 | Yes | Yes | Yes
IPv6 | No | No | No

### Guest VM network configuration

**Configuration** | **VMware/physical server** | **Hyper-V (no Virtual Machine Manager)** | **Hyper-V (with Virtual Machine Manager)**
--- | --- | --- | ---
NIC teaming | No | No | No
IPv4 | Yes | Yes | Yes
IPv6 | No | No | No
Static IP (Windows) | Yes | Yes | Yes
Static IP (Linux) | No | No | No
Multi-NIC | Yes | Yes | Yes

### Failed-over Azure VM network configuration

**Azure networking** | **VMware/physical server** | **Hyper-V (no Virtual Machine Manager)** | **Hyper-V (with Virtual Machine Manager)**
--- | --- | --- | ---
Express Route | Yes | Yes | Yes
ILB | Yes | Yes | Yes
ELB | Yes | Yes | Yes
Traffic Manager | Yes | Yes | Yes
Multi-NIC | Yes | Yes | Yes
Reserved IP | Yes | Yes | Yes
IPv4 | Yes | Yes | Yes
Retain source IP | Yes | Yes | Yes


## Support for storage
The following tables summarize storage configuration support in various deployment scenarios that use Azure Site Recovery to replicate to Azure.

### Host storage configuration

**Configuration** | **VMware/physical server** | **Hyper-V (no Virtual Machine Manager)** | **Hyper-V (with Virtual Machine Manager)**
--- | --- | --- | ---
NFS | Yes for VMware<br/><br/> No for physical servers | N/A | N/A
SMB 3.0 | N/A | Yes | Yes
SAN (ISCSI) | Yes | Yes | Yes
Multi-path (MPIO)<br></br>Tested with: Microsoft DSM, EMC PowerPath 5.7 SP4, EMC PowerPath DSM for CLARiiON | Yes | Yes | Yes

### Guest or physical server storage configuration

**Configuration** | **VMware/physical server** | **Hyper-V (no Virtual Machine Manager)** | **Hyper-V (with Virtual Machine Manager)**
--- | --- | --- | ---
VMDK | Yes | N/A | N/A
VHD/VHDX | N/A | Yes | Yes
Gen 2 VM | N/A | Yes | Yes
EFI/UEFI| No | Yes | Yes
Shared cluster disk | Yes for VMware<br/><br/> N/A for physical servers | No | No
Encrypted disk | No | No | No
NFS | No | N/A | N/A
SMB 3.0 | No | No | No
RDM | Yes<br/><br/> N/A for physical servers | N/A | N/A
Disk > 1 TB | No | No | No
Volume with striped disk > 1 TB<br/><br/> LVM-Logical Volume Management | Yes | Yes | Yes
Storage Spaces | No | Yes | Yes
Hot add/remove disk | No | No | No
Exclude disk | Yes | Yes | Yes
Multi-path (MPIO) | N/A | Yes | Yes

**Azure storage** | **VMware/physical server** | **Hyper-V (no Virtual Machine Manager)** | **Hyper-V (with Virtual Machine Manager)**
--- | --- | --- | ---
LRS | Yes | Yes | Yes 
GRS | Yes | Yes | Yes
Cool storage | No | No | No
Hot storage| No | No | No
Encryption at rest(SSE)| Yes | Yes | Yes
Premium storage | Yes | No | No
Import/export service | No | No | No


## Support for Azure compute configuration

**Compute feature** | **VMware/physical server** | **Hyper-V (no Virtual Machine Manager)** | **Hyper-V (with Virtual Machine Manager)**
--- | --- | --- | ---
Availability sets | No | No | No
HUB | Yes | Yes | Yes

## Failed-over Azure VM requirements

You can deploy Site Recovery to replicate virtual machines and physical servers running any operating system supported by Azure. This includes most versions of Windows and Linux. On-premises VMs that you want to replicate must conform with the following Azure requirements while replicating to Azure.

**Entity** | **Requirements** | **Details**
--- | --- | ---
<<<<<<< HEAD
**Guest operating system** | Hyper-V to Azure replication: Site Recovery supports all operating systems that are [supported by Azure](https://technet.microsoft.com/library/cc794868%28v=ws.10%29.aspx). <br/><br/> For VMware and physical server replication: Check the Windows and Linux [prerequisites](site-recovery-vmware-to-azure-classic.md#before-you-start-deployment) | Prerequisites check will fail if unsupported.
**Guest operating system architecture** | 64-bit | Prerequisites check will fail if unsupported
**Operating system disk size** | Up to 1023 GB | Prerequisites check will fail if unsupported
**Operating system disk count** | 1 | Prerequisites check will fail if unsupported.
**Data disk count** | 64 or less if you are replicating **VMware VMs to Azure**; 16 or less if you are replicating **Hyper-V VMs to Azure** | Prerequisites check will fail if unsupported
**Data disk VHD size** | Up to 1023 GB | Prerequisites check will fail if unsupported
**Network adapters** | Multiple adapters are supported |
**Shared VHD** | Not supported | Prerequisites check will fail if unsupported
**FC disk** | Not supported | Prerequisites check will fail if unsupported
**Hard disk format** | VHD <br/><br/> VHDX | Although VHDX isn't currently supported in Azure, Site Recovery automatically converts VHDX to VHD when you fail over to Azure. When you fail back to on-premises the virtual machines continue to use the VHDX format.
=======
**Guest operating system** | For Hyper-V to Azure replication, Site Recovery supports all operating systems that are [supported by Azure](https://technet.microsoft.com/library/cc794868%28v=ws.10%29.aspx). <br/><br/> For VMware and physical server replication, check the Windows and Linux [prerequisites](site-recovery-vmware-to-azure-classic.md#before-you-start-deployment). | The prerequisites check will fail if unsupported.
**Guest operating system architecture** | 64-bit | The prerequisites check will fail if unsupported.
**Operating system disk size** | Up to 1023 GB | The prerequisites check will fail if unsupported.
**Operating system disk count** | 1 | The prerequisites check will fail if unsupported.
**Data disk count** | 16 or fewer (Maximum value is a function of the size of the virtual machine being created. 16 = XL.) | The prerequisites check will fail if unsupported.
**Data disk VHD size** | Up to 1023 GB | The prerequisites check will fail if unsupported.
**Network adapters** | Multiple adapters are supported. |
**Shared VHD** | Not supported | The prerequisites check will fail if unsupported.
**FC disk** | Not supported | The prerequisites check will fail if unsupported.
**Hard disk format** | VHD <br/><br/> VHDX | Although VHDX isn't currently supported in Azure, Site Recovery automatically converts VHDX to VHD when you failover to Azure. When you failback to on-premises, the virtual machines continue to use the VHDX format.
>>>>>>> 098f1710
**Bitlocker** | Not supported | Bitlocker must be disabled before protecting a virtual machine.
**VM name** | Between 1 and 63 characters. Restricted to letters, numbers, and hyphens. The VM name must start and end with a letter or number. | Update the value in the virtual machine properties in Site Recovery.
**VM type** | Generation 1<br/><br/> Generation 2 -- Windows | Generation 2 VMs with an OS disk type of basic (which includes one or two data volumes formatted as VHDX) and less than 300 GB of disk space are supported.<br></br>Linux Generation 2 VMs aren't supported. [Learn more](https://azure.microsoft.com/blog/2015/04/28/disaster-recovery-to-azure-enhanced-and-were-listening/)|

## Support for Recovery Services vault actions

**Action** | **VMware/physical server** | **Hyper-V (no Virtual Machine Manager)** | **Hyper-V (with Virtual Machine Manager)**
--- | --- | --- | ---
Move vault across resource groups<br/><br/> Within and across subscriptions | No | No | No
Move storage, network, Azure VMs across resource groups<br/><br/> Within and across subscriptions | No | No | No


## Support for Provider and Agent

**Name** | **Description** | **Latest version** | **Details**
--- | --- | --- | --- | ---
**Azure Site Recovery Provider** | Coordinates communications between on-premises servers and Azure <br/><br/> Installed on on-premises Virtual Machine Manager servers, or on Hyper-V servers if there's no Virtual Machine Manager server | 5.1.19 ([available from portal](http://aka.ms/downloaddra)) | [Latest features and fixes](https://support.microsoft.com/kb/3155002)
**Azure Site Recovery Unified Setup (VMware to Azure)** | Coordinates communications between on-premises VMware servers and Azure <br/><br/> Installed on on-premises VMware servers | 9.3.4246.1 (available from portal) | [Latest features and fixes](https://support.microsoft.com/kb/3155002)
**Mobility service** | Coordinates replication between on-premises VMware servers/physical servers and Azure/secondary site<br/><br/> Installed on VMware VM or physical servers you want to replicate  | N/A (available from portal) | N/A
**Microsoft Azure Recovery Services (MARS) agent** | Coordinates replication between Hyper-V VMs and Azure<br/><br/> Installed on on-premises Hyper-V servers (with or without a Virtual Machine Manager server) | Latest agent ([available from portal](http://aka.ms/latestmarsagent)) |






## Next steps
[Prepare for deployment](site-recovery-best-practices.md)<|MERGE_RESOLUTION|>--- conflicted
+++ resolved
@@ -170,7 +170,6 @@
 
 **Entity** | **Requirements** | **Details**
 --- | --- | ---
-<<<<<<< HEAD
 **Guest operating system** | Hyper-V to Azure replication: Site Recovery supports all operating systems that are [supported by Azure](https://technet.microsoft.com/library/cc794868%28v=ws.10%29.aspx). <br/><br/> For VMware and physical server replication: Check the Windows and Linux [prerequisites](site-recovery-vmware-to-azure-classic.md#before-you-start-deployment) | Prerequisites check will fail if unsupported.
 **Guest operating system architecture** | 64-bit | Prerequisites check will fail if unsupported
 **Operating system disk size** | Up to 1023 GB | Prerequisites check will fail if unsupported
@@ -181,18 +180,6 @@
 **Shared VHD** | Not supported | Prerequisites check will fail if unsupported
 **FC disk** | Not supported | Prerequisites check will fail if unsupported
 **Hard disk format** | VHD <br/><br/> VHDX | Although VHDX isn't currently supported in Azure, Site Recovery automatically converts VHDX to VHD when you fail over to Azure. When you fail back to on-premises the virtual machines continue to use the VHDX format.
-=======
-**Guest operating system** | For Hyper-V to Azure replication, Site Recovery supports all operating systems that are [supported by Azure](https://technet.microsoft.com/library/cc794868%28v=ws.10%29.aspx). <br/><br/> For VMware and physical server replication, check the Windows and Linux [prerequisites](site-recovery-vmware-to-azure-classic.md#before-you-start-deployment). | The prerequisites check will fail if unsupported.
-**Guest operating system architecture** | 64-bit | The prerequisites check will fail if unsupported.
-**Operating system disk size** | Up to 1023 GB | The prerequisites check will fail if unsupported.
-**Operating system disk count** | 1 | The prerequisites check will fail if unsupported.
-**Data disk count** | 16 or fewer (Maximum value is a function of the size of the virtual machine being created. 16 = XL.) | The prerequisites check will fail if unsupported.
-**Data disk VHD size** | Up to 1023 GB | The prerequisites check will fail if unsupported.
-**Network adapters** | Multiple adapters are supported. |
-**Shared VHD** | Not supported | The prerequisites check will fail if unsupported.
-**FC disk** | Not supported | The prerequisites check will fail if unsupported.
-**Hard disk format** | VHD <br/><br/> VHDX | Although VHDX isn't currently supported in Azure, Site Recovery automatically converts VHDX to VHD when you failover to Azure. When you failback to on-premises, the virtual machines continue to use the VHDX format.
->>>>>>> 098f1710
 **Bitlocker** | Not supported | Bitlocker must be disabled before protecting a virtual machine.
 **VM name** | Between 1 and 63 characters. Restricted to letters, numbers, and hyphens. The VM name must start and end with a letter or number. | Update the value in the virtual machine properties in Site Recovery.
 **VM type** | Generation 1<br/><br/> Generation 2 -- Windows | Generation 2 VMs with an OS disk type of basic (which includes one or two data volumes formatted as VHDX) and less than 300 GB of disk space are supported.<br></br>Linux Generation 2 VMs aren't supported. [Learn more](https://azure.microsoft.com/blog/2015/04/28/disaster-recovery-to-azure-enhanced-and-were-listening/)|
