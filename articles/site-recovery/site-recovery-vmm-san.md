---
<<<<<<< HEAD
title: Replicate Hyper-V VMs in VMM clouds with SAN using Azure Site Recovery | Microsoft Docs
description: This article describes how to replicate Hyper-V virtual machines between two sites with Azure Site Recovery using SAN replication.
=======
title: Replicate Hyper-V VMs in VMM clouds to a secondary site with Azure Site Recovery using SAN | Microsoft Docs
description: This article describes how to deploy Azure Site Recovery to replicate Hyper-V VMs between two on-premises sites using SAN replication.
>>>>>>> e6a2a6cc
services: site-recovery
documentationcenter: ''
author: rayne-wiselman
manager: jwhit
editor: ''

ms.assetid: eb480459-04d0-4c57-96c6-9b0829e96d65
ms.service: site-recovery
ms.workload: backup-recovery
ms.tgt_pltfrm: na
ms.devlang: na
ms.topic: article
<<<<<<< HEAD
ms.date: 01/23/2017
=======
ms.date: 01/24/2017
>>>>>>> e6a2a6cc
ms.author: raynew

---
# Replicate Hyper-V VMs in VMM clouds to a secondary site with Azure Site Recovery using SAN

<<<<<<< HEAD
After reading this article post any comments or questions at the bottom of this article, or on the [Azure Recovery Services Forum](https://social.msdn.microsoft.com/forums/azure/home?forum=hypervrecovmgr).
=======
Use this article if you want to deploy [Site Recovery](site-recovery-overview.md) to manage replication of Hyper-V VMs (managed in System Center VMM clouds) to a secondary VMM site.
>>>>>>> e6a2a6cc

It includes a scenario overview, instructions for configuring SAN storage in VMM, and setting up replication in the Site Recovery portal. It finishes by testing failover to make sure everything's working as expected.

Post any comments below. Get answers to technical questions in the [Azure Recovery Services Forum](https://social.msdn.microsoft.com/forums/azure/home?forum=hypervrecovmgr).


## Why replicate with SAN and Site Recovery?

* SAN provides an enterprise-level, scalable replication solution, so that a primary site containing Hyper-V with SAN can replicate LUNs to a secondary site with a SAN. Storage is managed by VMM, and replication and failover is orchestrated with Site Recovery.
* Site Recovery has worked with several [SAN storage partners](http://social.technet.microsoft.com/wiki/contents/articles/28317.deploying-azure-site-recovery-with-vmm-and-san-supported-storage-arrays.aspx) to provide replication across fiber channel and iSCSI storage.  
* You leverage your existing SAN infrastructure, to protect mission-critical apps deployed in Hyper-V clusters. VMs can be replicated as a group so that N-tier apps, can be failed over consistently.
* SAN replication ensures replication consistency across different tiers of an application, with synchronized replication for low RTO and RPO, and asynchronized replication for high flexibility (depending on your storage array capabilities).  
* You can manage SAN storage in the VMM fabric, and use SMI-S in VMM to discover existing storage.  

Note that:
- Site-to-site replication with SAN isn't available in the Azure portal. It's only available in the classic portal. New vaults can't be created in the classic portal. Existing vaults can be maintained.
- Replication from SAN to Azure isn't supported.
- You can't replicate shared VHDXs, or logical units (LUNs) that are directly connected to VMs via iSCSI or fiber channel. Guest clusters can be replicated.


## Architecture

![SAN architecture](./media/site-recovery-vmm-san/architecture.png)

- **Azure**: You set up a Site Recovery vault in the Azure portal.
- **SAN storage**: SAN storage is managed in the VMM fabric. You add the storage provider, create storage classifications, and set up storage pools.
- **VMM and Hyper-V**: We recommend a VMM server in each site. You set up VMM private clouds, and place Hyper-V clusters in those clouds. During deployment, the Azure Site Recovery Provider is installed on each VMM server, and the server is registered in the vault. The Provider communicates with the Site Recovery service to manage replication, failover, and failback.
- **Replication**: After you set up storage in VMM and configure replication in Site Recovery, replication occurs between the primary and secondary SAN storage. No replication data is sent to Site Recovery.
- **Failover**: You enable failover in the Site Recovery portal. There is zero data loss during failover because replication is synchronous.
- **Failback**: To fail back you enable reverse replication, to transfer delta changes
from the secondary site to the primary site. After reverse replication is complete, you run a planned failover from secondary to primary. This planned failover stops the replica VMs on the secondary site, and starts them on the primary site.




## Before you start


**Prerequisites** | **Details**
--- | ---
**Azure** |You need a [Microsoft Azure](https://azure.microsoft.com/) account. You can start with a [free trial](https://azure.microsoft.com/pricing/free-trial/). [Learn more](https://azure.microsoft.com/pricing/details/site-recovery/) about Site Recovery pricing. You create an Azure Site Recovery vault to configuration and manage replication and failover.
**VMM** | You can use a single VMM server and replicate between different clouds, but we recommend a VMM in the primary site, and one in the secondary site. VMM can be deployed as a physical or virtual standalone server, or as a cluster. <br/><br/>The VMM server should be running at least System Center 2012 R2 with the latest cumulative updates<br/><br/> You need at least one cloud configured on the primary VMM server you want to protect and one cloud configured on the secondary VMM server you want to use for failover.<br/><br/> The source cloud must contain one or more VMM host groups.<br/><br/> All VMM clouds must have the Hyper-V Capacity profile set.<br/><br/> Learn more about setting up VMM clouds (https://technet.microsoft.com/en-us/system-center-docs/vmm/scenario/cloud-overview).
**Hyper-V** | You need one or more Hyper-V clusters in primary and secondary VMM clouds.<br/><br/> The source Hyper-V cluster should contain one or more VMs.<br/><br/> The VMM host groups in the primary and secondary sites should contain at least one of the Hyper-V clusters.<br/><br/>The host and target Hyper-V servers must be running at least Windows Server 2012 with the Hyper-V role, and have the latest updates installed.<br/><br/> If you're running Hyper-V in a cluster, note that cluster broker isn't created automatically if you have a static IP address-based cluster. You need to configure it manually. [Learn more](https://www.petri.com/use-hyper-v-replica-broker-prepare-host-clusters) in Aidan Finn's.
**SAN storage** | You can replicate guest-clustered virtual machines with iSCSI or channel storage, or using shared virtual hard disks (vhdx).<br/><br/> You need two SAN arrays, one in the primary site, and one in the secondary.<br/><br/> A network infrastructure should be set up between the arrays. Peering and replication should be configured. Replication licenses should be set up in accordance with the storage array requirements.<br/><br/>Set up networking between the Hyper-V host servers and the storage array, so that hosts can communicate with storage LUNs using iSCSI or Fiber Channel.<br/><br/> Check [supported storage arrays](http://social.technet.microsoft.com/wiki/contents/articles/28317.deploying-azure-site-recovery-with-vmm-and-san-supported-storage-arrays.aspx).<br/><br/> SMI-S providers (from storage array manufacturers) should be installed, and the SAN arrays should be managed by the provider. Set up the Provider according to manufacturer instructions.<br/><br/>Make sure that the array's SMI-S provider is on a server that the VMM server can access over the network, with an IP address or FQDN.<br/><br/> Each SAN array should have one or more available storage pools.<br/><br/> The primary VMM server should manage the primary array, and the secondary VMM server manages the secondary array.
**Network mapping** | You set up network mapping so that replicated virtual machines are optimally placed on secondary Hyper-V host servers after failover, and so that they're connected to appropriate VM networks. If you don't configure network mapping, replica VMs won't be connected to any network after failover.<br/><br/> You need to make sure that VMM networks are configured correctly, so that you can set up network mapping during Site Recovery deployment. In VMM, the VMs the source Hyper-V host should be connected to a VMM VM network. That network should be linked to a logical network that is associated with the cloud.<br/><br/> The target cloud should have a corresponding VM network, and it in turn should be linked to a corresponding logical network that is associated with the target cloud.<br/><br/>[Learn more](site-recovery-network-mapping.md) about network mapping.

## Step 1: Prepare the VMM infrastructure
To prepare your VMM infrastructure you need to:

1. Verify VMM clouds
2. Integrate and classify SAN storage in VMM
3. Create LUNs and allocate storage
4. Create replication groups
5. Set up VM networks

### Verify VMM clouds

Make sure your VMM clouds are set up properly before you begin Site Recovery deployment.

### Integrate and classify SAN storage in the VMM fabric

1. In the VMM console click **Fabric** > **Storage** > **Add Resources** > **Storage Devices**.
2. In the Add Storage Devices Wizard > **Select a storage provider type**, select **SAN and NAS devices discovered and managed by an SMI-S provider**.

<<<<<<< HEAD
1. In the **Fabric** workspace click **Storage**. Click **Home** > **Add Resources** > **Storage Devices** to start the Add Storage Devices Wizard.
2. In **Select a storage provider type** page, select **SAN and NAS devices discovered and managed by an SMI-S provider**.

    ![Provider type](./media/site-recovery-vmm-san/provider-type.png)
3. On the **Specify Protocol and Address of the Storage SMI-S Provider** page select **SMI-S CIMXML** and specify the settings for connecting to the provider.
4. In **Provider IP address or FQDN** and **TCP/IP port**, specify the settings for connecting to the provider. You can use an SSL connection for SMI-S CIMXML only.

    ![Provider connect](./media/site-recovery-vmm-san/connect-settings.png)
5. In **Run as account** specify a VMM Run As account that can access the provider, or create a new account.
6. On the **Gather Information** page, VMM automatically tries to discover and import the storage device information. To retry discovery, click **Scan Provider**. If the discovery process succeeds, the discovered storage arrays, storage pools, manufacturer, model, and capacity are listed on the page.

    ![Discover storage](./media/site-recovery-vmm-san/discover.png)
7. In **Select storage pools to place under management and assign a classification**, select the storage pools that VMM will manage and assign them a classification. LUN information will be imported from the storage pools. Create LUNs based on the applications you need to protect, their capacity requirements and your requirement for what needs to replicate together.

    ![Classify storage](./media/site-recovery-vmm-san/classify.png)

### Create LUNs and allocate storage
1. After SAN storage is integrated into VMM you create (provision) logical units (LUNs):

   * [How to select a method for creating logical units in VMM](https://technet.microsoft.com/library/gg610624.aspx)
   * [How to provision storage logical units in VMM](https://technet.microsoft.com/library/gg696973.aspx)

     > [!NOTE]
     > After you've enable replication for a machine you shouldn't add VHDs for it to LUNs that aren't located in a Site Recovery replication group. If you do they won't be detected by Site Recovery.
     >
     >
2. Then allocate storage capacity to the Hyper-V host cluster so that VMM can deploy virtual machine data to the provisioned storage:

   * Before allocating storage to the cluster you'll need to allocate it to the VMM host group on which the cluster resides. See [How to allocate storage logical units to a host group](https://technet.microsoft.com/library/gg610686.aspx) and [How to allocate storage pools to a host group](https://technet.microsoft.com/library/gg610635.aspx).</a>.
   * Then allocate storage capacity to the cluster as described in [How to configure storage on a Hyper-V host cluster in VMM](https://technet.microsoft.com/library/gg610692.aspx).</a>.
=======
    ![Provider type](./media/site-recovery-vmm-san/provider-type.png)
3. In **Specify Protocol and Address of the Storage SMI-S Provider**, select **SMI-S CIMXML**. Specify the settings for connecting to the provider. You can use an SSL connection for SMI-S CIMXML only.

    ![Provider connect](./media/site-recovery-vmm-san/connect-settings.png)
4. In **Run as account**, specify a VMM Run As account that can access the provider, or create a new account.
5. In **Gather Information**, VMM automatically tries to discover and import the storage device information. If you need to retry, click **Scan Provider**. When the discovery process succeeds, the storage arrays, storage pools, manufacturer, model, and capacity are listed on the page.

    ![Discover storage](./media/site-recovery-vmm-san/discover.png)
7. In **Select storage pools to place under management and assign a classification**, select the storage pools that VMM will manage, and assign them a classification. LUN information will be imported from the storage pools.

    ![Classify storage](./media/site-recovery-vmm-san/classify.png)

### Create LUNs and allocate storage in the VMM fabric

Create LUNs based on the applications you need to protect, capacity requirements and based on what needs to replicate together.

1. After the storage appears in the VMM fabric, you can [provision LUNs](https://technet.microsoft.com/en-us/system-center-docs/vmm/manage/manage-storage-host-groups#create-a-lun-in-vmm).
     
2. Allocate storage capacity to the Hyper-V host cluster, so that VMM can deploy VM data to the provisioned storage. Before you can allocate storage to the cluster, you need to [allocate the storage pool to the VMM host group](https://technet.microsoft.com/en-us/system-center-docs/vmm/manage/manage-storage-host-groups) on which the cluster resides. Then allocate it to the cluster.

Don't add VHDs for the VM that are enabled for replication to LUNs. If those LUNs aren't in a Site Recovery replication group. If you do, they won't be detected by Site Recovery.
>>>>>>> e6a2a6cc

### Create replication groups

Create a replication group which includes all the LUNs that will need to replicate together.

1. In the VMM console open the **Replication Groups** tab of the storage array properties, and click **New**.
<<<<<<< HEAD
2. Then create the replication group.
=======
2. Create the replication group.
>>>>>>> e6a2a6cc

    ![SAN replication group](./media/site-recovery-vmm-san/rep-group.png)

### Set up networks

If you want to configure network mapping do the following:

1. [Read about](site-recovery-network-mapping.md) network mapping.
2. Prepare VM networks in VMM:

<<<<<<< HEAD
   * [Set up logical networks](https://technet.microsoft.com/library/jj721568.aspx).
   * [Set up VM networks](https://technet.microsoft.com/library/jj721575.aspx).
=======
   * [Set up logical networks](https://technet.microsoft.com/en-us/system-center-docs/vmm/manage/manage-network-logical-networks).
   * [Set up VM networks](https://technet.microsoft.com/en-us/system-center-docs/vmm/manage/manage-network-vm-networks).
>>>>>>> e6a2a6cc

## Step 2: Create a vault

1. Sign in to the [Management Portal](https://portal.azure.com) from the VMM server you want to register in the vault.
2. Expand **Data Services** > **Recovery Services**, and click **Site Recovery Vault**.
3. Click **Create New** > **Quick Create**.
4. In **Name**, enter a friendly name to identify the vault.
5. In **Region** select the geographic region for the vault. To check supported regions see Geographic Availability in [Azure Site Recovery Pricing Details](https://azure.microsoft.com/pricing/details/site-recovery/).
6. Click **Create vault**.

    ![New Vault](./media/site-recovery-vmm-san/create-vault.png)

Check the status bar to confirm that the vault was successfully created. The vault will be listed as **Active** on the main **Recovery Services** page.

### Register the VMM servers

1. Open the Quick Start page from the **Recovery Services** page. Quick Start can also be opened at any time using the icon.

    ![Quick Start Icon](./media/site-recovery-vmm-san/quick-start-icon.png)
2. In the dropdown list, select **Between Hyper-V on-premises site using array replication**.

    ![Registration key](./media/site-recovery-vmm-san/select-san.png)
3. In **Prepare VMM servers**, download the latest version of the Azure Site Recovery Provider installation file.
<<<<<<< HEAD
4. Run this file on the source VMM server. If VMM is deployed in a cluster and you're installing the Provider for the first time install it on an active node and finish the installation to register the VMM server in the vault. Then install the Provider on the other nodes. Note that if you're upgrading the Provider you'll need to upgrade on all nodes because they should all be running the same Provider version.
5. The Installer does a few **Pre-requirements Check** and requests permission to stop the VMM service to begin Provider setup. The VMM Service will be restarted automatically when setup finishes. If you're installing on a VMM cluster you'll be prompted to stop the Cluster role.
6. In **Microsoft Update** you can opt in for updates. With this setting enabled Provider updates will be installed according to your Microsoft Update policy.

    ![Microsoft Updates](./media/site-recovery-vmm-san/ms-update.png)
7. The install location is set to **<SystemDrive>\Program Files\Microsoft System Center 2012 R2\Virtual Machine Manager\bin**. Click on the Install button to start installing the Provider.

    ![InstallLocation](./media/site-recovery-vmm-san/install-location.png)
8. After the Provider is installed click 'Register' button to register the server in the vault.

    ![InstallComplete](./media/site-recovery-vmm-san/install-complete.png)
9. In **Internet Connection** specify how the Provider running on the VMM server connects to the Internet. Select **Use default system proxy settings** to use the default Internet connection settings configured on the server.

    ![Internet Settings](./media/site-recovery-vmm-san/proxy-details.png)

   * If you want to use a custom proxy you should set it up before you install the Provider. When you configure custom proxy settings a test will run to check the proxy connection.
   * If you do use a custom proxy, or your default proxy requires authentication you'll need to enter the proxy details, including the proxy address and port.
   * Following urls should be accessible from the VMM Server and the Hyper-v hosts
     * *.hypervrecoverymanager.windowsazure.com
     * *.accesscontrol.windows.net
     * *.backup.windowsazure.com
     * *.blob.core.windows.net
     * *.store.core.windows.net
   * Allow the IP addresses described in [Azure Datacenter IP Ranges](https://www.microsoft.com/download/confirmation.aspx?id=41653) and HTTPS (443) protocol. You would have to white-list IP ranges of the Azure region that you plan to use and that of West US.
   * If you use a custom proxy a VMM RunAs account (DRAProxyAccount) will be created automatically using the specified proxy credentials. Configure the proxy server so that this account can authenticate successfully. The VMM RunAs account settings can be modified in the VMM console. To do this, open the Settings workspace, expand Security, click Run As Accounts, and then modify the password for DRAProxyAccount. You’ll need to restart the VMM service so that this setting takes effect.
10. In **Registration Key**, select that you downloaded from Azure Site Recovery and copied to the VMM server.
11. In **Vault name**, verify the name of the vault in which the server will be registered.

    ![Server registration](./media/site-recovery-vmm-san/vault-creds.png)
12. The encryption setting is used only for VMM to Azure Scenario, if you are a VMM to VMM only user then you can ignore this screen.

    ![Server registration](./media/site-recovery-vmm-san/encrypt.png)
13. In **Server name**, specify a friendly name to identify the VMM server in the vault. In a cluster configuration specify the VMM cluster role name.
14. In **Initial cloud metadata sync** specify a friendly name for the server that will appear in the vault, and select whether you want to synchronize metadata for all clouds on the VMM server with the vault. This action only needs to happen once on each server. If you don't want to synchronize all clouds, you can leave this setting unchecked and synchronize each cloud individually in the cloud properties in the VMM console.
=======
4. Run this file on the source VMM server. If VMM is deployed in a cluster and you're installing the Provider for the first time, install the Provider on an active node and finish the installation to register the VMM server in the vault. Then install the Provider on the other nodes. If you're upgrading the Provider, you need to upgrade on all nodes so that they have the same Provider version.
5. The installer checks requirements, and requests permission to stop the VMM service to begin Provider setup. The service will be restarted automatically when setup finishes. On a VMM cluster, you'll be prompted to stop the Cluster role.
6. In **Microsoft Update**, you can opt in for updates, and Provider updates will be installed according to your Microsoft Update policy.

    ![Microsoft Updates](./media/site-recovery-vmm-san/ms-update.png)
    
7. By default the install location for the Provider is <SystemDrive>\Program Files\Microsoft System Center 2012 R2\Virtual Machine Manager\bin. Click **Install** to begin.

    ![InstallLocation](./media/site-recovery-vmm-san/install-location.png)
    
8. After the Provider is installed, click **Register**, to register the VMM server in the vault.

    ![InstallComplete](./media/site-recovery-vmm-san/install-complete.png)
    
9. In **Internet Connection** specify how the Provider connects to the Internet. Select **Use default system proxy settings** if you want to use the default Internet connection settings on the server.

    ![Internet Settings](./media/site-recovery-vmm-san/proxy-details.png)

   * If you want to use a custom proxy, set it up before you install the Provider. When you configure custom proxy settings, a test runs to check the proxy connection.
   * If you do use a custom proxy, or your default proxy requires authentication you should enter the proxy details, including the address and port.
   * These [URLs](site-recovery-best-practices.md#url-access) should be accessible from the VMM server.
   * If you use a custom proxy, a VMM RunAs account (DRAProxyAccount) is created automatically using the specified proxy credentials. Configure the proxy server so that this account can authenticate. You can modify the RunAs account settings in the VMM console (**Settings** > **Security** > **Run As Accounts** > **DRAProxyAccount**). You need to restart the VMM service for the change to take effect.
10. In **Registration Key**, select the key that you downloaded from the portal, and copied to the VMM server.
11. In **Vault name**, verify the name of the vault in which the server will be registered.

    ![Server registration](./media/site-recovery-vmm-san/vault-creds.png)
12. The encryption setting is only used for VMM to Azure replication. You can ignore it.

    ![Server registration](./media/site-recovery-vmm-san/encrypt.png)
13. In **Server name**, specify a friendly name to identify the VMM server in the vault. In a cluster configuration, specify the VMM cluster role name.
14. In **Initial cloud metadata sync**, select whether you want to synchronize metadata for all clouds on the VMM server. This action only needs to happen once on each server. If you don't want to synchronize all clouds, you can leave this setting unchecked, and synchronize each cloud individually in the cloud properties in the VMM console.
>>>>>>> e6a2a6cc

    ![Server registration](./media/site-recovery-vmm-san/friendly-name.png)
15. Click **Next** to complete the process. After registration, metadata from the VMM server is retrieved by Azure Site Recovery. The server is displayed in **Servers** > **VMM Servers** in the vault.

### Command line installation

<<<<<<< HEAD
1. Download the Provider installation file and registration key to a folder say C:\ASR
2. Stop the System Center Virtual Machine Manager Service
3. Extract the Provider installer by running the following from a command prompt with **Administrator** privileges:

        C:\Windows\System32> CD C:\ASR
        C:\ASR> AzureSiteRecoveryProvider.exe /x:. /q
4. Install the provider by running the following:

        C:\ASR> setupdr.exe /i
5. Register the provider by running the following:
=======
The Azure Site Recovery Provider can also be installed using the following command line. This method can be used to install the provider on Server Core for Windows Server 2012 R2.

1. Download the Provider installation file and registration key to a folder. For example, C:\ASR.
2. Stop the VMM service.
3. Extract the Provider installer. Run these commands as an administrator:

        C:\Windows\System32> CD C:\ASR
        C:\ASR> AzureSiteRecoveryProvider.exe /x:. /q
4. Install the Provider:

        C:\ASR> setupdr.exe /i
5. Register the Provider:
>>>>>>> e6a2a6cc

        CD C:\Program Files\Microsoft System Center 2012 R2\Virtual Machine Manager\bin
        C:\Program Files\Microsoft System Center 2012 R2\Virtual Machine Manager\bin\> DRConfigurator.exe /r  /Friendlyname <friendly name of the server> /Credentials <path of the credentials file> /EncryptionEnabled <full file name to save the encryption certificate>         

Parameters:

* **/Credentials**: Required parameter for the location in which the registration key file is located  
* **/FriendlyName**: Required parameter for the name of the Hyper-V host server that appears in the Azure Site Recovery portal.
* **/EncryptionEnabled**: Optional parameter only used when replicating from VMM to Azure.
* **/proxyAddress**: Optional parameter that specifies the address of the proxy server.
* **/proxyport**: Optional parameter that specifies the port of the proxy server.
* **/proxyUsername**: Optional parameter that specifies the proxy user name (if the proxy requires authentication).
* **/proxyPassword**: Optional parameter that specifies the password for authenticating with the proxy server (if the proxy requires authentication).

## Step 3: Map storage arrays and pools

You map primary and secondary arrays to specify which secondary storage pool receives replication data from the primary pool. Map storage before you configure replication, because the mapping information is used when you enable protection for replication groups.

Before you start, check that VMM clouds appear in the vault. Clouds are detected either when you synchronize all clouds during Provider installation, or when you synchronize a specific cloud in the VMM console.

1. Click **Resources** > **Server Storage** > **Map Source and Target Arrays**.
    ![Server registration](./media/site-recovery-vmm-san/storage-map.png)
<<<<<<< HEAD
2. Select the storage arrays on the primary site and map them to storage arrays on the secondary site.
3. Map source and target storage pools within the arrays. To do this, in **Storage Pools** select a source and target storage pool to map.
=======
2. Select the storage arrays on the primary site, and map them to storage arrays on the secondary site. In **Storage Pools**, select a source and target storage pool to map.
>>>>>>> e6a2a6cc

   ![Server registration](./media/site-recovery-vmm-san/storage-map-pool.png)

## Step 4: Configure replication settings

After VMM servers are registered, you configure cloud protection settings.

1. On the Quick Start page, click **Set up protection for VMM clouds**.
2. On the **Protected Items** tab, select the cloud > **Configuration**.
3. In **Target**, select **VMM**.
4. In **Target location**, select the VMM server that manages the cloud you want to use for recovery.
5. In **Target cloud**, select the target cloud you want to use for VM failover.
   * We recommend that you select a target cloud that meets recovery requirements for the virtual machines you'll protect.
   * A cloud can only belong to a single cloud pair — either as a primary or a target cloud.
6. Site Recovery verifies that clouds have access to SAN storage, and that the storage arrays are mapped.
7. If verification is successful, in **Replication type**, select **SAN**.

After you save the settings, a job is created, and can be monitored on the **Jobs** tab. Settings can be modified on the **Configure** tab. If you want to modify the target location or target cloud you must remove the cloud configuration, and then reconfigure the cloud.

## Step 5: Enable network mapping

1. On the Quick Start page, click **Map networks**.
<<<<<<< HEAD
2. Select the source VMM server from which you want to map networks, and then the target VMM server to which the networks will be mapped. The list of source networks and their associated target networks are displayed. A blank value is shown for networks that are not currently mapped. Click the information icon next to the source and target network names to view the subnets for each network.
3. Select a network in **Network on source**, and then click **Map**. The service detects the VM networks on the target server and displays them.

    ![SAN architecture](./media/site-recovery-vmm-san/network-map1.png)
4. In the dialog box that is displayed, select one of the VM networks from the target VMM server.
=======
2. Select the source VMM server, and then the target VMM server to which the networks will be mapped. The list of source networks and their associated target networks are displayed. A blank value is shown for networks that aren't mapped. Click the information icon next to the source and target network names to view the subnets for each network.
3. Select a network in **Network on source**, and then click **Map**. The service detects the VM networks on the target server, and displays them.

    ![SAN architecture](./media/site-recovery-vmm-san/network-map1.png)
4. Select one of the VM networks from the target VMM server.
>>>>>>> e6a2a6cc

    ![SAN architecture](./media/site-recovery-vmm-san/network-map2.png)
5. When you select a target network, the protected clouds that use the source network are displayed. Available target networks are also displayed. We recommend that you select a target network that is available to all the clouds you're using for replication.
6. Click the check mark to complete the mapping process. A job starts to track progress. You can view it on the **Jobs** tab.

## Step 6: Enable replication for replication groups

Before you can enable protection for virtual machines, you need to enable replication for storage replication groups.

1. In the properties page of the primary cloud in the Site Recovery portal, open the **Virtual Machines** tab, and click **Add Replication Group**.
2. Select one or more VMM replication groups that are associated with the cloud, verify the source and target arrays, and specify the replication frequency.

Site Recovery, VMM, and the SMI-S providers, provision the target site storage LUNs and enable storage replication. If the replication group is already replicated, Site Recovery reuses the existing replication relationship, and updates the information.

## Step 7: Enable protection for virtual machines

<<<<<<< HEAD
* **New virtual machine**—In the VMM console when you create a new virtual machine you enable Azure Site Recovery protection and associate the virtual machine with the replication group.
  With this option VMM uses intelligent placement to optimally place the virtual machine storage on the LUNs of the replication group. Azure Site Recovery orchestrates the creation of a shadow virtual machine on the secondary site, and allocates capacity so that replica virtual machines can be started after failover.
* **Existing virtual machine**—If a virtual machine is already deployed in VMM, you can enable Azure Site Recovery protection, and do a storage migration to a replication group. After completion, VMM and Azure Site Recovery detect the new virtual machine and start managing it in Azure Site Recovery for protection. A shadow virtual machine is created on the secondary site, and allocated capacity so that the replica virtual machine can be started after failover.
=======
After a storage group is replicating, you enable protection for VMs in the VMM console, using either of the following methods:

* **New virtual machine**—When you create a new VM, you enable replication, and associate the VM with the replication group.
  With this option, VMM uses intelligent placement to optimally place the VM storage on the LUNs of the replication group. Site Recovery orchestrates the creation of a shadow VM on the secondary site, and allocates capacity so that replica VMs can be started after failover.
* **Existing virtual machine**—If a virtual machine is already deployed in VMM, you can enable replication, and perform a storage migration to a replication group. After completion, VMM and Site Recovery detect the new VM, and start managing it in Site Recovery. A shadow VM is created on the secondary site, and capacity is allocated so that the replica VM can be started after failover.
>>>>>>> e6a2a6cc

    ![Enable protection](./media/site-recovery-vmm-san/enable-protect.png)

After VMs are enabled for replication, they appear in the Site Recovery console. You can view VM properties, track status, and fail over replication groups that contain multiple VMs. In SAN replication, all VMs associated with a replication group must fail over together. This is because failover occurs at the storage layer first. It’s important to group your replication groups properly, and place only associated VMs together.

> [!NOTE]
<<<<<<< HEAD
> After you've enable replication for a machine you shouldn't add VHDs for it to LUNs that aren't located in a Site Recovery replication group. If you do they won't be detected by Site Recovery.
=======
> After you've enabled replication for a VM, you shouldn't add VHDs for it to LUNs that aren't located in a Site Recovery replication group. If you do, they won't be detected by Site Recovery.
>>>>>>> e6a2a6cc
>
>

You can track progress, including the initial replication, in the **Jobs** tab. After the Finalize Protection job runs, the virtual machine is ready for failover.

![Virtual machine protection job](./media/site-recovery-vmm-san/job-props.png)

## Step 8: Test the deployment

Test your deployment to make sure that VMs fail over as expected. To do this, create a recovery plan and run a test failover.

1. On the **Recovery Plans** tab, click **Create Recovery Plan**.
2. Specify a name for the recovery plan, and source and target VMM servers. The source server must have VMs that are enabled for failover and recovery. Select **SAN** to view only clouds that are configured for SAN replication.

    ![Create recovery plan](./media/site-recovery-vmm-san/r-plan.png)
<<<<<<< HEAD
3. In **Select Virtual Machine**, select replication groups. All virtual machines associated with the replication group will be selected and added to the recovery plan. These virtual machines are added to the recovery plan default group—Group 1. you can add more groups if required. Note that after replication virtual machines will start in accordance with the order of the recovery plan groups.
=======
3. In **Select Virtual Machine**, select replication groups. All VMs associated with the group are added to the recovery plan. These VMs are added to the recovery plan default group (Group 1). You can add more groups if required. After replication, VMs start in accordance with the order of the recovery plan groups.
>>>>>>> e6a2a6cc

    ![Add virtual machines](./media/site-recovery-vmm-san/r-plan-vm.png)
4. After the recovery plan is created, it appears in the list on the **Recovery Plans** tab. Select the plan, and click **Test Failover**.
5. On the **Confirm Test Failover** page, select **None**. With this option enabled, the failed over replica VMs won't be connected to any network. This tests that the VMs fail over as expected, but doesn't test the network environment. [Read more](site-recovery-failover.md#run-a-test-failover) about other networking options.

    ![Select test network](./media/site-recovery-vmm-san/test-fail1.png)

<<<<<<< HEAD
1. The test virtual machine will be created on the same host as the host on which the replica virtual machine exists. It isn’t added to the cloud in which the replica virtual machine is located.
2. After replication the replica virtual machine will have an IP address that isn’t the same as the IP address of the primary virtual machine. If you're issuing addresses from DHCP then will be updated automatically. If you're  not using DHCP and you want to make sure the addresses are the same you'll need to run a couple of scripts.
3. Run this sample script to retrieve the IP address.
=======
6. The test VM is created on the same host, as the host on which the replica VM exists. It isn’t added to the cloud in which the replica VM is located.
2. After replication, the replica VM will have an IP address that isn’t the same as the IP address of the primary virtual machine. If you're issuing addresses from DHCP, then it will be updated automatically. If you're not using DHCP, and you want the same addresses, you need to run a couple of scripts.
3. Run this script to retrieve the IP address.
>>>>>>> e6a2a6cc

       $vm = Get-SCVirtualMachine -Name <VM_NAME>
       $na = $vm[0].VirtualNetworkAdapters>
       $ip = Get-SCIPAddress -GrantToObjectID $na[0].id
       $ip.address  
<<<<<<< HEAD
4. Run this sample script to update DNS, specifying the IP address you retrieved using the previous sample script.
=======
4. Run this sample script to update DNS. Specify the IP address you retrieved.
>>>>>>> e6a2a6cc

       [string]$Zone,
       [string]$name,
       [string]$IP
       )
       $Record = Get-DnsServerResourceRecord -ZoneName $zone -Name $name
       $newrecord = $record.clone()
       $newrecord.RecordData[0].IPv4Address  =  $IP
       Set-DnsServerResourceRecord -zonename $zone -OldInputObject $record -NewInputObject $Newrecord


## Next steps
<<<<<<< HEAD
After you've run a test failover to check your environment is working as expected, [learn about](site-recovery-failover.md) different types of failovers.
=======

After the test failover confirms that your  environment is working as expected, [learn about](site-recovery-failover.md) different types of failover.
>>>>>>> e6a2a6cc
<|MERGE_RESOLUTION|>--- conflicted
+++ resolved
@@ -1,11 +1,6 @@
 ---
-<<<<<<< HEAD
-title: Replicate Hyper-V VMs in VMM clouds with SAN using Azure Site Recovery | Microsoft Docs
+title: Replicate Hyper-V VMs in VMM with SAN using Azure Site Recovery | Microsoft Docs
 description: This article describes how to replicate Hyper-V virtual machines between two sites with Azure Site Recovery using SAN replication.
-=======
-title: Replicate Hyper-V VMs in VMM clouds to a secondary site with Azure Site Recovery using SAN | Microsoft Docs
-description: This article describes how to deploy Azure Site Recovery to replicate Hyper-V VMs between two on-premises sites using SAN replication.
->>>>>>> e6a2a6cc
 services: site-recovery
 documentationcenter: ''
 author: rayne-wiselman
@@ -18,21 +13,15 @@
 ms.tgt_pltfrm: na
 ms.devlang: na
 ms.topic: article
-<<<<<<< HEAD
-ms.date: 01/23/2017
-=======
 ms.date: 01/24/2017
->>>>>>> e6a2a6cc
 ms.author: raynew
 
 ---
 # Replicate Hyper-V VMs in VMM clouds to a secondary site with Azure Site Recovery using SAN
 
-<<<<<<< HEAD
-After reading this article post any comments or questions at the bottom of this article, or on the [Azure Recovery Services Forum](https://social.msdn.microsoft.com/forums/azure/home?forum=hypervrecovmgr).
-=======
+
 Use this article if you want to deploy [Site Recovery](site-recovery-overview.md) to manage replication of Hyper-V VMs (managed in System Center VMM clouds) to a secondary VMM site.
->>>>>>> e6a2a6cc
+
 
 It includes a scenario overview, instructions for configuring SAN storage in VMM, and setting up replication in the Site Recovery portal. It finishes by testing failover to make sure everything's working as expected.
 
@@ -62,10 +51,7 @@
 - **VMM and Hyper-V**: We recommend a VMM server in each site. You set up VMM private clouds, and place Hyper-V clusters in those clouds. During deployment, the Azure Site Recovery Provider is installed on each VMM server, and the server is registered in the vault. The Provider communicates with the Site Recovery service to manage replication, failover, and failback.
 - **Replication**: After you set up storage in VMM and configure replication in Site Recovery, replication occurs between the primary and secondary SAN storage. No replication data is sent to Site Recovery.
 - **Failover**: You enable failover in the Site Recovery portal. There is zero data loss during failover because replication is synchronous.
-- **Failback**: To fail back you enable reverse replication, to transfer delta changes
-from the secondary site to the primary site. After reverse replication is complete, you run a planned failover from secondary to primary. This planned failover stops the replica VMs on the secondary site, and starts them on the primary site.
-
-
+- **Failback**: To fail back you enable reverse replication, to transfer delta changes from the secondary site to the primary site. After reverse replication is complete, you run a planned failover from secondary to primary. This planned failover stops the replica VMs on the secondary site, and starts them on the primary site.
 
 
 ## Before you start
@@ -97,9 +83,6 @@
 1. In the VMM console click **Fabric** > **Storage** > **Add Resources** > **Storage Devices**.
 2. In the Add Storage Devices Wizard > **Select a storage provider type**, select **SAN and NAS devices discovered and managed by an SMI-S provider**.
 
-<<<<<<< HEAD
-1. In the **Fabric** workspace click **Storage**. Click **Home** > **Add Resources** > **Storage Devices** to start the Add Storage Devices Wizard.
-2. In **Select a storage provider type** page, select **SAN and NAS devices discovered and managed by an SMI-S provider**.
 
     ![Provider type](./media/site-recovery-vmm-san/provider-type.png)
 3. On the **Specify Protocol and Address of the Storage SMI-S Provider** page select **SMI-S CIMXML** and specify the settings for connecting to the provider.
@@ -115,20 +98,20 @@
     ![Classify storage](./media/site-recovery-vmm-san/classify.png)
 
 ### Create LUNs and allocate storage
-1. After SAN storage is integrated into VMM you create (provision) logical units (LUNs):
-
-   * [How to select a method for creating logical units in VMM](https://technet.microsoft.com/library/gg610624.aspx)
-   * [How to provision storage logical units in VMM](https://technet.microsoft.com/library/gg696973.aspx)
+
+Create LUNs based on the applications you need to protect, capacity requirements and based on what needs to replicate together.
+
+1. After the storage appears in the VMM fabric, you can [provision LUNs](https://technet.microsoft.com/en-us/system-center-docs/vmm/manage/manage-storage-host-groups#create-a-lun-in-vmm).
 
      > [!NOTE]
-     > After you've enable replication for a machine you shouldn't add VHDs for it to LUNs that aren't located in a Site Recovery replication group. If you do they won't be detected by Site Recovery.
+     > Don't add VHDs for the VM that are enabled for replication to LUNs. If those LUNs aren't in a Site Recovery replication group. If you do, they won't be detected by Site Recovery.
      >
-     >
+     
 2. Then allocate storage capacity to the Hyper-V host cluster so that VMM can deploy virtual machine data to the provisioned storage:
 
-   * Before allocating storage to the cluster you'll need to allocate it to the VMM host group on which the cluster resides. See [How to allocate storage logical units to a host group](https://technet.microsoft.com/library/gg610686.aspx) and [How to allocate storage pools to a host group](https://technet.microsoft.com/library/gg610635.aspx).</a>.
+   * Before allocating storage to the cluster you'll need to allocate it to the VMM host group on which the cluster resides. Learn more about [allocating storage logical units](https://technet.microsoft.com/library/gg610686.aspx) and [storage pools](https://technet.microsoft.com/library/gg610635.aspx) to a host group.</a>.
    * Then allocate storage capacity to the cluster as described in [How to configure storage on a Hyper-V host cluster in VMM](https://technet.microsoft.com/library/gg610692.aspx).</a>.
-=======
+
     ![Provider type](./media/site-recovery-vmm-san/provider-type.png)
 3. In **Specify Protocol and Address of the Storage SMI-S Provider**, select **SMI-S CIMXML**. Specify the settings for connecting to the provider. You can use an SSL connection for SMI-S CIMXML only.
 
@@ -141,27 +124,14 @@
 
     ![Classify storage](./media/site-recovery-vmm-san/classify.png)
 
-### Create LUNs and allocate storage in the VMM fabric
-
-Create LUNs based on the applications you need to protect, capacity requirements and based on what needs to replicate together.
-
-1. After the storage appears in the VMM fabric, you can [provision LUNs](https://technet.microsoft.com/en-us/system-center-docs/vmm/manage/manage-storage-host-groups#create-a-lun-in-vmm).
-     
-2. Allocate storage capacity to the Hyper-V host cluster, so that VMM can deploy VM data to the provisioned storage. Before you can allocate storage to the cluster, you need to [allocate the storage pool to the VMM host group](https://technet.microsoft.com/en-us/system-center-docs/vmm/manage/manage-storage-host-groups) on which the cluster resides. Then allocate it to the cluster.
-
-Don't add VHDs for the VM that are enabled for replication to LUNs. If those LUNs aren't in a Site Recovery replication group. If you do, they won't be detected by Site Recovery.
->>>>>>> e6a2a6cc
 
 ### Create replication groups
 
 Create a replication group which includes all the LUNs that will need to replicate together.
 
 1. In the VMM console open the **Replication Groups** tab of the storage array properties, and click **New**.
-<<<<<<< HEAD
-2. Then create the replication group.
-=======
 2. Create the replication group.
->>>>>>> e6a2a6cc
+
 
     ![SAN replication group](./media/site-recovery-vmm-san/rep-group.png)
 
@@ -172,13 +142,9 @@
 1. [Read about](site-recovery-network-mapping.md) network mapping.
 2. Prepare VM networks in VMM:
 
-<<<<<<< HEAD
-   * [Set up logical networks](https://technet.microsoft.com/library/jj721568.aspx).
-   * [Set up VM networks](https://technet.microsoft.com/library/jj721575.aspx).
-=======
    * [Set up logical networks](https://technet.microsoft.com/en-us/system-center-docs/vmm/manage/manage-network-logical-networks).
    * [Set up VM networks](https://technet.microsoft.com/en-us/system-center-docs/vmm/manage/manage-network-vm-networks).
->>>>>>> e6a2a6cc
+
 
 ## Step 2: Create a vault
 
@@ -202,42 +168,6 @@
 
     ![Registration key](./media/site-recovery-vmm-san/select-san.png)
 3. In **Prepare VMM servers**, download the latest version of the Azure Site Recovery Provider installation file.
-<<<<<<< HEAD
-4. Run this file on the source VMM server. If VMM is deployed in a cluster and you're installing the Provider for the first time install it on an active node and finish the installation to register the VMM server in the vault. Then install the Provider on the other nodes. Note that if you're upgrading the Provider you'll need to upgrade on all nodes because they should all be running the same Provider version.
-5. The Installer does a few **Pre-requirements Check** and requests permission to stop the VMM service to begin Provider setup. The VMM Service will be restarted automatically when setup finishes. If you're installing on a VMM cluster you'll be prompted to stop the Cluster role.
-6. In **Microsoft Update** you can opt in for updates. With this setting enabled Provider updates will be installed according to your Microsoft Update policy.
-
-    ![Microsoft Updates](./media/site-recovery-vmm-san/ms-update.png)
-7. The install location is set to **<SystemDrive>\Program Files\Microsoft System Center 2012 R2\Virtual Machine Manager\bin**. Click on the Install button to start installing the Provider.
-
-    ![InstallLocation](./media/site-recovery-vmm-san/install-location.png)
-8. After the Provider is installed click 'Register' button to register the server in the vault.
-
-    ![InstallComplete](./media/site-recovery-vmm-san/install-complete.png)
-9. In **Internet Connection** specify how the Provider running on the VMM server connects to the Internet. Select **Use default system proxy settings** to use the default Internet connection settings configured on the server.
-
-    ![Internet Settings](./media/site-recovery-vmm-san/proxy-details.png)
-
-   * If you want to use a custom proxy you should set it up before you install the Provider. When you configure custom proxy settings a test will run to check the proxy connection.
-   * If you do use a custom proxy, or your default proxy requires authentication you'll need to enter the proxy details, including the proxy address and port.
-   * Following urls should be accessible from the VMM Server and the Hyper-v hosts
-     * *.hypervrecoverymanager.windowsazure.com
-     * *.accesscontrol.windows.net
-     * *.backup.windowsazure.com
-     * *.blob.core.windows.net
-     * *.store.core.windows.net
-   * Allow the IP addresses described in [Azure Datacenter IP Ranges](https://www.microsoft.com/download/confirmation.aspx?id=41653) and HTTPS (443) protocol. You would have to white-list IP ranges of the Azure region that you plan to use and that of West US.
-   * If you use a custom proxy a VMM RunAs account (DRAProxyAccount) will be created automatically using the specified proxy credentials. Configure the proxy server so that this account can authenticate successfully. The VMM RunAs account settings can be modified in the VMM console. To do this, open the Settings workspace, expand Security, click Run As Accounts, and then modify the password for DRAProxyAccount. You’ll need to restart the VMM service so that this setting takes effect.
-10. In **Registration Key**, select that you downloaded from Azure Site Recovery and copied to the VMM server.
-11. In **Vault name**, verify the name of the vault in which the server will be registered.
-
-    ![Server registration](./media/site-recovery-vmm-san/vault-creds.png)
-12. The encryption setting is used only for VMM to Azure Scenario, if you are a VMM to VMM only user then you can ignore this screen.
-
-    ![Server registration](./media/site-recovery-vmm-san/encrypt.png)
-13. In **Server name**, specify a friendly name to identify the VMM server in the vault. In a cluster configuration specify the VMM cluster role name.
-14. In **Initial cloud metadata sync** specify a friendly name for the server that will appear in the vault, and select whether you want to synchronize metadata for all clouds on the VMM server with the vault. This action only needs to happen once on each server. If you don't want to synchronize all clouds, you can leave this setting unchecked and synchronize each cloud individually in the cloud properties in the VMM console.
-=======
 4. Run this file on the source VMM server. If VMM is deployed in a cluster and you're installing the Provider for the first time, install the Provider on an active node and finish the installation to register the VMM server in the vault. Then install the Provider on the other nodes. If you're upgrading the Provider, you need to upgrade on all nodes so that they have the same Provider version.
 5. The installer checks requirements, and requests permission to stop the VMM service to begin Provider setup. The service will be restarted automatically when setup finishes. On a VMM cluster, you'll be prompted to stop the Cluster role.
 6. In **Microsoft Update**, you can opt in for updates, and Provider updates will be installed according to your Microsoft Update policy.
@@ -269,25 +199,13 @@
     ![Server registration](./media/site-recovery-vmm-san/encrypt.png)
 13. In **Server name**, specify a friendly name to identify the VMM server in the vault. In a cluster configuration, specify the VMM cluster role name.
 14. In **Initial cloud metadata sync**, select whether you want to synchronize metadata for all clouds on the VMM server. This action only needs to happen once on each server. If you don't want to synchronize all clouds, you can leave this setting unchecked, and synchronize each cloud individually in the cloud properties in the VMM console.
->>>>>>> e6a2a6cc
+
 
     ![Server registration](./media/site-recovery-vmm-san/friendly-name.png)
 15. Click **Next** to complete the process. After registration, metadata from the VMM server is retrieved by Azure Site Recovery. The server is displayed in **Servers** > **VMM Servers** in the vault.
 
 ### Command line installation
 
-<<<<<<< HEAD
-1. Download the Provider installation file and registration key to a folder say C:\ASR
-2. Stop the System Center Virtual Machine Manager Service
-3. Extract the Provider installer by running the following from a command prompt with **Administrator** privileges:
-
-        C:\Windows\System32> CD C:\ASR
-        C:\ASR> AzureSiteRecoveryProvider.exe /x:. /q
-4. Install the provider by running the following:
-
-        C:\ASR> setupdr.exe /i
-5. Register the provider by running the following:
-=======
 The Azure Site Recovery Provider can also be installed using the following command line. This method can be used to install the provider on Server Core for Windows Server 2012 R2.
 
 1. Download the Provider installation file and registration key to a folder. For example, C:\ASR.
@@ -300,7 +218,6 @@
 
         C:\ASR> setupdr.exe /i
 5. Register the Provider:
->>>>>>> e6a2a6cc
 
         CD C:\Program Files\Microsoft System Center 2012 R2\Virtual Machine Manager\bin
         C:\Program Files\Microsoft System Center 2012 R2\Virtual Machine Manager\bin\> DRConfigurator.exe /r  /Friendlyname <friendly name of the server> /Credentials <path of the credentials file> /EncryptionEnabled <full file name to save the encryption certificate>         
@@ -323,12 +240,9 @@
 
 1. Click **Resources** > **Server Storage** > **Map Source and Target Arrays**.
     ![Server registration](./media/site-recovery-vmm-san/storage-map.png)
-<<<<<<< HEAD
-2. Select the storage arrays on the primary site and map them to storage arrays on the secondary site.
-3. Map source and target storage pools within the arrays. To do this, in **Storage Pools** select a source and target storage pool to map.
-=======
+
 2. Select the storage arrays on the primary site, and map them to storage arrays on the secondary site. In **Storage Pools**, select a source and target storage pool to map.
->>>>>>> e6a2a6cc
+
 
    ![Server registration](./media/site-recovery-vmm-san/storage-map-pool.png)
 
@@ -351,19 +265,12 @@
 ## Step 5: Enable network mapping
 
 1. On the Quick Start page, click **Map networks**.
-<<<<<<< HEAD
-2. Select the source VMM server from which you want to map networks, and then the target VMM server to which the networks will be mapped. The list of source networks and their associated target networks are displayed. A blank value is shown for networks that are not currently mapped. Click the information icon next to the source and target network names to view the subnets for each network.
-3. Select a network in **Network on source**, and then click **Map**. The service detects the VM networks on the target server and displays them.
-
-    ![SAN architecture](./media/site-recovery-vmm-san/network-map1.png)
-4. In the dialog box that is displayed, select one of the VM networks from the target VMM server.
-=======
 2. Select the source VMM server, and then the target VMM server to which the networks will be mapped. The list of source networks and their associated target networks are displayed. A blank value is shown for networks that aren't mapped. Click the information icon next to the source and target network names to view the subnets for each network.
 3. Select a network in **Network on source**, and then click **Map**. The service detects the VM networks on the target server, and displays them.
 
     ![SAN architecture](./media/site-recovery-vmm-san/network-map1.png)
 4. Select one of the VM networks from the target VMM server.
->>>>>>> e6a2a6cc
+
 
     ![SAN architecture](./media/site-recovery-vmm-san/network-map2.png)
 5. When you select a target network, the protected clouds that use the source network are displayed. Available target networks are also displayed. We recommend that you select a target network that is available to all the clouds you're using for replication.
@@ -380,28 +287,20 @@
 
 ## Step 7: Enable protection for virtual machines
 
-<<<<<<< HEAD
-* **New virtual machine**—In the VMM console when you create a new virtual machine you enable Azure Site Recovery protection and associate the virtual machine with the replication group.
-  With this option VMM uses intelligent placement to optimally place the virtual machine storage on the LUNs of the replication group. Azure Site Recovery orchestrates the creation of a shadow virtual machine on the secondary site, and allocates capacity so that replica virtual machines can be started after failover.
-* **Existing virtual machine**—If a virtual machine is already deployed in VMM, you can enable Azure Site Recovery protection, and do a storage migration to a replication group. After completion, VMM and Azure Site Recovery detect the new virtual machine and start managing it in Azure Site Recovery for protection. A shadow virtual machine is created on the secondary site, and allocated capacity so that the replica virtual machine can be started after failover.
-=======
+
 After a storage group is replicating, you enable protection for VMs in the VMM console, using either of the following methods:
 
 * **New virtual machine**—When you create a new VM, you enable replication, and associate the VM with the replication group.
   With this option, VMM uses intelligent placement to optimally place the VM storage on the LUNs of the replication group. Site Recovery orchestrates the creation of a shadow VM on the secondary site, and allocates capacity so that replica VMs can be started after failover.
 * **Existing virtual machine**—If a virtual machine is already deployed in VMM, you can enable replication, and perform a storage migration to a replication group. After completion, VMM and Site Recovery detect the new VM, and start managing it in Site Recovery. A shadow VM is created on the secondary site, and capacity is allocated so that the replica VM can be started after failover.
->>>>>>> e6a2a6cc
+
 
     ![Enable protection](./media/site-recovery-vmm-san/enable-protect.png)
 
 After VMs are enabled for replication, they appear in the Site Recovery console. You can view VM properties, track status, and fail over replication groups that contain multiple VMs. In SAN replication, all VMs associated with a replication group must fail over together. This is because failover occurs at the storage layer first. It’s important to group your replication groups properly, and place only associated VMs together.
 
 > [!NOTE]
-<<<<<<< HEAD
-> After you've enable replication for a machine you shouldn't add VHDs for it to LUNs that aren't located in a Site Recovery replication group. If you do they won't be detected by Site Recovery.
-=======
 > After you've enabled replication for a VM, you shouldn't add VHDs for it to LUNs that aren't located in a Site Recovery replication group. If you do, they won't be detected by Site Recovery.
->>>>>>> e6a2a6cc
 >
 >
 
@@ -417,11 +316,8 @@
 2. Specify a name for the recovery plan, and source and target VMM servers. The source server must have VMs that are enabled for failover and recovery. Select **SAN** to view only clouds that are configured for SAN replication.
 
     ![Create recovery plan](./media/site-recovery-vmm-san/r-plan.png)
-<<<<<<< HEAD
-3. In **Select Virtual Machine**, select replication groups. All virtual machines associated with the replication group will be selected and added to the recovery plan. These virtual machines are added to the recovery plan default group—Group 1. you can add more groups if required. Note that after replication virtual machines will start in accordance with the order of the recovery plan groups.
-=======
+
 3. In **Select Virtual Machine**, select replication groups. All VMs associated with the group are added to the recovery plan. These VMs are added to the recovery plan default group (Group 1). You can add more groups if required. After replication, VMs start in accordance with the order of the recovery plan groups.
->>>>>>> e6a2a6cc
 
     ![Add virtual machines](./media/site-recovery-vmm-san/r-plan-vm.png)
 4. After the recovery plan is created, it appears in the list on the **Recovery Plans** tab. Select the plan, and click **Test Failover**.
@@ -429,25 +325,19 @@
 
     ![Select test network](./media/site-recovery-vmm-san/test-fail1.png)
 
-<<<<<<< HEAD
+
 1. The test virtual machine will be created on the same host as the host on which the replica virtual machine exists. It isn’t added to the cloud in which the replica virtual machine is located.
-2. After replication the replica virtual machine will have an IP address that isn’t the same as the IP address of the primary virtual machine. If you're issuing addresses from DHCP then will be updated automatically. If you're  not using DHCP and you want to make sure the addresses are the same you'll need to run a couple of scripts.
-3. Run this sample script to retrieve the IP address.
-=======
 6. The test VM is created on the same host, as the host on which the replica VM exists. It isn’t added to the cloud in which the replica VM is located.
 2. After replication, the replica VM will have an IP address that isn’t the same as the IP address of the primary virtual machine. If you're issuing addresses from DHCP, then it will be updated automatically. If you're not using DHCP, and you want the same addresses, you need to run a couple of scripts.
 3. Run this script to retrieve the IP address.
->>>>>>> e6a2a6cc
+
 
        $vm = Get-SCVirtualMachine -Name <VM_NAME>
        $na = $vm[0].VirtualNetworkAdapters>
        $ip = Get-SCIPAddress -GrantToObjectID $na[0].id
        $ip.address  
-<<<<<<< HEAD
-4. Run this sample script to update DNS, specifying the IP address you retrieved using the previous sample script.
-=======
+
 4. Run this sample script to update DNS. Specify the IP address you retrieved.
->>>>>>> e6a2a6cc
 
        [string]$Zone,
        [string]$name,
@@ -460,9 +350,5 @@
 
 
 ## Next steps
-<<<<<<< HEAD
+
 After you've run a test failover to check your environment is working as expected, [learn about](site-recovery-failover.md) different types of failovers.
-=======
-
-After the test failover confirms that your  environment is working as expected, [learn about](site-recovery-failover.md) different types of failover.
->>>>>>> e6a2a6cc
