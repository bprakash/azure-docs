<properties
	pageTitle="Replicate Hyper-V virtual machines (without VMM) to Azure using Azure Site Recovery with the Azure portal | Microsoft Azure"
	description="Describes how to deploy Azure Site Recovery to orchestrate replication, failover and recovery of on-premises Hyper-V VMs that aren't managed by VMM to Azure using the Azure portal"
	services="site-recovery"
	documentationCenter=""
	authors="rayne-wiselman"
	manager="jwhit"
	editor=""/>

<tags
	ms.service="site-recovery"
	ms.devlang="na"
	ms.topic="article"
	ms.tgt_pltfrm="na"
	ms.workload="storage-backup-recovery"
<<<<<<< HEAD
	ms.date="03/30/2016"
=======
	ms.date="05/09/2016"
>>>>>>> c186bb0b
	ms.author="raynew"/>


# Replicate Hyper-V virtual machines (without VMM) to Azure using Azure Site Recovery with the Azure portal | Microsoft Azure

> [AZURE.SELECTOR]
- [Azure Portal](site-recovery-hyper-v-site-to-azure.md)
- [Azure Classic](site-recovery-hyper-v-site-to-azure-classic.md)
- [PowerShell ARM](site-recovery-deploy-with-powershell-resource-manager.md)

Read this article to learn about deploying Site Recovery to replicate Hyper-V virtual machines to Azure when Hyper-V hosts aren't managed in System Center Virtual Machine Manager (VMM) clouds. 

<<<<<<< HEAD
The article summarizes the deployment prerequisites, helps you to configure replication settings, and enable protection for virtual machines. It finishes up by testing failover to make sure everything's working as expected.

After reading this article any comments or questions at the bottom, or on the [Azure Recovery Services Forum](https://social.msdn.microsoft.com/forums/azure/home?forum=hypervrecovmgr).


## Overview

Organizations need a business continuity and disaster recovery (BCDR) strategy that a determines how apps, workloads, and data stay running and available during planned and unplanned downtime, and recover to normal working conditions as soon as possible. Your BCDR strategy center's around solutions that keep business data safe and recoverable, and workloads continuously available, when disaster occurs.

Site Recovery is an Azure service that contributes to your BCDR strategy by orchestrating replication of on-premises physical servers and virtual machines to the cloud (Azure) or to a secondary datacenter. When outages occur in your primary location, you fail over to the secondary site to keep apps and workloads available. You fail back to your primary location when it returns to normal operations.

Site Recovery can be used in a number of scenarios and can protect a number of workloads. Learn more in [What is Azure Site Recovery?](site-recovery-overview.md).


## Azure prerequisites

- You'll need a [Microsoft Azure](https://azure.microsoft.com/) account. You can start with a [free trial](pricing/free-trial/).
- You'll need an Azure storage account to store replicated data. The account needs geo-replication enabled. It should be in the same region as the Azure Site Recovery vault and be associated with the same subscription. [Learn more about Azure storage](../storage/storage-introduction.md). Note that we don't support moving storage accounts created using the [new Azure portal](../storage/storage-create-storage-account.md) across resource groups.
- You'll need an Azure virtual network so that Azure virtual machines will be connected to a network when you fail over from your primary site.

## Hyper-V prerequisites

- In the source on-premises site you'll need one or more servers running Windows Server 2012 R2 with the Hyper-V role installed. This server should:
- Contain one or more virtual machines.
- Be connected to the Internet, either directly or via a proxy.
- Be running the fixes described in KB [2961977](https://support.microsoft.com/en-us/kb/2961977 "KB2961977").

## Virtual machine prerequisites

Virtual machines you want to protect should conform with [Azure virtual machine requirements](site-recovery-best-practices.md#azure-virtual-machine-requirements).

## Provider and agent prerequisites
=======

Welcome to Azure Site Recovery! Use this article if you want to replicate on-premises Hyper-V  virtual machines that **aren't** managed in System Center Virtual Machines Manager (VMM) clouds to Azure. This article describes how to set up replication using Azure Site Recovery in the Azure portal.

> [AZURE.NOTE] Azure has two different [deployment models](../resource-manager-deployment-model.md) for creating and working with resources: Azure Resource Manager (ARM) and classic. Azure also has two portals – the Azure classic portal that supports the classic deployment model, and the Azure portal with support for both deployment models. 


Azure Site Recovery in the Azure portal provides a number of new features:

- In the Azure portal the Azure Backup and Azure Site Recovery services are combined into a single Recovery Services vault so that you can set up and manage business continuity and disaster recovery (BCDR) from a single location. A unified dashboard allows you monitor and manage operations across your on-premises sites and the Azure public cloud.
- Users with Azure subscriptions provisioned with the Cloud Solution Provider (CSP) program can now manage Site Recovery operations in the Azure portal.
- Site Recovery in the Azure portal can replicate machines to ARM storage accounts. At failover, Site Recovery creates ARM-based VMs in Azure.
- Site Recovery  continues to support replication to classic storage accounts, and failover to VMs using the classic model. 


After reading this article post any comments at the bottom in the Disqus comments. Ask technical questions on the [Azure Recovery Services Forum](https://social.msdn.microsoft.com/forums/azure/home?forum=hypervrecovmgr).


## Overview


Organizations need a BCDR strategy that determines how apps, workloads, and data stay running and available during planned and unplanned downtime, and recover to normal working conditions as soon as possible. Your BCDR strategy will keep business data safe and recoverable, and ensure that workloads are continuously available when disaster occurs.

Site Recovery is an Azure service that contributes to your BCDR strategy by orchestrating replication of on-premises physical servers and virtual machines to the cloud (Azure) or to a secondary datacenter. When outages occur in your primary location, you fail over to the secondary location to keep apps and workloads available. You fail back to your primary location when it returns to normal operations. Learn more in [What is Azure Site Recovery?](site-recovery-overview.md)

This article provides all the information you need to replicate Hyper-V VMs that aren't managed in VMM clouds to Azure. It includes an architectural overview, planning information, and deployment steps for configuring on-premises servers, Azure, a replication policy, and capacity planning. After you've set up the infrastructure you can enable replication on machines you want to protect, and test failover.

## Business advantages

- Provides off-site (Azure) failover for business workloads and applications running on Hyper-V virtual machines. 
- Replicates of Hyper-V VMs using Azure Site Recovery without needing a VMM server.
- Provides a single Recovery Services console for simple setup and management of replication, failover, and recovery processes.
- Allow you to easily run failovers from your on-premises infrastructure to Azure, and failback (restore) from Azure to the on-premises site. 
- You can configure recovery plans with multiple machines so that tiered application workloads fail over together.

## Scenario architecture

These are the scenario components: 

- **Hyper-V host or cluster**: On-premises Hyper-V host servers or clusters. The Hyper-V hosts running VMs you want to protect are gathered into logical Hyper-V sites during Site Recovery deployment.
- **Azure Site Recovery Provider and Recovery services agent**: During deployment you install the Azure Site Recovery Provider and the Microsoft Azure Recovery Services agent on Hyper-V host servers. The Provider communicates with Azure Site Recovery over HTTPS 443 to replicate orchestration. The agent on the Hyper-V host server replicates data to Azure storage over HTTPS 443 by default.
- **Azure**: You need an Azure subscription, an Azure storage account to store replicated data, and an Azure virtual network so that Azure VMs are connected to a network after failover.

![Hyper-V site architecture](./media/site-recovery-hyper-v-site-to-azure/architecture.png)
 


## Azure prerequisites

Here's what you'll need in Azure to deploy this scenario.

**Prerequisite** | **Details**
--- | ---
**Azure account**| You'll need a [Microsoft Azure](http://azure.microsoft.com/) account. You can start with a [free trial](https://azure.microsoft.com/pricing/free-trial/). [Learn more](https://azure.microsoft.com/pricing/details/site-recovery/) about Site Recovery pricing. 
**Azure storage** | You'll need a standard storage account. You can use an LRS or GRS storage account. We recommend GRS so that data is resilient if a regional outage occurs, or if the primary region can't be recovered. [Learn more](../storage/storage-redundancy.md). The account must be in the same region as the Recovery Services vault.<br/><br/> Premium storage isn't supported.<br/><br/> Replicated data is stored in Azure storage and Azure VMs are created when failover occurs.<br/><br/> [Read about](../storage/storage-introduction.md) Azure storage.
**Azure network** | You'll need an Azure virtual network that Azure VMs will connect to when failover occurs. The Azure virtual network must be in the same region as the Recovery Services vault. 
>>>>>>> c186bb0b

## On-premises prerequisites

Here's what you'll need on-premises.

**Prerequisite** | **Details**
--- | ---
**Hyper-V**| One or more on-premises servers running Windows Server 2012 R2 with latest updates and the Hyper-V role.<br/><br/>The Hyper-V server should contain one or more virtual machines.<br/><br/>Hyper-V servers should be connected to the Internet, either directly or via a proxy.<br/><br/>Hyper-V servers should have fixes mentioned in [KB2961977](https://support.microsoft.com/en-us/kb/2961977 "KB2961977") installed.
**Provider and agent** | During Azure Site Recovery deployment you’ll install the Azure Site Recovery Provider. The Provider installation will also install the Azure Recovery Services Agent on each Hyper-V server running virtual machines you want to protect. All Hyper-V servers in a Site Recovery vault should have the same versions of the Provider and agent.<br/><br/>The Provider will need to connect to Azure Site Recovery over the Internet. Traffic can be sent directly or through a proxy. Note that HTTPS based proxy is not supported. The proxy server should allow access to: <br/><br/> *.hypervrecoverymanager.windowsazure.com <br/><br/> *.accesscontrol.windows.net <br/><br/> *.backup.windowsazure.com <br/><br/> *.blog.core.windows.net <br/><br/> *store.core.windows.net <br/><br/> https://www.msftncsi.com/ncsi.txt<br/><br/>If you have IP address-based firewall rules on the server, check that the rules allow communication to Azure. You'll need to allow the [Azure Datacenter IP Ranges](https://www.microsoft.com/download/confirmation.aspx?id=41653) and the HTTPS (433) protocol.<br/><br/>Allow IP address ranges for the Azure region of your subscription, and for West US.

## Protected machine prerequisites


**Prerequisite** | **Details**
--- | ---
**Protected VMs** | Before you fail over a VM you'll need to make sure that the name that will be assigned to the Azure VM complies with [Azure prerequisites](site-recovery-best-practices.md#azure-virtual-machine-requirements). You can modify the name after you've enabled replication for the VM.<br/><br/> Individual disk capacity on protected machines shouldn’t be more than 1023 GB. A VM can have up to 64 disks (thus up to 64 TB).<br/><br/> Shared disk guest clusters aren't supported.<br/><br/> If the source VM has NIC teaming it’s converted to a single NIC after failover to Azure.<br/><br/>Protecting VMs running Linux with a static IP address isn't supported.

## Prepare for deployment

To prepare for deployment you'll need to:

1. [Set up an Azure network](#set-up-an-azure-network) in which Azure VMs will be located when they're created after failover. 
2. [Set up an Azure storage account](#set-up-an-azure-storage-account) for replicated data.
3. [Prepare the Hyper-V hosts](#prepare-the-hyper-v-hosts) to ensure they can access the required URLs.

### Set up an Azure network

Set up an Azure network. You’ll need this so that the Azure VMs created after failover are connected to a network. 

<<<<<<< HEAD
![B2A Topology](./media/site-recovery-hyper-v-site-to-azure/b2a-topology.png)
=======
- The network should be in the same region as the one in which you'll deploy the Recovery Services vault.
- Depending on the resource model you want to use for failed over Azure VMs, you’ll set up the Azure network in [ARM mode](../virtual-network/virtual-networks-create-vnet-arm-pportal.md) or [classic mode](../virtual-network/virtual-networks-create-vnet-classic-pportal.md).
- We recommend you set up a network before you begin. If you don't you'll need to do it during Site Recovery deployment.
>>>>>>> c186bb0b


### Set up an Azure storage account

- You’ll need a standard Azure storage account to hold data replicated to Azure.
- Depending on the resource model you want to use for failed over Azure VMs, you'll set an account in [ARM mode](../storage/storage-create-storage-account.md) or [classic mode](../storage/storage-create-storage-account-classic-portal.md).
- We recommend that you set up a storage account before you begin. If you don't you'll need to do it during Site Recovery deployment. The accounts need to be in the same region as the Recovery Services vault.

### Prepare the Hyper-V hosts

- Make sure that the Hyper-V hosts comply with the [prerequisites](#on-premises-prerequisites).

### Create a Recovery Services vault

1. Sign in to the [Azure portal](https://portal.azure.com).
2. Click **New** > **Management** > **Backup and Site Recovery (OMS)**. Alternatively you can click **Browse** > **Recovery Services** vaults > **Add**.

	![New vault](./media/site-recovery-hyper-v-site-to-azure/new-vault3.png)

3. In **Name** specify a friendly name to identify the vault. If you have more than one subscription, select one of them.
4. [Create a new resource group](../resource-group-template-deploy-portal.md) or select an existing one, and specify an Azure region. Machines will be replicated to this region. To check supported regions see Geographic Availability in [Azure Site Recovery Pricing Details](https://azure.microsoft.com/pricing/details/site-recovery/)
4. If you want to quickly access the vault from the Dashboard click **Pin to dashboard** and then click **Create vault**.

	![New vault](./media/site-recovery-hyper-v-site-to-azure/new-vault-settings.png)

<<<<<<< HEAD
	![New vault](./media/site-recovery-hyper-v-site-to-azure/vault.png)
=======
The new vault will appear on the **Dashboard** > **All resources**, and on the main **Recovery Services vaults** blade.
>>>>>>> c186bb0b

## Getting started

Site Recovery provides a Getting Started experience that helps you deploy as quickly as possible. Getting Started checks prerequisites and walks you through Site Recovery deployment steps in the right order.

In Getting Started you select the type of machines you want to replicate, and where you want to replicate to. You set up on-premises servers, Azure storage accounts, and networks. You create replication policies, and perform capacity planning. After you've set up your infrastructure you enable replication for VMs. You can run failovers for specific machines, or create recovery plans to fail over multiple machines.

Begin Getting Started by choosing how you want to deploy Site Recovery. The Getting Started flow changes slightly depending on your replication requirements.

<<<<<<< HEAD
	![Quick Start](./media/site-recovery-hyper-v-site-to-azure/quick-start-icon.png)
=======
>>>>>>> c186bb0b


<<<<<<< HEAD
	![Hyper-V site scenario](./media/site-recovery-hyper-v-site-to-azure/select-scenario.png)
=======
## Step 1: Choose your protection goals
>>>>>>> c186bb0b

Select what you want to replicate and where you want to replicate to.

<<<<<<< HEAD
	![Hyper-V site](./media/site-recovery-hyper-v-site-to-azure/create-site.png)
=======
1. In the **Recovery Services vaults** blade select your vault and click **Settings**.
2. In **Settings** > **Getting Started** click **Site Recovery** > **Step 1: Prepare Infrastructure** > **Protection goal**.
>>>>>>> c186bb0b

	![Choose goals](./media/site-recovery-hyper-v-site-to-azure/choose-goals.png)

3. In **Protection goal** select **To Azure**, and select **Yes, with Hyper-V**. Select **No** to confirm you're not using VMM. Then click **OK**.

	![Choose goals](./media/site-recovery-hyper-v-site-to-azure/choose-goals2.png)


<<<<<<< HEAD
	![Registration key](./media/site-recovery-hyper-v-site-to-azure/download-key.png)
=======
## Step 2: Set up the source environment
>>>>>>> c186bb0b

Set up the Hyper-V site, install the Azure Site Recovery Provider and the Azure Recovery Services agent on Hyper-V hosts, and register the hosts in the vault. 

<<<<<<< HEAD
	![Microsoft Updates](./media/site-recovery-hyper-v-site-to-azure/provider1.png)
=======
>>>>>>> c186bb0b

1. Click **Step 2: Prepare Infrastructure** > **Source**. To add a new Hyper-V site as a container for your Hyper-V hosts or clusters, click **+Hyper-V Site**. 

<<<<<<< HEAD
	![Install location](./media/site-recovery-hyper-v-site-to-azure/provider2.png)
=======
	![Set up source](./media/site-recovery-hyper-v-site-to-azure/set-source1.png)
>>>>>>> c186bb0b

2. In the **Create Hyper-V site** blade specify a name for the site. Then click **OK**. Select the site you just created.

<<<<<<< HEAD
	![Installation complete](./media/site-recovery-hyper-v-site-to-azure/provider3.png)
=======
	![Set up source](./media/site-recovery-hyper-v-site-to-azure/set-source2.png)
>>>>>>> c186bb0b

3. Click **+Hyper-V Server** to add a server to the site.
4. In **Add Server** > **Server type** check that **Hyper-V server** is displayed. Make sure that the Hyper-V server you want to add complies with the [prerequisites](#on-premises-prerequisites) and is able to access the specified URLs.
4. Download the Azure Site Recovery Provider installation file. You'll run this file to install both the Provider and the Recovery Services agent on each Hyper-V host.
5. Download the registration key. You'll need this when you run setup. The key is valid for 5 days after you generate it.

	![Set up source](./media/site-recovery-hyper-v-site-to-azure/set-source3.png)

<<<<<<< HEAD
	![Internet Settings](./media/site-recovery-hyper-v-site-to-azure/provider4.png)
=======
6. Run the Provider setup file on each host you added to the Hyper-V site. If you're installing on a Hyper-V cluster, run setup on each cluster node. Installing and registering each Hyper-V Cluster nodes ensures that virtual machines remain protected even if they migrate across nodes.
>>>>>>> c186bb0b

### Install the Provider and agent

<<<<<<< HEAD
	![Server registration](./media/site-recovery-hyper-v-site-to-azure/select-key.png)
=======
1. Run the Provider setup file.
2. In **Microsoft Update** you can opt in for updates so that Provider updates are installed in accordance with your Microsoft Update policy.
3. In **Installation** accept or modify the default Provider installation location and click **Install**.
5. In **Vault Settings** page, click **Browse** to select the vault key file that you downloaded. Specify the Azure Site Recovery subscription, the vault name, and the Hyper-V site to which the Hyper-V server belongs.
>>>>>>> c186bb0b

	![Server registration](./media/site-recovery-hyper-v-site-to-azure/provider3.png)

4.In **Proxy Settings** specify how the Provider that will be installed on the server will connect to Azure Site Recovery over the internet.

<<<<<<< HEAD
	![Server registration](./media/site-recovery-hyper-v-site-to-azure/provider5.png)
=======
- If you want the Provider to connect directly select **Connect directly without a proxy**.
- If you want to connect with the proxy that's currently set up on the server select **Connect with existing proxy settings**.
- If your existing proxy requires authentication, or you want to use a custom proxy for the Provider connection select **Connect with custom proxy settings**.
- If you  use a custom proxy you'll need to specify the address, port, and credentials
- If you're using a proxy make sure the URLs described in the [prerequisites](#on-premises-prerequisites) are allowed through it.
>>>>>>> c186bb0b

	![internet](./media/site-recovery-hyper-v-site-to-azure/provider7.PNG)

<<<<<<< HEAD
	![Server registration](./media/site-recovery-hyper-v-site-to-azure/provider6.png)
=======
5.After installation finishes click **Register** to register the server in the vault.	
	![Install location](./media/site-recovery-hyper-v-site-to-azure/provider2.png)
>>>>>>> c186bb0b

6.After registration finishes metadata from the Hyper-V server is retrieved by Azure Site Recovery and the server is displayed on the **Settings** > **Site Recovery Infrastructure** > **Hyper-V Hosts** blade.


### Command line installation

The Azure Site Recovery Provider and agent can also be installed using the following command line. This method can be used to install the provider on a Server Core for Windows Server 2012 R2.

1. Download the Provider installation file and registration key to a folder. For example C:\ASR.
2. From an elevated command prompt, run these commands to extract the Provider installer:

	    	C:\Windows\System32> CD C:\ASR
	    	C:\ASR> AzureSiteRecoveryProvider.exe /x:. /q
3. Run this command to install the components:

			C:\ASR> setupdr.exe /i

4. Then run these commands to register the server in the vault:
	    	CD C:\Program Files\Microsoft Azure Site Recovery Provider\
	    	C:\Program Files\Microsoft Azure Site Recovery Provider\> DRConfigurator.exe /r  /Friendlyname <friendly name of the server> /Credentials <path of the credentials file>
Where:

- **/Credentials** : Mandatory parameter that specifies the location in which the registration key file is located  
- **/FriendlyName** : Mandatory parameter for the name of the Hyper-V host server that appears in the Azure Site Recovery portal.
- **/proxyAddress** : Optional parameter that specifies the address of the proxy server.
- **/proxyport** : Optional parameter that specifies the port of the proxy server.
- **/proxyUsername** : Optional parameter that specifies the Proxy user name (if proxy requires authentication).
- **/proxyPassword** :Optional parameter that specifies the Password for authenticating with the proxy server (if proxy requires authentication).


## Step 3: Set up the target environment

Specify the Azure storage account to be used for replication, and the Azure network to which Azure VMs will connect after failover.

1.	Click **Prepare infrastructure** > **Target** and select the Azure subscription you want to use.
2.	Specify the deployment model you want to use for VMs after failover.
3.	Site Recovery checks that you have one or more compatible Azure storage accounts and networks.

	![Storage](./media/site-recovery-hyper-v-site-to-azure/select-target.png)

4.	If you haven't created a storage account and you want to create one using ARM click **+Storage** account to do that inline. On the **Create storage account** blade specify an account name, type, subscription, and location. The account should be in the same location as the Recovery Services vault.

	![Storage](./media/site-recovery-hyper-v-site-to-azure/gs-createstorage.png)

	If you want to create a storage account using the classic model you'll do that [in the Azure portal](../storage/storage-create-storage-account-classic-portal.md).
	
5.	If you haven’t created an Azure network and you want to create one using ARM click **+Network** to do that inline. On the **Create virtual network** blade specify a network name, address range, subnet details, subscription, and location. The network should be in the same location as the Recovery Services vault.

	![Network](./media/site-recovery-hyper-v-site-to-azure/gs-createnetwork.png)

	If you want to create a network using the classic model you’ll do that [in the Azure portal](../virtual-network/virtual-networks-create-vnet-classic-pportal.md).
	

## Step 4: Set up replication settings

1. To create a new replication policy click **Prepare infrastructure** > **Replication Settings** > **+Create and associate**.

	![Network](./media/site-recovery-hyper-v-site-to-azure/gs-replication.png)

2. In **Create and associate policy** specify a policy name.
3. In **Copy frequency** specify how often you want to replicate delta data after the initial replication (every 30 seconds, 5 or 15 minutes).
4. In **Recovery point retention**, specify in hours how long the retention window will be for each recovery point. Protected machines can be recovered to any point within a window.
6. In **App-consistent snapshot frequency** specify how frequently (1-12 hours) recovery points containing application-consistent snapshots will be created. Hyper-V uses two types of snapshots — a standard snapshot that provides an incremental snapshot of the entire virtual machine, and an application-consistent snapshot that takes a point-in-time snapshot of the application data inside the virtual machine. Application-consistent snapshots use Volume Shadow Copy Service (VSS) to ensure that applications are in a consistent state when the snapshot is taken. Note that if you enable application-consistent snapshots, it will affect the performance of applications running on source virtual machines. Ensure that the value you set is less than the number of additional recovery points you configure.
3. In **Initial replication start time** specify when to start the initial replication. The replication occurs over your internet bandwidth so you might want to schedule it outside your busy hours. Then click **OK**.

	![Replication policy](./media/site-recovery-hyper-v-site-to-azure/gs-replication2.png)

When you create a new policy it's automatically associated with the Hyper-V site. Click **OK**. You can associate a Hyper-V site (and the VMs in it) with multiple replication policies in **Settings** > **Replication** > policy name > **Associate Hyper-V Site**.

## Step 5: Capacity planning

Now that you have your basic infrastructure set up you can think about capacity planning and figure out whether you need additional resources.

Site Recovery provides a capacity planner to help you allocate the right resources for your source environment, the site recovery components, networking and storage. You can run the planner in quick mode for estimations based on an average number of VMs, disks, and storage, or in detailed mode in which you’ll input figures at the workload level. Before you start you’ll need to:

<<<<<<< HEAD
	![Create storage account](./media/site-recovery-hyper-v-site-to-azure/create-resources.png)
=======
- Gather information about your replication environment, including VMs, disks per VMs, and storage per disk.
- Estimate the daily change (churn) rate you’ll have for replicated data. You can use the [Capacity Planner for Hyper-V Replica](https://www.microsoft.com/download/details.aspx?id=39057) to help you do this.
>>>>>>> c186bb0b

1.	Click **Download** to download the tool and then run it. [Read the article](site-recovery-capacity-planner.md) that accompanies the tool.
2.	When you’re done select **Yes** in **Have you run the Capacity Planner**?

	![Capacity planning](./media/site-recovery-hyper-v-site-to-azure/gs-capacity-planning.png)

### Network bandwidth considerations

You can use the capacity planner tool to calculate the bandwidth you need for replication (initial replication and then delta). To control the amount of bandwidth use for replication you have a few options:

- **Throttle bandwidth**: Hyper-V traffic that replicates to Azure goes through a specific Hyper-V  host. You can throttle bandwidth on the host server.
- **Tweak bandwidth**: You can influence the bandwidth used for replication using a couple of registry keys.

#### Throttle bandwidth

<<<<<<< HEAD
	![Protection group](./media/site-recovery-hyper-v-site-to-azure/protection-group.png)
=======
1. Open the Microsoft Azure Backup MMC snap-in on the Hyper-V host server. By default a shortcut for Microsoft Azure Backup is available on the desktop or in C:\Program Files\Microsoft Azure Recovery Services Agent\bin\wabadmin.
2. In the snap-in click **Change Properties**.
3. On the **Throttling** tab select **Enable internet bandwidth usage throttling for backup operations**, and set the limits for work and non-work hours. Valid ranges are from 512 Kbps to 102 Mbps per second.
>>>>>>> c186bb0b

	![Throttle bandwidth](./media/site-recovery-hyper-v-site-to-azure/throttle2.png)

You can also use the [Set-OBMachineSetting](https://technet.microsoft.com/library/hh770409.aspx) cmdlet to set throttling. Here's a sample:

<<<<<<< HEAD
	![Protection group](./media/site-recovery-hyper-v-site-to-azure/protection-group2.png)
=======
    $mon = [System.DayOfWeek]::Monday 
    $tue = [System.DayOfWeek]::Tuesday
    Set-OBMachineSetting -WorkDay $mon, $tue -StartWorkHour "9:00:00" -EndWorkHour "18:00:00" -WorkHourBandwidth  (512*1024) -NonWorkHourBandwidth (2048*1024)
>>>>>>> c186bb0b

**Set-OBMachineSetting -NoThrottle** indicates that no throttling is required.


#### Influence network bandwidth

1. In the registry navigate to **HKEY_LOCAL_MACHINE\SOFTWARE\Microsoft\Windows Azure Backup\Replication**.
	- To influence the bandwidth traffic on a replicating disk, modify the value the **UploadThreadsPerVM**, or create the key if it doesn't exist. 
	- To influence the bandwidth for failback traffic from Azure, modify the value **DownloadThreadsPerVM**. 
2. The default value is 4. In an “overprovisioned” network, these registry keys should be changed from the default values. The maximum is 32. Monitor traffic to optimize the value. 

## Step 6: Enable replication

Now enable replication as follows:

<<<<<<< HEAD
	![Enable virtual machine protection](./media/site-recovery-hyper-v-site-to-azure/add-vm.png)
=======
1. Click **Step 2: Replicate application** > **Source**. After you've enabled replication for the first time you'll click **+Replicate** in the vault to enable replication for additional machines.
>>>>>>> c186bb0b

	![Enable replication](./media/site-recovery-hyper-v-site-to-azure/enable-replication.png)

2. In the **Source** blade > select the Hyper-V site. Then click **OK**.
3. In **Target** select the vault subscription, and the failover model you want to use in Azure (classic or resource management) after failover.
4. Select the storage account you want to use. If you want to use a different storage account than those you have you can [create one](#set-up-an-azure-storage-account). To create a storage account using the ARM model click **Create new**. If you want to create a storage account using the classic model you'll do that [in the Azure portal](../storage/storage-create-storage-account-classic-portal.md). Then click **OK**.
5.  Select the Azure network and subnet to which Azure VMs will connect when they're spun up after failover. Select **Configure now for selected machines** to apply the network setting to all machines you select for protection. Select **Configure later** to select the Azure network per machine. If you want to use a different network from those you have you can [create one](#set-up-an-azure-network). To create a network using the ARM model click **Create new**.If you want to create a network using the classic model you’ll do that [in the Azure portal](../virtual-network/virtual-networks-create-vnet-classic-pportal.md). Select a subnet if applicable. Then click **OK**.

<<<<<<< HEAD
		![Configure virtual machine properties](./media/site-recovery-hyper-v-site-to-azure/vm-properties.png)
	- Configure additional virtual machine settings in *Protected Items** > **Protection Groups** > *protectiongroup_name* > **Virtual Machines** *virtual_machine_name* > **Configure**, including:
=======
	![Enable replication](./media/site-recovery-hyper-v-site-to-azure/enable-replication11.png)
>>>>>>> c186bb0b

6. In **Virtual Machines** > **Select virtual machines** click and select each machine you want to replicate. You can only select machines for which replication can be enabled. Then click **OK**.

	![Enable replication](./media/site-recovery-hyper-v-site-to-azure/enable-replication5.png)

11. In **Properties** > **Configure properties**, select the operating system for the selected VMs, and the OS disk. Verify that the Azure VM name (Target Name) complies with [Azure virtual machine requirements](site-recovery-best-practices.md#azure-virtual-machine-requirements) and modify it if you need to. Then click **OK**. You can set additional properties later. 

	![Enable replication](./media/site-recovery-hyper-v-site-to-azure/enable-replication6.png)

12. In **Replication settings** > **Configure replication settings**, select the replication policy you want to apply for the protected VMs. Then click **OK**. You can modify the replication policy in **Settings** > **Replication policies** > policy name > **Edit Settings**. Changes you apply will be used for machines that are already replicating, and new machines.

<<<<<<< HEAD
		![Configure virtual machine properties](./media/site-recovery-hyper-v-site-to-azure/multiple-nic.png)
=======
	![Enable replication](./media/site-recovery-hyper-v-site-to-azure/enable-replication7.png)
>>>>>>> c186bb0b

You can track progress of the **Enable Protection** job in **Settings** > **Jobs** > **Site Recovery jobs**. After the **Finalize Protection** job runs the machine is ready for failover.

### View and manage VM properties

We recommend that you verify the properties of the source machine. 

1. Click **Settings** > **Protected Items** > **Replicated Items** > and select the machine.

	![Enable replication](./media/site-recovery-hyper-v-site-to-azure/test-failover1.png)

2. In **Properties** you can view replication and failover information for the VM.

	![Enable replication](./media/site-recovery-hyper-v-site-to-azure/test-failover2.png)

3. In **Compute and Network** > **Compute properties** you can specify the Azure VM name and target size. Modify the name to comply with Azure requirements if you need to. You can also view and modify information about the target network, subnet, and IP address that will be assigned to the Azure VM. Note the following:

	- You can set the target IP address. If you don't provide an address, the failed over machine will use DHCP. If you set an address that isn't available at failover, the failover will fail. The same target IP address can be used for test failover if the address is available in the test failover network.
	- The number of network adapters is dictated by the size you specify for the target virtual machine, as follows:

		- If the number of network adapters on the source machine is less than or equal to the number of adapters allowed for the target machine size, then the target will have the same number of adapters as the source.
		- If the number of adapters for the source virtual machine exceeds the number allowed for the target size then the target size maximum will be used.
		- For example if a source machine has two network adapters and the target machine size supports four, the target machine will have two adapters. If the source machine has two adapters but the supported target size only supports one then the target machine will have only one adapter. 	
		- If the VM has multiple network adapters they will all connect to the same network.

	![Enable replication](./media/site-recovery-hyper-v-site-to-azure/test-failover4.png)

<<<<<<< HEAD
To fully test your replication and network deployment you'll need to set up the infrastructure so that the replicated virtual machine to work as expected. One way of doing this to to set up a virtual machine as a domain controller with DNS and replicate it to Azure using Site Recovery to create it in the test network by running a test failover.  [Read more](site-recovery-active-directory.md#considerations-for-test-failover) about test failover considerations for Active Directory.
=======
5.	In **Disks** you can see the operating system and data disks on the VM that will be replicated. 
>>>>>>> c186bb0b


<<<<<<< HEAD
>[AZURE.NOTE] To get the best performance when you do a failover to Azure, ensure that you have installed the Azure Agent in the protected machine. This helps in booting faster and also helps in diagnosis in case of issues. Linux agent can be found [here](https://github.com/Azure/WALinuxAgent) - and Windows agent can be found [here](http://go.microsoft.com/fwlink/?LinkID=394789)

1. On the **Recovery Plans** tab, select the plan and click **Test Failover**.
2. On the **Confirm Test Failover** page select **None** or a specific Azure network.  Note that if you select **None** the test failover will check that the virtual machine replicated correctly to Azure but doesn't check your replication network configuration.

	![Test failover](./media/site-recovery-hyper-v-site-to-azure/test-nonetwork.png)
=======
## Step 7: Test the deployment

To test the deployment you can run a test failover for a single virtual machine or a recovery plan that contains one or more virtual machines.
>>>>>>> c186bb0b


### Prepare for test failover

- To run a test failover we recommend that you create a new Azure network that’s isolated from your Azure production network (this is default behavior when you create a new network in Azure). [Learn more](site-recovery-failover.md#run-a-test-failover) about running test failovers.
- To get the best performance when you fail over to Azure, install the Azure Agent on the protected machine. It makes booting faster and helps with troubleshooting. Install the [Linux](https://github.com/Azure/WALinuxAgent) or [Windows](http://go.microsoft.com/fwlink/?LinkID=394789) agent. 
- To fully test your deployment you'll need an infrastructure for the replicated machine to work as expected. If you want to test Active Directory and DNS you can create a virtual machine as a domain controller with DNS and replicate this to Azure using Azure Site Recovery. Read more in [test failover considerations for Active Directory](site-recovery-active-directory.md#considerations-for-test-failover).
- If you want to run an unplanned failover instead of a test failover note the following:

	- If possible you should shut down primary machines before you run an unplanned failover. This ensures that you don't have both the source and replica machines running at the same time. 
	- When you run an unplanned failover it stops data replication from primary machines so any data delta won't be transferred after an unplanned failover begins. In addition if you run an unplanned failover on a recovery plan it will run until complete, even if an error occurs.
	
### Prepare to connect to Azure VMs after failover

If you want to connect to Azure VMs using RDP after failover, make sure you do the following:

**On the on-premises machine before failover**:

- For access over the internet enable RDP, ensure that TCP and UDP rules are added for the **Public**, and ensure that RDP is allowed in the **Windows Firewall** -> **Allowed apps and features** for all profiles.
- For access over a site-to-site connection enable RDP on the machine, and ensure that RDP is allowed in the **Windows Firewall** -> **Allowed apps and features** for **Domain** and **Private** networks.
- Install the [Azure VM agent](http://go.microsoft.com/fwlink/?LinkID=394789&clcid=0x409) on the on-premises machine.
- Ensure that the operating system's SAN policy is set to OnlineAll. [Learn more]( https://support.microsoft.com/kb/3031135)
- Turn off the IPSec service before you run the failover.

**On the Azure VM after failover**:

- Add a public IP Address to the NIC associated with the Azure VM to allow RDP.
- Ensure you don't have any domain policies that prevent you from connecting to a virtual machine using a public address.
- Try to connect. If you can't connect verify that the VM is running. For more troubleshooting tips read this [article](http://social.technet.microsoft.com/wiki/contents/articles/31666.troubleshooting-remote-desktop-connection-after-failover-using-asr.aspx).

If you want to access an Azure VM running Linux after failover using a Secure Shell client (ssh), do the following:

**On the on-premises machine before failover**:

- Ensure that the Secure Shell service on the Azure VM is set to start automatically on system boot.
- Check that firewall rules allow an SSH connection to it.

**On the Azure VM after failover**:

- The network security group rules on the failed over VM and the Azure subnet to which it is connected need to allow incoming connections to the SSH port.
- A public endpoint should be created to allow incoming connections on the SSH port (TCP port 22 by default).
- If the VM is accessed over a VPN connection (Express Route or site-to-site VPN) then the client can be used to directly connect to the VM over SSH.

### Run a test failover

To run the test failover do the following:

1. To fail over a single VM in **Settings** > **Replicated Items**, click the VM > **+Test Failover**.

	![Test failover](./media/site-recovery-hyper-v-site-to-azure/run-failover1.png)

2. To fail over a recovery plan, in **Settings** > **Recovery Plans**, right-click the plan > **Test Failover**. To create a recovery plan [follow these instructions](site-recovery-create-recovery-plans.md).

3. In **Test Failover** select the Azure network to which Azure VMs will be connected after failover occurs.

	![Test failover](./media/site-recovery-hyper-v-site-to-azure/run-failover2.png)

4. Click **OK** to begin the failover. You can track progress by clicking on the VM to open its properies, or on the **Test Failover** job in **Settings** > **Site Recovery jobs**.
5. When the failover reaches the **Complete testing** phase, do the following:
	1. View the replica virtual machine in the Azure portal. Verify that the virtual machine starts successfully.
	2. If you’re set up to access virtual machines from your on-premises network you can initiate a Remote Desktop connection to the virtual machine.
	3. Click **Complete the test** to finish it.
	4. Click **Notes** to record and save any observations associated with the test failover.
	5. Click **The test failover is complete**. Clean up the test environment to automatically power off and delete the test virtual machine.
	6. At this stage any elements or VMs created automatically by Site Recovery during the test failover are deleted. Any additional elements you've created for test failover aren't deleted.
	
	> [AZURE.NOTE] If a test failover continues longer than two weeks it’s completed by force. 

6. After the failover completes you should also be able to see the replica Azure machine appear in the Azure portal > **Virtual Machines**. You should make sure that the VM is the appropriate size, that it's connected to the appropriate network, and that it's running.
7. If you [prepared for connections after failover](#prepare-to-connect-to-Azure-VMs-after-failover) you should be able to connect to the Azure VM.


## Monitor your deployment

Here's how you can monitor the configuration settings, status, and health for your Site Recovery deployment:

1. Click on the vault name to access the **Essentials** dashboard. In this dashboard you can Site Recovery jobs, replication status, recovery plans, server health, and events.  You can customize Essentials to show the tiles and layouts that are most useful to you, including the status of other Site Recovery and Backup vaults.

	![Essentials](./media/site-recovery-hyper-v-site-to-azure/essentials.png)

2. In the **Health** tile you can monitor site servers that are experiencing issue, and the events raised by Site Recovery in the last 24 hours.
3. You can manage and monitor replication in the **Replicated Items**, **Recovery Plans**, and **Site Recovery Jobs** tiles. You can drill into jobs in **Settings** -> **Jobs** -> **Site Recovery Jobs**.





## Next steps

After your deployment is set up and running, [learn more](site-recovery-failover.md) about different types of failover.<|MERGE_RESOLUTION|>--- conflicted
+++ resolved
@@ -13,11 +13,7 @@
 	ms.topic="article"
 	ms.tgt_pltfrm="na"
 	ms.workload="storage-backup-recovery"
-<<<<<<< HEAD
-	ms.date="03/30/2016"
-=======
 	ms.date="05/09/2016"
->>>>>>> c186bb0b
 	ms.author="raynew"/>
 
 
@@ -28,42 +24,7 @@
 - [Azure Classic](site-recovery-hyper-v-site-to-azure-classic.md)
 - [PowerShell ARM](site-recovery-deploy-with-powershell-resource-manager.md)
 
-Read this article to learn about deploying Site Recovery to replicate Hyper-V virtual machines to Azure when Hyper-V hosts aren't managed in System Center Virtual Machine Manager (VMM) clouds. 
-
-<<<<<<< HEAD
-The article summarizes the deployment prerequisites, helps you to configure replication settings, and enable protection for virtual machines. It finishes up by testing failover to make sure everything's working as expected.
-
-After reading this article any comments or questions at the bottom, or on the [Azure Recovery Services Forum](https://social.msdn.microsoft.com/forums/azure/home?forum=hypervrecovmgr).
-
-
-## Overview
-
-Organizations need a business continuity and disaster recovery (BCDR) strategy that a determines how apps, workloads, and data stay running and available during planned and unplanned downtime, and recover to normal working conditions as soon as possible. Your BCDR strategy center's around solutions that keep business data safe and recoverable, and workloads continuously available, when disaster occurs.
-
-Site Recovery is an Azure service that contributes to your BCDR strategy by orchestrating replication of on-premises physical servers and virtual machines to the cloud (Azure) or to a secondary datacenter. When outages occur in your primary location, you fail over to the secondary site to keep apps and workloads available. You fail back to your primary location when it returns to normal operations.
-
-Site Recovery can be used in a number of scenarios and can protect a number of workloads. Learn more in [What is Azure Site Recovery?](site-recovery-overview.md).
-
-
-## Azure prerequisites
-
-- You'll need a [Microsoft Azure](https://azure.microsoft.com/) account. You can start with a [free trial](pricing/free-trial/).
-- You'll need an Azure storage account to store replicated data. The account needs geo-replication enabled. It should be in the same region as the Azure Site Recovery vault and be associated with the same subscription. [Learn more about Azure storage](../storage/storage-introduction.md). Note that we don't support moving storage accounts created using the [new Azure portal](../storage/storage-create-storage-account.md) across resource groups.
-- You'll need an Azure virtual network so that Azure virtual machines will be connected to a network when you fail over from your primary site.
-
-## Hyper-V prerequisites
-
-- In the source on-premises site you'll need one or more servers running Windows Server 2012 R2 with the Hyper-V role installed. This server should:
-- Contain one or more virtual machines.
-- Be connected to the Internet, either directly or via a proxy.
-- Be running the fixes described in KB [2961977](https://support.microsoft.com/en-us/kb/2961977 "KB2961977").
-
-## Virtual machine prerequisites
-
-Virtual machines you want to protect should conform with [Azure virtual machine requirements](site-recovery-best-practices.md#azure-virtual-machine-requirements).
-
-## Provider and agent prerequisites
-=======
+
 
 Welcome to Azure Site Recovery! Use this article if you want to replicate on-premises Hyper-V  virtual machines that **aren't** managed in System Center Virtual Machines Manager (VMM) clouds to Azure. This article describes how to set up replication using Azure Site Recovery in the Azure portal.
 
@@ -119,7 +80,6 @@
 **Azure account**| You'll need a [Microsoft Azure](http://azure.microsoft.com/) account. You can start with a [free trial](https://azure.microsoft.com/pricing/free-trial/). [Learn more](https://azure.microsoft.com/pricing/details/site-recovery/) about Site Recovery pricing. 
 **Azure storage** | You'll need a standard storage account. You can use an LRS or GRS storage account. We recommend GRS so that data is resilient if a regional outage occurs, or if the primary region can't be recovered. [Learn more](../storage/storage-redundancy.md). The account must be in the same region as the Recovery Services vault.<br/><br/> Premium storage isn't supported.<br/><br/> Replicated data is stored in Azure storage and Azure VMs are created when failover occurs.<br/><br/> [Read about](../storage/storage-introduction.md) Azure storage.
 **Azure network** | You'll need an Azure virtual network that Azure VMs will connect to when failover occurs. The Azure virtual network must be in the same region as the Recovery Services vault. 
->>>>>>> c186bb0b
 
 ## On-premises prerequisites
 
@@ -149,13 +109,9 @@
 
 Set up an Azure network. You’ll need this so that the Azure VMs created after failover are connected to a network. 
 
-<<<<<<< HEAD
-![B2A Topology](./media/site-recovery-hyper-v-site-to-azure/b2a-topology.png)
-=======
 - The network should be in the same region as the one in which you'll deploy the Recovery Services vault.
 - Depending on the resource model you want to use for failed over Azure VMs, you’ll set up the Azure network in [ARM mode](../virtual-network/virtual-networks-create-vnet-arm-pportal.md) or [classic mode](../virtual-network/virtual-networks-create-vnet-classic-pportal.md).
 - We recommend you set up a network before you begin. If you don't you'll need to do it during Site Recovery deployment.
->>>>>>> c186bb0b
 
 
 ### Set up an Azure storage account
@@ -181,11 +137,7 @@
 
 	![New vault](./media/site-recovery-hyper-v-site-to-azure/new-vault-settings.png)
 
-<<<<<<< HEAD
-	![New vault](./media/site-recovery-hyper-v-site-to-azure/vault.png)
-=======
 The new vault will appear on the **Dashboard** > **All resources**, and on the main **Recovery Services vaults** blade.
->>>>>>> c186bb0b
 
 ## Getting started
 
@@ -195,26 +147,14 @@
 
 Begin Getting Started by choosing how you want to deploy Site Recovery. The Getting Started flow changes slightly depending on your replication requirements.
 
-<<<<<<< HEAD
-	![Quick Start](./media/site-recovery-hyper-v-site-to-azure/quick-start-icon.png)
-=======
->>>>>>> c186bb0b
-
-
-<<<<<<< HEAD
-	![Hyper-V site scenario](./media/site-recovery-hyper-v-site-to-azure/select-scenario.png)
-=======
+
+
 ## Step 1: Choose your protection goals
->>>>>>> c186bb0b
 
 Select what you want to replicate and where you want to replicate to.
 
-<<<<<<< HEAD
-	![Hyper-V site](./media/site-recovery-hyper-v-site-to-azure/create-site.png)
-=======
 1. In the **Recovery Services vaults** blade select your vault and click **Settings**.
 2. In **Settings** > **Getting Started** click **Site Recovery** > **Step 1: Prepare Infrastructure** > **Protection goal**.
->>>>>>> c186bb0b
 
 	![Choose goals](./media/site-recovery-hyper-v-site-to-azure/choose-goals.png)
 
@@ -223,34 +163,18 @@
 	![Choose goals](./media/site-recovery-hyper-v-site-to-azure/choose-goals2.png)
 
 
-<<<<<<< HEAD
-	![Registration key](./media/site-recovery-hyper-v-site-to-azure/download-key.png)
-=======
 ## Step 2: Set up the source environment
->>>>>>> c186bb0b
 
 Set up the Hyper-V site, install the Azure Site Recovery Provider and the Azure Recovery Services agent on Hyper-V hosts, and register the hosts in the vault. 
 
-<<<<<<< HEAD
-	![Microsoft Updates](./media/site-recovery-hyper-v-site-to-azure/provider1.png)
-=======
->>>>>>> c186bb0b
 
 1. Click **Step 2: Prepare Infrastructure** > **Source**. To add a new Hyper-V site as a container for your Hyper-V hosts or clusters, click **+Hyper-V Site**. 
 
-<<<<<<< HEAD
-	![Install location](./media/site-recovery-hyper-v-site-to-azure/provider2.png)
-=======
 	![Set up source](./media/site-recovery-hyper-v-site-to-azure/set-source1.png)
->>>>>>> c186bb0b
 
 2. In the **Create Hyper-V site** blade specify a name for the site. Then click **OK**. Select the site you just created.
 
-<<<<<<< HEAD
-	![Installation complete](./media/site-recovery-hyper-v-site-to-azure/provider3.png)
-=======
 	![Set up source](./media/site-recovery-hyper-v-site-to-azure/set-source2.png)
->>>>>>> c186bb0b
 
 3. Click **+Hyper-V Server** to add a server to the site.
 4. In **Add Server** > **Server type** check that **Hyper-V server** is displayed. Make sure that the Hyper-V server you want to add complies with the [prerequisites](#on-premises-prerequisites) and is able to access the specified URLs.
@@ -259,45 +183,29 @@
 
 	![Set up source](./media/site-recovery-hyper-v-site-to-azure/set-source3.png)
 
-<<<<<<< HEAD
-	![Internet Settings](./media/site-recovery-hyper-v-site-to-azure/provider4.png)
-=======
 6. Run the Provider setup file on each host you added to the Hyper-V site. If you're installing on a Hyper-V cluster, run setup on each cluster node. Installing and registering each Hyper-V Cluster nodes ensures that virtual machines remain protected even if they migrate across nodes.
->>>>>>> c186bb0b
 
 ### Install the Provider and agent
 
-<<<<<<< HEAD
-	![Server registration](./media/site-recovery-hyper-v-site-to-azure/select-key.png)
-=======
 1. Run the Provider setup file.
 2. In **Microsoft Update** you can opt in for updates so that Provider updates are installed in accordance with your Microsoft Update policy.
 3. In **Installation** accept or modify the default Provider installation location and click **Install**.
 5. In **Vault Settings** page, click **Browse** to select the vault key file that you downloaded. Specify the Azure Site Recovery subscription, the vault name, and the Hyper-V site to which the Hyper-V server belongs.
->>>>>>> c186bb0b
 
 	![Server registration](./media/site-recovery-hyper-v-site-to-azure/provider3.png)
 
 4.In **Proxy Settings** specify how the Provider that will be installed on the server will connect to Azure Site Recovery over the internet.
 
-<<<<<<< HEAD
-	![Server registration](./media/site-recovery-hyper-v-site-to-azure/provider5.png)
-=======
 - If you want the Provider to connect directly select **Connect directly without a proxy**.
 - If you want to connect with the proxy that's currently set up on the server select **Connect with existing proxy settings**.
 - If your existing proxy requires authentication, or you want to use a custom proxy for the Provider connection select **Connect with custom proxy settings**.
 - If you  use a custom proxy you'll need to specify the address, port, and credentials
 - If you're using a proxy make sure the URLs described in the [prerequisites](#on-premises-prerequisites) are allowed through it.
->>>>>>> c186bb0b
 
 	![internet](./media/site-recovery-hyper-v-site-to-azure/provider7.PNG)
 
-<<<<<<< HEAD
-	![Server registration](./media/site-recovery-hyper-v-site-to-azure/provider6.png)
-=======
 5.After installation finishes click **Register** to register the server in the vault.	
 	![Install location](./media/site-recovery-hyper-v-site-to-azure/provider2.png)
->>>>>>> c186bb0b
 
 6.After registration finishes metadata from the Hyper-V server is retrieved by Azure Site Recovery and the server is displayed on the **Settings** > **Site Recovery Infrastructure** > **Hyper-V Hosts** blade.
 
@@ -373,12 +281,8 @@
 
 Site Recovery provides a capacity planner to help you allocate the right resources for your source environment, the site recovery components, networking and storage. You can run the planner in quick mode for estimations based on an average number of VMs, disks, and storage, or in detailed mode in which you’ll input figures at the workload level. Before you start you’ll need to:
 
-<<<<<<< HEAD
-	![Create storage account](./media/site-recovery-hyper-v-site-to-azure/create-resources.png)
-=======
 - Gather information about your replication environment, including VMs, disks per VMs, and storage per disk.
 - Estimate the daily change (churn) rate you’ll have for replicated data. You can use the [Capacity Planner for Hyper-V Replica](https://www.microsoft.com/download/details.aspx?id=39057) to help you do this.
->>>>>>> c186bb0b
 
 1.	Click **Download** to download the tool and then run it. [Read the article](site-recovery-capacity-planner.md) that accompanies the tool.
 2.	When you’re done select **Yes** in **Have you run the Capacity Planner**?
@@ -394,25 +298,17 @@
 
 #### Throttle bandwidth
 
-<<<<<<< HEAD
-	![Protection group](./media/site-recovery-hyper-v-site-to-azure/protection-group.png)
-=======
 1. Open the Microsoft Azure Backup MMC snap-in on the Hyper-V host server. By default a shortcut for Microsoft Azure Backup is available on the desktop or in C:\Program Files\Microsoft Azure Recovery Services Agent\bin\wabadmin.
 2. In the snap-in click **Change Properties**.
 3. On the **Throttling** tab select **Enable internet bandwidth usage throttling for backup operations**, and set the limits for work and non-work hours. Valid ranges are from 512 Kbps to 102 Mbps per second.
->>>>>>> c186bb0b
 
 	![Throttle bandwidth](./media/site-recovery-hyper-v-site-to-azure/throttle2.png)
 
 You can also use the [Set-OBMachineSetting](https://technet.microsoft.com/library/hh770409.aspx) cmdlet to set throttling. Here's a sample:
 
-<<<<<<< HEAD
-	![Protection group](./media/site-recovery-hyper-v-site-to-azure/protection-group2.png)
-=======
     $mon = [System.DayOfWeek]::Monday 
     $tue = [System.DayOfWeek]::Tuesday
     Set-OBMachineSetting -WorkDay $mon, $tue -StartWorkHour "9:00:00" -EndWorkHour "18:00:00" -WorkHourBandwidth  (512*1024) -NonWorkHourBandwidth (2048*1024)
->>>>>>> c186bb0b
 
 **Set-OBMachineSetting -NoThrottle** indicates that no throttling is required.
 
@@ -428,11 +324,7 @@
 
 Now enable replication as follows:
 
-<<<<<<< HEAD
-	![Enable virtual machine protection](./media/site-recovery-hyper-v-site-to-azure/add-vm.png)
-=======
 1. Click **Step 2: Replicate application** > **Source**. After you've enabled replication for the first time you'll click **+Replicate** in the vault to enable replication for additional machines.
->>>>>>> c186bb0b
 
 	![Enable replication](./media/site-recovery-hyper-v-site-to-azure/enable-replication.png)
 
@@ -441,12 +333,7 @@
 4. Select the storage account you want to use. If you want to use a different storage account than those you have you can [create one](#set-up-an-azure-storage-account). To create a storage account using the ARM model click **Create new**. If you want to create a storage account using the classic model you'll do that [in the Azure portal](../storage/storage-create-storage-account-classic-portal.md). Then click **OK**.
 5.  Select the Azure network and subnet to which Azure VMs will connect when they're spun up after failover. Select **Configure now for selected machines** to apply the network setting to all machines you select for protection. Select **Configure later** to select the Azure network per machine. If you want to use a different network from those you have you can [create one](#set-up-an-azure-network). To create a network using the ARM model click **Create new**.If you want to create a network using the classic model you’ll do that [in the Azure portal](../virtual-network/virtual-networks-create-vnet-classic-pportal.md). Select a subnet if applicable. Then click **OK**.
 
-<<<<<<< HEAD
-		![Configure virtual machine properties](./media/site-recovery-hyper-v-site-to-azure/vm-properties.png)
-	- Configure additional virtual machine settings in *Protected Items** > **Protection Groups** > *protectiongroup_name* > **Virtual Machines** *virtual_machine_name* > **Configure**, including:
-=======
 	![Enable replication](./media/site-recovery-hyper-v-site-to-azure/enable-replication11.png)
->>>>>>> c186bb0b
 
 6. In **Virtual Machines** > **Select virtual machines** click and select each machine you want to replicate. You can only select machines for which replication can be enabled. Then click **OK**.
 
@@ -458,11 +345,7 @@
 
 12. In **Replication settings** > **Configure replication settings**, select the replication policy you want to apply for the protected VMs. Then click **OK**. You can modify the replication policy in **Settings** > **Replication policies** > policy name > **Edit Settings**. Changes you apply will be used for machines that are already replicating, and new machines.
 
-<<<<<<< HEAD
-		![Configure virtual machine properties](./media/site-recovery-hyper-v-site-to-azure/multiple-nic.png)
-=======
 	![Enable replication](./media/site-recovery-hyper-v-site-to-azure/enable-replication7.png)
->>>>>>> c186bb0b
 
 You can track progress of the **Enable Protection** job in **Settings** > **Jobs** > **Site Recovery jobs**. After the **Finalize Protection** job runs the machine is ready for failover.
 
@@ -490,25 +373,12 @@
 
 	![Enable replication](./media/site-recovery-hyper-v-site-to-azure/test-failover4.png)
 
-<<<<<<< HEAD
-To fully test your replication and network deployment you'll need to set up the infrastructure so that the replicated virtual machine to work as expected. One way of doing this to to set up a virtual machine as a domain controller with DNS and replicate it to Azure using Site Recovery to create it in the test network by running a test failover.  [Read more](site-recovery-active-directory.md#considerations-for-test-failover) about test failover considerations for Active Directory.
-=======
 5.	In **Disks** you can see the operating system and data disks on the VM that will be replicated. 
->>>>>>> c186bb0b
-
-
-<<<<<<< HEAD
->[AZURE.NOTE] To get the best performance when you do a failover to Azure, ensure that you have installed the Azure Agent in the protected machine. This helps in booting faster and also helps in diagnosis in case of issues. Linux agent can be found [here](https://github.com/Azure/WALinuxAgent) - and Windows agent can be found [here](http://go.microsoft.com/fwlink/?LinkID=394789)
-
-1. On the **Recovery Plans** tab, select the plan and click **Test Failover**.
-2. On the **Confirm Test Failover** page select **None** or a specific Azure network.  Note that if you select **None** the test failover will check that the virtual machine replicated correctly to Azure but doesn't check your replication network configuration.
-
-	![Test failover](./media/site-recovery-hyper-v-site-to-azure/test-nonetwork.png)
-=======
+
+
 ## Step 7: Test the deployment
 
 To test the deployment you can run a test failover for a single virtual machine or a recovery plan that contains one or more virtual machines.
->>>>>>> c186bb0b
 
 
 ### Prepare for test failover
