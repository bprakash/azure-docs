--- conflicted
+++ resolved
@@ -18,12 +18,9 @@
 ---
 # Automate Mobility Service installation by using software deployment tools
 
-<<<<<<< HEAD
-=======
 >[!IMPORTANT]
 This document assumes you are using version **9.9.4510.1** or higher.
 
->>>>>>> a42dbad0
 This article provides you an example of how you can use System Center Configuration Manager to deploy the Azure Site Recovery Mobility Service in your datacenter. Using a software deployment tool like Configuration Manager has the following advantages:
 * Scheduling deployment of fresh installations and upgrades, during your planned maintenance window for software updates
 * Scaling deployment to hundreds of servers simultaneously
@@ -57,12 +54,6 @@
 
 6. Copy the **Microsoft-ASR\_UA\_*version*\_Windows\_GA\_*date*\_Release.exe** to the **MobSvcWindows** folder on your network share.
 7. Copy the following code, and save it as **install.bat** into the **MobSvcWindows** folder.
-<<<<<<< HEAD
-
-   > [!NOTE]
-   > Replace the [CSIP] placeholders in this script with the actual values of the IP address of your configuration server.
-=======
->>>>>>> a42dbad0
 
    > [!NOTE]
    > Replace the [CSIP] placeholders in this script with the actual values of the IP address of your configuration server.
@@ -180,32 +171,18 @@
   ![Screenshot of Create Package and Program wizard](./media/site-recovery-install-mobility-service-using-sccm/sccm-standard-program.png)
 
 8. On the **Specify information about this standard program** page, provide the following inputs, and click **Next**. (The other inputs can use their default values.)
-<<<<<<< HEAD
- 
+
   | **Parameter name** | **Value** |
   |--|--|
   | Name | Install Microsoft Azure Mobility Service (Windows) |
   | Command line | install.bat |
   | Program can run | Whether or not a user is logged on |
 
-=======
-
-  | **Parameter name** | **Value** |
-  |--|--|
-  | Name | Install Microsoft Azure Mobility Service (Windows) |
-  | Command line | install.bat |
-  | Program can run | Whether or not a user is logged on |
-
->>>>>>> a42dbad0
   ![Screenshot of Create Package and Program wizard](./media/site-recovery-install-mobility-service-using-sccm/sccm-program-properties.png)
 
 9. On the next page, select the target operating systems. Mobility Service can be installed only on Windows Server 2012 R2, Windows Server 2012, and Windows Server 2008 R2.
 
-<<<<<<< HEAD
-  ![Screenshot of Create Package and Program wizard](./media/site-recovery-install-mobility-service-using-sccm/sccm-program-properties-page2.png) 
-=======
   ![Screenshot of Create Package and Program wizard](./media/site-recovery-install-mobility-service-using-sccm/sccm-program-properties-page2.png)
->>>>>>> a42dbad0
 
 10. To complete the wizard, click **Next** twice.
 
@@ -221,7 +198,6 @@
 4. After the package distribution is done, right-click the package, and select **Deploy**.
   ![Screenshot of Configuration Manager console](./media/site-recovery-install-mobility-service-using-sccm/sccm_deploy.png)
 5. Select the Windows Server device collection you created in the prerequisites section as the target collection for deployment.
-<<<<<<< HEAD
 
   ![Screenshot of Deploy Software wizard](./media/site-recovery-install-mobility-service-using-sccm/sccm-select-target-collection.png)
 
@@ -230,34 +206,16 @@
 
   ![Screenshot of Deploy Software wizard](./media/site-recovery-install-mobility-service-using-sccm/sccm-deploy-select-purpose.png)
 
-=======
-
-  ![Screenshot of Deploy Software wizard](./media/site-recovery-install-mobility-service-using-sccm/sccm-select-target-collection.png)
-
-6. On the **Specify the content destination** page, select your **Distribution Points**.
-7. On the **Specify settings to control how this software is deployed** page, ensure that the purpose is **Required**.
-
-  ![Screenshot of Deploy Software wizard](./media/site-recovery-install-mobility-service-using-sccm/sccm-deploy-select-purpose.png)
-
->>>>>>> a42dbad0
 8. On the **Specify the schedule for this deployment** page, specify a schedule. For more information, see [scheduling packages](https://technet.microsoft.com/library/gg682178.aspx).
 9. On the **Distribution Points** page, configure the properties according to the needs of your datacenter. Then complete the wizard.
 
 > [!TIP]
 > To avoid unnecessary reboots, schedule the package installation during your monthly maintenance window or software updates window.
-<<<<<<< HEAD
 
 You can monitor the deployment progress by using the Configuration Manager console. Go to **Monitoring** > **Deployments** > *[your package name]*.
 
   ![Screenshot of Configuration Manager option to monitor deployments](./media/site-recovery-install-mobility-service-using-sccm/report.PNG)
 
-=======
-
-You can monitor the deployment progress by using the Configuration Manager console. Go to **Monitoring** > **Deployments** > *[your package name]*.
-
-  ![Screenshot of Configuration Manager option to monitor deployments](./media/site-recovery-install-mobility-service-using-sccm/report.PNG)
-
->>>>>>> a42dbad0
 ## Deploy Mobility Service on computers running Linux
 > [!NOTE]
 > This article assumes that the IP address of the configuration server is 192.168.3.121, and that the secure network file share is \\\ContosoSecureFS\MobilityServiceInstallers.
@@ -276,23 +234,12 @@
    `cd %ProgramData%\ASR\home\svsystems\puhsinstallsvc\repository`
 
 6. Copy the following files to the **MobSvcLinux** folder on your network share:
-<<<<<<< HEAD
-   * Microsoft-ASR\_UA\_*version*\_OEL-64\_GA\_*date*\_Release.tar.gz
-   * Microsoft-ASR\_UA\_*version*\_RHEL6-64\_GA\_*date*\_Release.tar.gz
-   * Microsoft-ASR\_UA\_*version*\_RHEL7-64\_GA\_*date*\_Release.tar.gz
-   * Microsoft-ASR\_UA\_*version*\_SLES11-SP3-64\_GA\_*date*\_Release.tar.gz
-
-7. Copy the following code, and save it as **install_linux.sh** into the **MobSvcLinux** folder.
-   > [!NOTE]
-   > Replace the [CSIP] placeholders in this script with the actual values of the IP address of your configuration server.
-=======
    * Microsoft-ASR\_UA\*RHEL6-64*release.tar.gz
    * Microsoft-ASR\_UA\*RHEL7-64\*release.tar.gz
    * Microsoft-ASR\_UA\*SLES11-SP3-64\*release.tar.gz
    * Microsoft-ASR\_UA\*SLES11-SP4-64\*release.tar.gz
    * Microsoft-ASR\_UA\*OL6-64\*release.tar.gz
    * Microsoft-ASR\_UA\*UBUNTU-14.04-64\*release.tar.gz
->>>>>>> a42dbad0
 
 
 7. Copy the following code, and save it as **install_linux.sh** into the **MobSvcLinux** folder.
@@ -434,7 +381,6 @@
 ```
 
 ### Step 2: Create a package
-<<<<<<< HEAD
 
 1. Sign in  to your Configuration Manager console.
 2. Browse to **Software Library** > **Application Management** > **Packages**.
@@ -462,39 +408,8 @@
 9. On the next page, select **This program can run on any platform**.
   ![Screenshot of Create Package and Program wizard](./media/site-recovery-install-mobility-service-using-sccm/sccm-program-properties-page2-linux.png)
 
-10. To complete the wizard, click **Next** twice. 
- 
-=======
-
-1. Sign in  to your Configuration Manager console.
-2. Browse to **Software Library** > **Application Management** > **Packages**.
-3. Right-click **Packages**, and select **Create Package**.
-4. Provide values for the name, description, manufacturer, language, and version.
-5. Select the **This package contains source files** check box.
-6. Click **Browse**, and select the network share where the installer is stored (\\\ContosoSecureFS\MobilityServiceInstaller\MobSvcLinux).
-
-  ![Screenshot of Create Package and Program wizard](./media/site-recovery-install-mobility-service-using-sccm/create_sccm_package-linux.png)
-
-7. On the **Choose the program type that you want to create** page, select **Standard Program**, and click **Next**.
-
-  ![Screenshot of Create Package and Program wizard](./media/site-recovery-install-mobility-service-using-sccm/sccm-standard-program.png)
-
-8. On the **Specify information about this standard program** page, provide the following inputs, and click **Next**. (The other inputs can use their default values.)
-
-    | **Parameter name** | **Value** |
-  |--|--|
-  | Name | Install Microsoft Azure Mobility Service (Linux) |
-  | Command line | ./install_linux.sh |
-  | Program can run | Whether or not a user is logged on |
-
-  ![Screenshot of Create Package and Program wizard](./media/site-recovery-install-mobility-service-using-sccm/sccm-program-properties-linux.png)
-
-9. On the next page, select **This program can run on any platform**.
-  ![Screenshot of Create Package and Program wizard](./media/site-recovery-install-mobility-service-using-sccm/sccm-program-properties-page2-linux.png)
-
 10. To complete the wizard, click **Next** twice.
 
->>>>>>> a42dbad0
 > [!NOTE]
 > The script supports both new installations of Mobility Service agents and updates to agents that are already installed.
 
