---
title: Replicate VMware VMs to Azure | Microsoft Docs
description: Summarizes the steps you need for replicating workloads running on VMware VMs to Azure storage
services: site-recovery
documentationcenter: ''
author: rayne-wiselman
manager: jwhit
editor: ''

ms.assetid: dab98aa5-9c41-4475-b7dc-2e07ab1cfd18
ms.service: site-recovery
ms.workload: backup-recovery
ms.tgt_pltfrm: na
ms.devlang: na
ms.topic: article
ms.date: 02/02/2017
ms.author: raynew

---
# Replicate VMware virtual machines to Azure with Azure Site Recovery

> [!div class="op_single_selector"]
> * [Azure portal](site-recovery-vmware-to-azure.md)
> * [Azure classic](site-recovery-vmware-to-azure-classic.md)


This article describes how to replicate on-premises VMware virtual machines to Azure, using the [Azure Site Recovery](site-recovery-overview.md) service in the Azure portal.

 If only you want to migrate VMware VMs with a simple failover, without full replication (replicate, failover, failback), read [this article](site-recovery-migrate-to-azure.md).

Post comments and questions at the bottom of this article, or in the [Azure Recovery Services Forum](https://social.msdn.microsoft.com/forums/azure/home?forum=hypervrecovmgr).

## Quick summary
<<<<<<< HEAD
=======
For a full deployment, we strongly recommend you follow the steps in the article. But if you're short of time, here's a quick summary.

| **Area** | **Details** |
| --- | --- |
| **Deployment scenario** |Replicate VMware VMs or physical servers (Windows/Linux) to Azure, using the Azure portal |
| **On-premises requirements** |On-premises machine running configuration server, process server, master target server.<br/><br/> Configuration server needs an internet connection, and access (directly or via proxy) to specific URLs. [Full details](#configuration-server-or-additional-process-server-prerequisites). |
| **Azure requirements** |Azure account<br/><br/> Recovery Services vault <br/><br/> LRS or GRS storage account in vault region<br/><br/> Premium or standard storage account<br/><br/> Azure virtual network in vault region. [Full details](#azure-prerequisites). |
| **Azure limitations** |If you use GRS, you need another LRS account for logging<br/><br/> Storage accounts created in the Azure portal can't be moved across resource groups.<br/><br/> Replication to premium storage accounts in Central India and South India isn't currently supported. |
| **Windows replication** |Windows 64-bit on VMware VMs or physical servers:<br/><br/> Windows Server 2012 R2, Windows Server 2012, Windows Server 2008 R2 with at least SP1. [Full details](#replicated-machine-prerequisites). |
| **Linux replication** |Linux on VMware VMs or physical servers:<br/><br/>Red Hat Enterprise Linux 6.7, 6.8, 7.1, 7.2<br/><br/> CentOS 6.5, 6.6, 6.7, 6.8, 7.0, 7.1, 7.2<br/><br/> Oracle Enterprise Linux 6.4, 6.5, running either the Red Hat compatible kernel or Unbreakable Enterprise Kernel Release 3 (UEK3)<br/><br/> SUSE Linux Enterprise Server 11 SP3. [Full details](#replicated-machine-prerequisites). |
| **Agent** |The mobility service agent is installed on each replicated machine.<br/><br/> Install manually, or push install from the process server. [Full details](#install-the-mobility-service). |
| **Replication requirements** |Replicated machines must conform with [Azure prerequisites](site-recovery-best-practices.md#azure-virtual-machine-requirements).<br/><br/> Can't replicate VMs with encrypted disks<br/><br/> Shared disk guest clusters aren't supported.<br/><br/> You can exclude specific basic disks from replication, but not OS or dynamic disks.<br/><br/> For Windows machines, the OS disk should be on C drive, and not be dynamic. [Read more](#replicated-machine-prerequisites). |
| **VMware requirements** | One or more VMware vSphere servers (6.0, 5.5, or 5.1 with latest updates). We recommend they're in the same network as configuration server (or as process server if you set up dedicated).<br/><br/> We recommend a vCenter server to manage vSphere hosts (6.0 or 5.5 with latest updates) |
| **VMware limitations** |Site Recovery doesn't support new vCenter and vSphere 6.0 features such as cross vCenter vMotion, virtual volumes, and storage DRS. Support is limited to features that were also available in version 5.5. |
| **Deployment steps** | **1)** Prepare Azure (subscription, storage, network) -> **2)** Prepare on-premises (configuration server machine, VMware account) -> **3)** Create Recovery Services vault -> **4)** Set up the configuration server -> **5)** Configure replication settings -> **6)** Prepare to deploy the mobility services agent -> **7)** Enable replication -> **8)** Test replication and failover. |
| **Failback** | Fail back is to VMware only, even if you replicate physical servers.<br/><br/> You need a VPN or Azure Express Route between Azure and the primary site.<br/><br/> You need a temporary process server set up as an Azure VM. You can create this when you’re ready to fail back, and delete it after fail back is complete. |

## Site recovery in the Azure portal
Azure has two different [deployment models](../azure-resource-manager/resource-manager-deployment-model.md) for creating and working with resources – Azure Resource Manager and classic. Azure also has two portals – the Azure classic portal and Azure portal.

This article describes how to deploy in the Azure portal, which provides new features and a streamlined deployment experience. The classic portal can be used to maintain existing vaults. You can't create new vaults using the classic portal.


## Site recovery in your business
Organizations need a BCDR strategy that determines how apps and data stay running and available during planned and unplanned downtime, and recover to normal working conditions as soon as possible. Here's what Site Recovery can do:

* Provide off-site protection for business workloads running on VMware VMs and physical servers.
* Provide a single location to set up, manage and monitor replication, failover, and recovery.
* Automatically discover VMware VMs added to vSphere hosts.
* Simple failovers from your on-premises infrastructure to Azure, and fail back (restore) from Azure to VMware VM servers in your on-premises site.
* Enable replication and failover, so that application workloads tiered across multiple machines replicate at the same time. You can gather multiple machines in recovery plans so that tiered application workloads fail over together.

## Scenario architecture
These are the scenario components:

- **Configuration server**: An on-premises machine that coordinates communication, and manages data replication and recovery processes. You run Unified Setup on this machine to install the configuration server, and these additional components:
 - **Process server**: Acts as a replication gateway. It receives replication data from protected source machines, optimizes it with caching, compression, and encryption, and sends it to Azure storage. It also handles push installation of the Mobility service to protected machines, and performs automatic discovery of VMware VMs. The default process server is installed on the configuration server. You can deploy additional standalone process servers to scale your deployment.
 - **Master target server**: Handles replication data during failback from Azure.
- **Mobility service**: This component is deployed on every machine (VMware VM or physical server) that you want to replicate to Azure. It captures data writes on the machine, and forwards them to the process server.
- **Azure**: You don't need to create any Azure VMs to handle replication and failover to Azure.  You do need an Azure subscription, an Azure storage account to store replicated data, and an Azure virtual network for Azure VMs to connect to after failover. The storage account and network must be in the same region as the Recovery Services vault.
- **Failback**: You need a number of components for failback:
 - Temporary process server: You need an Azure VM as a temporary process server. You can delete it after failback is complete.
 - VPN: You need a VPN (or Azure ExpressRoute) connection between your on-premises site, and the Azure network in which your Azure VMs are located.
 - Master target server: If failback traffic is heavy, you might need to set up a dedicated master target server machine on-premises. For lighter traffic, the default master target server running on the configuration server can be used.

The graphic shows how these components interact.

![architecture](./media/site-recovery-vmware-to-azure/v2a-architecture-henry.png)

**VMware/physical to Azure**

## Azure prerequisites
Here's what you need in Azure.

| **Component** | **Requirement** |
| --- | --- |
| **Azure account** |You need a [Microsoft Azure](http://azure.microsoft.com/) account. You can start with a [free trial](https://azure.microsoft.com/pricing/free-trial/). [Learn more](https://azure.microsoft.com/pricing/details/site-recovery/) about Site Recovery pricing. |
| **Azure storage** |Replicated data is stored in Azure storage, and Azure VMs are created when failover occurs. <br/><br/>To store data, you need a standard or premium storage account, in the same region as the Recovery Services vault.<br/><br/>You can use an LRS or GRS storage account. We recommend GRS so that data is resilient if a regional outage occurs, or if the primary region can't be recovered. [Learn more](../storage/storage-redundancy.md).<br/><br/> [Premium storage](../storage/storage-premium-storage.md) is typically used for virtual machines that need a consistently high IO performance, and low latency to host IO intensive workloads.<br/><br/> If you want to use a premium account to store replicated data, you also need a standard storage account to store replication logs that capture ongoing changes to on-premises data.<br/><br/> **Limitation**: Storage accounts created in the Azure portal can't be moved across resource groups.<br/><br/> **Limitation**: Replicating to premium storage accounts in Central India and South India isn't currently supported.<br/><br/> [Learn more](../storage/storage-introduction.md) about Azure storage. |
| **Azure network** |You need an Azure virtual network, to which Azure VMs connect when failover occurs. The Azure virtual network must be in the same region as the Recovery Services vault. |
| **Failback from Azure** |You’ll need a temporary process server set up as an Azure VM. You can create this when you’re ready to fail back, and delete it after fail back is complete.<br/><br/> To fail back you need a VPN connection (or Azure ExpressRoute), from the Azure network to the on-premises site. |

## Configuration server or additional process server prerequisites
You set up an on-premises machine as the configuration server.

> [!NOTE]
> If you want to scale out process servers for increased capacity, the prerequisites for additional process servers are identical to the configuration server prerequisites.
>

| **Component** | **Requirement** |
| --- | --- |
| **Configuration server** |An on-premises physical or virtual machine running Windows Server 2012 R2. All on-premises Site Recovery components are installed on this machine.<br/><br/>For VMware VM replication, we recommend you deploy the server as a highly available VMware VM. For physical machine replication, the machine can be a physical server.<br/><br/> Failback from Azure is always to VMware VMs, even if you replicated a physical server. If you don't deploy the configuration server as a VMware VM, you need to set up a separate master target server as a VMware VM to receive failback traffic, before you fail back.<br/><br/>If the server is a VMware VM, the network adapter type should be VMXNET3. If you use a different type of network adapter, install a [VMware update](https://kb.vmware.com/selfservice/microsites/search.do?cmd=displayKC&docType=kc&externalId=2110245&sliceId=1&docTypeID=DT_KB_1_1&dialogID=26228401&stateId=1) on the vSphere 5.5 server.<br/><br/>The server should have a static IP address.<br/><br/>The server should not be a domain controller.<br/><br/>The host name of the server should contain 15 characters or less.<br/><br/>The operating system should be in English only.<br/><br/> Install VMware vSphere PowerCLI 6.0. server.<br/><br/>The configuration server needs internet access. Outbound access is required as follows:<br/><br/>Temporary access on HTTP 80 during setup of the Site Recovery components (to download MySQL)<br/><br/>Ongoing outbound access on HTTPS 443 for replication management<br/><br/>Ongoing outbound access on HTTPS 9443 for replication traffic (this port can be modified)<br/><br/>The server also needs access to the following URLs so that it can connect to Azure: ``*.accesscontrol.windows.net``<br/><br/> ``*.backup.windowsazure.com``<br/><br/> ``*.hypervrecoverymanager.windowsazure.com``<br/><br/> ``*.store.core.windows.net``<br/><br/> ``*.blob.core.windows.net``<br/><br/> ``https://www.msftncsi.com/ncsi.txt``<br/><br/> ``time.windows.com``<br/><br/> ``time.nist.gov``<br/><br/> If you have IP address-based firewall rules on the server, check that the rules allow communication to Azure.<br/><br/> Allow the [Azure Datacenter IP Ranges](https://www.microsoft.com/download/confirmation.aspx?id=41653), and the HTTPS (443) protocol.<br/><br/>Allow IP address ranges for the Azure region of your subscription, and for West US.<br/><br/>Allow this URL for the MySQL download: ``http://cdn.mysql.com/archives/mysql-5.5/mysql-5.5.37-win32.msi`` |

## VMware vCenter/vSphere host prerequisites
| **Component** | **Requirements** |
| --- | --- |
| **vSphere** | One or more VMware vSphere hypervisors.<br/><br/>Hypervisors should be running vSphere version 6.0, 5.5 or 5.1, with the latest updates.<br/><br/>We recommend that vSphere hosts and vCenter servers are located in the same network as the process server (this is the network in which the configuration server is located unless you’ve set up a dedicated process server). |
| **vCenter** | We recommend that you deploy a VMware vCenter server, to manage your vSphere hosts. It should be running vCenter version 6.0 or 5.5, with the latest updates.<br/><br/>**Limitation**: Site Recovery doesn't support new vCenter and vSphere 6.0 features such as cross vCenter vMotion, virtual volumes, and storage DRS. Site Recovery support is limited to features that were also available in version 5.5. |

## Replicated machine prerequisites
| **Component** | **Requirements** |
| --- | --- |
| **On-premises (VMware VMs)** | Replicated VMs should have VMware tools installed and running.<br/><br/> VMs should conform with [Azure prerequisites](site-recovery-best-practices.md#azure-virtual-machine-requirements) for creating Azure VMs.<br/><br/>Individual disk capacity on protected machines shouldn’t be more than 1023 GB. A VM can have up to 64 disks (thus up to 64 TB). <br/><br/>Minimum 2 GB of available space on the installation drive for component installation.<br/><br/>**Limitation**: Protection of VMs with encrypted disks is not supported.<br/><br/>**Limitation**: Shared disk guest clusters aren't supported.<br/><br/>**Port 20004** should be opened on the VM local firewall, if you want to enable multi-VM consistency.<br/><br/>Machines that have Unified Extensible Firmware Interface (UEFI)/Extensible Firmware Interface(EFI) boot is not supported.<br/><br/>Machine names should contain between 1 and 63 characters (letters, numbers, and hyphens). The name must start with a letter or number and end with a letter or number. After you've enabled replication for a machine, you can modify the Azure name.<br/><br/>If the source VM has NIC teaming it’s converted to a single NIC after failover to Azure.<br/><br/>If protected virtual machines have an iSCSI disk, then Site Recovery converts the protected VM iSCSI disk into a VHD file when the VM fails over to Azure. If the iSCSI target can be reached by the Azure VM, then it will connect to it and essentially see two disks – the VHD disk on the Azure VM, and the source iSCSI disk. In this case, you’ll need to disconnect the iSCSI target that appears on the Azure VM. |
| **Windows machines (physical or VMware)** | The machine should be running a supported 64-bit operating system: Windows Server 2012 R2, Windows Server 2012, or Windows Server 2008 R2 with at least SP1.<br/><br/> The operating system should be installed on the C:\ drive. The OS disk should be a Windows basic disk and not dynamic. The data disk can be dynamic.<br/><br/>Site Recovery supports VMs with an RDM disk. During failback, Site Recovery reuses the RDM disk if the original source VM and RDM disk is available. If they aren’t available, during failback Site Recovery creates a new VMDK file for each disk. |
| **Linux machines** (physical or VMware) | You need a supported 64-bit operating system: Red Hat Enterprise Linux 6.7,6.8,7.1,7.2; CentOS 6.5, 6.6,6.7,6.8,7.0,7.1,7.2; Oracle Enterprise Linux 6.4, 6.5 running either the Red Hat compatible kernel or Unbreakable Enterprise Kernel Release 3 (UEK3), SUSE Linux Enterprise Server 11 SP3.<br/><br/>/etc/hosts files on protected machines should contain entries that map the local host name to IP addresses associated with all network adapters.<br/><br/>If you want to connect to an Azure virtual machine running Linux after failover using a Secure Shell client (ssh), ensure that the Secure Shell service on the protected machine is set to start automatically on system boot, and that firewall rules allow an ssh connection to it.<br/><br/>The host name, mount points, device names, and Linux system paths and file names (eg /etc/; /usr) should be in English only.<br/><br/>Protection can only be enabled for Linux machines with the following storage: File system (EXT3, ETX4, ReiserFS, XFS); Multipath software-Device Mapper (multipath)); Volume manager: (LVM2). Physical servers with HP CCISS controller storage are not supported. The ReiserFS filesystem is supported only on SUSE Linux Enterprise Server 11 SP3.<br/><br/>Site Recovery supports VMs with an RDM disk.  During failback for Linux, Site Recovery doesn’t reuse the RDM disk. Instead it creates a new VMDK file for each corresponding RDM disk.<br/><br/>Ensure that you set the disk.enableUUID=true setting in the configuration parameters of the VM in VMware. Create the entry if it doesn't exist. It's needed to provide a consistent UUID to the VMDK so that it mounts correctly. Adding this setting also ensures that only delta changes are transferred back to on-premises during failback, and not a full replication. |
| **Mobility Service** | **Windows**: You’ll To automatically push the Mobility service to VMs running Windows you need to provide an administrator account (local administrator on the Windows machine) so that the process server can do a push installation.<br/><br/>**Linux**: To automatically push the Mobility service to VMs running Linux you’ll need to create an account that can be used by the process server to do a push installation.<br/><br/> By default all the disks on a machine are replicated. To [exclude a disk from replication](#exclude-disks-from-replication), the Mobility service must be installed manually on the machine before you enable replication.<br/> |

## Prepare for deployment
To prepare for deployment you need to:

1. [Set up an Azure network](#set-up-an-azure-network) in which Azure VMs will be located when they're created after failover. In addition, for failback you'll need to set up a VPN connection (or Azure ExpressRoute), from the Azure network to your on-premises site.
2. [Set up an Azure storage account](#set-up-an-azure-storage-account) for replicated data.
3. [Prepare an account](#prepare-an-account-for-automatic-discovery) on the vCenter server or vSphere hosts, so that Site Recovery can automatically detect VMware VMs that are added.
4. [Prepare the configuration server](#prepare-the-configuration-server), to ensure it can access required URLs and install vSphere PowerCLI 6.0.

### Set up an Azure network
* The network should be in the same Azure region as that in which you deploy the Recovery Services vault.
* Depending on the resource model you want to use for failed over Azure VMs, you’ll set up the Azure network in [Resource Manager mode](../virtual-network/virtual-networks-create-vnet-arm-pportal.md) or [classic mode](../virtual-network/virtual-networks-create-vnet-classic-pportal.md).
* In order to fail back from Azure to your on-premises VMware site you need a VPN connection (or an Azure ExpressRoute connection) from the Azure network in which the replicated Azure VMs are located, to the on-premises network in which the configuration server is located.
* [Learn about](../vpn-gateway/vpn-gateway-site-to-site-create.md) the supported deployment models for VPN site-to-site connections, and how to [set up a connection](../vpn-gateway/vpn-gateway-site-to-site-create.md#CreateVNet).
* Alternatively you can set up [Azure ExpressRoute](../expressroute/expressroute-introduction.md). [Learn more](../expressroute/expressroute-howto-vnet-portal-classic.md) about setting up an Azure network with ExpressRoute.

> [!NOTE]
> [Migration of networks](../azure-resource-manager/resource-group-move-resources.md) across resource groups within the same subscription or across subscriptions is not supported for networks used for deploying Site Recovery.
>
>

### Set up an Azure storage account
* You’ll need a standard or a premium Azure storage account to hold data replicated to Azure. The account must be in the same region as the Recovery Services vault. Depending on the resource model you want to use for failed over Azure VMs, you'll set up an account in [Resource Manager mode](../storage/storage-create-storage-account.md) or [classic mode](../storage/storage-create-storage-account-classic-portal.md).
* If you're using a premium account for replicated data you need to create an additional standard account to store replication logs that capture ongoing changes to on-premises data.  

> [!NOTE]
> [Migration of storage accounts](../azure-resource-manager/resource-group-move-resources.md) across resource groups within the same subscription or across subscriptions is not supported for storage accounts used for deploying Site Recovery.
>
>

### Prepare an account for automatic discovery
The Site Recovery process server can automatically discover VMware VMs on vSphere hosts or on a vCenter server that manages hosts. To perform automatic discovery Site Recovery credentials that can access the VMware server. This isn't relevant if you're replicating physical machines only.

1. To use a dedicated account for automatic discovery create a role (for example Azure_Site_Recovery) at the vCenter level with the [required permissions](#vmware-account-permissions).
2. Create a new user on the vSphere host or vCenter server and assign the role to the user. Later you let Site Recovery know about these credentials so that it can perform automatic discovery.

   > [!NOTE]
   > A vCenter user account with a read-only role can run failover but can't shut down protected source machines. If you want to shut down those machines you need the [Azure_Site_Recovery](#vmware-account-permissions) role. If you're only migrating VMs from VMware to Azure and don't need to failback then the read-only role is sufficient.
   >
   >

### Prepare the configuration server
1. Make sure that the machine you’re using for the configuration server complies with the [prerequisites](#configuration-server-prerequisites). In particular make sure that the machine is connected to the internet with these settings:

   * Allow access to these URLs: ``*.hypervrecoverymanager.windowsazure.com``; ``*.accesscontrol.windows.net``; ``*.backup.windowsazure.com``; ``*.blob.core.windows.net``; ``*.store.core.windows.net``
   * Allow access to [http://cdn.mysql.com/archives/mysql-5.5/mysql-5.5.37-win32.msi](http://cdn.mysql.com/archives/mysql-5.5/mysql-5.5.37-win32.msi) to download MySQL.
   * Allow firewall communication to Azure with the [Azure datacenter IP ranges](https://www.microsoft.com/download/confirmation.aspx?id=41653) and the HTTPS (443) protocol.
2. Download and install [VMware vSphere PowerCLI 6.0](https://developercenter.vmware.com/tool/vsphere_powercli/6.0) on the configuration server. (Currently other versions of PowerCLI aren't supported, including R releases of version 6.0.)
>>>>>>> 108396a4

Here's what you do:

1. Verify prerequisites and limitations for setting up VMware VM replication.
2. Set up Azure network and storage accounts.
3. Prepare the on-premises machine that you want to deploy as the configuration server.
4. Prepare VMware accounts to be used for automatic discovery of VMs, and optionally for push installation of the Mobility service.
4. Create a Recovery Services vault. The vault contains configuration settings, and orchestrates replication.
5. Specify source, target, and replication settings.
6. Deploying the Mobility service on VMs you want to replicate.
7. Enable replication for VMs.
7. Run a test failover to make sure everything's working as expected.

## Prerequisites

**Support requirement** | **Details**
--- | ---
**Azure** | Learn about [Azure requirements](site-recovery-prereq.md#azure-requirements)
**On-premises configuration server** | VMware VM running Windows Server 2012 R2 or later. You set up this server during Site Recovery deployment.<br/><br/> By default the process server and master target server will also be installed on this VM. When you scale up, you might need a separate process server. If you do, it has the same requirements as the configuration server.<br/><br/> [Learn more](site-recovery-components.md#replicate-vmware-vmsphysical-servers-to-azure) about these components.
**On-premises VMware servers** | One or more VMware vSphere servers, running 6.0, 5.5, 5.1 with latest updates. Locate in the same network as the configuration server (or separate process server).<br/><br/> We recommend a vCenter server to manage hosts, running 6.0 or 5.5 with the latest updates. Only features that are available in 5.5 are supported if you deploy 6.0.
**On-premises VMs** | Should be running a [supported operating system](site-recovery-support-matrix-to-azure.md#support-for-replicated-machine-os-versions), and conform with [Azure prerequisites](site-recovery-support-matrix-to-azure.md#failed-over-azure-vm-requirements). VM should have VMware tools running.
**URLs** | Configuration server needs access to these URLs: [!INCLUDE [site-recovery-URLS](../../includes/site-recovery-URLS.md)]<br/><br/> If you have IP address-based firewall rules, ensure they allow communication to Azure.<br></br> Allow the [Azure Datacenter IP Ranges](https://www.microsoft.com/download/confirmation.aspx?id=41653), and the HTTPS (443) port.<br></br> Allow IP address ranges for the Azure region of your subscription, and for West US (used for Access Control and Identity Management).<br/><br/> Allow this URL for the MySQL download: http://cdn.mysql.com/archives/mysql-5.5/mysql-5.5.37-win32.msi.
**Mobility service** | Installed on every replicated VM.



## Limitations

**Limitation** | **Details**
--- | ---
**Azure** | Storage and network accounts must be in the same region as the vault<br/><br/> If you use a premium storage account, you also need a standard store account to store replication logs<br/><br/> You can't replicate to premium accounts in Central and South India.
**On-premises configuration server** | VMware VM adapter type should be VMXNET3. If it isn't, [install this update](https://kb.vmware.com/selfservice/microsites/search.do?cmd=displayKC&docType=kc&externalId=2110245&sliceId=1&docTypeID=DT_KB_1_1&dialogID=26228401&stateId=1)<br/><br/> vSphere PowerCLI 6.0 should be installed.<br/><br> The machine shouldn't be a domain controller, or have a static IP address.<br/><br/> The host name should be 15 characters or less, and operating system should be in English.
**VMware** | Only 5.5 features are supported in vCenter 6.0. Site Recovery doesn't support new vCenter and vSphere 6.0 features such as cross vCenter vMotion, virtual volumes, and storage DRS.
**VMs** | Verify [Azure VM limitations]((site-recovery-prereq.md#azure-requirements)<br/><br/> You can't replicate VMs with encrypted disks, or VMs with UEFI/EFI boot.<br/><br> Shared disk clusters aren't supported. If the source VM has NIC teaming, it's converted to a single NIC after failover.<br/><br/> If VMs have an iSCSI disk, Site Recovery converts it to a VHD file after failover. If the iSCSI target can be reached by the Azure VM, it connects to it, and sees both it and the VHD. If this happens, disconnect the iSCSI target.<br/><br/> If you want to enable multi-VM consistency, which enables VMs running the same workload to be recovered together to a consistent data point, open port 20004 on the VM.<br/><br/> Windows must be installed on the C drive. The OS disk should be basic, and not dynamic. The data disk can be dynamic.<br/><br/> Linux /etc/hosts files on VMs should contain entries that map the local host name to IP addresses associated with all network adapters. The host name, mount points, device name, system paths and file names (/etc; /usr) should be in English only.<br/><br/> Note [supported Linux storage](site-recovery-support-matrix-to-azure.md#support-for-storage).<br/><br/>Create or set **disk.enableUUID=true** in the VM settings. This provides a consistent UUID to the VMDK, so that it mounts correctly, and ensures that only delta changes are transferred back to on-premises during failback, without full replication.





## Set up Azure

1. [Set up an Azure network](../virtual-network/virtual-networks-create-vnet-arm-pportal.md).
    - Azure VMs will be placed in this network when they're created after failover.
    - You can set up a network in [Resource Manager](../resource-manager-deployment-model.md), or in classic mode.
    -
2. [Set up an [Azure storage account](../storage/storage-create-storage-account.md#create-a-storage-account) for replicated data.
    - The account can be standard or [premium](../storage/storage-premium-storage.md).
    - You can set up an account in Resource Manager, or in classic mode.

3. [Prepare an account](#prepare-for-automatic-discovery-and-push-installation) on the vCenter server or vSphere hosts, so that Site Recovery can automatically detect VMware VMs.

## Prepare the configuration server

1. Install Windows Server 2012 R2 or later, on a VMware VM.
2. Make sure the VM has access to these URLs: [!INCLUDE [site-recovery-URLS](../../includes/site-recovery-URLS.md)]
3. Install [VMware vSphere PowerCLI 6.0](https://developercenter.vmware.com/tool/vsphere_powercli/6.0).


## Prepare for automatic discovery and push installation

- **Account for auto-discovery**: The Site Recovery process server automatically discovers VMs. To do this, Site Recovery needs credentials that can access vCenter servers/vSphere ESXi hosts. Create this account as follows:

    1. To use a dedicated account, create a role (at the vCenter level, with [these permissions](#vmware-account-permissions). Give it a name like Azure_Site_Recovery.
    2. Create a new user on the vSphere host/vCenter server, and assign the role to the user. You specify this user during Site Recovery deployment.

- **Account for Mobility service**: If you want to push the Mobility service to VMs, you need an account that can be used by the process server to access the VM. The account is only used for the push installation. You can use a domain or local account:

    - For Windows, if you're not using a domain account, you need to disable Remote User Access control on the local machine. To do this, in the register under HKEY_LOCAL_MACHINE\SOFTWARE\Microsoft\Windows\CurrentVersion\Policies\System add the DWORD entry LocalAccountTokenFilterPolicy with a value of 1. To add the registry entry from a CLI type REG ADD HKEY_LOCAL_MACHINE\SOFTWARE\Microsoft\Windows\CurrentVersion\Policies\System /v LocalAccountTokenFilterPolicy /t REG_DWORD /d 1.
    - For Linux, the account should be a root user on the source Linux server.




## Create a Recovery Services vault
1. Sign in to the [Azure portal](https://portal.azure.com) > **Site Recovery**
2. Click **New** > **Management** >

    ![New vault](./media/site-recovery-vmware-to-azure/new-vault3.png)
3. In **Name**, specify a friendly name to identify the vault. If you have more than one subscription, select one of them.
4. [Create a resource group](../azure-resource-manager/resource-group-template-deploy-portal.md), or select an existing one. Specify an Azure region. To check supported regions, see Geographic Availability in [Azure Site Recovery Pricing Details](https://azure.microsoft.com/pricing/details/site-recovery/)
5. If you want to quickly access the vault from the Dashboard, click **Pin to dashboard** and then click **Create**.

    ![New vault](./media/site-recovery-vmware-to-azure/new-vault-settings.png)

The new vault will appear on the **Dashboard** > **All resources**, and on the main **Recovery Services vaults** blade.


## Select the protection goal

Select what you want to replicate and where you want to replicate to.

1. Click **Recovery Services vaults** > vault.
2. In the Resource Menu > **Getting Started**, click **Site Recovery** > **Step 1: Prepare Infrastructure** > **Protection goal**.

    ![Choose goals](./media/site-recovery-vmware-to-azure/choose-goals.png)
3. In **Protection goal**, select **To Azure**, and select **Yes, with VMware vSphere Hypervisor**.

    ![Choose goals](./media/site-recovery-vmware-to-azure/choose-goals2.png)

## Set up the source environment

Set up the configuration server, register it in the vault, and discover VMs.

1. Click **Site Recovery** > **Step 1: Prepare Infrastructure** > **Source**. If you don’t have a configuration server, click **+Configuration server**.

    ![Set up source](./media/site-recovery-vmware-to-azure/set-source1.png)
2. In **Add Server**, check that **Configuration Server** appears in **Server type**.
3. Download the Site Recovery Unified Setup installation file.
5. Download the vault registration key. You need this when you run Unified Setup. The key is valid for five days after you generate it.

   ![Set up source](./media/site-recovery-vmware-to-azure/set-source2.png)
6. On configuration server VM, make sure that the system clock is synchronized with a [Time Server](https://technet.microsoft.com/windows-server-docs/identity/ad-ds/get-started/windows-time-service/windows-time-service), and then run Unified Setup to install the configuration server, the process server, and the master target server. If the time isn't synchronized, setup might fail.

## Run Site Recovery Unified Setup

Before you start:

- Make sure that the time on the VM is the same as the time in your local time zone. At the least it shouldn't be more than 15 minutes in front or behind.
- Run setup as a Local Administrator on the configuration server VM.
- Make sure TLS 1.0 is enabled on the VM.

Then run the Unified Setup installation file on the configuration server.

1. In Unified Setup > **Before you begin**, select **Install the configuration server and process server**.

   ![Before you start](./media/site-recovery-vmware-to-azure/combined-wiz1.png)
2. In **Third-Party Software License**, click **I Accept the third party license agreement**, to download and install MySQL.

    ![Third=party software](./media/site-recovery-vmware-to-azure/combined-wiz105.PNG)
3. In **Registration**, browse and select the registration key you downloaded from the vault.

    ![Registration](./media/site-recovery-vmware-to-azure/combined-wiz3.png)
4. In **Internet Settings**, specify how the Provider running on the configuration server connects to Site Recovery over the internet (443).

   * If you want the Provider to connect directly, select **Connect directly to Azure Site Recovery without a proxy server**.
   * If you want to use a proxy, select **Connect with existing proxy settings**, and specify those.

     ![Firewall](./media/site-recovery-vmware-to-azure/combined-wiz4.png)
5. In **Prerequisites Check**, setup verifies the settings.  If a time warning appears, verify that the time in **Date and Time** settings is the same as the time zone.

    ![Prerequisites](./media/site-recovery-vmware-to-azure/combined-wiz5.png)
6. In **MySQL Configuration**, specify credentials that will be used on to the MySQL server instance that will be installed.

    ![MySQL](./media/site-recovery-vmware-to-azure/combined-wiz6.png)
7. In **Environment Details**, select whether you're going to replicate VMware VMs. If you are, then setup checks that PowerCLI 6.0 is installed.

    ![MySQL](./media/site-recovery-vmware-to-azure/combined-wiz7.png)
8. In **Install Location**, select where you want to install the binaries and store the cache. You can select any drive that has 5 GB of storage available, but we recommend a cache drive with at least 600 GB of free space.

    ![Install location](./media/site-recovery-vmware-to-azure/combined-wiz8.png)
9. In **Network Selection**, specify the listener (network adapter and SSL port) on which the configuration server will send and receive replication data. You can modify the default port (9443). In addition to this port, port 443 is used to orchestrate replication. Don't use 443 for replication traffic.

    ![Network selection](./media/site-recovery-vmware-to-azure/combined-wiz9.png)


10. In **Summary**, review the information and click **Install**. When installation finishes a passphrase is generated. You need it when you enable replication so copy it and keep it in a secure location. After registration finishes the server is displayed in **Servers** in the vault.

   ![Summary](./media/site-recovery-vmware-to-azure/combined-wiz10.png)




### Add the account for automatic discovery

 Add this account you created for auto-discovery of VMware VMs.

1. On the configuration server VM, run **CSPSConfigtool.exe**. It's available as a shortcut on the desktop, or in the [INSTALL LOCATION]\home\svsystems\bin folder.
2. Click **Manage Accounts** > **Add Account**.

    ![Add account](./media/site-recovery-vmware-to-azure/credentials1.png)
3. In **Account Details**, add the account that will be used for automatic discovery. It can take 15 minutes or more for the account name to appear in the portal. To update immediately, click **Configuration Servers** > server name > **Refresh Server**.

    ![Details](./media/site-recovery-vmware-to-azure/credentials2.png)

### Connect to VMware servers

Connect to vSphere ESXi hosts or vCenter servers to discover VMware VMs. Note that:

- If you add the vCenter server or vSphere hosts with an account without administrator privileges server, make sure that the account has these privileges enabled: Datacenter, Datastore, Folder, Host, Network, Resource, Virtual machine, vSphere Distributed Switch. In addition the vCenter server needs the Storage views privilege.
- When you add VMware servers it can take 15 minutes or longer for them to appear in the portal.


1. Check that the configuration server has network access to the vSphere hosts and vCenter servers.
2. Click **Prepare infrastructure** > **Source**. In **Prepare source** select the configuration server, and click **+vCenter** to add a vSphere host or vCenter server.
3. In **Add vCenter**, specify a friendly name for the server, and the IP address or FQDN. Leave port 443, unless VMware servers are configured to listen for requests on a different port. Then select the account you created for automatic discovery, and click **OK**.

    ![VMware](./media/site-recovery-vmware-to-azure/vmware-server.png)

Site Recovery connects to VMware servers using the specified settings, and discovers VMs.

## Set up the target

<<<<<<< HEAD
Before you set up the target environment, check you have an [Azure storage account and network](#set-up-azure)
=======
| Source operating system | Mobility service installation file |
| --- | --- |
| Windows Server (64 bit only) |Microsoft-ASR_UA_9.*.0.0_Windows_* release.exe |
| CentOS 6.4, 6.5, 6.6, 6.7, 6.8 (64 bit only) |Microsoft-ASR_UA_9.*.0.0_RHEL6-64_*release.tar.gz |
| SUSE Linux Enterprise Server 11 SP3 (64 bit only) |Microsoft-ASR_UA_9.*.0.0_SLES11-SP3-64_*release.tar.gz |
| Oracle Enterprise Linux 6.4, 6.5 (64 bit only) |Microsoft-ASR_UA_9.*.0.0_OL6-64_*release.tar.gz |
>>>>>>> 108396a4

1. Click **Prepare infrastructure** > **Target**, and select the Azure subscription you want to use.
2. Specify whether your target deployment model is Resource Manager-based, or classic.
3. Site Recovery checks that you have one or more compatible Azure storage accounts and networks.

   ![Target](./media/site-recovery-vmware-to-azure/gs-target.png)
4. If you haven't created a storage account or network, click **+Storage account** or **+Network**, to create a Resource Manager account or network inline.

## Set up replication settings

1. To create a new replication policy, click **Site Recovery infrastructure** > **Replication Policies** > **+Replication Policy**.
2. In **Create replication policy**, specify a policy name.
3. In **RPO threshold**, specify the RPO limit. This value specifies how often data recovery points are created. An alert is generated if continuous replication exceeds this limit.
4. In **Recovery point retention**, specify (in hours) how long the retention window is for each recovery point. Replicated VMs can be recovered to any point in a window. Up to 24 hours retention is supported for machines replicated to premium storage, and 72 hours for standard storage.
5. In **App-consistent snapshot frequency**, specify how often (in minutes) recovery points containing application-consistent snapshots will be created. Click **OK** to create the policy.

    ![Replication policy](./media/site-recovery-vmware-to-azure/gs-replication2.png)
8. When you create a new policy it's automatically associated with the configuration server. By default, a matching policy is automatically created for failback. For example if the replication policy is **rep-policy** then the failback policy will be **rep-policy-failback**. This policy isn't used until you initiate a failback from Azure.  


    ![Replication policy](./media/site-recovery-vmware-to-azure/gs-replication3.png)

## Plan capacity

1. Now that you have your basic infrastructure set up you can think about capacity planning, and figure out whether you need additional resources. [Learn more](site-recovery-plan-capacity-vmware.md).
2. When you’re done with capacity planning, select **Yes** in **Have you completed capacity planning?**

   ![Capacity planning](./media/site-recovery-vmware-to-azure/gs-capacity-planning.png)


## Prepare VMs for replication

All machines that you want to replicate must have the Mobility service installed. You can install the Mobility service in a number of ways:

1. Install with a push installation from the process server. You need to prepare VMs to use this method.
2. Install using deployment tools such as System Center Configuration Manager, or Azure automation DSC.
3.  Install manually.

[Learn more](site-recovery-vmware-to-azure-install-mob-svc.md)


## Enable replication

Before you start:

- When you add or modify VMs it can take up to 15 minutes or longer for changes to take effect, and for them to appear in the portal.
- You can check the last discovered time for VMs in **Configuration Servers** > **Last Contact At**.
- To add VMs without waiting for the scheduled discovery, highlight the configuration server (don’t click it), and click **Refresh**.
* If a VM is prepared for push installation, the process server automatically installs the Mobility service when you enable replication.


### Exclude disks from replication

By default all disks on a machine are replicated. You can exclude disks from replication. For example you might not want to replicate disks with temporary data, or data that's refreshed each time a machine or application restarts (for example pagefile.sys or SQL Server tempdb).

### Replicate VMs

1. Click **Step 2: Replicate application** > **Source**. After you've enabled replication for the first time, click **+Replicate** in the vault to enable replication for additional machines.
2. In the **Source** blade > **Source**, select the configuration server.
3. In **Machine type**, select **Virtual Machines**.
4. In **vCenter/vSphere Hypervisor**, select the vCenter server that manages the vSphere host, or select the host.
5. Select the process server. If you haven't created any additional process servers this will be the configuration server. Then click **OK**.

    ![Enable replication](./media/site-recovery-vmware-to-azure/enable-replication2.png)

6. In **Target**, select the subscription and the resource group in which you want to create the failed over VMs. Choose the deployment model that you want to use in Azure (classic or resource management), for the failed over VMs.


7. Select the Azure storage account you want to use for replicating data. If you don't want to use an account you've already set up, you can create a new one.

8. Select the Azure network and subnet to which Azure VMs will connect, when they're created after failover. Select **Configure now for selected machines**, to apply the network setting to all machines you select for protection. Select **Configure later** to select the Azure network per machine. If you don't want to use an existing network, you can create one.

    ![Enable replication](./media/site-recovery-vmware-to-azure/enable-rep3.png)
9. In **Virtual Machines** > **Select virtual machines**, click and select each machine you want to replicate. You can only select machines for which replication can be enabled. Then click **OK**.

    ![Enable replication](./media/site-recovery-vmware-to-azure/enable-replication5.png)
10. In **Properties** > **Configure properties**, select the account that will be used by the process server to automatically install the Mobility service on the machine.
11. By default all disks are replicated. Click **All Disks** and clear any disks you don't want to replicate. Then click **OK**. You can set additional VM properties later.

    ![Enable replication](./media/site-recovery-vmware-to-azure/enable-replication6.png)
11. In **Replication settings** > **Configure replication settings**, verify that the correct replication policy is selected. If you modify a policy, changes will be applied to replicating machine, and to new machines.
12. Enable **Multi-VM consistency** if you want to gather machines into a replication group, and specify a name for the group. Then click **OK**. Note that:

    * Machines in replication groups replicate together, and have shared crash-consistent and app-consistent recovery points when they fail over.
    * We recommend that you gather VMs and physical servers together so that they mirror your workloads. Enabling multi-VM consistency can impact workload performance, and should only be used if machines are running the same workload and you need consistency.

    ![Enable replication](./media/site-recovery-vmware-to-azure/enable-replication7.png)
13. Click **Enable Replication**. You can track progress of the **Enable Protection** job in **Settings** > **Jobs** > **Site Recovery Jobs**. After the **Finalize Protection** job runs the machine is ready for failover.

After you enable replication, the Mobility service will be installed if you set up push installation. After the Mobility service is push installed on a VM, a protection job will start and fail. After the failure you need to manually restart each machine. Then the protection job begins again, and initial replication occurs.


### View and manage VM properties

We recommend that you verify the VM properties, and make any changes you need to.

1. Click **Replicated items** >, and select the machine. The **Essentials** blade shows information about machines settings and status.
1. In **Properties**, you can view replication and failover information for the VM.

    ![Enable replication](./media/site-recovery-vmware-to-azure/test-failover2.png)
1. In **Compute and Network** > **Compute properties**, you can specify the Azure VM name and target size. Modify the name to comply with [Azure requirements](site-recovery-support-matrix-to-azure.md#failed-over-azure-vm-requirements) if you need to.
2. Modify settings for the target network, subnet, and IP address that will be assigned to the Azure VM:

   - You can set the target IP address.

    - If you don't provide an address, the failed over machine will use DHCP.
    - If you set an address that isn't available at failover, failover won't work.
    - The same target IP address can be used for test failover, if the address is available in the test failover network.

   - The number of network adapters is dictated by the size you specify for the target virtual machine:

     - If the number of network adapters on the source machine is the same as, or less than, the number of adapters allowed for the target machine size, then the target will have the same number of adapters as the source.
     - If the number of adapters for the source virtual machine exceeds the number allowed for the target size, then the target size maximum will be used.
     - For example, if a source machine has two network adapters and the target machine size supports four, the target machine will have two adapters. If the source machine has two adapters but the supported target size only supports one then the target machine will have only one adapter.     
   - If the virtual machine has multiple network adapters they will all connect to the same network.
   - If the virtual machine has multiple network adapters then the first one shown in the list becomes the *Default* network adapter in the Azure virtual machine.

     ![Enable replication](./media/site-recovery-vmware-to-azure/test-failover4.png)
1. In **Disks**, you can see the VM operating system, and the data disks that will be replicated.

## Run a test failover

After you've set everything up, [run a test failover](site-recovery-test-failover-to-azure.md) to make sure everything's working as expected.



## VMware account permissions

Site Recovery needs access to VMware for the process server to automatically discover VMs, and for failover and failback of VMs.

- **Migrate**: If you only want to migrate VMware VMs to Azure, without ever failing them back, you can use a VMware account with a read-only role. Such a role can run failover, but can't shut down protected source machines. This isn't necessary for migration.
- **Replicate/Recover**: If you want to deploy full replication (replicate, failover, failback) the account must be able to run operations such as creating and removing disks, powering on VMs etc.
- **Automatic discovery**: At least a read-only account is required.


**Task** | **Required account/role** | **Permissions** | **Details**
--- | --- | --- | ---
**Process server automatically discovers VMware VMs** | You need at least a read-only user | Data Center object –> Propagate to Child Object, role=Read-only | User assigned at datacenter level, and has access to all the objects in the datacenter.<br/><br/> To restrict access, assign the **No access** role with the **Propagate to child** object, to the child objects (vSphere hosts, datastores, VMs and networks).
**Failover** | You need at least a read-only user | Data Center object –> Propagate to Child Object, role=Read-only | User assigned at datacenter level, and has access to all the objects in the datacenter.<br/><br/> To restrict access, assign the **No access** role with the **Propagate to child** object to the child objects (vSphere hosts, datastores, VMs and networks).<br/><br/> Useful for migration purposes, but not full replication, failover, failback.
**Failover and failback** | We suggest you create a role (Azure_Site_Recovery) with the required permissions, and then assign the role to a VMware user or group | Data Center object –> Propagate to Child Object, role=Azure_Site_Recovery<br/><br/> Datastore -> Allocate space, browse datastore, low-level file operations, remove file, update virtual machine files<br/><br/> Network -> Network assign<br/><br/> Resource -> Assign VM to resource pool, migrate powered off VM, migrate powered on VM<br/><br/> Tasks -> Create task, update task<br/><br/> Virtual machine -> Configuration<br/><br/> Virtual machine -> Interact -> answer question, device connection, configure CD media, configure floppy media, power off, power on, VMware tools install<br/><br/> Virtual machine -> Inventory -> Create, register, unregister<br/><br/> Virtual machine -> Provisioning -> Allow virtual machine download, allow virtual machine files upload<br/><br/> Virtual machine -> Snapshots -> Remove snapshots | User assigned at datacenter level, and has access to all the objects in the datacenter.<br/><br/> To restrict access, assign the **No access** role with the **Propagate to child** object, to the child objects (vSphere hosts, datastores, VMs and networks).


## Next steps

After you get replication up and running, when an outage occurs you fail over to Azure, and Azure VMs are created from the replicated data. You can then access workloads and apps in Azure, until you fail back to your primary location when it returns to normal operations.

-[Learn more](site-recovery-failover.md) about different types of failovers, and how to run them.
- If you're migrating machines rather than replicating and failing back, [read more about failover](site-recovery-migrate-to-azure.md#migrate-on-premises-vms-and-physical-servers).
- [Learn more about failback](site-recovery-failback-azure-to-vmware.md), to fail back and start replicating Azure VMs back to the primary on-premises site.

## Third-party software notices and information
Do Not Translate or Localize

The software and firmware running in the Microsoft product or service is based on or incorporates material from the projects listed below (collectively, “Third Party Code”).  Microsoft is the not original author of the Third Party Code.  The original copyright notice and license, under which Microsoft received such Third Party Code, are set forth below.

The information in Section A is regarding Third Party Code components from the projects listed below. Such licenses and information are provided for informational purposes only.  This Third Party Code is being relicensed to you by Microsoft under Microsoft's software licensing terms for the Microsoft product or service.  

The information in Section B is regarding Third Party Code components that are being made available to you by Microsoft under the original licensing terms.

The complete file may be found on the [Microsoft Download Center](http://go.microsoft.com/fwlink/?LinkId=529428). Microsoft reserves all rights not expressly granted herein, whether by implication, estoppel or otherwise.<|MERGE_RESOLUTION|>--- conflicted
+++ resolved
@@ -30,143 +30,6 @@
 
 Post comments and questions at the bottom of this article, or in the [Azure Recovery Services Forum](https://social.msdn.microsoft.com/forums/azure/home?forum=hypervrecovmgr).
 
-## Quick summary
-<<<<<<< HEAD
-=======
-For a full deployment, we strongly recommend you follow the steps in the article. But if you're short of time, here's a quick summary.
-
-| **Area** | **Details** |
-| --- | --- |
-| **Deployment scenario** |Replicate VMware VMs or physical servers (Windows/Linux) to Azure, using the Azure portal |
-| **On-premises requirements** |On-premises machine running configuration server, process server, master target server.<br/><br/> Configuration server needs an internet connection, and access (directly or via proxy) to specific URLs. [Full details](#configuration-server-or-additional-process-server-prerequisites). |
-| **Azure requirements** |Azure account<br/><br/> Recovery Services vault <br/><br/> LRS or GRS storage account in vault region<br/><br/> Premium or standard storage account<br/><br/> Azure virtual network in vault region. [Full details](#azure-prerequisites). |
-| **Azure limitations** |If you use GRS, you need another LRS account for logging<br/><br/> Storage accounts created in the Azure portal can't be moved across resource groups.<br/><br/> Replication to premium storage accounts in Central India and South India isn't currently supported. |
-| **Windows replication** |Windows 64-bit on VMware VMs or physical servers:<br/><br/> Windows Server 2012 R2, Windows Server 2012, Windows Server 2008 R2 with at least SP1. [Full details](#replicated-machine-prerequisites). |
-| **Linux replication** |Linux on VMware VMs or physical servers:<br/><br/>Red Hat Enterprise Linux 6.7, 6.8, 7.1, 7.2<br/><br/> CentOS 6.5, 6.6, 6.7, 6.8, 7.0, 7.1, 7.2<br/><br/> Oracle Enterprise Linux 6.4, 6.5, running either the Red Hat compatible kernel or Unbreakable Enterprise Kernel Release 3 (UEK3)<br/><br/> SUSE Linux Enterprise Server 11 SP3. [Full details](#replicated-machine-prerequisites). |
-| **Agent** |The mobility service agent is installed on each replicated machine.<br/><br/> Install manually, or push install from the process server. [Full details](#install-the-mobility-service). |
-| **Replication requirements** |Replicated machines must conform with [Azure prerequisites](site-recovery-best-practices.md#azure-virtual-machine-requirements).<br/><br/> Can't replicate VMs with encrypted disks<br/><br/> Shared disk guest clusters aren't supported.<br/><br/> You can exclude specific basic disks from replication, but not OS or dynamic disks.<br/><br/> For Windows machines, the OS disk should be on C drive, and not be dynamic. [Read more](#replicated-machine-prerequisites). |
-| **VMware requirements** | One or more VMware vSphere servers (6.0, 5.5, or 5.1 with latest updates). We recommend they're in the same network as configuration server (or as process server if you set up dedicated).<br/><br/> We recommend a vCenter server to manage vSphere hosts (6.0 or 5.5 with latest updates) |
-| **VMware limitations** |Site Recovery doesn't support new vCenter and vSphere 6.0 features such as cross vCenter vMotion, virtual volumes, and storage DRS. Support is limited to features that were also available in version 5.5. |
-| **Deployment steps** | **1)** Prepare Azure (subscription, storage, network) -> **2)** Prepare on-premises (configuration server machine, VMware account) -> **3)** Create Recovery Services vault -> **4)** Set up the configuration server -> **5)** Configure replication settings -> **6)** Prepare to deploy the mobility services agent -> **7)** Enable replication -> **8)** Test replication and failover. |
-| **Failback** | Fail back is to VMware only, even if you replicate physical servers.<br/><br/> You need a VPN or Azure Express Route between Azure and the primary site.<br/><br/> You need a temporary process server set up as an Azure VM. You can create this when you’re ready to fail back, and delete it after fail back is complete. |
-
-## Site recovery in the Azure portal
-Azure has two different [deployment models](../azure-resource-manager/resource-manager-deployment-model.md) for creating and working with resources – Azure Resource Manager and classic. Azure also has two portals – the Azure classic portal and Azure portal.
-
-This article describes how to deploy in the Azure portal, which provides new features and a streamlined deployment experience. The classic portal can be used to maintain existing vaults. You can't create new vaults using the classic portal.
-
-
-## Site recovery in your business
-Organizations need a BCDR strategy that determines how apps and data stay running and available during planned and unplanned downtime, and recover to normal working conditions as soon as possible. Here's what Site Recovery can do:
-
-* Provide off-site protection for business workloads running on VMware VMs and physical servers.
-* Provide a single location to set up, manage and monitor replication, failover, and recovery.
-* Automatically discover VMware VMs added to vSphere hosts.
-* Simple failovers from your on-premises infrastructure to Azure, and fail back (restore) from Azure to VMware VM servers in your on-premises site.
-* Enable replication and failover, so that application workloads tiered across multiple machines replicate at the same time. You can gather multiple machines in recovery plans so that tiered application workloads fail over together.
-
-## Scenario architecture
-These are the scenario components:
-
-- **Configuration server**: An on-premises machine that coordinates communication, and manages data replication and recovery processes. You run Unified Setup on this machine to install the configuration server, and these additional components:
- - **Process server**: Acts as a replication gateway. It receives replication data from protected source machines, optimizes it with caching, compression, and encryption, and sends it to Azure storage. It also handles push installation of the Mobility service to protected machines, and performs automatic discovery of VMware VMs. The default process server is installed on the configuration server. You can deploy additional standalone process servers to scale your deployment.
- - **Master target server**: Handles replication data during failback from Azure.
-- **Mobility service**: This component is deployed on every machine (VMware VM or physical server) that you want to replicate to Azure. It captures data writes on the machine, and forwards them to the process server.
-- **Azure**: You don't need to create any Azure VMs to handle replication and failover to Azure.  You do need an Azure subscription, an Azure storage account to store replicated data, and an Azure virtual network for Azure VMs to connect to after failover. The storage account and network must be in the same region as the Recovery Services vault.
-- **Failback**: You need a number of components for failback:
- - Temporary process server: You need an Azure VM as a temporary process server. You can delete it after failback is complete.
- - VPN: You need a VPN (or Azure ExpressRoute) connection between your on-premises site, and the Azure network in which your Azure VMs are located.
- - Master target server: If failback traffic is heavy, you might need to set up a dedicated master target server machine on-premises. For lighter traffic, the default master target server running on the configuration server can be used.
-
-The graphic shows how these components interact.
-
-![architecture](./media/site-recovery-vmware-to-azure/v2a-architecture-henry.png)
-
-**VMware/physical to Azure**
-
-## Azure prerequisites
-Here's what you need in Azure.
-
-| **Component** | **Requirement** |
-| --- | --- |
-| **Azure account** |You need a [Microsoft Azure](http://azure.microsoft.com/) account. You can start with a [free trial](https://azure.microsoft.com/pricing/free-trial/). [Learn more](https://azure.microsoft.com/pricing/details/site-recovery/) about Site Recovery pricing. |
-| **Azure storage** |Replicated data is stored in Azure storage, and Azure VMs are created when failover occurs. <br/><br/>To store data, you need a standard or premium storage account, in the same region as the Recovery Services vault.<br/><br/>You can use an LRS or GRS storage account. We recommend GRS so that data is resilient if a regional outage occurs, or if the primary region can't be recovered. [Learn more](../storage/storage-redundancy.md).<br/><br/> [Premium storage](../storage/storage-premium-storage.md) is typically used for virtual machines that need a consistently high IO performance, and low latency to host IO intensive workloads.<br/><br/> If you want to use a premium account to store replicated data, you also need a standard storage account to store replication logs that capture ongoing changes to on-premises data.<br/><br/> **Limitation**: Storage accounts created in the Azure portal can't be moved across resource groups.<br/><br/> **Limitation**: Replicating to premium storage accounts in Central India and South India isn't currently supported.<br/><br/> [Learn more](../storage/storage-introduction.md) about Azure storage. |
-| **Azure network** |You need an Azure virtual network, to which Azure VMs connect when failover occurs. The Azure virtual network must be in the same region as the Recovery Services vault. |
-| **Failback from Azure** |You’ll need a temporary process server set up as an Azure VM. You can create this when you’re ready to fail back, and delete it after fail back is complete.<br/><br/> To fail back you need a VPN connection (or Azure ExpressRoute), from the Azure network to the on-premises site. |
-
-## Configuration server or additional process server prerequisites
-You set up an on-premises machine as the configuration server.
-
-> [!NOTE]
-> If you want to scale out process servers for increased capacity, the prerequisites for additional process servers are identical to the configuration server prerequisites.
->
-
-| **Component** | **Requirement** |
-| --- | --- |
-| **Configuration server** |An on-premises physical or virtual machine running Windows Server 2012 R2. All on-premises Site Recovery components are installed on this machine.<br/><br/>For VMware VM replication, we recommend you deploy the server as a highly available VMware VM. For physical machine replication, the machine can be a physical server.<br/><br/> Failback from Azure is always to VMware VMs, even if you replicated a physical server. If you don't deploy the configuration server as a VMware VM, you need to set up a separate master target server as a VMware VM to receive failback traffic, before you fail back.<br/><br/>If the server is a VMware VM, the network adapter type should be VMXNET3. If you use a different type of network adapter, install a [VMware update](https://kb.vmware.com/selfservice/microsites/search.do?cmd=displayKC&docType=kc&externalId=2110245&sliceId=1&docTypeID=DT_KB_1_1&dialogID=26228401&stateId=1) on the vSphere 5.5 server.<br/><br/>The server should have a static IP address.<br/><br/>The server should not be a domain controller.<br/><br/>The host name of the server should contain 15 characters or less.<br/><br/>The operating system should be in English only.<br/><br/> Install VMware vSphere PowerCLI 6.0. server.<br/><br/>The configuration server needs internet access. Outbound access is required as follows:<br/><br/>Temporary access on HTTP 80 during setup of the Site Recovery components (to download MySQL)<br/><br/>Ongoing outbound access on HTTPS 443 for replication management<br/><br/>Ongoing outbound access on HTTPS 9443 for replication traffic (this port can be modified)<br/><br/>The server also needs access to the following URLs so that it can connect to Azure: ``*.accesscontrol.windows.net``<br/><br/> ``*.backup.windowsazure.com``<br/><br/> ``*.hypervrecoverymanager.windowsazure.com``<br/><br/> ``*.store.core.windows.net``<br/><br/> ``*.blob.core.windows.net``<br/><br/> ``https://www.msftncsi.com/ncsi.txt``<br/><br/> ``time.windows.com``<br/><br/> ``time.nist.gov``<br/><br/> If you have IP address-based firewall rules on the server, check that the rules allow communication to Azure.<br/><br/> Allow the [Azure Datacenter IP Ranges](https://www.microsoft.com/download/confirmation.aspx?id=41653), and the HTTPS (443) protocol.<br/><br/>Allow IP address ranges for the Azure region of your subscription, and for West US.<br/><br/>Allow this URL for the MySQL download: ``http://cdn.mysql.com/archives/mysql-5.5/mysql-5.5.37-win32.msi`` |
-
-## VMware vCenter/vSphere host prerequisites
-| **Component** | **Requirements** |
-| --- | --- |
-| **vSphere** | One or more VMware vSphere hypervisors.<br/><br/>Hypervisors should be running vSphere version 6.0, 5.5 or 5.1, with the latest updates.<br/><br/>We recommend that vSphere hosts and vCenter servers are located in the same network as the process server (this is the network in which the configuration server is located unless you’ve set up a dedicated process server). |
-| **vCenter** | We recommend that you deploy a VMware vCenter server, to manage your vSphere hosts. It should be running vCenter version 6.0 or 5.5, with the latest updates.<br/><br/>**Limitation**: Site Recovery doesn't support new vCenter and vSphere 6.0 features such as cross vCenter vMotion, virtual volumes, and storage DRS. Site Recovery support is limited to features that were also available in version 5.5. |
-
-## Replicated machine prerequisites
-| **Component** | **Requirements** |
-| --- | --- |
-| **On-premises (VMware VMs)** | Replicated VMs should have VMware tools installed and running.<br/><br/> VMs should conform with [Azure prerequisites](site-recovery-best-practices.md#azure-virtual-machine-requirements) for creating Azure VMs.<br/><br/>Individual disk capacity on protected machines shouldn’t be more than 1023 GB. A VM can have up to 64 disks (thus up to 64 TB). <br/><br/>Minimum 2 GB of available space on the installation drive for component installation.<br/><br/>**Limitation**: Protection of VMs with encrypted disks is not supported.<br/><br/>**Limitation**: Shared disk guest clusters aren't supported.<br/><br/>**Port 20004** should be opened on the VM local firewall, if you want to enable multi-VM consistency.<br/><br/>Machines that have Unified Extensible Firmware Interface (UEFI)/Extensible Firmware Interface(EFI) boot is not supported.<br/><br/>Machine names should contain between 1 and 63 characters (letters, numbers, and hyphens). The name must start with a letter or number and end with a letter or number. After you've enabled replication for a machine, you can modify the Azure name.<br/><br/>If the source VM has NIC teaming it’s converted to a single NIC after failover to Azure.<br/><br/>If protected virtual machines have an iSCSI disk, then Site Recovery converts the protected VM iSCSI disk into a VHD file when the VM fails over to Azure. If the iSCSI target can be reached by the Azure VM, then it will connect to it and essentially see two disks – the VHD disk on the Azure VM, and the source iSCSI disk. In this case, you’ll need to disconnect the iSCSI target that appears on the Azure VM. |
-| **Windows machines (physical or VMware)** | The machine should be running a supported 64-bit operating system: Windows Server 2012 R2, Windows Server 2012, or Windows Server 2008 R2 with at least SP1.<br/><br/> The operating system should be installed on the C:\ drive. The OS disk should be a Windows basic disk and not dynamic. The data disk can be dynamic.<br/><br/>Site Recovery supports VMs with an RDM disk. During failback, Site Recovery reuses the RDM disk if the original source VM and RDM disk is available. If they aren’t available, during failback Site Recovery creates a new VMDK file for each disk. |
-| **Linux machines** (physical or VMware) | You need a supported 64-bit operating system: Red Hat Enterprise Linux 6.7,6.8,7.1,7.2; CentOS 6.5, 6.6,6.7,6.8,7.0,7.1,7.2; Oracle Enterprise Linux 6.4, 6.5 running either the Red Hat compatible kernel or Unbreakable Enterprise Kernel Release 3 (UEK3), SUSE Linux Enterprise Server 11 SP3.<br/><br/>/etc/hosts files on protected machines should contain entries that map the local host name to IP addresses associated with all network adapters.<br/><br/>If you want to connect to an Azure virtual machine running Linux after failover using a Secure Shell client (ssh), ensure that the Secure Shell service on the protected machine is set to start automatically on system boot, and that firewall rules allow an ssh connection to it.<br/><br/>The host name, mount points, device names, and Linux system paths and file names (eg /etc/; /usr) should be in English only.<br/><br/>Protection can only be enabled for Linux machines with the following storage: File system (EXT3, ETX4, ReiserFS, XFS); Multipath software-Device Mapper (multipath)); Volume manager: (LVM2). Physical servers with HP CCISS controller storage are not supported. The ReiserFS filesystem is supported only on SUSE Linux Enterprise Server 11 SP3.<br/><br/>Site Recovery supports VMs with an RDM disk.  During failback for Linux, Site Recovery doesn’t reuse the RDM disk. Instead it creates a new VMDK file for each corresponding RDM disk.<br/><br/>Ensure that you set the disk.enableUUID=true setting in the configuration parameters of the VM in VMware. Create the entry if it doesn't exist. It's needed to provide a consistent UUID to the VMDK so that it mounts correctly. Adding this setting also ensures that only delta changes are transferred back to on-premises during failback, and not a full replication. |
-| **Mobility Service** | **Windows**: You’ll To automatically push the Mobility service to VMs running Windows you need to provide an administrator account (local administrator on the Windows machine) so that the process server can do a push installation.<br/><br/>**Linux**: To automatically push the Mobility service to VMs running Linux you’ll need to create an account that can be used by the process server to do a push installation.<br/><br/> By default all the disks on a machine are replicated. To [exclude a disk from replication](#exclude-disks-from-replication), the Mobility service must be installed manually on the machine before you enable replication.<br/> |
-
-## Prepare for deployment
-To prepare for deployment you need to:
-
-1. [Set up an Azure network](#set-up-an-azure-network) in which Azure VMs will be located when they're created after failover. In addition, for failback you'll need to set up a VPN connection (or Azure ExpressRoute), from the Azure network to your on-premises site.
-2. [Set up an Azure storage account](#set-up-an-azure-storage-account) for replicated data.
-3. [Prepare an account](#prepare-an-account-for-automatic-discovery) on the vCenter server or vSphere hosts, so that Site Recovery can automatically detect VMware VMs that are added.
-4. [Prepare the configuration server](#prepare-the-configuration-server), to ensure it can access required URLs and install vSphere PowerCLI 6.0.
-
-### Set up an Azure network
-* The network should be in the same Azure region as that in which you deploy the Recovery Services vault.
-* Depending on the resource model you want to use for failed over Azure VMs, you’ll set up the Azure network in [Resource Manager mode](../virtual-network/virtual-networks-create-vnet-arm-pportal.md) or [classic mode](../virtual-network/virtual-networks-create-vnet-classic-pportal.md).
-* In order to fail back from Azure to your on-premises VMware site you need a VPN connection (or an Azure ExpressRoute connection) from the Azure network in which the replicated Azure VMs are located, to the on-premises network in which the configuration server is located.
-* [Learn about](../vpn-gateway/vpn-gateway-site-to-site-create.md) the supported deployment models for VPN site-to-site connections, and how to [set up a connection](../vpn-gateway/vpn-gateway-site-to-site-create.md#CreateVNet).
-* Alternatively you can set up [Azure ExpressRoute](../expressroute/expressroute-introduction.md). [Learn more](../expressroute/expressroute-howto-vnet-portal-classic.md) about setting up an Azure network with ExpressRoute.
-
-> [!NOTE]
-> [Migration of networks](../azure-resource-manager/resource-group-move-resources.md) across resource groups within the same subscription or across subscriptions is not supported for networks used for deploying Site Recovery.
->
->
-
-### Set up an Azure storage account
-* You’ll need a standard or a premium Azure storage account to hold data replicated to Azure. The account must be in the same region as the Recovery Services vault. Depending on the resource model you want to use for failed over Azure VMs, you'll set up an account in [Resource Manager mode](../storage/storage-create-storage-account.md) or [classic mode](../storage/storage-create-storage-account-classic-portal.md).
-* If you're using a premium account for replicated data you need to create an additional standard account to store replication logs that capture ongoing changes to on-premises data.  
-
-> [!NOTE]
-> [Migration of storage accounts](../azure-resource-manager/resource-group-move-resources.md) across resource groups within the same subscription or across subscriptions is not supported for storage accounts used for deploying Site Recovery.
->
->
-
-### Prepare an account for automatic discovery
-The Site Recovery process server can automatically discover VMware VMs on vSphere hosts or on a vCenter server that manages hosts. To perform automatic discovery Site Recovery credentials that can access the VMware server. This isn't relevant if you're replicating physical machines only.
-
-1. To use a dedicated account for automatic discovery create a role (for example Azure_Site_Recovery) at the vCenter level with the [required permissions](#vmware-account-permissions).
-2. Create a new user on the vSphere host or vCenter server and assign the role to the user. Later you let Site Recovery know about these credentials so that it can perform automatic discovery.
-
-   > [!NOTE]
-   > A vCenter user account with a read-only role can run failover but can't shut down protected source machines. If you want to shut down those machines you need the [Azure_Site_Recovery](#vmware-account-permissions) role. If you're only migrating VMs from VMware to Azure and don't need to failback then the read-only role is sufficient.
-   >
-   >
-
-### Prepare the configuration server
-1. Make sure that the machine you’re using for the configuration server complies with the [prerequisites](#configuration-server-prerequisites). In particular make sure that the machine is connected to the internet with these settings:
-
-   * Allow access to these URLs: ``*.hypervrecoverymanager.windowsazure.com``; ``*.accesscontrol.windows.net``; ``*.backup.windowsazure.com``; ``*.blob.core.windows.net``; ``*.store.core.windows.net``
-   * Allow access to [http://cdn.mysql.com/archives/mysql-5.5/mysql-5.5.37-win32.msi](http://cdn.mysql.com/archives/mysql-5.5/mysql-5.5.37-win32.msi) to download MySQL.
-   * Allow firewall communication to Azure with the [Azure datacenter IP ranges](https://www.microsoft.com/download/confirmation.aspx?id=41653) and the HTTPS (443) protocol.
-2. Download and install [VMware vSphere PowerCLI 6.0](https://developercenter.vmware.com/tool/vsphere_powercli/6.0) on the configuration server. (Currently other versions of PowerCLI aren't supported, including R releases of version 6.0.)
->>>>>>> 108396a4
 
 Here's what you do:
 
@@ -203,9 +66,6 @@
 **VMs** | Verify [Azure VM limitations]((site-recovery-prereq.md#azure-requirements)<br/><br/> You can't replicate VMs with encrypted disks, or VMs with UEFI/EFI boot.<br/><br> Shared disk clusters aren't supported. If the source VM has NIC teaming, it's converted to a single NIC after failover.<br/><br/> If VMs have an iSCSI disk, Site Recovery converts it to a VHD file after failover. If the iSCSI target can be reached by the Azure VM, it connects to it, and sees both it and the VHD. If this happens, disconnect the iSCSI target.<br/><br/> If you want to enable multi-VM consistency, which enables VMs running the same workload to be recovered together to a consistent data point, open port 20004 on the VM.<br/><br/> Windows must be installed on the C drive. The OS disk should be basic, and not dynamic. The data disk can be dynamic.<br/><br/> Linux /etc/hosts files on VMs should contain entries that map the local host name to IP addresses associated with all network adapters. The host name, mount points, device name, system paths and file names (/etc; /usr) should be in English only.<br/><br/> Note [supported Linux storage](site-recovery-support-matrix-to-azure.md#support-for-storage).<br/><br/>Create or set **disk.enableUUID=true** in the VM settings. This provides a consistent UUID to the VMDK, so that it mounts correctly, and ensures that only delta changes are transferred back to on-premises during failback, without full replication.
 
 
-
-
-
 ## Set up Azure
 
 1. [Set up an Azure network](../virtual-network/virtual-networks-create-vnet-arm-pportal.md).
@@ -359,16 +219,8 @@
 
 ## Set up the target
 
-<<<<<<< HEAD
+
 Before you set up the target environment, check you have an [Azure storage account and network](#set-up-azure)
-=======
-| Source operating system | Mobility service installation file |
-| --- | --- |
-| Windows Server (64 bit only) |Microsoft-ASR_UA_9.*.0.0_Windows_* release.exe |
-| CentOS 6.4, 6.5, 6.6, 6.7, 6.8 (64 bit only) |Microsoft-ASR_UA_9.*.0.0_RHEL6-64_*release.tar.gz |
-| SUSE Linux Enterprise Server 11 SP3 (64 bit only) |Microsoft-ASR_UA_9.*.0.0_SLES11-SP3-64_*release.tar.gz |
-| Oracle Enterprise Linux 6.4, 6.5 (64 bit only) |Microsoft-ASR_UA_9.*.0.0_OL6-64_*release.tar.gz |
->>>>>>> 108396a4
 
 1. Click **Prepare infrastructure** > **Target**, and select the Azure subscription you want to use.
 2. Specify whether your target deployment model is Resource Manager-based, or classic.
