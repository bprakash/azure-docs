<properties
    pageTitle="What is in the RemoteApp template images?"
    description="Learn about the template images included with RemoteApp."
    services="remoteapp"
    solutions="" documentationCenter=""
    authors="lizap"
    manager="mbaldwin" />

<tags
    ms.service="remoteapp"
    ms.workload="tbd"
    ms.tgt_pltfrm="na"
    ms.devlang="na"
    ms.topic="article"
    ms.date="05/13/2015" 
    ms.author="elizapo" />

# What is in the RemoteApp template images?

Your Azure RemoteApp subscription includes three template images:


- Windows Server 2012
- Microsoft Office 365 ProPlus (Office 365 subscription required)
- Microsoft Office 2013 Professional Plus (trial only)

> [AZURE.IMPORTANT]Regardless of the image you use, there are licensing considerations anytime you share an app with your users. Check out the [RemoteApp licensing details](remoteapp-licensing.md) for more information.

Read on for details on what each image contains.

## Windows Server 2012 R2  ("the vanilla image")
This image is based on Microsoft Windows Server 2012 R2 Datacenter operating system and has the following roles and features installed to meet the requirements for Azure RemoteApp template images:


- .NET Framework 4.5, 3.5.1, 3.5
- Desktop Experience
- Ink and Handwriting Services
- Media Foundation
- Remote Desktop Session Host
- Windows PowerShell 4.0
- Windows PowerShell ISE
- WoW64 Support

This image also has the following applications installed:

- Adobe Flash Player
- Microsoft Silverlight
- Microsoft System Center 2012 Endpoint Protection
- Microsoft Windows Media Player


## Microsoft Office 365 ProPlus (subscription required)
Office 365 is the most requested application, so we created a "custom" image for you to work with.

This image is an extension of the vanilla image and has the following components of Microsoft Office 365 ProPlus installed in addition to the components described in the Windows Server 2012 R2 image:


- Access
- Excel
- Lync
- OneNote
- OneDrive for Business
- Outlook
- PowerPoint
- Project
- Visio
- Word
- Microsoft Office Proofing Tools

And the following applications, as well:

- SQL Native client
- ODBC Driver
- SQL Server Data Mining client
- MasterDataServices client
- Microsoft Publisher
- PowerQuery
- PowerMap


<<<<<<< HEAD
Full functionality of Office 365 ProPlus apps is available only for users who have an Office 365 ProPlus plan. For more details on the Office 365 subscription plans see [Office 365 service plans](http://technet.microsoft.com/library/office-365-plan-options.aspx). For more details on licensing in RemoteApp, see [How does licensing work in Azure RemoteApp?](remoteapp-licensing.md) 
=======
Full functionality of Office 365 ProPlus apps is available only for users who have an Office 365 ProPlus plan. For more details on the Office 365 subscription plans see [Office 365 service plans](http://technet.microsoft.com/library/office-365-plan-options.aspx). For more details on licensing in RemoteApp, see [How does licensing work in Azure RemoteApp?](remoteapp-licensing.md)
>>>>>>> 692c0fec

## Microsoft Office 2013 Professional Plus (trial only)
During the free trial period, you can test the service with the Office 2013 image.

This image is an extension of the vanilla image and has the following components of Microsoft Office 2013 Professional Plus installed in addition to the components described in the Windows Server 2012 R2 image:


- Access
- Excel
- Lync
- OneNote
- OneDrive for Business
- Outlook
- PowerPoint
- Project
- Visio
- Word
- Microsoft Office Proofing Tools

<<<<<<< HEAD
**Important legal information:** This image does not include a Microsoft Office license and *cannot be used for production*. The Office 2013 Professional Plus image is intended for trial use only. If you want to use Office apps in Azure RemoteApp for production, you need to use the Office 365 ProPlus image. For more details on licensing in RemoteApp, see [How does licensing work in Azure RemoteApp?](remoteapp-licensing.md) 
=======
> [AZURE.IMPORTANT]**Legal information:** This image does not include a Microsoft Office license and *cannot be used for production*. The Office 2013 Professional Plus image is intended for trial use only. If you want to use Office apps in Azure RemoteApp for production, you need to use the Office 365 ProPlus image. For more details on licensing in RemoteApp, see [How does licensing work in Azure RemoteApp?](remoteapp-licensing.md)
>>>>>>> 692c0fec
<|MERGE_RESOLUTION|>--- conflicted
+++ resolved
@@ -78,11 +78,7 @@
 - PowerMap
 
 
-<<<<<<< HEAD
-Full functionality of Office 365 ProPlus apps is available only for users who have an Office 365 ProPlus plan. For more details on the Office 365 subscription plans see [Office 365 service plans](http://technet.microsoft.com/library/office-365-plan-options.aspx). For more details on licensing in RemoteApp, see [How does licensing work in Azure RemoteApp?](remoteapp-licensing.md) 
-=======
 Full functionality of Office 365 ProPlus apps is available only for users who have an Office 365 ProPlus plan. For more details on the Office 365 subscription plans see [Office 365 service plans](http://technet.microsoft.com/library/office-365-plan-options.aspx). For more details on licensing in RemoteApp, see [How does licensing work in Azure RemoteApp?](remoteapp-licensing.md)
->>>>>>> 692c0fec
 
 ## Microsoft Office 2013 Professional Plus (trial only)
 During the free trial period, you can test the service with the Office 2013 image.
@@ -102,8 +98,4 @@
 - Word
 - Microsoft Office Proofing Tools
 
-<<<<<<< HEAD
-**Important legal information:** This image does not include a Microsoft Office license and *cannot be used for production*. The Office 2013 Professional Plus image is intended for trial use only. If you want to use Office apps in Azure RemoteApp for production, you need to use the Office 365 ProPlus image. For more details on licensing in RemoteApp, see [How does licensing work in Azure RemoteApp?](remoteapp-licensing.md) 
-=======
-> [AZURE.IMPORTANT]**Legal information:** This image does not include a Microsoft Office license and *cannot be used for production*. The Office 2013 Professional Plus image is intended for trial use only. If you want to use Office apps in Azure RemoteApp for production, you need to use the Office 365 ProPlus image. For more details on licensing in RemoteApp, see [How does licensing work in Azure RemoteApp?](remoteapp-licensing.md)
->>>>>>> 692c0fec
+> [AZURE.IMPORTANT]**Legal information:** This image does not include a Microsoft Office license and *cannot be used for production*. The Office 2013 Professional Plus image is intended for trial use only. If you want to use Office apps in Azure RemoteApp for production, you need to use the Office 365 ProPlus image. For more details on licensing in RemoteApp, see [How does licensing work in Azure RemoteApp?](remoteapp-licensing.md)