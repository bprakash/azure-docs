--- 
layout: HubPage
hide_bc: true
experimental: true
experiment_id: "81ba5f65-59fb-4d"
title: Microsoft Azure Documentation
description: Learn how to build and manage powerful applications using Microsoft Azure cloud services. Get documentation, sample code, tutorials, and more.
---
<div id="main" class="v2">
    <div class="container">
        <ul class="cardsY panelContent featuredContent">
            <li>
                <a href="/azure/guides/developer/azure-developer-guide">
                    <div class="cardSize">
                        <div class="cardPadding">
                            <div class="card">
                                <div class="cardImageOuter">
                                    <div class="cardImage">
                                        <img data-hoverimage="media/index/getstarted-developer.svg" src="media/index/getstarted-developer.png" alt="" />
                                    </div>
                                </div>
                                <div class="cardText">
                                    <span class="likeAnH3">Get Started Guide for Azure Developers</span>
                                </div>
                            </div>
                        </div>
                    </div>
                </a>
            </li>
            <li>
                <a href="/azure/architecture/guide/">
                    <div class="cardSize">
                        <div class="cardPadding">
                            <div class="card">
                                <div class="cardImageOuter">
                                    <div class="cardImage">
                                        <img data-hoverimage="media/index/getstarted-architecture.png" src="media/index/getstarted-architecture.png" alt="" />
                                    </div>
                                </div>
                                <div class="cardText">
                                    <span class="likeAnH3">Azure Application Architecture Guide</span>
                                </div>
                            </div>
                        </div>
                    </div>
                </a>
            </li>
            <li>
                <a href="https://azure.microsoft.com/community/training/">
                    <div class="cardSize">
                        <div class="cardPadding">
                            <div class="card">
                                <div class="cardImageOuter">
                                    <div class="cardImage">
                                        <img data-hoverimage="media/index/getstarted_pluralsight.svg" src="media/index/getstarted_pluralsight.png" alt="" />
                                    </div>
                                </div>
                                <div class="cardText">
                                    <span class="likeAnH3">Free Pluralsight Video Training for Azure</span>
                                </div>
                            </div>
                        </div>
                    </div>
                </a>
            </li>
        </ul>             
    </div>
    <div class="container">
<<<<<<< HEAD
        <h1 class="screenReader">Microsoft Azure Documentation</h1>   
=======
        <h1 class="screenReader">Microsoft Azure Documentation</h1>
>>>>>>> 08f17a70
        <ul class="pivots">
            <li>
                <a href="#get-started">Get Started</a>
                <ul id="get-started">
                    <li>
                        <a href="#get-started1"></a>
                        <ul id="get-started1" class="cardsL">
                            <li>
                                <div class="container intro">
                                    <h2 class="likeAnH1">Get started with Azure</h2>
                                    <p>Explore our most popular services with quickstarts, samples, and tutorials.</p>
                                </div>
                            </li>
                            <li>
                                <div class="cardSize">
                                    <div class="cardPadding">
                                        <div class="card">
                                            <div class="cardText">
                                                <h3>Deploy infrastructure</h3>
                                                <ul class="noBullet">
                                                    <li><a class="barLink" href="/azure/virtual-machines/linux/">Linux virtual machines</a></li>
                                                    <li><a class="barLink" href="/azure/virtual-machines/windows/">Windows virtual machines</a></li>
                                                </ul>
                                            </div>
                                        </div>
                                    </div>
                                </div>
                            </li>
                            <li>
                                <div class="cardSize">
                                    <div class="cardPadding">
                                        <div class="card">
                                            <div class="cardText">
                                                <h3>Develop apps</h3>
                                                <ul class="noBullet">
													<li>
														<a class="barLink" href="/dotnet/azure/?view=azure-dotnet">
															<img src="media/index/logo_NET.svg" alt="">
															.NET</a>
													</li>
													<li>
														<a class="barLink" href="/python/azure/">
															<img src="media/index/logo_python.svg" alt="">
															Python</a>
													</li>
													<li>
														<a class="barLink" href="/java/azure/">
															<img src="media/index/logo_java.svg" alt="">
															Java</a>
													</li>
													<li>
														<a class="barLink" href="/azure/app-service-web/app-service-web-get-started-php">
															<img src="media/index/logo_PHP.svg" alt="">
															PHP</a>
													</li>
													<li>
														<a class="barLink" href="/nodejs/azure/?view=azure-node-2.0.0">
															<img src="media/index/logo_nodejs.svg" alt="">
															Node.js</a>
													</li>
												</ul>
                                                <h4>App Models</h4>
                                                <ul class="noBullet">
                                                    <li><a class="barLink" href="/azure/app-service-web/">Web apps</a></li>
                                                    <li><a class="barLink" href="/azure/azure-functions/">Serverless functions</a></li>
                                                    <li><a class="barLink" href="/azure/container-instances/">Container instances</a></li>
                                                    <li><a class="barLink" href="/azure/container-service/kubernetes/">Containers with Kubernetes</a></li>
                                                    <li><a class="barLink" href="/azure/service-fabric/">Microservices with Service Fabric</a></li>
                                                </ul>
                                            </div>
                                        </div>
                                    </div>
                                </div>
                            </li>
                            <li>
                                <div class="cardSize">
                                    <div class="cardPadding">
                                        <div class="card">
                                            <div class="cardText">
                                                <h3>Manage data and AI</h3>
                                                <h4>Relational Databases</h4>
                                                <ul class="noBullet">
                                                    <li><a class="barLink" href="/azure/sql-database/">SQL database as a service</a></li>
                                                    <li><a class="barLink" href="/azure/postgresql/">PostgreSQL database as a service</a></li>
                                                    <li><a class="barLink" href="/azure/mysql/">MySQL database as a service</a></li>
                                                </ul>
                                                <h4>NoSQL</h4>
                                                <ul class="noBullet">
                                                    <li><a class="barLink" href="/azure/cosmos-db/">Azure Cosmos DB</a></li>
                                                </ul>
                                                <h4>AI and Cognitive Services</h4>
                                                <ul class="noBullet">
                                                    <li><a class="barLink" href="/azure/cognitive-services/computer-vision/">Computer Vision API</a></li>
                                                    <li><a class="barLink" href="/azure/cognitive-services/face/">Face API</a></li>
                                                </ul>
                                            </div>
                                        </div>
                                    </div>
                                </div>
                            </li>
                            <li>
                                <div class="cardSize">
                                    <div class="cardPadding">
                                        <div class="card">
                                            <div class="cardText">
                                                <h3>Command-line tools</h3>
												<ul class="noBullet">
													<li>
														<a class="barLink" href="/cli/azure/overview">
															<img src="media/index/azure_dev-7.svg" alt="">
															Azure CLI</a>
													</li>
													<li>
														<a class="barLink" href="/powershell/azure/overview">
															<img src="media/index/azure_dev-8.svg" alt="">
															Azure PowerShell</a>
													</li>
												</ul>
                                            </div>
                                        </div>
                                    </div>
                                </div>
                            </li>
                            <li>
                                <div class="cardSize">
                                    <div class="cardPadding">
                                        <div class="card">
                                            <div class="cardText">
                                                <h3>DevOps</h3>
												<ul class="noBullet">
													<li>
														<a class="barLink" href="https://www.visualstudio.com/en-us/docs/build/apps/jenkins/build-deploy-jenkins">
															<img src="https://docs.microsoft.com/en-us/media/logos/logo_visual-studio.svg" alt="">
															Visual Studio Team Services</a>
													</li>
													<li>
														<a class="barLink" href="/azure/virtual-machines/linux/tutorial-jenkins-github-docker-cicd">
															<img src="https://docs.microsoft.com/en-us/media/logos/logo_jenkins.svg" alt="">
															Jenkins on Azure VMs</a>
													</li>
												</ul>
                                            </div>
                                        </div>
                                    </div>
                                </div>
                            </li>
                            <li></li>
                            <li></li>
                            <li></li>
                            <li class="bottomRightItem">
                                <a href="https://aka.ms/j3wr7y">
                                <button style="cursor: pointer;position: relative; background: #0050C5; border:none; padding:8px 16px; padding-right:30px;color: white; font-size:14px;">View all Azure Services<svg xmlns="http://www.w3.org/2000/svg" viewBox="0 0 10 14" style="fill:white;height: 14px;position: absolute;bottom: 13px;right: 12px;width: 1em;"><path d="M7.4 7L1 .6l.6-.6 7 7-7 7-.6-.7L7.4 7z"/></svg></button>
                                </a>
                            </li>
                            </li>
                        </ul>
                    </li>
                </ul>
            </li>
            <li>
                <a href="#services">Services</a>
                <ul id="services">
                    <li>
                        <a href="#all">All</a>
                        <ul id="all" class="directory">
                            <li>
                                <div class="group">
                                    <h3>Compute</h3>
                                    <ul>
                                        <li>
                                            <a href="/azure/virtual-machines/linux/">
                                                <img src="media/index/VirtualMachine.svg" alt="" />
                                                <p>Linux Virtual Machines</p>
                                            </a>
                                        </li>
                                        <li>
                                            <a href="/azure/virtual-machines/windows/">
                                                <img src="media/index/VirtualMachine.svg" alt="" />
                                                <p>Windows Virtual Machines</p>
                                            </a>
                                        </li>
                                        <li>
                                            <a href="/azure/virtual-machine-scale-sets/">
                                                <img src="media/index/AvailabilitySetOld.svg" alt="" />
                                                <p>Virtual Machine Scale Sets</p>
                                            </a>
                                        </li>
                                        <li>
                                            <a href="/azure/app-service/">
                                                <img src="media/index/app-service-web.svg" alt="" />
                                                <p>Web Apps</p>
                                            </a>
                                        </li>
                                        <li>
                                            <a href="/azure/app-service/">
                                                <img src="media/index/AppService.svg" alt="" />
                                                <p>App Service</p>
                                            </a>
                                        </li>
                                        <li>
                                            <a href="/azure/azure-functions/">
                                                <img src="media/index/AzureFunctions.svg" alt="" />
                                                <p>Functions</p>
                                            </a>
                                        </li>
                                        <li>
                                            <a href="/azure/batch/">
                                                <img src="media/index/Batch.svg" alt="" />
                                                <p>Batch</p>
                                            </a>
                                        </li>                                        
                                        <li>
                                            <a href="/azure/service-fabric/">
                                                <img src="media/index/Fabric.svg" alt="" />
                                                <p>Service Fabric</p>
                                            </a>
                                        </li>
                                        <li>
                                            <a href="/azure/cloud-services/">
                                                <img src="media/index/CloudService.svg" alt="" />
                                                <p>Cloud Services</p>
                                            </a>
                                        </li>
                                    </ul>
                                    <h3>Databases</h3>
                                    <ul>
                                        <li>
                                            <a href="/azure/sql-database/">
                                                <img src="media/index/SQLDatabase.svg" alt="" />
                                                <p>SQL Database</p>
                                            </a>
                                        </li>
                                        <li>
                                            <a href="/azure/sql-data-warehouse/">
                                                <img src="media/index/SQLDataWarehouse.svg" alt="" />
                                                <p>SQL Data Warehouse</p>
                                            </a>
                                        </li>
                                        <li>
                                            <a href="/azure/sql-server-stretch-database/">
                                                <img src="media/index/SQLDatabase.svg" alt="" />
                                                <p>SQL Server Stretch Database</p>
                                            </a>
                                        </li>
                                        <li>
                                            <a href="/azure/cosmos-db/">
                                                <img src="media/index/cosmosdb.svg" alt="" />
                                                <p>Azure Cosmos DB</p>
                                            </a>
                                        </li>
                                        <li>
                                            <a href="/azure/postgresql/">
                                                <img src="media/index/PostgreSQL.svg" alt="" />
                                                <p>PostgreSQL</p>
                                            </a>
                                        </li>
                                        <li>
                                            <a href="/azure/mysql/">
                                                <img src="media/index/MySQL.svg" alt="" />
                                                <p>MySQL</p>
                                            </a>
                                        </li>
                                        <li>
                                            <a href="/azure/redis-cache/">
                                                <img src="media/index/RedisCache.svg" alt="" />
                                                <p>Redis Cache</p>
                                            </a>
                                        </li>
                                        <li>
                                            <a href="/azure/data-factory/">
                                                <img src="media/index/DataFactory.svg" alt="" />
                                                <p>Data Factory</p>
                                            </a>
                                        </li>
                                    </ul>
                                    <h3>Containers</h3>
                                    <ul>
                                        <li>
                                            <a href="/azure/container-instances/">
                                                <img src="media/index/ContainerInstances.svg" alt="" />
                                                <p>Azure Container Instances</p>
                                            </a>
                                        </li>
                                        <li>
                                            <a href="/azure/container-service/">
                                                <img src="media/index/ContainerService.svg" alt="" />
                                                <p>Azure Container Service</p>
                                            </a>
                                        </li>
                                        <li>
                                            <a href="/azure/container-registry/">
                                                <img src="media/index/container-registry.svg" alt="" />
                                                <p>Azure Container Registry</p>
                                            </a>
                                        </li>
                                        <li>
                                            <a href="/azure/service-fabric/">
                                                <img src="media/index/Fabric.svg" alt="" />
                                                <p>Service Fabric</p>
                                            </a>
                                        </li>
                                        <li>
                                            <a href="/azure/app-service/">
                                                <img src="media/index/AppService.svg" alt="" />
                                                <p>App Service</p>
                                            </a>
                                        </li>
                                        <li>
                                            <a href="/azure/batch/">
                                                <img src="media/index/Batch.svg" alt="" />
                                                <p>Batch</p>
                                            </a>
                                        </li>
                                    </ul>
                                    <h3>Enterprise Integration</h3>
                                    <ul>
                                        <li>
                                            <a href="/azure/logic-apps/">
                                                <img src="media/index/LogicApp.svg" alt="" />
                                                <p>Logic Apps</p>
                                            </a>
                                        </li>
                                        <li>
                                            <a href="/azure/service-bus/">
                                                <img src="media/index/ServiceBus.svg" alt="" />
                                                <p>Service Bus</p>
                                            </a>
                                        </li>
                                        <li>
                                            <a href="/azure/api-management/">
                                                <img src="media/index/APIManagement.svg" alt="" />
                                                <p>API Management</p>
                                            </a>
                                        </li>
                                        <li>
                                            <a href="/azure/storsimple/">
                                                <img src="media/index/StorSimple.svg" alt="" />
                                                <p>StorSimple</p>
                                            </a>
                                        </li>
                                        <li>
                                            <a href="/azure/sql-server-stretch-database/">
                                                <img src="media/index/SQLDatabase.svg" alt="" />
                                                <p>SQL Server Stretch Database</p>
                                            </a>
                                        </li>
                                        <li>
                                            <a href="/azure/data-factory/">
                                                <img src="media/index/DataFactory.svg" alt="" />
                                                <p>Data Factory</p>
                                            </a>
                                        </li>
                                        <li>
                                            <a href="/azure/biztalk-services/">
                                                <img src="media/index/BizTalkServices.svg" alt="" />
                                                <p>Biztalk Services</p>
                                            </a>
                                        </li>
                                    </ul>
                                    <h3>Other Clouds</h3>
                                    <ul>
                                        <li>
                                            <a href="/azure/azure-government/">
                                                <img src="media/index/azure-government.svg" alt="" />
                                                <p>Azure US Government</p>
                                            </a>
                                        </li>
                                        <li>
                                            <a href="/azure/germany/">
                                                <img src="media/index/azure-germany.svg" alt="" />
                                                <p>Azure Germany</p>
                                            </a>
                                        </li>
                                        <li>
                                            <a href="/azure/azure-stack/">
                                                <img src="media/index/azure-stack.svg" alt="" />
                                                <p>Azure Stack</p>
                                            </a>
                                        </li>
                                    </ul>
                                </div>
                                <div class="group">
                                    <h3>Networking</h3>
                                    <ul>
                                        <li>
                                            <a href="/azure/networking/networking-overview">
                                                <img src="media/index/networking-overview.svg" alt="" />
                                                <p>Networking Overview</p>
                                            </a>
                                        </li>
                                        <li>
                                            <a href="/azure/virtual-network/">
                                                <img src="media/index/VirtualNetwork.svg" alt="" />
                                                <p>Virtual Network</p>
                                            </a>
                                        </li>
                                        <li>
                                            <a href="/azure/load-balancer/">
                                                <img src="media/index/LoadBalancer.svg" alt="" />
                                                <p>Load Balancer</p>
                                            </a>
                                        </li>
                                        <li>
                                            <a href="/azure/application-gateway/">
                                                <img src="media/index/ApplicationGateway.svg" alt="" />
                                                <p>Application Gateway</p>
                                            </a>
                                        </li>
                                        <li>
                                            <a href="/azure/vpn-gateway/">
                                                <img src="media/index/VPNGateway.svg" alt="" />
                                                <p>VPN Gateway</p>
                                            </a>
                                        </li>
                                        <li>
                                            <a href="/azure/dns/">
                                                <img src="media/index/DNS.svg" alt="" />
                                                <p>Azure DNS</p>
                                            </a>
                                        </li>
                                        <li>
                                            <a href="/azure/cdn/">
                                                <img src="media/index/ContentDeliveryNetwork.svg" alt="" />
                                                <p>CDN</p>
                                            </a>
                                        </li>
                                        <li>
                                        <a href="/azure/traffic-manager/">
                                                <img src="media/index/TrafficManager.svg" alt="" />
                                                <p>Traffic Manager</p>
                                            </a>
                                        </li>
                                        <li>
                                            <a href="/azure/expressroute/">
                                                <img src="media/index/ExpressRoute.svg" alt="" />
                                                <p>ExpressRoute</p>
                                            </a>
                                        </li>
                                        <li>
                                            <a href="/azure/network-watcher/">
                                                <img src="media/index/network-watcher.svg" alt="" />
                                                <p>Network Watcher</p>
                                            </a>
                                        </li>
                                    </ul>
                                    <h3>AI + Cognitive Services</h3>
                                    <ul>
                                        <li>
                                            <a href="/azure/cognitive-services/emotion/home">
                                                <img src="media/index/API_Vis_Emotion.svg" alt="" />
                                                <p>Emotion</p>
                                            </a>
                                        </li>
                                        <li>
                                            <a href="/azure/cognitive-services/face/">
                                                <img src="media/index/API_Vis_Face.svg" alt="" />
                                                <p>Face</p>
                                            </a>
                                        </li>
                                        <li>
                                            <a href="/azure/cognitive-services/academic-knowledge/home">
                                                <img src="media/index/API_Know_Academic.svg" alt="" />
                                                <p>Academic Knowledge</p>
                                            </a>
                                        </li>
                                        <li>
                                            <a href="/azure/cognitive-services/bing-autosuggest/get-suggested-search-terms">
                                                <img src="media/index/API_Sear_BingAutoSuggest.svg" alt="" />
                                                <p>Bing Autosuggest</p>
                                            </a>
                                        </li>
                                        <li>
                                            <a href="/azure/cognitive-services/bing-custom-search/overview">
                                                <img src="media/index/API_Sear_BingSearch.svg" alt="" />
                                                <p>Bing Custom Search</p>
                                            </a>
                                        </li>
                                        <li>
                                            <a href="/azure/cognitive-services/bing-image-search/search-the-web">
                                                <img src="media/index/API_Sear_BingImageSearch.svg" alt="" />
                                                <p>Bing Image</p>
                                            </a>
                                        </li>
                                        <!-- <li>
                                            <a href="/azure/cognitive-services/">
                                                <img src="media/index/cs-bing-knowledge-graph.svg" alt="" />
                                                <p>Bing Knowledge Graph</p>
                                            </a>
                                        </li> -->
                                        <li>
                                            <a href="/azure/cognitive-services/bing-news-search/search-the-web">
                                                <img src="media/index/API_Sear_BingNewsSearch.svg" alt="" />
                                                <p>Bing News</p>
                                            </a>
                                        </li>
                                        <!-- <li>
                                            <a href="/azure/cognitive-services/">
                                                <img src="media/index/API_Spc_BingSpeech.svg" alt="" />
                                                <p>Bing Speech Service</p>
                                            </a>
                                        </li> -->
                                        <li>
                                            <a href="/azure/cognitive-services/bing-spell-check/proof-text">
                                                <img src="media/index/API_Lang_BingSpellCheck.svg" alt="" />
                                                <p>Bing Spell Check</p>
                                            </a>
                                        </li>
                                        <li>
                                            <a href="/azure/cognitive-services/bing-video-search/search-the-web">
                                                <img src="media/index/API_Sear_BingVideoSearch.svg" alt="" />
                                                <p>Bing Video</p>
                                            </a>
                                        </li>
                                        <li>
                                            <a href="/azure/cognitive-services/bing-web-search/search-the-web">
                                                <img src="media/index/API_Sear_BingSearch.svg" alt="" />
                                                <p>Bing Web Search</p>
                                            </a>
                                        </li>
                                        <li>
                                            <a href="/azure/cognitive-services/computer-vision/">
                                                <img src="media/index/API_Vis_ComputerVision.svg" alt="" />
                                                <p>Computer Vision</p>
                                            </a>
                                        </li>
                                        <li>
                                            <a href="/azure/cognitive-services/content-moderator/overview">
                                                <img src="media/index/cs-content-moderator.svg" alt="" />
                                                <p>Content Moderator</p>
                                            </a>
                                        </li>
                                        <li>
                                            <a href="/azure/cognitive-services/custom-decision-service/custom-decision-service-overview">
                                                <img src="media/index/cs-decision-maker.svg" alt="" />
                                                <p>Custom Decision Service</p>
                                            </a>
                                        </li>
                                        <li>
                                            <a href="/azure/cognitive-services/custom-speech-service/cognitive-services-custom-speech-home">
                                                <img src="media/index/API_Spc_CustomSpeechService.svg" alt="" />
                                                <p>Custom Speech Service</p>
                                            </a>
                                        </li>
                                        <li>
                                            <a href="/azure/cognitive-services/Custom-Vision-Service/home">
                                                <img src="media/index/cs-custom-vision.svg" alt="" />
                                                <p>Custom Vision Search</p>
                                            </a>
                                        </li>
                                        <li>
                                            <a href="/azure/cognitive-services/entitylinking/home">
                                                <img src="media/index/API_Know_EntityLink.svg" alt="" />
                                                <p>Entity Linking</p>
                                            </a>
                                        </li>
                                        <li>
                                            <a href="/azure/cognitive-services/kes/overview">
                                                <img src="media/index/API_Know_Exploration.svg" alt="" />
                                                <p>Knowledge Exploration Service (KES)</p>
                                            </a>
                                        </li>
                                        <li>
                                            <a href="/azure/cognitive-services/luis/home">
                                                <img src="media/index/API_Lang_LanguageUnderstanding.svg" alt="" />
                                                <p>Language Understanding Intelligent Services (LUIS)</p>
                                            </a>
                                        </li>
                                        <li>
                                            <a href="/azure/cognitive-services/linguisticanalysisapi/home">
                                                <img src="media/index/API_Lang_LinguisticAnalysis.svg" alt="" />
                                                <p>Linguistic</p>
                                            </a>
                                        </li>
                                        <li>
                                            <a href="/azure/cognitive-services/qnamaker/home">
                                                <img src="media/index/API_Know_QandA_Maker.svg" alt="" />
                                                <p>QnAMaker</p>
                                            </a>
                                        </li>
                                        <li>
                                            <a href="/azure/cognitive-services/recommendations/overview">
                                                <img src="media/index/API_Know_Recommendations.svg" alt="" />
                                                <p>Recommendations</p>
                                            </a>
                                        </li>
                                        <li>
                                            <a href="/azure/cognitive-services/speaker-recognition/home">
                                                <img src="media/index/API_Spc_SpeakerRecognition.svg" alt="" />
                                                <p>Speaker Recognition</p>
                                            </a>
                                        </li>
                                        <li>
                                            <a href="/azure/cognitive-services/text-analytics/overview">
                                                <img src="media/index/API_Lang_TextAnalytics.svg" alt="" />
                                                <p>Text Analytics</p>
                                            </a>
                                        </li>
                                        <li>
                                            <a href="/azure/cognitive-services/translator/translator-info-overview">
                                                <img src="media/index/cognitive-services-translator.svg" alt="" />
                                                <p>Translator</p>
                                            </a>
                                        </li>
                                        <li>
                                            <a href="/azure/cognitive-services/video/home">
                                                <img src="media/index/cs-video.svg" alt="" />
                                                <p>Video</p>
                                            </a>
                                        </li>
                                        <li>
                                            <a href="/azure/cognitive-services/video-indexer/video-indexer-overview">
                                                <img src="media/index/cs-video-indexer.svg" alt="" />
                                                <p>Video Indexer</p>
                                            </a>
                                        </li>
                                        <li>
                                            <a href="/azure/cognitive-services/web-language-model/home">
                                                <img src="media/index/API_Lang_WebLM.svg" alt="" />
                                                <p>Web Language Model</p>
                                            </a>
                                        </li>
                                    </ul>
                                </div>
                            </li>
                            <li>
                                <div class="group">
                                    <h3>Storage</h3>
                                    <ul>
                                        <li>
                                            <a href="/azure/storage/">
                                                <img src="media/index/Storage.svg" alt="" />
                                                <p>Storage</p>
                                            </a>
                                        </li>
                                        <li>
                                            <a href="/azure/storage/blobs/storage-blobs-introduction/">
                                                <img src="media/index/logo_azure-blob-storage.svg" alt="" />
                                                <p>Blob Storage</p>
                                            </a>
                                        </li>
                                        <li>
                                            <a href="/azure/virtual-machines/disks/">
                                                <img src="media/index/Disks-color.svg" alt="" />
                                                <p>Disks</p>
                                            </a>
                                        </li>
                                        <li>
                                            <a href="/azure/storage/files/storage-files-introduction/">
                                                <img src="media/index/logo_azure-storage-file.svg" alt="" />
                                                <p>File Storage</p>
                                            </a>
                                        </li>
                                        <li>
                                            <a href="/azure/storage/queues/storage-queues-introduction/">
                                                <img src="media/index/logo_azure-storage-q.svg" alt="" />
                                                <p>Queue Storage</p>
                                            </a>
                                        </li>
                                        <li>
                                            <a href="/azure/data-lake-store/">
                                                <img src="media/index/Azure-Data-Lake-Store-COLOR.svg" alt="" />
                                                <p>Data Lake Store</p>
                                            </a>
                                        </li>
                                        <li>
                                            <a href="/azure/storsimple/">
                                                <img src="media/index/StorSimple.svg" alt="" />
                                                <p>StorSimple</p>
                                            </a>
                                        </li>
                                        <li>
                                            <a href="/azure/backup/">
                                                <img src="media/index/Backup.svg" alt="" />
                                                <p>Backup</p>
                                            </a>
                                        </li>
                                        <li>
                                            <a href="/azure/site-recovery/">
                                                <img src="media/index/SiteRecovery.svg" alt="" />
                                                <p>Site Recovery</p>
                                            </a>
                                        </li>                                        
                                    </ul>
                                    <h3>Data + Analytics</h3>
                                    <ul>
                                        <li>
                                            <a href="/azure/hdinsight/">
                                                <img src="media/index/HDInsight.svg" alt="" />
                                                <p>HDInsight</p>
                                            </a>
                                        </li>
                                        <li>
                                            <a href="/azure/machine-learning/">
                                                <img src="media/index/MachineLearning.svg" alt="" />
                                                <p>Machine Learning</p>
                                            </a>
                                        </li>
                                        <li>
                                            <a href="/azure/stream-analytics/">
                                                <img src="media/index/StreamAnalytics.svg" alt="" />
                                                <p>Stream Analytics</p>
                                            </a>
                                        </li>
                                        <li>
                                            <a href="/azure/data-catalog/">
                                                <img src="media/index/data-catalog.svg" alt="" />
                                                <p>Data Catalog</p>
                                            </a>
                                        </li>
                                        <li>
                                            <a href="/azure/data-lake-analytics/">
                                                <img src="media/index/Azure-Data-Lake-Analytics-COLOR.svg" alt="" />
                                                <p>Data Lake Analytics</p>
                                            </a>
                                        </li>
                                        <li>
                                            <a href="/azure/data-lake-store/">
                                                <img src="media/index/Azure-Data-Lake-Store-COLOR.svg" alt="" />
                                                <p>Data Lake Store</p>
                                            </a>
                                        </li>
                                        <li>
                                            <a href="/azure/data-factory/">
                                                <img src="media/index/DataFactory.svg" alt="" />
                                                <p>Data Factory</p>
                                            </a>
                                        </li>
                                        <li>
                                            <a href="/azure/power-bi-embedded/">
                                                <img src="media/index/PowerBIEmbedded.svg" alt="" />
                                                <p>Power BI Embedded</p>
                                            </a>
                                        </li>
                                        <li>
                                            <a href="/azure/analysis-services/">
                                                <img src="media/index/AnalysisServices.svg" alt="" />
                                                <p>Analysis Services</p>
                                            </a>
                                        </li>
                                        <li>
                                            <a href="https://docs.botframework.com/en-us/azure-bot-service/">
                                                <img src="media/index/bot-service.svg" alt="" />
                                                <p>Azure Bot Service</p>
                                            </a>
                                        </li>
                                    </ul>
                                    <h3>Developer Tools</h3>
                                    <ul>
                                        <li>
                                            <a href="https://www.visualstudio.com/docs/overview">
                                                <img src="media/index/VisualStudioTeamServices.svg" alt="" />
                                                <p>Visual Studio Team Services</p>
                                            </a>
                                        </li>
                                        <li>
                                            <a href="/azure/devtest-lab/">
                                                <img src="media/index/DevTestLabs.svg" alt="" />
                                                <p>Azure DevTest Labs</p>
                                            </a>
                                        </li>
                                        <li>
                                            <a href="/azure/application-insights/">
                                                <img src="media/index/ApplicationInsights.svg" alt="" />
                                                <p>Application Insights</p>
                                            </a>
                                        </li>
                                        <li>
                                            <a href="/azure/api-management/">
                                                <img src="media/index/APIManagement.svg" alt="" />
                                                <p>API Management</p>
                                            </a>
                                        </li>
                                        <li>
                                            <a href="https://support.hockeyapp.net/kb">
                                                <img src="media/index/HockeyApp.svg" alt="" />
                                                <p>HockeyApp</p>
                                            </a>
                                        </li>
                                    </ul>
                                    <h3>Internet of Things</h3>
                                    <ul>
                                        <li>
                                            <a href="https://azure.microsoft.com/develop/iot/">
                                                <img src="media/index/IoTHub.svg" alt="" />
                                                <p>IoT Developer Center</p>
                                            </a>
                                        </li>
                                        <li>
                                            <a href="/azure/iot-hub/">
                                                <img src="media/index/IoTHub.svg" alt="" />
                                                <p>Azure IoT Hub</p>
                                            </a>
                                        </li>
                                        <li>
                                            <a href="/azure/iot-dps/">
                                                <img src="media/index/dps.svg" alt="" />
                                                <p>IoT Hub Device Provisioning Service</p>
                                            </a>
                                        </li>
                                        <li>
                                            <a href="/azure/iot-suite/">
                                                <img src="media/index/iot-suite.svg" alt="" />
                                                <p>Azure IoT Suite</p>
                                            </a>
                                        </li>
                                        <li>
                                            <a href="/azure/event-hubs/">
                                                <img src="media/index/EventHubs.svg" alt="" />
                                                <p>Event Hubs</p>
                                            </a>
                                        </li>
                                        <li>
                                            <a href="/azure/notification-hubs/">
                                                <img src="media/index/NotificationHubs.svg" alt="" />
                                                <p>Notification Hubs</p>
                                            </a>
                                        </li>
                                        <li>
                                            <a href="/azure/stream-analytics/">
                                                <img src="media/index/StreamAnalytics.svg" alt="" />
                                                <p>Stream Analytics</p>
                                            </a>
                                        </li>
                                        <li>
                                            <a href="/azure/machine-learning/">
                                                <img src="media/index/MachineLearning.svg" alt="" />
                                                <p>Machine Learning</p>
                                            </a>
                                        </li>
                                        <li>
                                            <a href="/azure/time-series-insights/">
                                                <img src="media/index/time-series-insights.svg" alt="" />
                                                <p>Time Series Insights</p>
                                            </a>
                                        </li>
                                    </ul>
                                </div>
                                <div class="group">
                                    <h3>Web + Mobile</h3>
                                    <ul>
                                        <li>
                                            <a href="/azure/app-service-web/">
                                                <img src="media/index/app-service-web.svg" alt="" />
                                                <p>Web Apps</p>
                                            </a>
                                        </li>
                                        <li>
                                            <a href="/azure/app-service-mobile/">
                                                <img src="media/index/app-service-mobile.svg" alt="" />
                                                <p>Mobile Apps</p>
                                            </a>
                                        </li>
                                        <li>
                                            <a href="/azure/app-service-api/">
                                                <img src="media/index/app-service-api.svg" alt="" />
                                                <p>API Apps</p>
                                            </a>
                                        </li>
                                        <li>
                                            <a href="/azure/logic-apps/">
                                                <img src="media/index/LogicApp.svg" alt="" />
                                                <p>Logic Apps</p>
                                            </a>
                                        </li>
                                        <li>
                                            <a href="/azure/cdn/">
                                                <img src="media/index/ContentDeliveryNetwork.svg" alt="" />
                                                <p>CDN</p>
                                            </a>
                                        </li>
                                        <li>
                                            <a href="/azure/media-services/">
                                                <img src="media/index/MediaServices.svg" alt="" />
                                                <p>Media Services</p>
                                            </a>
                                        </li>
                                        <li>
                                            <a href="/azure/search/">
                                                <img src="media/index/Search.svg" alt="" />
                                                <p>Search</p>
                                            </a>
                                        </li>
                                        <li>
                                            <a href="/azure/mobile-engagement/">
                                                <img src="media/index/MobileEngagement.svg" alt="" />
                                                <p>Mobile Engagement</p>
                                            </a>
                                        </li>
                                        <li>
                                            <a href="/azure/notification-hubs/">
                                                <img src="media/index/NotificationHubs.svg" alt="" />
                                                <p>Notification Hubs</p>
                                            </a>
                                        </li>
                                    </ul>
                                    <h3>Security + Identity</h3>
                                    <ul>
                                        <li>
                                            <a href="/azure/security-center">
                                                <img src="media/index/SecurityCenter.svg" alt="" />
                                                <p>Security Center</p>
                                            </a>
                                        </li>
                                        <li>
                                            <a href="/azure/key-vault/">
                                                <img src="media/index/KeyVault.svg" alt="" />
                                                <p>Key Vault</p>
                                            </a>
                                        </li>
                                        <li>
                                            <a href="/azure/active-directory/">
                                                <img src="media/index/ActiveDirectory.svg" alt="" />
                                                <p>Azure Active Directory</p>
                                            </a>
                                        </li>
                                        <li>
                                            <a href="/azure/active-directory-b2c">
                                                <img src="media/index/ActiveDirectory.svg" alt="" />
                                                <p>Azure Active Directory B2C</p>
                                            </a>
                                        </li>
                                        <li>
                                            <a href="/azure/active-directory-domain-services">
                                                <img src="media/index/ActiveDirectory.svg" alt="" />
                                                <p>Azure Active Directory Domain Services</p>
                                            </a>
                                        </li>
                                        <li>
                                            <a href="/azure/multi-factor-authentication/">
                                                <img src="media/index/MultiFactorAuthentication.svg" alt="" />
                                                <p>Multi-Factor Authentication</p>
                                            </a>
                                        </li>
                                        <li>
                                            <a href="/azure/security/">
                                                <img src="media/index/SecurityCenter.svg" alt="" />
                                                <p>Security Information</p>
                                            </a>
                                        </li>
                                    </ul>
                                    <h3>Monitoring + Management</h3>
                                    <ul>
                                        <li>
                                            <a href="/azure/application-insights/">
                                                <img src="media/index/ApplicationInsights.svg" alt="" />
                                                <p>Application Insights</p>
                                            </a>
                                        </li>
                                        <li>
                                            <a href="/azure/log-analytics/">
                                                <img src="media/index/OperationsManagementSuite.svg" alt="" />
                                                <p>Log Analytics</p>
                                            </a>
                                        </li>
                                        <li>
                                            <a href="/azure/automation/">
                                                <img src="media/index/Automation.svg" alt="" />
                                                <p>Automation</p>
                                            </a>
                                        </li>
                                        <li>
                                            <a href="/azure/backup/">
                                                <img src="media/index/Backup.svg" alt="" />
                                                <p>Backup</p>
                                            </a>
                                        </li>
                                        <li>
                                            <a href="/azure/site-recovery/">
                                                <img src="media/index/SiteRecovery.svg" alt="" />
                                                <p>Site Recovery</p>
                                            </a>
                                        </li>
                                        <li>
                                            <a href="/azure/scheduler/">
                                                <img src="media/index/Scheduler.svg" alt="" />
                                                <p>Scheduler</p>
                                            </a>
                                        </li>
                                        <li>
                                            <a href="/azure/monitoring-and-diagnostics/">
                                                <img src="media/index/AzureMonitoring.svg" alt="" />
                                                <p>Azure Monitor</p>
                                            </a>
                                        </li>
                                        <li>
                                            <a href="/azure/billing/">
                                                <img src="media/index/billing.svg" alt="" />
                                                <p>Billing</p>
                                            </a>
                                        </li>
                                        <li>
                                            <a href="/azure/advisor">
                                                <img src="media/index/advisor.svg" alt="" />
                                                <p>Azure Advisor</p>
                                            </a>
                                        </li>
                                        <li>
                                            <a href="/azure/service-health">
                                                <img src="media/index/resource-health.svg" alt="" />
                                                <p>Azure Service Health</p>
                                            </a>
                                        </li>
                                        <li>
                                            <a href="/azure/azure-resource-manager/">
                                                <img src="media/index/AzureDefaultBlack.svg" alt="" />
                                                <p>Azure Resource Manager</p>
                                            </a>
                                        </li>
                                        <li>
                                            <a href="/azure/event-grid/">
                                                <img src="media/index/azure_event_grid.svg" alt="" />
                                                <p>Azure Event Grid</p>
                                            </a>
                                        </li>
                                    </ul>
                                </div>
                            </li>
                        </ul>
                    </li>
                    <li>
                        <a data-default="true" href="#Compute">Compute</a>
                        <ul id="Compute" class="cardsA">
                            <li>
                                <a href="/azure/virtual-machines/linux/">
                                    <div class="cardSize">
                                        <div class="cardPadding">
                                            <div class="card">
                                                <div class="cardImageOuter">
                                                    <div class="cardImage">
                                                        <img src="media/index/VirtualMachine.svg" alt="" />
                                                    </div>
                                                </div>
                                                <div class="cardText">
                                                    <h3>Linux Virtual Machines</h3>
                                                    <p>Provision virtual machines of Ubuntu, Red Hat, and more</p>
                                                </div>
                                            </div>
                                        </div>
                                    </div>
                                </a>
                            </li>
                            <li>
                                <a href="/azure/virtual-machines/windows/">
                                    <div class="cardSize">
                                        <div class="cardPadding">
                                            <div class="card">
                                                <div class="cardImageOuter">
                                                    <div class="cardImage">
                                                        <img src="media/index/VirtualMachine.svg" alt="" />
                                                    </div>
                                                </div>
                                                <div class="cardText">
                                                    <h3>Windows Virtual Machines</h3>
                                                    <p>Provision virtual machines for SQL Server, SharePoint, and more</p>
                                                </div>
                                            </div>
                                        </div>
                                    </div>
                                </a>
                            </li>
                            <li>
                                <a href="/azure/virtual-machine-scale-sets/">
                                    <div class="cardSize">
                                        <div class="cardPadding">
                                            <div class="card">
                                                <div class="cardImageOuter">
                                                    <div class="cardImage">
                                                        <img src="media/index/AvailabilitySetOld.svg" alt="" />
                                                    </div>
                                                </div>
                                                <div class="cardText">
                                                    <h3>Virtual Machine Scale Sets</h3>
                                                    <p>Manage and scale 10s to 1000s of Linux and Windows virtual machines</p>
                                                </div>
                                            </div>
                                        </div>
                                    </div>
                                </a>
                            </li>
                            <li>
                                <a href="/azure/app-service-web">
                                    <div class="cardSize">
                                        <div class="cardPadding">
                                            <div class="card">
                                                <div class="cardImageOuter">
                                                    <div class="cardImage">
                                                        <img src="media/index/app-service-web.svg" alt="" />
                                                    </div>
                                                </div>
                                                <div class="cardText">
                                                    <h3>Web Apps</h3>
                                                    <p>Quickly create and deploy mission critical Web apps at scale</p>
                                                </div>
                                            </div>
                                        </div>
                                    </div>
                                </a>
                            </li>
                            <li>
                                <a href="/azure/app-service/">
                                    <div class="cardSize">
                                        <div class="cardPadding">
                                            <div class="card">
                                                <div class="cardImageOuter">
                                                    <div class="cardImage">
                                                        <img src="media/index/AppService.svg" alt="" />
                                                    </div>
                                                </div>
                                                <div class="cardText">
                                                    <h3>App Service</h3>
                                                    <p>Deploy web apps on Linux using containers</p>
                                                </div>
                                            </div>
                                        </div>
                                    </div>
                                </a>
                            </li>
                            <li>
                                <a href="/azure/azure-functions/">
                                    <div class="cardSize">
                                        <div class="cardPadding">
                                            <div class="card">
                                                <div class="cardImageOuter">
                                                    <div class="cardImage">
                                                        <img src="media/index/AzureFunctions.svg" alt="" />
                                                    </div>
                                                </div>
                                                <div class="cardText">
                                                    <h3>Functions</h3>
                                                    <p>Process events with serverless code</p>
                                                </div>
                                            </div>
                                        </div>
                                    </div>
                                </a>
                            </li>
                            <li>
                                <a href="/azure/batch/">
                                    <div class="cardSize">
                                        <div class="cardPadding">
                                            <div class="card">
                                                <div class="cardImageOuter">
                                                    <div class="cardImage">
                                                        <img src="media/index/Batch.svg" alt="" />
                                                    </div>
                                                </div>
                                                <div class="cardText">
                                                    <h3>Batch</h3>
                                                    <p>Cloud-scale job scheduling and compute management</p>
                                                </div>
                                            </div>
                                        </div>
                                    </div>
                                </a>
                            </li>
                            <li>
                                <a href="/azure/service-fabric/">
                                    <div class="cardSize">
                                        <div class="cardPadding">
                                            <div class="card">
                                                <div class="cardImageOuter">
                                                    <div class="cardImage">
                                                        <img src="media/index/Fabric.svg" alt="" />
                                                    </div>
                                                </div>
                                                <div class="cardText">
                                                    <h3>Service Fabric</h3>
                                                    <p>Develop microservices and orchestrate containers on Windows or Linux</p>
                                                </div>
                                            </div>
                                        </div>
                                    </div>
                                </a>
                            </li>
                            <li>
                                <a href="/azure/cloud-services/">
                                    <div class="cardSize">
                                        <div class="cardPadding">
                                            <div class="card">
                                                <div class="cardImageOuter">
                                                    <div class="cardImage">
                                                        <img src="media/index/CloudService.svg" alt="" />
                                                    </div>
                                                </div>
                                                <div class="cardText">
                                                    <h3>Cloud Services</h3>
                                                    <p>Create highly available, infinitely scalable cloud applications and APIs</p>
                                                </div>
                                            </div>
                                        </div>
                                    </div>
                                </a>
                            </li>
                        </ul>
                    </li>
                    <li>
                        <a href="#network">Networking</a>
                        <ul id="network" class="cardsA"><li>
                                <a href="/azure/networking/networking-overview">
                                    <div class="cardSize">
                                        <div class="cardPadding">
                                            <div class="card">
                                                <div class="cardImageOuter">
                                                    <div class="cardImage">
                                                        <img src="media/index/networking-overview.svg" alt="" />
                                                    </div>
                                                </div>
                                                <div class="cardText">
                                                    <h3>Networking Overview</h3>
                                                    <p>An integrated view of the networking services in Azure</p>
                                                </div>
                                            </div>
                                        </div>
                                    </div>
                                </a>
                            </li>
                            <li>
                                <a href="/azure/virtual-network/">
                                    <div class="cardSize">
                                        <div class="cardPadding">
                                            <div class="card">
                                                <div class="cardImageOuter">
                                                    <div class="cardImage">
                                                        <img src="media/index/VirtualNetwork.svg" alt="" />
                                                    </div>
                                                </div>
                                                <div class="cardText">
                                                    <h3>Virtual Network</h3>
                                                    <p>Provision private networks, optionally connect to on-premises datacenters</p>
                                                </div>
                                            </div>
                                        </div>
                                    </div>
                                </a>
                            </li>
                            <li>
                                <a href="/azure/load-balancer/">
                                    <div class="cardSize">
                                        <div class="cardPadding">
                                            <div class="card">
                                                <div class="cardImageOuter">
                                                    <div class="cardImage">
                                                        <img src="media/index/LoadBalancer.svg" alt="" />
                                                    </div>
                                                </div>
                                                <div class="cardText">
                                                    <h3>Load Balancer</h3>
                                                    <p>Deliver high availability and network performance to your applications</p>
                                                </div>
                                            </div>
                                        </div>
                                    </div>
                                </a>
                            </li>
                            <li>
                                <a href="/azure/application-gateway/">
                                    <div class="cardSize">
                                        <div class="cardPadding">
                                            <div class="card">
                                                <div class="cardImageOuter">
                                                    <div class="cardImage">
                                                        <img src="media/index/ApplicationGateway.svg" alt="" />
                                                    </div>
                                                </div>
                                                <div class="cardText">
                                                    <h3>Application Gateway</h3>
                                                    <p>Layer 7 Load Balancer with built-in HTTP load balancing and delivery
                                                        control</p>
                                                </div>
                                            </div>
                                        </div>
                                    </div>
                                </a>
                            </li>
                            <li>
                                <a href="/azure/vpn-gateway/">
                                    <div class="cardSize">
                                        <div class="cardPadding">
                                            <div class="card">
                                                <div class="cardImageOuter">
                                                    <div class="cardImage">
                                                        <img src="media/index/VPNGateway.svg" alt="" />
                                                    </div>
                                                </div>
                                                <div class="cardText">
                                                    <h3>VPN Gateway</h3>
                                                    <p>Establish secure, cross-premises connectivity</p>
                                                </div>
                                            </div>
                                        </div>
                                    </div>
                                </a>
                            </li>
                            <li>
                                <a href="/azure/dns/">
                                    <div class="cardSize">
                                        <div class="cardPadding">
                                            <div class="card">
                                                <div class="cardImageOuter">
                                                    <div class="cardImage">
                                                        <img src="media/index/DNS.svg" alt="" />
                                                    </div>
                                                </div>
                                                <div class="cardText">
                                                    <h3>Azure DNS</h3>
                                                    <p>Host your DNS domain in Azure</p>
                                                </div>
                                            </div>
                                        </div>
                                    </div>
                                </a>
                            </li>
                            <li>
                                <a href="/azure/cdn/">
                                    <div class="cardSize">
                                        <div class="cardPadding">
                                            <div class="card">
                                                <div class="cardImageOuter">
                                                    <div class="cardImage">
                                                        <img src="media/index/ContentDeliveryNetwork.svg" alt="" />
                                                    </div>
                                                </div>
                                                <div class="cardText">
                                                    <h3>CDN</h3>
                                                    <p>Deliver content to end-users through a robust network of global data
                                                        centers </p>
                                                </div>
                                            </div>
                                        </div>
                                    </div>
                                </a>
                            </li>
                            <li>
                                <a href="/azure/traffic-manager/">
                                    <div class="cardSize">
                                        <div class="cardPadding">
                                            <div class="card">
                                                <div class="cardImageOuter">
                                                    <div class="cardImage">
                                                        <img src="media/index/TrafficManager.svg" alt="" />
                                                    </div>
                                                </div>
                                                <div class="cardText">
                                                    <h3>Traffic Manager</h3>
                                                    <p>Route incoming traffic for high performance and availability</p>
                                                </div>
                                            </div>
                                        </div>
                                    </div>
                                </a>
                            </li>
                            <li>
                                <a href="/azure/expressroute/">
                                    <div class="cardSize">
                                        <div class="cardPadding">
                                            <div class="card">
                                                <div class="cardImageOuter">
                                                    <div class="cardImage">
                                                        <img src="media/index/ExpressRoute.svg" alt="" />
                                                    </div>
                                                </div>
                                                <div class="cardText">
                                                    <h3>ExpressRoute</h3>
                                                    <p>Dedicated private network fiber connections to Azure</p>
                                                </div>
                                            </div>
                                        </div>
                                    </div>
                                </a>
                            </li>
                            <li>
                                <a href="/azure/network-watcher/">
                                    <div class="cardSize">
                                        <div class="cardPadding">
                                            <div class="card">
                                                <div class="cardImageOuter">
                                                    <div class="cardImage">
                                                        <img src="media/index/network-watcher.svg" alt="" />
                                                    </div>
                                                </div>
                                                <div class="cardText">
                                                    <h3>Network Watcher</h3>
                                                    <p>Monitor and diagnose conditions at a network scenario level</p>
                                                </div>
                                            </div>
                                        </div>
                                    </div>
                                </a>
                            </li>
                        </ul>
                    </li>
                    <li>
                        <a href="#storage">Storage</a>
                        <ul id="storage" class="cardsA">
                            <li>
                                <a href="/azure/storage/">
                                    <div class="cardSize">
                                        <div class="cardPadding">
                                            <div class="card">
                                                <div class="cardImageOuter">
                                                    <div class="cardImage">
                                                        <img src="media/index/Storage.svg" alt="" />
                                                    </div>
                                                </div>
                                                <div class="cardText">
                                                    <h3>Storage</h3>
                                                    <p>Durable, highly available, and massively scalable cloud storage</p>
                                                </div>
                                            </div>
                                        </div>
                                    </div>
                                </a>
                            </li>
                            <li>
                                <a href="/azure/storage/blobs/storage-blobs-introduction/">
                                    <div class="cardSize">
                                        <div class="cardPadding">
                                            <div class="card">
                                                <div class="cardImageOuter">
                                                    <div class="cardImage">
                                                        <img src="media/index/logo_azure-blob-storage.svg" alt="" />
                                                    </div>
                                                </div>
                                                <div class="cardText">
                                                    <h3>Blob Storage</h3>
                                                    <p>Massively scalable object storage for unstructured data</p>
                                                </div>
                                            </div>
                                        </div>
                                    </div>
                                </a>
                            </li>
                            <li>
                                <a href="/azure/virtual-machines/windows/managed-disks-overview">
                                    <div class="cardSize">
                                        <div class="cardPadding">
                                            <div class="card">
                                                <div class="cardImageOuter">
                                                    <div class="cardImage">
                                                        <img src="media/index/Disks-color.svg" alt="" />
                                                    </div>
                                                </div>
                                                <div class="cardText">
                                                    <h3>Disks</h3>
                                                    <p>Disks storage for VMs</p>
                                                </div>
                                            </div>
                                        </div>
                                    </div>
                                </a>
                            </li>
                            <li>
                                <a href="/azure/storage/files/storage-files-introduction/">
                                    <div class="cardSize">
                                        <div class="cardPadding">
                                            <div class="card">
                                                <div class="cardImageOuter">
                                                    <div class="cardImage">
                                                        <img src="media/index/logo_azure-storage-file.svg" alt="" />
                                                    </div>
                                                </div>
                                                <div class="cardText">
                                                    <h3>File Storage</h3>
                                                    <p>Simple, distributed, cross platform file system</p>
                                                </div>
                                            </div>
                                        </div>
                                    </div>
                                </a>
                            </li>
                            <li>
                                <a href="/azure/storage/queues/storage-queues-introduction/">
                                    <div class="cardSize">
                                        <div class="cardPadding">
                                            <div class="card">
                                                <div class="cardImageOuter">
                                                    <div class="cardImage">
                                                        <img src="media/index/logo_azure-storage-q.svg" alt="" />
                                                    </div>
                                                </div>
                                                <div class="cardText">
                                                    <h3>Queue Storage</h3>
                                                    <p>Durable queues for large-volume cloud services</p>
                                                </div>
                                            </div>
                                        </div>
                                    </div>
                                </a>
                            </li>
                            <li>
                                <a href="/azure/data-lake-store/">
                                    <div class="cardSize">
                                        <div class="cardPadding">
                                            <div class="card">
                                                <div class="cardImageOuter">
                                                    <div class="cardImage">
                                                        <img src="media/index/Azure-Data-Lake-Store-COLOR.svg" alt="" />
                                                    </div>
                                                </div>
                                                <div class="cardText">
                                                    <h3>Data Lake Store</h3>
                                                    <p>Hyperscale repository for big data analytics workloads</p>
                                                </div>
                                            </div>
                                        </div>
                                    </div>
                                </a>
                            </li>
                            <li>
                                <a href="/azure/storsimple/">
                                    <div class="cardSize">
                                        <div class="cardPadding">
                                            <div class="card">
                                                <div class="cardImageOuter">
                                                    <div class="cardImage">
                                                        <img src="media/index/StorSimple.svg" alt="" />
                                                    </div>
                                                </div>
                                                <div class="cardText">
                                                    <h3>StorSimple</h3>
                                                    <p>Hybrid cloud storage for enterprises that improves data security</p>
                                                </div>
                                            </div>
                                        </div>
                                    </div>
                                </a>
                            </li>
                            <li>
                                <a href="/azure/backup/">
                                    <div class="cardSize">
                                        <div class="cardPadding">
                                            <div class="card">
                                                <div class="cardImageOuter">
                                                    <div class="cardImage">
                                                        <img src="media/index/Backup.svg" alt="" />
                                                    </div>
                                                </div>
                                                <div class="cardText">
                                                    <h3>Backup</h3>
                                                    <p>Simple and reliable server backup to the cloud</p>
                                                </div>
                                            </div>
                                        </div>
                                    </div>
                                </a>
                            </li>
                            <li>
                                <a href="/azure/site-recovery/">
                                    <div class="cardSize">
                                        <div class="cardPadding">
                                            <div class="card">
                                                <div class="cardImageOuter">
                                                    <div class="cardImage">
                                                        <img src="media/index/SiteRecovery.svg" alt="" />
                                                    </div>
                                                </div>
                                                <div class="cardText">
                                                    <h3>Site Recovery</h3>
                                                    <p>Orchestrate protection and recovery of private clouds</p>
                                                </div>
                                            </div>
                                        </div>
                                    </div>
                                </a>
                            </li>                            
                        </ul>
                    </li>
                    <li>
                        <a href="#web">Web + Mobile</a>
                        <ul id="web" class="cardsA">
                            <li>
                                <a href="/azure/app-service-web">
                                    <div class="cardSize">
                                        <div class="cardPadding">
                                            <div class="card">
                                                <div class="cardImageOuter">
                                                    <div class="cardImage">
                                                        <img src="media/index/app-service-web.svg" alt="" />
                                                    </div>
                                                </div>
                                                <div class="cardText">
                                                    <h3>Web Apps</h3>
                                                    <p>Quickly create and deploy mission critical Web apps at scale</p>
                                                </div>
                                            </div>
                                        </div>
                                    </div>
                                </a>
                            </li>
                            <li>
                                <a href="/azure/app-service-mobile">
                                    <div class="cardSize">
                                        <div class="cardPadding">
                                            <div class="card">
                                                <div class="cardImageOuter">
                                                    <div class="cardImage">
                                                        <img src="media/index/app-service-mobile.svg" alt="" />
                                                    </div>
                                                </div>
                                                <div class="cardText">
                                                    <h3>Mobile Apps</h3>
                                                    <p>Build and host the backend for any mobile app</p>
                                                </div>
                                            </div>
                                        </div>
                                    </div>
                                </a>
                            </li>
                            <li>
                                <a href="/azure/app-service-api">
                                    <div class="cardSize">
                                        <div class="cardPadding">
                                            <div class="card">
                                                <div class="cardImageOuter">
                                                    <div class="cardImage">
                                                        <img src="media/index/app-service-api.svg" alt="" />
                                                    </div>
                                                </div>
                                                <div class="cardText">
                                                    <h3>API Apps</h3>
                                                    <p>Easily build and consume Cloud API</p>
                                                </div>
                                            </div>
                                        </div>
                                    </div>
                                </a>
                            </li>
                            <li>
                                <a href="/azure/logic-apps/">
                                    <div class="cardSize">
                                        <div class="cardPadding">
                                            <div class="card">
                                                <div class="cardImageOuter">
                                                    <div class="cardImage">
                                                        <img src="media/index/LogicApp.svg" alt="" />
                                                    </div>
                                                </div>
                                                <div class="cardText">
                                                    <h3>Logic Apps</h3>
                                                    <p>Automate the access and use of data across clouds without writing code</p>
                                                </div>
                                            </div>
                                        </div>
                                    </div>
                                </a>
                            </li>
                            <li>
                                <a href="/azure/cdn/">
                                    <div class="cardSize">
                                        <div class="cardPadding">
                                            <div class="card">
                                                <div class="cardImageOuter">
                                                    <div class="cardImage">
                                                        <img src="media/index/ContentDeliveryNetwork.svg" alt="" />
                                                    </div>
                                                </div>
                                                <div class="cardText">
                                                    <h3>CDN</h3>
                                                    <p>Deliver content to end-users through a robust network of global data
                                                        centers </p>
                                                </div>
                                            </div>
                                        </div>
                                    </div>
                                </a>
                            </li>
                            <li>
                                <a href="/azure/media-services/">
                                    <div class="cardSize">
                                        <div class="cardPadding">
                                            <div class="card">
                                                <div class="cardImageOuter">
                                                    <div class="cardImage">
                                                        <img src="media/index/MediaServices.svg" alt="" />
                                                    </div>
                                                </div>
                                                <div class="cardText">
                                                    <h3>Media Services</h3>
                                                    <p>Encode, store, and stream video and audio at scale</p>
                                                </div>
                                            </div>
                                        </div>
                                    </div>
                                </a>
                            </li>
                            <li>
                                <a href="/azure/search/">
                                    <div class="cardSize">
                                        <div class="cardPadding">
                                            <div class="card">
                                                <div class="cardImageOuter">
                                                    <div class="cardImage">
                                                        <img src="media/index/Search.svg" alt="" />
                                                    </div>
                                                </div>
                                                <div class="cardText">
                                                    <h3>Search</h3>
                                                    <p>Fully managed search-as-a-service</p>
                                                </div>
                                            </div>
                                        </div>
                                    </div>
                                </a>
                            </li>
                            <li>
                                <a href="/azure/mobile-engagement/">
                                    <div class="cardSize">
                                        <div class="cardPadding">
                                            <div class="card">
                                                <div class="cardImageOuter">
                                                    <div class="cardImage">
                                                        <img src="media/index/MobileEngagement.svg" alt="" />
                                                    </div>
                                                </div>
                                                <div class="cardText">
                                                    <h3>Mobile Engagement</h3>
                                                    <p>Increase app usage and user retention</p>
                                                </div>
                                            </div>
                                        </div>
                                    </div>
                                </a>
                            </li>
                            <li>
                                <a href="/azure/notification-hubs/">
                                    <div class="cardSize">
                                        <div class="cardPadding">
                                            <div class="card">
                                                <div class="cardImageOuter">
                                                    <div class="cardImage">
                                                        <img src="media/index/NotificationHubs.svg" alt="" />
                                                    </div>
                                                </div>
                                                <div class="cardText">
                                                    <h3>Notification Hubs</h3>
                                                    <p>A scalable, push notification engine for quickly sending millions of messages</p>
                                                </div>
                                            </div>
                                        </div>
                                    </div>
                                </a>
                            </li>
                        </ul>
                    </li>
                    <li>
                        <a href="#containers">Containers</a>
                        <ul id="containers" class="cardsA">
                            <li>
                                <a href="/azure/container-service/">
                                    <div class="cardSize">
                                        <div class="cardPadding">
                                            <div class="card">
                                                <div class="cardImageOuter">
                                                    <div class="cardImage">
                                                        <img src="media/index/ContainerService.svg" alt="" />
                                                    </div>
                                                </div>
                                                <div class="cardText">
                                                    <h3>Azure Container Service</h3>
                                                    <p>Scale and orchestrate containers using Kubernetes, DC/OS or Docker Swarm</p>
                                                </div>
                                            </div>
                                        </div>
                                    </div>
                                </a>
                            </li>
                            <li>
                                <a href="/azure/container-registry/">
                                    <div class="cardSize">
                                        <div class="cardPadding">
                                            <div class="card">
                                                <div class="cardImageOuter">
                                                    <div class="cardImage">
                                                        <img src="media/index/container-registry.svg" alt="" />
                                                    </div>
                                                </div>
                                                <div class="cardText">
                                                    <h3>Azure Container Registry</h3>
                                                    <p>Store and manage container images across all types of Azure deployments</p>
                                                </div>
                                            </div>
                                        </div>
                                    </div>
                                </a>
                            </li>
                            <li>
                                <a href="/azure/container-instances/">
                                    <div class="cardSize">
                                        <div class="cardPadding">
                                            <div class="card">
                                                <div class="cardImageOuter">
                                                    <div class="cardImage">
                                                        <img src="media/index/ContainerInstances.svg" alt="" />
                                                    </div>
                                                </div>
                                                <div class="cardText">
                                                    <h3>Azure Container Instances</h3>
                                                    <p>Easily run containers with a single command</p>
                                                </div>
                                            </div>
                                        </div>
                                    </div>
                                </a>
                            </li>
                            <li>
                                <a href="/azure/app-service/">
                                    <div class="cardSize">
                                        <div class="cardPadding">
                                            <div class="card">
                                                <div class="cardImageOuter">
                                                    <div class="cardImage">
                                                        <img src="media/index/AppService.svg" alt="" />
                                                    </div>
                                                </div>
                                                <div class="cardText">
                                                    <h3>App Service</h3>
                                                    <p>Deploy web apps on Linux using containers</p>
                                                </div>
                                            </div>
                                        </div>
                                    </div>
                                </a>
                            </li>
                            <li>
                                <a href="/azure/batch/">
                                    <div class="cardSize">
                                        <div class="cardPadding">
                                            <div class="card">
                                                <div class="cardImageOuter">
                                                    <div class="cardImage">
                                                        <img src="media/index/Batch.svg" alt="" />
                                                    </div>
                                                </div>
                                                <div class="cardText">
                                                    <h3>Batch</h3>
                                                    <p>Cloud-scale job scheduling and compute management</p>
                                                </div>
                                            </div>
                                        </div>
                                    </div>
                                </a>
                            </li>
                            <li>
                                <a href="/azure/service-fabric/">
                                    <div class="cardSize">
                                        <div class="cardPadding">
                                            <div class="card">
                                                <div class="cardImageOuter">
                                                    <div class="cardImage">
                                                        <img src="media/index/Fabric.svg" alt="" />
                                                    </div>
                                                </div>
                                                <div class="cardText">
                                                    <h3>Service Fabric</h3>
                                                    <p>Develop microservices and orchestrate containers on Windows or Linux</p>
                                                </div>
                                            </div>
                                        </div>
                                    </div>
                                </a>
                            </li>
                        </ul>
                    </li>
                    <li>
                        <a href="#databases">Databases</a>
                        <ul id="databases" class="cardsA">
                            <li>
                                <a href="/azure/sql-database/">
                                    <div class="cardSize">
                                        <div class="cardPadding">
                                            <div class="card">
                                                <div class="cardImageOuter">
                                                    <div class="cardImage">
                                                        <img src="media/index/SQLDatabase.svg" alt="" />
                                                    </div>
                                                </div>
                                                <div class="cardText">
                                                    <h3>SQL Database</h3>
                                                    <p>Managed relational database-as-a-service</p>
                                                </div>
                                            </div>
                                        </div>
                                    </div>
                                </a>
                            </li>
                            <li>
                                <a href="/azure/sql-data-warehouse/">
                                    <div class="cardSize">
                                        <div class="cardPadding">
                                            <div class="card">
                                                <div class="cardImageOuter">
                                                    <div class="cardImage">
                                                        <img src="media/index/SQLDataWarehouse.svg" alt="" />
                                                    </div>
                                                </div>
                                                <div class="cardText">
                                                    <h3>SQL Data Warehouse</h3>
                                                    <p>Elastic data warehouse-as-a-service with enterprise-class features</p>
                                                </div>
                                            </div>
                                        </div>
                                    </div>
                                </a>
                            </li>
                            <li>
                                <a href="/azure/sql-server-stretch-database/">
                                    <div class="cardSize">
                                        <div class="cardPadding">
                                            <div class="card">
                                                <div class="cardImageOuter">
                                                    <div class="cardImage">
                                                        <img src="media/index/SQLDatabase.svg" alt="" />
                                                    </div>
                                                </div>
                                                <div class="cardText">
                                                    <h3>SQL Server Stretch Database</h3>
                                                    <p>Dynamically stretch on-premises SQL Server databases to Azure</p>
                                                </div>
                                            </div>
                                        </div>
                                    </div>
                                </a>
                            </li>
                            <li>
                                <a href="/azure/cosmos-db/">
                                    <div class="cardSize">
                                        <div class="cardPadding">
                                            <div class="card">
                                                <div class="cardImageOuter">
                                                    <div class="cardImage">
                                                        <img src="media/index/CosmosDB_rgb_ui_lighttheme.svg" alt="" />
                                                    </div>
                                                </div>
                                                <div class="cardText">
                                                    <h3>Azure Cosmos DB</h3>
                                                    <p>Globally distributed, multi-model database for any scale</p>
                                                </div>
                                            </div>
                                        </div>
                                    </div>
                                </a>
                            </li>
                            <li>
                                <a href="/azure/postgresql/">
                                    <div class="cardSize">
                                        <div class="cardPadding">
                                            <div class="card">
                                                <div class="cardImageOuter">
                                                    <div class="cardImage">
                                                        <img src="media/index/PostgreSQL.svg" alt="" />
                                                    </div>
                                                </div>
                                                <div class="cardText">
                                                    <h3>PostgreSQL</h3>
                                                    <p>Managed PostgreSQL database service for app developers</p>
                                                </div>
                                            </div>
                                        </div>
                                    </div>
                                </a>
                            </li>
                            <li>
                                <a href="/azure/mysql/">
                                    <div class="cardSize">
                                        <div class="cardPadding">
                                            <div class="card">
                                                <div class="cardImageOuter">
                                                    <div class="cardImage">
                                                        <img src="media/index/MySQL.svg" alt="" />
                                                    </div>
                                                </div>
                                                <div class="cardText">
                                                    <h3>MySQL</h3>
                                                    <p>Managed MySQL database service for app developers</p>
                                                </div>
                                            </div>
                                        </div>
                                    </div>
                                </a>
                            </li>
                            <li>
                                <a href="/azure/redis-cache/">
                                    <div class="cardSize">
                                        <div class="cardPadding">
                                            <div class="card">
                                                <div class="cardImageOuter">
                                                    <div class="cardImage">
                                                        <img src="media/index/RedisCache.svg" alt="" />
                                                    </div>
                                                </div>
                                                <div class="cardText">
                                                    <h3>Redis Cache</h3>
                                                    <p>High throughput, low latency data access to build fast/scalable applications</p>
                                                </div>
                                            </div>
                                        </div>
                                    </div>
                                </a>
                            </li>
                            <li>
                                <a href="/azure/data-factory/">
                                    <div class="cardSize">
                                        <div class="cardPadding">
                                            <div class="card">
                                                <div class="cardImageOuter">
                                                    <div class="cardImage">
                                                        <img src="media/index/DataFactory.svg" alt="" />
                                                    </div>
                                                </div>
                                                <div class="cardText">
                                                    <h3>Data Factory</h3>
                                                    <p>Orchestrate and manage data transformation and movement</p>
                                                </div>
                                            </div>
                                        </div>
                                    </div>
                                </a>
                            </li>
                        </ul>
                    </li>
                    <li>
                        <a href="#cognitive">AI + Cognitive Services</a>
                        <ul id="cognitive" class="cardsA">
                            <li>
                                <a href="/azure/cognitive-services/computer-vision/">
                                    <div class="cardSize">
                                        <div class="cardPadding">
                                            <div class="card">
                                                <div class="cardImageOuter">
                                                    <div class="cardImage">
                                                        <img src="media/index/API_Vis_ComputerVision.svg" alt="" />
                                                    </div>
                                                </div>
                                                <div class="cardText">
                                                    <h3>Computer Vision</h3>
                                                    <p>Distill actionable information from images</p>
                                                </div>
                                            </div>
                                        </div>
                                    </div>
                                </a>
                            </li>
                            <li>
                                <a href="/azure/cognitive-services/face/">
                                    <div class="cardSize">
                                        <div class="cardPadding">
                                            <div class="card">
                                                <div class="cardImageOuter">
                                                    <div class="cardImage">
                                                        <img src="media/index/API_Vis_Face.svg" alt="" />
                                                    </div>
                                                </div>
                                                <div class="cardText">
                                                    <h3>Face</h3>
                                                    <p>Detect, identify, analyze, organize, and tag faces in photos</p>
                                                </div>
                                            </div>
                                        </div>
                                    </div>
                                </a>
                            </li>
                            <li>
                                <a href="/azure/cognitive-services/bing-web-search/search-the-web">
                                    <div class="cardSize">
                                        <div class="cardPadding">
                                            <div class="card">
                                                <div class="cardImageOuter">
                                                    <div class="cardImage">
                                                        <img src="media/index/API_Sear_BingSearch.svg" alt="" />
                                                    </div>
                                                </div>
                                                <div class="cardText">
                                                    <h3>Bing Web Search</h3>
                                                    <p>Connect powerful web search to your apps</p>
                                                </div>
                                            </div>
                                        </div>
                                    </div>
                                </a>
                            </li>
                            <li>
                                <a href="/azure/cognitive-services/custom-speech-service/cognitive-services-custom-speech-home">
                                    <div class="cardSize">
                                        <div class="cardPadding">
                                            <div class="card">
                                                <div class="cardImageOuter">
                                                    <div class="cardImage">
                                                        <img src="media/index/API_Spc_CustomSpeechService.svg" alt="" />
                                                    </div>
                                                </div>
                                                <div class="cardText">
                                                    <h3>Custom Speech Service</h3>
                                                    <p>Overcome speech recognition barriers</p>
                                                </div>
                                            </div>
                                        </div>
                                    </div>
                                </a>
                            </li>
                            <li>
                                <a href="/azure/cognitive-services/custom-vision-service/home">
                                    <div class="cardSize">
                                        <div class="cardPadding">
                                            <div class="card">
                                                <div class="cardImageOuter">
                                                    <div class="cardImage">
                                                        <img src="media/index/cs-custom-vision.svg" alt="" />
                                                    </div>
                                                </div>
                                                <div class="cardText">
                                                    <h3>Custom Vision Service</h3>
                                                    <p>A customizable web service that learns to recognize specific content in imagery</p>
                                                </div>
                                            </div>
                                        </div>
                                    </div>
                                </a>
                            </li>
                            <li>
                                <a href="/azure/cognitive-services/video-indexer/video-indexer-overview">
                                    <div class="cardSize">
                                        <div class="cardPadding">
                                            <div class="card">
                                                <div class="cardImageOuter">
                                                    <div class="cardImage">
                                                        <img src="media/index/cs-video-indexer.svg" alt="" />
                                                    </div>
                                                </div>
                                                <div class="cardText">
                                                    <h3>Video Indexer</h3>
                                                    <p>Search, edit, analyze, and learn from your videos</p>
                                                </div>
                                            </div>
                                        </div>
                                    </div>
                                </a>
                            </li>
                            <li>
                                <a href="/azure/cognitive-services/luis/home">
                                    <div class="cardSize">
                                        <div class="cardPadding">
                                            <div class="card">
                                                <div class="cardImageOuter">
                                                    <div class="cardImage">
                                                        <img src="media/index/API_Lang_LanguageUnderstanding.svg" alt="" />
                                                    </div>
                                                </div>
                                                <div class="cardText">
                                                    <h3>Language Understanding Intelligent Services (LUIS)</h3>
                                                    <p>Teach your apps to understand commands from your users</p>
                                                </div>
                                            </div>
                                        </div>
                                    </div>
                                </a>
                            </li>
                            <li>
                                <a href="/azure/cognitive-services/bing-custom-search/overview">
                                    <div class="cardSize">
                                        <div class="cardPadding">
                                            <div class="card">
                                                <div class="cardImageOuter">
                                                    <div class="cardImage">
                                                        <img src="media/index/API_Sear_BingSearch.svg" alt="" />
                                                    </div>
                                                </div>
                                                <div class="cardText">
                                                    <h3>Bing Custom Search</h3>
                                                    <p>Build the search results you’re looking for</p>
                                                </div>
                                            </div>
                                        </div>
                                    </div>
                                </a>
                            </li>
                        </ul>
                    </li>
                    <li>
                        <a href="#analytics">Data + Analytics</a>
                        <ul id="analytics" class="cardsA">
                            <li>
                                <a href="/azure/hdinsight/">
                                    <div class="cardSize">
                                        <div class="cardPadding">
                                            <div class="card">
                                                <div class="cardImageOuter">
                                                    <div class="cardImage">
                                                        <img src="media/index/HDInsight.svg" alt="" />
                                                    </div>
                                                </div>
                                                <div class="cardText">
                                                    <h3>HDInsight</h3>
                                                    <p>Provision cloud Hadoop, Spark, R Server, Hbase, and Storm clusters</p>
                                                </div>
                                            </div>
                                        </div>
                                    </div>
                                </a>
                            </li>
                            <li>
                                <a href="/azure/machine-learning/">
                                    <div class="cardSize">
                                        <div class="cardPadding">
                                            <div class="card">
                                                <div class="cardImageOuter">
                                                    <div class="cardImage">
                                                        <img src="media/index/MachineLearning.svg" alt="" />
                                                    </div>
                                                </div>
                                                <div class="cardText">
                                                    <h3>Machine Learning</h3>
                                                    <p>Powerful cloud-based predictive analytics tool to enable predictive maintenance</p>
                                                </div>
                                            </div>
                                        </div>
                                    </div>
                                </a>
                            </li>
                            <li>
                                <a href="/azure/stream-analytics/">
                                    <div class="cardSize">
                                        <div class="cardPadding">
                                            <div class="card">
                                                <div class="cardImageOuter">
                                                    <div class="cardImage">
                                                        <img src="media/index/StreamAnalytics.svg" alt="" />
                                                    </div>
                                                </div>
                                                <div class="cardText">
                                                    <h3>Stream Analytics</h3>
                                                    <p>Real-time data stream processing from millions of IoT devices</p>
                                                </div>
                                            </div>
                                        </div>
                                    </div>
                                </a>
                            </li>
                            <li>
                                <a href="/azure/data-catalog/">
                                    <div class="cardSize">
                                        <div class="cardPadding">
                                            <div class="card">
                                                <div class="cardImageOuter">
                                                    <div class="cardImage">
                                                        <img src="media/index/data-catalog.svg" alt="" />
                                                    </div>
                                                </div>
                                                <div class="cardText">
                                                    <h3>Data Catalog</h3>
                                                    <p>Enable self-service data source discovery across the enterprise</p>
                                                </div>
                                            </div>
                                        </div>
                                    </div>
                                </a>
                            </li>
                            <li>
                                <a href="/azure/data-lake-analytics/">
                                    <div class="cardSize">
                                        <div class="cardPadding">
                                            <div class="card">
                                                <div class="cardImageOuter">
                                                    <div class="cardImage">
                                                        <img src="media/index/Azure-Data-Lake-Analytics-COLOR.svg" alt="" />
                                                    </div>
                                                </div>
                                                <div class="cardText">
                                                    <h3>Data Lake Analytics</h3>
                                                    <p>Distributed analytics service that makes big data easy</p>
                                                </div>
                                            </div>
                                        </div>
                                    </div>
                                </a>
                            </li>
                            <li>
                                <a href="/azure/data-lake-store/">
                                    <div class="cardSize">
                                        <div class="cardPadding">
                                            <div class="card">
                                                <div class="cardImageOuter">
                                                    <div class="cardImage">
                                                        <img src="media/index/Azure-Data-Lake-Store-COLOR.svg" alt="" />
                                                    </div>
                                                </div>
                                                <div class="cardText">
                                                    <h3>Data Lake Store</h3>
                                                    <p>Hyperscale repository for big data analytics workloads</p>
                                                </div>
                                            </div>
                                        </div>
                                    </div>
                                </a>
                            </li>
                            <li>
                                <a href="/azure/data-factory/">
                                    <div class="cardSize">
                                        <div class="cardPadding">
                                            <div class="card">
                                                <div class="cardImageOuter">
                                                    <div class="cardImage">
                                                        <img src="media/index/DataFactory.svg" alt="" />
                                                    </div>
                                                </div>
                                                <div class="cardText">
                                                    <h3>Data Factory</h3>
                                                    <p>Orchestrate and manage data transformation and movement</p>
                                                </div>
                                            </div>
                                        </div>
                                    </div>
                                </a>
                            </li>
                            <li>
                                <a href="/azure/power-bi-embedded/">
                                    <div class="cardSize">
                                        <div class="cardPadding">
                                            <div class="card">
                                                <div class="cardImageOuter">
                                                    <div class="cardImage">
                                                        <img src="media/index/PowerBIEmbedded.svg" alt="" />
                                                    </div>
                                                </div>
                                                <div class="cardText">
                                                    <h3>Power BI Embedded</h3>
                                                    <p>Embed fully interactive, stunning data visualizations in your applications</p>
                                                </div>
                                            </div>
                                        </div>
                                    </div>
                                </a>
                            </li>
                            <li>
                                <a href="/azure/analysis-services/">
                                    <div class="cardSize">
                                        <div class="cardPadding">
                                            <div class="card">
                                                <div class="cardImageOuter">
                                                    <div class="cardImage">
                                                        <img src="media/index/AnalysisServices.svg" alt="" />
                                                    </div>
                                                </div>
                                                <div class="cardText">
                                                    <h3>Analysis Services</h3>
                                                    <p>Enterprise-grade data modeling in the cloud</p>
                                                </div>
                                            </div>
                                        </div>
                                    </div>
                                </a>
                            </li>
                            <li>
                                <a href="https://docs.botframework.com/en-us/azure-bot-service/">
                                    <div class="cardSize">
                                        <div class="cardPadding">
                                            <div class="card">
                                                <div class="cardImageOuter">
                                                    <div class="cardImage">
                                                        <img src="media/index/bot-service.svg" alt="" />
                                                    </div>
                                                </div>
                                                <div class="cardText">
                                                    <h3>Azure Bot Service</h3>
                                                    <p>Intelligent, serverless bot service that scales on demand</p>
                                                </div>
                                            </div>
                                        </div>
                                    </div>
                                </a>
                            </li>
                        </ul>
                    </li>
                    <li>
                        <a href="#iot">Internet of Things</a>
                        <ul id="iot" class="cardsA">
                            <li>
                                <a href="https://azure.microsoft.com/develop/iot/">
                                    <div class="cardSize">
                                        <div class="cardPadding">
                                            <div class="card">
                                                <div class="cardImageOuter">
                                                    <div class="cardImage">
                                                        <img src="media/index/iothub.svg" alt="" />
                                                    </div>
                                                </div>
                                                <div class="cardText">
                                                    <h3>IoT Developer Center</h3>
                                                    <p>Get started connecting your devices</p>
                                                </div>
                                            </div>
                                        </div>
                                    </div>
                                </a>
                            </li>
                            <li>
                                <a href="/azure/iot-hub/">
                                    <div class="cardSize">
                                        <div class="cardPadding">
                                            <div class="card">
                                                <div class="cardImageOuter">
                                                    <div class="cardImage">
                                                        <img src="media/index/IoTHub.svg" alt="" />
                                                    </div>
                                                </div>
                                                <div class="cardText">
                                                    <h3>Azure IoT Hub</h3>
                                                    <p>Connect, monitor, and control billions of IoT assets</p>
                                                </div>
                                            </div>
                                        </div>
                                    </div>
                                </a>
                            </li>
                            <li>
                                <a href="/azure/iot-dps/">
                                    <div class="cardSize">
                                        <div class="cardPadding">
                                            <div class="card">
                                                <div class="cardImageOuter">
                                                    <div class="cardImage">
                                                        <img src="media/index/dps.svg" alt="" />
                                                    </div>
                                                </div>
                                                <div class="cardText">
                                                    <h3>IoT Hub Device Provisioning Service</h3>
                                                    <p>Zero-touch, just-in-time provisioning for Azure IoT Hub</p>
                                                </div>
                                            </div>
                                        </div>
                                    </div>
                                </a>
                            </li>
                            <li>
                                <a href="/azure/iot-suite/">
                                    <div class="cardSize">
                                        <div class="cardPadding">
                                            <div class="card">
                                                <div class="cardImageOuter">
                                                    <div class="cardImage">
                                                        <img src="media/index/iot-suite.svg" alt="" />
                                                    </div>
                                                </div>
                                                <div class="cardText">
                                                    <h3>Azure IoT Suite</h3>
                                                    <p>Capture and analyze untapped data to improve business results</p>
                                                </div>
                                            </div>
                                        </div>
                                    </div>
                                </a>
                            </li>
                            <li>
                                <a href="/azure/event-hubs/">
                                    <div class="cardSize">
                                        <div class="cardPadding">
                                            <div class="card">
                                                <div class="cardImageOuter">
                                                    <div class="cardImage">
                                                        <img src="media/index/EventHubs.svg" alt="" />
                                                    </div>
                                                </div>
                                                <div class="cardText">
                                                    <h3>Event Hubs</h3>
                                                    <p>Receive telemetry from millions of devices</p>
                                                </div>
                                            </div>
                                        </div>
                                    </div>
                                </a>
                            </li>
                            <li>
                                <a href="/azure/stream-analytics/">
                                    <div class="cardSize">
                                        <div class="cardPadding">
                                            <div class="card">
                                                <div class="cardImageOuter">
                                                    <div class="cardImage">
                                                        <img src="media/index/StreamAnalytics.svg" alt="" />
                                                    </div>
                                                </div>
                                                <div class="cardText">
                                                    <h3>Stream Analytics</h3>
                                                    <p>Real-time data stream processing from millions of IoT devices</p>
                                                </div>
                                            </div>
                                        </div>
                                    </div>
                                </a>
                            </li>
                            <li>
                                <a href="/azure/machine-learning/">
                                    <div class="cardSize">
                                        <div class="cardPadding">
                                            <div class="card">
                                                <div class="cardImageOuter">
                                                    <div class="cardImage">
                                                        <img src="media/index/MachineLearning.svg" alt="" />
                                                    </div>
                                                </div>
                                                <div class="cardText">
                                                    <h3>Machine Learning</h3>
                                                    <p>Powerful cloud-based predictive analytics tool to enable predictive maintenance</p>
                                                </div>
                                            </div>
                                        </div>
                                    </div>
                                </a>
                            </li>
                            <li>
                                <a href="/azure/notification-hubs/">
                                    <div class="cardSize">
                                        <div class="cardPadding">
                                            <div class="card">
                                                <div class="cardImageOuter">
                                                    <div class="cardImage">
                                                        <img src="media/index/NotificationHubs.svg" alt="" />
                                                    </div>
                                                </div>
                                                <div class="cardText">
                                                    <h3>Notification Hubs</h3>
                                                    <p>A scalable, push notification engine for quickly sending millions of messages</p>
                                                </div>
                                            </div>
                                        </div>
                                    </div>
                                </a>
                            </li>
                            <li>
                                <a href="/azure/time-series-insights/">
                                    <div class="cardSize">
                                        <div class="cardPadding">
                                            <div class="card">
                                                <div class="cardImageOuter">
                                                    <div class="cardImage">
                                                        <img src="media/index/time-series-insights.svg" alt="" />
                                                    </div>
                                                </div>
                                                <div class="cardText">
                                                    <h3>Time Series Insights</h3>
                                                    <p>Instantly explore and analyze time-series data</p>
                                                </div>
                                            </div>
                                        </div>
                                    </div>
                                </a>
                            </li>
                        </ul>
                    </li>
                    <li>
                        <a href="#integration">Enterprise Integration</a>
                        <ul id="integration" class="cardsA">
                            <li>
                                <a href="/azure/logic-apps/">
                                    <div class="cardSize">
                                        <div class="cardPadding">
                                            <div class="card">
                                                <div class="cardImageOuter">
                                                    <div class="cardImage">
                                                        <img src="media/index/LogicApp.svg" alt="" />
                                                    </div>
                                                </div>
                                                <div class="cardText">
                                                    <h3>Logic Apps</h3>
                                                    <p>Automate the access and use of data across clouds without writing code</p>
                                                </div>
                                            </div>
                                        </div>
                                    </div>
                                </a>
                            </li>
                            <li>
                                <a href="/azure/service-bus/">
                                    <div class="cardSize">
                                        <div class="cardPadding">
                                            <div class="card">
                                                <div class="cardImageOuter">
                                                    <div class="cardImage">
                                                        <img src="media/index/ServiceBus.svg" alt="" />
                                                    </div>
                                                </div>
                                                <div class="cardText">
                                                    <h3>Service Bus</h3>
                                                    <p>Connect across private and public cloud environments</p>
                                                </div>
                                            </div>
                                        </div>
                                    </div>
                                </a>
                            </li>
                            <li>
                                <a href="/azure/api-management/">
                                    <div class="cardSize">
                                        <div class="cardPadding">
                                            <div class="card">
                                                <div class="cardImageOuter">
                                                    <div class="cardImage">
                                                        <img src="media/index/APIManagement.svg" alt="" />
                                                    </div>
                                                </div>
                                                <div class="cardText">
                                                    <h3>API Management</h3>
                                                    <p>Publish APIs to developers, partners, and employees securely and at scale</p>
                                                </div>
                                            </div>
                                        </div>
                                    </div>
                                </a>
                            </li>
                            <li>
                                <a href="/azure/storsimple/">
                                    <div class="cardSize">
                                        <div class="cardPadding">
                                            <div class="card">
                                                <div class="cardImageOuter">
                                                    <div class="cardImage">
                                                        <img src="media/index/StorSimple.svg" alt="" />
                                                    </div>
                                                </div>
                                                <div class="cardText">
                                                    <h3>StorSimple</h3>
                                                    <p>Hybrid cloud storage for enterprises that improves data security</p>
                                                </div>
                                            </div>
                                        </div>
                                    </div>
                                </a>
                            </li>
                            <li>
                                <a href="/azure/sql-server-stretch-database/">
                                    <div class="cardSize">
                                        <div class="cardPadding">
                                            <div class="card">
                                                <div class="cardImageOuter">
                                                    <div class="cardImage">
                                                        <img src="media/index/SQLDatabase.svg" alt="" />
                                                    </div>
                                                </div>
                                                <div class="cardText">
                                                    <h3>SQL Server Stretch Database</h3>
                                                    <p>Dynamically stretch on-premises SQL Server databases to Azure</p>
                                                </div>
                                            </div>
                                        </div>
                                    </div>
                                </a>
                            </li>
                            <li>
                                <a href="/azure/data-factory/">
                                    <div class="cardSize">
                                        <div class="cardPadding">
                                            <div class="card">
                                                <div class="cardImageOuter">
                                                    <div class="cardImage">
                                                        <img src="media/index/DataFactory.svg" alt="" />
                                                    </div>
                                                </div>
                                                <div class="cardText">
                                                    <h3>Data Factory</h3>
                                                    <p>Orchestrate and manage data transformation and movement</p>
                                                </div>
                                            </div>
                                        </div>
                                    </div>
                                </a>
                            </li>
                            <li>
                                <a href="/azure/biztalk-services/">
                                    <div class="cardSize">
                                        <div class="cardPadding">
                                            <div class="card">
                                                <div class="cardImageOuter">
                                                    <div class="cardImage">
                                                        <img src="media/index/BizTalkServices.svg" alt="" />
                                                    </div>
                                                </div>
                                                <div class="cardText">
                                                    <h3>Biztalk Services</h3>
                                                    <p>Seamlessly integrate the enterprise and the cloud</p>
                                                </div>
                                            </div>
                                        </div>
                                    </div>
                                </a>
                            </li>
                        </ul>
                    </li>
                    <li>
                        <a href="#security">Security + Identity</a>
                        <ul id="security" class="cardsA">
                            <li>
                                <a href="/azure/security-center">
                                    <div class="cardSize">
                                        <div class="cardPadding">
                                            <div class="card">
                                                <div class="cardImageOuter">
                                                    <div class="cardImage">
                                                        <img src="media/index/SecurityCenter.svg" alt="" />
                                                    </div>
                                                </div>
                                                <div class="cardText">
                                                    <h3>Security Center</h3>
                                                    <p>Prevent, detect, and respond to threats with increased visibility</p>
                                                </div>
                                            </div>
                                        </div>
                                    </div>
                                </a>
                            </li>
                            <li>
                                <a href="/azure/key-vault/">
                                    <div class="cardSize">
                                        <div class="cardPadding">
                                            <div class="card">
                                                <div class="cardImageOuter">
                                                    <div class="cardImage">
                                                        <img src="media/index/KeyVault.svg" alt="" />
                                                    </div>
                                                </div>
                                                <div class="cardText">
                                                    <h3>Key Vault</h3>
                                                    <p>Learn how to manage cryptographic keys and secrets</p>
                                                </div>
                                            </div>
                                        </div>
                                    </div>
                                </a>
                            </li>
                            <li>
                                <a href="/azure/active-directory/">
                                    <div class="cardSize">
                                        <div class="cardPadding">
                                            <div class="card">
                                                <div class="cardImageOuter">
                                                    <div class="cardImage">
                                                        <img src="media/index/ActiveDirectory.svg" alt="" />
                                                    </div>
                                                </div>
                                                <div class="cardText">
                                                    <h3>Azure Active Directory</h3>
                                                    <p>Synchronize on-premises directories and enable single sign-on</p>
                                                </div>
                                            </div>
                                        </div>
                                    </div>
                                </a>
                            </li>
                            <li>
                                <a href="/azure/active-directory-b2c">
                                    <div class="cardSize">
                                        <div class="cardPadding">
                                            <div class="card">
                                                <div class="cardImageOuter">
                                                    <div class="cardImage">
                                                        <img src="media/index/ActiveDirectory.svg" alt="" />
                                                    </div>
                                                </div>
                                                <div class="cardText">
                                                    <h3>Azure Active Directory B2C</h3>
                                                    <p>Consumer identity and access management in the cloud</p>
                                                </div>
                                            </div>
                                        </div>
                                    </div>
                                </a>
                            </li>
                            <li>
                                <a href="/azure/active-directory-domain-services">
                                    <div class="cardSize">
                                        <div class="cardPadding">
                                            <div class="card">
                                                <div class="cardImageOuter">
                                                    <div class="cardImage">
                                                        <img src="media/index/ActiveDirectory.svg" alt="" />
                                                    </div>
                                                </div>
                                                <div class="cardText">
                                                    <h3>Active Directory Domain Services</h3>
                                                    <p>Join Azure virtual machines to a domain without domain controllers</p>
                                                </div>
                                            </div>
                                        </div>
                                    </div>
                                </a>
                            </li>
                            <li>
                                <a href="/azure/multi-factor-authentication/">
                                    <div class="cardSize">
                                        <div class="cardPadding">
                                            <div class="card">
                                                <div class="cardImageOuter">
                                                    <div class="cardImage">
                                                        <img src="media/index/MultiFactorAuthentication.svg" alt="" />
                                                    </div>
                                                </div>
                                                <div class="cardText">
                                                    <h3>Multi-Factor Authentication</h3>
                                                    <p>Safeguard access to your data and apps with an extra level of authentication</p>
                                                </div>
                                            </div>
                                        </div>
                                    </div>
                                </a>
                            </li>
                            <li>
                                <a href="/azure/security/">
                                    <div class="cardSize">
                                        <div class="cardPadding">
                                            <div class="card">
                                                <div class="cardImageOuter">
                                                    <div class="cardImage">
                                                        <img src="media/index/SecurityCenter.svg" alt="" />
                                                    </div>
                                                </div>
                                                <div class="cardText">
                                                    <h3>Security Information</h3>
                                                    <p>Learn how Azure provides a secure infrastructure to build cloud solutions</p>
                                                </div>
                                            </div>
                                        </div>
                                    </div>
                                </a>
                            </li>
                        </ul>
                    </li>
                    <li>
                        <a href="#devtools">Developer Tools</a>
                        <ul id="devtools" class="cardsA">
                            <li>
                                <a href="https://www.visualstudio.com/docs/overview">
                                    <div class="cardSize">
                                        <div class="cardPadding">
                                            <div class="card">
                                                <div class="cardImageOuter">
                                                    <div class="cardImage">
                                                        <img src="media/index/VisualStudioTeamServices.svg" alt="" />
                                                    </div>
                                                </div>
                                                <div class="cardText">
                                                    <h3>Visual Studio Team Services</h3>
                                                    <p>Services for teams to share code, track work, and ship software</p>
                                                </div>
                                            </div>
                                        </div>
                                    </div>
                                </a>
                            </li>
                            <li>
                                <a href="/azure/devtest-lab/">
                                    <div class="cardSize">
                                        <div class="cardPadding">
                                            <div class="card">
                                                <div class="cardImageOuter">
                                                    <div class="cardImage">
                                                        <img src="media/index/DevTestLabs.svg" alt="" />
                                                    </div>
                                                </div>
                                                <div class="cardText">
                                                    <h3>Azure DevTest Labs</h3>
                                                    <p>Quickly create environments using reusable templates and artifacts</p>
                                                </div>
                                            </div>
                                        </div>
                                    </div>
                                </a>
                            </li>
                            <li>
                                <a href="/azure/application-insights/">
                                    <div class="cardSize">
                                        <div class="cardPadding">
                                            <div class="card">
                                                <div class="cardImageOuter">
                                                    <div class="cardImage">
                                                        <img src="media/index/ApplicationInsights.svg" alt="" />
                                                    </div>
                                                </div>
                                                <div class="cardText">
                                                    <h3>Application Insights</h3>
                                                    <p>Detect, triage, and diagnose issues in your web apps and services</p>
                                                </div>
                                            </div>
                                        </div>
                                    </div>
                                </a>
                            </li>
                            <li>
                                <a href="/azure/api-management/">
                                    <div class="cardSize">
                                        <div class="cardPadding">
                                            <div class="card">
                                                <div class="cardImageOuter">
                                                    <div class="cardImage">
                                                        <img src="media/index/APIManagement.svg" alt="" />
                                                    </div>
                                                </div>
                                                <div class="cardText">
                                                    <h3>API Management</h3>
                                                    <p>Publish APIs to developers, partners, and employees securely and at scale</p>
                                                </div>
                                            </div>
                                        </div>
                                    </div>
                                </a>
                            </li>
                            <li>
                                <a href="https://support.hockeyapp.net/kb">
                                    <div class="cardSize">
                                        <div class="cardPadding">
                                            <div class="card">
                                                <div class="cardImageOuter">
                                                    <div class="cardImage">
                                                        <img src="media/index/HockeyApp.svg" alt="" />
                                                    </div>
                                                </div>
                                                <div class="cardText">
                                                    <h3>HockeyApp</h3>
                                                    <p>Deploy mobile apps, collect feedback and crash reports, and monitor usage</p>
                                                </div>
                                            </div>
                                        </div>
                                    </div>
                                </a>
                            </li>
                        </ul>
                    </li>
                    <li>
                        <a href="#mgmt">Monitoring + Management</a>
                        <ul id="mgmt" class="cardsA">
                            <li>
                                <a href="/azure/application-insights/">
                                    <div class="cardSize">
                                        <div class="cardPadding">
                                            <div class="card">
                                                <div class="cardImageOuter">
                                                    <div class="cardImage">
                                                        <img src="media/index/ApplicationInsights.svg" alt="" />
                                                    </div>
                                                </div>
                                                <div class="cardText">
                                                    <h3>Application Insights</h3>
                                                    <p>Detect, triage, and diagnose issues in your web apps and services</p>
                                                </div>
                                            </div>
                                        </div>
                                    </div>
                                </a>
                            </li>
                            <li>
                                <a href="/azure/log-analytics/">
                                    <div class="cardSize">
                                        <div class="cardPadding">
                                            <div class="card">
                                                <div class="cardImageOuter">
                                                    <div class="cardImage">
                                                        <img src="media/index/OperationsManagementSuite.svg" alt="" />
                                                    </div>
                                                </div>
                                                <div class="cardText">
                                                    <h3>Log Analytics</h3>
                                                    <p>Learn how to transform machine data into operational intelligence</p>
                                                </div>
                                            </div>
                                        </div>
                                    </div>
                                </a>
                            </li>
                            <li>
                                <a href="/azure/automation/">
                                    <div class="cardSize">
                                        <div class="cardPadding">
                                            <div class="card">
                                                <div class="cardImageOuter">
                                                    <div class="cardImage">
                                                        <img src="media/index/Automation.svg" alt="" />
                                                    </div>
                                                </div>
                                                <div class="cardText">
                                                    <h3>Automation</h3>
                                                    <p>Simplify cloud management with process automation</p>
                                                </div>
                                            </div>
                                        </div>
                                    </div>
                                </a>
                            </li>
                            <li>
                                <a href="/azure/backup/">
                                    <div class="cardSize">
                                        <div class="cardPadding">
                                            <div class="card">
                                                <div class="cardImageOuter">
                                                    <div class="cardImage">
                                                        <img src="media/index/Backup.svg" alt="" />
                                                    </div>
                                                </div>
                                                <div class="cardText">
                                                    <h3>Backup</h3>
                                                    <p>Simple and reliable server backup to the cloud</p>
                                                </div>
                                            </div>
                                        </div>
                                    </div>
                                </a>
                            </li>
                            <li>
                                <a href="/azure/site-recovery/">
                                    <div class="cardSize">
                                        <div class="cardPadding">
                                            <div class="card">
                                                <div class="cardImageOuter">
                                                    <div class="cardImage">
                                                        <img src="media/index/SiteRecovery.svg" alt="" />
                                                    </div>
                                                </div>
                                                <div class="cardText">
                                                    <h3>Site Recovery</h3>
                                                    <p>Orchestrate protection and recovery of private clouds</p>
                                                </div>
                                            </div>
                                        </div>
                                    </div>
                                </a>
                            </li>
                            <li>
                                <a href="/azure/scheduler/">
                                    <div class="cardSize">
                                        <div class="cardPadding">
                                            <div class="card">
                                                <div class="cardImageOuter">
                                                    <div class="cardImage">
                                                        <img src="media/index/Scheduler.svg" alt="" />
                                                    </div>
                                                </div>
                                                <div class="cardText">
                                                    <h3>Scheduler</h3>
                                                    <p>Run your jobs on simple or complex recurring schedules</p>
                                                </div>
                                            </div>
                                        </div>
                                    </div>
                                </a>
                            </li>
                            <li>
                                <a href="/azure/monitoring-and-diagnostics/">
                                    <div class="cardSize">
                                        <div class="cardPadding">
                                            <div class="card">
                                                <div class="cardImageOuter">
                                                    <div class="cardImage">
                                                        <img src="media/index/AzureMonitoring.svg" alt="" />
                                                    </div>
                                                </div>
                                                <div class="cardText">
                                                    <h3>Azure Monitor</h3>
                                                    <p>Highly granular and real-time monitoring data for any Azure resource</p>
                                                </div>
                                            </div>
                                        </div>
                                    </div>
                                </a>
                            </li>
                            <li>
                                <a href="/azure/billing/">
                                    <div class="cardSize">
                                        <div class="cardPadding">
                                            <div class="card">
                                                <div class="cardImageOuter">
                                                    <div class="cardImage">
                                                        <img src="media/index/billing.svg" alt="" />
                                                    </div>
                                                </div>
                                                <div class="cardText">
                                                    <h3>Billing</h3>
                                                    <p>Learn how to read/understand the usage and bill for your Azure subscription</p>
                                                </div>
                                            </div>
                                        </div>
                                    </div>
                                </a>
                            </li>
                            <li>
                                <a href="/azure/advisor/">
                                    <div class="cardSize">
                                        <div class="cardPadding">
                                            <div class="card">
                                                <div class="cardImageOuter">
                                                    <div class="cardImage">
                                                        <img src="media/index/advisor.svg" alt="" />
                                                    </div>
                                                </div>
                                                <div class="cardText">
                                                    <h3>Azure Advisor</h3>
                                                    <p>Improve the cost effectiveness, performance, high availability, and security of your Azure resources</p>
                                                </div>
                                            </div>
                                        </div>
                                    </div>
                                </a>
                            </li>
                            <li>
                                <a href="/azure/service-health/">
                                    <div class="cardSize">
                                        <div class="cardPadding">
                                            <div class="card">
                                                <div class="cardImageOuter">
                                                    <div class="cardImage">
                                                        <img src="media/index/resource-health.svg" alt="" />
                                                    </div>
                                                </div>
                                                <div class="cardText">
                                                    <h3>Azure Service Health</h3>
                                                    <p>Provides personalized guidance and support when issues in Azure services affect you.</p>
                                                </div>
                                            </div>
                                        </div>
                                    </div>
                                </a>
                            </li>
                            <li>
                                <a href="/azure/azure-resource-manager/">
                                    <div class="cardSize">
                                        <div class="cardPadding">
                                            <div class="card">
                                                <div class="cardImageOuter">
                                                    <div class="cardImage">
                                                        <img src="media/index/AzureDefaultBlack.svg" alt="" />
                                                    </div>
                                                </div>
                                                <div class="cardText">
                                                    <h3>Azure Resource Manager</h3>
                                                    <p>Deploy and manage Azure resources</p>
                                                </div>
                                            </div>
                                        </div>
                                    </div>
                                </a>
                            </li>
                            <li>
                                <a href="/azure/event-grid/">
                                    <div class="cardSize">
                                        <div class="cardPadding">
                                            <div class="card">
                                                <div class="cardImageOuter">
                                                    <div class="cardImage">
                                                        <img src="media/index/azure_event_grid.svg" alt="" />
                                                    </div>
                                                </div>
                                                <div class="cardText">
                                                    <h3>Azure Event Grid</h3>
                                                    <p>Get reliable event delivery at massive scale</p>
                                                </div>
                                            </div>
                                        </div>
                                    </div>
                                </a>
                            </li>
                        </ul>
                    </li>
                    <li>
                        <a href="#other">Other Clouds</a>
                        <ul id="other" class="cardsA">
                            <li>
                                <a href="/azure/azure-government/">
                                    <div class="cardSize">
                                        <div class="cardPadding">
                                            <div class="card">
                                                <div class="cardImageOuter">
                                                    <div class="cardImage">
                                                        <img src="media/index/azure-government.svg" alt="" />
                                                    </div>
                                                </div>
                                                <div class="cardText">
                                                    <h3>Microsoft Azure US Government</h3>
                                                    <p>Build and host applications for US Government missions in a dedicated instance of Azure</p>
                                                </div>
                                            </div>
                                        </div>
                                    </div>
                                </a>
                            </li>
                            <li>
                                <a href="/azure/germany/">
                                    <div class="cardSize">
                                        <div class="cardPadding">
                                            <div class="card">
                                                <div class="cardImageOuter">
                                                    <div class="cardImage">
                                                        <img src="media/index/azure-germany.svg" alt="" />
                                                    </div>
                                                </div>
                                                <div class="cardText">
                                                    <h3>Microsoft Azure Germany</h3>
                                                    <p>Build and host applications in compliance with German regulations as well as key international standards, with additional control by a data trustee</p>
                                                </div>
                                            </div>
                                        </div>
                                    </div>
                                </a>
                            </li>
                            <li>
                                <a href="/azure/azure-stack/">
                                    <div class="cardSize">
                                        <div class="cardPadding">
                                            <div class="card">
                                                <div class="cardImageOuter">
                                                    <div class="cardImage">
                                                        <img src="media/index/azure-stack.svg" alt="" />
                                                    </div>
                                                </div>
                                                <div class="cardText">
                                                    <h3>Microsoft Azure Stack</h3>
                                                    <p>Deliver Azure services from your own datacenter with this new hybrid cloud platform</p>
                                                </div>
                                            </div>
                                        </div>
                                    </div>
                                </a>
                            </li>
                        </ul>
                    </li>
                </ul>
            </li>
            <li>
                <a href="#sdkstools">SDKs/Tools</a>
                <ul id="sdkstools">
                    <li>
                        <a href="#sdkstools-all">all</a>
                        <ul id="sdkstools-all" class="cardsF">
                            <li>
                                <div class="container">
                                    <h2>Languages &amp; Frameworks</h2>
                                </div>
                            </li>
                            <li>
                                <div class="cardSize">
                                    <div class="cardPadding">
                                        <div class="card">
                                            <div class="cardImageOuter">
                                                <div class="cardImage">
                                                    <img src="media/index/azure_dev-1.svg" alt="" />
                                                </div>
                                            </div>
                                            <div class="cardText">
                                                <h3>
                                                    <a href="/dotnet/azure/dotnet-sdk-azure-install">Get the Azure libraries for .NET</a>
                                                </h3>
                                                <p>
                                                    <a href="/dotnet/azure">Get started</a>
                                                </p>
                                                <p>
                                                    <a href="/dotnet/api/overview/azure/?view=azure-dotnet">API reference</a>
                                                </p>
                                            </div>
                                        </div>
                                    </div>
                                </div>
                            </li>
                            <li>
                                <div class="cardSize">
                                    <div class="cardPadding">
                                        <div class="card">
                                            <div class="cardImageOuter">
                                                <div class="cardImage">
                                                    <img src="media/index/azure_dev-2.svg" alt="" />
                                                </div>
                                            </div>
                                            <div class="cardText">
                                                <h3>
                                                    <a href="/python/azure/python-sdk-azure-install">Get the Azure libraries for Python</a>
                                                </h3>
                                                <p>
                                                    <a href="/python/azure">Get started</a>
                                                </p>
                                                <p>
                                                    <a href="/python/api/overview/azure/">API reference</a>
                                                </p>
                                            </div>
                                        </div>
                                    </div>
                                </div>
                            </li>
                            <li>
                                <div class="cardSize">
                                    <div class="cardPadding">
                                        <div class="card">
                                            <div class="cardImageOuter">
                                                <div class="cardImage">
                                                    <img src="media/index/azure_dev-3.svg" alt="" />
                                                </div>
                                            </div>
                                            <div class="cardText">
                                                <h3>
                                                    <a href="/nodejs/azure/node-sdk-azure-install">Get the Azure libraries for Node.js</a>
                                                </h3>
                                                <p>
                                                    <a href="/nodejs/azure/?view=azure-node-2.0.0">Get started</a>
                                                </p>
                                                <p>
                                                    <a href="/nodejs/api/overview/azure">API reference</a>
                                                </p>
                                            </div>
                                        </div>
                                    </div>
                                </div>
                            </li>
                            <li>
                                <div class="cardSize">
                                    <div class="cardPadding">
                                        <div class="card">
                                            <div class="cardImageOuter">
                                                <div class="cardImage">
                                                    <img src="media/index/azure_dev-4.svg" alt="" />
                                                </div>
                                            </div>
                                            <div class="cardText">
                                                <h3>
                                                    <a href="/java/azure/java-sdk-azure-install">Get the Azure libraries for Java</a>
                                                </h3>
                                                <p>
                                                    <a href="/java/azure">Get started</a>
                                                </p>
                                                <p>
                                                    <a href="/java/api/overview/azure">API reference</a>
                                                </p>
                                            </div>
                                        </div>
                                    </div>
                                </div>
                            </li>
                            <li>
                                <div class="cardSize">
                                    <div class="cardPadding">
                                        <div class="card">
                                            <div class="cardImageOuter">
                                                <div class="cardImage">
                                                    <img src="media/index/azure_dev-5.svg" alt="" />
                                                </div>
                                            </div>
                                            <div class="cardText">
                                                <h3>
                                                    <a href="https://rubygems.org/gems/azure">Get the Ruby SDK</a>
                                                </h3>
                                                <p>
                                                    <a href="https://github.com/Azure/azure-sdk-for-ruby/blob/master/README.md">Get started</a>
                                                </p>
                                                <p>
                                                    <a href="https://github.com/Azure/azure-sdk-for-ruby/blob/master/README.md">API reference</a>
                                                </p>
                                                <p>
                                                    <a href="https://azure.microsoft.com/documentation/samples/?platform=ruby">Get samples</a>
                                                </p>
                                                <p>
                                                    <a href="https://azure.microsoft.com/develop/ruby/">Learn more</a>
                                                </p>
                                            </div>
                                        </div>
                                    </div>
                                </div>
                            </li>
                            <li>
                                <div class="cardSize">
                                    <div class="cardPadding">
                                        <div class="card">
                                            <div class="cardImageOuter">
                                                <div class="cardImage">
                                                    <img src="media/index/azure_dev-6.svg" alt="" />
                                                </div>
                                            </div>
                                            <div class="cardText">
                                                <h3>
                                                    <a href="/rest/api/">Get started with REST</a>
                                                </h3>
                                                <p>
                                                    <a href="/rest/api">Reference</a>
                                                </p>
                                                <p>
                                                    <a href="https://azure.microsoft.com/documentation/samples/?platform=rest">Get samples</a>
                                                </p>
                                            </div>
                                        </div>
                                    </div>
                                </div>
                            </li>
                            <li>
                                <div class="container">
                                    <h2>Command-Line Interface (CLI)</h2>
                                </div>
                            </li>
                            <li>
                                <div class="cardSize">
                                    <div class="cardPadding">
                                        <div class="card">
                                            <div class="cardImageOuter">
                                                <div class="cardImage">
                                                    <img src="media/index/azure_dev-7.svg" alt="" />
                                                </div>
                                            </div>
                                            <div class="cardText">
                                                <h3>Azure CLI 2.0
                                                </h3>
                                                <p>
                                                    <a href="/cli/azure/overview">Get Started</a>
                                                </p>
                                                <p>
                                                    <a href="/cli/azure/install-azure-cli">Download Azure CLI 2.0</a>
                                                </p>
                                                <p>
                                                    <a href="/cli/azure">Reference</a>
                                                </p>
                                            </div>
                                        </div>
                                    </div>
                                </div>
                            </li>
                            <li>
                                <div class="cardSize">
                                    <div class="cardPadding">
                                        <div class="card">
                                            <div class="cardImageOuter">
                                                <div class="cardImage">
                                                    <img src="media/index/azure_dev-8.svg" alt="" />
                                                </div>
                                            </div>
                                            <div class="cardText">
                                                <h3>PowerShell</h3>
                                                <p>
                                                    <a href="/powershell/azure/get-started-azureps">Get Started</a>
                                                </p>
                                                <p>
                                                    <a href="/powershell/azure/install-azurerm-ps">Download PowerShell</a>
                                                </p>
                                                <p>
                                                    <a href="/powershell/azure/overview">Reference</a>
                                                </p>
                                            </div>
                                        </div>
                                    </div>
                                </div>
                            </li>
                            <li>
                                <div class="cardSize">
                                    <div class="cardPadding">
                                        <div class="card">
                                            <div class="cardImageOuter">
                                                <div class="cardImage">
                                                    <img src="media/index/azure_dev-7.svg" alt="" />
                                                </div>
                                            </div>
                                            <div class="cardText">
                                                <h3>Azure CLI
                                                </h3>
                                                <p>
                                                    <a href="/azure/xplat-cli-install?toc=%2fazure%2fvirtual-machines%2flinux%2ftoc.json">Get Started</a>
                                                </p>
                                                <p>
                                                    <a href="http://aka.ms/linux-azure-cli">Download Azure CLI for Linux</a>
                                                </p>
                                                <p>
                                                    <a href="http://aka.ms/mac-azure-cli">Download Azure CLI for Mac</a>
                                                </p>
                                                <p>
                                                    <a href="http://aka.ms/webpi-azure-cli">Download Azure CLI for Windows</a>
                                                </p>
                                                <p>
                                                    <a href="/azure/virtual-machines/azure-cli-arm-commands?toc=%2fazure%2fvirtual-machines%2flinux%2ftoc.json">Reference</a>
                                                </p>
                                            </div>
                                        </div>
                                    </div>
                                </div>
                            </li>
                            <li>
                                <div class="container">
                                    <h2>Tools &amp; Extensions</h2>
                                </div>
                            </li>
                            <li>
                                <div class="cardSize">
                                    <div class="cardPadding">
                                        <div class="card">
                                            <div class="cardImageOuter">
                                                <div class="cardImage">
                                                    <img src="media/index/azure_dev-9.svg" alt="" />
                                                </div>
                                            </div>
                                            <div class="cardText">
                                                <h3>
                                                    <a href="https://www.visualstudio.com/vs/azure-tools/">Visual Studio Tools for Azure</a>
                                                </h3>
                                                <p>
                                                    <a href="https://www.microsoft.com/web/handlers/webpi.ashx/getinstaller/VWDOrVs2015AzurePack.appids">Download</a>
                                                </p>
                                            </div>
                                        </div>
                                    </div>
                                </div>
                            </li>
                            <li>
                                <div class="cardSize">
                                    <div class="cardPadding">
                                        <div class="card">
                                            <div class="cardImageOuter">
                                                <div class="cardImage">
                                                    <img src="media/index/azure_dev-10.svg" alt="" />
                                                </div>
                                            </div>
                                            <div class="cardText">
                                                <h3>
                                                    <a href="https://github.com/Microsoft/DockerToolsDocs">Docker Tools</a>
                                                </h3>
                                                <p>
                                                    <a href="/dotnet/articles/core/docker/visual-studio-tools-for-docker">Get Started</a>
                                                </p>
                                                <p>
                                                    <a href="https://go.microsoft.com/fwlink/?LinkId=780680">Download for Visual Studio</a>
                                                </p>
                                                <p>
                                                    <a href="https://go.microsoft.com/fwlink/?LinkId=780681">Download for Visual Studio Code</a>
                                                </p>
                                                <p>
                                                    <a href="https://go.microsoft.com/fwlink/?LinkId=780682">Download for Team Services</a>
                                                </p>
                                            </div>
                                        </div>
                                    </div>
                                </div>
                            </li>
                            <li>
                                <div class="cardSize">
                                    <div class="cardPadding">
                                        <div class="card">
                                            <div class="cardImageOuter">
                                                <div class="cardImage">
                                                    <img src="media/index/azure_dev-8.svg" alt="" />
                                                </div>
                                            </div>
                                            <div class="cardText">
                                                <h3>
                                                    <a href="https://visualstudiogallery.msdn.microsoft.com/c9eb3ba8-0c59-4944-9a62-6eee37294597">PowerShell Tools for Visual Studio</a>
                                                </h3>
                                                <p>
                                                    <a href="https://visualstudiogallery.msdn.microsoft.com/c9eb3ba8-0c59-4944-9a62-6eee37294597">Download</a>
                                                </p>
                                            </div>
                                        </div>
                                    </div>
                                </div>
                            </li>
                            <li>
                                <div class="cardSize">
                                    <div class="cardPadding">
                                        <div class="card">
                                            <div class="cardImageOuter">
                                                <div class="cardImage">
                                                    <img src="media/index/azure_dev-11.svg" alt="" />
                                                </div>
                                            </div>
                                            <div class="cardText">
                                                <h3>
                                                    <a href="http://storageexplorer.com">Storage Explorer</a>
                                                </h3>
                                                <p>
                                                    <a href="/azure/vs-azure-tools-storage-manage-with-storage-explorer">Get Started</a>
                                                </p>
                                                <p>
                                                     <a  href="http://go.microsoft.com/fwlink/?LinkId=722418">Download for Linux</a>
                                                </p>
                                                <p>
                                                    <a href="http://go.microsoft.com/fwlink/?LinkId=708342">Download for Mac</a>
                                                </p>
                                                <p>
                                                    <a href="http://go.microsoft.com/fwlink/?LinkId=708343">Download for Windows</a>
                                                </p>
                                            </div>
                                        </div>
                                    </div>
                                </div>
                            </li>
                            <li>
                                <div class="cardSize">
                                    <div class="cardPadding">
                                        <div class="card">
                                            <div class="cardImageOuter">
                                                <div class="cardImage">
                                                    <img src="media/index/azure_dev-2.svg" alt="" />
                                                </div>
                                            </div>
                                            <div class="cardText">
                                                <h3>
                                                    <a href="https://www.visualstudio.com/vs/python">Python Tools</a>
                                                </h3>
                                                <p>
                                                    <a href="https://github.com/Microsoft/PTVS/wiki/PTVS-Installation">Get Started with Visual Studio</a>
                                                </p>
                                                <p>
                                                    <a href="https://marketplace.visualstudio.com/items?itemName=donjayamanne.python">Get Started with Visual Studio Code</a>
                                                </p>
                                            </div>
                                        </div>
                                    </div>
                                </div>
                            </li>
                        </ul>
                    </li>
                </ul>
            </li>
            <li>
                <a href="#architecture">Architecture</a>
                <ul id="architecture">
                    <li>
                        <a href="#architecture1"></a>
                        <ul id="architecture1" class="cardsC">
                            <li>
                                <div class="container intro">
                                    <p>A set of recommended architectures for cloud applications. Each architecture includes
                                        recommended practices, prescriptive steps, and an executable component that embodies
                                        the recommendations.</p>
                                </div>
                            </li>
                            <li>
                                <a href="/azure/architecture/guide/">
                                    <div class="cardSize">
                                        <div class="cardPadding">
                                            <div class="card">
                                                <div class="cardImageOuter">
                                                    <div class="cardImage bgdAccent1">
                                                        <img src="media/index/azure_fundamentals.svg" alt="" />
                                                    </div>
                                                </div>
                                                <div class="cardText">
                                                    <h3>Azure Application Architecture Guide</h3>
                                                    <p>Fundamental knowledge to be successful in the cloud. If you’re new to the cloud or new to Azure, start here.</p>
                                                </div>
                                            </div>
                                        </div>
                                    </div>
                                </a>
                            </li>
                            <li>
                                <a href="/azure/architecture/reference-architectures/">
                                    <div class="cardSize">
                                        <div class="cardPadding">
                                            <div class="card">
                                                <div class="cardImageOuter">
                                                    <div class="cardImage bgdAccent1">
                                                        <img src="media/index/azure_reference-archictectures.svg" alt="" />
                                                    </div>
                                                </div>
                                                <div class="cardText">
                                                    <h3>Reference Architectures</h3>
                                                    <p>A set of recommended architectures for the cloud. Each architecture includes best practices, prescriptive steps, and a deployable solution.</p>
                                                </div>
                                            </div>
                                        </div>
                                    </div>
                                </a>
                            </li>
                            <li>
                                <a href="/azure/architecture/patterns/">
                                    <div class="cardSize">
                                        <div class="cardPadding">
                                            <div class="card">
                                                <div class="cardImageOuter">
                                                    <div class="cardImage bgdAccent1">
                                                        <img src="media/index/azure_patterns.svg" alt="" />
                                                    </div>
                                                </div>
                                                <div class="cardText">
                                                    <h3>Cloud Design Patterns</h3>
                                                    <p>Design patterns for the cloud. Each pattern describes a problem, a pattern that addresses the problem, and an example based on Azure.</p>
                                                </div>
                                            </div>
                                        </div>
                                    </div>
                                </a>
                            </li>
                            <li>
                                <a href="/azure/architecture/best-practices/api-design">
                                    <div class="cardSize">
                                        <div class="cardPadding">
                                            <div class="card">
                                                <div class="cardImageOuter">
                                                    <div class="cardImage bgdAccent1">
                                                        <img src="media/index/azure_best-practices.svg" alt="" />
                                                    </div>
                                                </div>
                                                <div class="cardText">
                                                    <h3>Best Practices for Cloud Applications</h3>
                                                    <p>A set of best practices for cloud applications, covering aspects such
                                                        as auto-scaling, caching, data partitioning, API design, and monitoring.</p>
                                                </div>
                                            </div>
                                        </div>
                                    </div>
                                </a>
                            </li>
<!--                            <li>
                                <a href="/azure/architecture/">
                                    <div class="cardSize">
                                        <div class="cardPadding">
                                            <div class="card">
                                                <div class="cardImageOuter">
                                                    <div class="cardImage bgdAccent1">
                                                        <img src="media/index/azure_scenarios.svg" alt="" />
                                                    </div>
                                                </div>
                                                <div class="cardText">
                                                    <h3>Scenario Guides</h3>
                                                    <p>Guidance for various end-to-end application scenarios in the cloud. Includes
                                                        written guidance and reference implementations.</p>
                                                </div>
                                            </div>
                                        </div>
                                    </div>
                                </a>
                            </li>
-->                     </ul>
                    </li>
                </ul>
            </li>
        </ul>
    </div>
</div><|MERGE_RESOLUTION|>--- conflicted
+++ resolved
@@ -63,14 +63,10 @@
                     </div>
                 </a>
             </li>
-        </ul>             
+        </ul>
     </div>
     <div class="container">
-<<<<<<< HEAD
-        <h1 class="screenReader">Microsoft Azure Documentation</h1>   
-=======
         <h1 class="screenReader">Microsoft Azure Documentation</h1>
->>>>>>> 08f17a70
         <ul class="pivots">
             <li>
                 <a href="#get-started">Get Started</a>
