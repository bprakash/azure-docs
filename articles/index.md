--- conflicted
+++ resolved
@@ -5,11 +5,7 @@
     <div class="container">
         <ul class="cardsY panelContent featuredContent">
             <li>
-<<<<<<< HEAD
-                <a href="http://aka.ms/azuregetstarted/">
-=======
                 <a href="http://aka.ms/azuredevgetstarted/">
->>>>>>> 80228d12
                     <div class="cardSize">
                         <div class="cardPadding">
                             <div class="card">
