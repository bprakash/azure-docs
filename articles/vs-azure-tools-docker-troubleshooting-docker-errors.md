--- conflicted
+++ resolved
@@ -50,13 +50,8 @@
 #### Prerequisites
 
 1. Visual Studio 2017 RC (or later) with the .NET Core and Docker Preview workload must be installed.
-<<<<<<< HEAD
-2. Windows 10 Anniversary Update with the latest Windows Update patches must be installed.
-3. [Docker for Windows (Beta)](https://docs.docker.com/docker-for-windows/) (build 1.12.2-beta28 7813 or later) must be installed.
-=======
 2. Windows 10 Anniversary Update with that latest Windows Update patches. Specifically [KB3194798](https://support.microsoft.com/en-us/help/3194798/cumulative-update-for-windows-10-version-1607-and-windows-server-2016-october-11,-2016) must be installed. 
 3. [Docker for Windows](https://docs.docker.com/docker-for-windows/) (build 1.13.0 or later) must be installed.
->>>>>>> e8cfaf0d
 4. **Switch to Windows containers** must be selected. In the notification area, click **Docker for Windows**, and then select **Switch to Windows containers**. After the machine restarts, ensure that this setting is retained.
 
 #### Console output does not appear in Visual Studio's output window while debugging a console application
@@ -71,14 +66,6 @@
 <compilation xdt:Transform="RemoveAttributes(debug)" />
 ```
 
-<<<<<<< HEAD
-#### When switching to windows containers, you see an error stating, "Error response from daemon: i/o timeout"
-
-This issue in Docker for Windows can be tracked at https://github.com/docker/for-win/issues/178.
-
-
-=======
->>>>>>> e8cfaf0d
 ## Visual Studio 2015
 
 ### **Linux containers**
@@ -143,61 +130,6 @@
 ```
 
 If this returns an error, then attempt to start the **Docker for Windows** desktop app. If the desktop app is running, then **Moby** should be visible in the notification area. Right-click **Moby** and open **Settings**. Click **Reset**, and then restart Docker.
-<<<<<<< HEAD
-
-## Manually upgrading from version 0.31 to 0.40
-To manually upgrade Docker for Windows:
-
-1. Back up the project.
-1. Delete the following files in the project:
-
-    ```
-      Dockerfile
-      Dockerfile.debug
-      DockerTask.ps1
-      docker-compose-yml
-      docker-compose.debug.yml
-      .dockerignore
-      Properties\Docker.props
-      Properties\Docker.targets
-    ```
-
-1. Close the solution and remove the following lines from the .xproj file:
-
-    ```
-      <DockerToolsMinVersion>0.xx</DockerToolsMinVersion>
-      <Import Project="Properties\Docker.props" />
-      <Import Project="Properties\Docker.targets" />
-    ```
-
-1. Reopen the solution.
-1. Remove the following lines from the Properties\launchSettings.json file:
-
-    ```
-      "Docker": {
-        "executablePath": "%WINDIR%\\System32\\WindowsPowerShell\\v1.0\\powershell.exe",
-        "commandLineArgs": "-ExecutionPolicy RemoteSigned .\\DockerTask.ps1 -Run -Environment $(Configuration) -Machine '$(DockerMachineName)'"
-      }
-    ```
-
-1. Remove the following files related to Docker from project.json in the publishOptions:
-
-    ```
-    "publishOptions": {
-      "include": [
-        ...
-        "docker-compose.yml",
-        "docker-compose.debug.yml",
-        "Dockerfile.debug",
-        "Dockerfile",
-        ".dockerignore"
-      ]
-    },
-    ```
-
-1. Uninstall the previous version and install Docker Tools 0.40. Then go to **Add > Docker Support** from the context menu for your ASP.NET Core web or console application. This adds the new required Docker artifacts back to your project.
-=======
->>>>>>> e8cfaf0d
 
 ## An error dialog occurs when attempting to add Docker Support or debug (F5) an ASP.NET Core application in a container
 
