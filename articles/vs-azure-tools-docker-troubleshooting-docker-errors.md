--- conflicted
+++ resolved
@@ -12,13 +12,8 @@
    ms.topic="article"
    ms.tgt_pltfrm="na"
    ms.workload="multiple"
-<<<<<<< HEAD
    ms.date="06/08/2016"
    ms.author="allclark" />
-=======
-   ms.date="08/18/2016"
-   ms.author="mlearned" />
->>>>>>> cc94a0a0
 
 # Troubleshooting Visual Studio Docker Development
 
