--- conflicted
+++ resolved
@@ -1,20 +1,20 @@
-<properties
-	pageTitle="Using the Azure preview portal to manage your Azure resources"
-	description="Group multiple resources as a logical group that becomes the lifecycle boundary for resources contained within it."
-	services="multiple"
-	documentationCenter=""
-	authors=""
-	writer="tfitzmac"
-	manager="wpickett"
+<properties 
+	pageTitle="Using the Azure preview portal to manage your Azure resources" 
+	description="Group multiple resources as a logical group that becomes the lifecycle boundary for resources contained within it." 
+	services="multiple" 
+	documentationCenter="" 
+	authors="" 
+	writer="tfitzmac" 
+	manager="wpickett" 
 	editor=""/>
 
-<tags
-	ms.service="multiple"
-	ms.workload="multiple"
-	ms.tgt_pltfrm="na"
-	ms.devlang="na"
-	ms.topic="article"
-	ms.date="04/24/2015"
+<tags 
+	ms.service="multiple" 
+	ms.workload="multiple" 
+	ms.tgt_pltfrm="na" 
+	ms.devlang="na" 
+	ms.topic="article" 
+	ms.date="04/24/2015" 
 	ms.author="tomfitz"/>
 
 
@@ -22,25 +22,11 @@
 
 ## Introduction
 
-<<<<<<< HEAD
-<<<<<<< HEAD:articles/azure-preview-portal-using-resource-groups.md
-Historically, managing a resource (a user-managed entity such as a database server, database, or website) in Microsoft Azure required you to perform operations against one resource at a time. If you had a complex application made up of multiple resources, management of this application became a complex task. In the Microsoft Azure preview portal you can create resource groups to manage all your resources in an application together. Resource group is a new concept in Azure that serves as the lifecycle boundary for every resource contained within it.
-<br><br />
-=======
-Historically, managing a resource (a user-managed entity such as a database server, database, or website) in Microsoft Azure required you to perform operations against one resource at a time. If you had a complex application made up of multiple resources, management of this application became a complex task. In the Microsoft Azure portal you can create resource groups to manage all your resources in an application together. Resource group is a new concept in Azure that serves as the lifecycle boundary for every resource contained within it.
->>>>>>> 77015300618a454e2b76a201f5698867b7330081:articles/resource-group-portal.md
-=======
-Historically, managing a resource (a user-managed entity such as a database server, database, or website) in Microsoft Azure required you to perform operations against one resource at a time. If you had a complex application made up of multiple resources, management of this application became a complex task. In the Azure preview portal you can create resource groups to manage all your resources in an application together. Resource group is a new concept in Azure that serves as the lifecycle boundary for every resource contained within it.
->>>>>>> 1027d857ab887821da78f739f970417c421f6fa5
+Historically, managing a resource (a user-managed entity such as a database server, database, or website) in Microsoft Azure required you to perform operations against one resource at a time. If you had a complex application made up of multiple resources, management of this application became a complex task. In the Azure preview portal you can create resource groups to manage all your resources in an application together. Resource group is a new concept in Azure that serves as the lifecycle boundary for every resource contained within it. 
 
-Resource groups enable you to manage all your resources in an application together. Resource groups are enabled by the new management functionality, Azure Resource Manager. Azure Resource Manager allows you to group multiple resources as a logical group which serves as the lifecycle boundary for every resource contained within it. Typically a group will contain resources related to a specific application. For example, a group may contain a Website resource that hosts your public website, a SQL Database that stores relational data used by the site, and a Storage Account that stores non-relational assets.
+Resource groups enable you to manage all your resources in an application together. Resource groups are enabled by the new management functionality, Azure Resource Manager. Azure Resource Manager allows you to group multiple resources as a logical group which serves as the lifecycle boundary for every resource contained within it. Typically a group will contain resources related to a specific application. For example, a group may contain a Website resource that hosts your public website, a SQL Database that stores relational data used by the site, and a Storage Account that stores non-relational assets. 
 
-<<<<<<< HEAD:articles/azure-preview-portal-using-resource-groups.md
-Here is a concise overview of how to use Resource groups within the Microsoft Azure Preview Portal.
-<br><br />
-=======
-Here is a concise overview of how to use Resource groups within the Azure portal.
->>>>>>> 77015300618a454e2b76a201f5698867b7330081:articles/resource-group-portal.md
+Here is a concise overview of how to use Resource groups within the Azure portal. 
 
 ## Creating resource groups
 
@@ -48,12 +34,7 @@
 
 ![create resource group](./media/resource-group-portal/1_createWebsite.png)
 
-<<<<<<< HEAD:articles/azure-preview-portal-using-resource-groups.md
-<br><br />
-When you create an application that consists of a few resources working together (e.g. Website + Database) it is always created in its own resource group, so you can manage the lifecycle of all related assets using the resource group. You can add or remove additional resources from the resource group as your application evolves.
-=======
-When you create an application that consists of a few resources working together (e.g. Website + Database) it is always created in its own resource group, so you can manage the lifecycle of all related assets using the resource group. You can add or remove additional resources from the resource group as your application evolves.
->>>>>>> 77015300618a454e2b76a201f5698867b7330081:articles/resource-group-portal.md
+When you create an application that consists of a few resources working together (e.g. Website + Database) it is always created in its own resource group, so you can manage the lifecycle of all related assets using the resource group. You can add or remove additional resources from the resource group as your application evolves. 
 
 ![create resource group](./media/resource-group-portal/2_createWSandDB.png)
 
@@ -61,29 +42,14 @@
 
 You can browse all resource groups by clicking the Jumpbar on the left side of your screen. A resource group has a blade that gives you all the information on a particular resource group. The Resource group blade will also give you a unified view of your billing and monitoring information for all the resources in the Resource group.
 
-<<<<<<< HEAD:articles/azure-preview-portal-using-resource-groups.md
-The summary section shows a visual resource map of all the resources in the resource group, it also shows resources in other resource groups that are linked to the resource group. The resource map also shows the status of each resource.
-![](http://i.imgur.com/PhJeLZQ.png)
-
-<br><br />
-
-The resource map part can be customized to show in a larger size which will display all the resources that are contained within the resource group and resources in other resource groups that are linked. This part can be pinned to the Starboard, which will copy the part to the Startboard.
-
-![](http://i.imgur.com/5Wqv2XR.png)
-
-<br><br />
-
-  Clicking on the resource map launches the list view of all the resources on the resource map. This view will list all the resources within a resource group or linked to it. Clicking on these resources will launch their blades.
-=======
-The summary section shows a visual resource map of all the resources in the resource group, it also shows resources in other resource groups that are linked to the resource group. The resource map also shows the status of each resource.
+The summary section shows a visual resource map of all the resources in the resource group, it also shows resources in other resource groups that are linked to the resource group. The resource map also shows the status of each resource. 
 ![resource group summary](./media/resource-group-portal/3_1BrowseRGs.png)
 
 The resource map part can be customized to show in a larger size which will display all the resources that are contained within the resource group and resources in other resource groups that are linked. This part can be pinned to the Starboard, which will copy the part to the Startboard.
 
 ![pin](./media/resource-group-portal/3_2BrowseRGs.png)
->>>>>>> 77015300618a454e2b76a201f5698867b7330081:articles/resource-group-portal.md
 
-Clicking on the resource map launches the list view of all the resources on the resource map. This view will list all the resources within a resource group or linked to it. Clicking on these resources will launch their blades.
+Clicking on the resource map launches the list view of all the resources on the resource map. This view will list all the resources within a resource group or linked to it. Clicking on these resources will launch their blades. 
 
 ![see resources](./media/resource-group-portal/3_3BrowseRGs.png)
 
@@ -93,11 +59,11 @@
 
 ![add resource](./media/resource-group-portal/4_AddResource.png)
 
-Note: It is not advisable to put team project in the same resource group as other Azure resources. If you create a Team Project in a new account and group, then create a Website, the site group will default to the last group used (VSO group) and you will end up with runtime/developer resources in the same group.
+Note: It is not advisable to put team project in the same resource group as other Azure resources. If you create a Team Project in a new account and group, then create a Website, the site group will default to the last group used (VSO group) and you will end up with runtime/developer resources in the same group. 
 
 ## Deleting resource groups
 
-Since resource groups allow you to manage the lifecycle of all the contained resources, deleting a resource group will delete all the resources contained within it. You can also delete individual resources within a resource group. You want to exercise caution when you are deleting a resource group since there might be other resources linked to it. You can see the linked resources in the resource map and take the necessary steps to avoid any unintentional consequences when you delete resource groups.
+Since resource groups allow you to manage the lifecycle of all the contained resources, deleting a resource group will delete all the resources contained within it. You can also delete individual resources within a resource group. You want to exercise caution when you are deleting a resource group since there might be other resources linked to it. You can see the linked resources in the resource map and take the necessary steps to avoid any unintentional consequences when you delete resource groups. 
 
 ## Next Steps
 Getting Started  
@@ -105,28 +71,24 @@
 - [Azure Resource Manager Overview](./resource-group-overview.md)  
 - [Using Azure PowerShell with Azure Resource Manager](./powershell-azure-resource-manager.md)
 - [Using the Azure CLI for Mac, Linux, and Windows with Azure Resource Management](./xplat-cli-azure-resource-manager.md)  
-
+  
 Creating and Deploying Applications  
-
+  
 - [Authoring Azure Resource Manager Templates](./resource-group-authoring-templates.md)  
 - [Deploy an application with Azure Resource Manager Template](./resource-group-template-deploy.md)  
 - [Troubleshooting Resource Group Deployments in Azure](./resource-group-deploy-debug.md)  
 - [Azure Resource Manager Template Functions](./resource-group-template-functions.md)  
 - [Advanced Template Operations](./resource-group-advanced-template.md)  
 - [Deploy Azure Resources Using .NET Libraries and a Template](./arm-template-deployment.md)
-
+  
 Organizing Resources  
-
+  
 - [Using tags to organize your Azure resources](./resource-group-using-tags.md)  
-
+  
 Managing and Auditing Access  
-
+  
 - [Managing and Auditing Access to Resources](./resource-group-rbac.md)  
 - [Authenticating a Service Principal with Azure Resource Manager](./resource-group-authenticate-service-principal.md)  
 - [Create a new Azure Service Principal using the Azure classic portal](./resource-group-create-service-principal-portal.md)  
+  
 
-
-<<<<<<< HEAD:articles/azure-preview-portal-using-resource-groups.md
-Since resource groups allow you to manage the lifecycle of all the contained resources, deleting a resource group will delete all the resources contained within it. You can also delete individual resources within a resource group. You want to exercise caution when you are deleting a resource group since there might be other resources linked to it. You can see the linked resources in the resource map and take the necessary steps to avoid any unintentional consequences when you delete resource groups.
-=======
->>>>>>> 77015300618a454e2b76a201f5698867b7330081:articles/resource-group-portal.md