--- conflicted
+++ resolved
@@ -1,9 +1,5 @@
 ---
-<<<<<<< HEAD
-title: Override default HTTP behavior using the Azure Content Delivery Network (CDN) Rules Engine| Microsoft Docs
-=======
 title: Override HTTP behavior using the Azure CDN rules engine | Microsoft Docs
->>>>>>> e8cfaf0d
 description: The rules engine allows you to customize how HTTP requests are handled by Azure CDN, such as blocking the delivery of certain types of content, define a caching policy, and modify HTTP headers.
 services: cdn
 documentationcenter: ''
@@ -21,11 +17,7 @@
 ms.author: mazha
 
 ---
-<<<<<<< HEAD
-# Override default HTTP behavior using the Azure Content Delivery Network (CDN) Rules Engine
-=======
 # Override HTTP behavior using the Azure CDN rules engine
->>>>>>> e8cfaf0d
 [!INCLUDE [cdn-premium-feature](../../includes/cdn-premium-feature.md)]
 
 ## Overview
