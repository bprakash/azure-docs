--- conflicted
+++ resolved
@@ -1,11 +1,6 @@
 <properties
-<<<<<<< HEAD
 	pageTitle="Real-Time-Stats in Azure CDN | Microsoft Azure"
 	description="Real-Time Statistics provides real-time data about the performance of Azure CDN when delivering content to your clients."
-=======
-	pageTitle="Azure CDN Real-Time Stats | Microsoft Azure"
-	description="Real-time stats in Microsoft Azure CDN. Real-Time Statistics provides real-time data about the performance of our CDN when delivering content to your clients."
->>>>>>> b658c64d
 	services="cdn"
 	documentationCenter=""
 	authors="camsoper"
@@ -18,11 +13,7 @@
 	ms.tgt_pltfrm="na"
 	ms.devlang="na"
 	ms.topic="article"
-<<<<<<< HEAD
 	ms.date="07/28/2016"
-=======
-	ms.date="07/12/2016"
->>>>>>> b658c64d
 	ms.author="casoper"/>
 
 # Real-time stats in Microsoft Azure CDN
@@ -99,6 +90,5 @@
 
 ## Next Steps
 
-- Get notified with [Real-time alerts in Azure CDN](cdn-real-time-alerts.md)
 - Dig deeper with [advanced HTTP reports](cdn-advanced-http-reports.md)
 - Analyze [usage patterns](cdn-analyze-usage-patterns.md)
