---
title: Azure CDN Overview | Microsoft Docs
description: Learn what the Azure Content Delivery Network (CDN) is and how to use it to deliver high-bandwidth content by caching blobs and static content.
services: cdn
documentationcenter: ''
author: dksimpson
manager: akucer
editor: ''

ms.assetid: 866e0c30-1f33-43a5-91f0-d22f033b16c6
ms.service: cdn
ms.workload: tbd
ms.tgt_pltfrm: na
ms.devlang: na
ms.topic: hero-article
ms.date: 11/10/2017
ms.author: v-semcev

---
<<<<<<< HEAD
# Overview of the Azure Content Delivery Network

The Azure Content Delivery Network (CDN) caches static web content at strategically placed locations to provide maximum throughput for securely delivering content to users. The CDN offers developers a global solution for rapidly delivering high-bandwidth content by caching the content at physical nodes across the world. 

> [!NOTE]
> This document describes the Azure CDN, how it works, and the features of each Azure CDN product. To skip this information and view a tutorial about how to create a CDN endpoint, see [Getting started with Azure CDN](cdn-create-new-endpoint.md). To see a list of current CDN node locations, see [Azure CDN POP Locations](cdn-pop-locations.md).

The benefits of using a CDN to cache web site assets include:

* Better performance and user experience for end users, especially when using applications in which multiple round-trips are required to load content.
* Large scaling to better handle instantaneous high loads, such as the start of a product launch event.
* Distribution of user requests and serving of content directly from edge servers so that less traffic is sent to the origin.
=======
# Overview of the Azure Content Delivery Network (CDN)
The Azure Content Delivery Network (CDN) caches static web content at strategically placed locations to provide maximum throughput for delivering content to users. The CDN offers developers a global solution for delivering high-bandwidth content by caching the content at physical nodes across the world. 

> [!NOTE]
> This article describes the Azure CDN, how it works, and the features of each Azure CDN product. To skip this information and view a tutorial about how to create a CDN endpoint, see [Getting started with Azure CDN](cdn-create-new-endpoint.md). To see a list of current CDN node locations, see [Azure CDN POP Locations](cdn-pop-locations.md).
> 

The benefits of using a CDN to cache web site assets include:

* Better performance and improved user experience for end users, especially when using applications in which multiple round-trips are required to load content.
* Large scaling to better handle instantaneous high loads, such as the start of a product launch event.
* Distribution of user requests and serving of content directly from edge servers so that less traffic is sent to the origin.

>>>>>>> f4491d9e

## How it works
![CDN Overview](./media/cdn-overview/cdn-overview.png)

1. A user (Alice) requests a file (also called an asset) using a URL with a special domain name, such as `<endpointname>.azureedge.net`. DNS routes the request to the best performing Point-of-Presence (POP) location, which is usually the POP that is geographically closest to the user.
2. If the edge servers in the POP do not have the file in their cache, the edge server requests the file from the origin.  The origin can be an Azure Web App, Azure Cloud Service, Azure Storage account, or any publicly accessible web server.
3. The origin returns the file to the edge server, including optional HTTP headers describing the file's Time-to-Live (TTL).
4. The edge server caches the file and returns the file to the original requestor (Alice).  The file remains cached on the edge server until the TTL expires.  If the origin didn't specify a TTL, the default TTL is seven days.
5. Additional users may then request the same file using that same URL, and may also be directed to that same POP.
6. If the TTL for the file hasn't expired, the edge server returns the file from the cache. This process results in a faster, more responsive user experience.

## Azure CDN Features
There are three Azure CDN products:  **Azure CDN Standard from Akamai**, **Azure CDN Standard from Verizon**, and **Azure CDN Premium from Verizon**.  The following table lists the features available with each product.

|  | Standard Akamai | Standard Verizon | Premium Verizon |
| --- | --- | --- | --- |
| __Performance Features and Optimizations__ |
| [Dynamic Site Acceleration](https://docs.microsoft.com/azure/cdn/cdn-dynamic-site-acceleration) | **&#x2713;**  | **&#x2713;** | **&#x2713;** |
| &nbsp;&nbsp;&nbsp;&nbsp;&nbsp;[Dynamic Site Acceleration - Adaptive Image Compression](https://docs.microsoft.com/azure/cdn/cdn-dynamic-site-acceleration#adaptive-image-compression-akamai-only) | **&#x2713;**  |  |  |
| &nbsp;&nbsp;&nbsp;&nbsp;&nbsp;[Dynamic Site Acceleration - Object Prefetch](https://docs.microsoft.com/azure/cdn/cdn-dynamic-site-acceleration#object-prefetch-akamai-only) | **&#x2713;**  |  |  |
| [Video streaming optimization](https://docs.microsoft.com/azure/cdn/cdn-media-streaming-optimization) | **&#x2713;**  | \* |  \* |
| [Large file optimization](https://docs.microsoft.com/azure/cdn/cdn-large-file-optimization) | **&#x2713;**  | \* |  \* |
| [Global Server Load balancing (GSLB)](https://docs.microsoft.com/azure/traffic-manager/traffic-manager-load-balancing-azure) |**&#x2713;** |**&#x2713;** |**&#x2713;** |
| [Fast purge](cdn-purge-endpoint.md) |**&#x2713;** |**&#x2713;** |**&#x2713;** |
| [Asset pre-loading](cdn-preload-endpoint.md) | |**&#x2713;** |**&#x2713;** |
| Cache/header settings (using [caching rules](cdn-caching-rules.md)) |**&#x2713;** |**&#x2713;** | |
| Cache/header settings (using [rules engine](cdn-rules-engine.md)) | | |**&#x2713;** |
| [Query string caching](cdn-query-string.md) |**&#x2713;** |**&#x2713;** |**&#x2713;** |
| IPv4/IPv6 dual-stack |**&#x2713;** |**&#x2713;** |**&#x2713;** |
| [HTTP/2 support](cdn-http2.md) |**&#x2713;** |**&#x2713;** |**&#x2713;** |
| __Security__ |
| HTTPS support with CDN endpoint |**&#x2713;** |**&#x2713;** |**&#x2713;** |
| [Custom domain HTTPS](cdn-custom-ssl.md) | |**&#x2713;** |**&#x2713;** |
| [Custom domain name support](cdn-map-content-to-custom-domain.md) |**&#x2713;** |**&#x2713;** |**&#x2713;** |
| [Geo-filtering](cdn-restrict-access-by-country.md) |**&#x2713;** |**&#x2713;** |**&#x2713;** |
| [Token authentication](cdn-token-auth.md)|  |  |**&#x2713;**| 
| [DDOS protection](https://www.us-cert.gov/ncas/tips/ST04-015) |**&#x2713;** |**&#x2713;** |**&#x2713;** |
| __Analytics and Reporting__ |
| [Azure diagnostic logs](cdn-azure-diagnostic-logs.md) | **&#x2713;** |**&#x2713;** |**&#x2713;** |
| [Core reports from Verizon](cdn-analyze-usage-patterns.md) | |**&#x2713;** |**&#x2713;** |
| [Custom reports from Verizon](cdn-verizon-custom-reports.md) | |**&#x2713;** |**&#x2713;** |
| [Advanced HTTP reports](cdn-advanced-http-reports.md) | | |**&#x2713;** |
| [Real-time stats](cdn-real-time-stats.md) | | |**&#x2713;** |
| [Edge node performance](cdn-edge-performance.md) | | |**&#x2713;** |
| [Real-time alerts](cdn-real-time-alerts.md) | | |**&#x2713;** |
| __Ease of Use__ |
| Easy integration with Azure services such as [Storage](cdn-create-a-storage-account-with-cdn.md), [Cloud Services](cdn-cloud-service-with-cdn.md), [Web Apps](../app-service/app-service-web-tutorial-content-delivery-network.md), and [Media Services](../media-services/media-services-portal-manage-streaming-endpoints.md) |**&#x2713;** |**&#x2713;** |**&#x2713;** |
| Management via [REST API](https://msdn.microsoft.com/library/mt634456.aspx), [.NET](cdn-app-dev-net.md), [Node.js](cdn-app-dev-node.md), or [PowerShell](cdn-manage-powershell.md). |**&#x2713;** |**&#x2713;** |**&#x2713;** |
| [Customizable, rule-based content delivery engine](cdn-rules-engine.md) | | |**&#x2713;** |
| URL redirect/rewrite  (using [rules engine](cdn-rules-engine.md)) | | |**&#x2713;** |
| Mobile device rules (using [rules engine](cdn-rules-engine.md)) | | |**&#x2713;** |

\* Verizon supports delivering large files and media directly via General Web Delivery.


> [!TIP]
> Is there a feature you'd like to see in Azure CDN?  [Give us feedback](https://feedback.azure.com/forums/169397-cdn)! 
> 
> 

## Next steps
To get started with CDN, see [Getting started with Azure CDN](cdn-create-new-endpoint.md).

If you are an existing CDN customer, you can now manage your CDN endpoints through the [Microsoft Azure portal](https://portal.azure.com) or with [PowerShell](cdn-manage-powershell.md).

To see the CDN in action, check out the [video of the Build 2016 session](https://azure.microsoft.com/documentation/videos/build-2016-leveraging-the-new-azure-cdn-apis-to-build-wicked-fast-applications/).

Learn how to automate Azure CDN with [.NET](cdn-app-dev-net.md) or [Node.js](cdn-app-dev-node.md).

For pricing information, see [Content Delivery Network pricing](https://azure.microsoft.com/pricing/details/cdn/).
<|MERGE_RESOLUTION|>--- conflicted
+++ resolved
@@ -17,34 +17,18 @@
 ms.author: v-semcev
 
 ---
-<<<<<<< HEAD
 # Overview of the Azure Content Delivery Network
 
 The Azure Content Delivery Network (CDN) caches static web content at strategically placed locations to provide maximum throughput for securely delivering content to users. The CDN offers developers a global solution for rapidly delivering high-bandwidth content by caching the content at physical nodes across the world. 
 
 > [!NOTE]
-> This document describes the Azure CDN, how it works, and the features of each Azure CDN product. To skip this information and view a tutorial about how to create a CDN endpoint, see [Getting started with Azure CDN](cdn-create-new-endpoint.md). To see a list of current CDN node locations, see [Azure CDN POP Locations](cdn-pop-locations.md).
-
-The benefits of using a CDN to cache web site assets include:
-
-* Better performance and user experience for end users, especially when using applications in which multiple round-trips are required to load content.
-* Large scaling to better handle instantaneous high loads, such as the start of a product launch event.
-* Distribution of user requests and serving of content directly from edge servers so that less traffic is sent to the origin.
-=======
-# Overview of the Azure Content Delivery Network (CDN)
-The Azure Content Delivery Network (CDN) caches static web content at strategically placed locations to provide maximum throughput for delivering content to users. The CDN offers developers a global solution for delivering high-bandwidth content by caching the content at physical nodes across the world. 
-
-> [!NOTE]
 > This article describes the Azure CDN, how it works, and the features of each Azure CDN product. To skip this information and view a tutorial about how to create a CDN endpoint, see [Getting started with Azure CDN](cdn-create-new-endpoint.md). To see a list of current CDN node locations, see [Azure CDN POP Locations](cdn-pop-locations.md).
-> 
 
 The benefits of using a CDN to cache web site assets include:
 
 * Better performance and improved user experience for end users, especially when using applications in which multiple round-trips are required to load content.
 * Large scaling to better handle instantaneous high loads, such as the start of a product launch event.
 * Distribution of user requests and serving of content directly from edge servers so that less traffic is sent to the origin.
-
->>>>>>> f4491d9e
 
 ## How it works
 ![CDN Overview](./media/cdn-overview/cdn-overview.png)
