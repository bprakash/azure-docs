---
title: Match conditions for the Content Delivery Network rules engine | Microsoft Docs
description: Reference documentation for Azure Content Delivery Network rules engine match conditions and features.
services: cdn
documentationcenter: ''
author: Lichard
manager: akucer
editor: ''

ms.assetid: 669ef140-a6dd-4b62-9b9d-3f375a14215e
ms.service: cdn
ms.workload: media
ms.tgt_pltfrm: na
ms.devlang: na
ms.topic: article
ms.date: 12/21/2017
ms.author: rli

---

<<<<<<< HEAD
# Match conditions for the Content Delivery Network rules engine
This article lists detailed descriptions of the available match conditions for the Azure Content Delivery Network [rules engine](cdn-rules-engine.md).
=======
# Azure CDN rules engine match conditions
This topic lists detailed descriptions of the available match conditions for the Azure Content Delivery Network (CDN) [rules engine](cdn-rules-engine.md).
>>>>>>> f52289e4

The second part of a rule is the match condition. A match condition identifies specific types of requests for which a set of features will be performed.

For example, you can use a match condition to:
- Filter requests for content at a particular location.
- Filter requests generated from a particular IP address or country.
- Filter requests by header information.

## Always match condition

<<<<<<< HEAD
The Always match condition applies a default set of features to all requests.
=======
This match condition is designed to apply a default set of features to all requests.
>>>>>>> f52289e4

Name | Purpose
-----|--------
[Always](#always) | Applies a default set of features to all requests.

<<<<<<< HEAD
The Device match condition identifies requests made from a mobile device based on its properties. Mobile device detection is achieved through [WURFL](http://wurfl.sourceforge.net/). The following table lists WURFL capabilities and their variables for the Content Delivery Network rules engine.
<br>
> [!NOTE] 
> The following variables are supported in the **Modify Client Request Header** and **Modify Client Response Header** features.

Capability | Variable | Description | Sample values
-----------|----------|-------------|----------------
Brand Name | %{wurfl_cap_brand_name} | A string that indicates the brand name of the device. | Samsung
Device OS | %{wurfl_cap_device_os} | A string that indicates the operating system installed on the device. | IOS
Device OS Version | %{wurfl_cap_device_os_version} | A string that indicates the version number of the operating system installed on the device. | 1.0.1
Dual Orientation | %{wurfl_cap_dual_orientation} | A Boolean that indicates whether the device supports dual orientation. | true
HTML Preferred DTD | %{wurfl_cap_html_preferred_dtd} | A string that indicates the mobile device's preferred document type definition (DTD) for HTML content. | none<br/>xhtml_basic<br/>html5
Image Inlining | %{wurfl_cap_image_inlining} | A Boolean that indicates whether the device supports Base64 encoded images. | false
Is Android | %{wurfl_vcap_is_android} | A Boolean that indicates whether the device uses the Android OS. | true
Is IOS | %{wurfl_vcap_is_ios} | A Boolean that indicates whether the device uses iOS. | false
Is Smart TV | %{wurfl_cap_is_smarttv} | A Boolean that indicates whether the device is a smart TV. | false
Is Smartphone | %{wurfl_vcap_is_smartphone} | A Boolean that indicates whether the device is a smartphone. | true
Is Tablet | %{wurfl_cap_is_tablet} | A Boolean that indicates whether the device is a tablet. This is an OS-independent description. | true
Is Wireless Device | %{wurfl_cap_is_wireless_device} | A Boolean that indicates whether the device is considered a wireless device. | true
Marketing Name | %{wurfl_cap_marketing_name} | A string that indicates the device's marketing name. | BlackBerry 8100 Pearl
Mobile Browser | %{wurfl_cap_mobile_browser} | A string that indicates the browser that's used to request content from the device. | Chrome
Mobile Browser Version | %{wurfl_cap_mobile_browser_version} | A string that indicates the version of the browser that's used to request content from the device. | 31
Model Name | %{wurfl_cap_model_name} | A string that indicates the device's model name. | s3
Progressive Download | %{wurfl_cap_progressive_download} | A Boolean that indicates whether the device supports the playback of audio and video while it is still being downloaded. | true
Release Date | %{wurfl_cap_release_date} | A string that indicates the year and month on which the device was added to the WURFL database.<br/><br/>Format: `yyyy_mm` | 2013_december
Resolution Height | %{wurfl_cap_resolution_height} | An integer that indicates the device's height in pixels. | 768
Resolution Width | %{wurfl_cap_resolution_width} | An integer that indicates the device's width in pixels. | 1024
=======
## Device match condition

This match condition identifies requests made from a mobile device based on its properties.  
>>>>>>> f52289e4

Name | Purpose
-----|--------
[Device](#device) | Identifies requests made from a mobile device based on its properties.

## Location match conditions

The Location match conditions identify requests based on the requester's location.

Name | Purpose
-----|--------
[AS Number](#as-number) | Identifies requests that originate from a particular network.
[Country](#country) | Identifies requests that originate from the specified countries.

## Origin match conditions

These match conditions are designed to identify requests that point to CDN storage or a customer origin server.

Name | Purpose
-----|--------
[CDN Origin](#cdn-origin) | Identifies requests for content stored on CDN storage.
[Customer Origin](#customer-origin) | Identifies requests for content stored on a specific customer origin server.

## Request match conditions

These match conditions are designed to identify requests based on their properties.

Name | Purpose
-----|--------
[Client IP Address](#client-ip-address) | Identifies requests that originate from a particular IP address.
[Cookie Parameter](#cookie-parameter) | Checks the cookies associated with each request for the specified value.
[Cookie Parameter Regex](#cookie-parameter-regex) | Checks the cookies associated with each request for the specified regular expression.
[Edge Cname](#edge-cname) | Identifies requests that point to a specific edge CNAME.
[Referring Domain](#referring-domain) | Identifies requests that were referred from the specified hostname(s).
[Request Header Literal](#request-header-literal) | Identifies requests that contain the specified header set to a specified value(s).
[Request Header Regex](#request-header-regex) | Identifies requests that contain the specified header set to a value that matches the specified regular expression.
[Request Header Wildcard](#request-header-wildcard) | Identifies requests that contain the specified header set to a value that matches the specified pattern.
[Request Method](#request-method) | Identifies requests by their HTTP method.
[Request Scheme](#request-scheme) | Identifies requests by their HTTP protocol.

## URL match conditions

These match conditions are designed to identify requests based on their URLs.

Name | Purpose
-----|--------
URL Path Directory | Identifies requests by their relative path.
URL Path Extension | Identifies requests by their filename extension.
URL Path Filename | Identifies requests by their filename.
URL Path Literal | Compares a request's relative path to the specified value.
URL Path Regex | Compares a request's relative path to the specified regular expression.
URL Path Wildcard | Compares a request's relative path to the specified pattern.
URL Query Literal | Compares a request's query string to the specified value.
URL Query Parameter | Identifies requests that contain the specified query string parameter set to a value that matches a specified pattern.
URL Query Regex | Identifies requests that contain the specified query string parameter set to a value that matches a specified regular expression.
URL Query Wildcard | Compares the specified value(s) against the request's query string.


## Azure CDN rules engine match conditions reference

---
### Always

This match condition is designed to apply a default set of features to all requests.

[Back to top](#azure-cdn-rules-engine-match-conditions)

</br>

---
### AS Number 
The AS Number network is defined by its autonomous system number (ASN). An option is provided to indicate whether this condition will be met when a client's network "Matches" or "Does Not Match" the specified ASN.

Key information:
- Specify multiple ASNs by delimiting each one with a single space. For example, 64514 64515 matches requests that arrive from either 64514 or 64515.
- Certain requests might not return a valid ASN. A question mark (?) will match requests for which a valid ASN could not be determined.
- You must specify the entire ASN for the desired network. Partial values will not be matched.
- Due to the manner in which cache settings are tracked, this match condition is incompatible with the following features:
  - Complete Cache Fill
  - Default Internal Max-Age
  - Force Internal Max-Age
  - Ignore Origin No-Cache
  - Internal Max-Stale

<<<<<<< HEAD
### Country
You can specify a country through its country code. An option is provided to indicate whether this condition will be met when the country from which a request originates "Matches" or "Does Not Match" the specified values.
=======
[Back to top](#azure-cdn-rules-engine-match-conditions)
>>>>>>> f52289e4

</br>

<<<<<<< HEAD
Key information:
- Specify multiple country codes by delimiting each one with a single space.
- Wildcards are not supported when you're specifying a country code.
- The "EU" and "AP" country codes do not encompass all IP addresses in those regions.
- Certain requests might not return a valid country code. A question mark (?) will match requests for which a valid country code could not be determined.
- Country codes are case-sensitive.
- Due to the manner in which cache settings are tracked, this match condition is incompatible with the following features:
  - Complete Cache Fill
  - Default Internal Max-Age
  - Force Internal Max-Age
  - Ignore Origin No-Cache
  - Internal Max-Stale

## Origin

The Origin match conditions identify requests that point to Content Delivery Network storage or a customer origin server.

Name | Purpose
-----|--------
CDN Origin | Identifies requests for content stored in Content Delivery Network storage.
Customer Origin | Identifies requests for content stored on a specific customer origin server.

### CDN Origin
The CDN Origin match condition is met when both of the following conditions are met:
- Content from Content Delivery Network storage was requested.
- The request URI uses the content access point (/000001) that's defined in this match condition.
  - Content Delivery Network URL: The request URI must contain the selected content access point.
  - Edge CNAME URL: The corresponding edge CNAME configuration must point to the selected content access point.
  
Key information:
 - The content access point identifies the service that should serve the requested content.
 - Don't use an AND IF statement to combine certain match conditions. For example, combining a CDN Origin match condition with a Customer Origin match condition would create a match pattern that could never be matched. For the same reason, two CDN Origin match conditions cannot be combined through an AND IF statement.
 
### Customer Origin

Key information: 
- The Customer Origin match condition will be satisfied regardless of whether content is requested through a Content Delivery Network URL or an edge CNAME URL that points to the selected customer origin.
- A customer origin configuration that's referenced by a rule cannot be deleted from the Customer Origin page. Before you attempt to delete a customer origin configuration, make sure that the following configurations do not reference it:
  - A Customer Origin match condition
  - An edge CNAME configuration
- Don't use an AND IF statement to combine certain match conditions. For example, combining a Customer Origin match condition with a CDN Origin match condition would create a match pattern that could never be matched. For the same reason, two Customer Origin match conditions cannot be combined through an AND IF statement.

## Request

The Request match condition identifies requests based on their properties.

Name | Purpose
-----|--------
Client IP Address | Identifies requests that originate from a particular IP address.
Cookie Parameter | Checks the cookies associated with each request for the specified value.
Cookie Parameter Regex | Checks the cookies associated with each request for the specified regular expression.
Edge Cname | Identifies requests that point to a specific edge CNAME.
Referring Domain | Identifies requests that were referred from the specified host names.
Request Header Literal | Identifies requests that contain the specified header set to specified values.
Request Header Regex | Identifies requests that contain the specified header set to a value that matches the specified regular expression.
Request Header Wildcard | Identifies requests that contain the specified header set to a value that matches the specified pattern.
Request Method | Identifies requests by their HTTP method.
Request Scheme | Identifies requests by their HTTP protocol.
=======
---
### CDN Origin
This match condition is met when both of the following conditions are met:
- Content from CDN storage was requested.
- The request URI leverages the content access point (for example, /000001) defined in this match condition.
  - CDN URL: The request URI must contain the selected content access point.
  - Edge CNAME URL: The corresponding edge CNAME configuration must point to the selected content access point.
  
Additional information:
 - The content access point identifies the service that should serve the requested content.
 - An AND IF statement should not be used to combine certain match conditions. For example, combining a CDN Origin match condition with a Customer Origin match condition would create a match pattern that could never be matched. For this reason, two CDN Origin match conditions cannot be combined through an AND IF statement.

[Back to top](#azure-cdn-rules-engine-match-conditions)

</br>
>>>>>>> f52289e4

---
### Client IP Address
An option is provided to indicate whether the Client IP Address condition will be met when a client's IP address "Matches" or "Does Not Match" the specified IP addresses.

Key information:
- Make sure to use CIDR notation.
- Specify multiple IP addresses and/or IP address blocks by delimiting each one with a single space.
  - **IPv4 example**: 1.2.3.4 10.20.30.40 matches any requests that arrive from either 1.2.3.4 or 10.20.30.40.
  - **IPv6 example**: 1:2:3:4:5:6:7:8 10:20:30:40:50:60:70:80 matches any requests that arrive from either 1:2:3:4:5:6:7:8 or 10:20:30:40:50:60:70:80.
- The syntax for an IP address block is the base IP address followed by a forward slash and the prefix size.
  - **IPv4 example**: 5.5.5.64/26 matches any requests that arrive from 5.5.5.64 through 5.5.5.127.
  - **IPv6 example**: 1:2:3:/48 matches any requests that arrive from 1:2:3:0:0:0:0:0 through 1:2:3:ffff:ffff:ffff:ffff:ffff.
- Due to the manner in which cache settings are tracked, this match condition is incompatible with the following features:
  - Complete Cache Fill
  - Default Internal Max-Age
  - Force Internal Max-Age
  - Ignore Origin No-Cache
  - Internal Max-Stale

[Back to top](#azure-cdn-rules-engine-match-conditions)

</br>

---
### Cookie Parameter
The **Matches**/**Does Not Match** option determines the conditions under which the Cookie Parameter match condition will be satisfied.
- **Matches**: Requires a request to contain the specified cookie with a value that matches at least one of the values that are defined in this match condition.
- **Does Not Match**: Requires that the request satisfy either of the following criteria:
  - It does not contain the specified cookie.
  - It contains the specified cookie, but its value does not match any of the values that are defined in this match condition.
  
Key information:
- **Cookie name**: 
  - Special characters, including an asterisk, are not supported when you're specifying a cookie name. This means that only exact cookie name matches are eligible for comparison.
  - Only a single cookie name can be specified per instance of this match condition.
  - Cookie name comparisons are case-insensitive.
- **Cookie value**: 
  - Specify multiple cookie values by delimiting each one with a single space.
  - A cookie value can take advantage of special characters. 
  - If a wildcard character has not been specified, only an exact match will satisfy this match condition. For example, specifying "Value" will match "Value," but not "Value1" or "Value2."
  - The **Ignore Case** option determines whether a case-sensitive comparison will be made against the request's cookie value.
- Due to the manner in which cache settings are tracked, this match condition is incompatible with the following features:
  - Complete Cache Fill
  - Default Internal Max-Age
  - Force Internal Max-Age
  - Ignore Origin No-Cache
  - Internal Max-Stale

[Back to top](#azure-cdn-rules-engine-match-conditions)

</br>

---
### Cookie Parameter Regex
The Cookie Parameter Regex match condition defines a cookie name and value. You can use regular expressions to define the desired cookie value. 

The **Matches**/**Does Not Match** option determines the conditions under which this match condition will be satisfied.
- **Matches**: Requires a request to contain the specified cookie with a value that matches the specified regular expression.
- **Does Not Match**: Requires that the request satisfy either of the following criteria:
  - It does not contain the specified cookie.
  - It contains the specified cookie, but its value does not match the specified regular expression.
  
Key information:
- **Cookie name**: 
  - Regular expressions and special characters, including an asterisk, are not supported when you're specifying a cookie name. This means that only exact cookie name matches are eligible for comparison.
  - Only a single cookie name can be specified per instance of this match condition.
  - Cookie name comparisons are case-insensitive.
- **Cookie value**: 
  - A cookie value can take advantage of regular expressions.
  - The **Ignore Case** option determines whether a case-sensitive comparison will be made against the request's cookie value.
- Due to the manner in which cache settings are tracked, this match condition is incompatible with the following features:
  - Complete Cache Fill
  - Default Internal Max-Age
  - Force Internal Max-Age
  - Ignore Origin No-Cache
  - Internal Max-Stale

[Back to top](#azure-cdn-rules-engine-match-conditions)

</br>

--- 
### Country
A country can be specified through its country code. An option is provided to indicate whether this condition will be met when the country from which a request originates "Matches" or "Does Not Match" the specified value(s).

**Key Information**
- Specify multiple country codes by delimiting each one with a single space.
- Wildcards are not supported when specifying a country code.
- The "EU" and "AP" country codes do not encompass all IP addresses in those regions.
- Certain requests may not return a valid country code. A question mark (i.e., ?) will match requests for which a valid country code could not be determined.
- Country codes are case-sensitive.
- Due to the manner in which cache settings are tracked, this match condition is incompatible with the following features:
  - Complete Cache Fill
  - Default Internal Max-Age
  - Force Internal Max-Age
  - Ignore Origin No-Cache
  - Internal Max-Stale

[Back to top](#azure-cdn-rules-engine-match-conditions)

</br>

---
### Customer Origin

**Key Information** 
- This match condition will be satisfied regardless of whether content is requested using a CDN or an edge CNAME URL that points to the selected customer origin.
- A customer origin configuration referenced by a rule may not be deleted from the Customer Origin page. Before attempting to delete a customer origin configuration, make sure that the following configurations do not reference it:
  - Customer Origin match condition
  - An edge CNAME configuration.
- An AND IF statement should not be used to combine certain match conditions. For example, combining a Customer Origin match condition with a CDN Origin match condition would create a match pattern that could never be matched. For this very same reason, two Customer Origin match conditions cannot be combined through an AND IF statement.

[Back to top](#azure-cdn-rules-engine-match-conditions)

</br>

---
### Device

This match condition identifies requests made from a mobile device based on its properties.
Mobile device detection is achieved through [WURFL](http://wurfl.sourceforge.net/).  WURFL capabilities and their CDN Rules Engine variables are listed below.
<br>
> [!NOTE] 
> The variables below are supported in the **Modify Client Request Header** and **Modify Client Response Header** features.

Capability | Variable | Description | Sample Value(s)
-----------|----------|-------------|----------------
Brand Name | %{wurfl_cap_brand_name} | A string that indicates the brand name of the device. | Samsung
Device OS | %{wurfl_cap_device_os} | A string that indicates the operating system installed on the device. | IOS
Device OS Version | %{wurfl_cap_device_os_version} | A string that indicates the version number of the OS installed on the device. | 1.0.1
Dual Orientation | %{wurfl_cap_dual_orientation} | A Boolean that indicates whether the device supports dual orientation. | true
HTML Preferred DTD | %{wurfl_cap_html_preferred_dtd} | A string that indicates the mobile device's preferred document type definition (DTD) for HTML content. | none<br/>xhtml_basic<br/>html5
Image Inlining | %{wurfl_cap_image_inlining} | A Boolean that indicates whether the device supports Base64 encoded images. | false
Is Android | %{wurfl_vcap_is_android} | A Boolean that indicates whether the device uses the Android OS. | true
Is IOS | %{wurfl_vcap_is_ios} | A Boolean that indicates whether the device uses iOS. | false
Is Smart TV | %{wurfl_cap_is_smarttv} | A Boolean that indicates whether the device is a smart TV. | false
Is Smartphone | %{wurfl_vcap_is_smartphone} | A Boolean that indicates whether the device is a smartphone. | true
Is Tablet | %{wurfl_cap_is_tablet} | A Boolean that indicates whether the device is a tablet. This is an OS-independent description. | true
Is Wireless Device | %{wurfl_cap_is_wireless_device} | A Boolean that indicates whether the device is considered a wireless device. | true
Marketing Name | %{wurfl_cap_marketing_name} | A string that indicates the device's marketing name. | BlackBerry 8100 Pearl
Mobile Browser | %{wurfl_cap_mobile_browser} | A string that indicates the browser used to request content from the device. | Chrome
Mobile Browser Version | %{wurfl_cap_mobile_browser_version} | A string that indicates the version of the browser used to request content from the device. | 31
Model Name | %{wurfl_cap_model_name} | A string that indicates the device's model name. | s3
Progressive Download | %{wurfl_cap_progressive_download} | A Boolean that indicates whether the device supports the playback of audio/video while it is still being downloaded. | true
Release Date | %{wurfl_cap_release_date} | A string that indicates the year and month on which the device was added to the WURFL database.<br/><br/>Format: `yyyy_mm` | 2013_december
Resolution Height | %{wurfl_cap_resolution_height} | An integer that indicates the device's height in pixels. | 768
Resolution Width | %{wurfl_cap_resolution_width} | An integer that indicates the device's width in pixels. | 1024

[Back to top](#azure-cdn-rules-engine-match-conditions)

</br>

---
### Edge Cname
<<<<<<< HEAD
Key information: 
- The list of available edge CNAMEs is limited to those that have been configured on the Edge CNAMEs page that corresponds to the platform on which HTTP Rules Engine is being configured.
- Before you attempt to delete an edge CNAME configuration, make sure that an Edge Cname match condition does not reference it. Edge CNAME configurations that have been defined in a rule cannot be deleted from the Edge CNAMEs page. 
- Don't use an AND IF statement to combine certain match conditions. For example, combining an Edge Cname match condition with a Customer Origin match condition would create a match pattern that could never be matched. For the same reason, two Edge Cname match conditions cannot be combined through an AND IF statement.
=======

**Key Information** 
- The list of available edge CNAMEs is limited to those that have been configured on the Edge CNAMEs page corresponding to the platform on which HTTP Rules Engine is being configured.
- Before attempting to delete an edge CNAME configuration, make sure that an Edge Cname match condition does not reference it. Edge CNAME configurations that have been defined in a rule cannot be deleted from the Edge CNAMEs page. 
- An AND IF statement should not be used to combine certain match conditions. For example, combining an Edge Cname match condition with a Customer Origin match condition would create a match pattern that could never be matched. For this very same reason, two Edge Cname match conditions cannot be combined through an AND IF statement.
>>>>>>> f52289e4
- Due to the manner in which cache settings are tracked, this match condition is incompatible with the following features:
  - Complete Cache Fill
  - Default Internal Max-Age
  - Force Internal Max-Age
  - Ignore Origin No-Cache
  - Internal Max-Stale

[Back to top](#azure-cdn-rules-engine-match-conditions)

</br>

---
### Referring Domain
The host name associated with the referrer through which content was requested determines whether the Referring Domain condition is met. An option is provided to indicate whether this condition will be met when the referring host name "Matches" or "Does Not Match" the specified values.

Key information:
- Specify multiple host names by delimiting each one with a single space.
- This match condition supports special characters.
- If the specified value does not contain an asterisk, it must be an exact match for the referrer's host name. For example, specifying "mydomain.com" would not match "www.mydomain.com."
- The **Ignore Case** option determines whether a case-sensitive comparison will be performed.
- Due to the manner in which cache settings are tracked, this match condition is incompatible with the following features:
  - Complete Cache Fill
  - Default Internal Max-Age
  - Force Internal Max-Age
  - Ignore Origin No-Cache
  - Internal Max-Stale
<<<<<<< HEAD
  
### Request Header Literal
The **Matches**/**Does Not Match** option determines the conditions under which this match condition will be satisfied.
- **Matches**: Requires the request to contain the specified header. Its value must match the one that's defined in this match condition.
- **Does Not Match**: Requires that the request satisfy either of the following criteria:
=======

[Back to top](#azure-cdn-rules-engine-match-conditions)

</br>

---  
### Request Header Literal
The **Matches/Does Not Match** option determines the conditions under which this match condition will be satisfied.
- **Matches:** Requires the request to contain the specified header and its value must match the one defined in this match condition.
- **Does Not Match:** Requires that the request satisfy either of the following criteria:
>>>>>>> f52289e4
  - It does not contain the specified header.
  - It contains the specified header, but its value does not match the one that's defined in this match condition.
  
Key information:
- Header name comparisons are always case-insensitive. The **Ignore Case** option determines the case-sensitivity of header value comparisons.
- Due to the manner in which cache settings are tracked, this match condition is incompatible with the following features:
  - Complete Cache Fill
  - Default Internal Max-Age
  - Force Internal Max-Age
  - Ignore Origin No-Cache
  - Internal Max-Stale

[Back to top](#azure-cdn-rules-engine-match-conditions)

</br>

---  
### Request Header Regex
> [!NOTE]
<<<<<<< HEAD
> This capability requires Rules Engine - Advanced Rules, which must be purchased separately. To activate it, contact your Content Delivery Network account manager. 
=======
> This capability requires Rules Engine - Advanced Rules which must be purchased separately. Contact your CDN account manager to activate it. 
>>>>>>> f52289e4

The **Matches**/**Does Not Match** option determines the conditions under which the Request Header Regex match condition will be satisfied.
- **Matches**: Requires the request to contain the specified header. Its value must match the pattern that's defined in the specified regular expression.
- **Does Not Match**: Requires that the request satisfy either of the following criteria:
  - It does not contain the specified header.
  - It contains the specified header, but its value does not match the specified regular expression.

Key information:
- Header name: 
  - Header name comparisons are case-insensitive.
  - Spaces in the header name should be replaced with "%20." 
- Header value: 
  - A header value can take advantage of regular expressions.
  - The **Ignore Case** option determines the case-sensitivity of header value comparisons.
  - Only exact header value matches to at least one of the specified patterns will satisfy this condition.
- Due to the manner in which cache settings are tracked, this match condition is incompatible with the following features:
  - Complete Cache Fill
  - Default Internal Max-Age
  - Force Internal Max-Age
  - Ignore Origin No-Cache
  - Internal Max-Stale 

[Back to top](#azure-cdn-rules-engine-match-conditions)

</br>

---
### Request Header Wildcard
The **Matches**/**Does Not Match** option determines the conditions under which the Request Header Wildcard match condition will be satisfied.
- **Matches**: Requires the request to contain the specified header. Its value must match at least one of the values that are defined in this match condition.
- **Does Not Match**: Requires that the request satisfy either of the following criteria:
  - It does not contain the specified header.
  - It contains the specified header, but its value does not match any of the specified values.
  
Key information:
- Header name: 
  - Header name comparisons are case-insensitive.
  - Spaces in the header name should be replaced with "%20." You can also use this value to specify spaces in a header value.
- Header value: 
  - A header value can take advantage of special characters.
  - The **Ignore Case** option determines the case-sensitivity of header value comparisons.
  - Only exact header value matches to at least one of the specified patterns will satisfy this condition.
  - Specify multiple values by delimiting each one with a single space.
- Due to the manner in which cache settings are tracked, this match condition is incompatible with the following features:
  - Complete Cache Fill
  - Default Internal Max-Age
  - Force Internal Max-Age
  - Ignore Origin No-Cache
  - Internal Max-Stale

[Back to top](#azure-cdn-rules-engine-match-conditions)

</br>

---
### Request Method
Only assets that are requested through the selected request method will satisfy the Request Method condition. The available request methods are:
- GET
- HEAD 
- POST 
- OPTIONS 
- PUT 
- DELETE 
- TRACE 
- CONNECT 

Key information:
- By default, only the GET request method can generate cached content on the network. All other request methods are proxied through the network.
- Due to the manner in which cache settings are tracked, this match condition is incompatible with the following features:
  - Complete Cache Fill
  - Default Internal Max-Age
  - Force Internal Max-Age
  - Ignore Origin No-Cache
  - Internal Max-Stale

[Back to top](#azure-cdn-rules-engine-match-conditions)

</br>

---
### Request Scheme
Only assets that are requested through the selected protocol will satisfy the Request Scheme condition. The available protocols are HTTP and HTTPS.

Key information:
- Due to the manner in which cache settings are tracked, this match condition is incompatible with the following features:
  - Complete Cache Fill
  - Default Internal Max-Age
  - Force Internal Max-Age
  - Ignore Origin No-Cache
  - Internal Max-Stale

<<<<<<< HEAD
## URL

The URL match conditions identify requests based on their URLs.

Name | Purpose
-----|--------
URL Path Directory | Identifies requests by their relative path.
URL Path Extension | Identifies requests by their file name extension.
URL Path Filename | Identifies requests by their file name.
URL Path Literal | Compares a request's relative path to the specified value.
URL Path Regex | Compares a request's relative path to the specified regular expression.
URL Path Wildcard | Compares a request's relative path to the specified pattern.
URL Query Literal | Compares a request's query string to the specified value.
URL Query Parameter | Identifies requests that contain the specified query string parameter set to a value that matches a specified pattern.
URL Query Regex | Identifies requests that contain the specified query string parameter set to a value that matches a specified regular expression.
URL Query Wildcard | Compares the specified values against the request's query string.
=======
[Back to top](#azure-cdn-rules-engine-match-conditions)
>>>>>>> f52289e4

</br>

## Next steps
* [Azure Content Delivery Network overview](cdn-overview.md)
* [Rules engine reference](cdn-rules-engine-reference.md)
* [Rules engine conditional expressions](cdn-rules-engine-reference-conditional-expressions.md)
* [Rules engine features](cdn-rules-engine-reference-features.md)
* [Overriding default HTTP behavior using the rules engine](cdn-rules-engine.md)
<|MERGE_RESOLUTION|>--- conflicted
+++ resolved
@@ -18,13 +18,8 @@
 
 ---
 
-<<<<<<< HEAD
 # Match conditions for the Content Delivery Network rules engine
 This article lists detailed descriptions of the available match conditions for the Azure Content Delivery Network [rules engine](cdn-rules-engine.md).
-=======
-# Azure CDN rules engine match conditions
-This topic lists detailed descriptions of the available match conditions for the Azure Content Delivery Network (CDN) [rules engine](cdn-rules-engine.md).
->>>>>>> f52289e4
 
 The second part of a rule is the match condition. A match condition identifies specific types of requests for which a set of features will be performed.
 
@@ -35,17 +30,238 @@
 
 ## Always match condition
 
-<<<<<<< HEAD
 The Always match condition applies a default set of features to all requests.
-=======
-This match condition is designed to apply a default set of features to all requests.
->>>>>>> f52289e4
 
 Name | Purpose
 -----|--------
 [Always](#always) | Applies a default set of features to all requests.
 
-<<<<<<< HEAD
+## Device match condition
+
+The Device match condition identifies requests made from a mobile device based on its properties.  
+
+Name | Purpose
+-----|--------
+[Device](#device) | Identifies requests made from a mobile device based on its properties.
+
+## Location match conditions
+
+The Location match conditions identify requests based on the requester's location.
+
+Name | Purpose
+-----|--------
+[AS Number](#as-number) | Identifies requests that originate from a particular network.
+[Country](#country) | Identifies requests that originate from the specified countries.
+
+## Origin match conditions
+
+The Origin match conditions identify requests that point to Content Delivery Network storage or a customer origin server.
+
+Name | Purpose
+-----|--------
+[CDN Origin](#cdn-origin) | Identifies requests for content stored in Content Delivery Network storage.
+[Customer Origin](#customer-origin) | Identifies requests for content stored on a specific customer origin server.
+
+## Request match conditions
+
+The Request match conditions identify requests based on their properties.
+
+Name | Purpose
+-----|--------
+[Client IP Address](#client-ip-address) | Identifies requests that originate from a particular IP address.
+[Cookie Parameter](#cookie-parameter) | Checks the cookies associated with each request for the specified value.
+[Cookie Parameter Regex](#cookie-parameter-regex) | Checks the cookies associated with each request for the specified regular expression.
+[Edge Cname](#edge-cname) | Identifies requests that point to a specific edge CNAME.
+[Referring Domain](#referring-domain) | Identifies requests that were referred from the specified host names.
+[Request Header Literal](#request-header-literal) | Identifies requests that contain the specified header set to a specified value.
+[Request Header Regex](#request-header-regex) | Identifies requests that contain the specified header set to a value that matches the specified regular expression.
+[Request Header Wildcard](#request-header-wildcard) | Identifies requests that contain the specified header set to a value that matches the specified pattern.
+[Request Method](#request-method) | Identifies requests by their HTTP method.
+[Request Scheme](#request-scheme) | Identifies requests by their HTTP protocol.
+
+## URL match conditions
+
+The URL match conditions identify requests based on their URLs.
+
+Name | Purpose
+-----|--------
+URL Path Directory | Identifies requests by their relative path.
+URL Path Extension | Identifies requests by their file name extension.
+URL Path Filename | Identifies requests by their file name.
+URL Path Literal | Compares a request's relative path to the specified value.
+URL Path Regex | Compares a request's relative path to the specified regular expression.
+URL Path Wildcard | Compares a request's relative path to the specified pattern.
+URL Query Literal | Compares a request's query string to the specified value.
+URL Query Parameter | Identifies requests that contain the specified query string parameter set to a value that matches a specified pattern.
+URL Query Regex | Identifies requests that contain the specified query string parameter set to a value that matches a specified regular expression.
+URL Query Wildcard | Compares the specified value against the request's query string.
+
+
+## Reference for rules engine match conditions
+
+---
+### Always
+
+The Always match condition applies a default set of features to all requests.
+
+[Back to top](#azure-cdn-rules-engine-match-conditions)
+
+</br>
+
+---
+### AS Number 
+The AS Number network is defined by its autonomous system number (ASN). An option is provided to indicate whether this condition will be met when a client's network "Matches" or "Does Not Match" the specified ASN.
+
+Key information:
+- Specify multiple ASNs by delimiting each one with a single space. For example, 64514 64515 matches requests that arrive from either 64514 or 64515.
+- Certain requests might not return a valid ASN. A question mark (?) will match requests for which a valid ASN could not be determined.
+- You must specify the entire ASN for the desired network. Partial values will not be matched.
+- Due to the manner in which cache settings are tracked, this match condition is incompatible with the following features:
+  - Complete Cache Fill
+  - Default Internal Max-Age
+  - Force Internal Max-Age
+  - Ignore Origin No-Cache
+  - Internal Max-Stale
+
+[Back to top](#azure-cdn-rules-engine-match-conditions)
+
+</br>
+
+---
+### CDN Origin
+The CDN Origin match condition is met when both of the following conditions are met:
+- Content from Content Delivery Network storage was requested.
+- The request URI uses the content access point (for example, /000001) that's defined in this match condition.
+  - Content Delivery Network URL: The request URI must contain the selected content access point.
+  - Edge CNAME URL: The corresponding edge CNAME configuration must point to the selected content access point.
+  
+Key information:
+ - The content access point identifies the service that should serve the requested content.
+ - Don't use an AND IF statement to combine certain match conditions. For example, combining a CDN Origin match condition with a Customer Origin match condition would create a match pattern that could never be matched. For this reason, two CDN Origin match conditions cannot be combined through an AND IF statement.
+
+[Back to top](#azure-cdn-rules-engine-match-conditions)
+
+</br>
+
+---
+### Client IP Address
+An option is provided to indicate whether the Client IP Address condition will be met when a client's IP address "Matches" or "Does Not Match" the specified IP addresses.
+
+Key information:
+- Make sure to use CIDR notation.
+- Specify multiple IP addresses and/or IP address blocks by delimiting each one with a single space.
+  - **IPv4 example**: 1.2.3.4 10.20.30.40 matches any requests that arrive from either 1.2.3.4 or 10.20.30.40.
+  - **IPv6 example**: 1:2:3:4:5:6:7:8 10:20:30:40:50:60:70:80 matches any requests that arrive from either 1:2:3:4:5:6:7:8 or 10:20:30:40:50:60:70:80.
+- The syntax for an IP address block is the base IP address followed by a forward slash and the prefix size.
+  - **IPv4 example**: 5.5.5.64/26 matches any requests that arrive from 5.5.5.64 through 5.5.5.127.
+  - **IPv6 example**: 1:2:3:/48 matches any requests that arrive from 1:2:3:0:0:0:0:0 through 1:2:3:ffff:ffff:ffff:ffff:ffff.
+- Due to the manner in which cache settings are tracked, this match condition is incompatible with the following features:
+  - Complete Cache Fill
+  - Default Internal Max-Age
+  - Force Internal Max-Age
+  - Ignore Origin No-Cache
+  - Internal Max-Stale
+
+[Back to top](#azure-cdn-rules-engine-match-conditions)
+
+</br>
+
+---
+### Cookie Parameter
+The **Matches**/**Does Not Match** option determines the conditions under which the Cookie Parameter match condition will be satisfied.
+- **Matches**: Requires a request to contain the specified cookie with a value that matches at least one of the values that are defined in this match condition.
+- **Does Not Match**: Requires that the request satisfy either of the following criteria:
+  - It does not contain the specified cookie.
+  - It contains the specified cookie, but its value does not match any of the values that are defined in this match condition.
+  
+Key information:
+- **Cookie name**: 
+  - Special characters, including an asterisk, are not supported when you're specifying a cookie name. This means that only exact cookie name matches are eligible for comparison.
+  - Only a single cookie name can be specified per instance of this match condition.
+  - Cookie name comparisons are case-insensitive.
+- **Cookie value**: 
+  - Specify multiple cookie values by delimiting each one with a single space.
+  - A cookie value can take advantage of special characters. 
+  - If a wildcard character has not been specified, only an exact match will satisfy this match condition. For example, specifying "Value" will match "Value," but not "Value1" or "Value2."
+  - The **Ignore Case** option determines whether a case-sensitive comparison will be made against the request's cookie value.
+- Due to the manner in which cache settings are tracked, this match condition is incompatible with the following features:
+  - Complete Cache Fill
+  - Default Internal Max-Age
+  - Force Internal Max-Age
+  - Ignore Origin No-Cache
+  - Internal Max-Stale
+
+[Back to top](#azure-cdn-rules-engine-match-conditions)
+
+</br>
+
+---
+### Cookie Parameter Regex
+The Cookie Parameter Regex match condition defines a cookie name and value. You can use regular expressions to define the desired cookie value. 
+
+The **Matches**/**Does Not Match** option determines the conditions under which this match condition will be satisfied.
+- **Matches**: Requires a request to contain the specified cookie with a value that matches the specified regular expression.
+- **Does Not Match**: Requires that the request satisfy either of the following criteria:
+  - It does not contain the specified cookie.
+  - It contains the specified cookie, but its value does not match the specified regular expression.
+  
+Key information:
+- **Cookie name**: 
+  - Regular expressions and special characters, including an asterisk, are not supported when you're specifying a cookie name. This means that only exact cookie name matches are eligible for comparison.
+  - Only a single cookie name can be specified per instance of this match condition.
+  - Cookie name comparisons are case-insensitive.
+- **Cookie value**: 
+  - A cookie value can take advantage of regular expressions.
+  - The **Ignore Case** option determines whether a case-sensitive comparison will be made against the request's cookie value.
+- Due to the manner in which cache settings are tracked, this match condition is incompatible with the following features:
+  - Complete Cache Fill
+  - Default Internal Max-Age
+  - Force Internal Max-Age
+  - Ignore Origin No-Cache
+  - Internal Max-Stale
+
+[Back to top](#azure-cdn-rules-engine-match-conditions)
+
+</br>
+
+--- 
+### Country
+You can specify a country through its country code. An option is provided to indicate whether this condition will be met when the country from which a request originates "Matches" or "Does Not Match" the specified values.
+
+Key information:
+- Specify multiple country codes by delimiting each one with a single space.
+- Wildcards are not supported when you're specifying a country code.
+- The "EU" and "AP" country codes do not encompass all IP addresses in those regions.
+- Certain requests might not return a valid country code. A question mark (?) will match requests for which a valid country code could not be determined.
+- Country codes are case-sensitive.
+- Due to the manner in which cache settings are tracked, this match condition is incompatible with the following features:
+  - Complete Cache Fill
+  - Default Internal Max-Age
+  - Force Internal Max-Age
+  - Ignore Origin No-Cache
+  - Internal Max-Stale
+
+[Back to top](#azure-cdn-rules-engine-match-conditions)
+
+</br>
+
+---
+### Customer Origin
+
+Key information: 
+- The Customer Origin match condition will be satisfied regardless of whether content is requested through a Content Delivery Network URL or an edge CNAME URL that points to the selected customer origin.
+- A customer origin configuration that's referenced by a rule cannot be deleted from the Customer Origin page. Before you attempt to delete a customer origin configuration, make sure that the following configurations do not reference it:
+  - A Customer Origin match condition
+  - An edge CNAME configuration
+- Don't use an AND IF statement to combine certain match conditions. For example, combining a Customer Origin match condition with a CDN Origin match condition would create a match pattern that could never be matched. For this reason, two Customer Origin match conditions cannot be combined through an AND IF statement.
+
+[Back to top](#azure-cdn-rules-engine-match-conditions)
+
+</br>
+
+---
+### Device
+
 The Device match condition identifies requests made from a mobile device based on its properties. Mobile device detection is achieved through [WURFL](http://wurfl.sourceforge.net/). The following table lists WURFL capabilities and their variables for the Content Delivery Network rules engine.
 <br>
 > [!NOTE] 
@@ -73,328 +289,6 @@
 Release Date | %{wurfl_cap_release_date} | A string that indicates the year and month on which the device was added to the WURFL database.<br/><br/>Format: `yyyy_mm` | 2013_december
 Resolution Height | %{wurfl_cap_resolution_height} | An integer that indicates the device's height in pixels. | 768
 Resolution Width | %{wurfl_cap_resolution_width} | An integer that indicates the device's width in pixels. | 1024
-=======
-## Device match condition
-
-This match condition identifies requests made from a mobile device based on its properties.  
->>>>>>> f52289e4
-
-Name | Purpose
------|--------
-[Device](#device) | Identifies requests made from a mobile device based on its properties.
-
-## Location match conditions
-
-The Location match conditions identify requests based on the requester's location.
-
-Name | Purpose
------|--------
-[AS Number](#as-number) | Identifies requests that originate from a particular network.
-[Country](#country) | Identifies requests that originate from the specified countries.
-
-## Origin match conditions
-
-These match conditions are designed to identify requests that point to CDN storage or a customer origin server.
-
-Name | Purpose
------|--------
-[CDN Origin](#cdn-origin) | Identifies requests for content stored on CDN storage.
-[Customer Origin](#customer-origin) | Identifies requests for content stored on a specific customer origin server.
-
-## Request match conditions
-
-These match conditions are designed to identify requests based on their properties.
-
-Name | Purpose
------|--------
-[Client IP Address](#client-ip-address) | Identifies requests that originate from a particular IP address.
-[Cookie Parameter](#cookie-parameter) | Checks the cookies associated with each request for the specified value.
-[Cookie Parameter Regex](#cookie-parameter-regex) | Checks the cookies associated with each request for the specified regular expression.
-[Edge Cname](#edge-cname) | Identifies requests that point to a specific edge CNAME.
-[Referring Domain](#referring-domain) | Identifies requests that were referred from the specified hostname(s).
-[Request Header Literal](#request-header-literal) | Identifies requests that contain the specified header set to a specified value(s).
-[Request Header Regex](#request-header-regex) | Identifies requests that contain the specified header set to a value that matches the specified regular expression.
-[Request Header Wildcard](#request-header-wildcard) | Identifies requests that contain the specified header set to a value that matches the specified pattern.
-[Request Method](#request-method) | Identifies requests by their HTTP method.
-[Request Scheme](#request-scheme) | Identifies requests by their HTTP protocol.
-
-## URL match conditions
-
-These match conditions are designed to identify requests based on their URLs.
-
-Name | Purpose
------|--------
-URL Path Directory | Identifies requests by their relative path.
-URL Path Extension | Identifies requests by their filename extension.
-URL Path Filename | Identifies requests by their filename.
-URL Path Literal | Compares a request's relative path to the specified value.
-URL Path Regex | Compares a request's relative path to the specified regular expression.
-URL Path Wildcard | Compares a request's relative path to the specified pattern.
-URL Query Literal | Compares a request's query string to the specified value.
-URL Query Parameter | Identifies requests that contain the specified query string parameter set to a value that matches a specified pattern.
-URL Query Regex | Identifies requests that contain the specified query string parameter set to a value that matches a specified regular expression.
-URL Query Wildcard | Compares the specified value(s) against the request's query string.
-
-
-## Azure CDN rules engine match conditions reference
-
----
-### Always
-
-This match condition is designed to apply a default set of features to all requests.
-
-[Back to top](#azure-cdn-rules-engine-match-conditions)
-
-</br>
-
----
-### AS Number 
-The AS Number network is defined by its autonomous system number (ASN). An option is provided to indicate whether this condition will be met when a client's network "Matches" or "Does Not Match" the specified ASN.
-
-Key information:
-- Specify multiple ASNs by delimiting each one with a single space. For example, 64514 64515 matches requests that arrive from either 64514 or 64515.
-- Certain requests might not return a valid ASN. A question mark (?) will match requests for which a valid ASN could not be determined.
-- You must specify the entire ASN for the desired network. Partial values will not be matched.
-- Due to the manner in which cache settings are tracked, this match condition is incompatible with the following features:
-  - Complete Cache Fill
-  - Default Internal Max-Age
-  - Force Internal Max-Age
-  - Ignore Origin No-Cache
-  - Internal Max-Stale
-
-<<<<<<< HEAD
-### Country
-You can specify a country through its country code. An option is provided to indicate whether this condition will be met when the country from which a request originates "Matches" or "Does Not Match" the specified values.
-=======
-[Back to top](#azure-cdn-rules-engine-match-conditions)
->>>>>>> f52289e4
-
-</br>
-
-<<<<<<< HEAD
-Key information:
-- Specify multiple country codes by delimiting each one with a single space.
-- Wildcards are not supported when you're specifying a country code.
-- The "EU" and "AP" country codes do not encompass all IP addresses in those regions.
-- Certain requests might not return a valid country code. A question mark (?) will match requests for which a valid country code could not be determined.
-- Country codes are case-sensitive.
-- Due to the manner in which cache settings are tracked, this match condition is incompatible with the following features:
-  - Complete Cache Fill
-  - Default Internal Max-Age
-  - Force Internal Max-Age
-  - Ignore Origin No-Cache
-  - Internal Max-Stale
-
-## Origin
-
-The Origin match conditions identify requests that point to Content Delivery Network storage or a customer origin server.
-
-Name | Purpose
------|--------
-CDN Origin | Identifies requests for content stored in Content Delivery Network storage.
-Customer Origin | Identifies requests for content stored on a specific customer origin server.
-
-### CDN Origin
-The CDN Origin match condition is met when both of the following conditions are met:
-- Content from Content Delivery Network storage was requested.
-- The request URI uses the content access point (/000001) that's defined in this match condition.
-  - Content Delivery Network URL: The request URI must contain the selected content access point.
-  - Edge CNAME URL: The corresponding edge CNAME configuration must point to the selected content access point.
-  
-Key information:
- - The content access point identifies the service that should serve the requested content.
- - Don't use an AND IF statement to combine certain match conditions. For example, combining a CDN Origin match condition with a Customer Origin match condition would create a match pattern that could never be matched. For the same reason, two CDN Origin match conditions cannot be combined through an AND IF statement.
- 
-### Customer Origin
-
-Key information: 
-- The Customer Origin match condition will be satisfied regardless of whether content is requested through a Content Delivery Network URL or an edge CNAME URL that points to the selected customer origin.
-- A customer origin configuration that's referenced by a rule cannot be deleted from the Customer Origin page. Before you attempt to delete a customer origin configuration, make sure that the following configurations do not reference it:
-  - A Customer Origin match condition
-  - An edge CNAME configuration
-- Don't use an AND IF statement to combine certain match conditions. For example, combining a Customer Origin match condition with a CDN Origin match condition would create a match pattern that could never be matched. For the same reason, two Customer Origin match conditions cannot be combined through an AND IF statement.
-
-## Request
-
-The Request match condition identifies requests based on their properties.
-
-Name | Purpose
------|--------
-Client IP Address | Identifies requests that originate from a particular IP address.
-Cookie Parameter | Checks the cookies associated with each request for the specified value.
-Cookie Parameter Regex | Checks the cookies associated with each request for the specified regular expression.
-Edge Cname | Identifies requests that point to a specific edge CNAME.
-Referring Domain | Identifies requests that were referred from the specified host names.
-Request Header Literal | Identifies requests that contain the specified header set to specified values.
-Request Header Regex | Identifies requests that contain the specified header set to a value that matches the specified regular expression.
-Request Header Wildcard | Identifies requests that contain the specified header set to a value that matches the specified pattern.
-Request Method | Identifies requests by their HTTP method.
-Request Scheme | Identifies requests by their HTTP protocol.
-=======
----
-### CDN Origin
-This match condition is met when both of the following conditions are met:
-- Content from CDN storage was requested.
-- The request URI leverages the content access point (for example, /000001) defined in this match condition.
-  - CDN URL: The request URI must contain the selected content access point.
-  - Edge CNAME URL: The corresponding edge CNAME configuration must point to the selected content access point.
-  
-Additional information:
- - The content access point identifies the service that should serve the requested content.
- - An AND IF statement should not be used to combine certain match conditions. For example, combining a CDN Origin match condition with a Customer Origin match condition would create a match pattern that could never be matched. For this reason, two CDN Origin match conditions cannot be combined through an AND IF statement.
-
-[Back to top](#azure-cdn-rules-engine-match-conditions)
-
-</br>
->>>>>>> f52289e4
-
----
-### Client IP Address
-An option is provided to indicate whether the Client IP Address condition will be met when a client's IP address "Matches" or "Does Not Match" the specified IP addresses.
-
-Key information:
-- Make sure to use CIDR notation.
-- Specify multiple IP addresses and/or IP address blocks by delimiting each one with a single space.
-  - **IPv4 example**: 1.2.3.4 10.20.30.40 matches any requests that arrive from either 1.2.3.4 or 10.20.30.40.
-  - **IPv6 example**: 1:2:3:4:5:6:7:8 10:20:30:40:50:60:70:80 matches any requests that arrive from either 1:2:3:4:5:6:7:8 or 10:20:30:40:50:60:70:80.
-- The syntax for an IP address block is the base IP address followed by a forward slash and the prefix size.
-  - **IPv4 example**: 5.5.5.64/26 matches any requests that arrive from 5.5.5.64 through 5.5.5.127.
-  - **IPv6 example**: 1:2:3:/48 matches any requests that arrive from 1:2:3:0:0:0:0:0 through 1:2:3:ffff:ffff:ffff:ffff:ffff.
-- Due to the manner in which cache settings are tracked, this match condition is incompatible with the following features:
-  - Complete Cache Fill
-  - Default Internal Max-Age
-  - Force Internal Max-Age
-  - Ignore Origin No-Cache
-  - Internal Max-Stale
-
-[Back to top](#azure-cdn-rules-engine-match-conditions)
-
-</br>
-
----
-### Cookie Parameter
-The **Matches**/**Does Not Match** option determines the conditions under which the Cookie Parameter match condition will be satisfied.
-- **Matches**: Requires a request to contain the specified cookie with a value that matches at least one of the values that are defined in this match condition.
-- **Does Not Match**: Requires that the request satisfy either of the following criteria:
-  - It does not contain the specified cookie.
-  - It contains the specified cookie, but its value does not match any of the values that are defined in this match condition.
-  
-Key information:
-- **Cookie name**: 
-  - Special characters, including an asterisk, are not supported when you're specifying a cookie name. This means that only exact cookie name matches are eligible for comparison.
-  - Only a single cookie name can be specified per instance of this match condition.
-  - Cookie name comparisons are case-insensitive.
-- **Cookie value**: 
-  - Specify multiple cookie values by delimiting each one with a single space.
-  - A cookie value can take advantage of special characters. 
-  - If a wildcard character has not been specified, only an exact match will satisfy this match condition. For example, specifying "Value" will match "Value," but not "Value1" or "Value2."
-  - The **Ignore Case** option determines whether a case-sensitive comparison will be made against the request's cookie value.
-- Due to the manner in which cache settings are tracked, this match condition is incompatible with the following features:
-  - Complete Cache Fill
-  - Default Internal Max-Age
-  - Force Internal Max-Age
-  - Ignore Origin No-Cache
-  - Internal Max-Stale
-
-[Back to top](#azure-cdn-rules-engine-match-conditions)
-
-</br>
-
----
-### Cookie Parameter Regex
-The Cookie Parameter Regex match condition defines a cookie name and value. You can use regular expressions to define the desired cookie value. 
-
-The **Matches**/**Does Not Match** option determines the conditions under which this match condition will be satisfied.
-- **Matches**: Requires a request to contain the specified cookie with a value that matches the specified regular expression.
-- **Does Not Match**: Requires that the request satisfy either of the following criteria:
-  - It does not contain the specified cookie.
-  - It contains the specified cookie, but its value does not match the specified regular expression.
-  
-Key information:
-- **Cookie name**: 
-  - Regular expressions and special characters, including an asterisk, are not supported when you're specifying a cookie name. This means that only exact cookie name matches are eligible for comparison.
-  - Only a single cookie name can be specified per instance of this match condition.
-  - Cookie name comparisons are case-insensitive.
-- **Cookie value**: 
-  - A cookie value can take advantage of regular expressions.
-  - The **Ignore Case** option determines whether a case-sensitive comparison will be made against the request's cookie value.
-- Due to the manner in which cache settings are tracked, this match condition is incompatible with the following features:
-  - Complete Cache Fill
-  - Default Internal Max-Age
-  - Force Internal Max-Age
-  - Ignore Origin No-Cache
-  - Internal Max-Stale
-
-[Back to top](#azure-cdn-rules-engine-match-conditions)
-
-</br>
-
---- 
-### Country
-A country can be specified through its country code. An option is provided to indicate whether this condition will be met when the country from which a request originates "Matches" or "Does Not Match" the specified value(s).
-
-**Key Information**
-- Specify multiple country codes by delimiting each one with a single space.
-- Wildcards are not supported when specifying a country code.
-- The "EU" and "AP" country codes do not encompass all IP addresses in those regions.
-- Certain requests may not return a valid country code. A question mark (i.e., ?) will match requests for which a valid country code could not be determined.
-- Country codes are case-sensitive.
-- Due to the manner in which cache settings are tracked, this match condition is incompatible with the following features:
-  - Complete Cache Fill
-  - Default Internal Max-Age
-  - Force Internal Max-Age
-  - Ignore Origin No-Cache
-  - Internal Max-Stale
-
-[Back to top](#azure-cdn-rules-engine-match-conditions)
-
-</br>
-
----
-### Customer Origin
-
-**Key Information** 
-- This match condition will be satisfied regardless of whether content is requested using a CDN or an edge CNAME URL that points to the selected customer origin.
-- A customer origin configuration referenced by a rule may not be deleted from the Customer Origin page. Before attempting to delete a customer origin configuration, make sure that the following configurations do not reference it:
-  - Customer Origin match condition
-  - An edge CNAME configuration.
-- An AND IF statement should not be used to combine certain match conditions. For example, combining a Customer Origin match condition with a CDN Origin match condition would create a match pattern that could never be matched. For this very same reason, two Customer Origin match conditions cannot be combined through an AND IF statement.
-
-[Back to top](#azure-cdn-rules-engine-match-conditions)
-
-</br>
-
----
-### Device
-
-This match condition identifies requests made from a mobile device based on its properties.
-Mobile device detection is achieved through [WURFL](http://wurfl.sourceforge.net/).  WURFL capabilities and their CDN Rules Engine variables are listed below.
-<br>
-> [!NOTE] 
-> The variables below are supported in the **Modify Client Request Header** and **Modify Client Response Header** features.
-
-Capability | Variable | Description | Sample Value(s)
------------|----------|-------------|----------------
-Brand Name | %{wurfl_cap_brand_name} | A string that indicates the brand name of the device. | Samsung
-Device OS | %{wurfl_cap_device_os} | A string that indicates the operating system installed on the device. | IOS
-Device OS Version | %{wurfl_cap_device_os_version} | A string that indicates the version number of the OS installed on the device. | 1.0.1
-Dual Orientation | %{wurfl_cap_dual_orientation} | A Boolean that indicates whether the device supports dual orientation. | true
-HTML Preferred DTD | %{wurfl_cap_html_preferred_dtd} | A string that indicates the mobile device's preferred document type definition (DTD) for HTML content. | none<br/>xhtml_basic<br/>html5
-Image Inlining | %{wurfl_cap_image_inlining} | A Boolean that indicates whether the device supports Base64 encoded images. | false
-Is Android | %{wurfl_vcap_is_android} | A Boolean that indicates whether the device uses the Android OS. | true
-Is IOS | %{wurfl_vcap_is_ios} | A Boolean that indicates whether the device uses iOS. | false
-Is Smart TV | %{wurfl_cap_is_smarttv} | A Boolean that indicates whether the device is a smart TV. | false
-Is Smartphone | %{wurfl_vcap_is_smartphone} | A Boolean that indicates whether the device is a smartphone. | true
-Is Tablet | %{wurfl_cap_is_tablet} | A Boolean that indicates whether the device is a tablet. This is an OS-independent description. | true
-Is Wireless Device | %{wurfl_cap_is_wireless_device} | A Boolean that indicates whether the device is considered a wireless device. | true
-Marketing Name | %{wurfl_cap_marketing_name} | A string that indicates the device's marketing name. | BlackBerry 8100 Pearl
-Mobile Browser | %{wurfl_cap_mobile_browser} | A string that indicates the browser used to request content from the device. | Chrome
-Mobile Browser Version | %{wurfl_cap_mobile_browser_version} | A string that indicates the version of the browser used to request content from the device. | 31
-Model Name | %{wurfl_cap_model_name} | A string that indicates the device's model name. | s3
-Progressive Download | %{wurfl_cap_progressive_download} | A Boolean that indicates whether the device supports the playback of audio/video while it is still being downloaded. | true
-Release Date | %{wurfl_cap_release_date} | A string that indicates the year and month on which the device was added to the WURFL database.<br/><br/>Format: `yyyy_mm` | 2013_december
-Resolution Height | %{wurfl_cap_resolution_height} | An integer that indicates the device's height in pixels. | 768
-Resolution Width | %{wurfl_cap_resolution_width} | An integer that indicates the device's width in pixels. | 1024
 
 [Back to top](#azure-cdn-rules-engine-match-conditions)
 
@@ -402,18 +296,10 @@
 
 ---
 ### Edge Cname
-<<<<<<< HEAD
 Key information: 
 - The list of available edge CNAMEs is limited to those that have been configured on the Edge CNAMEs page that corresponds to the platform on which HTTP Rules Engine is being configured.
 - Before you attempt to delete an edge CNAME configuration, make sure that an Edge Cname match condition does not reference it. Edge CNAME configurations that have been defined in a rule cannot be deleted from the Edge CNAMEs page. 
-- Don't use an AND IF statement to combine certain match conditions. For example, combining an Edge Cname match condition with a Customer Origin match condition would create a match pattern that could never be matched. For the same reason, two Edge Cname match conditions cannot be combined through an AND IF statement.
-=======
-
-**Key Information** 
-- The list of available edge CNAMEs is limited to those that have been configured on the Edge CNAMEs page corresponding to the platform on which HTTP Rules Engine is being configured.
-- Before attempting to delete an edge CNAME configuration, make sure that an Edge Cname match condition does not reference it. Edge CNAME configurations that have been defined in a rule cannot be deleted from the Edge CNAMEs page. 
-- An AND IF statement should not be used to combine certain match conditions. For example, combining an Edge Cname match condition with a Customer Origin match condition would create a match pattern that could never be matched. For this very same reason, two Edge Cname match conditions cannot be combined through an AND IF statement.
->>>>>>> f52289e4
+- Don't use an AND IF statement to combine certain match conditions. For example, combining an Edge Cname match condition with a Customer Origin match condition would create a match pattern that could never be matched. For this reason, two Edge Cname match conditions cannot be combined through an AND IF statement.
 - Due to the manner in which cache settings are tracked, this match condition is incompatible with the following features:
   - Complete Cache Fill
   - Default Internal Max-Age
@@ -440,24 +326,16 @@
   - Force Internal Max-Age
   - Ignore Origin No-Cache
   - Internal Max-Stale
-<<<<<<< HEAD
-  
+
+[Back to top](#azure-cdn-rules-engine-match-conditions)
+
+</br>
+
+---  
 ### Request Header Literal
 The **Matches**/**Does Not Match** option determines the conditions under which this match condition will be satisfied.
 - **Matches**: Requires the request to contain the specified header. Its value must match the one that's defined in this match condition.
 - **Does Not Match**: Requires that the request satisfy either of the following criteria:
-=======
-
-[Back to top](#azure-cdn-rules-engine-match-conditions)
-
-</br>
-
----  
-### Request Header Literal
-The **Matches/Does Not Match** option determines the conditions under which this match condition will be satisfied.
-- **Matches:** Requires the request to contain the specified header and its value must match the one defined in this match condition.
-- **Does Not Match:** Requires that the request satisfy either of the following criteria:
->>>>>>> f52289e4
   - It does not contain the specified header.
   - It contains the specified header, but its value does not match the one that's defined in this match condition.
   
@@ -477,11 +355,7 @@
 ---  
 ### Request Header Regex
 > [!NOTE]
-<<<<<<< HEAD
 > This capability requires Rules Engine - Advanced Rules, which must be purchased separately. To activate it, contact your Content Delivery Network account manager. 
-=======
-> This capability requires Rules Engine - Advanced Rules which must be purchased separately. Contact your CDN account manager to activate it. 
->>>>>>> f52289e4
 
 The **Matches**/**Does Not Match** option determines the conditions under which the Request Header Regex match condition will be satisfied.
 - **Matches**: Requires the request to contain the specified header. Its value must match the pattern that's defined in the specified regular expression.
@@ -573,26 +447,7 @@
   - Ignore Origin No-Cache
   - Internal Max-Stale
 
-<<<<<<< HEAD
-## URL
-
-The URL match conditions identify requests based on their URLs.
-
-Name | Purpose
------|--------
-URL Path Directory | Identifies requests by their relative path.
-URL Path Extension | Identifies requests by their file name extension.
-URL Path Filename | Identifies requests by their file name.
-URL Path Literal | Compares a request's relative path to the specified value.
-URL Path Regex | Compares a request's relative path to the specified regular expression.
-URL Path Wildcard | Compares a request's relative path to the specified pattern.
-URL Query Literal | Compares a request's query string to the specified value.
-URL Query Parameter | Identifies requests that contain the specified query string parameter set to a value that matches a specified pattern.
-URL Query Regex | Identifies requests that contain the specified query string parameter set to a value that matches a specified regular expression.
-URL Query Wildcard | Compares the specified values against the request's query string.
-=======
-[Back to top](#azure-cdn-rules-engine-match-conditions)
->>>>>>> f52289e4
+[Back to top](#azure-cdn-rules-engine-match-conditions)
 
 </br>
 
