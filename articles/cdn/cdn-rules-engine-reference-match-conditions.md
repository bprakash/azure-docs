---
title: Match conditions for the Content Delivery Network rules engine | Microsoft Docs
description: Reference documentation for Azure Content Delivery Network rules engine match conditions and features.
services: cdn
documentationcenter: ''
author: Lichard
manager: akucer
editor: ''

ms.assetid: 669ef140-a6dd-4b62-9b9d-3f375a14215e
ms.service: cdn
ms.workload: media
ms.tgt_pltfrm: na
ms.devlang: na
ms.topic: article
ms.date: 12/21/2017
ms.author: rli

---

<<<<<<< HEAD
# Match conditions for the Content Delivery Network rules engine
This article lists detailed descriptions of the available match conditions for the Azure Content Delivery Network [rules engine](cdn-rules-engine.md).
=======
# Azure CDN rules engine match conditions
This article lists detailed descriptions of the available match conditions for the Azure Content Delivery Network (CDN) [rules engine](cdn-rules-engine.md).
>>>>>>> a52bd547

The second part of a rule is the match condition. A match condition identifies specific types of requests for which a set of features will be performed.

For example, you can use a match condition to:
- Filter requests for content at a particular location.
- Filter requests generated from a particular IP address or country.
- Filter requests by header information.

## Always match condition

The Always match condition applies a default set of features to all requests.

Name | Purpose
-----|--------
[Always](#always) | Applies a default set of features to all requests.

## Device match condition

The Device match condition identifies requests made from a mobile device based on its properties.  

Name | Purpose
-----|--------
[Device](#device) | Identifies requests made from a mobile device based on its properties.

## Location match conditions

The Location match conditions identify requests based on the requester's location.

Name | Purpose
-----|--------
[AS Number](#as-number) | Identifies requests that originate from a particular network.
[Country](#country) | Identifies requests that originate from the specified countries.

## Origin match conditions

The Origin match conditions identify requests that point to Content Delivery Network storage or a customer origin server.

Name | Purpose
-----|--------
[CDN Origin](#cdn-origin) | Identifies requests for content stored in Content Delivery Network storage.
[Customer Origin](#customer-origin) | Identifies requests for content stored on a specific customer origin server.

## Request match conditions

The Request match conditions identify requests based on their properties.

Name | Purpose
-----|--------
[Client IP Address](#client-ip-address) | Identifies requests that originate from a particular IP address.
[Cookie Parameter](#cookie-parameter) | Checks the cookies associated with each request for the specified value.
[Cookie Parameter Regex](#cookie-parameter-regex) | Checks the cookies associated with each request for the specified regular expression.
[Edge Cname](#edge-cname) | Identifies requests that point to a specific edge CNAME.
[Referring Domain](#referring-domain) | Identifies requests that were referred from the specified host names.
[Request Header Literal](#request-header-literal) | Identifies requests that contain the specified header set to a specified value.
[Request Header Regex](#request-header-regex) | Identifies requests that contain the specified header set to a value that matches the specified regular expression.
[Request Header Wildcard](#request-header-wildcard) | Identifies requests that contain the specified header set to a value that matches the specified pattern.
[Request Method](#request-method) | Identifies requests by their HTTP method.
[Request Scheme](#request-scheme) | Identifies requests by their HTTP protocol.

## URL match conditions

The URL match conditions identify requests based on their URLs.

Name | Purpose
-----|--------
URL Path Directory | Identifies requests by their relative path.
URL Path Extension | Identifies requests by their file name extension.
URL Path Filename | Identifies requests by their file name.
URL Path Literal | Compares a request's relative path to the specified value.
URL Path Regex | Compares a request's relative path to the specified regular expression.
URL Path Wildcard | Compares a request's relative path to the specified pattern.
URL Query Literal | Compares a request's query string to the specified value.
URL Query Parameter | Identifies requests that contain the specified query string parameter set to a value that matches a specified pattern.
URL Query Regex | Identifies requests that contain the specified query string parameter set to a value that matches a specified regular expression.
URL Query Wildcard | Compares the specified value against the request's query string.


## Reference for rules engine match conditions

---
### Always

The Always match condition applies a default set of features to all requests.

[Back to top](#azure-cdn-rules-engine-match-conditions)

</br>

---
### AS Number 
The AS Number network is defined by its autonomous system number (ASN). An option is provided to indicate whether this condition will be met when a client's network "Matches" or "Does Not Match" the specified ASN.

<<<<<<< HEAD
Key information:
- Specify multiple ASNs by delimiting each one with a single space. For example, 64514 64515 matches requests that arrive from either 64514 or 64515.
- Certain requests might not return a valid ASN. A question mark (?) will match requests for which a valid ASN could not be determined.
- You must specify the entire ASN for the desired network. Partial values will not be matched.
=======
**Key Information**
- Specify multiple AS numbers by delimiting each one with a single space. For example, 64514 64515 matches requests arriving from either 64514 or 64515.
- Certain requests may not return a valid AS number. A question mark (?) will match requests for which a valid AS number could not be determined.
- The entire AS number for the desired network must be specified. Partial values will not be matched.
>>>>>>> a52bd547
- Due to the manner in which cache settings are tracked, this match condition is incompatible with the following features:
  - Complete Cache Fill
  - Default Internal Max-Age
  - Force Internal Max-Age
  - Ignore Origin No-Cache
  - Internal Max-Stale

[Back to top](#azure-cdn-rules-engine-match-conditions)

</br>

---
### CDN Origin
The CDN Origin match condition is met when both of the following conditions are met:
- Content from Content Delivery Network storage was requested.
- The request URI uses the content access point (for example, /000001) that's defined in this match condition.
  - Content Delivery Network URL: The request URI must contain the selected content access point.
  - Edge CNAME URL: The corresponding edge CNAME configuration must point to the selected content access point.
  
Key information:
 - The content access point identifies the service that should serve the requested content.
 - Don't use an AND IF statement to combine certain match conditions. For example, combining a CDN Origin match condition with a Customer Origin match condition would create a match pattern that could never be matched. For this reason, two CDN Origin match conditions cannot be combined through an AND IF statement.

[Back to top](#azure-cdn-rules-engine-match-conditions)

</br>

---
### Client IP Address
An option is provided to indicate whether the Client IP Address condition will be met when a client's IP address "Matches" or "Does Not Match" the specified IP addresses.

Key information:
- Make sure to use CIDR notation.
- Specify multiple IP addresses and/or IP address blocks by delimiting each one with a single space.
  - **IPv4 example**: 1.2.3.4 10.20.30.40 matches any requests that arrive from either 1.2.3.4 or 10.20.30.40.
  - **IPv6 example**: 1:2:3:4:5:6:7:8 10:20:30:40:50:60:70:80 matches any requests that arrive from either 1:2:3:4:5:6:7:8 or 10:20:30:40:50:60:70:80.
- The syntax for an IP address block is the base IP address followed by a forward slash and the prefix size.
  - **IPv4 example**: 5.5.5.64/26 matches any requests that arrive from 5.5.5.64 through 5.5.5.127.
  - **IPv6 example**: 1:2:3:/48 matches any requests that arrive from 1:2:3:0:0:0:0:0 through 1:2:3:ffff:ffff:ffff:ffff:ffff.
- Due to the manner in which cache settings are tracked, this match condition is incompatible with the following features:
  - Complete Cache Fill
  - Default Internal Max-Age
  - Force Internal Max-Age
  - Ignore Origin No-Cache
  - Internal Max-Stale

[Back to top](#azure-cdn-rules-engine-match-conditions)

</br>

---
### Cookie Parameter
The **Matches**/**Does Not Match** option determines the conditions under which the Cookie Parameter match condition will be satisfied.
- **Matches**: Requires a request to contain the specified cookie with a value that matches at least one of the values that are defined in this match condition.
- **Does Not Match**: Requires that the request satisfy either of the following criteria:
  - It does not contain the specified cookie.
  - It contains the specified cookie, but its value does not match any of the values that are defined in this match condition.
  
Key information:
- Cookie name: 
  - Special characters, including an asterisk, are not supported when you're specifying a cookie name. This means that only exact cookie name matches are eligible for comparison.
  - Only a single cookie name can be specified per instance of this match condition.
  - Cookie name comparisons are case-insensitive.
- Cookie value: 
  - Specify multiple cookie values by delimiting each one with a single space.
  - A cookie value can take advantage of special characters. 
  - If a wildcard character has not been specified, only an exact match will satisfy this match condition. For example, specifying "Value" will match "Value," but not "Value1" or "Value2."
  - The **Ignore Case** option determines whether a case-sensitive comparison will be made against the request's cookie value.
- Due to the manner in which cache settings are tracked, this match condition is incompatible with the following features:
  - Complete Cache Fill
  - Default Internal Max-Age
  - Force Internal Max-Age
  - Ignore Origin No-Cache
  - Internal Max-Stale

[Back to top](#azure-cdn-rules-engine-match-conditions)

</br>

---
### Cookie Parameter Regex
The Cookie Parameter Regex match condition defines a cookie name and value. You can use regular expressions to define the desired cookie value. 

The **Matches**/**Does Not Match** option determines the conditions under which this match condition will be satisfied.
- **Matches**: Requires a request to contain the specified cookie with a value that matches the specified regular expression.
- **Does Not Match**: Requires that the request satisfy either of the following criteria:
  - It does not contain the specified cookie.
  - It contains the specified cookie, but its value does not match the specified regular expression.
  
Key information:
- Cookie name: 
  - Regular expressions and special characters, including an asterisk, are not supported when you're specifying a cookie name. This means that only exact cookie name matches are eligible for comparison.
  - Only a single cookie name can be specified per instance of this match condition.
  - Cookie name comparisons are case-insensitive.
- Cookie value: 
  - A cookie value can take advantage of regular expressions.
  - The **Ignore Case** option determines whether a case-sensitive comparison will be made against the request's cookie value.
- Due to the manner in which cache settings are tracked, this match condition is incompatible with the following features:
  - Complete Cache Fill
  - Default Internal Max-Age
  - Force Internal Max-Age
  - Ignore Origin No-Cache
  - Internal Max-Stale

[Back to top](#azure-cdn-rules-engine-match-conditions)

</br>

--- 
### Country
You can specify a country through its country code. An option is provided to indicate whether this condition will be met when the country from which a request originates "Matches" or "Does Not Match" the specified values.

Key information:
- Specify multiple country codes by delimiting each one with a single space.
- Wildcards are not supported when you're specifying a country code.
- The "EU" and "AP" country codes do not encompass all IP addresses in those regions.
<<<<<<< HEAD
- Certain requests might not return a valid country code. A question mark (?) will match requests for which a valid country code could not be determined.
=======
- Certain requests may not return a valid country code. A question mark (?) will match requests for which a valid country code could not be determined.
>>>>>>> a52bd547
- Country codes are case-sensitive.
- Due to the manner in which cache settings are tracked, this match condition is incompatible with the following features:
  - Complete Cache Fill
  - Default Internal Max-Age
  - Force Internal Max-Age
  - Ignore Origin No-Cache
  - Internal Max-Stale

[Back to top](#azure-cdn-rules-engine-match-conditions)

</br>

---
### Customer Origin

Key information: 
- The Customer Origin match condition will be satisfied regardless of whether content is requested through a Content Delivery Network URL or an edge CNAME URL that points to the selected customer origin.
- A customer origin configuration that's referenced by a rule cannot be deleted from the Customer Origin page. Before you attempt to delete a customer origin configuration, make sure that the following configurations do not reference it:
  - A Customer Origin match condition
  - An edge CNAME configuration
- Don't use an AND IF statement to combine certain match conditions. For example, combining a Customer Origin match condition with a CDN Origin match condition would create a match pattern that could never be matched. For this reason, two Customer Origin match conditions cannot be combined through an AND IF statement.

[Back to top](#azure-cdn-rules-engine-match-conditions)

</br>

---
### Device

The Device match condition identifies requests made from a mobile device based on its properties. Mobile device detection is achieved through [WURFL](http://wurfl.sourceforge.net/). The following table lists WURFL capabilities and their variables for the Content Delivery Network rules engine.
<br>
> [!NOTE] 
> The following variables are supported in the **Modify Client Request Header** and **Modify Client Response Header** features.

Capability | Variable | Description | Sample values
-----------|----------|-------------|----------------
Brand Name | %{wurfl_cap_brand_name} | A string that indicates the brand name of the device. | Samsung
Device OS | %{wurfl_cap_device_os} | A string that indicates the operating system installed on the device. | IOS
Device OS Version | %{wurfl_cap_device_os_version} | A string that indicates the version number of the operating system installed on the device. | 1.0.1
Dual Orientation | %{wurfl_cap_dual_orientation} | A Boolean that indicates whether the device supports dual orientation. | true
HTML Preferred DTD | %{wurfl_cap_html_preferred_dtd} | A string that indicates the mobile device's preferred document type definition (DTD) for HTML content. | none<br/>xhtml_basic<br/>html5
Image Inlining | %{wurfl_cap_image_inlining} | A Boolean that indicates whether the device supports Base64 encoded images. | false
Is Android | %{wurfl_vcap_is_android} | A Boolean that indicates whether the device uses the Android OS. | true
Is IOS | %{wurfl_vcap_is_ios} | A Boolean that indicates whether the device uses iOS. | false
Is Smart TV | %{wurfl_cap_is_smarttv} | A Boolean that indicates whether the device is a smart TV. | false
Is Smartphone | %{wurfl_vcap_is_smartphone} | A Boolean that indicates whether the device is a smartphone. | true
Is Tablet | %{wurfl_cap_is_tablet} | A Boolean that indicates whether the device is a tablet. This is an OS-independent description. | true
Is Wireless Device | %{wurfl_cap_is_wireless_device} | A Boolean that indicates whether the device is considered a wireless device. | true
Marketing Name | %{wurfl_cap_marketing_name} | A string that indicates the device's marketing name. | BlackBerry 8100 Pearl
Mobile Browser | %{wurfl_cap_mobile_browser} | A string that indicates the browser that's used to request content from the device. | Chrome
Mobile Browser Version | %{wurfl_cap_mobile_browser_version} | A string that indicates the version of the browser that's used to request content from the device. | 31
Model Name | %{wurfl_cap_model_name} | A string that indicates the device's model name. | s3
Progressive Download | %{wurfl_cap_progressive_download} | A Boolean that indicates whether the device supports the playback of audio and video while it is still being downloaded. | true
Release Date | %{wurfl_cap_release_date} | A string that indicates the year and month on which the device was added to the WURFL database.<br/><br/>Format: `yyyy_mm` | 2013_december
Resolution Height | %{wurfl_cap_resolution_height} | An integer that indicates the device's height in pixels. | 768
Resolution Width | %{wurfl_cap_resolution_width} | An integer that indicates the device's width in pixels. | 1024

[Back to top](#azure-cdn-rules-engine-match-conditions)

</br>

---
### Edge Cname
Key information: 
- The list of available edge CNAMEs is limited to those that have been configured on the Edge CNAMEs page that corresponds to the platform on which HTTP Rules Engine is being configured.
- Before you attempt to delete an edge CNAME configuration, make sure that an Edge Cname match condition does not reference it. Edge CNAME configurations that have been defined in a rule cannot be deleted from the Edge CNAMEs page. 
- Don't use an AND IF statement to combine certain match conditions. For example, combining an Edge Cname match condition with a Customer Origin match condition would create a match pattern that could never be matched. For this reason, two Edge Cname match conditions cannot be combined through an AND IF statement.
- Due to the manner in which cache settings are tracked, this match condition is incompatible with the following features:
  - Complete Cache Fill
  - Default Internal Max-Age
  - Force Internal Max-Age
  - Ignore Origin No-Cache
  - Internal Max-Stale

[Back to top](#azure-cdn-rules-engine-match-conditions)

</br>

---
### Referring Domain
The host name associated with the referrer through which content was requested determines whether the Referring Domain condition is met. An option is provided to indicate whether this condition will be met when the referring host name "Matches" or "Does Not Match" the specified values.

Key information:
- Specify multiple host names by delimiting each one with a single space.
- This match condition supports special characters.
- If the specified value does not contain an asterisk, it must be an exact match for the referrer's host name. For example, specifying "mydomain.com" would not match "www.mydomain.com."
- The **Ignore Case** option determines whether a case-sensitive comparison will be performed.
- Due to the manner in which cache settings are tracked, this match condition is incompatible with the following features:
  - Complete Cache Fill
  - Default Internal Max-Age
  - Force Internal Max-Age
  - Ignore Origin No-Cache
  - Internal Max-Stale

[Back to top](#azure-cdn-rules-engine-match-conditions)

</br>

---  
### Request Header Literal
The **Matches**/**Does Not Match** option determines the conditions under which this match condition will be satisfied.
- **Matches**: Requires the request to contain the specified header. Its value must match the one that's defined in this match condition.
- **Does Not Match**: Requires that the request satisfy either of the following criteria:
  - It does not contain the specified header.
  - It contains the specified header, but its value does not match the one that's defined in this match condition.
  
Key information:
- Header name comparisons are always case-insensitive. The **Ignore Case** option determines the case-sensitivity of header value comparisons.
- Due to the manner in which cache settings are tracked, this match condition is incompatible with the following features:
  - Complete Cache Fill
  - Default Internal Max-Age
  - Force Internal Max-Age
  - Ignore Origin No-Cache
  - Internal Max-Stale

[Back to top](#azure-cdn-rules-engine-match-conditions)

</br>

---  
### Request Header Regex
<<<<<<< HEAD
> [!NOTE]
> This capability requires Rules Engine - Advanced Rules, which must be purchased separately. To activate it, contact your Content Delivery Network account manager. 

The **Matches**/**Does Not Match** option determines the conditions under which the Request Header Regex match condition will be satisfied.
- **Matches**: Requires the request to contain the specified header. Its value must match the pattern that's defined in the specified regular expression.
- **Does Not Match**: Requires that the request satisfy either of the following criteria:
=======
The **Matches/Does Not Match** option determines the conditions under which this match condition will be satisfied.
- **Matches:** Requires the request to contain the specified header and its value must match the pattern defined in the specified regular expression.
- **Does Not Match:** Requires that the request satisfy either of the following criteria:
>>>>>>> a52bd547
  - It does not contain the specified header.
  - It contains the specified header, but its value does not match the specified regular expression.

Key information:
- Header name: 
  - Header name comparisons are case-insensitive.
  - Spaces in the header name should be replaced with "%20." 
- Header value: 
  - A header value can take advantage of regular expressions.
  - The **Ignore Case** option determines the case-sensitivity of header value comparisons.
  - Only exact header value matches to at least one of the specified patterns will satisfy this condition.
- Due to the manner in which cache settings are tracked, this match condition is incompatible with the following features:
  - Complete Cache Fill
  - Default Internal Max-Age
  - Force Internal Max-Age
  - Ignore Origin No-Cache
  - Internal Max-Stale 

[Back to top](#azure-cdn-rules-engine-match-conditions)

</br>

---
### Request Header Wildcard
The **Matches**/**Does Not Match** option determines the conditions under which the Request Header Wildcard match condition will be satisfied.
- **Matches**: Requires the request to contain the specified header. Its value must match at least one of the values that are defined in this match condition.
- **Does Not Match**: Requires that the request satisfy either of the following criteria:
  - It does not contain the specified header.
  - It contains the specified header, but its value does not match any of the specified values.
  
Key information:
- Header name: 
  - Header name comparisons are case-insensitive.
  - Spaces in the header name should be replaced with "%20." You can also use this value to specify spaces in a header value.
- Header value: 
  - A header value can take advantage of special characters.
  - The **Ignore Case** option determines the case-sensitivity of header value comparisons.
  - Only exact header value matches to at least one of the specified patterns will satisfy this condition.
  - Specify multiple values by delimiting each one with a single space.
- Due to the manner in which cache settings are tracked, this match condition is incompatible with the following features:
  - Complete Cache Fill
  - Default Internal Max-Age
  - Force Internal Max-Age
  - Ignore Origin No-Cache
  - Internal Max-Stale

[Back to top](#azure-cdn-rules-engine-match-conditions)

</br>

---
### Request Method
Only assets that are requested through the selected request method will satisfy the Request Method condition. The available request methods are:
- GET
- HEAD 
- POST 
- OPTIONS 
- PUT 
- DELETE 
- TRACE 
- CONNECT 

Key information:
- By default, only the GET request method can generate cached content on the network. All other request methods are proxied through the network.
- Due to the manner in which cache settings are tracked, this match condition is incompatible with the following features:
  - Complete Cache Fill
  - Default Internal Max-Age
  - Force Internal Max-Age
  - Ignore Origin No-Cache
  - Internal Max-Stale

[Back to top](#azure-cdn-rules-engine-match-conditions)

</br>

---
### Request Scheme
Only assets that are requested through the selected protocol will satisfy the Request Scheme condition. The available protocols are HTTP and HTTPS.

Key information:
- Due to the manner in which cache settings are tracked, this match condition is incompatible with the following features:
  - Complete Cache Fill
  - Default Internal Max-Age
  - Force Internal Max-Age
  - Ignore Origin No-Cache
  - Internal Max-Stale

[Back to top](#azure-cdn-rules-engine-match-conditions)

</br>

## Next steps
* [Azure Content Delivery Network overview](cdn-overview.md)
* [Rules engine reference](cdn-rules-engine-reference.md)
* [Rules engine conditional expressions](cdn-rules-engine-reference-conditional-expressions.md)
* [Rules engine features](cdn-rules-engine-reference-features.md)
* [Overriding default HTTP behavior using the rules engine](cdn-rules-engine.md)
<|MERGE_RESOLUTION|>--- conflicted
+++ resolved
@@ -18,13 +18,8 @@
 
 ---
 
-<<<<<<< HEAD
 # Match conditions for the Content Delivery Network rules engine
 This article lists detailed descriptions of the available match conditions for the Azure Content Delivery Network [rules engine](cdn-rules-engine.md).
-=======
-# Azure CDN rules engine match conditions
-This article lists detailed descriptions of the available match conditions for the Azure Content Delivery Network (CDN) [rules engine](cdn-rules-engine.md).
->>>>>>> a52bd547
 
 The second part of a rule is the match condition. A match condition identifies specific types of requests for which a set of features will be performed.
 
@@ -117,17 +112,10 @@
 ### AS Number 
 The AS Number network is defined by its autonomous system number (ASN). An option is provided to indicate whether this condition will be met when a client's network "Matches" or "Does Not Match" the specified ASN.
 
-<<<<<<< HEAD
 Key information:
 - Specify multiple ASNs by delimiting each one with a single space. For example, 64514 64515 matches requests that arrive from either 64514 or 64515.
 - Certain requests might not return a valid ASN. A question mark (?) will match requests for which a valid ASN could not be determined.
 - You must specify the entire ASN for the desired network. Partial values will not be matched.
-=======
-**Key Information**
-- Specify multiple AS numbers by delimiting each one with a single space. For example, 64514 64515 matches requests arriving from either 64514 or 64515.
-- Certain requests may not return a valid AS number. A question mark (?) will match requests for which a valid AS number could not be determined.
-- The entire AS number for the desired network must be specified. Partial values will not be matched.
->>>>>>> a52bd547
 - Due to the manner in which cache settings are tracked, this match condition is incompatible with the following features:
   - Complete Cache Fill
   - Default Internal Max-Age
@@ -244,11 +232,7 @@
 - Specify multiple country codes by delimiting each one with a single space.
 - Wildcards are not supported when you're specifying a country code.
 - The "EU" and "AP" country codes do not encompass all IP addresses in those regions.
-<<<<<<< HEAD
 - Certain requests might not return a valid country code. A question mark (?) will match requests for which a valid country code could not be determined.
-=======
-- Certain requests may not return a valid country code. A question mark (?) will match requests for which a valid country code could not be determined.
->>>>>>> a52bd547
 - Country codes are case-sensitive.
 - Due to the manner in which cache settings are tracked, this match condition is incompatible with the following features:
   - Complete Cache Fill
@@ -370,18 +354,9 @@
 
 ---  
 ### Request Header Regex
-<<<<<<< HEAD
-> [!NOTE]
-> This capability requires Rules Engine - Advanced Rules, which must be purchased separately. To activate it, contact your Content Delivery Network account manager. 
-
 The **Matches**/**Does Not Match** option determines the conditions under which the Request Header Regex match condition will be satisfied.
 - **Matches**: Requires the request to contain the specified header. Its value must match the pattern that's defined in the specified regular expression.
 - **Does Not Match**: Requires that the request satisfy either of the following criteria:
-=======
-The **Matches/Does Not Match** option determines the conditions under which this match condition will be satisfied.
-- **Matches:** Requires the request to contain the specified header and its value must match the pattern defined in the specified regular expression.
-- **Does Not Match:** Requires that the request satisfy either of the following criteria:
->>>>>>> a52bd547
   - It does not contain the specified header.
   - It contains the specified header, but its value does not match the specified regular expression.
 
