--- conflicted
+++ resolved
@@ -1,54 +1,46 @@
-<properties
-	pageTitle="Why have you received a notification that your Azure subscription has a past due balance | Microsoft Azure"
-	description="Describes how to make payment if your Azure subscription has a past due balance"
-	services=""
-	documentationCenter=""
-	authors="genlin"
-	manager="jarrettr"
-	editor=""
-	tags="billing"
-	/>
-
-<tags
-	ms.service="billing"
-	ms.workload="na"
-	ms.tgt_pltfrm="na"
-	ms.devlang="na"
-	ms.topic="article"
-<<<<<<< HEAD
-	ms.date="04/01/2016"
-=======
-	ms.date="06/22/2016"
->>>>>>> c186bb0b
-	ms.author="genli"/>
-
-# Why have you received a notification that your Azure subscription has a past due balance?
-If you are the Account Administrator for your Azure subscription, and have not made your payment on time, you will receive an email notification about your past due balance or you will see an alert either on [https://account.windowsazure.com](https://account.windowsazure.com) or [https://portal.azure.com](https://portal.azure.com).  
-
-If we are unable to process your payment for some reason, you might receive an email with a message similar to:
-
-**We have been unable to charge your credit card for your subscription. To prevent any service interruptions, please update your payment information.**
-
-Make sure you are getting notification emails. If you are not getting notification emails, you may be using different email addresses for login and Account Admin . The email address in the Account Administrator’s profile is used by Microsoft to notify you about important billing-related updates about the subscription. We recommend that you specify a contact email address that you check regularly.
-
-## What will happen if you forget to pay
-The service will be canceled and your resources will no longer be available. Any data will be deleted 90 days after the service is terminated.
-
-## What can you do to resolve the issue
-
-Pay your outstanding balance in full.
-
-**Scenario 1**: If you are on an invoice mode of payment, send your payment to the location listed at the bottom of your invoice. If you need help, contact [Azure Support](https://portal.azure.com/#blade/Microsoft_Azure_Support/HelpAndSupportBlade).
-
-**Scenario 2**: If the bill is not paid because the credit card on file was declined, or has expired, use another credit card or payment method for the subscriptions, or contact your bank to resolve the issue. If you update the payment method, all outstanding charges against that payment method will automatically be settled immediately. This includes outstanding charges for Azure as well as any other Microsoft services for which that card was used.
-
-For instructions about how to change the payment method in Azure, see [How to change the credit card used to pay for an Azure subscription](./billing-how-to-change-credit-card.md). You must log on as an Account Administrator to make this change.
-
-<<<<<<< HEAD
-**Scenario 2**: If the bill is not paid because the credit card on file was declined, or has expired, use another credit card or payment method for the subscriptions, or contact your bank to resolve the issue. For instructions about how to change the payment method in Azure, see [How to change the credit card used to pay for an Azure subscription](./billing-how-to-change-credit-card.md). You must log on as an Account Administrator to make this change.
-=======
->>>>>>> c186bb0b
-
-**Scenario 3**:  If the bill notice was not received because the Account Administrator has left the company or changed roles, contact [Azure Support](https://portal.azure.com/#blade/Microsoft_Azure_Support/HelpAndSupportBlade) to resolve the issue.
-
-> [AZURE.NOTE] If your Azure subscription becomes disabled, you can use the steps in this article to re-enable it: [What do I do if my Azure subscription is disabled?](billing-subscription-become-disable.md)
+<properties
+	pageTitle="Why have you received a notification that your Azure subscription has a past due balance | Microsoft Azure"
+	description="Describes how to make payment if your Azure subscription has a past due balance"
+	services=""
+	documentationCenter=""
+	authors="genlin"
+	manager="jarrettr"
+	editor=""
+	tags="billing"
+	/>
+
+<tags
+	ms.service="billing"
+	ms.workload="na"
+	ms.tgt_pltfrm="na"
+	ms.devlang="na"
+	ms.topic="article"
+	ms.date="06/22/2016"
+	ms.author="genli"/>
+
+# Why have you received a notification that your Azure subscription has a past due balance?
+If you are the Account Administrator for your Azure subscription, and have not made your payment on time, you will receive an email notification about your past due balance or you will see an alert either on [https://account.windowsazure.com](https://account.windowsazure.com) or [https://portal.azure.com](https://portal.azure.com).  
+
+If we are unable to process your payment for some reason, you might receive an email with a message similar to:
+
+**We have been unable to charge your credit card for your subscription. To prevent any service interruptions, please update your payment information.**
+
+Make sure you are getting notification emails. If you are not getting notification emails, you may be using different email addresses for login and Account Admin . The email address in the Account Administrator’s profile is used by Microsoft to notify you about important billing-related updates about the subscription. We recommend that you specify a contact email address that you check regularly.
+
+## What will happen if you forget to pay
+The service will be canceled and your resources will no longer be available. Any data will be deleted 90 days after the service is terminated.
+
+## What can you do to resolve the issue
+
+Pay your outstanding balance in full.
+
+**Scenario 1**: If you are on an invoice mode of payment, send your payment to the location listed at the bottom of your invoice. If you need help, contact [Azure Support](https://portal.azure.com/#blade/Microsoft_Azure_Support/HelpAndSupportBlade).
+
+**Scenario 2**: If the bill is not paid because the credit card on file was declined, or has expired, use another credit card or payment method for the subscriptions, or contact your bank to resolve the issue. If you update the payment method, all outstanding charges against that payment method will automatically be settled immediately. This includes outstanding charges for Azure as well as any other Microsoft services for which that card was used.
+
+For instructions about how to change the payment method in Azure, see [How to change the credit card used to pay for an Azure subscription](./billing-how-to-change-credit-card.md). You must log on as an Account Administrator to make this change.
+
+
+**Scenario 3**:  If the bill notice was not received because the Account Administrator has left the company or changed roles, contact [Azure Support](https://portal.azure.com/#blade/Microsoft_Azure_Support/HelpAndSupportBlade) to resolve the issue.
+
+> [AZURE.NOTE] If your Azure subscription becomes disabled, you can use the steps in this article to re-enable it: [What do I do if my Azure subscription is disabled?](billing-subscription-become-disable.md)