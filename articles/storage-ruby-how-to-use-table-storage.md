--- conflicted
+++ resolved
@@ -1,4 +1,3 @@
-<<<<<<< HEAD
 <properties 
 	pageTitle="How to use Table storage from Ruby | Microsoft Azure" 
 	description="Learn how to use the table storage service in Azure. Code samples are written using the Ruby API." 
@@ -6,170 +5,161 @@
 	documentationCenter="ruby" 
 	authors="tfitzmac" 
 	manager="wpickett" 
-=======
-<properties 
-	pageTitle="How to use Table storage from Ruby | Microsoft Azure" 
-	description="Learn how to use the table storage service in Azure. Code samples are written using the Ruby API." 
-	services="storage" 
-	documentationCenter="ruby" 
-	authors="tamram" 
-	manager="wpickett" 
->>>>>>> b72a3a9b
-	editor=""/>
-
-<tags 
-	ms.service="storage" 
-	ms.workload="storage" 
-	ms.tgt_pltfrm="na" 
-	ms.devlang="ruby" 
-	ms.topic="article" 
-	ms.date="03/11/2015" 
-	ms.author="tomfitz"/>
-
-
-# How to use Table storage from Ruby
-
-[AZURE.INCLUDE [storage-selector-table-include](../includes/storage-selector-table-include.md)]
-
-## Overview
-
-This guide shows you how to perform common scenarios using the Microsoft
-Azure Table service. The samples are written written using the
-Ruby API. The scenarios covered include **creating and deleting a
-table, inserting and querying entities in a table**.
-
-[AZURE.INCLUDE [storage-table-concepts-include](../includes/storage-table-concepts-include.md)]
-
-[AZURE.INCLUDE [storage-create-account-include](../includes/storage-create-account-include.md)]
-
-## Create a Ruby Application
-
-Create a Ruby application. For instructions, 
-see [Create a Ruby Application on Azure](/develop/ruby/tutorials/web-app-with-linux-vm/).
-
-## Configure Your Application to Access Storage
-
-To use Azure storage, you need to download and use the Ruby azure package, 
-which includes a set of convenience libraries that communicate with the storage REST services.
-
-### Use RubyGems to obtain the package
-
-1. Use a command-line interface such as **PowerShell** (Windows), **Terminal** (Mac), or **Bash** (Unix).
-
-2. Type **gem install azure** in the command window to install the gem and dependencies.
-
-### Import the package
-
-Use your favorite text editor, add the following to the top of the Ruby file where you intend to use storage:
-
-	require "azure"
-
-## Setup an Azure Storage Connection
-
-The azure module will read the environment variables **AZURE\_STORAGE\_ACCOUNT** and **AZURE\_STORAGE\_ACCESS\_KEY** 
-for information required to connect to your Azure storage account. If these environment variables are not set, you must specify the account information before using **Azure::TableService** with the following code:
-
-	Azure.config.storage_account_name = "<your azure storage account>"
-	Azure.config.storage_access_key = "<your azure storage access key>"
-
-To obtain these values:
-
-1. Log into the [Azure Management Portal](https://manage.windowsazure.com/).
-
-2. Navigate to the storage account you want to use.
-
-3. Click **MANAGE KEYS** at the bottom of the navigation pane.
-
-4. In the pop up dialog, you will see the storage account name, primary access key and secondary access key. For access key, you can either the primary one or the secondary one.
-
-## How to Create a Table
-
-The **Azure::TableService** object lets you work with tabls and entities. To create a table, use the **create\_table()** method. The following example creates a table or print out the error if there is any.
-
-	azure_table_service = Azure::TableService.new
-	begin
-	  azure_table_service.create_table("testtable")
-	rescue
-	  puts $!
-	end
-
-## How to Add an Entity to a Table
-
-To add an entity, first create a hash object that defines your entity properties. Note that for every entity you mustspecify a **PartitionKey** and **RowKey**. These are the unique identifiers of your entities, and are values that can be queried much faster than your other properties. Azure Storage Service uses **PartitionKey** to automatically distribute the table's entities over many storage nodes. Entities with the same **PartitionKey** are stored on the same node. The **RowKey** is the unique ID of the entity within the partition it belongs to. 
-
-	entity = { "content" => "test entity", 
-	  :PartitionKey => "test-partition-key", :RowKey => "1" }
-	azure_table_service.insert_entity("testtable", entity)
-
-## How To: Update an Entity
-
-There are multiple methods available to update an existing entity:
-
-* **update\_entity():** Update an existing entity by replacing it.
-* **merge\_entity():** Updates an existing entity by merging new property values into the existing entity.
-* **insert\_or\_merge\_entity():** Updates an existing entity by replacing it. If no entity exists, a new one will be inserted:
-* **insert\_or\_replace\_entity():** Updates an existing entity by merging new property values into the existing entity. If no entity exists, a new one will be inserted.
-
-The following example demonstrates updating an entity using **update\_entity()**:
-
-	entity = { "content" => "test entity with updated content", 
-	  :PartitionKey => "test-partition-key", :RowKey => "1" }
-	azure_table_service.update_entity("testtable", entity)
-
-With **update\_entity()** and **merge\_entity()**, if the entity that is being updated doesn't exist then the update operation will fail. Therefore if you wish to store an entity regardless of whether it already exists, you should instead use **insert\_or\_replace\_entity()** or **insert\_or\_merge\_entity()**.
-
-## How to: Work with Groups of Entities
-
-Sometimes it makes sense to submit multiple operations together in a batch to ensure atomic processing by the server. To accomplish that, you first create a **Batch** object and then use the **execute\_batch()** method on **TableService**. The following example demonstrates submitting two entities with RowKey 2 and 3 in a batch. Notice that it only works for entities with the same PartitionKey.
-
-	azure_table_service = Azure::TableService.new
-	batch = Azure::Storage::Table::Batch.new("testtable", 
-	  "test-partition-key") do
-	  insert "2", { "content" => "new content 2" }
-	  insert "3", { "content" => "new content 3" }
-	end
-	results = azure_table_service.execute_batch(batch)
-
-## How to: Query for an Entity
-
-To query an entity in a table, use the **get\_entity()** method, by passing the table name, **PartitionKey** and **RowKey**.
-
-	result = azure_table_service.get_entity("testtable", "test-partition-key", 
-	  "1")
-
-## How to: Query a Set of Entities
-
-To query a set of entities in a table, create a query hash object and use the **query\_entities()** method. The following example demonstrates getting all the entities with the same **PartitionKey**:
-
-	query = { :filter => "PartitionKey eq 'test-partition-key'" }
-	result, token = azure_table_service.query_entities("testtable", query)
-
-**Notice** that if the result set is too large for a single query to return, a continuation token will be returned which you can use to retrieve subsequent pages.
-
-## How To: Query a Subset of Entity Properties
-
-A query to a table can retrieve just a few properties from an entity. This technique, called "projection", reduces bandwidth and can improve query performance, especially for large entities. Use the select clause and pass the names of the properties you would like to bring over to the client.
-
-	query = { :filter => "PartitionKey eq 'test-partition-key'", 
-	  :select => ["content"] }
-	result, token = azure_table_service.query_entities("testtable", query)
-
-## How To: Delete an Entity
-
-To delete an entity, use the **delete\_entity()** method. You need to pas in the name of the table which contains the entity, the PartitionKey and RowKey of the entity.
-
-		azure_table_service.delete_entity("testtable", "test-partition-key", "1")
-
-## How to: Delete a Table
-
-To delete a table, use the **delete\_table()** method and pass in the name of the table you want to delete.
-
-		azure_table_service.delete_table("testtable")
-
-## Next Steps
-
-Now that you've learned the basics of table storage, follow these links to learn about more complex storage tasks.
-
-- See the MSDN Reference: [Azure Storage](http://msdn.microsoft.com/library/azure/gg433040.aspx)
-- Visit the [Azure Storage Team Blog](http://blogs.msdn.com/b/windowsazurestorage/)
-- Visit the [Azure SDK for Ruby](http://github.com/WindowsAzure/azure-sdk-for-ruby) repository on GitHub
+	editor=""/>
+
+<tags 
+	ms.service="storage" 
+	ms.workload="storage" 
+	ms.tgt_pltfrm="na" 
+	ms.devlang="ruby" 
+	ms.topic="article" 
+	ms.date="03/11/2015" 
+	ms.author="tomfitz"/>
+
+
+# How to use Table storage from Ruby
+
+[AZURE.INCLUDE [storage-selector-table-include](../includes/storage-selector-table-include.md)]
+
+## Overview
+
+This guide shows you how to perform common scenarios using the Microsoft
+Azure Table service. The samples are written written using the
+Ruby API. The scenarios covered include **creating and deleting a
+table, inserting and querying entities in a table**.
+
+[AZURE.INCLUDE [storage-table-concepts-include](../includes/storage-table-concepts-include.md)]
+
+[AZURE.INCLUDE [storage-create-account-include](../includes/storage-create-account-include.md)]
+
+## Create a Ruby Application
+
+Create a Ruby application. For instructions, 
+see [Create a Ruby Application on Azure](/develop/ruby/tutorials/web-app-with-linux-vm/).
+
+## Configure Your Application to Access Storage
+
+To use Azure storage, you need to download and use the Ruby azure package, 
+which includes a set of convenience libraries that communicate with the storage REST services.
+
+### Use RubyGems to obtain the package
+
+1. Use a command-line interface such as **PowerShell** (Windows), **Terminal** (Mac), or **Bash** (Unix).
+
+2. Type **gem install azure** in the command window to install the gem and dependencies.
+
+### Import the package
+
+Use your favorite text editor, add the following to the top of the Ruby file where you intend to use storage:
+
+	require "azure"
+
+## Setup an Azure Storage Connection
+
+The azure module will read the environment variables **AZURE\_STORAGE\_ACCOUNT** and **AZURE\_STORAGE\_ACCESS\_KEY** 
+for information required to connect to your Azure storage account. If these environment variables are not set, you must specify the account information before using **Azure::TableService** with the following code:
+
+	Azure.config.storage_account_name = "<your azure storage account>"
+	Azure.config.storage_access_key = "<your azure storage access key>"
+
+To obtain these values:
+
+1. Log into the [Azure Management Portal](https://manage.windowsazure.com/).
+
+2. Navigate to the storage account you want to use.
+
+3. Click **MANAGE KEYS** at the bottom of the navigation pane.
+
+4. In the pop up dialog, you will see the storage account name, primary access key and secondary access key. For access key, you can either the primary one or the secondary one.
+
+## How to Create a Table
+
+The **Azure::TableService** object lets you work with tabls and entities. To create a table, use the **create\_table()** method. The following example creates a table or print out the error if there is any.
+
+	azure_table_service = Azure::TableService.new
+	begin
+	  azure_table_service.create_table("testtable")
+	rescue
+	  puts $!
+	end
+
+## How to Add an Entity to a Table
+
+To add an entity, first create a hash object that defines your entity properties. Note that for every entity you mustspecify a **PartitionKey** and **RowKey**. These are the unique identifiers of your entities, and are values that can be queried much faster than your other properties. Azure Storage Service uses **PartitionKey** to automatically distribute the table's entities over many storage nodes. Entities with the same **PartitionKey** are stored on the same node. The **RowKey** is the unique ID of the entity within the partition it belongs to. 
+
+	entity = { "content" => "test entity", 
+	  :PartitionKey => "test-partition-key", :RowKey => "1" }
+	azure_table_service.insert_entity("testtable", entity)
+
+## How To: Update an Entity
+
+There are multiple methods available to update an existing entity:
+
+* **update\_entity():** Update an existing entity by replacing it.
+* **merge\_entity():** Updates an existing entity by merging new property values into the existing entity.
+* **insert\_or\_merge\_entity():** Updates an existing entity by replacing it. If no entity exists, a new one will be inserted:
+* **insert\_or\_replace\_entity():** Updates an existing entity by merging new property values into the existing entity. If no entity exists, a new one will be inserted.
+
+The following example demonstrates updating an entity using **update\_entity()**:
+
+	entity = { "content" => "test entity with updated content", 
+	  :PartitionKey => "test-partition-key", :RowKey => "1" }
+	azure_table_service.update_entity("testtable", entity)
+
+With **update\_entity()** and **merge\_entity()**, if the entity that is being updated doesn't exist then the update operation will fail. Therefore if you wish to store an entity regardless of whether it already exists, you should instead use **insert\_or\_replace\_entity()** or **insert\_or\_merge\_entity()**.
+
+## How to: Work with Groups of Entities
+
+Sometimes it makes sense to submit multiple operations together in a batch to ensure atomic processing by the server. To accomplish that, you first create a **Batch** object and then use the **execute\_batch()** method on **TableService**. The following example demonstrates submitting two entities with RowKey 2 and 3 in a batch. Notice that it only works for entities with the same PartitionKey.
+
+	azure_table_service = Azure::TableService.new
+	batch = Azure::Storage::Table::Batch.new("testtable", 
+	  "test-partition-key") do
+	  insert "2", { "content" => "new content 2" }
+	  insert "3", { "content" => "new content 3" }
+	end
+	results = azure_table_service.execute_batch(batch)
+
+## How to: Query for an Entity
+
+To query an entity in a table, use the **get\_entity()** method, by passing the table name, **PartitionKey** and **RowKey**.
+
+	result = azure_table_service.get_entity("testtable", "test-partition-key", 
+	  "1")
+
+## How to: Query a Set of Entities
+
+To query a set of entities in a table, create a query hash object and use the **query\_entities()** method. The following example demonstrates getting all the entities with the same **PartitionKey**:
+
+	query = { :filter => "PartitionKey eq 'test-partition-key'" }
+	result, token = azure_table_service.query_entities("testtable", query)
+
+**Notice** that if the result set is too large for a single query to return, a continuation token will be returned which you can use to retrieve subsequent pages.
+
+## How To: Query a Subset of Entity Properties
+
+A query to a table can retrieve just a few properties from an entity. This technique, called "projection", reduces bandwidth and can improve query performance, especially for large entities. Use the select clause and pass the names of the properties you would like to bring over to the client.
+
+	query = { :filter => "PartitionKey eq 'test-partition-key'", 
+	  :select => ["content"] }
+	result, token = azure_table_service.query_entities("testtable", query)
+
+## How To: Delete an Entity
+
+To delete an entity, use the **delete\_entity()** method. You need to pas in the name of the table which contains the entity, the PartitionKey and RowKey of the entity.
+
+		azure_table_service.delete_entity("testtable", "test-partition-key", "1")
+
+## How to: Delete a Table
+
+To delete a table, use the **delete\_table()** method and pass in the name of the table you want to delete.
+
+		azure_table_service.delete_table("testtable")
+
+## Next Steps
+
+Now that you've learned the basics of table storage, follow these links to learn about more complex storage tasks.
+
+- See the MSDN Reference: [Azure Storage](http://msdn.microsoft.com/library/azure/gg433040.aspx)
+- Visit the [Azure Storage Team Blog](http://blogs.msdn.com/b/windowsazurestorage/)
+- Visit the [Azure SDK for Ruby](http://github.com/WindowsAzure/azure-sdk-for-ruby) repository on GitHub