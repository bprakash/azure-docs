<properties
   pageTitle="Learn about Apache Storm on HDInsight | Azure"
   description="Learn how you can use Apache Storm on HDInsight to build real-time data analytics in the Azure cloud."
   services="hdinsight"
   documentationCenter=""
   authors="Blackmist"
   manager="paulettm"
   editor="cgronlun"/>

<tags
   ms.service="hdinsight"
   ms.devlang="na"
   ms.topic="article"
   ms.tgt_pltfrm="na"
   ms.workload="big-data"
   ms.date="04/28/2015"
   ms.author="larryfr"/>

#Storm on HDInsight overview

Apache Storm on HDInsight allows you to create distributed, real-time data processing solutions in the Azure environment by using [Apache Hadoop](http://hadoop.apache.org).

##What is Apache Storm?

Apache Storm is a distributed, fault-tolerant, open-source computation system that allows you to process data in real-time with Hadoop. Storm solutions can also provide guaranteed processing of data, with the ability to replay data that was not successfully processed the first time.

##Why use Storm on HDInsight?

Apache Storm on HDInsight is a managed cluster integrated into the Azure environment. It provides the following key benefits:

* Performs as a managed service with an SLA of 99.9% up time

* Use the language of your choice: Provides support for Storm components written in **Java**, **C#**, and **Python**

	* Supports a mix of programming languages: Read data using Java, then process it using C#

	* Use the **Trident** Java interface to create Storm topologies that support "exactly once" processing of messages, "transactional" datastore persistence, and a set of common stream analytics operations

* Includes built-in scale-up and scale-down features: Scale an HDInsight cluster with no impact to running Storm topologies

* Integrate with other Azure services, including Event Hub, Azure Virtual Network, SQL Database, Blob storage, and DocumentDB

	* Combine the capabilities of multiple HDInsight clusters by using Azure Virtual Network: Create analytic pipelines that use HDInsight, HBase, or Hadoop clusters

For a list of companies that are using Apache Storm, see [Companies Using Apache Storm](https://storm.apache.org/documentation/Powered-By.html).

To get started using Storm, see [Get started with Storm on HDInsight][gettingstarted].

###Ease of provisioning

You can provision a new Storm on HDInsight cluster in minutes. Specify the cluster name, size, administrator account, and the storage account. Azure will create the cluster, including sample topologies and a web-management dashboard.

The following is an example of provisioning a Storm on HDInsight cluster by using the Azure portal. You can also provision Storm clusters by using [Azure PowerShell](install-configure-powershell.md).

![An example of the quick-create cluster form in the portal](./media/hdinsight-storm-overview/quick-create.png)

Within 15 minutes of submitting the request, you will have a new Storm cluster running and ready for your first real-time analytics pipeline.

###Ease of use

If you use Visual Studio, the HDInsight Tools for Visual Studio allow you to create C# and hybrid C#/Java topologies, and then submit them to your Storm on HDInsight cluster.  

![Storm Project creation](./media/hdinsight-storm-overview/createproject.png)

HDInsight Tools for Visual Studio also provides an interface that allows you to monitor and manage Storm topologies on a cluster.

![Storm management](./media/hdinsight-storm-overview/stormview.png)

For an example of using the HDInsight Tools to create a Storm application, see [Develop C# Storm topologies with the HDInsight Tools for Visual Studio](hdinsight-storm-develop-csharp-visual-studio-topology.md).

For more information about the HDInsight Tools for Visual Studio, see [Get started using the HDInsight Tools for Visual Studio](hdinsight-hadoop-visual-studio-tools-get-started.md).

Each Storm on HDInsight cluster also provides a web-based Storm Dashboard that allows you to submit, monitor, and manage Storm topologies running on the cluster.

![Storm dashboard](./media/hdinsight-storm-overview/dashboard.png)

<<<<<<< HEAD
For more information about using the Storm Dashboard, see <a href="../hdinsight-storm-deploy-monitor-topology/" target="_blank">Deploy and manage Apache Storm topologies on HDInsight</a>.
=======
For more information about using the Storm Dashboard, see [Deploy and manage Apache Storm topologies on HDInsight](hdinsight-storm-deploy-monitor-topology.md).
>>>>>>> 8f5664f7

Storm on HDInsight also provides easy integration with Azure Event Hubs through the **Event Hub Spout**. This is available on each storm cluster at **%STORM_HOME%\examples\eventhubspout\eventhubs-storm-spout-0.9-jar-with-dependencies.jar**. For examples of using this spout in a Storm topology, see [Getting started with Event Hubs](service-bus-event-hubs-c-storm-getstarted.MD) and [Analyzing sensor data with Storm and HBase](hdinsight-storm-sensor-data-analysis.MD).

###Reliability

Apache Storm always guarantees that each incoming message will be fully processed, even when the data analysis is spread over hundreds of nodes.

The **Nimbus node** provides similar functionality to the Hadoop JobTracker, and it assigns tasks to other nodes in the cluster through **Zookeeper**. Zookeeper nodes provide coordination for the cluster and facilitate communication between Nimbus and the **Supervisor** process on the worker nodes. If one processing node goes down, the Nimbus node is informed, and it assigns the task and associated data to another node.

The default configuration for Apache Storm is to have only one Nimbus node. Storm on HDInsight runs two Nimbus nodes. If the primary node fails, the HDInsight cluster will switch to the secondary node while the primary node is recovered.

![Diagram of nimbus, zookeeper, and supervisor](./media/hdinsight-storm-overview/nimbus.png)

###Scale

Although you can specify the number of nodes in your cluster during creation, you may want to grow or shrink the cluster to match workload. All HDInsight clusters allow you to change the number of nodes in the cluster, even while processing data.

![data nodes instance count in the portal](./media/hdinsight-storm-overview/scale.png)

###Support

Storm on HDInsight comes with full enterprise-level 24/7 support. Storm on HDInsight also has an SLA of 99.9%. That means we guarantee that the cluster will have external connectivity at least 99.9% of the time.

##Common scenarios for real-time analytics

The following are some common scenarios for which you might use Apache storm on HDInsight. For information about real-world scenarios, read [How companies are using Storm](https://storm.incubator.apache.org/documentation/Powered-By.html).

* Internet of Things (IoT)
* Fraud detection
* Social analytics
* Extract, Transform, Load (ETL)
* Network monitoring
* Search
* Mobile engagement

##How is data in HDInsight Storm processed?

Apache Storm runs **topologies** instead of the MapReduce jobs that you may be familiar with in HDInsight or Hadoop. A Storm on HDInsight cluster contains two types of nodes: head nodes that run **Nimbus** and worker nodes that run **Supervisor**.

* **Nimbus**: Similar to the JobTracker in Hadoop, it is responsible for distributing code throughout the cluster, assigning tasks to virtual machines, and monitoring for failure. HDInsight provides two Nimbus nodes, so there is no single point of failure for Storm on HDInsight

* **Supervisor**: The supervisor for each worker node is responsible for starting and stopping **worker processes** on the node.

* **Worker process**: Runs a subset of a **topology**. A running topology is distributed across many worker processes throughout the cluster.

* **Topology**: Defines a graph of computation that processes **streams** of data. Unlike MapReduce jobs, topologies run until you stop them.

* **Stream**: An unbound collection of **tuples**. Streams are produced by **spouts** and **bolts**, and they are consumed by **bolts**.

* **Tuple**: A named list of dynamically typed values.

* **Spout**: Consumes data from a data source and emits one or more **streams**.

	> [AZURE.NOTE] In many cases, data is read from a queue, such as Kafka, Azure Service Bus queues, or Event hubs. The queue ensures that data is persisted if there is an outage.

* **Bolt**: Consumes **streams**, performs processing on **tuples**, and may emit **streams**. Bolts are also responsible for writing data to external storage, such as a queue, HDInsight, HBase, a blob, or other data store.

* **Apache Thrift**: A software framework for scalable cross-language service development. It allows you to build services that work between C++, Java, Python, PHP, Ruby, Erlang, Perl, Haskell, C#, Cocoa, JavaScript, Node.js, Smalltalk, and other languages.

	* **Nimbus** is a Thrift service, and a **topology** is a Thrift definition, so it is possible to develop topologies using a variety of programming languages.

For more information about Storm components, see the [Storm tutorial][apachetutorial] at apache.org.


##What programming languages can I use?

The Storm on HDInsight cluster provides support for C#, Java, and Python.

### C&#35;

The HDInsight Tools for Visual Studio allow .NET developers to design and implement a topology in C#. You can also create hybrid topologies that use Java and C# components.

For more information, see [Develop C# topologies for Apache Storm on HDInsight using Visual Studio](hdinsight-storm-develop-csharp-visual-studio-topology.md).

###Java

Most Java examples you encounter will be plain Java or Trident. Trident is a high-level abstraction that makes it easier to do things such as joins, aggregations, grouping, and filtering. However, Trident acts on batches of tuples, whereas a raw Java solution processes a stream one tuple at a time.

For more information about Trident, see the [Trident tutorial](https://storm.incubator.apache.org/documentation/Trident-tutorial.html) at apache.org.

For examples of raw Java and Trident topologies, see the **%storm_home%\contrib\storm-starter** directory on your HDInsight Storm cluster.

##What are some common development patterns?

###Guaranteed message processing

Storm can provide different levels of guaranteed message processing. For example, a basic Storm application can guarantee at-least-once processing, and Trident can guarantee exactly-once processing.

For more information, see [Guarantees on data processing](https://storm.apache.org/about/guarantees-data-processing.html) at apache.org.

###IBasicBolt

The pattern of reading an input tuple, emitting zero or more tuples, and then acking the input tuple immediately at the end of the execute method is very common, and Storm provides the [IBasicBolt](https://storm.apache.org/apidocs/backtype/storm/topology/IBasicBolt.html) interface to automate this pattern.

###Joins

Joining two streams of data will vary between applications. For example, you could join each tuple from multiple streams into one new stream, or you could join only batches of tuples for a specific window. Either way, joining can be accomplished by using [fieldsGrouping](http://javadox.com/org.apache.storm/storm-core/0.9.1-incubating/backtype/storm/topology/InputDeclarer.html#fieldsGrouping%28java.lang.String,%20backtype.storm.tuple.Fields%29), which is a way of defining how tuples are routed to bolts.

In the following Java example, fieldsGrouping is used to route tuples that originate from components "1", "2", and "3" to the **MyJoiner** bolt.

	builder.setBolt("join", new MyJoiner(), parallelism) .fieldsGrouping("1", new Fields("joinfield1", "joinfield2")) .fieldsGrouping("2", new Fields("joinfield1", "joinfield2")) .fieldsGrouping("3", new Fields("joinfield1", "joinfield2"));

###Batching

Batching can be accomplished several ways. With a basic Storm Java topology, you might use simple counter to batch X number of tuples before emitting them, or use an internal timing mechanism known as a "tick tuple" to emit a batch every X seconds.

For an example of using tick tuples, see [Analyzing sensor data with Storm and HBase on HDInsight](hdinsight-storm-sensor-data-analysis.md).

If you are using Trident, it is based on processing batches of tuples.

###Caching

In-memory caching is often used as a mechanism for speeding up processing because it keeps frequently used assets in memory. Because a topology is distributed across multiple nodes, and multiple processes within each node, you should consider using [fieldsGrouping](http://javadox.com/org.apache.storm/storm-core/0.9.1-incubating/backtype/storm/topology/InputDeclarer.html#fieldsGrouping%28java.lang.String,%20backtype.storm.tuple.Fields%29) to ensure that tuples containing the fields that are used for cache lookup are always routed to the same process. This avoids duplication of cache entries across processes.

###Streaming top N

When your topology depends on calculating a "top N" value, such as the top 5 trends on Twitter, you should calculate the top N value in parallel and then merge the output from those calculations into a global value. This can be done by using [fieldsGrouping](http://javadox.com/org.apache.storm/storm-core/0.9.1-incubating/backtype/storm/topology/InputDeclarer.html#fieldsGrouping%28java.lang.String,%20backtype.storm.tuple.Fields%29) to route by field to the parallel bolts (which partitions the data by field value), and then route to a bolt that globally determines the top N value.

For an example of this, see the [RollingTopWords](https://github.com/nathanmarz/storm-starter/blob/master/src/jvm/storm/starter/RollingTopWords.java) example.

##Next steps

* [Getting Started with Storm on HDInsight][gettingstarted]

* [Example topologies for Storm on HDInsight](hdinsight-storm-example-topology.md)

[stormtrident]: https://storm.incubator.apache.org/documentation/Trident-API-Overview.html
[samoa]: http://yahooeng.tumblr.com/post/65453012905/introducing-samoa-an-open-source-platform-for-mining
[apachetutorial]: https://storm.incubator.apache.org/documentation/Tutorial.html
[gettingstarted]: hdinsight-storm-getting-started.md<|MERGE_RESOLUTION|>--- conflicted
+++ resolved
@@ -74,11 +74,7 @@
 
 ![Storm dashboard](./media/hdinsight-storm-overview/dashboard.png)
 
-<<<<<<< HEAD
-For more information about using the Storm Dashboard, see <a href="../hdinsight-storm-deploy-monitor-topology/" target="_blank">Deploy and manage Apache Storm topologies on HDInsight</a>.
-=======
 For more information about using the Storm Dashboard, see [Deploy and manage Apache Storm topologies on HDInsight](hdinsight-storm-deploy-monitor-topology.md).
->>>>>>> 8f5664f7
 
 Storm on HDInsight also provides easy integration with Azure Event Hubs through the **Event Hub Spout**. This is available on each storm cluster at **%STORM_HOME%\examples\eventhubspout\eventhubs-storm-spout-0.9-jar-with-dependencies.jar**. For examples of using this spout in a Storm topology, see [Getting started with Event Hubs](service-bus-event-hubs-c-storm-getstarted.MD) and [Analyzing sensor data with Storm and HBase](hdinsight-storm-sensor-data-analysis.MD).
 
