--- conflicted
+++ resolved
@@ -85,11 +85,7 @@
 For uploading datasets that range in several terabytes, using the methods described above can sometimes be slow and costly. In such cases, you can use the options below.
 
 * **Using Azure ExpressRoute**. Azure ExpressRoute lets you create private connections between Azure datacenters and infrastructure on your premises. This provides a reliable option for transferring large amounts of data. For more information, see [Azure ExpressRoute documentation](../expressroute/expressroute-introduction.md).
-<<<<<<< HEAD
-* **"Offline" upload of data**. If using Azure ExpressRoute is not feasible for any reason, you can use [Azure Import/Export service](../storage/storage-import-export-service.md) to ship hard disk drives with your data to an Azure data center. Your data is first uploaded to Azure Storage Blobs. You can then use [Azure Data Factory](../data-factory/copy-data-to-from-azure-datalake-store.md) or [AdlCopy tool](data-lake-store-copy-data-azure-storage-blob.md) to copy data from Azure Storage Blobs to Data Lake Store.
-=======
-* **"Offline" upload of data**. If using Azure ExpressRoute is not feasible for any reason, you can use [Azure Import/Export service](../storage/common/storage-import-export-service.md) to ship hard disk drives with your data to an Azure data center. Your data is first uploaded to Azure Storage Blobs. You can then use [Azure Data Factory](../data-factory/data-factory-azure-datalake-connector.md) or [AdlCopy tool](data-lake-store-copy-data-azure-storage-blob.md) to copy data from Azure Storage Blobs to Data Lake Store.
->>>>>>> 4d41450c
+* **"Offline" upload of data**. If using Azure ExpressRoute is not feasible for any reason, you can use [Azure Import/Export service](../storage/common/storage-import-export-service.md) to ship hard disk drives with your data to an Azure data center. Your data is first uploaded to Azure Storage Blobs. You can then use [Azure Data Factory](../data-factory/copy-data-to-from-azure-datalake-store.md) or [AdlCopy tool](data-lake-store-copy-data-azure-storage-blob.md) to copy data from Azure Storage Blobs to Data Lake Store.
 
   > [!NOTE]
   > While using the Import/Export service, the file sizes on the disks that you ship to Azure data center should not be greater than 195 GB.
