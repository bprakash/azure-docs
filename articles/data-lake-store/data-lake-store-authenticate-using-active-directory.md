--- conflicted
+++ resolved
@@ -13,11 +13,7 @@
 ms.topic: article
 ms.tgt_pltfrm: na
 ms.workload: big-data
-<<<<<<< HEAD
-ms.date: 03/30/2017
-=======
 ms.date: 04/21/2017
->>>>>>> a42dbad0
 ms.author: nitinme
 
 ---
@@ -90,12 +86,7 @@
 
 4. From the list of endpoints, copy the OAuth 2.0 token endpoint.
 
-<<<<<<< HEAD
-
-	 ![OAuth token endpoint](./media/data-lake-store-authenticate-using-active-directory/oauth-token-endpoint-1.png "OAuth token endpoint")   
-=======
 	![OAuth token endpoint](./media/data-lake-store-authenticate-using-active-directory/oauth-token-endpoint-1.png "OAuth token endpoint")   
->>>>>>> a42dbad0
 
 ## Next steps
 In this article you created an Azure AD web application and gathered the information you need in your client applications that you author using .NET SDK, Java SDK, etc. You can now proceed to the following articles that talk about how to use the Azure AD web application to first authenticate with Data Lake Store and then perform other operations on the store.
