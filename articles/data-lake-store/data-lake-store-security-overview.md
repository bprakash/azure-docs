<<<<<<< HEAD
<properties 
   pageTitle="Overview of security in Data Lake Store | Microsoft Azure"
   description="Understand how Azure Data Lake Store is a secure big data store"
=======
<properties
   pageTitle="Overview of security in Data Lake Store | Microsoft Azure"
   description="Understand how Azure Data Lake Store is a more secure big data store"
>>>>>>> 919ebc56
   services="data-lake-store"
   documentationCenter=""
   authors="nitinme"
   manager="paulettm"
   editor="cgronlun"/>

<tags
   ms.service="data-lake-store"
   ms.devlang="na"
   ms.topic="article"
   ms.tgt_pltfrm="na"
   ms.workload="big-data"
<<<<<<< HEAD
   ms.date="08/02/2016"
=======
   ms.date="07/18/2016"
>>>>>>> 919ebc56
   ms.author="nitinme"/>

# Security in Azure Data Lake Store

Many enterprises are taking advantage of big data analytics for business insights to help them make smart decisions. An organization might have a complex and regulated environment, with an increasing number of diverse users. It is vital for an enterprise to make sure that critical business data is stored more securely, with the correct level of access granted to individual users. Azure Data Lake Store is designed to help meet these security requirements. In this article, learn about the security capabilities of Data Lake Store, including:

* Authentication
* Authorization
* Network isolation
* Data protection
* Auditing

<<<<<<< HEAD

=======
>>>>>>> 919ebc56
## Authentication and identity management

Authentication is the process by which a user's identity is verified when the user interacts with Data Lake Store or with any service that connects to Data Lake Store. For identity management and authentication, Data Lake Store uses [Azure Active Directory](../active-directory/active-directory-whatis.md), a comprehensive identity and access management cloud solution that simplifies the management of users and groups.

Each Azure subscription can be associated with an instance of Azure Active Directory. Only users and service identities that are defined in your Azure Active Directory service can access your Data Lake Store account, by using the Azure portal, command-line tools, or through client applications your organization builds by using the Azure Data Lake Store SDK. Key advantages of using Azure Active Directory as a centralized access control mechanism are:

* Simplified identity lifecycle management. The identity of a user or a service (a service principal identity) can be quickly created and quickly revoked by simply deleting or disabling the account in the directory.

* Multi-factor authentication. [Multi-factor authentication](../multi-factor-authentication/multi-factor-authentication.md) provides an additional layer of security for user sign-ins and transactions.

* Authentication from any client through a standard open protocol, such as OAuth or OpenID.

* Federation with enterprise directory services and cloud identity providers.

## Authorization and access control

<<<<<<< HEAD
Once a user is authenticated by AAD to access Azure Data Lake Store, authorization controls access permissions for the Data Lake Store. Data Lake Store separates authorization for account-related and data-related activities in the following manner.
=======
After Azure Active Directory authenticates a user so that the user can access Azure Data Lake Store, authorization controls access permissions for Data Lake Store. Data Lake Store separates authorization for account-related and data-related activities in the following manner:
>>>>>>> 919ebc56

* [Role-based access control](../active-directory/role-based-access-control-what-is.md) (RBAC) provided by Azure for account management
* POSIX ACL for accessing data in the store


### RBAC for account management

Four basic roles are defined for Data Lake Store by default. The roles permit different operations on a Data Lake Store account via the Azure portal, PowerShell cmdlets, and REST APIs. The Owner and Contributor roles can perform a variety of administration functions on the account. You can assign users who only interact with data the Reader role.

![RBAC roles](./media/data-lake-store-security-overview/rbac-roles.png "RBAC roles")

Note that although roles are assigned for account management, some roles affect access to data. You need to use ACLs to control access to operations that a user can perform on the file system. The following table shows a summary of management rights and data access rights for the default roles.

| Roles                    | Management rights               | Data access rights | Explanation |
|--------------------------|---------------------------------|--------------------|-------------|
<<<<<<< HEAD
| No role assigned         | None                            | Governed by ACL    | In such cases, users cannot use the Azure Portal or the Azure PowerShell Cmdlets to browse Data Lake Store. Such users will have to rely solely on command line tools. |
| Owner  | All  | All  | Owner is a superuser, thus the Owner role lets you manage everything and has full access to data |
| Reader   | Read-only  | Governed by ACL    | Reader can view everything regarding account management, such as which user is assigned to which role, but can't make any changes   |
| Contributor              | All except add and remove roles | Governed by ACL    | Contributor can manage other aspects of an account such as creating/managing alerts, deployment, etc. A contributor cannot add or remove roles |
| User access administrator | Add and remove roles            | Governed by ACL    | User access administrator lets you manage user access to accounts. |
=======
| No role assigned         | None                            | Governed by ACL    | The user cannot use the Azure portal or Azure PowerShell cmdlets to browse Data Lake Store. The user can use command-line tools only. |
| Owner  | All  | All  | The Owner role is a superuser. This role can manage everything and has full access to data. |
| Reader   | Read-only  | Governed by ACL    | The Reader role can view everything regarding account management, such as which user is assigned to which role. The Reader role can't make any changes.   |
| Contributor              | All except add and remove roles | Governed by ACL    | The Contributor role can manage some aspects of an account, such as deployments and creating and managing alerts. The Contributor role cannot add or remove roles. |
| User Access Administrator | Add and remove roles            | Governed by ACL    | The User Access Administrator role can manage user access to accounts. |
>>>>>>> 919ebc56

For instructions, see [Assign users or security groups to Data Lake Store accounts](data-lake-store-secure-data.md#assign-users-or-security-groups-to-azure-data-lake-store-accounts).

### Using ACLs for operations on file systems

<<<<<<< HEAD
Azure Data Lake Store is a hierarchical file system like HDFS and supports [POSIX ACLs](https://hadoop.apache.org/docs/current/hadoop-project-dist/hadoop-hdfs/HdfsPermissionsGuide.html#ACLs_Access_Control_Lists) - allowing read (r), write (w), and execute (x) access rights to resources granted to owner, owing group and other users/groups. In the Data Lake Store Public Preview (current release), ACLs can be enabled on the root folder, sub-folders, as well as individual files. The ACLs you apply to the root folder will also applicable to all the child folders/files as well.
=======
Data Lake Store is a hierarchical file system like Hadoop Distributed File System (HDFS), and it supports [POSIX ACLs](https://hadoop.apache.org/docs/current/hadoop-project-dist/hadoop-hdfs/HdfsPermissionsGuide.html#ACLs_Access_Control_Lists). It controls read (r), write (w), and execute (x) permissions to resources for the Owner role, for the Owners group, and for other users and groups. In the Data Lake Store Public Preview (the current release), ACLs are enabled only on the root folder. This means that the ACLs you apply to the root folder also apply to all child folders and files of that root folder. In future releases, you will be able to set ACLs on any file or folder.
>>>>>>> 919ebc56

We recommend that you define ACLs for multiple users by using [security groups](../active-directory/active-directory-accessmanagement-manage-groups.md). Add users to a security group, and then assign the ACLs for a file or folder to that security group. This is useful when you want to provide custom access, because you are limited to adding a maximum of nine entries for custom access. For more information about how to better secure data stored in Data Lake Store by using Azure Active Directory security groups, see [Assign users or security group as ACLs to the Azure Data Lake Store file system](data-lake-store-secure-data.md#filepermissions).

![List standard and custom access](./media/data-lake-store-security-overview/adl.acl.2.png "List standard and custom access")

## Network isolation

Use Data Lake Store to help control access to your data store at the network level. You can establish firewalls and define an IP address range for your trusted clients. With an IP address range, only clients that have an IP address within the defined range can connect to Data Lake Store.

![Firewall settings and IP access](./media/data-lake-store-security-overview/firewall-ip-access.png "Firewall settings and IP address")

## Data protection

<<<<<<< HEAD
Organizations want to ensure that their business critical data is secured throughout its life cycle. For data in transit, Data Lake Store uses industry-standard TLS (Transport Layer Security protocol) to secure data between client and Data Lake Security.
=======
Organizations want to ensure that their business-critical data is secure throughout its lifecycle. For data in transit, Data Lake Store uses the industry-standard Transport Layer Security (TLS) protocol to secure data that moves between a client and Data Lake Store.
>>>>>>> 919ebc56

Data protection for data at rest will be available in future releases.

## Auditing and diagnostic logs

You can use auditing or diagnostic logs, depending on whether you are looking for logs for management-related activities or data-related activities.

*  Management-related activities use Azure Resource Manager APIs and are surfaced in the Azure portal via audit logs.
*  Data-related activities use WebHDFS REST APIs and are surfaced in the Azure portal via diagnostic logs.

### Auditing logs

To comply with regulations, an organization might require adequate audit trails if it needs to dig into specific incidents. Data Lake Store has built-in monitoring and auditing, and it logs all account management activities.

For account management audit trails, view and choose the columns you want to log. You also can export audit logs to Azure Storage.

![Audit logs](./media/data-lake-store-security-overview/audit-logs.png "Audit logs")

### Diagnostic logs

You can set data access audit trails in the Azure portal (in Diagnostic Settings), and create an Azure Blob storage account in which the logs are stored.

![Diagnostic logs](./media/data-lake-store-security-overview/diagnostic-logs.png "Diagnostic logs")

After you configure diagnostic settings, you can view the logs on the **Diagnostic Logs** tab.

For more information on working with diagnostic logs with Azure Data Lake Store, see [Access diagnostic logs for Data Lake Store](data-lake-store-diagnostic-logs.md).

## Summary

<<<<<<< HEAD
Enterprise customers demand a data analytics cloud platform that is secure and easy to use. Azure Data Lake Store has been designed to address these requirements with identity management and authentication via Azure Active Direction integration, ALCs based authorization, network isolation, data encryption in transit and at rest (coming in the future), and auditing.
=======
Enterprise customers demand a data analytics cloud platform that is secure and easy to use. Azure Data Lake Store is designed to help address these requirements through identity management and authentication via Azure Active Directory integration, ACL-based authorization, network isolation, data encryption in transit and at rest (coming in the future), and auditing.
>>>>>>> 919ebc56

If you want to see new features in Data Lake Store, send us your feedback in the [Data Lake Store UserVoice forum](https://feedback.azure.com/forums/327234-data-lake).

## See also

- [Overview of Azure Data Lake Store](data-lake-store-overview.md)
<<<<<<< HEAD
- [Get Started with Data Lake Store](data-lake-store-get-started-portal.md)
=======
- [Get started with Data Lake Store](data-lake-store-get-started-portal.md)
>>>>>>> 919ebc56
- [Secure data in Data Lake Store](data-lake-store-secure-data.md)<|MERGE_RESOLUTION|>--- conflicted
+++ resolved
@@ -1,12 +1,6 @@
-<<<<<<< HEAD
-<properties 
-   pageTitle="Overview of security in Data Lake Store | Microsoft Azure"
-   description="Understand how Azure Data Lake Store is a secure big data store"
-=======
 <properties
    pageTitle="Overview of security in Data Lake Store | Microsoft Azure"
    description="Understand how Azure Data Lake Store is a more secure big data store"
->>>>>>> 919ebc56
    services="data-lake-store"
    documentationCenter=""
    authors="nitinme"
@@ -19,11 +13,7 @@
    ms.topic="article"
    ms.tgt_pltfrm="na"
    ms.workload="big-data"
-<<<<<<< HEAD
-   ms.date="08/02/2016"
-=======
    ms.date="07/18/2016"
->>>>>>> 919ebc56
    ms.author="nitinme"/>
 
 # Security in Azure Data Lake Store
@@ -36,10 +26,6 @@
 * Data protection
 * Auditing
 
-<<<<<<< HEAD
-
-=======
->>>>>>> 919ebc56
 ## Authentication and identity management
 
 Authentication is the process by which a user's identity is verified when the user interacts with Data Lake Store or with any service that connects to Data Lake Store. For identity management and authentication, Data Lake Store uses [Azure Active Directory](../active-directory/active-directory-whatis.md), a comprehensive identity and access management cloud solution that simplifies the management of users and groups.
@@ -56,11 +42,7 @@
 
 ## Authorization and access control
 
-<<<<<<< HEAD
-Once a user is authenticated by AAD to access Azure Data Lake Store, authorization controls access permissions for the Data Lake Store. Data Lake Store separates authorization for account-related and data-related activities in the following manner.
-=======
 After Azure Active Directory authenticates a user so that the user can access Azure Data Lake Store, authorization controls access permissions for Data Lake Store. Data Lake Store separates authorization for account-related and data-related activities in the following manner:
->>>>>>> 919ebc56
 
 * [Role-based access control](../active-directory/role-based-access-control-what-is.md) (RBAC) provided by Azure for account management
 * POSIX ACL for accessing data in the store
@@ -76,29 +58,18 @@
 
 | Roles                    | Management rights               | Data access rights | Explanation |
 |--------------------------|---------------------------------|--------------------|-------------|
-<<<<<<< HEAD
-| No role assigned         | None                            | Governed by ACL    | In such cases, users cannot use the Azure Portal or the Azure PowerShell Cmdlets to browse Data Lake Store. Such users will have to rely solely on command line tools. |
-| Owner  | All  | All  | Owner is a superuser, thus the Owner role lets you manage everything and has full access to data |
-| Reader   | Read-only  | Governed by ACL    | Reader can view everything regarding account management, such as which user is assigned to which role, but can't make any changes   |
-| Contributor              | All except add and remove roles | Governed by ACL    | Contributor can manage other aspects of an account such as creating/managing alerts, deployment, etc. A contributor cannot add or remove roles |
-| User access administrator | Add and remove roles            | Governed by ACL    | User access administrator lets you manage user access to accounts. |
-=======
+
 | No role assigned         | None                            | Governed by ACL    | The user cannot use the Azure portal or Azure PowerShell cmdlets to browse Data Lake Store. The user can use command-line tools only. |
 | Owner  | All  | All  | The Owner role is a superuser. This role can manage everything and has full access to data. |
 | Reader   | Read-only  | Governed by ACL    | The Reader role can view everything regarding account management, such as which user is assigned to which role. The Reader role can't make any changes.   |
 | Contributor              | All except add and remove roles | Governed by ACL    | The Contributor role can manage some aspects of an account, such as deployments and creating and managing alerts. The Contributor role cannot add or remove roles. |
 | User Access Administrator | Add and remove roles            | Governed by ACL    | The User Access Administrator role can manage user access to accounts. |
->>>>>>> 919ebc56
 
 For instructions, see [Assign users or security groups to Data Lake Store accounts](data-lake-store-secure-data.md#assign-users-or-security-groups-to-azure-data-lake-store-accounts).
 
 ### Using ACLs for operations on file systems
 
-<<<<<<< HEAD
-Azure Data Lake Store is a hierarchical file system like HDFS and supports [POSIX ACLs](https://hadoop.apache.org/docs/current/hadoop-project-dist/hadoop-hdfs/HdfsPermissionsGuide.html#ACLs_Access_Control_Lists) - allowing read (r), write (w), and execute (x) access rights to resources granted to owner, owing group and other users/groups. In the Data Lake Store Public Preview (current release), ACLs can be enabled on the root folder, sub-folders, as well as individual files. The ACLs you apply to the root folder will also applicable to all the child folders/files as well.
-=======
 Data Lake Store is a hierarchical file system like Hadoop Distributed File System (HDFS), and it supports [POSIX ACLs](https://hadoop.apache.org/docs/current/hadoop-project-dist/hadoop-hdfs/HdfsPermissionsGuide.html#ACLs_Access_Control_Lists). It controls read (r), write (w), and execute (x) permissions to resources for the Owner role, for the Owners group, and for other users and groups. In the Data Lake Store Public Preview (the current release), ACLs are enabled only on the root folder. This means that the ACLs you apply to the root folder also apply to all child folders and files of that root folder. In future releases, you will be able to set ACLs on any file or folder.
->>>>>>> 919ebc56
 
 We recommend that you define ACLs for multiple users by using [security groups](../active-directory/active-directory-accessmanagement-manage-groups.md). Add users to a security group, and then assign the ACLs for a file or folder to that security group. This is useful when you want to provide custom access, because you are limited to adding a maximum of nine entries for custom access. For more information about how to better secure data stored in Data Lake Store by using Azure Active Directory security groups, see [Assign users or security group as ACLs to the Azure Data Lake Store file system](data-lake-store-secure-data.md#filepermissions).
 
@@ -112,11 +83,7 @@
 
 ## Data protection
 
-<<<<<<< HEAD
-Organizations want to ensure that their business critical data is secured throughout its life cycle. For data in transit, Data Lake Store uses industry-standard TLS (Transport Layer Security protocol) to secure data between client and Data Lake Security.
-=======
 Organizations want to ensure that their business-critical data is secure throughout its lifecycle. For data in transit, Data Lake Store uses the industry-standard Transport Layer Security (TLS) protocol to secure data that moves between a client and Data Lake Store.
->>>>>>> 919ebc56
 
 Data protection for data at rest will be available in future releases.
 
@@ -147,20 +114,12 @@
 
 ## Summary
 
-<<<<<<< HEAD
-Enterprise customers demand a data analytics cloud platform that is secure and easy to use. Azure Data Lake Store has been designed to address these requirements with identity management and authentication via Azure Active Direction integration, ALCs based authorization, network isolation, data encryption in transit and at rest (coming in the future), and auditing.
-=======
 Enterprise customers demand a data analytics cloud platform that is secure and easy to use. Azure Data Lake Store is designed to help address these requirements through identity management and authentication via Azure Active Directory integration, ACL-based authorization, network isolation, data encryption in transit and at rest (coming in the future), and auditing.
->>>>>>> 919ebc56
 
 If you want to see new features in Data Lake Store, send us your feedback in the [Data Lake Store UserVoice forum](https://feedback.azure.com/forums/327234-data-lake).
 
 ## See also
 
 - [Overview of Azure Data Lake Store](data-lake-store-overview.md)
-<<<<<<< HEAD
-- [Get Started with Data Lake Store](data-lake-store-get-started-portal.md)
-=======
 - [Get started with Data Lake Store](data-lake-store-get-started-portal.md)
->>>>>>> 919ebc56
 - [Secure data in Data Lake Store](data-lake-store-secure-data.md)