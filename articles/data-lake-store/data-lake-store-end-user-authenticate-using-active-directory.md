---
title: 'End-user authentication: Data Lake Store with Azure Active Directory | Microsoft Docs'
description: Learn how to achieve end-user authentication with Data Lake Store using Azure Active Directory
services: data-lake-store
documentationcenter: ''
author: nitinme
manager: jhubbard
editor: cgronlun

ms.service: data-lake-store
ms.devlang: na
ms.topic: article
ms.tgt_pltfrm: na
ms.workload: big-data
<<<<<<< HEAD
ms.date: 08/31/2017
=======
ms.date: 09/30/2017
>>>>>>> 24e88a6c
ms.author: nitinme

---
# End-user authentication with Data Lake Store using Azure Active Directory
> [!div class="op_single_selector"]
> * [End-user authentication](data-lake-store-end-user-authenticate-using-active-directory.md)
> * [Service-to-service authentication](data-lake-store-service-to-service-authenticate-using-active-directory.md)
> 
> 

Azure Data Lake Store uses Azure Active Directory for authentication. Before authoring an application that works with Azure Data Lake Store or Azure Data Lake Analytics, you must decide how to authenticate your application with Azure Active Directory (Azure AD). The two main options available are:

* End-user authentication (this article)
* Service-to-service authentication (pick this option from the drop-down above)

Both these options result in your application being provided with an OAuth 2.0 token, which gets attached to each request made to Azure Data Lake Store or Azure Data Lake Analytics.

This article talks about how to create an **Azure AD native application for end-user authentication**. For instructions on Azure AD application configuration for service-to-service authentication, see [Service-to-service authentication with Data Lake Store using Azure Active Directory](data-lake-store-authenticate-using-active-directory.md).

## Prerequisites
* An Azure subscription. See [Get Azure free trial](https://azure.microsoft.com/pricing/free-trial/).

* Your subscription ID. You can retrieve it from the Azure portal. For example, it is available from the Data Lake Store account blade.
  
    ![Get subscription ID](./media/data-lake-store-end-user-authenticate-using-active-directory/get-subscription-id.png)

* Your Azure AD domain name. You can retrieve it by hovering the mouse in the top-right corner of the Azure portal. From the screenshot below, the domain name is **contoso.onmicrosoft.com**, and the GUID within brackets is the tenant ID. 
  
    ![Get AAD domain](./media/data-lake-store-end-user-authenticate-using-active-directory/get-aad-domain.png)

* Your Azure tenant ID. For instructions on how to retrieve the tenant ID, see [Get the tenant ID](../azure-resource-manager/resource-group-create-service-principal-portal.md#get-tenant-id)

## End-user authentication
This authentication mechanism is the recommended approach if you want an end user to log in to your application via Azure AD. Your application is then able to access Azure resources with the same level of access as the end user that logged in. Your end user needs to provide their credentials periodically in order for your application to maintain access.

The result of having the end-user login is that your application is given an access token and a refresh token. The access token gets attached to each request made to Data Lake Store or Data Lake Analytics, and it is valid for one hour by default. The refresh token can be used to obtain a new access token, and it is valid for up to two weeks by default. You can use two different approaches for end-user login.

### Using the OAuth 2.0 pop-up
Your application can trigger an OAuth 2.0 authorization pop-up, in which the end user can enter their credentials. This pop-up also works with the Azure AD Two-factor Authentication (2FA) process, if necessary. 

> [!NOTE]
> This method is not yet supported in the Azure AD Authentication Library (ADAL) for Python or Java.
> 
> 

### Directly passing in user credentials
Your application can directly provide user credentials to Azure AD. This method only works with organizational ID user accounts; it is not compatible with personal / “live ID” user accounts, including the accounts ending in @outlook.com or @live.com. Furthermore, this method is not compatible with user accounts that require Azure AD Two-factor Authentication (2FA).

### What do I need for this approach?
* Azure AD domain name. This requirement is already listed in the prerequisite of this article.
* Azure AD tenant ID. This requirement is already listed in the prerequisite of this article.
* Azure AD **native application**
* Application ID for the Azure AD native application
* Redirect URI for the Azure AD native application
* Set delegated permissions


## Step 1: Create an Active Directory native application

Create and configure an Azure AD native application for end-user authentication with Azure Data Lake Store using Azure Active Directory. For instructions, see [Create an Azure AD application](../azure-resource-manager/resource-group-create-service-principal-portal.md).

While following the instructions in the link, make sure you select **Native** for application type, as shown in the following screenshot:

![Create web app](./media/data-lake-store-end-user-authenticate-using-active-directory/azure-active-directory-create-native-app.png "Create native app")

## Step 2: Get application ID and redirect URI

See [Get the application ID](../azure-resource-manager/resource-group-create-service-principal-portal.md#get-application-id-and-authentication-key) to retrieve the application ID (also called the client ID in the Azure classic portal) of the Azure AD native application.

To retrieve the redirect URI, follow the steps below.

1. From the Azure portal, select **Azure Active Directory**, click **App registrations**, and then find and click the Azure AD native application that you created.

2. From the **Settings** blade for the application, click **Redirect URIs**.

	![Get Redirect URI](./media/data-lake-store-end-user-authenticate-using-active-directory/azure-active-directory-redirect-uri.png)

3. Copy the value displayed.


## Step 3: Set permissions

1. From the Azure portal, select **Azure Active Directory**, click **App registrations**, and then find and click the Azure AD native application that you created.

2. From the **Settings** blade for the application, click **Required permissions**, and then click **Add**.

	![client ID](./media/data-lake-store-end-user-authenticate-using-active-directory/aad-end-user-auth-set-permission-1.png)

3. In the **Add API Access** blade, click **Select an API**, click **Azure Data Lake**, and then click **Select**.

	![client ID](./media/data-lake-store-end-user-authenticate-using-active-directory/aad-end-user-auth-set-permission-2.png)
 
4.  In the **Add API Access** blade, click **Select permissions**, select the check box to give **Full access to Data Lake Store**, and then click **Select**.

	![client ID](./media/data-lake-store-end-user-authenticate-using-active-directory/aad-end-user-auth-set-permission-3.png)

	Click **Done**.

5. Repeat the last two steps to grant permissions for **Windows Azure Service Management API** as well.
   
## Next steps
In this article, you created an Azure AD native application and gathered the information you need in your client applications that you author using .NET SDK, Java SDK, REST API, etc. You can now proceed to the following articles that talk about how to use the Azure AD web application to first authenticate with Data Lake Store and then perform other operations on the store.

* [End-user authentication with Data Lake Store using .NET SDK](data-lake-store-end-user-authenticate-net-sdk.md)
* [End-user authentication with Data Lake Store using Python](data-lake-store-end-user-authenticate-python.md)
* [End-user authentication with Data Lake Store using REST API](data-lake-store-end-user-authenticate-rest-api.md)
<|MERGE_RESOLUTION|>--- conflicted
+++ resolved
@@ -12,11 +12,7 @@
 ms.topic: article
 ms.tgt_pltfrm: na
 ms.workload: big-data
-<<<<<<< HEAD
-ms.date: 08/31/2017
-=======
 ms.date: 09/30/2017
->>>>>>> 24e88a6c
 ms.author: nitinme
 
 ---
