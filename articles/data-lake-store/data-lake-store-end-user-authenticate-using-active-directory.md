---
title: 'End-user authentication: Data Lake Store with Azure Active Directory | Microsoft Docs'
description: Learn how to achieve end-user authentication with Data Lake Store using Azure Active Directory
services: data-lake-store
documentationcenter: ''
author: nitinme
manager: jhubbard
editor: cgronlun

ms.service: data-lake-store
ms.devlang: na
ms.topic: article
ms.tgt_pltfrm: na
ms.workload: big-data
<<<<<<< HEAD
ms.date: 08/31/2017
=======
ms.date: 08/28/2017
>>>>>>> 7c7cc73c
ms.author: nitinme

---
# End-user authentication with Data Lake Store using Azure Active Directory
> [!div class="op_single_selector"]
> * [End-user authentication](data-lake-store-end-user-authenticate-using-active-directory.md)
> * [Service-to-service authentication](data-lake-store-service-to-service-authenticate-using-active-directory.md)
> 
> 

Azure Data Lake Store uses Azure Active Directory for authentication. Before authoring an application that works with Azure Data Lake Store or Azure Data Lake Analytics, you must first decide how you would like to authenticate your application with Azure Active Directory (Azure AD). The two main options available are:

* End-user authentication (this article)
* Service-to-service authentication (pick this option from the drop-down above)

Both these options result in your application being provided with an OAuth 2.0 token, which gets attached to each request made to Azure Data Lake Store or Azure Data Lake Analytics.

<<<<<<< HEAD
=======
This article talks about how create an **Azure AD native application for end-user authentication**. For instructions on Azure AD application configuration for service-to-service authentication, see [Service-to-service authentication with Data Lake Store using Azure Active Directory](data-lake-store-authenticate-using-active-directory.md).

>>>>>>> 7c7cc73c
## Prerequisites
* An Azure subscription. See [Get Azure free trial](https://azure.microsoft.com/pricing/free-trial/).

* Your subscription ID. You can retrieve it from the Azure portal. For example, it is available from the Data Lake Store account blade.
  
    ![Get subscription ID](./media/data-lake-store-end-user-authenticate-using-active-directory/get-subscription-id.png)

* Your Azure AD domain name. You can retrieve it by hovering the mouse in the top-right corner of the Azure portal. From the screenshot below, the domain name is **contoso.onmicrosoft.com**, and the GUID within brackets is the tenant ID. 
  
    ![Get AAD domain](./media/data-lake-store-end-user-authenticate-using-active-directory/get-aad-domain.png)

## End-user authentication
This is the recommended approach if you want an end user to log in to your application via Azure AD. Your application is then able to access Azure resources with the same level of access as the end user that logged in. Your end user needs to provide their credentials periodically in order for your application to maintain access.

The result of having the end-user login is that your application is given an access token and a refresh token. The access token gets attached to each request made to Data Lake Store or Data Lake Analytics, and it is valid for one hour by default. The refresh token can be used to obtain a new access token, and it is valid for up to two weeks by default. You can use two different approaches for end-user login.

### Using the OAuth 2.0 pop-up
Your application can trigger an OAuth 2.0 authorization pop-up, in which the end user can enter their credentials. This pop-up also works with the Azure AD Two-factor Authentication (2FA) process, if necessary. 

> [!NOTE]
> This method is not yet supported in the Azure AD Authentication Library (ADAL) for Python or Java.
> 
> 

### Directly passing in user credentials
Your application can directly provide user credentials to Azure AD. This method only works with organizational ID user accounts; it is not compatible with personal / “live ID” user accounts, including the accounts ending in @outlook.com or @live.com. Furthermore, this method is not compatible with user accounts that require Azure AD Two-factor Authentication (2FA).

### What do I need to use this approach?
* Azure AD domain name. This requirement is already listed in the prerequisite of this article.
* Azure AD **native application**
* Application ID for the Azure AD native application
* Redirect URI for the Azure AD native application
* Set delegated permissions


## Step 1: Create an Active Directory native application

Create and configure an Azure AD native application for end-user authentication with Azure Data Lake Store using Azure Active Directory. For instructions, see [Create an Azure AD application](../azure-resource-manager/resource-group-create-service-principal-portal.md).

While following the instructions in the link, make sure you select **Native** for application type, as shown in the following screenshot:

![Create web app](./media/data-lake-store-end-user-authenticate-using-active-directory/azure-active-directory-create-native-app.png "Create native app")

## Step 2: Get application ID and redirect URI

See [Get the application ID](../azure-resource-manager/resource-group-create-service-principal-portal.md#get-application-id-and-authentication-key) to retrieve the application ID (also called the client ID in the Azure classic portal) of the Azure AD native application.

To retrieve the redirect URI, follow the steps below.

1. From the Azure portal, select **Azure Active Directory**, click **App registrations**, and then find and click the Azure AD native application that you created.

2. From the **Settings** blade for the application, click **Redirect URIs**.

	![Get Redirect URI](./media/data-lake-store-end-user-authenticate-using-active-directory/azure-active-directory-redirect-uri.png)

3. Copy the value displayed.


## Step 3: Set permissions

1. From the Azure portal, select **Azure Active Directory**, click **App registrations**, and then find and click the Azure AD native application that you created.

2. From the **Settings** blade for the application, click **Required permissions**, and then click **Add**.

	![client ID](./media/data-lake-store-end-user-authenticate-using-active-directory/aad-end-user-auth-set-permission-1.png)

3. In the **Add API Access** blade, click **Select an API**, click **Azure Data Lake**, and then click **Select**.

	![client ID](./media/data-lake-store-end-user-authenticate-using-active-directory/aad-end-user-auth-set-permission-2.png)
 
4.  In the **Add API Access** blade, click **Select permissions**, select the check box to give **Full access to Data Lake Store**, and then click **Select**.

	![client id](./media/data-lake-store-end-user-authenticate-using-active-directory/aad-end-user-auth-set-permission-3.png)

	Click **Done**.

5. Repeat the last two steps to grant permissions for **Windows Azure Service Management API** as well.
   
## Next steps
<<<<<<< HEAD
In this article you created an Azure AD native application and gathered the information you need in your client applications that you author using .NET SDK, Python, REST API, etc. You can now proceed to the following articles that talk about how to use the Azure AD native application to first authenticate with Data Lake Store and then perform other operations on the store.
=======
In this article, you created an Azure AD native application and gathered the information you need in your client applications that you author using .NET SDK, Java SDK, REST API, etc. You can now proceed to the following articles that talk about how to use the Azure AD web application to first authenticate with Data Lake Store and then perform other operations on the store.
>>>>>>> 7c7cc73c

* [End-user authentication with Data Lake Store using .NET SDK](data-lake-store-end-user-authenticate-net-sdk.md)
* [End-user authentication with Data Lake Store using Python](data-lake-store-end-user-authenticate-python.md)
* [End-user authentication with Data Lake Store using REST API](data-lake-store-end-user-authenticate-rest-api.md)
<|MERGE_RESOLUTION|>--- conflicted
+++ resolved
@@ -12,11 +12,7 @@
 ms.topic: article
 ms.tgt_pltfrm: na
 ms.workload: big-data
-<<<<<<< HEAD
 ms.date: 08/31/2017
-=======
-ms.date: 08/28/2017
->>>>>>> 7c7cc73c
 ms.author: nitinme
 
 ---
@@ -34,11 +30,8 @@
 
 Both these options result in your application being provided with an OAuth 2.0 token, which gets attached to each request made to Azure Data Lake Store or Azure Data Lake Analytics.
 
-<<<<<<< HEAD
-=======
-This article talks about how create an **Azure AD native application for end-user authentication**. For instructions on Azure AD application configuration for service-to-service authentication, see [Service-to-service authentication with Data Lake Store using Azure Active Directory](data-lake-store-authenticate-using-active-directory.md).
+This article talks about how to create an **Azure AD native application for end-user authentication**. For instructions on Azure AD application configuration for service-to-service authentication, see [Service-to-service authentication with Data Lake Store using Azure Active Directory](data-lake-store-authenticate-using-active-directory.md).
 
->>>>>>> 7c7cc73c
 ## Prerequisites
 * An Azure subscription. See [Get Azure free trial](https://azure.microsoft.com/pricing/free-trial/).
 
@@ -118,11 +111,7 @@
 5. Repeat the last two steps to grant permissions for **Windows Azure Service Management API** as well.
    
 ## Next steps
-<<<<<<< HEAD
-In this article you created an Azure AD native application and gathered the information you need in your client applications that you author using .NET SDK, Python, REST API, etc. You can now proceed to the following articles that talk about how to use the Azure AD native application to first authenticate with Data Lake Store and then perform other operations on the store.
-=======
 In this article, you created an Azure AD native application and gathered the information you need in your client applications that you author using .NET SDK, Java SDK, REST API, etc. You can now proceed to the following articles that talk about how to use the Azure AD web application to first authenticate with Data Lake Store and then perform other operations on the store.
->>>>>>> 7c7cc73c
 
 * [End-user authentication with Data Lake Store using .NET SDK](data-lake-store-end-user-authenticate-net-sdk.md)
 * [End-user authentication with Data Lake Store using Python](data-lake-store-end-user-authenticate-python.md)
