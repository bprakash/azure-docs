---
<<<<<<< HEAD
redirect_url:  /azure/data-lake-store/data-lake-store-get-started-cli-2.0
redirect_document_id: TRUE 
---
=======
title: Use command-line interface to get started with Azure Data Lake Store | Microsoft Docs
description: Use Azure cross-platform command line to create a Data Lake Store account and perform basic operations
services: data-lake-store
documentationcenter: ''
author: nitinme
manager: jhubbard
editor: cgronlun

ms.assetid: 380788f3-041d-4ae5-b6be-37ca74ca333d
ms.service: data-lake-store
ms.devlang: na
ms.topic: get-started-article
ms.tgt_pltfrm: na
ms.workload: big-data
ms.date: 06/06/2017
ms.author: nitinme

---
# Get started with Azure Data Lake Store using Azure Command Line
> [!div class="op_single_selector"]
> * [Portal](data-lake-store-get-started-portal.md)
> * [PowerShell](data-lake-store-get-started-powershell.md)
> * [.NET SDK](data-lake-store-get-started-net-sdk.md)
> * [Java SDK](data-lake-store-get-started-java-sdk.md)
> * [REST API](data-lake-store-get-started-rest-api.md)
> * [Azure CLI](data-lake-store-get-started-cli.md)
> * [Azure CLI 2.0](data-lake-store-get-started-cli-2.0.md)
> * [Node.js](data-lake-store-manage-use-nodejs.md)
> * [Python](data-lake-store-get-started-python.md)
>
>

Learn how to use Azure command line interface to create an Azure Data Lake Store account and perform basic operations such as create folders, upload and download data files, delete your account, etc. For more information about Data Lake Store, see [Overview of Data Lake Store](data-lake-store-overview.md).

The Azure CLI is implemented in Node.js. It can be used on any platform that supports Node.js, including Windows, Mac, and Linux. The Azure CLI is open source. The source code is managed in GitHub at <a href= "https://github.com/azure/azure-xplat-cli">https://github.com/azure/azure-xplat-cli</a>. This article covers only using the Azure CLI with Data Lake Store. For a general guide on how to use Azure CLI, see [How to use the Azure CLI 1.0][azure-command-line-tools].


> [!NOTE]
> For uploading and downloading a large amount of data (large files, a large number of files, or both), we recommend that you use [Azure CLI 2.0](data-lake-store-get-started-cli-2.0.md). Azure CLI 2.0 has better performance through the use of multiple threads to parallelize the data movement.
> 
>

## Prerequisites
Before you begin this article, you must have the following:

* **An Azure subscription**. See [Get Azure free trial](https://azure.microsoft.com/pricing/free-trial/).
* **Azure CLI** - See [Install and configure the Azure CLI](../cli-install-nodejs.md) for installation and configuration information. Make sure you reboot your computer after you install the CLI.

## Authentication

This article uses a simpler authentication approach with Data Lake Store where you log in as an end-user user. The access level to Data Lake Store account and file system is then governed by the access level of the logged in user. However, there are other approaches as well to authenticate with Data Lake Store, which are **end-user authentication** or **service-to-service authentication**. For instructions and more information on how to authenticate, see [End-user authentication](data-lake-store-end-user-authenticate-using-active-directory.md) or [Service-to-service authentication](data-lake-store-authenticate-using-active-directory.md).

## Login to your Azure subscription

1. Follow the steps documented in [Connect to an Azure subscription from the Azure Command-Line Interface (Azure CLI)](../xplat-cli-connect.md) and connect to your subscription using the `azure login` method.

2. List the subscriptions that are associated with your account using the `azure account list` command.
   
        info:    Executing command account list
        data:    Name              Id                                    Current
        data:    ----------------  ------------------------------------  -------
        data:    Azure-sub-1       ####################################  true
        data:    Azure-sub-2       ####################################  false
   
    From the output above, **Azure-sub-1** is currently enabled, and the other subscription is **Azure-sub-2**. 
3. Select the subscription you want to work under. If you want to work under the Azure-sub-2 subscription, use the `azure account set` command.
   
        azure account set Azure-sub-2

## Create an Azure Data Lake Store account
Open a command prompt, shell, or a terminal session and run the following commands.

1. Switch to Azure Resource Manager mode using the following command:
   
        azure config mode arm
2. Create a new resource group. In the following command, provide the parameter values you want to use.
   
        azure group create <resourceGroup> <location>
   
    If the location name contains spaces, put it in quotes. For example "East US 2".
3. Create the Data Lake Store account.
   
        azure datalake store account create <dataLakeStoreAccountName> <location> <resourceGroup>

## Create folders in your Data Lake Store
You can create folders under your Azure Data Lake Store account to manage and store data. Use the following command to create a folder called "mynewfolder" at the root of the Data Lake Store.

    azure datalake store filesystem create <dataLakeStoreAccountName> <path> --folder

For example:

    azure datalake store filesystem create mynewdatalakestore /mynewfolder --folder

## Upload data to your Data Lake Store
You can upload your data to Data Lake Store directly at the root level or to a folder that you created within the account. The snippets below demonstrate how to upload some sample data to the folder (**mynewfolder**) you created in the previous section.

If you are looking for some sample data to upload, you can get the **Ambulance Data** folder from the [Azure Data Lake Git Repository](https://github.com/MicrosoftBigData/usql/tree/master/Examples/Samples/Data/AmbulanceData). Download the file and store it in a local directory on your computer, such as  C:\sampledata\.

    azure datalake store filesystem import <dataLakeStoreAccountName> "<source path>" "<destination path>"

For example:

    azure datalake store filesystem import mynewdatalakestore "C:\SampleData\AmbulanceData\vehicle1_09142014.csv" "/mynewfolder/vehicle1_09142014.csv"


## List files in Data Lake Store
Use the following command to list the files in a Data Lake Store account.

    azure datalake store filesystem list <dataLakeStoreAccountName> <path>

For example:

    azure datalake store filesystem list mynewdatalakestore /mynewfolder

The output of this should be similar to the following:

    info:    Executing command datalake store filesystem list
    data:    accessTime: 1446245025257
    data:    blockSize: 268435456
    data:    group: NotSupportYet
    data:    length: 1589881
    data:    modificationTime: 1446245105763
    data:    owner: NotSupportYet
    data:    pathSuffix: vehicle1_09142014.csv
    data:    permission: 777
    data:    replication: 0
    data:    type: FILE
    data:    ------------------------------------------------------------------------------------
    info:    datalake store filesystem list command OK

## Rename, download, and delete data from your Data Lake Store
* **To rename a file**, use the following command:
  
        azure datalake store filesystem move <dataLakeStoreAccountName> <path/old_file_name> <path/new_file_name>
  
    For example:
  
        azure datalake store filesystem move mynewdatalakestore /mynewfolder/vehicle1_09142014.csv /mynewfolder/vehicle1_09142014_copy.csv
* **To download a file**, use the following command. Make sure the destination path you specify already exists.
  
        azure datalake store filesystem export <dataLakeStoreAccountName> <source_path> <destination_path>
  
    For example:
  
        azure datalake store filesystem export mynewdatalakestore /mynewfolder/vehicle1_09142014_copy.csv "C:\mysampledata\vehicle1_09142014_copy.csv"
* **To delete a file**, use the following command:
  
        azure datalake store filesystem delete <dataLakeStoreAccountName> <path>
  
    For example:
  
        azure datalake store filesystem delete mynewdatalakestore /mynewfolder/vehicle1_09142014_copy.csv
  
    When prompted, enter **Y** to delete the item.

## View the access control list for a folder in Data Lake Store
Use the following command to view the ACLs on a Data Lake Store folder. In the current release, ACLs can be set only on the root of the Data Lake Store. So, the path parameter below will always be root (/).

    azure datalake store permissions show <dataLakeStoreName> <path>

For example:

    azure datalake store permissions show mynewdatalakestore /


## Delete your Data Lake Store account
Use the following command to delete a Data Lake Store account.

    azure datalake store account delete <dataLakeStoreAccountName>

For example:

    azure datalake store account delete mynewdatalakestore

When prompted, enter **Y** to delete the account.

## Next steps
* [Secure data in Data Lake Store](data-lake-store-secure-data.md)
* [Use Azure Data Lake Analytics with Data Lake Store](../data-lake-analytics/data-lake-analytics-get-started-portal.md)
* [Use Azure HDInsight with Data Lake Store](data-lake-store-hdinsight-hadoop-use-portal.md)

[azure-command-line-tools]: ../cli-install-nodejs.md
>>>>>>> c1051eff
<|MERGE_RESOLUTION|>--- conflicted
+++ resolved
@@ -1,189 +1,4 @@
 ---
-<<<<<<< HEAD
 redirect_url:  /azure/data-lake-store/data-lake-store-get-started-cli-2.0
 redirect_document_id: TRUE 
----
-=======
-title: Use command-line interface to get started with Azure Data Lake Store | Microsoft Docs
-description: Use Azure cross-platform command line to create a Data Lake Store account and perform basic operations
-services: data-lake-store
-documentationcenter: ''
-author: nitinme
-manager: jhubbard
-editor: cgronlun
-
-ms.assetid: 380788f3-041d-4ae5-b6be-37ca74ca333d
-ms.service: data-lake-store
-ms.devlang: na
-ms.topic: get-started-article
-ms.tgt_pltfrm: na
-ms.workload: big-data
-ms.date: 06/06/2017
-ms.author: nitinme
-
----
-# Get started with Azure Data Lake Store using Azure Command Line
-> [!div class="op_single_selector"]
-> * [Portal](data-lake-store-get-started-portal.md)
-> * [PowerShell](data-lake-store-get-started-powershell.md)
-> * [.NET SDK](data-lake-store-get-started-net-sdk.md)
-> * [Java SDK](data-lake-store-get-started-java-sdk.md)
-> * [REST API](data-lake-store-get-started-rest-api.md)
-> * [Azure CLI](data-lake-store-get-started-cli.md)
-> * [Azure CLI 2.0](data-lake-store-get-started-cli-2.0.md)
-> * [Node.js](data-lake-store-manage-use-nodejs.md)
-> * [Python](data-lake-store-get-started-python.md)
->
->
-
-Learn how to use Azure command line interface to create an Azure Data Lake Store account and perform basic operations such as create folders, upload and download data files, delete your account, etc. For more information about Data Lake Store, see [Overview of Data Lake Store](data-lake-store-overview.md).
-
-The Azure CLI is implemented in Node.js. It can be used on any platform that supports Node.js, including Windows, Mac, and Linux. The Azure CLI is open source. The source code is managed in GitHub at <a href= "https://github.com/azure/azure-xplat-cli">https://github.com/azure/azure-xplat-cli</a>. This article covers only using the Azure CLI with Data Lake Store. For a general guide on how to use Azure CLI, see [How to use the Azure CLI 1.0][azure-command-line-tools].
-
-
-> [!NOTE]
-> For uploading and downloading a large amount of data (large files, a large number of files, or both), we recommend that you use [Azure CLI 2.0](data-lake-store-get-started-cli-2.0.md). Azure CLI 2.0 has better performance through the use of multiple threads to parallelize the data movement.
-> 
->
-
-## Prerequisites
-Before you begin this article, you must have the following:
-
-* **An Azure subscription**. See [Get Azure free trial](https://azure.microsoft.com/pricing/free-trial/).
-* **Azure CLI** - See [Install and configure the Azure CLI](../cli-install-nodejs.md) for installation and configuration information. Make sure you reboot your computer after you install the CLI.
-
-## Authentication
-
-This article uses a simpler authentication approach with Data Lake Store where you log in as an end-user user. The access level to Data Lake Store account and file system is then governed by the access level of the logged in user. However, there are other approaches as well to authenticate with Data Lake Store, which are **end-user authentication** or **service-to-service authentication**. For instructions and more information on how to authenticate, see [End-user authentication](data-lake-store-end-user-authenticate-using-active-directory.md) or [Service-to-service authentication](data-lake-store-authenticate-using-active-directory.md).
-
-## Login to your Azure subscription
-
-1. Follow the steps documented in [Connect to an Azure subscription from the Azure Command-Line Interface (Azure CLI)](../xplat-cli-connect.md) and connect to your subscription using the `azure login` method.
-
-2. List the subscriptions that are associated with your account using the `azure account list` command.
-   
-        info:    Executing command account list
-        data:    Name              Id                                    Current
-        data:    ----------------  ------------------------------------  -------
-        data:    Azure-sub-1       ####################################  true
-        data:    Azure-sub-2       ####################################  false
-   
-    From the output above, **Azure-sub-1** is currently enabled, and the other subscription is **Azure-sub-2**. 
-3. Select the subscription you want to work under. If you want to work under the Azure-sub-2 subscription, use the `azure account set` command.
-   
-        azure account set Azure-sub-2
-
-## Create an Azure Data Lake Store account
-Open a command prompt, shell, or a terminal session and run the following commands.
-
-1. Switch to Azure Resource Manager mode using the following command:
-   
-        azure config mode arm
-2. Create a new resource group. In the following command, provide the parameter values you want to use.
-   
-        azure group create <resourceGroup> <location>
-   
-    If the location name contains spaces, put it in quotes. For example "East US 2".
-3. Create the Data Lake Store account.
-   
-        azure datalake store account create <dataLakeStoreAccountName> <location> <resourceGroup>
-
-## Create folders in your Data Lake Store
-You can create folders under your Azure Data Lake Store account to manage and store data. Use the following command to create a folder called "mynewfolder" at the root of the Data Lake Store.
-
-    azure datalake store filesystem create <dataLakeStoreAccountName> <path> --folder
-
-For example:
-
-    azure datalake store filesystem create mynewdatalakestore /mynewfolder --folder
-
-## Upload data to your Data Lake Store
-You can upload your data to Data Lake Store directly at the root level or to a folder that you created within the account. The snippets below demonstrate how to upload some sample data to the folder (**mynewfolder**) you created in the previous section.
-
-If you are looking for some sample data to upload, you can get the **Ambulance Data** folder from the [Azure Data Lake Git Repository](https://github.com/MicrosoftBigData/usql/tree/master/Examples/Samples/Data/AmbulanceData). Download the file and store it in a local directory on your computer, such as  C:\sampledata\.
-
-    azure datalake store filesystem import <dataLakeStoreAccountName> "<source path>" "<destination path>"
-
-For example:
-
-    azure datalake store filesystem import mynewdatalakestore "C:\SampleData\AmbulanceData\vehicle1_09142014.csv" "/mynewfolder/vehicle1_09142014.csv"
-
-
-## List files in Data Lake Store
-Use the following command to list the files in a Data Lake Store account.
-
-    azure datalake store filesystem list <dataLakeStoreAccountName> <path>
-
-For example:
-
-    azure datalake store filesystem list mynewdatalakestore /mynewfolder
-
-The output of this should be similar to the following:
-
-    info:    Executing command datalake store filesystem list
-    data:    accessTime: 1446245025257
-    data:    blockSize: 268435456
-    data:    group: NotSupportYet
-    data:    length: 1589881
-    data:    modificationTime: 1446245105763
-    data:    owner: NotSupportYet
-    data:    pathSuffix: vehicle1_09142014.csv
-    data:    permission: 777
-    data:    replication: 0
-    data:    type: FILE
-    data:    ------------------------------------------------------------------------------------
-    info:    datalake store filesystem list command OK
-
-## Rename, download, and delete data from your Data Lake Store
-* **To rename a file**, use the following command:
-  
-        azure datalake store filesystem move <dataLakeStoreAccountName> <path/old_file_name> <path/new_file_name>
-  
-    For example:
-  
-        azure datalake store filesystem move mynewdatalakestore /mynewfolder/vehicle1_09142014.csv /mynewfolder/vehicle1_09142014_copy.csv
-* **To download a file**, use the following command. Make sure the destination path you specify already exists.
-  
-        azure datalake store filesystem export <dataLakeStoreAccountName> <source_path> <destination_path>
-  
-    For example:
-  
-        azure datalake store filesystem export mynewdatalakestore /mynewfolder/vehicle1_09142014_copy.csv "C:\mysampledata\vehicle1_09142014_copy.csv"
-* **To delete a file**, use the following command:
-  
-        azure datalake store filesystem delete <dataLakeStoreAccountName> <path>
-  
-    For example:
-  
-        azure datalake store filesystem delete mynewdatalakestore /mynewfolder/vehicle1_09142014_copy.csv
-  
-    When prompted, enter **Y** to delete the item.
-
-## View the access control list for a folder in Data Lake Store
-Use the following command to view the ACLs on a Data Lake Store folder. In the current release, ACLs can be set only on the root of the Data Lake Store. So, the path parameter below will always be root (/).
-
-    azure datalake store permissions show <dataLakeStoreName> <path>
-
-For example:
-
-    azure datalake store permissions show mynewdatalakestore /
-
-
-## Delete your Data Lake Store account
-Use the following command to delete a Data Lake Store account.
-
-    azure datalake store account delete <dataLakeStoreAccountName>
-
-For example:
-
-    azure datalake store account delete mynewdatalakestore
-
-When prompted, enter **Y** to delete the account.
-
-## Next steps
-* [Secure data in Data Lake Store](data-lake-store-secure-data.md)
-* [Use Azure Data Lake Analytics with Data Lake Store](../data-lake-analytics/data-lake-analytics-get-started-portal.md)
-* [Use Azure HDInsight with Data Lake Store](data-lake-store-hdinsight-hadoop-use-portal.md)
-
-[azure-command-line-tools]: ../cli-install-nodejs.md
->>>>>>> c1051eff
+---