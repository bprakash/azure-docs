<properties 
   pageTitle="Provision HDInsight Hadoop clusters with Azure Data Lake Store using the portal | Azure" 
   description="Use Azure Preview portal to configure and use HDInsight Hadoop clusters with Azure Data Lake Store" 
   services="data-lake-store" 
   documentationCenter="" 
   authors="nitinme" 
   manager="paulettm" 
   editor="cgronlun"/>
 
<tags
   ms.service="data-lake-store"
   ms.devlang="na"
   ms.topic="article"
   ms.tgt_pltfrm="na"
   ms.workload="big-data" 
   ms.date="10/28/2015"
   ms.author="nitinme"/>

# Provision an HDInsight cluster with Data Lake Store using Azure preview portal

> [AZURE.SELECTOR]
- [Using Portal](data-lake-store-hdinsight-hadoop-use-portal.md)
- [Using PowerShell](data-lake-store-hdinsight-hadoop-use-powershell.md)


Learn how to use Azure Preview Portal to configure an HDInsight cluster (Hadoop, HBase, or Storm) to work with an Azure Data Lake Store. Some important considerations for this release:
* **For Hadoop and Storm clusters (Windows and Linux)**, the Data Lake Store can only be used as an additional storage account. The default storage account for the such clusters will still be Azure Storage Blobs (WASB).
* **For HBase clusters (Windows and Linux)**, the Data Lake Store can be used as a default storage or additional storage.

In this article, we provision a Hadoop cluster with Data Lake Store as additional storage. Configuring HDInsight to work with Data Lake Store using the Azure Preview Portal involves the following steps:

* Create an HDInsight cluster with authentication to an Azure Active Directory Service Principal
* Configure Data Lake Store access using the same Service Principal
* Run a test job on the cluster

## Prerequisites

Before you begin this tutorial, you must have the following:

- **An Azure subscription**. See [Get Azure free trial](https://azure.microsoft.com/en-us/pricing/free-trial/).
- **Enable your Azure subscription** for Data Lake Store Public Preview. See [instructions](data-lake-store-get-started-portal.md#signup).
<<<<<<< HEAD
- **Azure PowerShell**. See [Install and configure Azure PowerShell](../install-configure-powershell.md) for instructions.
- **Windows SDK**. You can install it from [here](https://dev.windows.com/en-us/downloads). You use this to create a security certificate. 
=======

>>>>>>> 6f6a16b7

## Create an HDInsight cluster with authentication to Azure Active Directory Service Principal

In this section, you create an HDInsight Hadoop cluster that uses the Data Lake Store as an additional storage. In this release, for a Hadoop cluster, Data Lake Store can only be used as an additional storage for the cluster. The default storage will still be the Azure storage blobs (WASB). So, we'll first create the storage account and storage containers required for the cluster.

1. Sign on to the new [Azure preview portal](https://portal.azure.com).

2. Follow the steps at [Create Hadoop clusters in HDInsight](../hdinsight/hdinsight-provision-clusters.md#create-using-the-preview-portal) to start provisioning an HDInsight cluster.
 
3. On the **Optional Configuration** blade, click **Data Source**. In the **Data Source** blade, specify the details for the storage account and storage container, specify **Location** as **East US 2**, and then click **Cluster AAD Identity**.

	![Add service principal to HDInsight cluster](./media/data-lake-store-hdinsight-hadoop-use-portal/hdi.adl.1.png "Add service principal to HDInsight cluster")

4. On the **Cluster AAD Identity** blade, you can choose to select an existing Service Principal or create a new one. 
	
	* **Create a new Service Principal**. In the **Cluster AAD Identity** blade, click **Create new**. Click **Service Principal**, and then in the **Create a Service Principal** blade, provide values to create a new service principal. As part of that, a certificate and an Azure Active Directory application is also created. Click **Create**.

		![Add service principal to HDInsight cluster](./media/data-lake-store-hdinsight-hadoop-use-portal/hdi.adl.4.png "Add service principal to HDInsight cluster")

		On the **Cluster AAD Identity** blade, click **Select** to proceed with the service principal that will be created.

		![Add service principal to HDInsight cluster](./media/data-lake-store-hdinsight-hadoop-use-portal/hdi.adl.5.png "Add service principal to HDInsight cluster")


	* **Choose an existing Service Principal**. In the **Cluster AAD Identity** blade, click **Use existing**. Click **Service Principal**, and then in the **Select a Service Principal** blade, search for an existing service principal. Click a service principal name and then click **Select**.

		![Add service principal to HDInsight cluster](./media/data-lake-store-hdinsight-hadoop-use-portal/hdi.adl.2.png "Add service principal to HDInsight cluster")

		On the **Cluster AAD Identity** blade, upload the certificate (.pfx) you created earlier and provide the password you used to create the certificate. Click **Select**. This completes the Azure Active Directory configuration for HDInsight cluster.

		![Add service principal to HDInsight cluster](./media/data-lake-store-hdinsight-hadoop-use-portal/hdi.adl.3.png "Add service principal to HDInsight cluster")

6. Click **Select** on the **Data Source** blade and continue with cluster provisioning as described at [Create Hadoop clusters in HDInsight](../hdinsight/hdinsight-provision-clusters.md#create-using-the-preview-portal).

7. Once the cluster is provisioned, you can verify that the Service Principal is associated with the HDInsight cluster. To do so, from the cluster blade, click **Settings**, click **Cluster AAD Identity**, and you should see the associated Service Principal.

	![Add service principal to HDInsight cluster](./media/data-lake-store-hdinsight-hadoop-use-portal/hdi.adl.6.png "Add service principal to HDInsight cluster")

## Configure service principal to access Data Lake Store file system

1. Sign on to the new [Azure preview portal](https://portal.azure.com).

2. If you do not have a Data Lake Store account, create one. Follow the instructions at [Get started with Azure Data Lake Store using the Azure preview portal](data-lake-store-get-started-portal.md).

	If you already have a Data Lake Store account, from the left pane, click **Browse**, click **Data Lake Store**, and then click the account name to which you want to grant access.

	Perform the following tasks under your Data Lake Store account. 

	* [Create a folder in your Data Lake Store](data-lake-store-get-started-portal.md#createfolder).
	* [Upload a file to you Data Lake Store](data-lake-store-get-started-portal.md#uploaddata). If you are looking for some sample data to upload, you can get the **Ambulance Data** folder from the [Azure Data Lake Git Repository](https://github.com/MicrosoftBigData/ProjectKona/tree/master/SQLIPSamples/SampleData/AmbulanceData).

	You will use the uploaded files later when you test the Data Lake Store account with the HDInsight cluster.

3. In the Data Lake Store blade, click **Data Explorer**.

	![Data Explorer](./media/data-lake-store-hdinsight-hadoop-use-portal/adl.start.data.explorer.png "Data Explorer")

4. In the **Data Explorer** blade, click the root of your account, and then in your account blade, click the **Access** icon.

	![Set ACLs on Data Lake file system](./media/data-lake-store-hdinsight-hadoop-use-portal/adl.acl.1.png "Set ACLs on Data Lake file system")

5. The **Access** blade lists the standard access and custom access already assigned to the root. Click the **Add** icon to add custom-level ACLs and include the service principal you created earlier.

	![List standard and custom access](./media/data-lake-store-hdinsight-hadoop-use-portal/adl.acl.2.png "List standard and custom access")

6. Click the **Add** icon to open the **Add Custom Access** blade. In this blade, click **Select User or Group**, and then in **Select User or Group** blade, search for the service principal you created earlier in Azure Active Directory. The name of service principal created earlier is **HDIADL**. Click the service principal name and then click **Select**.

	![Add a group](./media/data-lake-store-hdinsight-hadoop-use-portal/adl.acl.3.png "Add a group")

7. Click **Select Permissions**, select the permissions you want to assign to the service principal, and then click **OK**.

	![Assign permissions to group](./media/data-lake-store-hdinsight-hadoop-use-portal/adl.acl.4.png "Assign permissions to group")

8. In the **Add Custom Access** blade, click **OK**. The newly added group, with the associated permissions, will now be listed in the **Access** blade.

	![Assign permissions to group](./media/data-lake-store-hdinsight-hadoop-use-portal/adl.acl.5.png "Assign permissions to group")

7. If required, you can also modify the access permissions after you have added the service principal. Clear or select the check box for each permission type (Read, Write, Execute) based on whether you want to remove or assign that permission. Click **Save** to save the changes, or **Discard** to undo the changes.



## Run test jobs on the HDInsight cluster to use the Azure Data Lake Store

After you have configured an HDInsight cluster, you can run test jobs on the cluster to test that the HDInsight cluster can access data in Azure Data Lake Store. To do so, we will run some hive queries that target the Data Lake Store.

1. Open the cluster blade for the cluster that you just provisioned and then click **Dashboard**.

	![Launch cluster dashboard](./media/data-lake-store-hdinsight-hadoop-use-portal/hdiadlcluster1.png "Launch cluster dashboard")

	When prompted, enter the administrator credentials for the cluster.

2. This opens the Microsoft Azure HDInsight Query Console. Click **Hive Editor**.

	![Open Hive editor](./media/data-lake-store-hdinsight-hadoop-use-portal/hdiadlcluster2.png "Open Hive editor")

3. In the Hive Editor, enter the following query and then click **Submit**.

		CREATE EXTERNAL TABLE vehicles (str string) LOCATION 'adl://mydatalakestore.azuredatalakestore.net:443/mynewfolder'

	In this Hive query, we create a table from data stored in Data Lake Store at `adl://mydatalakestore.azuredatalakestore.net:443/mynewfolder`. This location has a sample data file that you should have uploaded earlier. 

	The **Job Session** table at the bottom shows the status of the job changing from **Initializing**, to **Running**, to **Completed**. You can also click **View Details** to see more information about the completed job.

	![Create table](./media/data-lake-store-hdinsight-hadoop-use-portal/hdiadlcluster3.png "Create table")

4. Run the following query to verify that the table was created.

		SHOW TABLES;

	Click View Details corresponding to this query and the output should show the following:

		hivesampletable
		vehicles

	**vehicles** is the table you created earlier. **hivesampletable** is a sample table available in all HDInsight clusters by default.

5. You can also run a query to retrieve data from the **vehicles**.

		SELECT * FROM vehicles LIMIT 5;

## Access Data Lake Store using HDFS commands

Once you have configured the HDInsight cluster to use Data Lake Store, you can use the HDFS shell commands to access the store.

1. Sign on to the new [Azure preview portal](https://portal.azure.com).

2. Click **Browse**, click **HDInsight clusters**, and then click the HDInsight cluster that you created.

3. In the cluster blade, click **Remote Desktop**, and then in the **Remote Desktop** blade, click **Connect**.

	![Remote into HDI cluster](./media/data-lake-store-hdinsight-hadoop-use-portal/ADL.HDI.PS.Remote.Desktop.png "Create an Azure Resource Group")

	When prompted, enter the credentials you provided for the remote desktop user. 

4. In the remote session, start Windows PowerShell, and use the HDFS filesystem commands to list the files in the Azure Data Lake Store.

<<<<<<< HEAD
	 	hdfs dfs -ls adl://<Data Lake account name>.azuredatalakestore.net:443/
=======
	 	hdfs dfs -ls adl://<Data Lake Store account name>.azuredatalakestore.net:443/
>>>>>>> 6f6a16b7

	This should list the file that you uploaded earlier to the Data Lake Store.

		15/09/17 21:41:15 INFO web.CaboWebHdfsFileSystem: Replacing original urlConnectionFactory with org.apache.hadoop.hdfs.web.URLConnectionFactory@21a728d6
		Found 1 items
		-rwxrwxrwx   0 NotSupportYet NotSupportYet     671388 2015-09-16 22:16 adl://mydatalakestore.azuredatalakestore.net:443/mynewfolder

	You can also use the `hdfs dfs -put` command to upload some files to the Data Lake Store, and then use `hdfs dfs -ls` to verify whether the files were successfully uploaded.

## See Also

* [PowerShell: Create an HDInsight cluster to use Data Lake Store](data-lake-store-hdinsight-hadoop-use-powershell.md)

[makecert]: https://msdn.microsoft.com/en-us/library/windows/desktop/ff548309(v=vs.85).aspx
[pvk2pfx]: https://msdn.microsoft.com/en-us/library/windows/desktop/ff550672(v=vs.85).aspx<|MERGE_RESOLUTION|>--- conflicted
+++ resolved
@@ -39,12 +39,7 @@
 
 - **An Azure subscription**. See [Get Azure free trial](https://azure.microsoft.com/en-us/pricing/free-trial/).
 - **Enable your Azure subscription** for Data Lake Store Public Preview. See [instructions](data-lake-store-get-started-portal.md#signup).
-<<<<<<< HEAD
-- **Azure PowerShell**. See [Install and configure Azure PowerShell](../install-configure-powershell.md) for instructions.
-- **Windows SDK**. You can install it from [here](https://dev.windows.com/en-us/downloads). You use this to create a security certificate. 
-=======
 
->>>>>>> 6f6a16b7
 
 ## Create an HDInsight cluster with authentication to Azure Active Directory Service Principal
 
@@ -181,11 +176,7 @@
 
 4. In the remote session, start Windows PowerShell, and use the HDFS filesystem commands to list the files in the Azure Data Lake Store.
 
-<<<<<<< HEAD
-	 	hdfs dfs -ls adl://<Data Lake account name>.azuredatalakestore.net:443/
-=======
 	 	hdfs dfs -ls adl://<Data Lake Store account name>.azuredatalakestore.net:443/
->>>>>>> 6f6a16b7
 
 	This should list the file that you uploaded earlier to the Data Lake Store.
 
