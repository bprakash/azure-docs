﻿---
title: Use PowerShell to get started with Azure Data Lake Store | Microsoft Docs
description: Use Azure PowerShell to create a Data Lake Store account and perform basic operations
services: data-lake-store
documentationcenter: ''
author: nitinme
manager: jhubbard
editor: cgronlun

ms.assetid: bf85f369-f9aa-4ca1-9ae7-e03a78eb7290
ms.service: data-lake-store
ms.devlang: na
ms.topic: get-started-article
ms.tgt_pltfrm: na
ms.workload: big-data
<<<<<<< HEAD
ms.date: 08/21/2017
=======
ms.date: 09/30/2017
>>>>>>> 24e88a6c
ms.author: nitinme

---
# Get started with Azure Data Lake Store using Azure PowerShell
> [!div class="op_single_selector"]
> * [Portal](data-lake-store-get-started-portal.md)
> * [PowerShell](data-lake-store-get-started-powershell.md)
> * [Azure CLI 2.0](data-lake-store-get-started-cli-2.0.md)
>
>

Learn how to use Azure PowerShell to create an Azure Data Lake Store account and perform basic operations such as create folders, upload and download data files, delete your account, etc. For more information about Data Lake Store, see [Overview of Data Lake Store](data-lake-store-overview.md).

## Prerequisites

* **An Azure subscription**. See [Get Azure free trial](https://azure.microsoft.com/pricing/free-trial/).
* **Azure PowerShell 1.0 or greater**. See [How to install and configure Azure PowerShell](/powershell/azure/overview).

## Authentication
This article uses a simpler authentication approach with Data Lake Store where you are prompted to enter your Azure account credentials. The access level to Data Lake Store account and file system is then governed by the access level of the logged in user. However, there are other approaches as well to authenticate with Data Lake Store, which are **end-user authentication** or **service-to-service authentication**. For instructions and more information on how to authenticate, see [End-user authentication](data-lake-store-end-user-authenticate-using-active-directory.md) or [Service-to-service authentication](data-lake-store-authenticate-using-active-directory.md).

## Create an Azure Data Lake Store account
1. From your desktop, open a new Windows PowerShell window. Enter the following snippet to log in to your Azure account, set the subscription, and register the Data Lake Store provider. When prompted to log in, make sure you log in as one of the subscription admininistrators/owner:

        # Log in to your Azure account
        Login-AzureRmAccount

        # List all the subscriptions associated to your account
        Get-AzureRmSubscription

        # Select a subscription
        Set-AzureRmContext -SubscriptionId <subscription ID>

        # Register for Azure Data Lake Store
        Register-AzureRmResourceProvider -ProviderNamespace "Microsoft.DataLakeStore"
2. An Azure Data Lake Store account is associated with an Azure Resource Group. Start by creating an Azure Resource Group.

        $resourceGroupName = "<your new resource group name>"
        New-AzureRmResourceGroup -Name $resourceGroupName -Location "East US 2"

    ![Create an Azure Resource Group](./media/data-lake-store-get-started-powershell/ADL.PS.CreateResourceGroup.png "Create an Azure Resource Group")
3. Create an Azure Data Lake Store account. The name you specify must only contain lowercase letters and numbers.

        $dataLakeStoreName = "<your new Data Lake Store name>"
        New-AzureRmDataLakeStoreAccount -ResourceGroupName $resourceGroupName -Name $dataLakeStoreName -Location "East US 2"

    ![Create an Azure Data Lake Store account](./media/data-lake-store-get-started-powershell/ADL.PS.CreateADLAcc.png "Create an Azure Data Lake Store account")
4. Verify that the account is successfully created.

        Test-AzureRmDataLakeStoreAccount -Name $dataLakeStoreName

    The output for the cmdlet should be **True**.

## Create directory structures in your Azure Data Lake Store
You can create directories under your Azure Data Lake Store account to manage and store data.

1. Specify a root directory.

        $myrootdir = "/"
2. Create a new directory called **mynewdirectory** under the specified root.

        New-AzureRmDataLakeStoreItem -Folder -AccountName $dataLakeStoreName -Path $myrootdir/mynewdirectory
3. Verify that the new directory is successfully created.

        Get-AzureRmDataLakeStoreChildItem -AccountName $dataLakeStoreName -Path $myrootdir

    It should show an output as shown in the following screenshot:

    ![Verify Directory](./media/data-lake-store-get-started-powershell/ADL.PS.Verify.Dir.Creation.png "Verify Directory")

## Upload data to your Azure Data Lake Store
You can upload your data to Data Lake Store directly at the root level, or to a directory that you created within the account. The snippets in this section demonstrate how to upload some sample data to the directory (**mynewdirectory**) you created in the previous section.

If you are looking for some sample data to upload, you can get the **Ambulance Data** folder from the [Azure Data Lake Git Repository](https://github.com/MicrosoftBigData/usql/tree/master/Examples/Samples/Data/AmbulanceData). Download the file and store it in a local directory on your computer, such as  C:\sampledata\.

    Import-AzureRmDataLakeStoreItem -AccountName $dataLakeStoreName -Path "C:\sampledata\vehicle1_09142014.csv" -Destination $myrootdir\mynewdirectory\vehicle1_09142014.csv


## Rename, download, and delete data from your Data Lake Store
To rename a file, use the following command:

    Move-AzureRmDataLakeStoreItem -AccountName $dataLakeStoreName -Path $myrootdir\mynewdirectory\vehicle1_09142014.csv -Destination $myrootdir\mynewdirectory\vehicle1_09142014_Copy.csv

To download a file, use the following command:

    Export-AzureRmDataLakeStoreItem -AccountName $dataLakeStoreName -Path $myrootdir\mynewdirectory\vehicle1_09142014_Copy.csv -Destination "C:\sampledata\vehicle1_09142014_Copy.csv"

To delete a file, use the following command:

    Remove-AzureRmDataLakeStoreItem -AccountName $dataLakeStoreName -Paths $myrootdir\mynewdirectory\vehicle1_09142014_Copy.csv

When prompted, enter **Y** to delete the item. If you have more than one file to delete, you can provide all the paths separated by comma.

    Remove-AzureRmDataLakeStoreItem -AccountName $dataLakeStoreName -Paths $myrootdir\mynewdirectory\vehicle1_09142014.csv, $myrootdir\mynewdirectoryvehicle1_09142014_Copy.csv

## Delete your Azure Data Lake Store account
Use the following command to delete your Data Lake Store account.

    Remove-AzureRmDataLakeStoreAccount -Name $dataLakeStoreName

When prompted, enter **Y** to delete the account.

## Next steps
<<<<<<< HEAD
=======
* [Performance tuning guidance for using PowerShell with Azure Data Lake Store](data-lake-store-performance-tuning-powershell.md)
>>>>>>> 24e88a6c
* [Use Azure Data Lake Store for big data requirements](data-lake-store-data-scenarios.md) 
* [Secure data in Data Lake Store](data-lake-store-secure-data.md)
* [Use Azure Data Lake Analytics with Data Lake Store](../data-lake-analytics/data-lake-analytics-get-started-portal.md)
* [Use Azure HDInsight with Data Lake Store](data-lake-store-hdinsight-hadoop-use-portal.md)<|MERGE_RESOLUTION|>--- conflicted
+++ resolved
@@ -13,11 +13,7 @@
 ms.topic: get-started-article
 ms.tgt_pltfrm: na
 ms.workload: big-data
-<<<<<<< HEAD
-ms.date: 08/21/2017
-=======
 ms.date: 09/30/2017
->>>>>>> 24e88a6c
 ms.author: nitinme
 
 ---
@@ -121,10 +117,7 @@
 When prompted, enter **Y** to delete the account.
 
 ## Next steps
-<<<<<<< HEAD
-=======
 * [Performance tuning guidance for using PowerShell with Azure Data Lake Store](data-lake-store-performance-tuning-powershell.md)
->>>>>>> 24e88a6c
 * [Use Azure Data Lake Store for big data requirements](data-lake-store-data-scenarios.md) 
 * [Secure data in Data Lake Store](data-lake-store-secure-data.md)
 * [Use Azure Data Lake Analytics with Data Lake Store](../data-lake-analytics/data-lake-analytics-get-started-portal.md)
