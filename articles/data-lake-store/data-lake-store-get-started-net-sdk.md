<properties
   pageTitle="Use Data Lake Store .NET SDK to develop applications | Azure"
   description="Use Azure Data Lake Store .NET SDK to develop applications"
   services="data-lake-store"
   documentationCenter=""
   authors="nitinme"
   manager="paulettm"
   editor="cgronlun"/>

<tags
   ms.service="data-lake-store"
   ms.devlang="na"
   ms.topic="hero-article"
   ms.tgt_pltfrm="na"
   ms.workload="big-data"
<<<<<<< HEAD
   ms.date="04/20/2016"
=======
   ms.date="04/27/2016"
>>>>>>> e75a547e
   ms.author="nitinme"/>

# Get started with Azure Data Lake Store using .NET SDK

> [AZURE.SELECTOR]
- [Portal](data-lake-store-get-started-portal.md)
- [PowerShell](data-lake-store-get-started-powershell.md)
- [.NET SDK](data-lake-store-get-started-net-sdk.md)
- [Java SDK](data-lake-store-get-started-java-sdk.md)
- [REST API](data-lake-store-get-started-rest-api.md)
- [Azure CLI](data-lake-store-get-started-cli.md)
- [Node.js](data-lake-store-manage-use-nodejs.md)

Learn how to use the Azure Data Lake Store .NET SDK to create an Azure Data Lake account and perform basic operations such as create folders, upload and download data files, delete your account, etc. For more information about Data Lake, see [Azure Data Lake Store](data-lake-store-overview.md).

## Prerequisites

* Visual Studio 2013 or 2015. The instructions below use Visual Studio 2015.
* **An Azure subscription**. See [Get Azure free trial](https://azure.microsoft.com/pricing/free-trial/).
* **Enable your Azure subscription** for Data Lake Store public preview. See [instructions](data-lake-store-get-started-portal.md#signup).
<<<<<<< HEAD
* **Create an Azure Active Directory Application**. See [Create Active Directory application and service principal using portal](../resource-group-create-service-principal-portal.md). For a .NET console application that you create in this article, you must create a **Native Client application** (and not a Web application, as demonstrated in the link). Once you have created the application, retrieve the following values related to the application.
	- Get **client ID** and **redirect URI** for the application
	- Set delegated permissions

	Instructions on how to retrieve these values and set the permissions are available in the link provided above.
=======
* **Create an Azure Active Directory Application**. There are two ways you can authenticate using Azure Active Direcotry - **interactive** and **non-interactive**. There are different prerequisites based on how you want to authenticate.
	* **For interactive authentication** (used in this article) - In Azure Active Directory, you must create a **Native Client application**. Once you have created the application, retrieve the following values related to the application.
		- Get **client ID** and **redirect URI** for the application
		- Set delegated permissions

	* **For non-interactive authentication** - In Azure Active Directory, you must create a **Web application**. Once you have created the application, retrieve the following values related to the application.
		- Get **client ID**, **client secret**,  and **redirect URI** for the application
		- Set delegated permissions
		- Assign the Azure Active Directory application to a role. The role can be at the level of the scope at which you want to give permission to the Azure Active Directory application. For example, you can assign the application at the subscription level or at the level of a resource group. 

	See [Create Active Directory application and service principal using portal](../resource-group-create-service-principal-portal.md) for instructions on how to retrieve these values, set the permissions, and assign roles.
>>>>>>> e75a547e

## Create a .NET application

1. Open Visual Studio and create a console application.

2. From the **File** menu, click **New**, and then click **Project**.

3. From **New Project**, type or select the following values:

	| Property | Value                       |
	|----------|-----------------------------|
	| Category | Templates/Visual C#/Windows |
	| Template | Console Application         |
	| Name     | CreateADLApplication        |

4. Click **OK** to create the project.

5. Add the Nuget packages to your project.

	1. Right-click the project name in the Solution Explorer and click **Manage NuGet Packages**.
	2. In the **Nuget Package Manager** tab, make sure that **Package source** is set to **nuget.org** and that **Include prerelease** check box is selected.
	3. Search for and install the following Data Lake Store packages:

		* `Microsoft.Azure.Management.DataLake.Store`
		* `Microsoft.Azure.Management.DataLake.StoreUploader`

		![Add a Nuget source](./media/data-lake-store-get-started-net-sdk/ADL.Install.Nuget.Package.png "Create a new Azure Data Lake account")

	4. Also install the `Microsoft.IdentityModel.Clients.ActiveDirectory` package for Azure Active Directory authentication. Make sure you *clear* the **Include prerelease** check box so that you install a stable version of this package.

		![Add a Nuget source](./media/data-lake-store-get-started-net-sdk/adl.install.azure.auth.png "Create a new Azure Data Lake account")


	5. Close the **Nuget Package Manager**.

7. Open **Program.cs**, delete the existing code, and then include the following statements to add references to namespaces.

		using System;
        using System.IO;
        using System.Security;
        using System.Text;
        using System.Collections.Generic;
        using System.Linq;

        using Microsoft.Azure.Management.DataLake.Store;
        using Microsoft.Azure.Management.DataLake.Store.Models;
        using Microsoft.Azure.Management.DataLake.StoreUploader;
        using Microsoft.IdentityModel.Clients.ActiveDirectory;
        using Microsoft.Rest;

8. Declare the variables as shown below, and provide the values for Data Lake Store name and the resource group name. The Data Lake Store name you provide will be created by the application. The resource group you provide here should already exist. Also, make sure the local path and file name you provide here must exist on the computer. Add the following code snippet after the namespace declarations.

		namespace SdkSample
        {
            class Program
            {
                private static DataLakeStoreAccountManagementClient _adlsClient;
                private static DataLakeStoreFileSystemManagementClient _adlsFileSystemClient;

                private static string _adlsAccountName;
                private static string _resourceGroupName;
                private static string _location;

                private static void Main(string[] args)
                {
                    _adlsAccountName = "<DATA-LAKE-STORE-NAME>"; // TODO: Replace this value with the name for a NEW Store account.
                    _resourceGroupName = "<RESOURCE-GROUP-NAME>"; // TODO: Replace this value. This resource group should already exist.
                    _location = "East US 2";

                    string localFolderPath = @"C:\local_path\"; // TODO: Make sure this exists and can be overwritten.
                    string localFilePath = localFolderPath + "file.txt"; // TODO: Make sure this exists and can be overwritten.
                    string remoteFolderPath = "/data_lake_path/";
                    string remoteFilePath = remoteFolderPath + "file.txt";
				}
			}
		}

In the remaining sections of the article, you can see how to use the available .NET methods to perform operations such as authenticate users, create Data Lake Store account, upload files, etc. If you are looking for a complete sample on how to work with Data Lake Store, see the [Appendix](#appendix-sample-code) at the bottom of this article.

## Authenticate the user

There are two ways to authenticate using Azure Active Directory:

* **Interactive**, where a user-signs in using the application. This is implemented in the method `AuthenticateUser` in the code snippet below.

* **Non-interactive**, where the application provides its own credentials. This is implemented in the method `AuthenticateAppliaction`  in the code snippet below.

### Interactive authentication

The following snippet shows an `AuthenticateUser` method that you can use for an interactive log in experience.

 	// Authenticate the user with AAD through an interactive popup.
    // You need to have an application registered with AAD in order to authenticate.
    //   For more information and instructions on how to register your application with AAD, see:
    //   https://azure.microsoft.com/en-us/documentation/articles/resource-group-create-service-principal-portal/
	public static TokenCredentials AuthenticateUser(string tenantId, string resource, string appClientId, Uri appRedirectUri, string userId = "")
	{
	    var authContext = new AuthenticationContext("https://login.microsoftonline.com/" + tenantId);
	
	    var tokenAuthResult = authContext.AcquireToken(resource, appClientId, appRedirectUri,
	        PromptBehavior.Auto, UserIdentifier.AnyUser);
	
	    return new TokenCredentials(tokenAuthResult.AccessToken);
	}

### Non-interactive authentication

The following snippet shows an `AuthenticateApplication` method that you can use for a non-interactive log in experience.

	// Authenticate the application with AAD through the application's secret key.
	// You need to have an application registered with AAD in order to authenticate.
	//   For more information and instructions on how to register your application with AAD, see:
	//   https://azure.microsoft.com/en-us/documentation/articles/resource-group-create-service-principal-portal/
	public static TokenCredentials AuthenticateApplication(string tenantId, string resource, string appClientId, Uri appRedirectUri, SecureString clientSecret)
	{
	    var authContext = new AuthenticationContext("https://login.microsoftonline.com/" + tenantId);
	    var credential = new ClientCredential(appClientId, clientSecret);
	
	    var tokenAuthResult = authContext.AcquireToken(resource, credential);
	
	    return new TokenCredentials(tokenAuthResult.AccessToken);
	}
	
## Create a Data Lake Store account

The following snippet shows a `CreateAccount` method that you can use to create a Data Lake Store account.

	// Create Data Lake Store account
    public static void CreateAccount()
    {
        var adlsParameters = new DataLakeStoreAccount(location: _location);
        _adlsClient.Account.Create(_resourceGroupName, _adlsAccountName, adlsParameters);
    } 

## List all Data Lake Store accounts within a subscription

The following snippet shows `ListAdlStoreAccounts` method that you can use to list all Data Lake Store accounts within a given Azure subscription.

	// List all ADLS accounts within the subscription
	public static List<DataLakeStoreAccount> ListAdlStoreAccounts()
	{
	    var response = _adlsClient.Account.List(_adlsAccountName);
	    var accounts = new List<DataLakeStoreAccount>(response);
	
	    while (response.NextPageLink != null)
	    {
	        response = _adlsClient.Account.ListNext(response.NextPageLink);
	        accounts.AddRange(response);
	    }
	
	    return accounts;
	}

## Create a directory

The following snippet shows a `CreateDirectory` method that you can use to create a directory within a Data Lake Store account.

	// Create a directory
    public static void CreateDirectory(string path)
    {
        _adlsFileSystemClient.FileSystem.Mkdirs(_adlsAccountName, path);
    }

## Upload a file to Data Lake Store

The following snippet shows an `UploadFile` method that you can use to upload files to a Data Lake Store account.

	// Upload a file
    public static void UploadFile(string srcFilePath, string destFilePath, bool force = true)
    {
        var parameters = new UploadParameters(srcFilePath, destFilePath, _adlsAccountName, isOverwrite: force);
        var frontend = new DataLakeStoreFrontEndAdapter(_adlsAccountName, _adlsFileSystemClient);
        var uploader = new DataLakeStoreUploader(parameters, frontend);
        uploader.Execute();
    }

## Get file or directory info

The following snippet shows a `GetItemInfo` method that you can use to retrieve information about a file or directory available in Data Lake Store. 

	// Get file or directory info
    public static FileStatusProperties GetItemInfo(string path)
    {
        return _adlsFileSystemClient.FileSystem.GetFileStatus(_adlsAccountName, path).FileStatus;
    }

## List file or directories

The following snippet shows a `ListItem` method that can use to list the file and directories in a Data Lake Store account.
	
	// List files and directories
    public static List<FileStatusProperties> ListItems(string directoryPath)
    {
        return _adlsFileSystemClient.FileSystem.ListFileStatus(_adlsAccountName, directoryPath).FileStatuses.FileStatus.ToList();
    }

## Concatenate files

The following snippet shows a `ConcatenateFiles` method that you use to concatenate files. 

	// Concatenate files
    public static void ConcatenateFiles(string[] srcFilePaths, string destFilePath)
    {
        _adlsFileSystemClient.FileSystem.Concat(_adlsAccountName, destFilePath, srcFilePaths);
    }

## Append to a file

The following snippet shows a `AppendToFile` method that you use append data to a file already stored in a Data Lake Store account.

	// Append to file
    public static void AppendToFile(string path, string content)
    {
        var stream = new MemoryStream(Encoding.UTF8.GetBytes(content));

        _adlsFileSystemClient.FileSystem.Append(_adlsAccountName, path, stream);
    }

## Download a file

The following snippet shows a `DownloadFile` method that you use to download a file from a Data Lake Store account.

	// Download file
    public static void DownloadFile(string srcPath, string destPath)
    {
        var stream = _adlsFileSystemClient.FileSystem.Open(_adlsAccountName, srcPath);
        var fileStream = new FileStream(destPath, FileMode.Create);

        stream.CopyTo(fileStream);
        fileStream.Close();
        stream.Close();
    }

## Delete a Data Lake Store account

The following snippet shows a `DeleteAccount` method that you can use to delete a Data Lake Store account.

	// Delete account
    public static void DeleteAccount()
    {
        _adlsClient.Account.Delete(_resourceGroupName, _adlsAccountName);
    }

## Apendix: Sample code

The following snippet is a comprehensive code sample that you can copy paste into your application to see an end-to-end operation on Data Lake Store. Before running the code snippet, make sure you provide the required values such as Data Lake Store name, resource group name, etc. You must also provide the values required for Azure Active Direcctory authentication, such as **\<APPLICATION-CLIENT-ID>** , **\<APPLICATION-REPLY-URI>**, and **\<SUBSCRIPTION-ID>**.

Even though the code snippet below provides methods for both the approaches, interactive and non-interactive, the non-interactive code block is commented out. The interactive method requires you to provide the AAD application client ID and the redirect URI. The link in the prerequisite provides instructions on how to obtain these.
<<<<<<< HEAD

>[AZURE.NOTE] If you want to modify the code snippet and use the non-interactive (`AuthenticateApplication`) method instead, you must also provide client authentication key, in addition to the client ID and the client reply URI, as inputs to the method. The article [Create Active Directory application and service principal using portal](../resource-group-create-service-principal-portal.md) also provides information on how to generate and retrieve the client authentication key.
	
Finally, make sure the local path and file name you provide here must exist on the computer. If you are looking for some sample data to upload, you can get the **Ambulance Data** folder from the [Azure Data Lake Git Repository](https://github.com/MicrosoftBigData/usql/tree/master/Examples/Samples/Data/AmbulanceData).



    using System;
    using System.IO;
    using System.Security;
    using System.Text;
    using System.Collections.Generic;
    using System.Linq;

    using Microsoft.Azure.Management.DataLake.Store;
    using Microsoft.Azure.Management.DataLake.Store.Models;
    using Microsoft.Azure.Management.DataLake.StoreUploader;
    using Microsoft.IdentityModel.Clients.ActiveDirectory;
    using Microsoft.Rest;

    namespace SdkSample
    {
        class Program
        {
            private static DataLakeStoreAccountManagementClient _adlsClient;
            private static DataLakeStoreFileSystemManagementClient _adlsFileSystemClient;

            private static string _adlsAccountName;
            private static string _resourceGroupName;
            private static string _location;

            private static void Main(string[] args)
            {
                _adlsAccountName = "<DATA-LAKE-STORE-NAME>"; // TODO: Replace this value with the name for a NEW Store account.
                _resourceGroupName = "<RESOURCE-GROUP-NAME>"; // TODO: Replace this value. This resource group should already exist.
                _location = "East US 2";

                string localFolderPath = @"C:\local_path\"; // TODO: Make sure this exists and can be overwritten.
                string localFilePath = localFolderPath + "file.txt"; // TODO: Make sure this exists and can be overwritten.
                string remoteFolderPath = "/data_lake_path/";
                string remoteFilePath = remoteFolderPath + "file.txt";

                // Authenticate the user
                var tokenCreds = AuthenticateUser("common", "https://management.core.windows.net/",
                    "<APPLICATION-CLIENT-ID>", new Uri("<APPLICATION-REPLY-URI>")); // TODO: Replace bracketed values.

                SetupClients(tokenCreds, "<SUBSCRIPTION-ID>"); // TODO: Replace bracketed value.

                // Run sample scenarios
                WaitForNewline("Authenticated.", "Creating NEW account.");
                CreateAccount();
                WaitForNewline("Account created.", "Creating a directory.");

                // Create a directory in the Data Lake Store
                CreateDirectory(remoteFolderPath);
                WaitForNewline("Directory created.", "Showing directory info.");

                // Get info about the directory in the Data Lake Store
                var itemInfo = GetItemInfo(remoteFolderPath);
                Console.WriteLine("Type: " + itemInfo.Type);
                Console.WriteLine("Last modified (UTC): " +
                                  new DateTime(1970, 1, 1, 0, 0, 0, 0, DateTimeKind.Utc).AddMilliseconds(
                                      itemInfo.ModificationTime.Value));
                WaitForNewline("Directory info shown.", "Uploading a file.");

                // Upload a file to the Data Lake Store
                UploadFile(localFilePath, remoteFilePath);
                WaitForNewline("File uploaded.", "Listing files and directories.");

                // List the files in the Data Lake Store
                var itemList = ListItems(remoteFolderPath);
                var fileMenuItems = itemList.Select(a => String.Format("{0,15} {1}", a.Type, a.PathSuffix));
                Console.WriteLine(String.Join("\r\n", fileMenuItems));
                WaitForNewline("Files and directories listed.", "Appending content to a file.");

                // Append to a file in the Data Lake Store
                AppendToFile(remoteFilePath, "123");
                WaitForNewline("Content appended.", "Downloading a file.");

                // Download a file from the Data Lake Store
                DownloadFile(remoteFilePath, localFilePath);
                WaitForNewline("File downloaded.", "Deleting account.");

                // Delete account
                DeleteAccount();
                WaitForNewline("Account deleted. You can now exit.");
            }

=======

>[AZURE.NOTE] If you want to modify the code snippet and use the non-interactive (`AuthenticateApplication`) method instead, you must also provide client authentication key, in addition to the client ID and the client reply URI, as inputs to the method. The article [Create Active Directory application and service principal using portal](../resource-group-create-service-principal-portal.md) also provides information on how to generate and retrieve the client authentication key.
	
Finally, make sure the local path and file name you provide here must exist on the computer. If you are looking for some sample data to upload, you can get the **Ambulance Data** folder from the [Azure Data Lake Git Repository](https://github.com/MicrosoftBigData/usql/tree/master/Examples/Samples/Data/AmbulanceData).



    using System;
    using System.IO;
    using System.Security;
    using System.Text;
    using System.Collections.Generic;
    using System.Linq;

    using Microsoft.Azure.Management.DataLake.Store;
    using Microsoft.Azure.Management.DataLake.Store.Models;
    using Microsoft.Azure.Management.DataLake.StoreUploader;
    using Microsoft.IdentityModel.Clients.ActiveDirectory;
    using Microsoft.Rest;

    namespace SdkSample
    {
        class Program
        {
            private static DataLakeStoreAccountManagementClient _adlsClient;
            private static DataLakeStoreFileSystemManagementClient _adlsFileSystemClient;

            private static string _adlsAccountName;
            private static string _resourceGroupName;
            private static string _location;

            private static void Main(string[] args)
            {
                _adlsAccountName = "<DATA-LAKE-STORE-NAME>"; // TODO: Replace this value with the name for a NEW Store account.
                _resourceGroupName = "<RESOURCE-GROUP-NAME>"; // TODO: Replace this value. This resource group should already exist.
                _location = "East US 2";

                string localFolderPath = @"C:\local_path\"; // TODO: Make sure this exists and can be overwritten.
                string localFilePath = localFolderPath + "file.txt"; // TODO: Make sure this exists and can be overwritten.
                string remoteFolderPath = "/data_lake_path/";
                string remoteFilePath = remoteFolderPath + "file.txt";

                // Authenticate the user
                var tokenCreds = AuthenticateUser("common", "https://management.core.windows.net/",
                    "<APPLICATION-CLIENT-ID>", new Uri("<APPLICATION-REPLY-URI>")); // TODO: Replace bracketed values.

                SetupClients(tokenCreds, "<SUBSCRIPTION-ID>"); // TODO: Replace bracketed value.

                // Run sample scenarios
                WaitForNewline("Authenticated.", "Creating NEW account.");
                CreateAccount();
                WaitForNewline("Account created.", "Creating a directory.");

                // Create a directory in the Data Lake Store
                CreateDirectory(remoteFolderPath);
                WaitForNewline("Directory created.", "Showing directory info.");

                // Get info about the directory in the Data Lake Store
                var itemInfo = GetItemInfo(remoteFolderPath);
                Console.WriteLine("Type: " + itemInfo.Type);
                Console.WriteLine("Last modified (UTC): " +
                                  new DateTime(1970, 1, 1, 0, 0, 0, 0, DateTimeKind.Utc).AddMilliseconds(
                                      itemInfo.ModificationTime.Value));
                WaitForNewline("Directory info shown.", "Uploading a file.");

                // Upload a file to the Data Lake Store
                UploadFile(localFilePath, remoteFilePath);
                WaitForNewline("File uploaded.", "Listing files and directories.");

                // List the files in the Data Lake Store
                var itemList = ListItems(remoteFolderPath);
                var fileMenuItems = itemList.Select(a => String.Format("{0,15} {1}", a.Type, a.PathSuffix));
                Console.WriteLine(String.Join("\r\n", fileMenuItems));
                WaitForNewline("Files and directories listed.", "Appending content to a file.");

                // Append to a file in the Data Lake Store
                AppendToFile(remoteFilePath, "123");
                WaitForNewline("Content appended.", "Downloading a file.");

                // Download a file from the Data Lake Store
                DownloadFile(remoteFilePath, localFilePath);
                WaitForNewline("File downloaded.", "Deleting account.");

                // Delete account
                DeleteAccount();
                WaitForNewline("Account deleted. You can now exit.");
            }

>>>>>>> e75a547e
            // Helper function to show status and wait for user input
            public static void WaitForNewline(string reason, string nextAction = "")
            {
                if (!String.IsNullOrWhiteSpace(nextAction))
                {
                    Console.WriteLine(reason + "\r\nPress ENTER to continue...");
                    Console.ReadLine();
                    Console.WriteLine(nextAction);
                }
                else
                {
                    Console.WriteLine(reason + "\r\nPress ENTER to continue...");
                    Console.ReadLine();
                }
            }

            // Authenticate the user with AAD through an interactive popup.
            // You need to have an application registered with AAD in order to authenticate.
            //   For more information and instructions on how to register your application with AAD, see:
            //   https://azure.microsoft.com/en-us/documentation/articles/resource-group-create-service-principal-portal/
            public static TokenCredentials AuthenticateUser(string tenantId, string resource, string appClientId, Uri appRedirectUri, string userId = "")
            {
                var authContext = new AuthenticationContext("https://login.microsoftonline.com/" + tenantId);

                var tokenAuthResult = authContext.AcquireToken(resource, appClientId, appRedirectUri,
                    PromptBehavior.Auto, UserIdentifier.AnyUser);

                return new TokenCredentials(tokenAuthResult.AccessToken);
            }
			
			/*
            // Authenticate the application with AAD through the application's secret key.
            // You need to have an application registered with AAD in order to authenticate.
            //   For more information and instructions on how to register your application with AAD, see:
            //   https://azure.microsoft.com/en-us/documentation/articles/resource-group-create-service-principal-portal/
            public static TokenCredentials AuthenticateApplication(string tenantId, string resource, string appClientId, Uri appRedirectUri, SecureString clientSecret)
            {
                var authContext = new AuthenticationContext("https://login.microsoftonline.com/" + tenantId);
                var credential = new ClientCredential(appClientId, clientSecret);

                var tokenAuthResult = authContext.AcquireToken(resource, credential);

                return new TokenCredentials(tokenAuthResult.AccessToken);
            }
			*/

            //Set up clients
            public static void SetupClients(TokenCredentials tokenCreds, string subscriptionId)
            {
                _adlsClient = new DataLakeStoreAccountManagementClient(tokenCreds);
                _adlsClient.SubscriptionId = subscriptionId;

                _adlsFileSystemClient = new DataLakeStoreFileSystemManagementClient(tokenCreds);
            }

            // Create account
            public static void CreateAccount()
            {
                // Create ADLS account
                var adlsParameters = new DataLakeStoreAccount(location: _location);
                _adlsClient.Account.Create(_resourceGroupName, _adlsAccountName, adlsParameters);
            }

            // Delete account
            public static void DeleteAccount()
            {
                _adlsClient.Account.Delete(_resourceGroupName, _adlsAccountName);
            }

            // List all ADLS accounts within the subscription
            public static List<DataLakeStoreAccount> ListAdlStoreAccounts()
            {
                var response = _adlsClient.Account.List(_adlsAccountName);
                var accounts = new List<DataLakeStoreAccount>(response);

                while (response.NextPageLink != null)
                {
                    response = _adlsClient.Account.ListNext(response.NextPageLink);
                    accounts.AddRange(response);
                }

                return accounts;
<<<<<<< HEAD
            }

            // Upload a file
            public static void UploadFile(string srcFilePath, string destFilePath, bool force = true)
            {
                var parameters = new UploadParameters(srcFilePath, destFilePath, _adlsAccountName, isOverwrite: force);
                var frontend = new DataLakeStoreFrontEndAdapter(_adlsAccountName, _adlsFileSystemClient);
                var uploader = new DataLakeStoreUploader(parameters, frontend);
                uploader.Execute();
            }

            // Concatenate files
            public static void ConcatenateFiles(string[] srcFilePaths, string destFilePath)
            {
                _adlsFileSystemClient.FileSystem.Concat(_adlsAccountName, destFilePath, srcFilePaths);
            }

            // Get file or directory info
            public static FileStatusProperties GetItemInfo(string path)
            {
                return _adlsFileSystemClient.FileSystem.GetFileStatus(_adlsAccountName, path).FileStatus;
            }

            // List files and directories
            public static List<FileStatusProperties> ListItems(string directoryPath)
            {
                return _adlsFileSystemClient.FileSystem.ListFileStatus(_adlsAccountName, directoryPath).FileStatuses.FileStatus.ToList();
            }

            // Download file
            public static void DownloadFile(string srcPath, string destPath)
            {
                var stream = _adlsFileSystemClient.FileSystem.Open(_adlsAccountName, srcPath);
                var fileStream = new FileStream(destPath, FileMode.Create);

                stream.CopyTo(fileStream);
                fileStream.Close();
                stream.Close();
            }

            // Append to file
            public static void AppendToFile(string path, string content)
            {
                var stream = new MemoryStream(Encoding.UTF8.GetBytes(content));

                _adlsFileSystemClient.FileSystem.Append(_adlsAccountName, path, stream);
            }

=======
            }

            // Upload a file
            public static void UploadFile(string srcFilePath, string destFilePath, bool force = true)
            {
                var parameters = new UploadParameters(srcFilePath, destFilePath, _adlsAccountName, isOverwrite: force);
                var frontend = new DataLakeStoreFrontEndAdapter(_adlsAccountName, _adlsFileSystemClient);
                var uploader = new DataLakeStoreUploader(parameters, frontend);
                uploader.Execute();
            }

            // Concatenate files
            public static void ConcatenateFiles(string[] srcFilePaths, string destFilePath)
            {
                _adlsFileSystemClient.FileSystem.Concat(_adlsAccountName, destFilePath, srcFilePaths);
            }

            // Get file or directory info
            public static FileStatusProperties GetItemInfo(string path)
            {
                return _adlsFileSystemClient.FileSystem.GetFileStatus(_adlsAccountName, path).FileStatus;
            }

            // List files and directories
            public static List<FileStatusProperties> ListItems(string directoryPath)
            {
                return _adlsFileSystemClient.FileSystem.ListFileStatus(_adlsAccountName, directoryPath).FileStatuses.FileStatus.ToList();
            }

            // Download file
            public static void DownloadFile(string srcPath, string destPath)
            {
                var stream = _adlsFileSystemClient.FileSystem.Open(_adlsAccountName, srcPath);
                var fileStream = new FileStream(destPath, FileMode.Create);

                stream.CopyTo(fileStream);
                fileStream.Close();
                stream.Close();
            }

            // Append to file
            public static void AppendToFile(string path, string content)
            {
                var stream = new MemoryStream(Encoding.UTF8.GetBytes(content));

                _adlsFileSystemClient.FileSystem.Append(_adlsAccountName, path, stream);
            }

>>>>>>> e75a547e
            // Create a directory
            public static void CreateDirectory(string path)
            {
                _adlsFileSystemClient.FileSystem.Mkdirs(_adlsAccountName, path);
            }
        }
    }


## Next steps

- [Secure data in Data Lake Store](data-lake-store-secure-data.md)
- [Use Azure Data Lake Analytics with Data Lake Store](../data-lake-analytics/data-lake-analytics-get-started-portal.md)
- [Use Azure HDInsight with Data Lake Store](data-lake-store-hdinsight-hadoop-use-portal.md)
<|MERGE_RESOLUTION|>--- conflicted
+++ resolved
@@ -1,681 +1,527 @@
-<properties
-   pageTitle="Use Data Lake Store .NET SDK to develop applications | Azure"
-   description="Use Azure Data Lake Store .NET SDK to develop applications"
-   services="data-lake-store"
-   documentationCenter=""
-   authors="nitinme"
-   manager="paulettm"
-   editor="cgronlun"/>
-
-<tags
-   ms.service="data-lake-store"
-   ms.devlang="na"
-   ms.topic="hero-article"
-   ms.tgt_pltfrm="na"
-   ms.workload="big-data"
-<<<<<<< HEAD
-   ms.date="04/20/2016"
-=======
-   ms.date="04/27/2016"
->>>>>>> e75a547e
-   ms.author="nitinme"/>
-
-# Get started with Azure Data Lake Store using .NET SDK
-
-> [AZURE.SELECTOR]
-- [Portal](data-lake-store-get-started-portal.md)
-- [PowerShell](data-lake-store-get-started-powershell.md)
-- [.NET SDK](data-lake-store-get-started-net-sdk.md)
-- [Java SDK](data-lake-store-get-started-java-sdk.md)
-- [REST API](data-lake-store-get-started-rest-api.md)
-- [Azure CLI](data-lake-store-get-started-cli.md)
-- [Node.js](data-lake-store-manage-use-nodejs.md)
-
-Learn how to use the Azure Data Lake Store .NET SDK to create an Azure Data Lake account and perform basic operations such as create folders, upload and download data files, delete your account, etc. For more information about Data Lake, see [Azure Data Lake Store](data-lake-store-overview.md).
-
-## Prerequisites
-
-* Visual Studio 2013 or 2015. The instructions below use Visual Studio 2015.
-* **An Azure subscription**. See [Get Azure free trial](https://azure.microsoft.com/pricing/free-trial/).
-* **Enable your Azure subscription** for Data Lake Store public preview. See [instructions](data-lake-store-get-started-portal.md#signup).
-<<<<<<< HEAD
-* **Create an Azure Active Directory Application**. See [Create Active Directory application and service principal using portal](../resource-group-create-service-principal-portal.md). For a .NET console application that you create in this article, you must create a **Native Client application** (and not a Web application, as demonstrated in the link). Once you have created the application, retrieve the following values related to the application.
-	- Get **client ID** and **redirect URI** for the application
-	- Set delegated permissions
-
-	Instructions on how to retrieve these values and set the permissions are available in the link provided above.
-=======
-* **Create an Azure Active Directory Application**. There are two ways you can authenticate using Azure Active Direcotry - **interactive** and **non-interactive**. There are different prerequisites based on how you want to authenticate.
-	* **For interactive authentication** (used in this article) - In Azure Active Directory, you must create a **Native Client application**. Once you have created the application, retrieve the following values related to the application.
-		- Get **client ID** and **redirect URI** for the application
-		- Set delegated permissions
-
-	* **For non-interactive authentication** - In Azure Active Directory, you must create a **Web application**. Once you have created the application, retrieve the following values related to the application.
-		- Get **client ID**, **client secret**,  and **redirect URI** for the application
-		- Set delegated permissions
-		- Assign the Azure Active Directory application to a role. The role can be at the level of the scope at which you want to give permission to the Azure Active Directory application. For example, you can assign the application at the subscription level or at the level of a resource group. 
-
-	See [Create Active Directory application and service principal using portal](../resource-group-create-service-principal-portal.md) for instructions on how to retrieve these values, set the permissions, and assign roles.
->>>>>>> e75a547e
-
-## Create a .NET application
-
-1. Open Visual Studio and create a console application.
-
-2. From the **File** menu, click **New**, and then click **Project**.
-
-3. From **New Project**, type or select the following values:
-
-	| Property | Value                       |
-	|----------|-----------------------------|
-	| Category | Templates/Visual C#/Windows |
-	| Template | Console Application         |
-	| Name     | CreateADLApplication        |
-
-4. Click **OK** to create the project.
-
-5. Add the Nuget packages to your project.
-
-	1. Right-click the project name in the Solution Explorer and click **Manage NuGet Packages**.
-	2. In the **Nuget Package Manager** tab, make sure that **Package source** is set to **nuget.org** and that **Include prerelease** check box is selected.
-	3. Search for and install the following Data Lake Store packages:
-
-		* `Microsoft.Azure.Management.DataLake.Store`
-		* `Microsoft.Azure.Management.DataLake.StoreUploader`
-
-		![Add a Nuget source](./media/data-lake-store-get-started-net-sdk/ADL.Install.Nuget.Package.png "Create a new Azure Data Lake account")
-
-	4. Also install the `Microsoft.IdentityModel.Clients.ActiveDirectory` package for Azure Active Directory authentication. Make sure you *clear* the **Include prerelease** check box so that you install a stable version of this package.
-
-		![Add a Nuget source](./media/data-lake-store-get-started-net-sdk/adl.install.azure.auth.png "Create a new Azure Data Lake account")
-
-
-	5. Close the **Nuget Package Manager**.
-
-7. Open **Program.cs**, delete the existing code, and then include the following statements to add references to namespaces.
-
-		using System;
-        using System.IO;
-        using System.Security;
-        using System.Text;
-        using System.Collections.Generic;
-        using System.Linq;
-
-        using Microsoft.Azure.Management.DataLake.Store;
-        using Microsoft.Azure.Management.DataLake.Store.Models;
-        using Microsoft.Azure.Management.DataLake.StoreUploader;
-        using Microsoft.IdentityModel.Clients.ActiveDirectory;
-        using Microsoft.Rest;
-
-8. Declare the variables as shown below, and provide the values for Data Lake Store name and the resource group name. The Data Lake Store name you provide will be created by the application. The resource group you provide here should already exist. Also, make sure the local path and file name you provide here must exist on the computer. Add the following code snippet after the namespace declarations.
-
-		namespace SdkSample
-        {
-            class Program
-            {
-                private static DataLakeStoreAccountManagementClient _adlsClient;
-                private static DataLakeStoreFileSystemManagementClient _adlsFileSystemClient;
-
-                private static string _adlsAccountName;
-                private static string _resourceGroupName;
-                private static string _location;
-
-                private static void Main(string[] args)
-                {
-                    _adlsAccountName = "<DATA-LAKE-STORE-NAME>"; // TODO: Replace this value with the name for a NEW Store account.
-                    _resourceGroupName = "<RESOURCE-GROUP-NAME>"; // TODO: Replace this value. This resource group should already exist.
-                    _location = "East US 2";
-
-                    string localFolderPath = @"C:\local_path\"; // TODO: Make sure this exists and can be overwritten.
-                    string localFilePath = localFolderPath + "file.txt"; // TODO: Make sure this exists and can be overwritten.
-                    string remoteFolderPath = "/data_lake_path/";
-                    string remoteFilePath = remoteFolderPath + "file.txt";
-				}
-			}
-		}
-
-In the remaining sections of the article, you can see how to use the available .NET methods to perform operations such as authenticate users, create Data Lake Store account, upload files, etc. If you are looking for a complete sample on how to work with Data Lake Store, see the [Appendix](#appendix-sample-code) at the bottom of this article.
-
-## Authenticate the user
-
-There are two ways to authenticate using Azure Active Directory:
-
-* **Interactive**, where a user-signs in using the application. This is implemented in the method `AuthenticateUser` in the code snippet below.
-
-* **Non-interactive**, where the application provides its own credentials. This is implemented in the method `AuthenticateAppliaction`  in the code snippet below.
-
-### Interactive authentication
-
-The following snippet shows an `AuthenticateUser` method that you can use for an interactive log in experience.
-
- 	// Authenticate the user with AAD through an interactive popup.
-    // You need to have an application registered with AAD in order to authenticate.
-    //   For more information and instructions on how to register your application with AAD, see:
-    //   https://azure.microsoft.com/en-us/documentation/articles/resource-group-create-service-principal-portal/
-	public static TokenCredentials AuthenticateUser(string tenantId, string resource, string appClientId, Uri appRedirectUri, string userId = "")
-	{
-	    var authContext = new AuthenticationContext("https://login.microsoftonline.com/" + tenantId);
-	
-	    var tokenAuthResult = authContext.AcquireToken(resource, appClientId, appRedirectUri,
-	        PromptBehavior.Auto, UserIdentifier.AnyUser);
-	
-	    return new TokenCredentials(tokenAuthResult.AccessToken);
-	}
-
-### Non-interactive authentication
-
-The following snippet shows an `AuthenticateApplication` method that you can use for a non-interactive log in experience.
-
-	// Authenticate the application with AAD through the application's secret key.
-	// You need to have an application registered with AAD in order to authenticate.
-	//   For more information and instructions on how to register your application with AAD, see:
-	//   https://azure.microsoft.com/en-us/documentation/articles/resource-group-create-service-principal-portal/
-	public static TokenCredentials AuthenticateApplication(string tenantId, string resource, string appClientId, Uri appRedirectUri, SecureString clientSecret)
-	{
-	    var authContext = new AuthenticationContext("https://login.microsoftonline.com/" + tenantId);
-	    var credential = new ClientCredential(appClientId, clientSecret);
-	
-	    var tokenAuthResult = authContext.AcquireToken(resource, credential);
-	
-	    return new TokenCredentials(tokenAuthResult.AccessToken);
-	}
-	
-## Create a Data Lake Store account
-
-The following snippet shows a `CreateAccount` method that you can use to create a Data Lake Store account.
-
-	// Create Data Lake Store account
-    public static void CreateAccount()
-    {
-        var adlsParameters = new DataLakeStoreAccount(location: _location);
-        _adlsClient.Account.Create(_resourceGroupName, _adlsAccountName, adlsParameters);
-    } 
-
-## List all Data Lake Store accounts within a subscription
-
-The following snippet shows `ListAdlStoreAccounts` method that you can use to list all Data Lake Store accounts within a given Azure subscription.
-
-	// List all ADLS accounts within the subscription
-	public static List<DataLakeStoreAccount> ListAdlStoreAccounts()
-	{
-	    var response = _adlsClient.Account.List(_adlsAccountName);
-	    var accounts = new List<DataLakeStoreAccount>(response);
-	
-	    while (response.NextPageLink != null)
-	    {
-	        response = _adlsClient.Account.ListNext(response.NextPageLink);
-	        accounts.AddRange(response);
-	    }
-	
-	    return accounts;
-	}
-
-## Create a directory
-
-The following snippet shows a `CreateDirectory` method that you can use to create a directory within a Data Lake Store account.
-
-	// Create a directory
-    public static void CreateDirectory(string path)
-    {
-        _adlsFileSystemClient.FileSystem.Mkdirs(_adlsAccountName, path);
-    }
-
-## Upload a file to Data Lake Store
-
-The following snippet shows an `UploadFile` method that you can use to upload files to a Data Lake Store account.
-
-	// Upload a file
-    public static void UploadFile(string srcFilePath, string destFilePath, bool force = true)
-    {
-        var parameters = new UploadParameters(srcFilePath, destFilePath, _adlsAccountName, isOverwrite: force);
-        var frontend = new DataLakeStoreFrontEndAdapter(_adlsAccountName, _adlsFileSystemClient);
-        var uploader = new DataLakeStoreUploader(parameters, frontend);
-        uploader.Execute();
-    }
-
-## Get file or directory info
-
-The following snippet shows a `GetItemInfo` method that you can use to retrieve information about a file or directory available in Data Lake Store. 
-
-	// Get file or directory info
-    public static FileStatusProperties GetItemInfo(string path)
-    {
-        return _adlsFileSystemClient.FileSystem.GetFileStatus(_adlsAccountName, path).FileStatus;
-    }
-
-## List file or directories
-
-The following snippet shows a `ListItem` method that can use to list the file and directories in a Data Lake Store account.
-	
-	// List files and directories
-    public static List<FileStatusProperties> ListItems(string directoryPath)
-    {
-        return _adlsFileSystemClient.FileSystem.ListFileStatus(_adlsAccountName, directoryPath).FileStatuses.FileStatus.ToList();
-    }
-
-## Concatenate files
-
-The following snippet shows a `ConcatenateFiles` method that you use to concatenate files. 
-
-	// Concatenate files
-    public static void ConcatenateFiles(string[] srcFilePaths, string destFilePath)
-    {
-        _adlsFileSystemClient.FileSystem.Concat(_adlsAccountName, destFilePath, srcFilePaths);
-    }
-
-## Append to a file
-
-The following snippet shows a `AppendToFile` method that you use append data to a file already stored in a Data Lake Store account.
-
-	// Append to file
-    public static void AppendToFile(string path, string content)
-    {
-        var stream = new MemoryStream(Encoding.UTF8.GetBytes(content));
-
-        _adlsFileSystemClient.FileSystem.Append(_adlsAccountName, path, stream);
-    }
-
-## Download a file
-
-The following snippet shows a `DownloadFile` method that you use to download a file from a Data Lake Store account.
-
-	// Download file
-    public static void DownloadFile(string srcPath, string destPath)
-    {
-        var stream = _adlsFileSystemClient.FileSystem.Open(_adlsAccountName, srcPath);
-        var fileStream = new FileStream(destPath, FileMode.Create);
-
-        stream.CopyTo(fileStream);
-        fileStream.Close();
-        stream.Close();
-    }
-
-## Delete a Data Lake Store account
-
-The following snippet shows a `DeleteAccount` method that you can use to delete a Data Lake Store account.
-
-	// Delete account
-    public static void DeleteAccount()
-    {
-        _adlsClient.Account.Delete(_resourceGroupName, _adlsAccountName);
-    }
-
-## Apendix: Sample code
-
-The following snippet is a comprehensive code sample that you can copy paste into your application to see an end-to-end operation on Data Lake Store. Before running the code snippet, make sure you provide the required values such as Data Lake Store name, resource group name, etc. You must also provide the values required for Azure Active Direcctory authentication, such as **\<APPLICATION-CLIENT-ID>** , **\<APPLICATION-REPLY-URI>**, and **\<SUBSCRIPTION-ID>**.
-
-Even though the code snippet below provides methods for both the approaches, interactive and non-interactive, the non-interactive code block is commented out. The interactive method requires you to provide the AAD application client ID and the redirect URI. The link in the prerequisite provides instructions on how to obtain these.
-<<<<<<< HEAD
-
->[AZURE.NOTE] If you want to modify the code snippet and use the non-interactive (`AuthenticateApplication`) method instead, you must also provide client authentication key, in addition to the client ID and the client reply URI, as inputs to the method. The article [Create Active Directory application and service principal using portal](../resource-group-create-service-principal-portal.md) also provides information on how to generate and retrieve the client authentication key.
-	
-Finally, make sure the local path and file name you provide here must exist on the computer. If you are looking for some sample data to upload, you can get the **Ambulance Data** folder from the [Azure Data Lake Git Repository](https://github.com/MicrosoftBigData/usql/tree/master/Examples/Samples/Data/AmbulanceData).
-
-
-
-    using System;
-    using System.IO;
-    using System.Security;
-    using System.Text;
-    using System.Collections.Generic;
-    using System.Linq;
-
-    using Microsoft.Azure.Management.DataLake.Store;
-    using Microsoft.Azure.Management.DataLake.Store.Models;
-    using Microsoft.Azure.Management.DataLake.StoreUploader;
-    using Microsoft.IdentityModel.Clients.ActiveDirectory;
-    using Microsoft.Rest;
-
-    namespace SdkSample
-    {
-        class Program
-        {
-            private static DataLakeStoreAccountManagementClient _adlsClient;
-            private static DataLakeStoreFileSystemManagementClient _adlsFileSystemClient;
-
-            private static string _adlsAccountName;
-            private static string _resourceGroupName;
-            private static string _location;
-
-            private static void Main(string[] args)
-            {
-                _adlsAccountName = "<DATA-LAKE-STORE-NAME>"; // TODO: Replace this value with the name for a NEW Store account.
-                _resourceGroupName = "<RESOURCE-GROUP-NAME>"; // TODO: Replace this value. This resource group should already exist.
-                _location = "East US 2";
-
-                string localFolderPath = @"C:\local_path\"; // TODO: Make sure this exists and can be overwritten.
-                string localFilePath = localFolderPath + "file.txt"; // TODO: Make sure this exists and can be overwritten.
-                string remoteFolderPath = "/data_lake_path/";
-                string remoteFilePath = remoteFolderPath + "file.txt";
-
-                // Authenticate the user
-                var tokenCreds = AuthenticateUser("common", "https://management.core.windows.net/",
-                    "<APPLICATION-CLIENT-ID>", new Uri("<APPLICATION-REPLY-URI>")); // TODO: Replace bracketed values.
-
-                SetupClients(tokenCreds, "<SUBSCRIPTION-ID>"); // TODO: Replace bracketed value.
-
-                // Run sample scenarios
-                WaitForNewline("Authenticated.", "Creating NEW account.");
-                CreateAccount();
-                WaitForNewline("Account created.", "Creating a directory.");
-
-                // Create a directory in the Data Lake Store
-                CreateDirectory(remoteFolderPath);
-                WaitForNewline("Directory created.", "Showing directory info.");
-
-                // Get info about the directory in the Data Lake Store
-                var itemInfo = GetItemInfo(remoteFolderPath);
-                Console.WriteLine("Type: " + itemInfo.Type);
-                Console.WriteLine("Last modified (UTC): " +
-                                  new DateTime(1970, 1, 1, 0, 0, 0, 0, DateTimeKind.Utc).AddMilliseconds(
-                                      itemInfo.ModificationTime.Value));
-                WaitForNewline("Directory info shown.", "Uploading a file.");
-
-                // Upload a file to the Data Lake Store
-                UploadFile(localFilePath, remoteFilePath);
-                WaitForNewline("File uploaded.", "Listing files and directories.");
-
-                // List the files in the Data Lake Store
-                var itemList = ListItems(remoteFolderPath);
-                var fileMenuItems = itemList.Select(a => String.Format("{0,15} {1}", a.Type, a.PathSuffix));
-                Console.WriteLine(String.Join("\r\n", fileMenuItems));
-                WaitForNewline("Files and directories listed.", "Appending content to a file.");
-
-                // Append to a file in the Data Lake Store
-                AppendToFile(remoteFilePath, "123");
-                WaitForNewline("Content appended.", "Downloading a file.");
-
-                // Download a file from the Data Lake Store
-                DownloadFile(remoteFilePath, localFilePath);
-                WaitForNewline("File downloaded.", "Deleting account.");
-
-                // Delete account
-                DeleteAccount();
-                WaitForNewline("Account deleted. You can now exit.");
-            }
-
-=======
-
->[AZURE.NOTE] If you want to modify the code snippet and use the non-interactive (`AuthenticateApplication`) method instead, you must also provide client authentication key, in addition to the client ID and the client reply URI, as inputs to the method. The article [Create Active Directory application and service principal using portal](../resource-group-create-service-principal-portal.md) also provides information on how to generate and retrieve the client authentication key.
-	
-Finally, make sure the local path and file name you provide here must exist on the computer. If you are looking for some sample data to upload, you can get the **Ambulance Data** folder from the [Azure Data Lake Git Repository](https://github.com/MicrosoftBigData/usql/tree/master/Examples/Samples/Data/AmbulanceData).
-
-
-
-    using System;
-    using System.IO;
-    using System.Security;
-    using System.Text;
-    using System.Collections.Generic;
-    using System.Linq;
-
-    using Microsoft.Azure.Management.DataLake.Store;
-    using Microsoft.Azure.Management.DataLake.Store.Models;
-    using Microsoft.Azure.Management.DataLake.StoreUploader;
-    using Microsoft.IdentityModel.Clients.ActiveDirectory;
-    using Microsoft.Rest;
-
-    namespace SdkSample
-    {
-        class Program
-        {
-            private static DataLakeStoreAccountManagementClient _adlsClient;
-            private static DataLakeStoreFileSystemManagementClient _adlsFileSystemClient;
-
-            private static string _adlsAccountName;
-            private static string _resourceGroupName;
-            private static string _location;
-
-            private static void Main(string[] args)
-            {
-                _adlsAccountName = "<DATA-LAKE-STORE-NAME>"; // TODO: Replace this value with the name for a NEW Store account.
-                _resourceGroupName = "<RESOURCE-GROUP-NAME>"; // TODO: Replace this value. This resource group should already exist.
-                _location = "East US 2";
-
-                string localFolderPath = @"C:\local_path\"; // TODO: Make sure this exists and can be overwritten.
-                string localFilePath = localFolderPath + "file.txt"; // TODO: Make sure this exists and can be overwritten.
-                string remoteFolderPath = "/data_lake_path/";
-                string remoteFilePath = remoteFolderPath + "file.txt";
-
-                // Authenticate the user
-                var tokenCreds = AuthenticateUser("common", "https://management.core.windows.net/",
-                    "<APPLICATION-CLIENT-ID>", new Uri("<APPLICATION-REPLY-URI>")); // TODO: Replace bracketed values.
-
-                SetupClients(tokenCreds, "<SUBSCRIPTION-ID>"); // TODO: Replace bracketed value.
-
-                // Run sample scenarios
-                WaitForNewline("Authenticated.", "Creating NEW account.");
-                CreateAccount();
-                WaitForNewline("Account created.", "Creating a directory.");
-
-                // Create a directory in the Data Lake Store
-                CreateDirectory(remoteFolderPath);
-                WaitForNewline("Directory created.", "Showing directory info.");
-
-                // Get info about the directory in the Data Lake Store
-                var itemInfo = GetItemInfo(remoteFolderPath);
-                Console.WriteLine("Type: " + itemInfo.Type);
-                Console.WriteLine("Last modified (UTC): " +
-                                  new DateTime(1970, 1, 1, 0, 0, 0, 0, DateTimeKind.Utc).AddMilliseconds(
-                                      itemInfo.ModificationTime.Value));
-                WaitForNewline("Directory info shown.", "Uploading a file.");
-
-                // Upload a file to the Data Lake Store
-                UploadFile(localFilePath, remoteFilePath);
-                WaitForNewline("File uploaded.", "Listing files and directories.");
-
-                // List the files in the Data Lake Store
-                var itemList = ListItems(remoteFolderPath);
-                var fileMenuItems = itemList.Select(a => String.Format("{0,15} {1}", a.Type, a.PathSuffix));
-                Console.WriteLine(String.Join("\r\n", fileMenuItems));
-                WaitForNewline("Files and directories listed.", "Appending content to a file.");
-
-                // Append to a file in the Data Lake Store
-                AppendToFile(remoteFilePath, "123");
-                WaitForNewline("Content appended.", "Downloading a file.");
-
-                // Download a file from the Data Lake Store
-                DownloadFile(remoteFilePath, localFilePath);
-                WaitForNewline("File downloaded.", "Deleting account.");
-
-                // Delete account
-                DeleteAccount();
-                WaitForNewline("Account deleted. You can now exit.");
-            }
-
->>>>>>> e75a547e
-            // Helper function to show status and wait for user input
-            public static void WaitForNewline(string reason, string nextAction = "")
-            {
-                if (!String.IsNullOrWhiteSpace(nextAction))
-                {
-                    Console.WriteLine(reason + "\r\nPress ENTER to continue...");
-                    Console.ReadLine();
-                    Console.WriteLine(nextAction);
-                }
-                else
-                {
-                    Console.WriteLine(reason + "\r\nPress ENTER to continue...");
-                    Console.ReadLine();
-                }
-            }
-
-            // Authenticate the user with AAD through an interactive popup.
-            // You need to have an application registered with AAD in order to authenticate.
-            //   For more information and instructions on how to register your application with AAD, see:
-            //   https://azure.microsoft.com/en-us/documentation/articles/resource-group-create-service-principal-portal/
-            public static TokenCredentials AuthenticateUser(string tenantId, string resource, string appClientId, Uri appRedirectUri, string userId = "")
-            {
-                var authContext = new AuthenticationContext("https://login.microsoftonline.com/" + tenantId);
-
-                var tokenAuthResult = authContext.AcquireToken(resource, appClientId, appRedirectUri,
-                    PromptBehavior.Auto, UserIdentifier.AnyUser);
-
-                return new TokenCredentials(tokenAuthResult.AccessToken);
-            }
-			
-			/*
-            // Authenticate the application with AAD through the application's secret key.
-            // You need to have an application registered with AAD in order to authenticate.
-            //   For more information and instructions on how to register your application with AAD, see:
-            //   https://azure.microsoft.com/en-us/documentation/articles/resource-group-create-service-principal-portal/
-            public static TokenCredentials AuthenticateApplication(string tenantId, string resource, string appClientId, Uri appRedirectUri, SecureString clientSecret)
-            {
-                var authContext = new AuthenticationContext("https://login.microsoftonline.com/" + tenantId);
-                var credential = new ClientCredential(appClientId, clientSecret);
-
-                var tokenAuthResult = authContext.AcquireToken(resource, credential);
-
-                return new TokenCredentials(tokenAuthResult.AccessToken);
-            }
-			*/
-
-            //Set up clients
-            public static void SetupClients(TokenCredentials tokenCreds, string subscriptionId)
-            {
-                _adlsClient = new DataLakeStoreAccountManagementClient(tokenCreds);
-                _adlsClient.SubscriptionId = subscriptionId;
-
-                _adlsFileSystemClient = new DataLakeStoreFileSystemManagementClient(tokenCreds);
-            }
-
-            // Create account
-            public static void CreateAccount()
-            {
-                // Create ADLS account
-                var adlsParameters = new DataLakeStoreAccount(location: _location);
-                _adlsClient.Account.Create(_resourceGroupName, _adlsAccountName, adlsParameters);
-            }
-
-            // Delete account
-            public static void DeleteAccount()
-            {
-                _adlsClient.Account.Delete(_resourceGroupName, _adlsAccountName);
-            }
-
-            // List all ADLS accounts within the subscription
-            public static List<DataLakeStoreAccount> ListAdlStoreAccounts()
-            {
-                var response = _adlsClient.Account.List(_adlsAccountName);
-                var accounts = new List<DataLakeStoreAccount>(response);
-
-                while (response.NextPageLink != null)
-                {
-                    response = _adlsClient.Account.ListNext(response.NextPageLink);
-                    accounts.AddRange(response);
-                }
-
-                return accounts;
-<<<<<<< HEAD
-            }
-
-            // Upload a file
-            public static void UploadFile(string srcFilePath, string destFilePath, bool force = true)
-            {
-                var parameters = new UploadParameters(srcFilePath, destFilePath, _adlsAccountName, isOverwrite: force);
-                var frontend = new DataLakeStoreFrontEndAdapter(_adlsAccountName, _adlsFileSystemClient);
-                var uploader = new DataLakeStoreUploader(parameters, frontend);
-                uploader.Execute();
-            }
-
-            // Concatenate files
-            public static void ConcatenateFiles(string[] srcFilePaths, string destFilePath)
-            {
-                _adlsFileSystemClient.FileSystem.Concat(_adlsAccountName, destFilePath, srcFilePaths);
-            }
-
-            // Get file or directory info
-            public static FileStatusProperties GetItemInfo(string path)
-            {
-                return _adlsFileSystemClient.FileSystem.GetFileStatus(_adlsAccountName, path).FileStatus;
-            }
-
-            // List files and directories
-            public static List<FileStatusProperties> ListItems(string directoryPath)
-            {
-                return _adlsFileSystemClient.FileSystem.ListFileStatus(_adlsAccountName, directoryPath).FileStatuses.FileStatus.ToList();
-            }
-
-            // Download file
-            public static void DownloadFile(string srcPath, string destPath)
-            {
-                var stream = _adlsFileSystemClient.FileSystem.Open(_adlsAccountName, srcPath);
-                var fileStream = new FileStream(destPath, FileMode.Create);
-
-                stream.CopyTo(fileStream);
-                fileStream.Close();
-                stream.Close();
-            }
-
-            // Append to file
-            public static void AppendToFile(string path, string content)
-            {
-                var stream = new MemoryStream(Encoding.UTF8.GetBytes(content));
-
-                _adlsFileSystemClient.FileSystem.Append(_adlsAccountName, path, stream);
-            }
-
-=======
-            }
-
-            // Upload a file
-            public static void UploadFile(string srcFilePath, string destFilePath, bool force = true)
-            {
-                var parameters = new UploadParameters(srcFilePath, destFilePath, _adlsAccountName, isOverwrite: force);
-                var frontend = new DataLakeStoreFrontEndAdapter(_adlsAccountName, _adlsFileSystemClient);
-                var uploader = new DataLakeStoreUploader(parameters, frontend);
-                uploader.Execute();
-            }
-
-            // Concatenate files
-            public static void ConcatenateFiles(string[] srcFilePaths, string destFilePath)
-            {
-                _adlsFileSystemClient.FileSystem.Concat(_adlsAccountName, destFilePath, srcFilePaths);
-            }
-
-            // Get file or directory info
-            public static FileStatusProperties GetItemInfo(string path)
-            {
-                return _adlsFileSystemClient.FileSystem.GetFileStatus(_adlsAccountName, path).FileStatus;
-            }
-
-            // List files and directories
-            public static List<FileStatusProperties> ListItems(string directoryPath)
-            {
-                return _adlsFileSystemClient.FileSystem.ListFileStatus(_adlsAccountName, directoryPath).FileStatuses.FileStatus.ToList();
-            }
-
-            // Download file
-            public static void DownloadFile(string srcPath, string destPath)
-            {
-                var stream = _adlsFileSystemClient.FileSystem.Open(_adlsAccountName, srcPath);
-                var fileStream = new FileStream(destPath, FileMode.Create);
-
-                stream.CopyTo(fileStream);
-                fileStream.Close();
-                stream.Close();
-            }
-
-            // Append to file
-            public static void AppendToFile(string path, string content)
-            {
-                var stream = new MemoryStream(Encoding.UTF8.GetBytes(content));
-
-                _adlsFileSystemClient.FileSystem.Append(_adlsAccountName, path, stream);
-            }
-
->>>>>>> e75a547e
-            // Create a directory
-            public static void CreateDirectory(string path)
-            {
-                _adlsFileSystemClient.FileSystem.Mkdirs(_adlsAccountName, path);
-            }
-        }
-    }
-
-
-## Next steps
-
-- [Secure data in Data Lake Store](data-lake-store-secure-data.md)
-- [Use Azure Data Lake Analytics with Data Lake Store](../data-lake-analytics/data-lake-analytics-get-started-portal.md)
-- [Use Azure HDInsight with Data Lake Store](data-lake-store-hdinsight-hadoop-use-portal.md)
+<properties
+   pageTitle="Use Data Lake Store .NET SDK to develop applications | Azure"
+   description="Use Azure Data Lake Store .NET SDK to develop applications"
+   services="data-lake-store"
+   documentationCenter=""
+   authors="nitinme"
+   manager="paulettm"
+   editor="cgronlun"/>
+
+<tags
+   ms.service="data-lake-store"
+   ms.devlang="na"
+   ms.topic="hero-article"
+   ms.tgt_pltfrm="na"
+   ms.workload="big-data"
+   ms.date="04/27/2016"
+   ms.author="nitinme"/>
+
+# Get started with Azure Data Lake Store using .NET SDK
+
+> [AZURE.SELECTOR]
+- [Portal](data-lake-store-get-started-portal.md)
+- [PowerShell](data-lake-store-get-started-powershell.md)
+- [.NET SDK](data-lake-store-get-started-net-sdk.md)
+- [Java SDK](data-lake-store-get-started-java-sdk.md)
+- [REST API](data-lake-store-get-started-rest-api.md)
+- [Azure CLI](data-lake-store-get-started-cli.md)
+- [Node.js](data-lake-store-manage-use-nodejs.md)
+
+Learn how to use the Azure Data Lake Store .NET SDK to create an Azure Data Lake account and perform basic operations such as create folders, upload and download data files, delete your account, etc. For more information about Data Lake, see [Azure Data Lake Store](data-lake-store-overview.md).
+
+## Prerequisites
+
+* Visual Studio 2013 or 2015. The instructions below use Visual Studio 2015.
+* **An Azure subscription**. See [Get Azure free trial](https://azure.microsoft.com/pricing/free-trial/).
+* **Enable your Azure subscription** for Data Lake Store public preview. See [instructions](data-lake-store-get-started-portal.md#signup).
+* **Create an Azure Active Directory Application**. There are two ways you can authenticate using Azure Active Direcotry - **interactive** and **non-interactive**. There are different prerequisites based on how you want to authenticate.
+	* **For interactive authentication** (used in this article) - In Azure Active Directory, you must create a **Native Client application**. Once you have created the application, retrieve the following values related to the application.
+		- Get **client ID** and **redirect URI** for the application
+		- Set delegated permissions
+
+	* **For non-interactive authentication** - In Azure Active Directory, you must create a **Web application**. Once you have created the application, retrieve the following values related to the application.
+		- Get **client ID**, **client secret**,  and **redirect URI** for the application
+		- Set delegated permissions
+		- Assign the Azure Active Directory application to a role. The role can be at the level of the scope at which you want to give permission to the Azure Active Directory application. For example, you can assign the application at the subscription level or at the level of a resource group. 
+
+	See [Create Active Directory application and service principal using portal](../resource-group-create-service-principal-portal.md) for instructions on how to retrieve these values, set the permissions, and assign roles.
+
+## Create a .NET application
+
+1. Open Visual Studio and create a console application.
+
+2. From the **File** menu, click **New**, and then click **Project**.
+
+3. From **New Project**, type or select the following values:
+
+	| Property | Value                       |
+	|----------|-----------------------------|
+	| Category | Templates/Visual C#/Windows |
+	| Template | Console Application         |
+	| Name     | CreateADLApplication        |
+
+4. Click **OK** to create the project.
+
+5. Add the Nuget packages to your project.
+
+	1. Right-click the project name in the Solution Explorer and click **Manage NuGet Packages**.
+	2. In the **Nuget Package Manager** tab, make sure that **Package source** is set to **nuget.org** and that **Include prerelease** check box is selected.
+	3. Search for and install the following Data Lake Store packages:
+
+		* `Microsoft.Azure.Management.DataLake.Store`
+		* `Microsoft.Azure.Management.DataLake.StoreUploader`
+
+		![Add a Nuget source](./media/data-lake-store-get-started-net-sdk/ADL.Install.Nuget.Package.png "Create a new Azure Data Lake account")
+
+	4. Also install the `Microsoft.IdentityModel.Clients.ActiveDirectory` package for Azure Active Directory authentication. Make sure you *clear* the **Include prerelease** check box so that you install a stable version of this package.
+
+		![Add a Nuget source](./media/data-lake-store-get-started-net-sdk/adl.install.azure.auth.png "Create a new Azure Data Lake account")
+
+
+	5. Close the **Nuget Package Manager**.
+
+7. Open **Program.cs**, delete the existing code, and then include the following statements to add references to namespaces.
+
+		using System;
+        using System.IO;
+        using System.Security;
+        using System.Text;
+        using System.Collections.Generic;
+        using System.Linq;
+
+        using Microsoft.Azure.Management.DataLake.Store;
+        using Microsoft.Azure.Management.DataLake.Store.Models;
+        using Microsoft.Azure.Management.DataLake.StoreUploader;
+        using Microsoft.IdentityModel.Clients.ActiveDirectory;
+        using Microsoft.Rest;
+
+8. Declare the variables as shown below, and provide the values for Data Lake Store name and the resource group name. The Data Lake Store name you provide will be created by the application. The resource group you provide here should already exist. Also, make sure the local path and file name you provide here must exist on the computer. Add the following code snippet after the namespace declarations.
+
+		namespace SdkSample
+        {
+            class Program
+            {
+                private static DataLakeStoreAccountManagementClient _adlsClient;
+                private static DataLakeStoreFileSystemManagementClient _adlsFileSystemClient;
+
+                private static string _adlsAccountName;
+                private static string _resourceGroupName;
+                private static string _location;
+
+                private static void Main(string[] args)
+                {
+                    _adlsAccountName = "<DATA-LAKE-STORE-NAME>"; // TODO: Replace this value with the name for a NEW Store account.
+                    _resourceGroupName = "<RESOURCE-GROUP-NAME>"; // TODO: Replace this value. This resource group should already exist.
+                    _location = "East US 2";
+
+                    string localFolderPath = @"C:\local_path\"; // TODO: Make sure this exists and can be overwritten.
+                    string localFilePath = localFolderPath + "file.txt"; // TODO: Make sure this exists and can be overwritten.
+                    string remoteFolderPath = "/data_lake_path/";
+                    string remoteFilePath = remoteFolderPath + "file.txt";
+				}
+			}
+		}
+
+In the remaining sections of the article, you can see how to use the available .NET methods to perform operations such as authenticate users, create Data Lake Store account, upload files, etc. If you are looking for a complete sample on how to work with Data Lake Store, see the [Appendix](#appendix-sample-code) at the bottom of this article.
+
+## Authenticate the user
+
+There are two ways to authenticate using Azure Active Directory:
+
+* **Interactive**, where a user-signs in using the application. This is implemented in the method `AuthenticateUser` in the code snippet below.
+
+* **Non-interactive**, where the application provides its own credentials. This is implemented in the method `AuthenticateAppliaction`  in the code snippet below.
+
+### Interactive authentication
+
+The following snippet shows an `AuthenticateUser` method that you can use for an interactive log in experience.
+
+ 	// Authenticate the user with AAD through an interactive popup.
+    // You need to have an application registered with AAD in order to authenticate.
+    //   For more information and instructions on how to register your application with AAD, see:
+    //   https://azure.microsoft.com/en-us/documentation/articles/resource-group-create-service-principal-portal/
+	public static TokenCredentials AuthenticateUser(string tenantId, string resource, string appClientId, Uri appRedirectUri, string userId = "")
+	{
+	    var authContext = new AuthenticationContext("https://login.microsoftonline.com/" + tenantId);
+	
+	    var tokenAuthResult = authContext.AcquireToken(resource, appClientId, appRedirectUri,
+	        PromptBehavior.Auto, UserIdentifier.AnyUser);
+	
+	    return new TokenCredentials(tokenAuthResult.AccessToken);
+	}
+
+### Non-interactive authentication
+
+The following snippet shows an `AuthenticateApplication` method that you can use for a non-interactive log in experience.
+
+	// Authenticate the application with AAD through the application's secret key.
+	// You need to have an application registered with AAD in order to authenticate.
+	//   For more information and instructions on how to register your application with AAD, see:
+	//   https://azure.microsoft.com/en-us/documentation/articles/resource-group-create-service-principal-portal/
+	public static TokenCredentials AuthenticateApplication(string tenantId, string resource, string appClientId, Uri appRedirectUri, SecureString clientSecret)
+	{
+	    var authContext = new AuthenticationContext("https://login.microsoftonline.com/" + tenantId);
+	    var credential = new ClientCredential(appClientId, clientSecret);
+	
+	    var tokenAuthResult = authContext.AcquireToken(resource, credential);
+	
+	    return new TokenCredentials(tokenAuthResult.AccessToken);
+	}
+	
+## Create a Data Lake Store account
+
+The following snippet shows a `CreateAccount` method that you can use to create a Data Lake Store account.
+
+	// Create Data Lake Store account
+    public static void CreateAccount()
+    {
+        var adlsParameters = new DataLakeStoreAccount(location: _location);
+        _adlsClient.Account.Create(_resourceGroupName, _adlsAccountName, adlsParameters);
+    } 
+
+## List all Data Lake Store accounts within a subscription
+
+The following snippet shows `ListAdlStoreAccounts` method that you can use to list all Data Lake Store accounts within a given Azure subscription.
+
+	// List all ADLS accounts within the subscription
+	public static List<DataLakeStoreAccount> ListAdlStoreAccounts()
+	{
+	    var response = _adlsClient.Account.List(_adlsAccountName);
+	    var accounts = new List<DataLakeStoreAccount>(response);
+	
+	    while (response.NextPageLink != null)
+	    {
+	        response = _adlsClient.Account.ListNext(response.NextPageLink);
+	        accounts.AddRange(response);
+	    }
+	
+	    return accounts;
+	}
+
+## Create a directory
+
+The following snippet shows a `CreateDirectory` method that you can use to create a directory within a Data Lake Store account.
+
+	// Create a directory
+    public static void CreateDirectory(string path)
+    {
+        _adlsFileSystemClient.FileSystem.Mkdirs(_adlsAccountName, path);
+    }
+
+## Upload a file to Data Lake Store
+
+The following snippet shows an `UploadFile` method that you can use to upload files to a Data Lake Store account.
+
+	// Upload a file
+    public static void UploadFile(string srcFilePath, string destFilePath, bool force = true)
+    {
+        var parameters = new UploadParameters(srcFilePath, destFilePath, _adlsAccountName, isOverwrite: force);
+        var frontend = new DataLakeStoreFrontEndAdapter(_adlsAccountName, _adlsFileSystemClient);
+        var uploader = new DataLakeStoreUploader(parameters, frontend);
+        uploader.Execute();
+    }
+
+## Get file or directory info
+
+The following snippet shows a `GetItemInfo` method that you can use to retrieve information about a file or directory available in Data Lake Store. 
+
+	// Get file or directory info
+    public static FileStatusProperties GetItemInfo(string path)
+    {
+        return _adlsFileSystemClient.FileSystem.GetFileStatus(_adlsAccountName, path).FileStatus;
+    }
+
+## List file or directories
+
+The following snippet shows a `ListItem` method that can use to list the file and directories in a Data Lake Store account.
+	
+	// List files and directories
+    public static List<FileStatusProperties> ListItems(string directoryPath)
+    {
+        return _adlsFileSystemClient.FileSystem.ListFileStatus(_adlsAccountName, directoryPath).FileStatuses.FileStatus.ToList();
+    }
+
+## Concatenate files
+
+The following snippet shows a `ConcatenateFiles` method that you use to concatenate files. 
+
+	// Concatenate files
+    public static void ConcatenateFiles(string[] srcFilePaths, string destFilePath)
+    {
+        _adlsFileSystemClient.FileSystem.Concat(_adlsAccountName, destFilePath, srcFilePaths);
+    }
+
+## Append to a file
+
+The following snippet shows a `AppendToFile` method that you use append data to a file already stored in a Data Lake Store account.
+
+	// Append to file
+    public static void AppendToFile(string path, string content)
+    {
+        var stream = new MemoryStream(Encoding.UTF8.GetBytes(content));
+
+        _adlsFileSystemClient.FileSystem.Append(_adlsAccountName, path, stream);
+    }
+
+## Download a file
+
+The following snippet shows a `DownloadFile` method that you use to download a file from a Data Lake Store account.
+
+	// Download file
+    public static void DownloadFile(string srcPath, string destPath)
+    {
+        var stream = _adlsFileSystemClient.FileSystem.Open(_adlsAccountName, srcPath);
+        var fileStream = new FileStream(destPath, FileMode.Create);
+
+        stream.CopyTo(fileStream);
+        fileStream.Close();
+        stream.Close();
+    }
+
+## Delete a Data Lake Store account
+
+The following snippet shows a `DeleteAccount` method that you can use to delete a Data Lake Store account.
+
+	// Delete account
+    public static void DeleteAccount()
+    {
+        _adlsClient.Account.Delete(_resourceGroupName, _adlsAccountName);
+    }
+
+## Apendix: Sample code
+
+The following snippet is a comprehensive code sample that you can copy paste into your application to see an end-to-end operation on Data Lake Store. Before running the code snippet, make sure you provide the required values such as Data Lake Store name, resource group name, etc. You must also provide the values required for Azure Active Direcctory authentication, such as **\<APPLICATION-CLIENT-ID>** , **\<APPLICATION-REPLY-URI>**, and **\<SUBSCRIPTION-ID>**.
+
+Even though the code snippet below provides methods for both the approaches, interactive and non-interactive, the non-interactive code block is commented out. The interactive method requires you to provide the AAD application client ID and the redirect URI. The link in the prerequisite provides instructions on how to obtain these.
+
+>[AZURE.NOTE] If you want to modify the code snippet and use the non-interactive (`AuthenticateApplication`) method instead, you must also provide client authentication key, in addition to the client ID and the client reply URI, as inputs to the method. The article [Create Active Directory application and service principal using portal](../resource-group-create-service-principal-portal.md) also provides information on how to generate and retrieve the client authentication key.
+	
+Finally, make sure the local path and file name you provide here must exist on the computer. If you are looking for some sample data to upload, you can get the **Ambulance Data** folder from the [Azure Data Lake Git Repository](https://github.com/MicrosoftBigData/usql/tree/master/Examples/Samples/Data/AmbulanceData).
+
+
+
+    using System;
+    using System.IO;
+    using System.Security;
+    using System.Text;
+    using System.Collections.Generic;
+    using System.Linq;
+
+    using Microsoft.Azure.Management.DataLake.Store;
+    using Microsoft.Azure.Management.DataLake.Store.Models;
+    using Microsoft.Azure.Management.DataLake.StoreUploader;
+    using Microsoft.IdentityModel.Clients.ActiveDirectory;
+    using Microsoft.Rest;
+
+    namespace SdkSample
+    {
+        class Program
+        {
+            private static DataLakeStoreAccountManagementClient _adlsClient;
+            private static DataLakeStoreFileSystemManagementClient _adlsFileSystemClient;
+
+            private static string _adlsAccountName;
+            private static string _resourceGroupName;
+            private static string _location;
+
+            private static void Main(string[] args)
+            {
+                _adlsAccountName = "<DATA-LAKE-STORE-NAME>"; // TODO: Replace this value with the name for a NEW Store account.
+                _resourceGroupName = "<RESOURCE-GROUP-NAME>"; // TODO: Replace this value. This resource group should already exist.
+                _location = "East US 2";
+
+                string localFolderPath = @"C:\local_path\"; // TODO: Make sure this exists and can be overwritten.
+                string localFilePath = localFolderPath + "file.txt"; // TODO: Make sure this exists and can be overwritten.
+                string remoteFolderPath = "/data_lake_path/";
+                string remoteFilePath = remoteFolderPath + "file.txt";
+
+                // Authenticate the user
+                var tokenCreds = AuthenticateUser("common", "https://management.core.windows.net/",
+                    "<APPLICATION-CLIENT-ID>", new Uri("<APPLICATION-REPLY-URI>")); // TODO: Replace bracketed values.
+
+                SetupClients(tokenCreds, "<SUBSCRIPTION-ID>"); // TODO: Replace bracketed value.
+
+                // Run sample scenarios
+                WaitForNewline("Authenticated.", "Creating NEW account.");
+                CreateAccount();
+                WaitForNewline("Account created.", "Creating a directory.");
+
+                // Create a directory in the Data Lake Store
+                CreateDirectory(remoteFolderPath);
+                WaitForNewline("Directory created.", "Showing directory info.");
+
+                // Get info about the directory in the Data Lake Store
+                var itemInfo = GetItemInfo(remoteFolderPath);
+                Console.WriteLine("Type: " + itemInfo.Type);
+                Console.WriteLine("Last modified (UTC): " +
+                                  new DateTime(1970, 1, 1, 0, 0, 0, 0, DateTimeKind.Utc).AddMilliseconds(
+                                      itemInfo.ModificationTime.Value));
+                WaitForNewline("Directory info shown.", "Uploading a file.");
+
+                // Upload a file to the Data Lake Store
+                UploadFile(localFilePath, remoteFilePath);
+                WaitForNewline("File uploaded.", "Listing files and directories.");
+
+                // List the files in the Data Lake Store
+                var itemList = ListItems(remoteFolderPath);
+                var fileMenuItems = itemList.Select(a => String.Format("{0,15} {1}", a.Type, a.PathSuffix));
+                Console.WriteLine(String.Join("\r\n", fileMenuItems));
+                WaitForNewline("Files and directories listed.", "Appending content to a file.");
+
+                // Append to a file in the Data Lake Store
+                AppendToFile(remoteFilePath, "123");
+                WaitForNewline("Content appended.", "Downloading a file.");
+
+                // Download a file from the Data Lake Store
+                DownloadFile(remoteFilePath, localFilePath);
+                WaitForNewline("File downloaded.", "Deleting account.");
+
+                // Delete account
+                DeleteAccount();
+                WaitForNewline("Account deleted. You can now exit.");
+            }
+
+            // Helper function to show status and wait for user input
+            public static void WaitForNewline(string reason, string nextAction = "")
+            {
+                if (!String.IsNullOrWhiteSpace(nextAction))
+                {
+                    Console.WriteLine(reason + "\r\nPress ENTER to continue...");
+                    Console.ReadLine();
+                    Console.WriteLine(nextAction);
+                }
+                else
+                {
+                    Console.WriteLine(reason + "\r\nPress ENTER to continue...");
+                    Console.ReadLine();
+                }
+            }
+
+            // Authenticate the user with AAD through an interactive popup.
+            // You need to have an application registered with AAD in order to authenticate.
+            //   For more information and instructions on how to register your application with AAD, see:
+            //   https://azure.microsoft.com/en-us/documentation/articles/resource-group-create-service-principal-portal/
+            public static TokenCredentials AuthenticateUser(string tenantId, string resource, string appClientId, Uri appRedirectUri, string userId = "")
+            {
+                var authContext = new AuthenticationContext("https://login.microsoftonline.com/" + tenantId);
+
+                var tokenAuthResult = authContext.AcquireToken(resource, appClientId, appRedirectUri,
+                    PromptBehavior.Auto, UserIdentifier.AnyUser);
+
+                return new TokenCredentials(tokenAuthResult.AccessToken);
+            }
+			
+			/*
+            // Authenticate the application with AAD through the application's secret key.
+            // You need to have an application registered with AAD in order to authenticate.
+            //   For more information and instructions on how to register your application with AAD, see:
+            //   https://azure.microsoft.com/en-us/documentation/articles/resource-group-create-service-principal-portal/
+            public static TokenCredentials AuthenticateApplication(string tenantId, string resource, string appClientId, Uri appRedirectUri, SecureString clientSecret)
+            {
+                var authContext = new AuthenticationContext("https://login.microsoftonline.com/" + tenantId);
+                var credential = new ClientCredential(appClientId, clientSecret);
+
+                var tokenAuthResult = authContext.AcquireToken(resource, credential);
+
+                return new TokenCredentials(tokenAuthResult.AccessToken);
+            }
+			*/
+
+            //Set up clients
+            public static void SetupClients(TokenCredentials tokenCreds, string subscriptionId)
+            {
+                _adlsClient = new DataLakeStoreAccountManagementClient(tokenCreds);
+                _adlsClient.SubscriptionId = subscriptionId;
+
+                _adlsFileSystemClient = new DataLakeStoreFileSystemManagementClient(tokenCreds);
+            }
+
+            // Create account
+            public static void CreateAccount()
+            {
+                // Create ADLS account
+                var adlsParameters = new DataLakeStoreAccount(location: _location);
+                _adlsClient.Account.Create(_resourceGroupName, _adlsAccountName, adlsParameters);
+            }
+
+            // Delete account
+            public static void DeleteAccount()
+            {
+                _adlsClient.Account.Delete(_resourceGroupName, _adlsAccountName);
+            }
+
+            // List all ADLS accounts within the subscription
+            public static List<DataLakeStoreAccount> ListAdlStoreAccounts()
+            {
+                var response = _adlsClient.Account.List(_adlsAccountName);
+                var accounts = new List<DataLakeStoreAccount>(response);
+
+                while (response.NextPageLink != null)
+                {
+                    response = _adlsClient.Account.ListNext(response.NextPageLink);
+                    accounts.AddRange(response);
+                }
+
+                return accounts;
+            }
+
+            // Upload a file
+            public static void UploadFile(string srcFilePath, string destFilePath, bool force = true)
+            {
+                var parameters = new UploadParameters(srcFilePath, destFilePath, _adlsAccountName, isOverwrite: force);
+                var frontend = new DataLakeStoreFrontEndAdapter(_adlsAccountName, _adlsFileSystemClient);
+                var uploader = new DataLakeStoreUploader(parameters, frontend);
+                uploader.Execute();
+            }
+
+            // Concatenate files
+            public static void ConcatenateFiles(string[] srcFilePaths, string destFilePath)
+            {
+                _adlsFileSystemClient.FileSystem.Concat(_adlsAccountName, destFilePath, srcFilePaths);
+            }
+
+            // Get file or directory info
+            public static FileStatusProperties GetItemInfo(string path)
+            {
+                return _adlsFileSystemClient.FileSystem.GetFileStatus(_adlsAccountName, path).FileStatus;
+            }
+
+            // List files and directories
+            public static List<FileStatusProperties> ListItems(string directoryPath)
+            {
+                return _adlsFileSystemClient.FileSystem.ListFileStatus(_adlsAccountName, directoryPath).FileStatuses.FileStatus.ToList();
+            }
+
+            // Download file
+            public static void DownloadFile(string srcPath, string destPath)
+            {
+                var stream = _adlsFileSystemClient.FileSystem.Open(_adlsAccountName, srcPath);
+                var fileStream = new FileStream(destPath, FileMode.Create);
+
+                stream.CopyTo(fileStream);
+                fileStream.Close();
+                stream.Close();
+            }
+
+            // Append to file
+            public static void AppendToFile(string path, string content)
+            {
+                var stream = new MemoryStream(Encoding.UTF8.GetBytes(content));
+
+                _adlsFileSystemClient.FileSystem.Append(_adlsAccountName, path, stream);
+            }
+
+            // Create a directory
+            public static void CreateDirectory(string path)
+            {
+                _adlsFileSystemClient.FileSystem.Mkdirs(_adlsAccountName, path);
+            }
+        }
+    }
+
+
+## Next steps
+
+- [Secure data in Data Lake Store](data-lake-store-secure-data.md)
+- [Use Azure Data Lake Analytics with Data Lake Store](../data-lake-analytics/data-lake-analytics-get-started-portal.md)
+- [Use Azure HDInsight with Data Lake Store](data-lake-store-hdinsight-hadoop-use-portal.md)