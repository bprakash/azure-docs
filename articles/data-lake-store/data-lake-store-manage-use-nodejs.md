--- conflicted
+++ resolved
@@ -13,11 +13,7 @@
    ms.topic="article"
    ms.tgt_pltfrm="na"
    ms.workload="big-data" 
-<<<<<<< HEAD
-   ms.date="04/06/2016"
-=======
    ms.date="07/18/2016"
->>>>>>> c186bb0b
    ms.author="nitinme"/>
 
 # Manage Azure Data Lake Store using Azure SDK for Node.js
@@ -27,10 +23,7 @@
 - [PowerShell](data-lake-store-get-started-powershell.md)
 - [.NET SDK](data-lake-store-get-started-net-sdk.md)
 - [Java SDK](data-lake-store-get-started-java-sdk.md)
-<<<<<<< HEAD
-=======
 - [REST API](data-lake-store-get-started-rest-api.md)
->>>>>>> c186bb0b
 - [Azure CLI](data-lake-store-get-started-cli.md)
 - [Node.js](data-lake-store-manage-use-nodejs.md)
 
@@ -48,88 +41,6 @@
 - Account management: create, get, list, update, and delete.
 - File system management: create, get, upload, append, download, read, delete, list.
 
-<<<<<<< HEAD
-**Prerequisites**
-
-Before you begin this tutorial, you must have the following:
-
-- **An Azure subscription**. See [Get Azure free trial](https://azure.microsoft.com/pricing/free-trial/).
-- **An Azure Data Lake Store account**. See [Get started with Azure Data Lake Store using the Azure Portal](data-lake-store-get-started-portal.md) to create an account.
-- **A service principal with permissions to access the Data Lake Analytics account**. See [Authenticating a service principal with Azure Resource Manager](../resource-group-authenticate-service-principal.md).
-
-## Install the SDK
-
-Use the following steps to install the SDK:
-
-1. Install [Node.js](https://nodejs.org/).
-2. Run the following commands from Command Prompt, Terminal or Bash window:
-
-		npm install async
-		npm install adal-node
-		npm install azure-common
-		npm install azure-arm-datalake-store
-	
-## A Node.js sample
-
-The following example creates a file in a Data Lake Store account and appends data to it.
-
-	var async = require('async');
-	var adalNode = require('adal-node');
-	var azureCommon = require('azure-common');
-	var azureDataLakeStore = require('azure-arm-datalake-store');
-	
-	var resourceUri = 'https://management.core.windows.net/';
-	var loginUri = 'https://login.windows.net/'
-	
-	var clientId = 'application_id_(guid)';
-	var clientSecret = 'application_password';
-	
-	var tenantId = 'aad_tenant_id';
-	var subscriptionId = 'azure_subscription_id';
-	var resourceGroup = 'adls_resourcegroup_name';
-	
-	var accountName = 'adls_account_name';
-	
-	var context = new adalNode.AuthenticationContext(loginUri+tenantId);
-	
-	var client;
-	var response;
-	
-	var destinationFilePath = '/newFileName.txt';
-	var content = 'desired file contents';
-	
-	async.series([
-		function (next) {
-			context.acquireTokenWithClientCredentials(resourceUri, clientId, clientSecret, function(err, result){
-				if (err) throw err;
-				response = result;
-				next();
-			});
-		},
-		function (next) {
-			var credentials = new azureCommon.TokenCloudCredentials({
-				subscriptionId : subscriptionId,
-				authorizationScheme : response.tokenType,
-				token : response.accessToken
-			});
-		
-			client = azureDataLakeStore.createDataLakeStoreFileSystemManagementClient(credentials, 'azuredatalakestore.net');
-	
-			next();
-		},
-		function (next) {
-			client.fileSystem.directCreate(destinationFilePath, accountName, content, function(err, result){
-				if (err) throw err;
-			});
-		}
-	]);
-
-
-##See also 
-
-- [Azure SDK for Node.js](http://azure.github.io/azure-sdk-for-node/)
-- [Manage Azure Data Lake Analytics using Node.js](../data-lake-analytics/data-lake-analytics-manage-use-nodejs.md)
-=======
 ## How to Install
 
 ```bash
@@ -228,5 +139,4 @@
 ## See also
 
 - [Microsoft Azure SDK for Node.js](https://github.com/azure/azure-sdk-for-node)
-- [Microsoft Azure SDK for Node.js - Data Lake Analytics Management](https://www.npmjs.com/package/azure-arm-datalake-analytics)
->>>>>>> c186bb0b
+- [Microsoft Azure SDK for Node.js - Data Lake Analytics Management](https://www.npmjs.com/package/azure-arm-datalake-analytics)