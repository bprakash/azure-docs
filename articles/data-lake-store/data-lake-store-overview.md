<properties
   pageTitle="Overview of Azure Data Lake Store | Microsoft Azure"
   description="Understand what is Azure Data Lake Store and the value it provides over other data stores"
   services="data-lake-store"
   documentationCenter=""
   authors="nitinme"
   manager="jhubbard"
   editor="cgronlun"/>

<tags
   ms.service="data-lake-store"
   ms.devlang="na"
   ms.topic="get-started-article"
   ms.tgt_pltfrm="na"
   ms.workload="big-data"
<<<<<<< HEAD
   ms.date="11/02/2016"
=======
   ms.date="10/28/2016"
>>>>>>> 3d537942
   ms.author="nitinme"/>

# Overview of Azure Data Lake Store

Azure Data Lake Store is an enterprise-wide hyper-scale repository for big data analytic workloads. Azure Data Lake enables you to capture data of any size, type, and ingestion speed in one single place for operational and exploratory analytics.

> [AZURE.TIP] Use the [Data Lake Store learning path](https://azure.microsoft.com/documentation/learning-paths/data-lake-store-self-guided-training/) to start exploring the Azure Data Lake Store service.

Azure Data Lake Store can be accessed from Hadoop (available with HDInsight cluster) using the WebHDFS-compatible REST APIs. It is specifically designed to enable analytics on the stored data and is tuned for performance for data analytics scenarios. Out of the box, it includes all the enterprise-grade capabilities—security, manageability, scalability, reliability, and availability—essential for real-world enterprise use cases.


![Azure Data Lake](./media/data-lake-store-overview/data-lake-store-concept.png)

Some of the key capabilities of the Azure Data Lake include the following.

### Built for Hadoop

The Azure Data Lake store is an Apache Hadoop file system compatible with Hadoop Distributed File System (HDFS) and works with the Hadoop ecosystem.  Your existing HDInsight applications or services that use the WebHDFS API can easily integrate with Data Lake Store. Data Lake Store also exposes a WebHDFS-compatible REST interface for applications

Data stored in Data Lake Store can be easily analyzed using Hadoop analytic frameworks such as MapReduce or Hive. Microsoft Azure HDInsight clusters can be provisioned and configured to directly access data stored in Data Lake Store.

### Unlimited storage, petabyte files

Azure Data Lake Store provides unlimited storage and is suitable for storing a variety of data for analytics. It does not impose any limits on account sizes, file sizes, or the amount of data that can be stored in a data lake. Individual files can range from kilobyte to petabytes in size making it a great choice to store any type of data. Data is stored durably by making multiple copies and there is no limit on the duration of time for which the data can be stored in the data lake.

### Performance-tuned for big data analytics

Azure Data Lake Store is built for running large scale analytic systems that require massive throughput to query and analyze large amounts of data. The data lake spreads parts of a file over a number of individual storage servers. This improves the read throughput when reading the file in parallel for performing data analytics.


### Enterprise-ready: Highly-available and secure

Azure Data Lake Store provides industry-standard availability and reliability. Your data assets are stored durably by making redundant copies to guard against any unexpected failures. Enterprises can use Azure Data Lake in their solutions as an important part of their existing data platform.

Data Lake Store also provides enterprise-grade security for the stored data. For more information, see [Securing data in Azure Data Lake Store](#DataLakeStoreSecurity).


### All Data

Azure Data Lake Store can store any data in their native format, as is, without requiring any prior transformations. Data Lake Store does not require a schema to be defined before the data is loaded, leaving it up to the individual analytic framework to interpret the data and define a schema at the time of the analysis. Being able to store files of arbitrary sizes and formats makes it possible for Data Lake Store to handle structured, semi-structured, and unstructured data.

Azure Data Lake Store containers for data are essentially folders and files. You operate on the stored data using SDKs, Azure Portal, and Azure Powershell. As long as you put your data into the store using these interfaces and using the appropriate containers, you can store any type of data. Data Lake Store does not perform any special handling of data based on the type of data it stores.


## <a name="DataLakeStoreSecurity"></a>Securing data in Azure Data Lake Store

Azure Data Lake Store uses Azure Active Directory for authentication and access control lists (ACLs) to manage access to your data.

| Feature                                 | Description 							 |
|-----------------------------------------|------------------------------------------|
| Authentication | Azure Data Lake Store integrates with Azure Active Directory (AAD) for identity and access management for all the data stored in Azure Data Lake Store. As a result of the integration, Azure Data Lake benefits from all AAD features including multi-factor authentication, conditional access, role-based access control, application usage monitoring, security monitoring and alerting, etc. Azure Data Lake Store supports the OAuth 2.0 protocol for authentication with in the REST interface. |
| Access control                          | Azure Data Lake Store provides access control by supporting POSIX-style permissions exposed by the WebHDFS protocol. In the Data Lake Store Public Preview (the current release), ACLs can be enabled on the root folder, on subfolders, and on individual files. For more information on how ACLs work in context of Data Lake Store, see [Access control in Data Lake Store](data-lake-store-access-control.md).|
| Encryption | Data Lake Store also provides encryption for data that is stored in the account. You specify the encryption settings while creating a Data Lake Store account. You can chose to have your data encrypted or opt for no encryption. For more information on how to provide encryption-related configuration, see [Get started with Azure Data Lake Store using the Azure Portal](data-lake-store-get-started-portal.md).|

Want to learn more about securing data in Data Lake Store. Follow the links below.

* For instructions on how to secure data in Data Lake Store, see [Securing data in Azure Data Lake Store](data-lake-store-secure-data.md).
* Prefer videos? [Watch this video](https://mix.office.com/watch/1q2mgzh9nn5lx) on how to secure data stored in Data Lake Store.

## Applications compatible with Azure Data Lake Store

Azure Data Lake Store is compatible with most open source components in the Hadoop ecosystem. It also integrates nicely with other Azure services. This makes Data Lake Store a perfect option for your data storage needs. Follow the links below to learn more about how Data Lake Store can be used both with open source components as well as other Azure services.

* See [Applications and services compatible with Azure Data Lake Store](data-lake-store-compatible-oss-other-applications.md) for a list of open source applications interoperable with Data Lake Store.
* See [Integrating with other Azure services](data-lake-store-integrate-with-other-services.md) to understand how Data Lake Store can be used with other Azure services to enable a wider range of scenarios.
* See [Scenarios for using Data Lake Store](data-lake-store-data-scenarios.md) to learn how to use Data Lake Store in scenarios such as ingesting data, processing data, downloading data, and visualizing data.

## What is Azure Data Lake Store file system (adl://)?

Data Lake Store can be accessed via the new filesystem, the AzureDataLakeFilesystem (adl://), in Hadoop environments (available with HDInsight cluster). Applications and services that use adl:// are able to take advantage of further performance optimization that are not currently available in WebHDFS. As a result, Data Lake Store gives you the flexibility to either avail the best performance with the recommended option of using adl:// or maintain existing code by continuing to use the WebHDFS API directly. Azure HDInsight fully leverages the AzureDataLakeFilesystem to provide the best performance on Data Lake Store.

You can access your data in the Data Lake Store using `adl://<data_lake_store_name>.azuredatalakestore.net`. For more information on how to access the data in the Data Lake Store, see [View properties of the stored data](data-lake-store-get-started-portal.md#properties)

## How do I start using Azure Data Lake Store?

See [Get Started with Data Lake Store using the Azure Portal](data-lake-store-get-started-portal.md), on how to provision a Data Lake Store using the Azure Portal. Once you have provisioned Azure Data Lake, you can learn how to use big data offerings such as Azure Data Lake Analytics or Azure HDInsight with Data Lake Store. You can also create a .NET application to create an Azure Data Lake Store account and perform operations such as upload data, download data, etc.

- [Get Started with Azure Data Lake Analytics](../data-lake-analytics/data-lake-analytics-get-started-portal.md)
- [Use Azure HDInsight with Data Lake Store](data-lake-store-hdinsight-hadoop-use-portal.md)
- [Get started with Azure Data Lake Store using .NET SDK](data-lake-store-get-started-net-sdk.md)


## Data Lake Store videos

If you prefer watching videos to learn, Data Lake Store provides videos on a range of features.

* [Create an Azure Data Lake Store Account](https://mix.office.com/watch/1k1cycy4l4gen)
* [Use the Data Explorer to Manage Data in Azure Data Lake Store](https://mix.office.com/watch/icletrxrh6pc)
* [Connect Azure Data Lake Analytics to Azure Data Lake Store](https://mix.office.com/watch/qwji0dc9rx9k)
* [Access Azure Data Lake Store via Data Lake Analytics](https://mix.office.com/watch/1n0s45up381a8)
* [Connect Azure HDInsight to Azure Data Lake Store](https://mix.office.com/watch/l93xri2yhtp2)
* [Access Azure Data Lake Store via Hive and Pig](https://mix.office.com/watch/1n9g5w0fiqv1q)
* [Use DistCp (Hadoop Distributed Copy) to copy data to and from Azure Data Lake Store](https://mix.office.com/watch/1liuojvdx6sie)
* [Use Apache Sqoop to move data between relational sources and Azure Data Lake Store](https://mix.office.com/watch/1butcdjxmu114)
* [Data Orchestration using Azure Data Factory for Azure Data Lake Store](https://mix.office.com/watch/1oa7le7t2u4ka)
* [Securing Data in the Azure Data Lake Store](https://mix.office.com/watch/1q2mgzh9nn5lx)



<|MERGE_RESOLUTION|>--- conflicted
+++ resolved
@@ -1,119 +1,115 @@
-<properties
-   pageTitle="Overview of Azure Data Lake Store | Microsoft Azure"
-   description="Understand what is Azure Data Lake Store and the value it provides over other data stores"
-   services="data-lake-store"
-   documentationCenter=""
-   authors="nitinme"
-   manager="jhubbard"
-   editor="cgronlun"/>
-
-<tags
-   ms.service="data-lake-store"
-   ms.devlang="na"
-   ms.topic="get-started-article"
-   ms.tgt_pltfrm="na"
-   ms.workload="big-data"
-<<<<<<< HEAD
-   ms.date="11/02/2016"
-=======
-   ms.date="10/28/2016"
->>>>>>> 3d537942
-   ms.author="nitinme"/>
-
-# Overview of Azure Data Lake Store
-
-Azure Data Lake Store is an enterprise-wide hyper-scale repository for big data analytic workloads. Azure Data Lake enables you to capture data of any size, type, and ingestion speed in one single place for operational and exploratory analytics.
-
-> [AZURE.TIP] Use the [Data Lake Store learning path](https://azure.microsoft.com/documentation/learning-paths/data-lake-store-self-guided-training/) to start exploring the Azure Data Lake Store service.
-
-Azure Data Lake Store can be accessed from Hadoop (available with HDInsight cluster) using the WebHDFS-compatible REST APIs. It is specifically designed to enable analytics on the stored data and is tuned for performance for data analytics scenarios. Out of the box, it includes all the enterprise-grade capabilities—security, manageability, scalability, reliability, and availability—essential for real-world enterprise use cases.
-
-
-![Azure Data Lake](./media/data-lake-store-overview/data-lake-store-concept.png)
-
-Some of the key capabilities of the Azure Data Lake include the following.
-
-### Built for Hadoop
-
-The Azure Data Lake store is an Apache Hadoop file system compatible with Hadoop Distributed File System (HDFS) and works with the Hadoop ecosystem.  Your existing HDInsight applications or services that use the WebHDFS API can easily integrate with Data Lake Store. Data Lake Store also exposes a WebHDFS-compatible REST interface for applications
-
-Data stored in Data Lake Store can be easily analyzed using Hadoop analytic frameworks such as MapReduce or Hive. Microsoft Azure HDInsight clusters can be provisioned and configured to directly access data stored in Data Lake Store.
-
-### Unlimited storage, petabyte files
-
-Azure Data Lake Store provides unlimited storage and is suitable for storing a variety of data for analytics. It does not impose any limits on account sizes, file sizes, or the amount of data that can be stored in a data lake. Individual files can range from kilobyte to petabytes in size making it a great choice to store any type of data. Data is stored durably by making multiple copies and there is no limit on the duration of time for which the data can be stored in the data lake.
-
-### Performance-tuned for big data analytics
-
-Azure Data Lake Store is built for running large scale analytic systems that require massive throughput to query and analyze large amounts of data. The data lake spreads parts of a file over a number of individual storage servers. This improves the read throughput when reading the file in parallel for performing data analytics.
-
-
-### Enterprise-ready: Highly-available and secure
-
-Azure Data Lake Store provides industry-standard availability and reliability. Your data assets are stored durably by making redundant copies to guard against any unexpected failures. Enterprises can use Azure Data Lake in their solutions as an important part of their existing data platform.
-
-Data Lake Store also provides enterprise-grade security for the stored data. For more information, see [Securing data in Azure Data Lake Store](#DataLakeStoreSecurity).
-
-
-### All Data
-
-Azure Data Lake Store can store any data in their native format, as is, without requiring any prior transformations. Data Lake Store does not require a schema to be defined before the data is loaded, leaving it up to the individual analytic framework to interpret the data and define a schema at the time of the analysis. Being able to store files of arbitrary sizes and formats makes it possible for Data Lake Store to handle structured, semi-structured, and unstructured data.
-
-Azure Data Lake Store containers for data are essentially folders and files. You operate on the stored data using SDKs, Azure Portal, and Azure Powershell. As long as you put your data into the store using these interfaces and using the appropriate containers, you can store any type of data. Data Lake Store does not perform any special handling of data based on the type of data it stores.
-
-
-## <a name="DataLakeStoreSecurity"></a>Securing data in Azure Data Lake Store
-
-Azure Data Lake Store uses Azure Active Directory for authentication and access control lists (ACLs) to manage access to your data.
-
-| Feature                                 | Description 							 |
-|-----------------------------------------|------------------------------------------|
-| Authentication | Azure Data Lake Store integrates with Azure Active Directory (AAD) for identity and access management for all the data stored in Azure Data Lake Store. As a result of the integration, Azure Data Lake benefits from all AAD features including multi-factor authentication, conditional access, role-based access control, application usage monitoring, security monitoring and alerting, etc. Azure Data Lake Store supports the OAuth 2.0 protocol for authentication with in the REST interface. |
-| Access control                          | Azure Data Lake Store provides access control by supporting POSIX-style permissions exposed by the WebHDFS protocol. In the Data Lake Store Public Preview (the current release), ACLs can be enabled on the root folder, on subfolders, and on individual files. For more information on how ACLs work in context of Data Lake Store, see [Access control in Data Lake Store](data-lake-store-access-control.md).|
-| Encryption | Data Lake Store also provides encryption for data that is stored in the account. You specify the encryption settings while creating a Data Lake Store account. You can chose to have your data encrypted or opt for no encryption. For more information on how to provide encryption-related configuration, see [Get started with Azure Data Lake Store using the Azure Portal](data-lake-store-get-started-portal.md).|
-
-Want to learn more about securing data in Data Lake Store. Follow the links below.
-
-* For instructions on how to secure data in Data Lake Store, see [Securing data in Azure Data Lake Store](data-lake-store-secure-data.md).
-* Prefer videos? [Watch this video](https://mix.office.com/watch/1q2mgzh9nn5lx) on how to secure data stored in Data Lake Store.
-
-## Applications compatible with Azure Data Lake Store
-
-Azure Data Lake Store is compatible with most open source components in the Hadoop ecosystem. It also integrates nicely with other Azure services. This makes Data Lake Store a perfect option for your data storage needs. Follow the links below to learn more about how Data Lake Store can be used both with open source components as well as other Azure services.
-
-* See [Applications and services compatible with Azure Data Lake Store](data-lake-store-compatible-oss-other-applications.md) for a list of open source applications interoperable with Data Lake Store.
-* See [Integrating with other Azure services](data-lake-store-integrate-with-other-services.md) to understand how Data Lake Store can be used with other Azure services to enable a wider range of scenarios.
-* See [Scenarios for using Data Lake Store](data-lake-store-data-scenarios.md) to learn how to use Data Lake Store in scenarios such as ingesting data, processing data, downloading data, and visualizing data.
-
-## What is Azure Data Lake Store file system (adl://)?
-
-Data Lake Store can be accessed via the new filesystem, the AzureDataLakeFilesystem (adl://), in Hadoop environments (available with HDInsight cluster). Applications and services that use adl:// are able to take advantage of further performance optimization that are not currently available in WebHDFS. As a result, Data Lake Store gives you the flexibility to either avail the best performance with the recommended option of using adl:// or maintain existing code by continuing to use the WebHDFS API directly. Azure HDInsight fully leverages the AzureDataLakeFilesystem to provide the best performance on Data Lake Store.
-
-You can access your data in the Data Lake Store using `adl://<data_lake_store_name>.azuredatalakestore.net`. For more information on how to access the data in the Data Lake Store, see [View properties of the stored data](data-lake-store-get-started-portal.md#properties)
-
-## How do I start using Azure Data Lake Store?
-
-See [Get Started with Data Lake Store using the Azure Portal](data-lake-store-get-started-portal.md), on how to provision a Data Lake Store using the Azure Portal. Once you have provisioned Azure Data Lake, you can learn how to use big data offerings such as Azure Data Lake Analytics or Azure HDInsight with Data Lake Store. You can also create a .NET application to create an Azure Data Lake Store account and perform operations such as upload data, download data, etc.
-
-- [Get Started with Azure Data Lake Analytics](../data-lake-analytics/data-lake-analytics-get-started-portal.md)
-- [Use Azure HDInsight with Data Lake Store](data-lake-store-hdinsight-hadoop-use-portal.md)
-- [Get started with Azure Data Lake Store using .NET SDK](data-lake-store-get-started-net-sdk.md)
-
-
-## Data Lake Store videos
-
-If you prefer watching videos to learn, Data Lake Store provides videos on a range of features.
-
-* [Create an Azure Data Lake Store Account](https://mix.office.com/watch/1k1cycy4l4gen)
-* [Use the Data Explorer to Manage Data in Azure Data Lake Store](https://mix.office.com/watch/icletrxrh6pc)
-* [Connect Azure Data Lake Analytics to Azure Data Lake Store](https://mix.office.com/watch/qwji0dc9rx9k)
-* [Access Azure Data Lake Store via Data Lake Analytics](https://mix.office.com/watch/1n0s45up381a8)
-* [Connect Azure HDInsight to Azure Data Lake Store](https://mix.office.com/watch/l93xri2yhtp2)
-* [Access Azure Data Lake Store via Hive and Pig](https://mix.office.com/watch/1n9g5w0fiqv1q)
-* [Use DistCp (Hadoop Distributed Copy) to copy data to and from Azure Data Lake Store](https://mix.office.com/watch/1liuojvdx6sie)
-* [Use Apache Sqoop to move data between relational sources and Azure Data Lake Store](https://mix.office.com/watch/1butcdjxmu114)
-* [Data Orchestration using Azure Data Factory for Azure Data Lake Store](https://mix.office.com/watch/1oa7le7t2u4ka)
-* [Securing Data in the Azure Data Lake Store](https://mix.office.com/watch/1q2mgzh9nn5lx)
-
-
-
+<properties
+   pageTitle="Overview of Azure Data Lake Store | Microsoft Azure"
+   description="Understand what is Azure Data Lake Store and the value it provides over other data stores"
+   services="data-lake-store"
+   documentationCenter=""
+   authors="nitinme"
+   manager="jhubbard"
+   editor="cgronlun"/>
+
+<tags
+   ms.service="data-lake-store"
+   ms.devlang="na"
+   ms.topic="get-started-article"
+   ms.tgt_pltfrm="na"
+   ms.workload="big-data"
+   ms.date="11/02/2016"
+   ms.author="nitinme"/>
+
+# Overview of Azure Data Lake Store
+
+Azure Data Lake Store is an enterprise-wide hyper-scale repository for big data analytic workloads. Azure Data Lake enables you to capture data of any size, type, and ingestion speed in one single place for operational and exploratory analytics.
+
+> [AZURE.TIP] Use the [Data Lake Store learning path](https://azure.microsoft.com/documentation/learning-paths/data-lake-store-self-guided-training/) to start exploring the Azure Data Lake Store service.
+
+Azure Data Lake Store can be accessed from Hadoop (available with HDInsight cluster) using the WebHDFS-compatible REST APIs. It is specifically designed to enable analytics on the stored data and is tuned for performance for data analytics scenarios. Out of the box, it includes all the enterprise-grade capabilities—security, manageability, scalability, reliability, and availability—essential for real-world enterprise use cases.
+
+
+![Azure Data Lake](./media/data-lake-store-overview/data-lake-store-concept.png)
+
+Some of the key capabilities of the Azure Data Lake include the following.
+
+### Built for Hadoop
+
+The Azure Data Lake store is an Apache Hadoop file system compatible with Hadoop Distributed File System (HDFS) and works with the Hadoop ecosystem.  Your existing HDInsight applications or services that use the WebHDFS API can easily integrate with Data Lake Store. Data Lake Store also exposes a WebHDFS-compatible REST interface for applications
+
+Data stored in Data Lake Store can be easily analyzed using Hadoop analytic frameworks such as MapReduce or Hive. Microsoft Azure HDInsight clusters can be provisioned and configured to directly access data stored in Data Lake Store.
+
+### Unlimited storage, petabyte files
+
+Azure Data Lake Store provides unlimited storage and is suitable for storing a variety of data for analytics. It does not impose any limits on account sizes, file sizes, or the amount of data that can be stored in a data lake. Individual files can range from kilobyte to petabytes in size making it a great choice to store any type of data. Data is stored durably by making multiple copies and there is no limit on the duration of time for which the data can be stored in the data lake.
+
+### Performance-tuned for big data analytics
+
+Azure Data Lake Store is built for running large scale analytic systems that require massive throughput to query and analyze large amounts of data. The data lake spreads parts of a file over a number of individual storage servers. This improves the read throughput when reading the file in parallel for performing data analytics.
+
+
+### Enterprise-ready: Highly-available and secure
+
+Azure Data Lake Store provides industry-standard availability and reliability. Your data assets are stored durably by making redundant copies to guard against any unexpected failures. Enterprises can use Azure Data Lake in their solutions as an important part of their existing data platform.
+
+Data Lake Store also provides enterprise-grade security for the stored data. For more information, see [Securing data in Azure Data Lake Store](#DataLakeStoreSecurity).
+
+
+### All Data
+
+Azure Data Lake Store can store any data in their native format, as is, without requiring any prior transformations. Data Lake Store does not require a schema to be defined before the data is loaded, leaving it up to the individual analytic framework to interpret the data and define a schema at the time of the analysis. Being able to store files of arbitrary sizes and formats makes it possible for Data Lake Store to handle structured, semi-structured, and unstructured data.
+
+Azure Data Lake Store containers for data are essentially folders and files. You operate on the stored data using SDKs, Azure Portal, and Azure Powershell. As long as you put your data into the store using these interfaces and using the appropriate containers, you can store any type of data. Data Lake Store does not perform any special handling of data based on the type of data it stores.
+
+
+## <a name="DataLakeStoreSecurity"></a>Securing data in Azure Data Lake Store
+
+Azure Data Lake Store uses Azure Active Directory for authentication and access control lists (ACLs) to manage access to your data.
+
+| Feature                                 | Description 							 |
+|-----------------------------------------|------------------------------------------|
+| Authentication | Azure Data Lake Store integrates with Azure Active Directory (AAD) for identity and access management for all the data stored in Azure Data Lake Store. As a result of the integration, Azure Data Lake benefits from all AAD features including multi-factor authentication, conditional access, role-based access control, application usage monitoring, security monitoring and alerting, etc. Azure Data Lake Store supports the OAuth 2.0 protocol for authentication with in the REST interface. |
+| Access control                          | Azure Data Lake Store provides access control by supporting POSIX-style permissions exposed by the WebHDFS protocol. In the Data Lake Store Public Preview (the current release), ACLs can be enabled on the root folder, on subfolders, and on individual files. For more information on how ACLs work in context of Data Lake Store, see [Access control in Data Lake Store](data-lake-store-access-control.md).|
+| Encryption | Data Lake Store also provides encryption for data that is stored in the account. You specify the encryption settings while creating a Data Lake Store account. You can chose to have your data encrypted or opt for no encryption. For more information on how to provide encryption-related configuration, see [Get started with Azure Data Lake Store using the Azure Portal](data-lake-store-get-started-portal.md).|
+
+Want to learn more about securing data in Data Lake Store. Follow the links below.
+
+* For instructions on how to secure data in Data Lake Store, see [Securing data in Azure Data Lake Store](data-lake-store-secure-data.md).
+* Prefer videos? [Watch this video](https://mix.office.com/watch/1q2mgzh9nn5lx) on how to secure data stored in Data Lake Store.
+
+## Applications compatible with Azure Data Lake Store
+
+Azure Data Lake Store is compatible with most open source components in the Hadoop ecosystem. It also integrates nicely with other Azure services. This makes Data Lake Store a perfect option for your data storage needs. Follow the links below to learn more about how Data Lake Store can be used both with open source components as well as other Azure services.
+
+* See [Applications and services compatible with Azure Data Lake Store](data-lake-store-compatible-oss-other-applications.md) for a list of open source applications interoperable with Data Lake Store.
+* See [Integrating with other Azure services](data-lake-store-integrate-with-other-services.md) to understand how Data Lake Store can be used with other Azure services to enable a wider range of scenarios.
+* See [Scenarios for using Data Lake Store](data-lake-store-data-scenarios.md) to learn how to use Data Lake Store in scenarios such as ingesting data, processing data, downloading data, and visualizing data.
+
+## What is Azure Data Lake Store file system (adl://)?
+
+Data Lake Store can be accessed via the new filesystem, the AzureDataLakeFilesystem (adl://), in Hadoop environments (available with HDInsight cluster). Applications and services that use adl:// are able to take advantage of further performance optimization that are not currently available in WebHDFS. As a result, Data Lake Store gives you the flexibility to either avail the best performance with the recommended option of using adl:// or maintain existing code by continuing to use the WebHDFS API directly. Azure HDInsight fully leverages the AzureDataLakeFilesystem to provide the best performance on Data Lake Store.
+
+You can access your data in the Data Lake Store using `adl://<data_lake_store_name>.azuredatalakestore.net`. For more information on how to access the data in the Data Lake Store, see [View properties of the stored data](data-lake-store-get-started-portal.md#properties)
+
+## How do I start using Azure Data Lake Store?
+
+See [Get Started with Data Lake Store using the Azure Portal](data-lake-store-get-started-portal.md), on how to provision a Data Lake Store using the Azure Portal. Once you have provisioned Azure Data Lake, you can learn how to use big data offerings such as Azure Data Lake Analytics or Azure HDInsight with Data Lake Store. You can also create a .NET application to create an Azure Data Lake Store account and perform operations such as upload data, download data, etc.
+
+- [Get Started with Azure Data Lake Analytics](../data-lake-analytics/data-lake-analytics-get-started-portal.md)
+- [Use Azure HDInsight with Data Lake Store](data-lake-store-hdinsight-hadoop-use-portal.md)
+- [Get started with Azure Data Lake Store using .NET SDK](data-lake-store-get-started-net-sdk.md)
+
+
+## Data Lake Store videos
+
+If you prefer watching videos to learn, Data Lake Store provides videos on a range of features.
+
+* [Create an Azure Data Lake Store Account](https://mix.office.com/watch/1k1cycy4l4gen)
+* [Use the Data Explorer to Manage Data in Azure Data Lake Store](https://mix.office.com/watch/icletrxrh6pc)
+* [Connect Azure Data Lake Analytics to Azure Data Lake Store](https://mix.office.com/watch/qwji0dc9rx9k)
+* [Access Azure Data Lake Store via Data Lake Analytics](https://mix.office.com/watch/1n0s45up381a8)
+* [Connect Azure HDInsight to Azure Data Lake Store](https://mix.office.com/watch/l93xri2yhtp2)
+* [Access Azure Data Lake Store via Hive and Pig](https://mix.office.com/watch/1n9g5w0fiqv1q)
+* [Use DistCp (Hadoop Distributed Copy) to copy data to and from Azure Data Lake Store](https://mix.office.com/watch/1liuojvdx6sie)
+* [Use Apache Sqoop to move data between relational sources and Azure Data Lake Store](https://mix.office.com/watch/1butcdjxmu114)
+* [Data Orchestration using Azure Data Factory for Azure Data Lake Store](https://mix.office.com/watch/1oa7le7t2u4ka)
+* [Securing Data in the Azure Data Lake Store](https://mix.office.com/watch/1q2mgzh9nn5lx)
+
+
+