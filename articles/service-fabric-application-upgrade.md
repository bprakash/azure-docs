--- conflicted
+++ resolved
@@ -37,11 +37,8 @@
 The application health is an aggregation of the child entities of the application. In short, Service Fabric evaluates the health of the application through the health reported on the application as well as all the health of the services for the application. The health of the application services are further evaluated by aggregating the health of their children such as the service replica. Once the application health policy is satisfied, the upgrade can proceed or if the health policy is violated the application upgrade fails.
 
 ## Upgrade modes
-<<<<<<< HEAD
-The common mode (and recommended) for upgrade is Monitored.  Monitored performs the upgrade on one upgrade domain, and if all health checks pass (per the policy specified), moves on to the next upgrade domain automatically, and so on.  If the health checks fail and/or timeouts reached, the upgrade is either rolled back for the upgrade domain, or the mode changed to UnmonitoredManual if that is the option selected at the time of upgrade. 
-=======
-The common mode (and recommended) for upgrade is MonitoredAuto.  MonitoredAuto performs the upgrade on one upgrade domain, and if all health checks pass (per the policy specified), moves on to the next upgrade domain automatically, and so on.  If the health checks fail and/or timeouts reached, the upgrade is either rolled back for the upgrade domain, or the mode changed to UnmonitoredManual if that is the option selected at the time of upgrade.
->>>>>>> f9cab3de
+
+The common mode (and recommended) for upgrade is Monitored.  Monitored performs the upgrade on one upgrade domain, and if all health checks pass (per the policy specified), moves on to the next upgrade domain automatically, and so on.  If the health checks fail and/or timeouts reached, the upgrade is either rolled back for the upgrade domain, or the mode changed to UnmonitoredManual if that is the option selected at the time of upgrade.
 
 UnmonitoredManual would need manual intervention after every upgrade on an upgrade domain to kick off the upgrade on the next upgrade domain. There are no Service Fabric health checks that are performed, and is reliant on the intervener to perform the health or status checks before starting the upgrade in the next upgrade domain.
 
