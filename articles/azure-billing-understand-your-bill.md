<properties
   pageTitle="Understand Your Azure Bill"
   description="Understand Your Azure Bill"
   services=""
   documentationCenter="Azure"
   authors="kareni"
   manager="jocho"
   editor=""
   tags="billing"/>

<tags
   ms.service="na"
   ms.devlang="na"
   ms.topic="article"
   ms.tgt_pltfrm="na"
   ms.workload="na"
   ms.date="04/01/2015"
   ms.author="kareni"/>


# Understand your bill for Microsoft Azure

The charges for Microsoft Azure subscriptions vary by rate plan. Some rate plans, such as the Visual Studio Ultimate with MSDN, include monthly credits that you can use on any Azure service based on your needs.

Please note that up to 24 hours of latent usage from your prior billing period can be reported in your current billing period.

For more information about consumption, usage, and rate plans, see the [Microsoft Azure Purchase Options page](http://azure.microsoft.com/en-us/pricing/purchase-options/).

## Content:

This topic helps you with the following tasks when reading your bill.

-  View or Download a Bill for Azure
-  Customer Information
-  Understand the Invoice Summary
-  Understand the Current Charges
-  Footer Information
-  Understand the Additional Information
-  Understand Detailed Usage Charges
-  Analyze Daily Usage Data

### View or download a bill for Microsoft Azure:

In the [Usage and Billing Portal](https://account.windowsazure.com/subscriptions) you can view current and download past bills.

To view or download a bill:

<<<<<<< HEAD
1.  Sign in to the [Usage and Billing Portal](https://account.windowsazure.com/subscriptions) using your Microsoft Account ID or Work or School Account ID.

2.  Click on the subscription in which you would like to see details and usage.

3.  Click **Billing** History

   ![Summary - billing history -1](./media/azure-billing-understand-your-bill/Content - View a Bill for MA 1.png)


4.  The **Billing History** section lists your statements for the last six billing periods plus the current unbilled period. The statement for the current period is an estimate of your charges as of the time the estimate was generated. This information is only updated daily and may not include all of your usage incurred to date. Your monthly bill may differ from this estimate.

   ![Summary-billing history 2](./media/azure-billing-understand-your-bill/Content - View a Bill for MA 2.png)

5.  Click **View Current Statement** to view an estimate of your charges as of the time the estimate was generated. This information is only updated daily and may not include all of your usage incurred to date. Your monthly bill may differ from this estimate.

   ![Summary-billing history 3](./media/azure-billing-understand-your-bill/Content - View a Bill for MA 3.png)

   ![Summary-billing history 4](./media/azure-billing-understand-your-bill/Content - View a Bill for MA 4.png)

6. Click **Download Invoice** to view a copy of your previous bill.

   ![Summary-billing history 5](./media/azure-billing-understand-your-bill/Content - View a Bill for MA 5.png)
=======
1. Sign in to the [Usage and Billing Portal](https://account.windowsazure.com/subscriptions) using your Microsoft Account ID or Work or School Account ID.

2. Click on the subscription in which you would like to see details and usage.

3. Click **Billing** History

    ![Summary - billing history -1](./media/azure-billing-understand-your-bill/ContentViewaBillforMA1.png)


4. The **Billing History** section lists your statements for the last six billing periods plus the current unbilled period. The statement for the current period is an estimate of your charges as of the time the estimate was generated. This information is only updated daily and may not include all of your usage incurred to date. Your monthly bill may differ from this estimate.

    ![Summary-billing history 2](./media/azure-billing-understand-your-bill/ContentViewaBillforMA2.png)

5. Click **View Current Statement** to view an estimate of your charges as of the time the estimate was generated. This information is only updated daily and may not include all of your usage incurred to date. Your monthly bill may differ from this estimate.

    ![Summary-billing history 3](./media/azure-billing-understand-your-bill/ContentViewaBillforMA3.png)

    ![Summary-billing history 4](./media/azure-billing-understand-your-bill/ContentViewaBillforMA4.png)

6. Click **Download Invoice** to view a copy of your previous bill.

    ![Summary-billing history 5](./media/azure-billing-understand-your-bill/ContentViewaBillforMA5.png)
>>>>>>> 28a9bd3b



**Below are sample invoices of the Visual Studio Ultimate with MSDN and Pay-As-You-Go offers.**

*Any unused monthly credits cannot be carried over to subsequent months.

 **OFFER NAME** | **OFFER TYPE** |  **INCLUDES FREE SERVICES** | **DOWNLOAD** |
 :--------- |:-------- | :----------------: | :-------|
Azure MSDN-Visual Studio Ultimate| Benefits Program | Yes* | [Sample file](http://go.microsoft.com/fwlink/?linkid=285496&clcid=0x409)
Pay-As-You-Go | Consumption | No| [Sample file](http://download.microsoft.com/download/8/6/8/868702B9-4750-4CF6-8254-FCB8F178EA57/Microsoft Azure PAYG - Sample Invoice.pdf)
Detailed Usage - csv | N/A | N/A | [Sample file](http://download.microsoft.com/download/8/6/8/868702B9-4750-4CF6-8254-FCB8F178EA57/Microsoft Azure Detailed Usage - Sample CSV.xlsx)


## Header - Customer Information

The customer information section identifies pertinent information in regards to your usage and profile.
![header](./media/azure-billing-understand-your-bill/Header.png)

### Invoice No.
A unique invoice identifier for tracking purposes

### Billing Cycle
The time frame in which usage has taken place.

### Invoice Date
Date that the invoice was generated.

### Payment Method
Type of payment used on the account (i.e. Invoice or Credit Card).

### Bill to
Microsoft Azure payments address.

### Account Owner Email
The account email address that the Microsoft Azure account is registered under.



## Understand the Invoice Summary
The Invoice Summary section of the bill summarizes transactions since your last bill and your current usage charges.

<<<<<<< HEAD
   ![invoice summary](./media/azure-billing-understand-your-bill/Invoice Summary.png)
=======
![invoice summary](./media/azure-billing-understand-your-bill/InvoiceSummary.png)
>>>>>>> 28a9bd3b

The Balances, Payments & Other Credits section of the bill summarizes transactions since your last bill.

### Previous Balance
Previous balance is the total amount due on your last bill.

### Payments
Payments are your total payments applied to your last bill.

### Outstanding balance (from previous billing cycle)
Any bill adjustments (credits or balances) applied to your account since your last bill.


## Understand the Current Charges
The Current Charges section of the bill contains details about your monthly charges. The links are organized into the following subsections.

### Usage Charges
Usage charges are total monthly charges on a subscription. You are billed in arrears for your past month’s usage.

### Discounts
Service discounts on your usage would be reflected in this line item that are applied to your current bill.

### Adjustments
Miscellaneous adjustments are miscellaneous credits or outstanding charges applied to your current bill. For example, if you have the Visual Studio Ultimate with MSDN offer, you would see a monthly credit in this line item. If you cancel your subscription, you would see charges for monthly usage in excess of the monthly credit included in your offer from the start of your current billing period to your subscription cancellation date.

## Footer Information
<<<<<<< HEAD
   ![footer](./media/azure-billing-understand-your-bill/footer information.png)
=======
![footer](./media/azure-billing-understand-your-bill/footerinformation.png)
>>>>>>> 28a9bd3b

## Understand the Additional Information
The additional information page gives you references to other resources to understand your invoice, and links to view your usage as well as other relevant information for your bill.

<<<<<<< HEAD
   ![additional information](./media/azure-billing-understand-your-bill/Additional information.png)
=======
![additional information](./media/azure-billing-understand-your-bill/AdditionalInformation.png)
>>>>>>> 28a9bd3b

### Detailed Usage
A link in the description under Detailed Usage directs you the Azure Usage and Billing Portal where you can view your detailed usage for this subscription.

### Additional Information and Useful Resources
This section has links to simple questions regarding compute instance sizes, SQL DB charges, and useful links to help you answer further questions.

### Sold To
This is prepopulated with the profile address on the account.

### Payment Instructions
This section is the payment instructions of where to send checks, wire transfers or overnight checks if your payment method is invoice.

## Understand Detailed Usage Charges

Usage charges are total monthly charges on a subscription less any credit or discount. You are billed in arrears for your past month’s usage.  When you view a list of usage charges in your invoice, the following columns display the details of what you are being billed for.  You can download a [sample file](https://understandingyourbill.blob.core.windows.net/appendices/UnderstandDetailedUsageCharges.xlsx) that shows the values for each column.

### Service Name
Identifies the top-level service for which this usage belongs.

### Service Type
Azure service may be further defined by type in this column, which can affect the rate.

### Resource
Identifies the unit of measure for the resource being consumed.

### Region
Regions which the usage applies and primarily relates to Cloud Services and Virtual Machines, and data transfers (excluding CDN), since these rates can vary by region. Region for CDN map to the data center location where the traffic was served.

### Consumed
Contains the amount of the resource that has been consumed during the billing period.

### Included
Identifies the amount that is included each month with your offer.

### Billable
If the Consumed amount exceeds the included amount, this column displays the difference. You are billed for this amount. For pay-as-you-go offers with no amount included with the offer, this total will be the same as the Consumed quantity.

### Rate
Rate displays the rate you are charged per billable unit.

### Value
Displays the result of multiplying the Billable column by the Rate column. If the Consumed amount does not exceed the included amount, there will be no charge in this column.

## Analyze Daily Usage Data
Depending on your usage, there can be thousands of rows of daily usage data. If you want to analyze this data, click Download Usage to export daily usage data for the current billing period to a comma-separated variable file (CSV), which can then be viewed in Microsoft Office Excel and other programs.  For your reference, you can download a sample CSV file.


<<<<<<< HEAD
   ![Summary PAYG](./media/azure-billing-understand-your-bill/Analyze Daily usage Data 1.png)

In the CSV file, the items are broken down to display a list of how much of each resource was consumed within the current billing period.

   ![csv snapshot](./media/azure-billing-understand-your-bill/csv snapshot_portal.png)
=======
![Summary PAYG](./media/azure-billing-understand-your-bill/AnalyzeDailyUsageData1.png)

In the CSV file, the items are broken down to display a list of how much of each resource was consumed within the current billing period.

![csv snapshot](./media/azure-billing-understand-your-bill/csvsnapshotportal.png)
>>>>>>> 28a9bd3b

The following columns display details that affect the rates at the beginning of the billing period:

**COLUMN NAME** |  **DESCRIPTION** |
:---------------| :----------------|
Billing Period | The billing period when the resource was consumed.
Name |  Identifies the name of the service that was used.
Type |  In some cases, an Azure service may be further defined by type in this column, which can affect the rate.
Resource | Identifies the type of resource that has been consumed. For example, data transfer, compute hours, and storage transactions are resource types.
Region | Identifies the location of the datacenter for certain services that are priced based on datacenter location (e.g., data transfers).
SKU | Identifies the unique system identifier for each Azure resource.
Unit | Identifies the Unit that the service is charged in.  For example, GB, hours, 10,000s
Consumed | Contains the amount of the resource that has been consumed for that day.
Included | Contains the amount of the resource that is included at no charge in your current billing period.
Billable | Contains the amount of the resource that is billable in your current billing period.
Within Commitment | Contains the resource charges that are decremented from your commitment amount associated with your 6 or 12 month offer. Note that your resource charges are decremented from your commitment amount in chronological order.
Currency | Identifies the currency reflected in your current billing period.
Overage | Contains the resource charges that exceed your commitment amount associated with your 6 or 12 month offer.
Commitment Rate | Contains the commitment rate based on your total commitment amount associated with your 6 or 12 month offer.
Rate | Contains the Pay-As-You-Go rate for the resource.
Value | Multiplies the Rate by the Billable column to calculate the extended cost.

Please refer to the detail descriptions of the above columns in the **Usage Charges** section for complete explanations of these columns. The following columns contain additional information that may be helpful. Depending on the resource, some of these columns may be empty.

### Usage Date
The date the usage was emitted

### ResourceGUID
The billed meter GUID

### Sub Region
Identifies the specific location of the service being omitted (i.e. data center location).

### Service
This column is utilized to track the individual Azure platform service that may not be specifically identified in the Name column. This Service column will indicate which specific service the usage pertains.  

### Component
Where applicable, this column identifies further the resource that is being consumed. For hosted compute services for example, this column reports the size of the Virtual Machine, if it is not already stated in Resources.

### Service Info 1
This column provides the project name that the services belongs to on your subscription

### Service Info 2
This column captures 3rd party specific information.

### Additional Info
This column shows additional data for some of the services.

Please see these additional sources of information file for more details. These files are updated on a monthly basis, published on the 25th for the coming month, and are available from February 2015 onwards. Below is the base file URL for the Service Download Fields:

>>  https://azurepricing.blob.core.windows.net/supplemental/YYYY_MM_Service_Download_Fields.xlsx


To find the most current version, enter in the Year and Month (Looking for March 2015 file, enter in **2015_03** into the section _**“YYYY_MM”**_ in the above URL).  This spreadsheet provides a listing of all possible combinations of the service related fields in the **Usage Download Report**.


<!--Image references--><|MERGE_RESOLUTION|>--- conflicted
+++ resolved
@@ -45,53 +45,28 @@
 
 To view or download a bill:
 
-<<<<<<< HEAD
-1.  Sign in to the [Usage and Billing Portal](https://account.windowsazure.com/subscriptions) using your Microsoft Account ID or Work or School Account ID.
-
-2.  Click on the subscription in which you would like to see details and usage.
-
-3.  Click **Billing** History
-
-   ![Summary - billing history -1](./media/azure-billing-understand-your-bill/Content - View a Bill for MA 1.png)
-
-
-4.  The **Billing History** section lists your statements for the last six billing periods plus the current unbilled period. The statement for the current period is an estimate of your charges as of the time the estimate was generated. This information is only updated daily and may not include all of your usage incurred to date. Your monthly bill may differ from this estimate.
-
-   ![Summary-billing history 2](./media/azure-billing-understand-your-bill/Content - View a Bill for MA 2.png)
-
-5.  Click **View Current Statement** to view an estimate of your charges as of the time the estimate was generated. This information is only updated daily and may not include all of your usage incurred to date. Your monthly bill may differ from this estimate.
-
-   ![Summary-billing history 3](./media/azure-billing-understand-your-bill/Content - View a Bill for MA 3.png)
-
-   ![Summary-billing history 4](./media/azure-billing-understand-your-bill/Content - View a Bill for MA 4.png)
+1. Sign in to the [Usage and Billing Portal](https://account.windowsazure.com/subscriptions) using your Microsoft Account ID or Work or School Account ID.
+
+2. Click on the subscription in which you would like to see details and usage.
+
+3. Click **Billing** History
+
+    ![Summary - billing history -1](./media/azure-billing-understand-your-bill/ContentViewaBillforMA1.png)
+
+
+4. The **Billing History** section lists your statements for the last six billing periods plus the current unbilled period. The statement for the current period is an estimate of your charges as of the time the estimate was generated. This information is only updated daily and may not include all of your usage incurred to date. Your monthly bill may differ from this estimate.
+
+    ![Summary-billing history 2](./media/azure-billing-understand-your-bill/ContentViewaBillforMA2.png)
+
+5. Click **View Current Statement** to view an estimate of your charges as of the time the estimate was generated. This information is only updated daily and may not include all of your usage incurred to date. Your monthly bill may differ from this estimate.
+
+    ![Summary-billing history 3](./media/azure-billing-understand-your-bill/ContentViewaBillforMA3.png)
+
+    ![Summary-billing history 4](./media/azure-billing-understand-your-bill/ContentViewaBillforMA4.png)
 
 6. Click **Download Invoice** to view a copy of your previous bill.
 
-   ![Summary-billing history 5](./media/azure-billing-understand-your-bill/Content - View a Bill for MA 5.png)
-=======
-1. Sign in to the [Usage and Billing Portal](https://account.windowsazure.com/subscriptions) using your Microsoft Account ID or Work or School Account ID.
-
-2. Click on the subscription in which you would like to see details and usage.
-
-3. Click **Billing** History
-
-    ![Summary - billing history -1](./media/azure-billing-understand-your-bill/ContentViewaBillforMA1.png)
-
-
-4. The **Billing History** section lists your statements for the last six billing periods plus the current unbilled period. The statement for the current period is an estimate of your charges as of the time the estimate was generated. This information is only updated daily and may not include all of your usage incurred to date. Your monthly bill may differ from this estimate.
-
-    ![Summary-billing history 2](./media/azure-billing-understand-your-bill/ContentViewaBillforMA2.png)
-
-5. Click **View Current Statement** to view an estimate of your charges as of the time the estimate was generated. This information is only updated daily and may not include all of your usage incurred to date. Your monthly bill may differ from this estimate.
-
-    ![Summary-billing history 3](./media/azure-billing-understand-your-bill/ContentViewaBillforMA3.png)
-
-    ![Summary-billing history 4](./media/azure-billing-understand-your-bill/ContentViewaBillforMA4.png)
-
-6. Click **Download Invoice** to view a copy of your previous bill.
-
     ![Summary-billing history 5](./media/azure-billing-understand-your-bill/ContentViewaBillforMA5.png)
->>>>>>> 28a9bd3b
 
 
 
@@ -109,7 +84,7 @@
 ## Header - Customer Information
 
 The customer information section identifies pertinent information in regards to your usage and profile.
-![header](./media/azure-billing-understand-your-bill/Header.png)
+    ![header](./media/azure-billing-understand-your-bill/Header.png)
 
 ### Invoice No.
 A unique invoice identifier for tracking purposes
@@ -134,11 +109,7 @@
 ## Understand the Invoice Summary
 The Invoice Summary section of the bill summarizes transactions since your last bill and your current usage charges.
 
-<<<<<<< HEAD
-   ![invoice summary](./media/azure-billing-understand-your-bill/Invoice Summary.png)
-=======
 ![invoice summary](./media/azure-billing-understand-your-bill/InvoiceSummary.png)
->>>>>>> 28a9bd3b
 
 The Balances, Payments & Other Credits section of the bill summarizes transactions since your last bill.
 
@@ -165,20 +136,12 @@
 Miscellaneous adjustments are miscellaneous credits or outstanding charges applied to your current bill. For example, if you have the Visual Studio Ultimate with MSDN offer, you would see a monthly credit in this line item. If you cancel your subscription, you would see charges for monthly usage in excess of the monthly credit included in your offer from the start of your current billing period to your subscription cancellation date.
 
 ## Footer Information
-<<<<<<< HEAD
-   ![footer](./media/azure-billing-understand-your-bill/footer information.png)
-=======
 ![footer](./media/azure-billing-understand-your-bill/footerinformation.png)
->>>>>>> 28a9bd3b
 
 ## Understand the Additional Information
 The additional information page gives you references to other resources to understand your invoice, and links to view your usage as well as other relevant information for your bill.
 
-<<<<<<< HEAD
-   ![additional information](./media/azure-billing-understand-your-bill/Additional information.png)
-=======
 ![additional information](./media/azure-billing-understand-your-bill/AdditionalInformation.png)
->>>>>>> 28a9bd3b
 
 ### Detailed Usage
 A link in the description under Detailed Usage directs you the Azure Usage and Billing Portal where you can view your detailed usage for this subscription.
@@ -227,19 +190,11 @@
 Depending on your usage, there can be thousands of rows of daily usage data. If you want to analyze this data, click Download Usage to export daily usage data for the current billing period to a comma-separated variable file (CSV), which can then be viewed in Microsoft Office Excel and other programs.  For your reference, you can download a sample CSV file.
 
 
-<<<<<<< HEAD
-   ![Summary PAYG](./media/azure-billing-understand-your-bill/Analyze Daily usage Data 1.png)
+![Summary PAYG](./media/azure-billing-understand-your-bill/AnalyzeDailyUsageData1.png)
 
 In the CSV file, the items are broken down to display a list of how much of each resource was consumed within the current billing period.
 
-   ![csv snapshot](./media/azure-billing-understand-your-bill/csv snapshot_portal.png)
-=======
-![Summary PAYG](./media/azure-billing-understand-your-bill/AnalyzeDailyUsageData1.png)
-
-In the CSV file, the items are broken down to display a list of how much of each resource was consumed within the current billing period.
-
 ![csv snapshot](./media/azure-billing-understand-your-bill/csvsnapshotportal.png)
->>>>>>> 28a9bd3b
 
 The following columns display details that affect the rates at the beginning of the billing period:
 
