<<<<<<< HEAD
<properties 
	pageTitle="Securing an Azure Website." 
	description="Learn how to secure an Azure Website." 
	services="app-service-web" 
	documentationCenter="" 
	authors="cephalin" 
	manager="wpickett" 
	editor=""/>

<tags 
	ms.service="web-sites" 
	ms.workload="web" 
	ms.tgt_pltfrm="na" 
	ms.devlang="multiple" 
	ms.topic="article" 
	ms.date="02/11/2015" 
	ms.author="cephalin"/>


#Securing a web application in an Azure Web App

One of the challenges of developing a web application is how to provide a safe and secure service for your customers. In this article, you will learn about features of Azure Websites that can secure your web application.

> [AZURE.NOTE] A full discussion of security considerations for web-based applications is beyond the scope of this document. As a starting point for further guidance on securing web applications, see the [Open Web Application Security Project (OWASP)]( https://www.owasp.org/index.php/Main_Page), specifically the [top 10 project.](https://www.owasp.org/index.php/Category:OWASP_Top_Ten_Project), which lists the current top 10 critical web application security flaws, as determined by OWASP members.

##<a name="https"></a>Secure communications

If you use the ***.azurewebsites.net** domain name created for your website, you can immediately use HTTPS, as an SSL certificate is provided for all ***.azurewebsites.net** domain names. If your site uses a [custom domain name](http://azure.microsoft.com/en-us/documentation/articles/web-sites-custom-domain-name/), you can upload an SSL certificate to [enable HTTPS](http://azure.microsoft.com/en-us/documentation/articles/web-sites-configure-ssl-certificate/) for the custom domain.

##<a name="develop"></a>Secure development 

###Publishing profiles and publish settings

When developing applications, performing management tasks, or automating tasks using utilities such as **Visual Studio**, **Web Matrix**, **Azure PowerShell** or the Azure **Cross-Platform Command-Line Interface**, you can use either a *publish settings* file or a *publishing profile*. Both authenticate you to Azure, and should be secured to prevent unauthorized access.

* A **publish settings** file contains

	* Your Azure subscription ID

	* A management certificate that allows you to perform management tasks for your subscription *without having to provide an account name or password*.

* A **publishing profile** file contains

	* Information for publishing to your Azure Website

If you use a utility that uses publish settings or publish profile, import the file containing the publish settings or profile into the utility and then **delete** the file. If you must keep the file, to share with others working on the project for example, store it in a secure location such as an **encrypted** directory with restricted permissions.

Additionally, you should make sure the imported credentials are secured. For example, **Azure PowerShell** and the **Azure Cross-Platform Command-Line Interface** both store imported information in your **home directory** (*~* on Linux or OS X systems and */users/yourusername* on Windows systems.) For extra security, you may wish to **encrypt** these locations using encryption tools available for your operating system.

###Configuration settings, and connection strings
It's common practice to store connection strings, authentication credentials, and other sensitive information in configuration files. Unfortunately, these files may be exposed on your website, or checked into a public repository, exposing this information.

Azure Websites allows you to store configuration information as part of the Websites runtime environment ass **app settings** and **connection strings**. The values are exposed to your application at runtime through *environment variables* for most programming languages. For .NET applications, these values are injected into your .NET configuration at runtime.

**App settings** and **connection strings** are configurable using the Azure management portal or utilities such as PowerShell or the Azure Cross-Platform Command-Line Interface.

For more information on app settings and connection strings, see [Configuring Web Sites](/en-us/documentation/articles/web-sites-configure/).

###FTPS

Azure provides secure FTP access access to the file system for your website through **FTPS**. This allows you to securely access the application code on the Website as well as diagnostics logs. The FTPS link for your Website can be found on the site **Dashboard** in the [Azure Management Portal](https://manage.windowsazure.com).

For more information on FTPS, see [File Transfer Protocol](http://en.wikipedia.org/wiki/File_Transfer_Protocol).

##Next steps

For more information on the security of the Azure platform, information on reporting a **security incident or abuse**, or to inform Microsoft that you will be performing **penetration testing** of your site, see the security section of the [Microsoft Azure Trust Center](/en-us/support/trust-center/security/).

For more information on **web.config** or **applicationhost.config** files in Azure Websites, see [Configuration options unlocked in Azure Web Sites](http://azure.microsoft.com/blog/2014/01/28/more-to-explore-configuration-options-unlocked-in-windows-azure-web-sites/).

For information on logging information for Azure Websites, which may be useful in detecting attacks, see [Enable diagnostic logging](/en-us/documentation/articles/web-sites-enable-diagnostic-log/).
=======
<properties 
	pageTitle="Securing an Azure Website." 
	description="Learn how to secure an Azure Website." 
	services="web-sites" 
	documentationCenter="" 
	authors="cephalin" 
	manager="wpickett" 
	editor=""/>

<tags 
	ms.service="web-sites" 
	ms.workload="web" 
	ms.tgt_pltfrm="na" 
	ms.devlang="multiple" 
	ms.topic="article" 
	ms.date="02/11/2015" 
	ms.author="cephalin"/>


# Securing a web application in an Azure Website

One of the challenges of developing a web application is how to provide a safe and secure service for your customers. In this article, you will learn about features of Azure Websites that can secure your web application.

> [AZURE.NOTE] A full discussion of security considerations for web-based applications is beyond the scope of this document. As a starting point for further guidance on securing web applications, see the [Open Web Application Security Project (OWASP)]( https://www.owasp.org/index.php/Main_Page), specifically the [top 10 project.](https://www.owasp.org/index.php/Category:OWASP_Top_Ten_Project), which lists the current top 10 critical web application security flaws, as determined by OWASP members.

##<a name="https"></a> Secure communications

If you use the ***.azurewebsites.net** domain name created for your website, you can immediately use HTTPS, as an SSL certificate is provided for all ***.azurewebsites.net** domain names. If your site uses a [custom domain name](../web-sites-custom-domain-name/), you can upload an SSL certificate to [enable HTTPS](../web-sites-configure-ssl-certificate/) for the custom domain.

##<a name="develop"></a> Secure development 

### Publishing profiles and publish settings

When developing applications, performing management tasks, or automating tasks using utilities such as **Visual Studio**, **Web Matrix**, **Azure PowerShell** or the Azure **Cross-Platform Command-Line Interface**, you can use either a *publish settings* file or a *publishing profile*. Both authenticate you to Azure, and should be secured to prevent unauthorized access.

* A **publish settings** file contains

	* Your Azure subscription ID

	* A management certificate that allows you to perform management tasks for your subscription *without having to provide an account name or password*.

* A **publishing profile** file contains

	* Information for publishing to your Azure Website

If you use a utility that uses publish settings or publish profile, import the file containing the publish settings or profile into the utility and then **delete** the file. If you must keep the file, to share with others working on the project for example, store it in a secure location such as an **encrypted** directory with restricted permissions.

Additionally, you should make sure the imported credentials are secured. For example, **Azure PowerShell** and the **Azure Cross-Platform Command-Line Interface** both store imported information in your **home directory** (*~* on Linux or OS X systems and */users/yourusername* on Windows systems.) For extra security, you may wish to **encrypt** these locations using encryption tools available for your operating system.

### Configuration settings, and connection strings
It's common practice to store connection strings, authentication credentials, and other sensitive information in configuration files. Unfortunately, these files may be exposed on your website, or checked into a public repository, exposing this information.

Azure Websites allows you to store configuration information as part of the Websites runtime environment ass **app settings** and **connection strings**. The values are exposed to your application at runtime through *environment variables* for most programming languages. For .NET applications, these values are injected into your .NET configuration at runtime.

**App settings** and **connection strings** are configurable using the Azure management portal or utilities such as PowerShell or the Azure Cross-Platform Command-Line Interface.

For more information on app settings and connection strings, see [Configuring Web Sites](../web-sites-configure/).

### FTPS

Azure provides secure FTP access access to the file system for your website through **FTPS**. This allows you to securely access the application code on the Website as well as diagnostics logs. The FTPS link for your Website can be found on the site **Dashboard** in the [Azure Management Portal](https://manage.windowsazure.com).

For more information on FTPS, see [File Transfer Protocol](http://en.wikipedia.org/wiki/File_Transfer_Protocol).

## Next steps

For more information on the security of the Azure platform, information on reporting a **security incident or abuse**, or to inform Microsoft that you will be performing **penetration testing** of your site, see the security section of the [Microsoft Azure Trust Center](http://azure.microsoft.com/support/trust-center/security/).

For more information on **web.config** or **applicationhost.config** files in Azure Websites, see [Configuration options unlocked in Azure Web Sites](http://azure.microsoft.com/blog/2014/01/28/more-to-explore-configuration-options-unlocked-in-windows-azure-web-sites/).

For information on logging information for Azure Websites, which may be useful in detecting attacks, see [Enable diagnostic logging](../web-sites-enable-diagnostic-log/).
>>>>>>> a71c289e
<|MERGE_RESOLUTION|>--- conflicted
+++ resolved
@@ -1,4 +1,3 @@
-<<<<<<< HEAD
 <properties 
 	pageTitle="Securing an Azure Website." 
 	description="Learn how to secure an Azure Website." 
@@ -19,78 +18,6 @@
 
 
 #Securing a web application in an Azure Web App
-
-One of the challenges of developing a web application is how to provide a safe and secure service for your customers. In this article, you will learn about features of Azure Websites that can secure your web application.
-
-> [AZURE.NOTE] A full discussion of security considerations for web-based applications is beyond the scope of this document. As a starting point for further guidance on securing web applications, see the [Open Web Application Security Project (OWASP)]( https://www.owasp.org/index.php/Main_Page), specifically the [top 10 project.](https://www.owasp.org/index.php/Category:OWASP_Top_Ten_Project), which lists the current top 10 critical web application security flaws, as determined by OWASP members.
-
-##<a name="https"></a>Secure communications
-
-If you use the ***.azurewebsites.net** domain name created for your website, you can immediately use HTTPS, as an SSL certificate is provided for all ***.azurewebsites.net** domain names. If your site uses a [custom domain name](http://azure.microsoft.com/en-us/documentation/articles/web-sites-custom-domain-name/), you can upload an SSL certificate to [enable HTTPS](http://azure.microsoft.com/en-us/documentation/articles/web-sites-configure-ssl-certificate/) for the custom domain.
-
-##<a name="develop"></a>Secure development 
-
-###Publishing profiles and publish settings
-
-When developing applications, performing management tasks, or automating tasks using utilities such as **Visual Studio**, **Web Matrix**, **Azure PowerShell** or the Azure **Cross-Platform Command-Line Interface**, you can use either a *publish settings* file or a *publishing profile*. Both authenticate you to Azure, and should be secured to prevent unauthorized access.
-
-* A **publish settings** file contains
-
-	* Your Azure subscription ID
-
-	* A management certificate that allows you to perform management tasks for your subscription *without having to provide an account name or password*.
-
-* A **publishing profile** file contains
-
-	* Information for publishing to your Azure Website
-
-If you use a utility that uses publish settings or publish profile, import the file containing the publish settings or profile into the utility and then **delete** the file. If you must keep the file, to share with others working on the project for example, store it in a secure location such as an **encrypted** directory with restricted permissions.
-
-Additionally, you should make sure the imported credentials are secured. For example, **Azure PowerShell** and the **Azure Cross-Platform Command-Line Interface** both store imported information in your **home directory** (*~* on Linux or OS X systems and */users/yourusername* on Windows systems.) For extra security, you may wish to **encrypt** these locations using encryption tools available for your operating system.
-
-###Configuration settings, and connection strings
-It's common practice to store connection strings, authentication credentials, and other sensitive information in configuration files. Unfortunately, these files may be exposed on your website, or checked into a public repository, exposing this information.
-
-Azure Websites allows you to store configuration information as part of the Websites runtime environment ass **app settings** and **connection strings**. The values are exposed to your application at runtime through *environment variables* for most programming languages. For .NET applications, these values are injected into your .NET configuration at runtime.
-
-**App settings** and **connection strings** are configurable using the Azure management portal or utilities such as PowerShell or the Azure Cross-Platform Command-Line Interface.
-
-For more information on app settings and connection strings, see [Configuring Web Sites](/en-us/documentation/articles/web-sites-configure/).
-
-###FTPS
-
-Azure provides secure FTP access access to the file system for your website through **FTPS**. This allows you to securely access the application code on the Website as well as diagnostics logs. The FTPS link for your Website can be found on the site **Dashboard** in the [Azure Management Portal](https://manage.windowsazure.com).
-
-For more information on FTPS, see [File Transfer Protocol](http://en.wikipedia.org/wiki/File_Transfer_Protocol).
-
-##Next steps
-
-For more information on the security of the Azure platform, information on reporting a **security incident or abuse**, or to inform Microsoft that you will be performing **penetration testing** of your site, see the security section of the [Microsoft Azure Trust Center](/en-us/support/trust-center/security/).
-
-For more information on **web.config** or **applicationhost.config** files in Azure Websites, see [Configuration options unlocked in Azure Web Sites](http://azure.microsoft.com/blog/2014/01/28/more-to-explore-configuration-options-unlocked-in-windows-azure-web-sites/).
-
-For information on logging information for Azure Websites, which may be useful in detecting attacks, see [Enable diagnostic logging](/en-us/documentation/articles/web-sites-enable-diagnostic-log/).
-=======
-<properties 
-	pageTitle="Securing an Azure Website." 
-	description="Learn how to secure an Azure Website." 
-	services="web-sites" 
-	documentationCenter="" 
-	authors="cephalin" 
-	manager="wpickett" 
-	editor=""/>
-
-<tags 
-	ms.service="web-sites" 
-	ms.workload="web" 
-	ms.tgt_pltfrm="na" 
-	ms.devlang="multiple" 
-	ms.topic="article" 
-	ms.date="02/11/2015" 
-	ms.author="cephalin"/>
-
-
-# Securing a web application in an Azure Website
 
 One of the challenges of developing a web application is how to provide a safe and secure service for your customers. In this article, you will learn about features of Azure Websites that can secure your web application.
 
@@ -141,5 +68,4 @@
 
 For more information on **web.config** or **applicationhost.config** files in Azure Websites, see [Configuration options unlocked in Azure Web Sites](http://azure.microsoft.com/blog/2014/01/28/more-to-explore-configuration-options-unlocked-in-windows-azure-web-sites/).
 
-For information on logging information for Azure Websites, which may be useful in detecting attacks, see [Enable diagnostic logging](../web-sites-enable-diagnostic-log/).
->>>>>>> a71c289e
+For information on logging information for Azure Websites, which may be useful in detecting attacks, see [Enable diagnostic logging](../web-sites-enable-diagnostic-log/).