<properties 
    pageTitle="Provision Apache Spark clusters in HDInsight | Azure" 
    description="Learn how to provision Spark clusters for Azure HDInsight by using the Azure portal, Azure  PowerShell, a command line, or the HDInsight .NET SDK" 
    services="hdinsight" 
    documentationCenter="" 
    authors="nitinme" 
    manager="paulettm" 
    editor="cgronlun"
	tags="azure-portal"/>

<tags
    ms.service="hdinsight"
    ms.devlang="na"
    ms.topic="article"
    ms.tgt_pltfrm="na"
    ms.workload="big-data" 
    ms.date="08/07/2015"
    ms.author="nitinme"/>

# Provision Apache Spark clusters in HDInsight using custom options

For most scenarios, you can provision a Spark cluster using the quick create method as described in [Get Started with Apache Spark on HDInsight](hdinsight-apache-spark-zeppelin-notebook-jupyter-spark-sql.md). In certain scenarios, you might want to provision a customized cluster. For example, you might want to attach an external metadata store to keep your Hive metadata persistent beyond the lifetime of a cluster, or you might want to use additional storage with the cluster. 

For such and other scenarios, this article provides instructions on how to use the Azure portal, Azure PowerShell, or the HDInsight .NET SDK to provision a customized Spark cluster on HDInsight.  


**Prerequisites:**

Before you begin the instructions in this article, you must have an Azure subscription. See [Get Azure free trial](http://azure.microsoft.com/documentation/videos/get-azure-free-trial-for-testing-hadoop-in-hdinsight/).

##<a id="configuration"></a>What are the different configuration options?

###Additional storage

During configuration, you must specify an Azure Blob storage account and a default container. This is used as the default storage location by the cluster. Optionally, you can specify an additional Azure Storage account that will also be associated with the cluster.   

>[AZURE.NOTE] Don't share one Blob storage container for multiple clusters. This is not supported. 

For more information on using secondary Blob stores, see [Using Azure Blob Storage with HDInsight](hdinsight-use-blob-storage.md).

###Metastore

Spark enables you to define schema and Hive tables over raw data. You can save these schemas and table metadata to external metastores. Using the metastore helps you to retain your Hive metadata, so that you don't need to re-create Hive tables when you provision a new cluster. By default, Hive uses an embedded database to store this information. The embedded database can't preserve the metadata when the cluster is deleted.

For instructions on how to create a SQL database in Azure, see [Create your first Azure SQL Database](sql-database-get-started.md).

### Cluster customization

You can install additional components or customize cluster configuration by using scripts during provisioning. Such scripts are invoked via **Script Action**, which is a configuration option that can be used from the Azure portal, HDInsight Windows PowerShell cmdlets, or the HDInsight .NET SDK. For more information, see [Customize HDInsight cluster using Script Action][hdinsight-customize-cluster].


###Virtual networking

[Azure Virtual Network](http://azure.microsoft.com/documentation/services/virtual-network/) allows you to create a secure, persistent network containing the resources you need for your solution. A virtual network allows you to:

* Connect cloud resources together in a private network (cloud-only).

	![diagram of cloud-only configuration](./media/hdinsight-apache-spark-provision-clusters/hdinsight-vnet-cloud-only.png)

* Connect your cloud resources to your local data-center network (site-to-site or point-to-site) by using a virtual private network (VPN).

	Site-to-site configuration allows you to connect multiple resources from your data center to the Azure virtual network by using a hardware VPN or the Routing and Remote Access Service.

	![diagram of site-to-site configuration](./media/hdinsight-apache-spark-provision-clusters/hdinsight-vnet-site-to-site.png)

	Point-to-site configuration allows you to connect a specific resource to the Azure virtual network by using a software VPN.

	![diagram of point-to-site configuration](./media/hdinsight-apache-spark-provision-clusters/hdinsight-vnet-point-to-site.png)

For more information on Virtual Network features, benefits, and capabilities, see the [Azure Virtual Network overview](http://msdn.microsoft.com/library/azure/jj156007.aspx).

> [AZURE.NOTE] You must create the Azure virtual network before provisioning a cluster. For more information, see [How to create a Virtual Network](virtual-networks-create-vnet.md).
>
> Azure HDInsight supports only location-based virtual networks and does not currently work with affinity group-based virtual networks.
>
> It is highly recommended to designate a single subnet for one cluster.

##<a id="portal"></a> Using the Azure Preview Portal

Spark clusters on HDInsight use an Azure Blob storage container as the default file system. An Azure Storage account located on the same data center is required before you can create an HDInsight cluster. For more information, see [Use Azure Blob Storage with HDInsight](hdinsight-hadoop-use-blob-storage.md). For details on creating an Azure Storage account, see [How to Create a Storage Account][azure-create-storageaccount].

**To create an HDInsight cluster by using the Custom Create option**

1. Sign in to the [Azure Preview Portal][azure-preview-portal].
2. Click **NEW**, Click **Data Analytics**, and then click **HDInsight**.

    ![Creating a new cluster in the Azure Preview Portal](./media/hdinsight-apache-spark-provision-clusters/HDI.CreateCluster.1.png "Creating a new cluster in the Azure Preview Portal")

3. Enter a **Cluster Name**, select **Hadoop** for the **Cluster Type**, and from the **Cluster Operating System** drop-down, select **Windows Server 2012 R2 Datacenter**. A green check will appear beside the cluster name if it is available.

	![Enter cluster name and type](./media/hdinsight-apache-spark-provision-clusters/HDI.CreateCluster.2.png "Enter cluster name and type")

4. If you have more than one subscription, click the **Subscription** entry to select the Azure subscription that will be used for the cluster.

5. Click **Resource Group** to see a list of existing resource groups and then select the one to create the cluster in. Or, you can click **Create New** and then enter the name of the new resource group. A green check will appear to indicate if the new group name is available.

	> [AZURE.NOTE] This entry will default to one of your existing resource groups, if any are available.

6. Click **Credentials**, then enter a **Cluster Login Username** and **Cluster Login Password**. If you want to enable remote desktop on the cluster node, for **Enable Remote Desktop**, click **Yes**. Select a date when remote desktop access to the cluster expires, and provide the username/password for the remote desktop user. Click **Select** at the bottom to save the credentials configuration.

	![Provide cluster credentials](./media/hdinsight-apache-spark-provision-clusters/HDI.CreateCluster.3.png "Provide cluster credentials")

7. Click **Data Source** to choose an existing data source for the cluster, or create a new one.

	![Data source blade](./media/hdinsight-apache-spark-provision-clusters/HDI.CreateCluster.4.png "Provide data source configuration")
	
	Currently you can select an Azure Storage Account as the data source for an HDInsight cluster. Use the following to understand the entries on the **Data Source** blade.
	
	- **Selection Method**: Set this to **From all subscriptions** to enable browsing of storage accounts from all your subscriptions. Set this to **Access Key** if you want to enter the **Storage Name** and **Access Key** of an existing storage account.
	
	- **Select storage account / Create New**: Click **Select storage account** to browse and select an existing storage account you want to associate with the cluster. Or, click **Create New** to create a new storage account. Use the field that appears to enter the name of the storage account. A green check will appear if the name is available.
	
	- **Choose Default Container**: Use this to enter the name of the default container to use for the cluster. While you can enter any name here, we recommend using the same name as the cluster so that you can easily recognize that the container is used for this specific cluster. 
	
	- **Location**: The geographic region that the storage account is in, or will be created in.
	
		> [AZURE.IMPORTANT] Selecting the location for the default data source will also set the location of the HDInsight cluster. The cluster and default data source must be located in the same region.
		
	Click **Select** to save the data source configuration.

8. Click **Node Pricing Tiers** to display information about the nodes that will be created for this cluster. Set the number of worker nodes that you need for the cluster. The estimated cost of the cluster will be shown within the blade.

	![Node pricing tiers blade](./media/hdinsight-apache-spark-provision-clusters/HDI.CreateCluster.5.png "Specify number of cluster nodes")
	
	Click **Select** to save the node pricing configuration.

<<<<<<< HEAD
9. Click **Optional Configuration** to select the cluster version, as well as configure other optional settings such as joining a **Virtual Network**, setting up a **Custom Metastore** to hold data for Hive and Oozie, use Script Actions to customize a cluster to install custom components, or use additional storage accounts with the cluster.
=======
9. Click **Optional Configuration** to select the cluster version, as well as configure other optional settings such as joining a **Virtual Network**, setting up an **External Metastore** to hold data for Hive and Oozie, use Script Actions to customize a cluster to install custom components, or use additional storage accounts with the cluster.
>>>>>>> 0999f3d0

	* Click the **HDInsight Version** drop-down and select the version you want to use for the cluster. For more information, see [HDInsight cluster versions](hdinsight-component-versioning.md).

	* Click **Virtual Network** to provide configuration details to configure the cluster as part of a virtual network. In the **Virtual Network** blade, click **Virtual Network** and then click a network you want to use. Similarly, select a **Subnet** for the network, and then click **Select** to save the virtual network configuration.   
  
		![Virtual network blade](./media/hdinsight-apache-spark-provision-clusters/HDI.CreateCluster.6.png "Specify virtual network details")
	
<<<<<<< HEAD
	* Click **Custom Metastores** to specify SQL database that you want to use to save Hive and Oozie metadata associated with the cluster.

		![Custom metastores blade](./media/hdinsight-apache-spark-provision-clusters/HDI.CreateCluster.7.png "Specify custom metastores")
=======
	* Click **External Metastores** to specify SQL database that you want to use to save Hive and Oozie metadata associated with the cluster.

		![Custom metastores blade](./media/hdinsight-apache-spark-provision-clusters/HDI.CreateCluster.7.png "Specify external metastores")
>>>>>>> 0999f3d0

		For **Use an existing SQL DB for Hive** metadata, click **Yes**, select a SQL database, and then provide the username/password for the database. Repeat these steps if you want to **Use an existing SQL DB for Oozie metadata**. Click **Select** till you are back on the **Optional Configuration** blade. 
	
		>[AZURE.NOTE] The Azure SQL database used for the metastore must allow connectivity to other Azure services, including Azure HDInsight. On the Azure SQL database dashboard, on the right side, click the server name. This is the server on which the SQL database instance is running. Once you are on the server view, click **Configure**, and then for **Azure Services**, click **Yes**, and then click **Save**.

	* Click **Script Actions** if you want to use a custom script to customize a cluster, as the cluster is being created. For more information about script actions, see [Customize HDInsight clusters using Script Action](hdinsight-hadoop-customize-cluster.md). On the Script Actions blade provide the details as shown in the screen capture.

		![Script action blade](./media/hdinsight-apache-spark-provision-clusters/HDI.CreateCluster.8.png "Specify script action")

		Click **Select** to save the script action configuration changes.

	* Click **Azure Storage Keys** to specify additional storage accounts to associate with the cluster. In the **Azure Storage Keys** blade, click **Add a storage key**, and then select an existing storage account or create a new account.

		![Additional storage blade](./media/hdinsight-apache-spark-provision-clusters/HDI.CreateCluster.9.png "Specify additional storage accounts")
	
		Click **Select** till you are back on the **New HDInsight cluster** blade.

10. On the **New HDInsight Cluster** blade, ensure that **Pin to Startboard** is selected, and then click **Create**. This will create the cluster and add a tile for it to the Startboard of your Azure Portal. The icon will indicate that the cluster is provisioning, and will change to display the HDInsight icon once provisioning has completed.

	| While provisioning | Provisioning complete |
	| ------------------ | --------------------- |
	| ![Provisioning indicator on startboard](./media/hdinsight-apache-spark-provision-clusters/provisioning.png) | ![Provisioned cluster tile](./media/hdinsight-apache-spark-provision-clusters/provisioned.png) |

	> [AZURE.NOTE] It will take some time for the cluster to be created, usually around 15 minutes. Use the tile on the Startboard, or the **Notifications** entry on the left of the page to check on the provisioning process.

11. Once the provisioning completes, click the tile for the cluster from the Startboard to launch the cluster blade. The cluster blade provides essential information about the cluser such as the name, the resource group it belongs to, the location, the operating system, URL for the cluster dashboard, etc. 

	![Cluster blade](./media/hdinsight-apache-spark-provision-clusters/HDI.Cluster.Blade.png "Cluster properties")

	Use the following to understand the icons at the top of this blade, and in the **Essentials** and **Quick Links** section:

	* **Settings** and **All Settings**: Displays the **Settings** blade for the cluster, which allows you to access detailed configuration information for the cluster.

	* **Dashboard** and **URL**: These are all ways to access the cluster dashboard, which is a Web portal to run jobs on the cluster.

	* **Remote Desktop**: Enables you to enable/disable remote desktop on the cluster nodes.

	* **Scale Cluster**: Allows you to change the number of worker nodes for this cluster.

	* **Delete**: Deletes the HDInsight cluster.

	* **Quickstart** (![cloud and thunderbolt icon = quickstart](./media/hdinsight-apache-spark-provision-clusters/quickstart.png)): Displays information that will help you get started using HDInsight.

	* **Users** (![users icon](./media/hdinsight-apache-spark-provision-clusters/users.png)): Allows you to set permissions for _portal management_ of this cluster for other users on your Azure subscription.

		> [AZURE.IMPORTANT] This _only_ affects access and permissions to this cluster in the Azure preview portal, and has no effect on who can connect to or submit jobs to the HDInsight cluster.

	* **Tags** (![tag icon](./media/hdinsight-apache-spark-provision-clusters/tags.png)): Tags allows you to set key/value pairs to define a custom taxonomy of your cloud services. For example, you may create a key named __project__, and then use a common value for all services associated with a specific project.

	* **Cluster Dashboard**: Launches the Cluster Dashboard blade from where you can either launch the cluster dashboard itself, or launch Zeppelin and Jupyter notebooks. 


##<a id="powershell"></a> Using Azure PowerShell

Azure PowerShell is a powerful scripting environment that you can use to control and automate the deployment and management of your workloads in Azure. This section provides instructions on how to provision an HDInsight cluster by using Azure PowerShell. For information on configuring a workstation to run HDInsight Windows PowerShell cmdlets, see [Install and configure Azure PowerShell](../install-configure-powershell.md). For more information on using Azure PowerShell with HDInsight, see [Administer HDInsight using PowerShell](hdinsight-administer-use-powershell.md). For the list of the HDInsight Windows PowerShell cmdlets, see [HDInsight cmdlet reference](https://msdn.microsoft.com/library/azure/dn858087.aspx).


The following procedures are needed to provision an HDInsight cluster by using Azure PowerShell:

- Create an Azure resource group
- Create an Azure Storage account
- Create an Azure Blob container
- Create an HDInsight cluster


		# Use the new Azure Resource Manager mode
		Switch-AzureMode AzureResourceManager 
		
		###########################################
		# Create required items, if none exist
		###########################################
		
		# Sign in
		Add-AzureAccount
		
		# Select the subscription to use
		$subscriptionName = "<SubscriptionName>"        # Provide your Subscription Name
		Select-AzureSubscription -SubscriptionName $subscriptionName
		
		# Register your subscription to use HDInsight
		Register-AzureProvider -ProviderNamespace "Microsoft.HDInsight" -Force
		
		# Create an Azure Resource Group
		$resourceGroupName = "<ResourceGroupName>"      # Provide a Resource Group name
		$location = "<Location>"                        # For example, "West US"
		New-AzureResourceGroup -Name $resourceGroupName -Location $location
		
		# Create an Azure Storage account
		$storageAccountName = "<StorageAcccountName>"   # Provide a Storage account name
		New-AzureStorageAccount -ResourceGroupName $resourceGroupName -StorageAccountName $storageAccountName -Location $location -Type Standard_GRS
		
		# Create an Azure Blob Storage container
		$containerName = "<ContainerName>"              # Provide a container name
		$storageAccountKey = Get-AzureStorageAccountKey -Name $storageAccountName -ResourceGroupName $resourceGroupName | %{ $_.Key1 }
		$destContext = New-AzureStorageContext -StorageAccountName $storageAccountName -StorageAccountKey $storageAccountKey
		New-AzureStorageContainer -Name $containerName -Context $destContext
		
		###########################################
		# Create an HDInsight Cluster
		###########################################
		
		# Skip these variables if you just created them
		$resourceGroupName = "<ResourceGroupName>"      # Provide the Resource Group name
		$storageAccountName = "<StorageAcccountName>"   # Provide the Storage account name
		$containerName = "<ContainerName>"              # Provide the container name
		$storageAccountKey = Get-AzureStorageAccountKey -Name $storageAccountName -ResourceGroupName $resourceGroupName | %{ $_.Key1 }
		
		# Set these variables
		$clusterName = $containerName           		# As a best practice, have the same name for the cluster and container
		$clusterNodes = <ClusterSizeInNodes>    		# The number of nodes in the HDInsight cluster
		$credentials = Get-Credential
		
		# The location of the HDInsight cluster. It must be in the same data center as the Storage account.
		$location = Get-AzureStorageAccount -ResourceGroupName $resourceGroupName -StorageAccountName $storageAccountName | %{$_.Location}
		
		# Create a new HDInsight cluster
		New-AzureHDInsightCluster -ClusterName $clusterName -ResourceGroupName $resourceGroupName -HttpCredential $credentials -Location $location -DefaultStorageAccountName "$storageAccountName.blob.core.windows.net" -DefaultStorageAccountKey $storageAccountKey -DefaultStorageContainer $containerName  -ClusterSizeInNodes $clusterNodes -ClusterType Spark


	![HDI.CLI.Provision](./media/hdinsight-apache-spark-provision-clusters/HDI.ps.provision.png)


## Using the ARM-based HDInsight .NET SDK
The HDInsight .NET SDK provides .NET client libraries that make it easier to work with HDInsight from a .NET Framework application. Follow the instructions below to create a Visual Studio console application and paste the code for creating a cluster.

**To create a Visual Studio console application**

1. Open Visual Studio 2013.

2. From the **File** menu, click **New**, and then click **Project**.

3. From **New Project**, type or select the following values:

	<table style="border-color: #c6c6c6; border-width: 2px; border-style: solid; border-collapse: collapse;">
	<tr>
	<th style="border-color: #c6c6c6; border-width: 2px; border-style: solid; border-collapse: collapse; width:90px; padding-left:5px; padding-right:5px;">Property</th>
	<th style="border-color: #c6c6c6; border-width: 2px; border-style: solid; border-collapse: collapse; width:90px; padding-left:5px; padding-right:5px;">Value</th></tr>
	<tr>
	<td style="border-color: #c6c6c6; border-width: 2px; border-style: solid; border-collapse: collapse; padding-left:5px;">Category</td>
	<td style="border-color: #c6c6c6; border-width: 2px; border-style: solid; border-collapse: collapse; padding-left:5px; padding-right:5px;">Templates/Visual C#/Windows</td></tr>
	<tr>
	<td style="border-color: #c6c6c6; border-width: 2px; border-style: solid; border-collapse: collapse; padding-left:5px;">Template</td>
	<td style="border-color: #c6c6c6; border-width: 2px; border-style: solid; border-collapse: collapse; padding-left:5px;">Console Application</td></tr>
	<tr>
	<td style="border-color: #c6c6c6; border-width: 2px; border-style: solid; border-collapse: collapse; padding-left:5px;">Name</td>
	<td style="border-color: #c6c6c6; border-width: 2px; border-style: solid; border-collapse: collapse; padding-left:5px;">CreateHDICluster</td></tr>
	</table>

4. Click **OK** to create the project.

5. From the **Tools** menu, click **Nuget Package Manager**, and then click **Manage Nuget Packages for Solutions**. In the Search text box within the dialog box, search for **HDInsight**. From the results that show up, install the following:

	 * Microsoft.Azure.Management.HDInsight
	 * Microsoft.Azure.Management.HDInsight.Job

	Search for Azure Authentication and from the results that show up, install **Microsoft.Azure.Common.Authentication**.

6. From Solution Explorer, double-click **Program.cs** to open it, paste the following code, and provide values for the variables:


        using System;
		using System.Collections.Generic;
		using System.Diagnostics;
		using System.Linq;
		using System.Security;
		using System.Text;
		using System.Threading.Tasks;
		using Hyak.Common;
		using Microsoft.Azure;
		using Microsoft.Azure.Common.Authentication;
		using Microsoft.Azure.Common.Authentication.Models;
		using Microsoft.Azure.Management.HDInsight;
		using Microsoft.Azure.Management.HDInsight.Job;
		using Microsoft.Azure.Management.HDInsight.Job.Models;
		using Microsoft.Azure.Management.HDInsight.Models;
		using Newtonsoft.Json;
		
		
		namespace CreateHDICluster
		{
		    internal class Program
		    {
		        private static ProfileClient _profileClient;
		        private static SubscriptionCloudCredentials _cloudCredentials;
		        private static HDInsightManagementClient _hdiManagementClient;
		
		        private static Guid SubscriptionId = new Guid("<SubscriptionID>");
		        private const string ResourceGroupName = "<ResourceGroupName>";
		        private const string ExistingStorageName = "<storageaccountname>.blob.core.windows.net";
		        private const string ExistingStorageKey = "<account key>";
		        private const string ExistingContainer = "<container name>";
		        private const string NewClusterName = "<cluster name>";
		        private const int NewClusterNumNodes = <number of nodes>;
		        private const string NewClusterLocation = "<location>";		//should be same as the storage account
		        private const OSType NewClusterOsType = OSType.Windows;
		        private const HDInsightClusterType NewClusterType = HDInsightClusterType.Spark;
		        private const string NewClusterVersion = "3.2";
		        private const string NewClusterUsername = "admin";
		        private const string NewClusterPassword = "<password>";
		        
		        private static void Main(string[] args)
		        {
		            System.Console.WriteLine("Start cluster provisioning");
		
		            _profileClient = GetProfile();
		            _cloudCredentials = GetCloudCredentials();
		            _hdiManagementClient = new HDInsightManagementClient(_cloudCredentials);
		
		            System.Console.WriteLine(String.Format("Creating the cluster {0}...", NewClusterName));
		            CreateCluster();
		            System.Console.WriteLine("Done. Press any key to continue.");
		            System.Console.ReadKey(true);
		        }
		
		        private static void CreateCluster()
		        {
		            var parameters = new ClusterCreateParameters
		            {
		                ClusterSizeInNodes = NewClusterNumNodes,
		                UserName = NewClusterUsername,
		                Password = NewClusterPassword,
		                Location = NewClusterLocation,
		                DefaultStorageAccountName = ExistingStorageName,
		                DefaultStorageAccountKey = ExistingStorageKey,
		                DefaultStorageContainer = ExistingContainer,
		                ClusterType = NewClusterType,
		                OSType = NewClusterOsType
		            };
		
		            _hdiManagementClient.Clusters.Create(ResourceGroupName, NewClusterName, parameters);
		        }
		
		        private static ProfileClient GetProfile(string username = null, SecureString password = null)
		        {
		            var profileClient = new ProfileClient(new AzureProfile());
		            var env = profileClient.GetEnvironmentOrDefault(EnvironmentName.AzureCloud);
		            var acct = new AzureAccount { Type = AzureAccount.AccountType.User };
		
		            if (username != null && password != null)
		                acct.Id = username;
		
		            profileClient.AddAccountAndLoadSubscriptions(acct, env, password);
		
		            return profileClient;
		        }
		
		        private static SubscriptionCloudCredentials GetCloudCredentials()
		        {
		            var sub = _profileClient.Profile.Subscriptions.Values.FirstOrDefault(s => s.Id.Equals(SubscriptionId));
		
		            Debug.Assert(sub != null, "subscription != null");
		            _profileClient.SetSubscriptionAsDefault(sub.Id, sub.Account);
		
		            return AzureSession.AuthenticationFactory.GetSubscriptionCloudCredentials(_profileClient.Profile.Context);
		        }
		
		    }
		}

7. Press **F5** to run the application. A console window should open and display the status of the application. You will also be prompted to enter your Azure account credentials. It can take several minutes to create an HDInsight cluster.


##<a id="nextsteps"></a> Next steps

* See [Perform interactive data analysis using Spark in HDInsight with BI tools](hdinsight-apache-spark-use-bi-tools.md) to learn how to use Apache Spark in HDInsight with BI tools like Power BI and Tableau. 
* See [Use Spark in HDInsight for building machine learning applications](hdinsight-apache-spark-ipython-notebook-machine-learning.md) to learn how to build machine learning applications using Apache Spark on HDInsight.
* See [Use Spark in HDInsight for building real-time streaming applications](hdinsight-apache-spark-csharp-apache-zeppelin-eventhub-streaming.md) to learn how to build streaming applications using Apache Spark on HDInsight.
* See [Manage resources for the Apache Spark cluster in Azure HDInsight](hdinsight-apache-spark-resource-manager.md) to learn how to use the Resource Manager to manage resources allocated to the Spark cluster.


[hdinsight-sdk-documentation]: http://msdn.microsoft.com/library/dn479185.aspx
[hdinsight-hbase-custom-provision]: http://azure.microsoft.com/documentation/articles/hdinsight-hbase-get-started/

[hdinsight-customize-cluster]: ../hdinsight-hadoop-customize-cluster/
[hdinsight-get-started]: ../hdinsight-get-started/

[hdinsight-admin-powershell]: ../hdinsight-administer-use-powershell/
[hdinsight-admin-portal]: ../hdinsight-administer-use-management-portal/
[hadoop-hdinsight-intro]: ../hdinsight-hadoop-introduction/
[hdinsight-submit-jobs]: ../hdinsight-submit-hadoop-jobs-programmatically/
[hdinsight-powershell-reference]: https://msdn.microsoft.com/library/dn858087.aspx
[hdinsight-storm-get-started]: ../hdinsight-storm-getting-started/

[azure-management-portal]: https://manage.windowsazure.com/

[azure-command-line-tools]: ../xplat-cli/

[azure-create-storageaccount]: ../storage-create-storage-account/

[apache-hadoop]: http://go.microsoft.com/fwlink/?LinkId=510084
[azure-purchase-options]: http://azure.microsoft.com/pricing/purchase-options/
[azure-member-offers]: http://azure.microsoft.com/pricing/member-offers/
[azure-free-trial]: http://azure.microsoft.com/pricing/free-trial/
[hdi-remote]: http://azure.microsoft.com/documentation/articles/hdinsight-administer-use-management-portal/#rdp


[powershell-install-configure]: ../install-configure-powershell/




[89e2276a]: /documentation/articles/hdinsight-use-sqoop/ "Use Sqoop with HDInsight"<|MERGE_RESOLUTION|>--- conflicted
+++ resolved
@@ -124,11 +124,7 @@
 	
 	Click **Select** to save the node pricing configuration.
 
-<<<<<<< HEAD
-9. Click **Optional Configuration** to select the cluster version, as well as configure other optional settings such as joining a **Virtual Network**, setting up a **Custom Metastore** to hold data for Hive and Oozie, use Script Actions to customize a cluster to install custom components, or use additional storage accounts with the cluster.
-=======
 9. Click **Optional Configuration** to select the cluster version, as well as configure other optional settings such as joining a **Virtual Network**, setting up an **External Metastore** to hold data for Hive and Oozie, use Script Actions to customize a cluster to install custom components, or use additional storage accounts with the cluster.
->>>>>>> 0999f3d0
 
 	* Click the **HDInsight Version** drop-down and select the version you want to use for the cluster. For more information, see [HDInsight cluster versions](hdinsight-component-versioning.md).
 
@@ -136,15 +132,9 @@
   
 		![Virtual network blade](./media/hdinsight-apache-spark-provision-clusters/HDI.CreateCluster.6.png "Specify virtual network details")
 	
-<<<<<<< HEAD
-	* Click **Custom Metastores** to specify SQL database that you want to use to save Hive and Oozie metadata associated with the cluster.
-
-		![Custom metastores blade](./media/hdinsight-apache-spark-provision-clusters/HDI.CreateCluster.7.png "Specify custom metastores")
-=======
 	* Click **External Metastores** to specify SQL database that you want to use to save Hive and Oozie metadata associated with the cluster.
 
 		![Custom metastores blade](./media/hdinsight-apache-spark-provision-clusters/HDI.CreateCluster.7.png "Specify external metastores")
->>>>>>> 0999f3d0
 
 		For **Use an existing SQL DB for Hive** metadata, click **Yes**, select a SQL database, and then provide the username/password for the database. Repeat these steps if you want to **Use an existing SQL DB for Oozie metadata**. Click **Select** till you are back on the **Optional Configuration** blade. 
 	
