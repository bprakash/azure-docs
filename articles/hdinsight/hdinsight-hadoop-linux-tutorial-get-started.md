--- conflicted
+++ resolved
@@ -70,13 +70,9 @@
 
 	![Provide cluster credentials](./media/hdinsight-hadoop-linux-tutorial-get-started/HDI.CreateCluster.3.png "Provide cluster credentials")
 
-<<<<<<< HEAD
     > [AZURE.NOTE] SSH is used to remotely access the HDInsight cluster using a command-line. The user name and password you use here is used when connecting to the cluster through SSH. Also, the SSH user name must be unique, as it creates a user account on all the HDInsight cluster nodes. The following are some of the account names reserved for use by services on the cluster, and cannot be used as the SSH user name:
     >
     > root, storm, hbase, ubuntu, zookeeper, hdfs, yarn, mapred, hbase, hive, oozie, falcon, sqoop, admin, tez, hcat, hdinsight-zookeeper.
-=======
-    > [AZURE.NOTE] SSH is used to remotely access the HDInsight cluster using a command-line. The user name and password you use here is used when connecting to the cluster through SSH.
->>>>>>> 91caf1fc
 
 	For more information on using SSH with HDInsight, see one of the following documents:
 
@@ -136,11 +132,7 @@
 
 2. When prompted, enter the password that you provided while provisioning the cluster. After you are successfully connected, the prompt will change to the following:
 
-<<<<<<< HEAD
-		username@hn0-clustername:~$
-=======
 		hdiuser@hn0-clustername:~$
->>>>>>> 91caf1fc
 
     > [AZURE.NOTE] The `@hn0-clustername` portion of the prompt may be different on your cluster.
 
@@ -156,11 +148,7 @@
 
 4. Click **Open** to connect to the cluster. When prompted for the user name, enter the SSH user name you used when creating the cluster. For the password, enter the password you specified when creating the cluster. After you are successfully connected, the prompt will change to the following:
 
-<<<<<<< HEAD
-		username@hn0-clustername:~$
-=======
 		hdiuser@hn0-clustername:~$
->>>>>>> 91caf1fc
 
 ##<a name="hivequery"></a>Run a Hive query
 
