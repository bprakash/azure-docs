--- conflicted
+++ resolved
@@ -17,11 +17,7 @@
    ms.date="09/29/2015"
    ms.author="jgao"/>
 
-<<<<<<< HEAD
-# Provision Windows-based Hadoop clusters in HDInsight
-=======
 # Create Hadoop clusters in HDInsight
->>>>>>> 68a50ec6
 
 Learn how to plan for creating HDInsight clusters.
 
