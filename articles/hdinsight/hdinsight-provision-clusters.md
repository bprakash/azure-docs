<properties
   pageTitle="Custom-provision Hadoop clusters in HDInsight | Microsoft Azure"
   	description="Learn how to custom-provision clusters for Azure HDInsight by using the Azure Preview Portal, Azure PowerShell, a command line, or a .NET SDK."
   services="hdinsight"
   documentationCenter=""
   tags="azure-portal"
   authors="mumian"
   manager="paulettm"
   editor="cgronlun"/>

<tags
   ms.service="hdinsight"
   ms.devlang="na"
   ms.topic="article"
   ms.tgt_pltfrm="na"
   ms.workload="big-data"
<<<<<<< HEAD
   ms.date="09/03/2015"
=======
   ms.date="09/29/2015"
>>>>>>> a3835ed1
   ms.author="jgao"/>

# Provision Hadoop clusters in HDInsight

Learn how to plan for provision HDInsight clusters.

[AZURE.INCLUDE [selector](../../includes/hdinsight-portal-management-selector.md)]

* [Provision Hadoop clusters in HDInsight](hdinsight-provision-clusters-v1.md)

[AZURE.INCLUDE [hdinsight-azure-preview-portal](../../includes/hdinsight-azure-preview-portal.md)]

* [Provision Hadoop clusters in HDInsight](hdinsight-provision-clusters-v1.md)

**Prerequisites:**

Before you begin the instructions in this article, you must have the following:

- An Azure subscription. See [Get Azure free trial](http://azure.microsoft.com/documentation/videos/get-azure-free-trial-for-testing-hadoop-in-hdinsight/).


## Basic configuration options


- **Cluster name**

	Cluster name is used to identify a cluster. Cluster name must follow the following guidelines:

	- The field must be a string that contains between 3 and 63 characters
	- The field can contain only letters, numbers, and hyphens.

- **Subscription name**

	An HDInsight cluster is tied to one Azure subscription.

- **Resource group name**

	Applications are typically made up of many components, for example a web app, database, database server, storage, and 3rd party services. Azure Resource Manager (ARM) enables you to work with the resources in your application as a group, referred to as an Azure Resource Group. You can deploy, update, monitor or delete all of the resources for your application in a single, coordinated operation. You use a template for deployment and that template can work for different environments such as testing, staging and production. You can clarify billing for your organization by viewing the rolled-up costs for the entire group. For more information, see [Azure Resource Manager Overview](resource-group-overview.md).	
- **Operating system**

	You can provision HDInsight clusters on one of the following two operating systems:
	- **HDInsight on Windows (Windows Server 2012 R2 Datacenter)**:
	- **HDInsight on Linux (Ubuntu 12.04 LTS for Linux) (Preview)**: HDInsight provides the option of configuring Linux clusters on Azure. Configure a Linux cluster if you are familiar with Linux or Unix, migrating from an existing Linux-based Hadoop solution, or want easy integration with Hadoop ecosystem components built for Linux. For more information, see [Get started with Hadoop on Linux in HDInsight](hdinsight-hadoop-linux-get-started.md).


- **HDInsight version**

	It is used to determine the version of HDInsight to use for this cluster. For more information, see [Hadoop cluster versions and components in HDInsight](https://go.microsoft.com/fwLink/?LinkID=320896&clcid=0x409)

- **Cluster type** and **cluster size (a.k.a. data nodes)**

	HDInsight allows customers to deploy a variety of cluster types, for different data analytics workloads. Cluster types offered today are:

	- Hadoop clusters: for query and analysis workloads
	- HBase clusters:  for NoSQL workloads
	- Storm clusters: for real time event processing workloads
	- Spark clusters (preview): for in-memory processing, interactive queries, stream, and machines learning workloads.

	![HDInsight clusters](./media/hdinsight-provision-clusters/hdinsight.clusters.png)

	> [AZURE.NOTE] *Azure HDInsight cluster* is also called *Hadoop clusters in HDInsight*, or *HDInsight cluster*. Sometimes, it is used interchangeably with *Hadoop cluster*. They all refer to the Hadoop clusters hosted in the Microsoft Azure environment.

	Within a given cluster type, there are different roles for the various nodes, which allow a customer to size those nodes in a given role appropriate to the details of their workload. For example, a Hadoop cluster can have its worker nodes provisioned with a large amount of memory if the type of analytics being performed are memory intensive.

	![HDInsight Hadoop cluster roles](./media/hdinsight-provision-clusters/HDInsight.Hadoop.roles.png)

	Hadoop clusters for HDInsight are deployed with two roles:

	- Head node (2 nodes)
	- Data node (at least 1 node)

	![HDInsight Hadoop cluster roles](./media/hdinsight-provision-clusters/HDInsight.HBase.roles.png)

	HBase clusters for HDInsight are deployed with three roles:
	- Head servers (2 nodes)
	- Region servers (at least 1 node)
	- Master/Zookeeper nodes (3 nodes)

	![HDInsight Hadoop cluster roles](./media/hdinsight-provision-clusters/HDInsight.Storm.roles.png)

	Storm clusters for HDInsight are deployed with three roles:
	- Nimbus nodes (2 nodes)
	- Supervisor servers (at least 1 node)
	- Zookeeper nodes (3 nodes)


	![HDInsight Hadoop cluster roles](./media/hdinsight-provision-clusters/HDInsight.Spark.roles.png)

	Spark clusters for HDInsight are deployed with three roles:
	- Head node (2 nodes)
	- Worker node (at least 1 node)
	- Zookeeper nodes (3 nodes) (Free for A1 Zookeepers)

	Customers are billed for the usage of those nodes for the duration of the cluster’s life. Billing starts once a cluster is created and stops when the cluster is deleted (clusters can’t be de-allocated or put on hold). The cluster size affects the cluster price. For learning purposes, it is recommended to use 1 data node. For more information about HDInsight pricing, see [HDInsight pricing](https://go.microsoft.com/fwLink/?LinkID=282635&clcid=0x409).


	>[AZURE.NOTE] The cluster size limit varies among Azure subscriptions. Contact billing support to increase the limit.

- **Region/virtual network (a.k.a. location)**

	![Azure regions](./media/hdinsight-provision-clusters/Azure.regions.png)

	For a list of supported regions, click the **Region** drop-down list on [HDInsight pricing](https://go.microsoft.com/fwLink/?LinkID=282635&clcid=0x409).

- **Node size**

	![hdinsight vm node sizes](./media/hdinsight-provision-clusters/hdinsight.node.sizes.png)

	Select the VM size for the nodes. For more information, see [Sizes for Cloud Services](cloud-services-sizes-specs.md)

	Based on the choice of VMs, your cost might vary. HDInsight uses all standard-tier VMs for cluster nodes. For information on how VM sizes affect your prices, see <a href="http://azure.microsoft.com/pricing/details/hdinsight/" target="_blank">HDInsight Pricing</a>.


- **HDInsight users**

	The HDInsight clusters allow you to configure two user accounts during provisioning:

	- HTTP user. The default user name is admin using the basic configuration on the Azure preview portal.
	- RDP user (Windows clusters): It is used to connect to the cluster using RDP. When you create the account, you must set an expiration date that is within 90 days from today.
	- SSH User (Linux clusters): Is used to connect to the cluster using SSH. You can create additional SSH user accounts after the cluster is created by following the steps in [Use SSH with Linux-based Hadoop on HDInsight from Linux, Unix, or OS X](hdinsight-hadoop-linux-use-ssh-unix.md).



- **Azure storage account**

	The original HDFS uses of many local disks on the cluster. HDInsight uses Azure Blob storage instead for data storage. Azure Blob storage is a robust, general-purpose storage solution that integrates seamlessly with HDInsight. Through a Hadoop distributed file system (HDFS) interface, the full set of components in HDInsight can operate directly on structured or unstructured data in Blob storage. Storing data in Blob storage enables you to safely delete the HDInsight clusters that are used for computation without losing user data.

	During configuration, you must specify an Azure storage account and an Azure Blob storage container on the Azure storage account. Some provision process requires the Azure storage account and the Blob storage container created beforehand.  The Blob storage container is used as the default storage location by the cluster. Optionally, you can specify additional Azure Storage accounts (linked storage) that will be accessible by the cluster. In addition, the cluster can also access any Blob containers that are configured with full public read access or pulic read access for blobs only.  For more information on the restrict access, see [Manage Access to Azure Storage Resources](storage-manage-access-to-resources.md).

	![HDInsight storage](./media/hdinsight-provision-clusters/HDInsight.storage.png)

	>[AZURE.NOTE] A Blob storage container provides a grouping of a set of blobs as shown in the image:

	![Azure blob storage](./media/hdinsight-provision-clusters/Azure.blob.storage.jpg)


	>[AZURE.WARNING] Don't share one Blob storage container for multiple clusters. This is not supported.

	For more information on using secondary Blob stores, see [Using Azure Blob Storage with HDInsight](hdinsight-use-blob-storage.md).

- **Hive/Oozie metastore**

	The metastore contains Hive and Oozie metadata, such as Hive tables, partitions, schemas, and columns. Using the metastore helps you to retain your Hive and Oozie metadata, so that you don't need to re-create Hive tables or Oozie jobs when you provision a new cluster. By default, Hive uses an embedded Azure SQL database to store this information. The embedded database can't preserve the metadata when the cluster is deleted. For example, you have a cluster provisioned with a Hive metastore. You created some Hive tables. After you delete the cluster, and recreat the cluster using the same Hive metastore, you will be able to see the Hive tables you created in the original cluster.

## Advanced configuration options

>[AZURE.NOTE] This section currently only apply to Windows base HDInsight clusters.

### Customize clusters using HDInsight cluster customization

Sometimes, you want to configure the configuration files.  Here are some of them.

- core-site.xml
- hdfs-site.xml
- mapred-site.xml
- yarn-site.xml
- hive-site.xml
- oozie-site.xml

The clusters can't retain the changes due to re-image.  For more information, see [Role Instance Restarts Due to OS Upgrades](http://blogs.msdn.com/b/kwill/archive/2012/09/19/role-instance-restarts-due-to-os-upgrades.aspx). To keep the changes through the clusters' lifetime, you can use HDInsight cluster customization during the provision process.

The following is an Azure PowerShell script example of customizing a Hive configuration:

	# hive-site.xml configuration
	$hiveConfigValues = new-object 'Microsoft.WindowsAzure.Management.HDInsight.Cmdlet.DataObjects.AzureHDInsightHiveConfiguration'
	$hiveConfigValues.Configuration = @{ "hive.metastore.client.socket.timeout"="90" } #default 60

	$config = New-AzureHDInsightClusterConfig `
	            -ClusterSizeInNodes $clusterSizeInNodes `
	            -ClusterType $clusterType `
	          | Set-AzureHDInsightDefaultStorage `
	            -StorageAccountName $defaultStorageAccount `
	            -StorageAccountKey $defaultStorageAccountKey `
	            -StorageContainerName $defaultBlobContainer `
	          | Add-AzureHDInsightConfigValues `
	            -Hive $hiveConfigValues

	New-AzureHDInsightCluster -Name $clusterName -Location $location -Credential $credential -OSType Windows -Config $config

Some more samples on customizing other configuration files:

	# hdfs-site.xml configuration
	$HdfsConfigValues = @{ "dfs.blocksize"="64m" } #default is 128MB in HDI 3.0 and 256MB in HDI 2.1

	# core-site.xml configuration
	$CoreConfigValues = @{ "ipc.client.connect.max.retries"="60" } #default 50

	# mapred-site.xml configuration
	$MapRedConfigValues = new-object 'Microsoft.WindowsAzure.Management.HDInsight.Cmdlet.DataObjects.AzureHDInsightMapReduceConfiguration'
	$MapRedConfigValues.Configuration = @{ "mapreduce.task.timeout"="1200000" } #default 600000

	# oozie-site.xml configuration
	$OozieConfigValues = new-object 'Microsoft.WindowsAzure.Management.HDInsight.Cmdlet.DataObjects.AzureHDInsightOozieConfiguration'
	$OozieConfigValues.Configuration = @{ "oozie.service.coord.normal.default.timeout"="150" }  # default 120

For more information, see Azim Uddin's blog titled [Customizing HDInsight Cluster provisioning](http://blogs.msdn.com/b/bigdatasupport/archive/2014/04/15/customizing-hdinsight-cluster-provisioning-via-powershell-and-net-sdk.aspx).




### Customize clusters using Script action

You can install additional components or customize cluster configuration by using scripts during provisioning. Such scripts are invoked via **Script Action**, which is a configuration option that can be used from the preview portal, HDInsight Windows PowerShell cmdlets, or the HDInsight .NET SDK. For more information, see [Customize HDInsight cluster using Script Action](hdinsight-hadoop-customize-cluster.md).


### Use Azure virtual networks

[Azure Virtual Network](http://azure.microsoft.com/documentation/services/virtual-network/) allows you to create a secure, persistent network containing the resources you need for your solution. A virtual network allows you to:

* Connect cloud resources together in a private network (cloud-only).

	![diagram of cloud-only configuration](./media/hdinsight-provision-clusters/hdinsight-vnet-cloud-only.png)

* Connect your cloud resources to your local data-center network (site-to-site or point-to-site) by using a virtual private network (VPN).

	Site-to-site configuration allows you to connect multiple resources from your data center to the Azure virtual network by using a hardware VPN or the Routing and Remote Access Service.

	![diagram of site-to-site configuration](./media/hdinsight-provision-clusters/hdinsight-vnet-site-to-site.png)

	Point-to-site configuration allows you to connect a specific resource to the Azure virtual network by using a software VPN.

	![diagram of point-to-site configuration](./media/hdinsight-provision-clusters/hdinsight-vnet-point-to-site.png)

For more information on Virtual Network features, benefits, and capabilities, see the [Azure Virtual Network overview](../virtual-network/virtual-networks-overview.md).

> [AZURE.NOTE] You must create the Azure virtual network before provisioning an HDInsight cluster. For more information, see [Provision a Hadoop cluster into a virtual network](hdinsight-hbase-provision-vnet.md#provision-an-hbase-cluster-into-a-virtual-network).
>
> Azure HDInsight only supports location-based Virtual Networks, and does not currently work with Affinity Group-based Virtual Networks. Use Azure PowerShell cmdlet Get-AzureVNetConfig to check whether an existing Azure virtual network is location-based. If your virtual network is not location-based, you have the following options:
>
> - Export the existing Virtual Network configuration and then create a new Virtual Network. All new Virtual Networks are location based  by default.
> - Migrate to a location-based Virtual Network.  See [Migrate existing services to regional scope](http://azure.microsoft.com/blog/2014/11/26/migrating-existing-services-to-regional-scope/).
>
> It is highly recommended to designate a single subnet for one cluster.

## Provision using the preview portal

You can refer to the [basic configuration options], and the [advanced configuration options] for the explanations of the fields.

**To create an HDInsight cluster**

1. Sign in to the [Azure preview portal][azure-preview-portal].
2. Click **NEW**, Click **Data Analytics**, and then click **HDInsight**.

    ![Creating a new cluster in the Azure preview portal](./media/hdinsight-provision-clusters/HDI.CreateCluster.1.png "Creating a new cluster in the Azure Preview Portal")

3. Type or select the following values:

  * **Cluster Name**: Enter a name for the cluster. A green check will appear beside the cluster name if the name is available.
  * **Cluster Type**: Select **Hadoop**.
  * **Cluster Operating System**: Select **Windows Server 2012 R2 Datacenter**.
  * **Subscription**: Select the Azure subscription that will be used for provision this cluster.
  * **Resource Group**: Select an existing or create a new resource group. This entry will default to one of your existing resource groups, if any are available.
  * **Credentials**: Configure the username and the password for the Hadoop user (HTTP user). If you enable remote desktop for the cluster, you will need to configure the remote desktop user username and password, and an account expiration date. Click **Select** at the bottom to save the changes.

	   	![Provide cluster credentials](./media/hdinsight-provision-clusters/HDI.CreateCluster.3.png "Provide cluster credentials")

  * **Data Source**: Create a new or select an existing Azure Storage account to be used as the default file system for the cluster.

   		![Data source blade](./media/hdinsight-provision-clusters/HDI.CreateCluster.4.png "Provide data source configuration")

  		* **Selection Method**: Set this to **From all subscriptions** to enable browsing of storage accounts from all your subscriptions. Set this to **Access Key** if you want to enter the **Storage Name** and **Access Key** of an existing storage account.
  		* **Select storage account / Create New**: Click **Select storage account** to browse and select an existing storage account you want to associate with the cluster. Or, click **Create New** to create a new storage account. Use the field that appears to enter the name of the storage account. A green check will appear if the name is available.
  		* **Choose Default Container**: Use this to enter the name of the default container to use for the cluster. While you can enter any name here, we recommend using the same name as the cluster so that you can easily recognize that the container is used for this specific cluster.
  		* **Location**: The geographic region that the storage account is in, or will be created in. This location will determine the cluster location.  The cluster and its default storage account must co-locate in the same Azure data center.
  	
  * **Node Pricing Tiers**: Set the number of worker nodes that you need for the cluster. The estimated cost of the cluster will be shown within the blade.
  

		![Node pricing tiers blade](./media/hdinsight-provision-clusters/HDI.CreateCluster.5.png "Specify number of cluster nodes")


  * **Optional Configuration** to select the cluster version, as well as configure other optional settings such as joining a **Virtual Network**, setting up an **External Metastore** to hold data for Hive and Oozie, use Script Actions to customize a cluster to install custom components, or use additional storage accounts with the cluster.

  		* **HDInsight Version**: Select the version you want to use for the cluster. For more information, see [HDInsight cluster versions](hdinsight-component-versioning.md).
  		* **Virtual Network**: Select an Azure virtual network and the subnet if you want to place the cluster into a virtual network.  

			![Virtual network blade](./media/hdinsight-provision-clusters/HDI.CreateCluster.6.png "Specify virtual network details")

			>[AZURE.NOTE] Windows based HDInsight cluster can only be placed into a classical virtual network.
  

  		
		* **External Metastores**: Specify an Azure SQL database to store Hive and Oozie metadata associated with the cluster.
 

			![Custom metastores blade](./media/hdinsight-provision-clusters/HDI.CreateCluster.7.png "Specify external metastores")


			For **Use an existing SQL DB for Hive** metadata, click **Yes**, select a SQL database, and then provide the username/password for the database. Repeat these steps if you want to **Use an existing SQL DB for Oozie metadata**. Click **Select** till you are back on the **Optional Configuration** blade.


			>[AZURE.NOTE] The Azure SQL database used for the metastore must allow connectivity to other Azure services, including Azure HDInsight. On the Azure SQL database dashboard, on the right side, click the server name. This is the server on which the SQL database instance is running. Once you are on the server view, click **Configure**, and then for **Azure Services**, click **Yes**, and then click **Save**.
		
  		* **Script Actions** if you want to use a custom script to customize a cluster, as the cluster is being created. For more information about script actions, see [Customize HDInsight clusters using Script Action](hdinsight-hadoop-customize-cluster.md). On the Script Actions blade provide the details as shown in the screen capture.
  	

			![Script action blade](./media/hdinsight-provision-clusters/HDI.CreateCluster.8.png "Specify script action")


    	* **Azure Storage Keys**: Specify additional storage accounts to associate with the cluster. In the **Azure Storage Keys** blade, click **Add a storage key**, and then select an existing storage account or create a new account.
    

			![Additional storage blade](./media/hdinsight-provision-clusters/HDI.CreateCluster.9.png "Specify additional storage accounts")


4. Click **Create**. Selecting **Pin to Startboard** will add a tile for cluster to the Startboard of your preview portal. The icon will indicate that the cluster is provisioning, and will change to display the HDInsight icon once provisioning has completed.


	| While provisioning | Provisioning complete |
	| ------------------ | --------------------- |
	| ![Provisioning indicator on startboard](./media/hdinsight-provision-clusters/provisioning.png) | ![Provisioned cluster tile](./media/hdinsight-provision-clusters/provisioned.png) |


	
	> [AZURE.NOTE] It will take some time for the cluster to be created, usually around 15 minutes. Use the tile on the Startboard, or the **Notifications** entry on the left of the page to check on the provisioning process.
	

5. Once the provisioning completes, click the tile for the cluster from the Startboard to launch the cluster blade. The cluster blade provides essential information about the cluster such as the name, the resource group it belongs to, the location, the operating system, URL for the cluster dashboard, etc.


	![Cluster blade](./media/hdinsight-provision-clusters/HDI.Cluster.Blade.png "Cluster properties")


	Use the following to understand the icons at the top of this blade, and in the **Essentials** section:


	* **Settings** and **All Settings**: Displays the **Settings** blade for the cluster, which allows you to access detailed configuration information for the cluster.
	* **Dashboard**, **Cluster Dashboard**, and **URL**: These are all ways to access the cluster dashboard, which is a Web portal to run jobs on the cluster.
	* **Remote Desktop**: Enables you to enable/disable remote desktop on the cluster nodes.
	* **Scale Cluster**: Allows you to change the number of worker nodes for this cluster.
	* **Delete**: Deletes the HDInsight cluster.
	* **Quickstart** (![cloud and thunderbolt icon = quickstart](./media/hdinsight-provision-clusters/quickstart.png)): Displays information that will help you get started using HDInsight.
	* **Users** (![users icon](./media/hdinsight-provision-clusters/users.png)): Allows you to set permissions for _portal management_ of this cluster for other users on your Azure subscription.
	

		> [AZURE.IMPORTANT] This _only_ affects access and permissions to this cluster in the preview portal, and has no effect on who can connect to or submit jobs to the HDInsight cluster.
		
	* **Tags** (![tag icon](./media/hdinsight-provision-clusters/tags.png)): Tags allows you to set key/value pairs to define a custom taxonomy of your cloud services. For example, you may create a key named __project__, and then use a common value for all services associated with a specific project.


## Provision using Azure Resource Manager template

Azure Resource Manager (ARM) template makes it easier to deploy and redeploy cluster. The following procedure creates a Hadoop cluster on the Linux operating system in the North Europe data center with 4 worker nodes.

**To deploy a cluster using ARM template**

1. Save the json file in the Appendix A to your workstation.
2. Make the parameters if needed.
3. Run the template using the following PowerShell script:

		$resourceGroupName = "<ResourceGroupName>"
		$Location = "<ResourceGroupLocation>"
		
		$armDeploymentName = "<ARMDeploymentName>"
		$clusterName = "<ClusterName>"
		$clusterStorageAccountName = "<DefaultStorageAccountName>"
		
		# Connect to Azure
		Switch-AzureMode -Name AzureResourceManager
		Add-AzureAccount
		
		# Create a resource group
		New-AzureResourceGroup -Name $resourceGroupName -Location $Location
		
		# Provision cluster and the dependent storage accounge
		$parameters = @{clusterName="$clusterName";clusterStorageAccountName="$clusterStorageAccountName"}
		
		New-AzureResourceGroupDeployment `
		    -Name $armDeploymentName `
		    -ResourceGroupName $resourceGroupName `
		    -TemplateFile E:\Tutorials\HDIARMTemplates\ARMTemplate-create-hadoop-cluster-with-storage.json `
		    -TemplateParameterObject $parameters
		
		# List cluster
		Get-AzureHDInsightCluster -ResourceGroupName $resourceGroupName -ClusterName $clusterName

For deploying an ARM template using other methods, see [Deploy an application with Azure Resource Manager template](resource-group-template-deploy.md).


## Provision using Azure PowerShell
Azure PowerShell is a powerful scripting environment that you can use to control and automate the deployment and management of your workloads in Azure. This section provides instructions on how to provision an HDInsight cluster by using Azure PowerShell. For information on configuring a workstation to run HDInsight Windows PowerShell cmdlets, see [Install and configure Azure PowerShell](../install-configure-powershell.md). For more information on using Azure PowerShell with HDInsight, see [Administer HDInsight using PowerShell](hdinsight-administer-use-powershell.md). For the list of the HDInsight Windows PowerShell cmdlets, see [HDInsight cmdlet reference](https://msdn.microsoft.com/library/azure/dn858087.aspx).


The following procedures are needed to provision an HDInsight cluster by using Azure PowerShell:

- Create an Azure resource group
- Create an Azure Storage account
- Create an Azure Blob container
- Create an HDInsight cluster


		# Sign in
		Add-AzureAccount

		###########################################
		# Create required items, if none exist
		###########################################

		# Select the subscription to use
		$subscriptionName = "<SubscriptionName>"        # Provide your Subscription Name
		Select-AzureSubscription -SubscriptionName $subscriptionName

		# Create an Azure Resource Group
		$resourceGroupName = "<ResourceGroupName>"      # Provide a Resource Group name
		$location = "<Location>"                        # For example, "West US"
		New-AzureResourceGroup -Name $resourceGroupName -Location $location

		# Create an Azure Storage account
		$storageAccountName = "<StorageAcccountName>"   # Provide a Storage account name
		New-AzureStorageAccount -ResourceGroupName $resourceGroupName -StorageAccountName $storageAccountName -Location $location -Type Standard_GRS

		# Create an Azure Blob Storage container
		$containerName = "<ContainerName>"              # Provide a container name
		$storageAccountKey = Get-AzureStorageAccountKey -ResourceGroupName $resourceGroupName -Name $storageAccountName | %{ $_.Key1 }
		$destContext = New-AzureStorageContext -StorageAccountName $storageAccountName -StorageAccountKey $storageAccountKey
		New-AzureStorageContainer -Name $containerName -Context $destContext

		###########################################
		# Create an HDInsight Cluster
		###########################################

		# Skip these variables if you just created them
		$resourceGroupName = "<ResourceGroupName>"      # Provide the Resource Group name
		$storageAccountName = "<StorageAcccountName>"   # Provide the Storage account name
		$containerName = "<ContainerName>"              # Provide the container name
		$storageAccountKey = Get-AzureStorageAccountKey -Name $storageAccountName -ResourceGroupName $resourceGroupName | %{ $_.Key1 }

		# Set these variables
		$clusterName = $containerName           		# As a best practice, have the same name for the cluster and container
		$clusterNodes = <ClusterSizeInNodes>    		# The number of nodes in the HDInsight cluster
		$credentials = Get-Credential

		# The location of the HDInsight cluster. It must be in the same data center as the Storage account.
		$location = Get-AzureStorageAccount -ResourceGroupName $resourceGroupName -StorageAccountName $storageAccountName | %{$_.Location}

		# Create a new HDInsight cluster
		New-AzureHDInsightCluster -ResourceGroupName $resourceGroupName `
									-ClusterName $clusterName `
									-Location $location `
									-ClusterSizeInNodes $clusterNodes `
									-ClusterType Hadoop `
									-OSType Windows `
									-HttpCredential $credentials `
									-DefaultStorageAccountName "$storageAccountName.blob.core.windows.net" `
									-DefaultStorageAccountKey $storageAccountKey `
									-DefaultStorageContainer $containerName  

	![HDI.CLI.Provision](./media/hdinsight-provision-clusters/HDI.ps.provision.png)

## Provision using the HDInsight .NET SDK
The HDInsight .NET SDK provides .NET client libraries that make it easier to work with HDInsight from a .NET Framework application. Follow the instructions below to create a Visual Studio console application and paste the code for creating a cluster.

**To create a Visual Studio console application**

1. Open Visual Studio 2013.

2. From the **File** menu, click **New**, and then click **Project**.

3. From **New Project**, type or select the following values:

	<table style="border-color: #c6c6c6; border-width: 2px; border-style: solid; border-collapse: collapse;">
	<tr>
	<th style="border-color: #c6c6c6; border-width: 2px; border-style: solid; border-collapse: collapse; width:90px; padding-left:5px; padding-right:5px;">Property</th>
	<th style="border-color: #c6c6c6; border-width: 2px; border-style: solid; border-collapse: collapse; width:90px; padding-left:5px; padding-right:5px;">Value</th></tr>
	<tr>
	<td style="border-color: #c6c6c6; border-width: 2px; border-style: solid; border-collapse: collapse; padding-left:5px;">Category</td>
	<td style="border-color: #c6c6c6; border-width: 2px; border-style: solid; border-collapse: collapse; padding-left:5px; padding-right:5px;">Templates/Visual C#/Windows</td></tr>
	<tr>
	<td style="border-color: #c6c6c6; border-width: 2px; border-style: solid; border-collapse: collapse; padding-left:5px;">Template</td>
	<td style="border-color: #c6c6c6; border-width: 2px; border-style: solid; border-collapse: collapse; padding-left:5px;">Console Application</td></tr>
	<tr>
	<td style="border-color: #c6c6c6; border-width: 2px; border-style: solid; border-collapse: collapse; padding-left:5px;">Name</td>
	<td style="border-color: #c6c6c6; border-width: 2px; border-style: solid; border-collapse: collapse; padding-left:5px;">CreateHDICluster</td></tr>
	</table>

4. Click **OK** to create the project.

5. From the **Tools** menu, click **Nuget Package Manager**, and then click **Manage Nuget Packages for Solutions**. In the Search text box within the dialog box, search for **HDInsight**. From the results that show up, install the following:

	 * Microsoft.Azure.Management.HDInsight
	 * Microsoft.Azure.Management.HDInsight.Job

	Search for Azure Authentication and from the results that show up, install **Microsoft.Azure.Common.Authentication**.

6. From Solution Explorer, double-click **Program.cs** to open it, paste the following code, and provide values for the variables:


        using System;
		using System.Collections.Generic;
		using System.Diagnostics;
		using System.Linq;
		using System.Security;
		using System.Text;
		using System.Threading.Tasks;
		using Hyak.Common;
		using Microsoft.Azure;
		using Microsoft.Azure.Common.Authentication;
		using Microsoft.Azure.Common.Authentication.Models;
		using Microsoft.Azure.Management.HDInsight;
		using Microsoft.Azure.Management.HDInsight.Job;
		using Microsoft.Azure.Management.HDInsight.Job.Models;
		using Microsoft.Azure.Management.HDInsight.Models;
		using Newtonsoft.Json;


		namespace CreateHDICluster
		{
		    internal class Program
		    {
		        private static ProfileClient _profileClient;
		        private static SubscriptionCloudCredentials _cloudCredentials;
		        private static HDInsightManagementClient _hdiManagementClient;

		        private static Guid SubscriptionId = new Guid("<SubscriptionID>");
		        private const string ResourceGroupName = "<ResourceGroupName>";
		        private const string ExistingStorageName = "<storageaccountname>.blob.core.windows.net";
		        private const string ExistingStorageKey = "<account key>";
		        private const string ExistingContainer = "<container name>";
		        private const string NewClusterName = "<cluster name>";
		        private const int NewClusterNumNodes = <number of nodes>;
		        private const string NewClusterLocation = "<location>";		//should be same as the storage account
		        private const OSType NewClusterOsType = OSType.Windows;
		        private const HDInsightClusterType NewClusterType = HDInsightClusterType.Hadoop;
		        private const string NewClusterVersion = "3.2";
		        private const string NewClusterUsername = "admin";
		        private const string NewClusterPassword = "<password>";

		        private static void Main(string[] args)
		        {
		            System.Console.WriteLine("Start cluster provisioning");

		            _profileClient = GetProfile();
		            _cloudCredentials = GetCloudCredentials();
		            _hdiManagementClient = new HDInsightManagementClient(_cloudCredentials);

		            System.Console.WriteLine(String.Format("Creating the cluster {0}...", NewClusterName));
		            CreateCluster();
		            System.Console.WriteLine("Done. Press any key to continue.");
		            System.Console.ReadKey(true);
		        }

		        private static void CreateCluster()
		        {
		            var parameters = new ClusterCreateParameters
		            {
		                ClusterSizeInNodes = NewClusterNumNodes,
		                UserName = NewClusterUsername,
		                Password = NewClusterPassword,
		                Location = NewClusterLocation,
		                DefaultStorageAccountName = ExistingStorageName,
		                DefaultStorageAccountKey = ExistingStorageKey,
		                DefaultStorageContainer = ExistingContainer,
		                ClusterType = NewClusterType,
		                OSType = NewClusterOsType
		            };

		            _hdiManagementClient.Clusters.Create(ResourceGroupName, NewClusterName, parameters);
		        }

		        private static ProfileClient GetProfile(string username = null, SecureString password = null)
		        {
		            var profileClient = new ProfileClient(new AzureProfile());
		            var env = profileClient.GetEnvironmentOrDefault(EnvironmentName.AzureCloud);
		            var acct = new AzureAccount { Type = AzureAccount.AccountType.User };

		            if (username != null && password != null)
		                acct.Id = username;

		            profileClient.AddAccountAndLoadSubscriptions(acct, env, password);

		            return profileClient;
		        }

		        private static SubscriptionCloudCredentials GetCloudCredentials()
		        {
		            var sub = _profileClient.Profile.Subscriptions.Values.FirstOrDefault(s => s.Id.Equals(SubscriptionId));

		            Debug.Assert(sub != null, "subscription != null");
		            _profileClient.SetSubscriptionAsDefault(sub.Id, sub.Account);

		            return AzureSession.AuthenticationFactory.GetSubscriptionCloudCredentials(_profileClient.Profile.Context);
		        }

		    }
		}

7. Press **F5** to run the application. A console window should open and display the status of the application. You will also be prompted to enter your Azure account credentials. It can take several minutes to create an HDInsight cluster.


## Creating HDInsight cluster using on-premises SQL Server Integration Services

You can also use SQL Server Integration Services (SSIS) to create or delete an HDInsight cluster. The Azure Feature Pack for SSIS provides the following components that work with HDInsight clusters.


- [Azure HDInsight Create Cluster Task][ssisclustercreate]
- [Azure HDInsight Delete Cluster Task][ssisclusterdelete]
- [Azure Subscription Connection Manager][connectionmanager]

Learn more about the Azure Feature Pack for SSIS [here][ssispack].


##<a id="nextsteps"></a> Next steps
In this article, you have learned several ways to provision an HDInsight cluster. To learn more, see the following articles:

* [Get started with Azure HDInsight](hdinsight-get-started.md) - Learn how to start working with your HDInsight cluster
* [Use Sqoop with HDInsight](hdinsight-use-sqoop.md) - Learn how to copy data between HDInsight and SQL Database or SQL Server
* [Administer HDInsight using PowerShell](hdinsight-administer-use-powershell.md) - Learn how to work with HDInsight by using Azure PowerShell
* [Submit Hadoop jobs programmatically](hdinsight-submit-hadoop-jobs-programmatically.md) - Learn how to programmatically submit jobs to HDInsight
* [Azure HDInsight SDK documentation] [hdinsight-sdk-documentation] - Discover the HDInsight SDK



##Appendix A - ARM template

The following Azure Resource Manger template creates a Hadoop cluster with the dependent Azure storage account.

	{
	  "$schema": "https://schema.management.azure.com/schemas/2015-01-01/deploymentTemplate.json#",
	  "contentVersion": "1.0.0.0",
	  "parameters": {
	    "location": {
	      "type": "string",
	      "defaultValue": "North Europe",
	      "allowedValues": [
	        "North Europe"
	      ],
	      "metadata": {
	        "description": "The location where all azure resources will be deployed."
	      }
	    },
	    "clusterName": {
	      "type": "string",
	      "metadata": {
	        "description": "The name of the HDInsight cluster to create."
	      }
	    },
	    "clusterLoginUserName": {
	      "type": "string",
	      "defaultValue": "admin",
	      "metadata": {
	        "description": "These credentials can be used to submit jobs to the cluster and to log into cluster dashboards."
	      }
	    },
	    "clusterLoginPassword": {
	      "type": "securestring",
	      "metadata": {
	        "description": "The password for the cluster login."
	      }
	    },
	    "sshUserName": {
	      "type": "string",
	      "defaultValue": "hdiuser",
	      "metadata": {
	        "description": "These credentials can be used to remotely access the cluster and the edge node virtual machine."
	      }
	    },
	    "sshPassword": {
	      "type": "securestring",
	      "metadata": {
	        "description": "The password for the ssh user."
	      }
	    },
	    "clusterStorageAccountName": {
	      "type": "string",
	      "metadata": {
	        "description": "The name of the storage account to be created and be used as the cluster's storage."
	      }
	    },
	    "clusterStorageType": {
	      "type": "string",
	      "defaultValue": "Standard_LRS",
	      "allowedValues": [
	        "Standard_LRS",
	        "Standard_GRS",
	        "Standard_ZRS"
	      ]
	    },
	    "clusterWorkerNodeCount": {
	      "type": "int",
	      "defaultValue": 4,
	      "metadata": {
	        "description": "The number of nodes in the HDInsight cluster."
	      }
	    }
	  },
	  "variables": {},
	  "resources": [
	    {
	      "name": "[parameters('clusterStorageAccountName')]",
	      "type": "Microsoft.Storage/storageAccounts",
	      "location": "[parameters('location')]",
	      "apiVersion": "2015-05-01-preview",
	      "dependsOn": [],
	      "tags": {},
	      "properties": {
	        "accountType": "[parameters('clusterStorageType')]"
	      }
	    },
	    {
	      "name": "[parameters('clusterName')]",
	      "type": "Microsoft.HDInsight/clusters",
	      "location": "[parameters('location')]",
	      "apiVersion": "2015-03-01-preview",
	      "dependsOn": [
	        "[concat('Microsoft.Storage/storageAccounts/',parameters('clusterStorageAccountName'))]"
	      ],
	      "tags": {},
	      "properties": {
	        "clusterVersion": "3.2",
	        "osType": "Linux",
	        "clusterDefinition": {
	          "kind": "hadoop",
	          "configurations": {
	            "gateway": {
	              "restAuthCredential.isEnabled": true,
	              "restAuthCredential.username": "[parameters('clusterLoginUserName')]",
	              "restAuthCredential.password": "[parameters('clusterLoginPassword')]"
	            }
	          }
	        },
	        "storageProfile": {
	          "storageaccounts": [
	            {
	              "name": "[concat(parameters('clusterStorageAccountName'),'.blob.core.windows.net')]",
	              "isDefault": true,
	              "container": "[parameters('clusterName')]",
	              "key": "[listKeys(resourceId('Microsoft.Storage/storageAccounts', parameters('clusterStorageAccountName')), '2015-05-01-preview').key1]"
	            }
	          ]
	        },
	        "computeProfile": {
	          "roles": [
	            {
	              "name": "headnode",
	              "targetInstanceCount": "1",
	              "hardwareProfile": {
	                "vmSize": "Large"
	              },
	              "osProfile": {
	                "linuxOperatingSystemProfile": {
	                  "username": "[parameters('sshUserName')]",
	                  "password": "[parameters('sshPassword')]"
	                }
	              }
	            },
	            {
	              "name": "workernode",
	              "targetInstanceCount": "[parameters('clusterWorkerNodeCount')]",
	              "hardwareProfile": {
	                "vmSize": "Large"
	              },
	              "osProfile": {
	                "linuxOperatingSystemProfile": {
	                  "username": "[parameters('sshUserName')]",
	                  "password": "[parameters('sshPassword')]"
	                }
	              }
	            }
	          ]
	        }
	      }
	    }
	  ],
	  "outputs": {
	    "cluster": {
	      "type": "object",
	      "value": "[reference(resourceId('Microsoft.HDInsight/clusters',parameters('clusterName')))]"
	    }
	  }
	}


[hdinsight-sdk-documentation]: http://msdn.microsoft.com/library/dn479185.aspx
[azure-preview-portal]: https://manage.windowsazure.com
[connectionmanager]: http://msdn.microsoft.com/en-US/library/mt146773(v=sql.120).aspx
[ssispack]: http://msdn.microsoft.com/en-US/library/mt146770(v=sql.120).aspx
[ssisclustercreate]: http://msdn.microsoft.com/en-US/library/mt146774(v=sql.120).aspx
[ssisclusterdelete]: http://msdn.microsoft.com/en-US/library/mt146778(v=sql.120).aspx<|MERGE_RESOLUTION|>--- conflicted
+++ resolved
@@ -14,11 +14,7 @@
    ms.topic="article"
    ms.tgt_pltfrm="na"
    ms.workload="big-data"
-<<<<<<< HEAD
-   ms.date="09/03/2015"
-=======
    ms.date="09/29/2015"
->>>>>>> a3835ed1
    ms.author="jgao"/>
 
 # Provision Hadoop clusters in HDInsight
