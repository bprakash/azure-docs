--- conflicted
+++ resolved
@@ -14,11 +14,7 @@
    ms.topic="article"
    ms.tgt_pltfrm="na"
    ms.workload="big-data"
-<<<<<<< HEAD
-   ms.date="08/14/2015"
-=======
-   ms.date="09/23/2015"
->>>>>>> b9d69872
+   ms.date="09/23/2015"
    ms.author="larryfr"/>
 
 #Deploy and manage Apache Storm topologies on Windows-based HDInsight
