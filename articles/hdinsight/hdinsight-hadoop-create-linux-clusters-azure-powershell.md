<properties
   	pageTitle="Create Hadoop, HBase, Storm, or Spark clusters on Linux in HDInsight using Azure PowerShell | Microsoft Azure"
   	description="Learn how to create Hadoop, HBase, Storm, or Spark clusters on Linux for HDInsight by using Azure PowerShell."
   	services="hdinsight"
   	documentationCenter=""
   	authors="nitinme"
   	manager="paulettm"
   	editor="cgronlun"
	tags="azure-portal"/>

<tags
   	ms.service="hdinsight"
   	ms.devlang="na"
   	ms.topic="article"
   	ms.tgt_pltfrm="na"
   	ms.workload="big-data"
<<<<<<< HEAD
   	ms.date="04/05/2016"
=======
   	ms.date="07/08/2016"
>>>>>>> c186bb0b
   	ms.author="nitinme"/>

# Create Linux-based clusters in HDInsight by using Azure PowerShell

[AZURE.INCLUDE [selector](../../includes/hdinsight-selector-create-clusters.md)]

Azure PowerShell is a powerful scripting environment that you can use to control and automate the deployment and management of your workloads in Microsoft Azure. This document provides information about how to create a Linux-based HDInsight cluster by using Azure PowerShell. It also includes an example script.

> [AZURE.NOTE] Azure PowerShell is only available on Windows clients. If you are using a Linux, Unix, or Mac OS X client, see [Create a Linux-based HDInsight cluster using Azure CLI](hdinsight-hadoop-create-linux-clusters-azure-cli.md) for information about using the Azure CLI to create a cluster.

## Prerequisites
You must have the following before starting this procedure:

- An Azure subscription. See [Get Azure free trial](https://azure.microsoft.com/documentation/videos/get-azure-free-trial-for-testing-hadoop-in-hdinsight/).

- Azure PowerShell.
    For more information about using Azure PowerShell with HDInsight, see [Administer HDInsight using PowerShell](hdinsight-administer-use-powershell.md). For the list of HDInsight Windows PowerShell cmdlets, see [HDInsight cmdlet reference](https://msdn.microsoft.com/library/azure/dn858087.aspx).

    [AZURE.INCLUDE [upgrade-powershell](../../includes/hdinsight-use-latest-powershell.md)]

## Create clusters

[AZURE.INCLUDE [delete-cluster-warning](../../includes/hdinsight-delete-cluster-warning.md)]

To create an HDInsight cluster by using Azure PowerShell, you must complete the following procedures:

- Create an Azure resource group
- Create an Azure Storage account
- Create an Azure Blob container
- Create an HDInsight cluster

The two most important parameters that you must set to create Linux clusters are the ones that specify the OS type and the SSH user details:

- Make sure you specify the **-OSType** parameter as **Linux**.
- To use SSH for remote sessions on the clusters, you can specify the SSH user password or the SSH public key. If you specify both the SSH user password and the SSH public key, the key will be ignored. If you want to use the SSH key for remote sessions, you must specify a blank SSH password when prompted for one. For more information about using SSH with HDInsight, see one of the following articles:

    * [Use SSH with Linux-based Hadoop on HDInsight from Linux, Unix, or OS X](hdinsight-hadoop-linux-use-ssh-unix.md)
    * [Use SSH with Linux-based Hadoop on HDInsight from Windows](hdinsight-hadoop-linux-use-ssh-windows.md)

The following script demonstrates how to create a new cluster:

    $token ="<SpecifyAnUniqueString>"

    $resourceGroupName = $token + "rg"      # Provide a Resource Group name
    $clusterName = $token
    $defaultStorageAccountName = $token + "store"   # Provide a Storage account name
    $defaultStorageContainerName = $token + "container"
    $location = "East US 2"     # Change the location if needed
    $clusterNodes = 1           # The number of nodes in the HDInsight cluster

<<<<<<< HEAD
    # Sign in
=======
    # Sign in to Azure
>>>>>>> c186bb0b
    Login-AzureRmAccount

    # Select the subscription to use if you have multiple subscriptions
    #$subscriptionID = "<SubscriptionName>"        # Provide your Subscription Name
    #Select-AzureRmSubscription -SubscriptionId $subscriptionID

    # Create an Azure Resource Group
    New-AzureRmResourceGroup -Name $resourceGroupName -Location $location

<<<<<<< HEAD
    # Create an Azure Storage account
    $storageAccountName = "<StorageAcccountName>"   # Provide a Storage account name
    New-AzureRmStorageAccount -ResourceGroupName $resourceGroupName -StorageAccountName $storageAccountName -Location $location -Type Standard_GRS

    # Create an Azure Blob Storage container
    $containerName = "<ContainerName>"              # Provide a container name
    $storageAccountKey = Get-AzureRmStorageAccountKey -Name $storageAccountName -ResourceGroupName $resourceGroupName | %{ $_.Key1 }
    $destContext = New-AzureStorageContext -StorageAccountName $storageAccountName -StorageAccountKey $storageAccountKey
    New-AzureStorageContainer -Name $containerName -Context $destContext
=======
    # Create an Azure Storage account and container used as the default storage
    New-AzureRmStorageAccount `
        -ResourceGroupName $resourceGroupName `
        -StorageAccountName $defaultStorageAccountName `
        -Location $location `
        -Type Standard_LRS
    $defaultStorageAccountKey = (Get-AzureRmStorageAccountKey -Name $defaultStorageAccountName -ResourceGroupName $resourceGroupName)[0].Value
    $destContext = New-AzureStorageContext -StorageAccountName $defaultStorageAccountName -StorageAccountKey $defaultStorageAccountKey
    New-AzureStorageContainer -Name $defaultStorageContainerName -Context $destContext

    # Create an HDInsight cluster
    $credentials = Get-Credential -Message "Enter Cluster user credentials" -UserName "admin"
    $sshCredentials = Get-Credential -Message "Enter SSH user credentials"

    # The location of the HDInsight cluster must be in the same data center as the Storage account.
    $location = Get-AzureRmStorageAccount -ResourceGroupName $resourceGroupName -StorageAccountName $defaultStorageAccountName | %{$_.Location}

    New-AzureRmHDInsightCluster `
        -ClusterName $clusterName `
        -ResourceGroupName $resourceGroupName `
        -HttpCredential $credentials `
        -Location $location `
        -DefaultStorageAccountName "$defaultStorageAccountName.blob.core.windows.net" `
        -DefaultStorageAccountKey $defaultStorageAccountKey `
        -DefaultStorageContainer $defaultStorageContainerName  `
        -ClusterSizeInNodes $clusterNodes `
        -ClusterType Hadoop `
        -OSType Linux `
        -Version "3.4" `
        -SshCredential $sshCredentials

The values you specify for **$clusterCredentials** are used to create the Hadoop user account for the cluster. Use this account to connect to the cluster.

The values you specify for **$sshCredentials** are used to create the SSH user for the cluster. Use this account to start a remote SSH session on the cluster and run jobs.

> [AZURE.IMPORTANT] In this script, you must specify the number of worker nodes that will be in the cluster. If you plan to use more than 32 worker nodes (either at cluster creation or by scaling the cluster after creation), you must also specify a head node size with at least 8 cores and 14 GB of RAM.
>
> For more information on node sizes and associated costs, see [HDInsight pricing](https://azure.microsoft.com/pricing/details/hdinsight/).
>>>>>>> c186bb0b

It can take up to 20 minutes to create a cluster.

The following sample demonstrates how to add an additional storage account:

<<<<<<< HEAD
    # Set these variables
    $clusterName = $containerName           		# As a best practice, have the same name for the cluster and container
    $clusterNodes = <ClusterSizeInNodes>    		# The number of nodes in the HDInsight cluster
    $credentials = Get-Credential -Message "Enter Cluster user credentials" -UserName "admin"
    $sshCredentials = Get-Credential -Message "Enter SSH user credentials"
=======
    # Create another storage account used as additional storage account
    $additionalStorageAccountName = $token + "store2"
    New-AzureRmStorageAccount -ResourceGroupName $resourceGroupName -StorageAccountName $additionalStorageAccountName -Location $location -Type Standard_LRS
    $additionalStorageAccountKey = (Get-AzureRmStorageAccountKey -Name $additionalStorageAccountName -ResourceGroupName $resourceGroupName)[0].Value
>>>>>>> c186bb0b

    $config = New-AzureRmHDInsightClusterConfig
    Add-AzureRmHDInsightStorage -Config $config -StorageAccountName "$additionalStorageAccountName.blob.core.windows.net" -StorageAccountKey $additionalStorageAccountKey

    # Create a new HDInsight cluster
    New-AzureRmHDInsightCluster `
        -ClusterName $clusterName `
        -ResourceGroupName $resourceGroupName `
        -HttpCredential $credentials `
        -Location $location `
        -DefaultStorageAccountName "$defaultStorageAccountName.blob.core.windows.net" `
        -DefaultStorageAccountKey $defaultStorageAccountKey `
        -DefaultStorageContainer $defaultStorageContainerName  `
        -ClusterSizeInNodes $clusterNodes `
        -ClusterType Hadoop `
        -OSType Linux `
        -Version "3.4" `
        -SshCredential $sshCredentials `
        -Config $config

## Customize clusters

- See [Customize HDInsight clusters using Bootstrap](hdinsight-hadoop-customize-cluster-bootstrap.md#use-azure-powershell).
- See [Customize Windows-based HDInsight clusters using Script Action](hdinsight-hadoop-customize-cluster.md#call-scripts-using-azure-powershell).

## Delete the cluster

[AZURE.INCLUDE [delete-cluster-warning](../../includes/hdinsight-delete-cluster-warning.md)]

## Next steps

Now that you have successfully created an HDInsight cluster, use the following resources to learn how to work with your cluster.

### Hadoop clusters

* [Use Hive with HDInsight](hdinsight-use-hive.md)
* [Use Pig with HDInsight](hdinsight-use-pig.md)
* [Use MapReduce with HDInsight](hdinsight-use-mapreduce.md)

### HBase clusters

* [Get started with HBase on HDInsight](hdinsight-hbase-tutorial-get-started-linux.md)
* [Develop Java applications for HBase on HDInsight](hdinsight-hbase-build-java-maven-linux.md)

### Storm clusters

* [Develop Java topologies for Storm on HDInsight](hdinsight-storm-develop-java-topology.md)
* [Use Python components in Storm on HDInsight](hdinsight-storm-develop-python-topology.md)
* [Deploy and monitor topologies with Storm on HDInsight](hdinsight-storm-deploy-monitor-topology-linux.md)

### Spark clusters

* [Create a standalone application using Scala](hdinsight-apache-spark-create-standalone-application.md)
* [Run jobs remotely on a Spark cluster using Livy](hdinsight-apache-spark-livy-rest-interface.md)
* [Spark with BI: Perform interactive data analysis using Spark in HDInsight with BI tools](hdinsight-apache-spark-use-bi-tools.md)
* [Spark with Machine Learning: Use Spark in HDInsight to predict food inspection results](hdinsight-apache-spark-machine-learning-mllib-ipython.md)
* [Spark Streaming: Use Spark in HDInsight for building real-time streaming applications](hdinsight-apache-spark-eventhub-streaming.md)
<|MERGE_RESOLUTION|>--- conflicted
+++ resolved
@@ -1,209 +1,181 @@
-<properties
-   	pageTitle="Create Hadoop, HBase, Storm, or Spark clusters on Linux in HDInsight using Azure PowerShell | Microsoft Azure"
-   	description="Learn how to create Hadoop, HBase, Storm, or Spark clusters on Linux for HDInsight by using Azure PowerShell."
-   	services="hdinsight"
-   	documentationCenter=""
-   	authors="nitinme"
-   	manager="paulettm"
-   	editor="cgronlun"
-	tags="azure-portal"/>
-
-<tags
-   	ms.service="hdinsight"
-   	ms.devlang="na"
-   	ms.topic="article"
-   	ms.tgt_pltfrm="na"
-   	ms.workload="big-data"
-<<<<<<< HEAD
-   	ms.date="04/05/2016"
-=======
-   	ms.date="07/08/2016"
->>>>>>> c186bb0b
-   	ms.author="nitinme"/>
-
-# Create Linux-based clusters in HDInsight by using Azure PowerShell
-
-[AZURE.INCLUDE [selector](../../includes/hdinsight-selector-create-clusters.md)]
-
-Azure PowerShell is a powerful scripting environment that you can use to control and automate the deployment and management of your workloads in Microsoft Azure. This document provides information about how to create a Linux-based HDInsight cluster by using Azure PowerShell. It also includes an example script.
-
-> [AZURE.NOTE] Azure PowerShell is only available on Windows clients. If you are using a Linux, Unix, or Mac OS X client, see [Create a Linux-based HDInsight cluster using Azure CLI](hdinsight-hadoop-create-linux-clusters-azure-cli.md) for information about using the Azure CLI to create a cluster.
-
-## Prerequisites
-You must have the following before starting this procedure:
-
-- An Azure subscription. See [Get Azure free trial](https://azure.microsoft.com/documentation/videos/get-azure-free-trial-for-testing-hadoop-in-hdinsight/).
-
-- Azure PowerShell.
-    For more information about using Azure PowerShell with HDInsight, see [Administer HDInsight using PowerShell](hdinsight-administer-use-powershell.md). For the list of HDInsight Windows PowerShell cmdlets, see [HDInsight cmdlet reference](https://msdn.microsoft.com/library/azure/dn858087.aspx).
-
-    [AZURE.INCLUDE [upgrade-powershell](../../includes/hdinsight-use-latest-powershell.md)]
-
-## Create clusters
-
-[AZURE.INCLUDE [delete-cluster-warning](../../includes/hdinsight-delete-cluster-warning.md)]
-
-To create an HDInsight cluster by using Azure PowerShell, you must complete the following procedures:
-
-- Create an Azure resource group
-- Create an Azure Storage account
-- Create an Azure Blob container
-- Create an HDInsight cluster
-
-The two most important parameters that you must set to create Linux clusters are the ones that specify the OS type and the SSH user details:
-
-- Make sure you specify the **-OSType** parameter as **Linux**.
-- To use SSH for remote sessions on the clusters, you can specify the SSH user password or the SSH public key. If you specify both the SSH user password and the SSH public key, the key will be ignored. If you want to use the SSH key for remote sessions, you must specify a blank SSH password when prompted for one. For more information about using SSH with HDInsight, see one of the following articles:
-
-    * [Use SSH with Linux-based Hadoop on HDInsight from Linux, Unix, or OS X](hdinsight-hadoop-linux-use-ssh-unix.md)
-    * [Use SSH with Linux-based Hadoop on HDInsight from Windows](hdinsight-hadoop-linux-use-ssh-windows.md)
-
-The following script demonstrates how to create a new cluster:
-
-    $token ="<SpecifyAnUniqueString>"
-
-    $resourceGroupName = $token + "rg"      # Provide a Resource Group name
-    $clusterName = $token
-    $defaultStorageAccountName = $token + "store"   # Provide a Storage account name
-    $defaultStorageContainerName = $token + "container"
-    $location = "East US 2"     # Change the location if needed
-    $clusterNodes = 1           # The number of nodes in the HDInsight cluster
-
-<<<<<<< HEAD
-    # Sign in
-=======
-    # Sign in to Azure
->>>>>>> c186bb0b
-    Login-AzureRmAccount
-
-    # Select the subscription to use if you have multiple subscriptions
-    #$subscriptionID = "<SubscriptionName>"        # Provide your Subscription Name
-    #Select-AzureRmSubscription -SubscriptionId $subscriptionID
-
-    # Create an Azure Resource Group
-    New-AzureRmResourceGroup -Name $resourceGroupName -Location $location
-
-<<<<<<< HEAD
-    # Create an Azure Storage account
-    $storageAccountName = "<StorageAcccountName>"   # Provide a Storage account name
-    New-AzureRmStorageAccount -ResourceGroupName $resourceGroupName -StorageAccountName $storageAccountName -Location $location -Type Standard_GRS
-
-    # Create an Azure Blob Storage container
-    $containerName = "<ContainerName>"              # Provide a container name
-    $storageAccountKey = Get-AzureRmStorageAccountKey -Name $storageAccountName -ResourceGroupName $resourceGroupName | %{ $_.Key1 }
-    $destContext = New-AzureStorageContext -StorageAccountName $storageAccountName -StorageAccountKey $storageAccountKey
-    New-AzureStorageContainer -Name $containerName -Context $destContext
-=======
-    # Create an Azure Storage account and container used as the default storage
-    New-AzureRmStorageAccount `
-        -ResourceGroupName $resourceGroupName `
-        -StorageAccountName $defaultStorageAccountName `
-        -Location $location `
-        -Type Standard_LRS
-    $defaultStorageAccountKey = (Get-AzureRmStorageAccountKey -Name $defaultStorageAccountName -ResourceGroupName $resourceGroupName)[0].Value
-    $destContext = New-AzureStorageContext -StorageAccountName $defaultStorageAccountName -StorageAccountKey $defaultStorageAccountKey
-    New-AzureStorageContainer -Name $defaultStorageContainerName -Context $destContext
-
-    # Create an HDInsight cluster
-    $credentials = Get-Credential -Message "Enter Cluster user credentials" -UserName "admin"
-    $sshCredentials = Get-Credential -Message "Enter SSH user credentials"
-
-    # The location of the HDInsight cluster must be in the same data center as the Storage account.
-    $location = Get-AzureRmStorageAccount -ResourceGroupName $resourceGroupName -StorageAccountName $defaultStorageAccountName | %{$_.Location}
-
-    New-AzureRmHDInsightCluster `
-        -ClusterName $clusterName `
-        -ResourceGroupName $resourceGroupName `
-        -HttpCredential $credentials `
-        -Location $location `
-        -DefaultStorageAccountName "$defaultStorageAccountName.blob.core.windows.net" `
-        -DefaultStorageAccountKey $defaultStorageAccountKey `
-        -DefaultStorageContainer $defaultStorageContainerName  `
-        -ClusterSizeInNodes $clusterNodes `
-        -ClusterType Hadoop `
-        -OSType Linux `
-        -Version "3.4" `
-        -SshCredential $sshCredentials
-
-The values you specify for **$clusterCredentials** are used to create the Hadoop user account for the cluster. Use this account to connect to the cluster.
-
-The values you specify for **$sshCredentials** are used to create the SSH user for the cluster. Use this account to start a remote SSH session on the cluster and run jobs.
-
-> [AZURE.IMPORTANT] In this script, you must specify the number of worker nodes that will be in the cluster. If you plan to use more than 32 worker nodes (either at cluster creation or by scaling the cluster after creation), you must also specify a head node size with at least 8 cores and 14 GB of RAM.
->
-> For more information on node sizes and associated costs, see [HDInsight pricing](https://azure.microsoft.com/pricing/details/hdinsight/).
->>>>>>> c186bb0b
-
-It can take up to 20 minutes to create a cluster.
-
-The following sample demonstrates how to add an additional storage account:
-
-<<<<<<< HEAD
-    # Set these variables
-    $clusterName = $containerName           		# As a best practice, have the same name for the cluster and container
-    $clusterNodes = <ClusterSizeInNodes>    		# The number of nodes in the HDInsight cluster
-    $credentials = Get-Credential -Message "Enter Cluster user credentials" -UserName "admin"
-    $sshCredentials = Get-Credential -Message "Enter SSH user credentials"
-=======
-    # Create another storage account used as additional storage account
-    $additionalStorageAccountName = $token + "store2"
-    New-AzureRmStorageAccount -ResourceGroupName $resourceGroupName -StorageAccountName $additionalStorageAccountName -Location $location -Type Standard_LRS
-    $additionalStorageAccountKey = (Get-AzureRmStorageAccountKey -Name $additionalStorageAccountName -ResourceGroupName $resourceGroupName)[0].Value
->>>>>>> c186bb0b
-
-    $config = New-AzureRmHDInsightClusterConfig
-    Add-AzureRmHDInsightStorage -Config $config -StorageAccountName "$additionalStorageAccountName.blob.core.windows.net" -StorageAccountKey $additionalStorageAccountKey
-
-    # Create a new HDInsight cluster
-    New-AzureRmHDInsightCluster `
-        -ClusterName $clusterName `
-        -ResourceGroupName $resourceGroupName `
-        -HttpCredential $credentials `
-        -Location $location `
-        -DefaultStorageAccountName "$defaultStorageAccountName.blob.core.windows.net" `
-        -DefaultStorageAccountKey $defaultStorageAccountKey `
-        -DefaultStorageContainer $defaultStorageContainerName  `
-        -ClusterSizeInNodes $clusterNodes `
-        -ClusterType Hadoop `
-        -OSType Linux `
-        -Version "3.4" `
-        -SshCredential $sshCredentials `
-        -Config $config
-
-## Customize clusters
-
-- See [Customize HDInsight clusters using Bootstrap](hdinsight-hadoop-customize-cluster-bootstrap.md#use-azure-powershell).
-- See [Customize Windows-based HDInsight clusters using Script Action](hdinsight-hadoop-customize-cluster.md#call-scripts-using-azure-powershell).
-
-## Delete the cluster
-
-[AZURE.INCLUDE [delete-cluster-warning](../../includes/hdinsight-delete-cluster-warning.md)]
-
-## Next steps
-
-Now that you have successfully created an HDInsight cluster, use the following resources to learn how to work with your cluster.
-
-### Hadoop clusters
-
-* [Use Hive with HDInsight](hdinsight-use-hive.md)
-* [Use Pig with HDInsight](hdinsight-use-pig.md)
-* [Use MapReduce with HDInsight](hdinsight-use-mapreduce.md)
-
-### HBase clusters
-
-* [Get started with HBase on HDInsight](hdinsight-hbase-tutorial-get-started-linux.md)
-* [Develop Java applications for HBase on HDInsight](hdinsight-hbase-build-java-maven-linux.md)
-
-### Storm clusters
-
-* [Develop Java topologies for Storm on HDInsight](hdinsight-storm-develop-java-topology.md)
-* [Use Python components in Storm on HDInsight](hdinsight-storm-develop-python-topology.md)
-* [Deploy and monitor topologies with Storm on HDInsight](hdinsight-storm-deploy-monitor-topology-linux.md)
-
-### Spark clusters
-
-* [Create a standalone application using Scala](hdinsight-apache-spark-create-standalone-application.md)
-* [Run jobs remotely on a Spark cluster using Livy](hdinsight-apache-spark-livy-rest-interface.md)
-* [Spark with BI: Perform interactive data analysis using Spark in HDInsight with BI tools](hdinsight-apache-spark-use-bi-tools.md)
-* [Spark with Machine Learning: Use Spark in HDInsight to predict food inspection results](hdinsight-apache-spark-machine-learning-mllib-ipython.md)
-* [Spark Streaming: Use Spark in HDInsight for building real-time streaming applications](hdinsight-apache-spark-eventhub-streaming.md)
+<properties
+   	pageTitle="Create Hadoop, HBase, Storm, or Spark clusters on Linux in HDInsight using Azure PowerShell | Microsoft Azure"
+   	description="Learn how to create Hadoop, HBase, Storm, or Spark clusters on Linux for HDInsight by using Azure PowerShell."
+   	services="hdinsight"
+   	documentationCenter=""
+   	authors="nitinme"
+   	manager="paulettm"
+   	editor="cgronlun"
+	tags="azure-portal"/>
+
+<tags
+   	ms.service="hdinsight"
+   	ms.devlang="na"
+   	ms.topic="article"
+   	ms.tgt_pltfrm="na"
+   	ms.workload="big-data"
+   	ms.date="07/08/2016"
+   	ms.author="nitinme"/>
+
+# Create Linux-based clusters in HDInsight by using Azure PowerShell
+
+[AZURE.INCLUDE [selector](../../includes/hdinsight-selector-create-clusters.md)]
+
+Azure PowerShell is a powerful scripting environment that you can use to control and automate the deployment and management of your workloads in Microsoft Azure. This document provides information about how to create a Linux-based HDInsight cluster by using Azure PowerShell. It also includes an example script.
+
+> [AZURE.NOTE] Azure PowerShell is only available on Windows clients. If you are using a Linux, Unix, or Mac OS X client, see [Create a Linux-based HDInsight cluster using Azure CLI](hdinsight-hadoop-create-linux-clusters-azure-cli.md) for information about using the Azure CLI to create a cluster.
+
+## Prerequisites
+You must have the following before starting this procedure:
+
+- An Azure subscription. See [Get Azure free trial](https://azure.microsoft.com/documentation/videos/get-azure-free-trial-for-testing-hadoop-in-hdinsight/).
+
+- Azure PowerShell.
+    For more information about using Azure PowerShell with HDInsight, see [Administer HDInsight using PowerShell](hdinsight-administer-use-powershell.md). For the list of HDInsight Windows PowerShell cmdlets, see [HDInsight cmdlet reference](https://msdn.microsoft.com/library/azure/dn858087.aspx).
+
+    [AZURE.INCLUDE [upgrade-powershell](../../includes/hdinsight-use-latest-powershell.md)]
+
+## Create clusters
+
+[AZURE.INCLUDE [delete-cluster-warning](../../includes/hdinsight-delete-cluster-warning.md)]
+
+To create an HDInsight cluster by using Azure PowerShell, you must complete the following procedures:
+
+- Create an Azure resource group
+- Create an Azure Storage account
+- Create an Azure Blob container
+- Create an HDInsight cluster
+
+The two most important parameters that you must set to create Linux clusters are the ones that specify the OS type and the SSH user details:
+
+- Make sure you specify the **-OSType** parameter as **Linux**.
+- To use SSH for remote sessions on the clusters, you can specify the SSH user password or the SSH public key. If you specify both the SSH user password and the SSH public key, the key will be ignored. If you want to use the SSH key for remote sessions, you must specify a blank SSH password when prompted for one. For more information about using SSH with HDInsight, see one of the following articles:
+
+    * [Use SSH with Linux-based Hadoop on HDInsight from Linux, Unix, or OS X](hdinsight-hadoop-linux-use-ssh-unix.md)
+    * [Use SSH with Linux-based Hadoop on HDInsight from Windows](hdinsight-hadoop-linux-use-ssh-windows.md)
+
+The following script demonstrates how to create a new cluster:
+
+    $token ="<SpecifyAnUniqueString>"
+
+    $resourceGroupName = $token + "rg"      # Provide a Resource Group name
+    $clusterName = $token
+    $defaultStorageAccountName = $token + "store"   # Provide a Storage account name
+    $defaultStorageContainerName = $token + "container"
+    $location = "East US 2"     # Change the location if needed
+    $clusterNodes = 1           # The number of nodes in the HDInsight cluster
+
+    # Sign in to Azure
+    Login-AzureRmAccount
+
+    # Select the subscription to use if you have multiple subscriptions
+    #$subscriptionID = "<SubscriptionName>"        # Provide your Subscription Name
+    #Select-AzureRmSubscription -SubscriptionId $subscriptionID
+
+    # Create an Azure Resource Group
+    New-AzureRmResourceGroup -Name $resourceGroupName -Location $location
+
+    # Create an Azure Storage account and container used as the default storage
+    New-AzureRmStorageAccount `
+        -ResourceGroupName $resourceGroupName `
+        -StorageAccountName $defaultStorageAccountName `
+        -Location $location `
+        -Type Standard_LRS
+    $defaultStorageAccountKey = (Get-AzureRmStorageAccountKey -Name $defaultStorageAccountName -ResourceGroupName $resourceGroupName)[0].Value
+    $destContext = New-AzureStorageContext -StorageAccountName $defaultStorageAccountName -StorageAccountKey $defaultStorageAccountKey
+    New-AzureStorageContainer -Name $defaultStorageContainerName -Context $destContext
+
+    # Create an HDInsight cluster
+    $credentials = Get-Credential -Message "Enter Cluster user credentials" -UserName "admin"
+    $sshCredentials = Get-Credential -Message "Enter SSH user credentials"
+
+    # The location of the HDInsight cluster must be in the same data center as the Storage account.
+    $location = Get-AzureRmStorageAccount -ResourceGroupName $resourceGroupName -StorageAccountName $defaultStorageAccountName | %{$_.Location}
+
+    New-AzureRmHDInsightCluster `
+        -ClusterName $clusterName `
+        -ResourceGroupName $resourceGroupName `
+        -HttpCredential $credentials `
+        -Location $location `
+        -DefaultStorageAccountName "$defaultStorageAccountName.blob.core.windows.net" `
+        -DefaultStorageAccountKey $defaultStorageAccountKey `
+        -DefaultStorageContainer $defaultStorageContainerName  `
+        -ClusterSizeInNodes $clusterNodes `
+        -ClusterType Hadoop `
+        -OSType Linux `
+        -Version "3.4" `
+        -SshCredential $sshCredentials
+
+The values you specify for **$clusterCredentials** are used to create the Hadoop user account for the cluster. Use this account to connect to the cluster.
+
+The values you specify for **$sshCredentials** are used to create the SSH user for the cluster. Use this account to start a remote SSH session on the cluster and run jobs.
+
+> [AZURE.IMPORTANT] In this script, you must specify the number of worker nodes that will be in the cluster. If you plan to use more than 32 worker nodes (either at cluster creation or by scaling the cluster after creation), you must also specify a head node size with at least 8 cores and 14 GB of RAM.
+>
+> For more information on node sizes and associated costs, see [HDInsight pricing](https://azure.microsoft.com/pricing/details/hdinsight/).
+
+It can take up to 20 minutes to create a cluster.
+
+The following sample demonstrates how to add an additional storage account:
+
+    # Create another storage account used as additional storage account
+    $additionalStorageAccountName = $token + "store2"
+    New-AzureRmStorageAccount -ResourceGroupName $resourceGroupName -StorageAccountName $additionalStorageAccountName -Location $location -Type Standard_LRS
+    $additionalStorageAccountKey = (Get-AzureRmStorageAccountKey -Name $additionalStorageAccountName -ResourceGroupName $resourceGroupName)[0].Value
+
+    $config = New-AzureRmHDInsightClusterConfig
+    Add-AzureRmHDInsightStorage -Config $config -StorageAccountName "$additionalStorageAccountName.blob.core.windows.net" -StorageAccountKey $additionalStorageAccountKey
+
+    # Create a new HDInsight cluster
+    New-AzureRmHDInsightCluster `
+        -ClusterName $clusterName `
+        -ResourceGroupName $resourceGroupName `
+        -HttpCredential $credentials `
+        -Location $location `
+        -DefaultStorageAccountName "$defaultStorageAccountName.blob.core.windows.net" `
+        -DefaultStorageAccountKey $defaultStorageAccountKey `
+        -DefaultStorageContainer $defaultStorageContainerName  `
+        -ClusterSizeInNodes $clusterNodes `
+        -ClusterType Hadoop `
+        -OSType Linux `
+        -Version "3.4" `
+        -SshCredential $sshCredentials `
+        -Config $config
+
+## Customize clusters
+
+- See [Customize HDInsight clusters using Bootstrap](hdinsight-hadoop-customize-cluster-bootstrap.md#use-azure-powershell).
+- See [Customize Windows-based HDInsight clusters using Script Action](hdinsight-hadoop-customize-cluster.md#call-scripts-using-azure-powershell).
+
+## Delete the cluster
+
+[AZURE.INCLUDE [delete-cluster-warning](../../includes/hdinsight-delete-cluster-warning.md)]
+
+## Next steps
+
+Now that you have successfully created an HDInsight cluster, use the following resources to learn how to work with your cluster.
+
+### Hadoop clusters
+
+* [Use Hive with HDInsight](hdinsight-use-hive.md)
+* [Use Pig with HDInsight](hdinsight-use-pig.md)
+* [Use MapReduce with HDInsight](hdinsight-use-mapreduce.md)
+
+### HBase clusters
+
+* [Get started with HBase on HDInsight](hdinsight-hbase-tutorial-get-started-linux.md)
+* [Develop Java applications for HBase on HDInsight](hdinsight-hbase-build-java-maven-linux.md)
+
+### Storm clusters
+
+* [Develop Java topologies for Storm on HDInsight](hdinsight-storm-develop-java-topology.md)
+* [Use Python components in Storm on HDInsight](hdinsight-storm-develop-python-topology.md)
+* [Deploy and monitor topologies with Storm on HDInsight](hdinsight-storm-deploy-monitor-topology-linux.md)
+
+### Spark clusters
+
+* [Create a standalone application using Scala](hdinsight-apache-spark-create-standalone-application.md)
+* [Run jobs remotely on a Spark cluster using Livy](hdinsight-apache-spark-livy-rest-interface.md)
+* [Spark with BI: Perform interactive data analysis using Spark in HDInsight with BI tools](hdinsight-apache-spark-use-bi-tools.md)
+* [Spark with Machine Learning: Use Spark in HDInsight to predict food inspection results](hdinsight-apache-spark-machine-learning-mllib-ipython.md)
+* [Spark Streaming: Use Spark in HDInsight for building real-time streaming applications](hdinsight-apache-spark-eventhub-streaming.md)