---
title: Understand and resolve WebHCat errors on HDInsight
description: Learn how to about common errors returned by WebHCat on HDInsight and how to resolve them.
services: hdinsight
documentationcenter: ''
author: Blackmist
manager: jhubbard
editor: cgronlun
tags: azure-portal

ms.assetid: 1b3d94b1-207d-4550-aece-21dc45485549
ms.service: hdinsight
ms.custom: hdinsightactive
ms.devlang: na
ms.topic: article
ms.tgt_pltfrm: na
ms.workload: big-data
ms.date: 04/04/2017
ms.author: larryfr

---
# Understand and resolve errors received from WebHCat on HDInsight

Learn about errors received when using WebHCat with HDInsight, and how to resolve them. WebHCat is used internally by client-side tools such as Azure PowerShell and the Data Lake Tools for Visual Studio.

## What is WebHCat

[WebHCat](https://cwiki.apache.org/confluence/display/Hive/WebHCat) is a REST API for [HCatalog](https://cwiki.apache.org/confluence/display/Hive/HCatalog), a table, and storage management layer for Hadoop. WebHCat is enabled by default on HDInsight clusters, and is used by various tools to submit jobs, get job status, etc. without logging in to the cluster.

## Modifying configuration

> [!IMPORTANT]
> Several of the errors listed in this document occur because a configured maximum has been exceeded. When the resolution step mentions that you can change a value, you must use one of the following to perform the change:

* For **Windows** clusters: Use a script action to configure the value during cluster creation. For more information, see [Develop script actions](hdinsight-hadoop-script-actions.md).

* For **Linux** clusters: Use Ambari (web or REST API) to modify the value. For more information, see [Manage HDInsight using Ambari](hdinsight-hadoop-manage-ambari.md)

> [!IMPORTANT]
<<<<<<< HEAD
> Linux is the only operating system used on HDInsight version 3.4 or greater. For more information, see [HDInsight version 3.2 and 3.3 deprecation](hdinsight-component-versioning.md#hdi-version-32-and-33-nearing-deprecation-date).
=======
> Linux is the only operating system used on HDInsight version 3.4 or greater. For more information, see [HDInsight retirement on Windows](hdinsight-component-versioning.md#hdi-version-33-nearing-retirement-date).
>>>>>>> a42dbad0

### Default configuration

If the following default values are exceeded, it can degrade WebHCat performance or cause errors:

| Setting | What it does | Default value |
| --- | --- | --- |
| [yarn.scheduler.capacity.maximum-applications][maximum-applications] |The maximum number of jobs that can be active concurrently (pending or running) |10,000 |
| [templeton.exec.max-procs][max-procs] |The maximum number of requests that can be served concurrently |20 |
| [mapreduce.jobhistory.max-age-ms][max-age-ms] |The number of days that job history are retained |7 days |

## Too many requests

**HTTP Status code**: 429

| Cause | Resolution |
| --- | --- |
| You have exceeded the maximum concurrent requests served by WebHCat per minute (default 20) |Reduce your workload to ensure that you do not submit more than the maximum number of concurrent requests or increase the concurrent request limit by modifying `templeton.exec.max-procs`. For more information, see [Modifying configuration](#modifying-configuration) |

## Server unavailable

**HTTP Status code**: 503

| Cause | Resolution |
| --- | --- |
| This status code usually occurs during failover between the primary and secondary HeadNode for the cluster |Wait two minutes, then retry the operation |

## Bad request Content: Could not find job

**HTTP Status code**: 400

| Cause | Resolution |
| --- | --- |
| Job details have been cleaned up by the job history cleaner |The default retention period for job history is 7 days. The default retention period can be changed by modifying `mapreduce.jobhistory.max-age-ms`. For more information, see [Modifying configuration](#modifying-configuration) |
| Job has been killed due to a failover |Retry job submission for up to two minutes |
| An Invalid job id was used |Check if the job id is correct |

## Bad gateway

**HTTP Status code**: 502

| Cause | Resolution |
| --- | --- |
| Internal garbage collection is occurring within the WebHCat process |Wait for garbage collection to finish or restart the WebHCat service |
| Time out waiting on a response from the ResourceManager service. This can occur when the number of active applications goes the configured maximum (default 10,000) |Wait for currently running jobs to complete or increase the concurrent job limit by modifying `yarn.scheduler.capacity.maximum-applications`. See [Modifying configuration](#modifying-configuration) for more information |
| Attempting to retrieve all jobs through the [GET /jobs](https://cwiki.apache.org/confluence/display/Hive/WebHCat+Reference+Jobs) call while `Fields` is set to `*` |Do not retrieve *all* job details. Instead use `jobid` to retrieve details for jobs only greater than certain job id. Or, do not use `Fields` |
| The WebHCat service is down during HeadNode failover |Wait for two minutes and retry the operation |
| There are more than 500 pending jobs submitted through WebHCat |Wait until currently pending jobs have completed before submitting more jobs |

[maximum-applications]: http://docs.hortonworks.com/HDPDocuments/HDP2/HDP-2.1.3/bk_system-admin-guide/content/setting_application_limits.html
[max-procs]: https://hive.apache.org/javadocs/hcat-r0.5.0/configuration.html
[max-age-ms]: http://docs.hortonworks.com/HDPDocuments/HDP2/HDP-2.0.6.0/ds_Hadoop/hadoop-mapreduce-client/hadoop-mapreduce-client-core/mapred-default.xml<|MERGE_RESOLUTION|>--- conflicted
+++ resolved
@@ -37,11 +37,7 @@
 * For **Linux** clusters: Use Ambari (web or REST API) to modify the value. For more information, see [Manage HDInsight using Ambari](hdinsight-hadoop-manage-ambari.md)
 
 > [!IMPORTANT]
-<<<<<<< HEAD
-> Linux is the only operating system used on HDInsight version 3.4 or greater. For more information, see [HDInsight version 3.2 and 3.3 deprecation](hdinsight-component-versioning.md#hdi-version-32-and-33-nearing-deprecation-date).
-=======
 > Linux is the only operating system used on HDInsight version 3.4 or greater. For more information, see [HDInsight retirement on Windows](hdinsight-component-versioning.md#hdi-version-33-nearing-retirement-date).
->>>>>>> a42dbad0
 
 ### Default configuration
 
