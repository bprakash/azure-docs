--- conflicted
+++ resolved
@@ -1,1409 +1,703 @@
-<<<<<<< HEAD
-<properties
-	pageTitle="Submit Hadoop jobs in HDInsight | Microsoft Azure"
-	description="Learn how to submit Hadoop jobs to Azure HDInsight Hadoop."
-	editor="cgronlun"
-	manager="paulettm"
-	services="hdinsight"
-	documentationCenter=""
-	tags="azure-portal"
-	authors="mumian"/>
-
-<tags
-	ms.service="hdinsight"
-	ms.workload="big-data"
-	ms.tgt_pltfrm="na"
-	ms.devlang="na"
-	ms.topic="article"
-	ms.date="09/22/2015"
-	ms.author="jgao"/>
-
-# Submit Hadoop jobs in HDInsight
-
-Learn how to use Azure PowerShell to submit MapReduce and Hive jobs, and how to use the HDInsight .NET SDK to submit MapReduce, Hadoop streaming, and Hive jobs.
-
-> [AZURE.NOTE] The steps in this article must be performed from a Windows client. For information on using a Linux, OS X, or Unix client to work with MapReduce, Hive, or Pig on HDInsight, see the following articles and select either the **SSH** or **Curl** links within each:
->
-> - [Use Hive with HDInsight](hdinsight-use-hive.md)
-> - [Use Pig with HDInsight](hdinsight-use-pig.md)
-> - [Use MapReduce with HDInsight](hdinsight-use-mapreduce.md)
-
-##Prerequisites
-
-Before you begin this article, you must have the following:
-
-* **An Azure HDInsight cluster**. For instructions, see [Get started with HDInsight][hdinsight-get-started] or [Provision HDInsight clusters][hdinsight-provision].
-- **A workstation with Azure PowerShell**. See [Install and use Azure PowerShell](http://azure.microsoft.com/documentation/videos/install-and-use-azure-powershell/).
-
-
-
-##Submit MapReduce jobs by using Azure PowerShell
-Azure PowerShell is a powerful scripting environment that you can use to control and automate the deployment and management of your workloads in Azure. For more information about using Azure PowerShell with HDInsight, see [Manage HDInsight by using PowerShell][hdinsight-admin-powershell].
-
-Hadoop MapReduce is a software framework for writing applications that process vast amounts of data. HDInsight clusters come with a JAR file (located at *\example\jars\hadoop-mapreduce-examples.jar*), which contains several MapReduce examples.
-
-One of the examples is for counting word frequencies in source files. In this session, you will learn how to use Azure PowerShell from a workstation to run the word count sample. For more information about developing and running MapReduce jobs, see [Use MapReduce with HDInsight][hdinsight-use-mapreduce].
-
-**To run the word count MapReduce program by using Azure PowerShell**
-
-1.	Open **Azure PowerShell**. For instructions about how to open the Azure PowerShell console window, see [Install and configure Azure PowerShell][powershell-install-configure].
-
-3. Set the following variables by running these Azure PowerShell commands:
-
-		$subscriptionName = "<SubscriptionName>"
-		$clusterName = "<HDInsightClusterName>"
-
-	The subscription name is the one you used to create the HDInsight cluster. The HDInsight cluster is the one you want to use to run the MapReduce job.
-
-5. Run the following commands to create a MapReduce job definition:
-
-		# Define the word count MapReduce job
-		$wordCountJobDefinition = New-AzureHDInsightMapReduceJobDefinition -JarFile "wasb:///example/jars/hadoop-mapreduce-examples.jar" -ClassName "wordcount" -Arguments "wasb:///example/data/gutenberg/davinci.txt", "wasb:///example/data/WordCountOutput"
-
-	There are two arguments. The first one is the source file name, and the second is the output file path. For more information about the wasb:// prefix, see [Use Azure Blob storage with HDInsight][hdinsight-storage].
-
-6. Run the following command to run the MapReduce job:
-
-		# Submit the MapReduce job
-		Select-AzureSubscription $subscriptionName
-		$wordCountJob = Start-AzureHDInsightJob -Cluster $clusterName -JobDefinition $wordCountJobDefinition
-
-	In addition to the MapReduce job definition, you also provide the HDInsight cluster name for where you want to run the MapReduce job.
-
-7. Run the following command to check the completion of the MapReduce job:
-
-		# Wait for the job to complete
-		Wait-AzureHDInsightJob -Job $wordCountJob -WaitTimeoutInSeconds 3600
-
-
-8. Run the following command to check any errors with running the MapReduce job:
-
-		# Get the job standard error output
-		Get-AzureHDInsightJobOutput -Cluster $clusterName -JobId $wordCountJob.JobId -StandardError
-
-	The following screenshot shows the output of a successful run. Otherwise, you will see some error messages.
-
-	![HDI.GettingStarted.RunMRJob][image-hdi-gettingstarted-runmrjob]
-
-
-**To retrieve the results of the MapReduce job**
-
-1. Open **Azure PowerShell**.
-2. Set the following variables by running these Azure PowerShell commands:
-
-		$subscriptionName = "<SubscriptionName>"
-		$storageAccountName = "<StorageAccountName>"
-		$containerName = "<ContainerName>"
-
-	The Storage account name is the Azure storage account that you specified during the HDInsight cluster provision. The storage account is used to host the blob container that is used as the default HDInsight cluster file system. The container name usually share the same name as the HDInsight cluster unless you specify a different name when you provision the cluster.
-
-3. Run the following commands to create an Azure Blob storage context object:
-
-		# Create the storage account context object
-		Select-AzureSubscription $subscriptionName
-		$storageAccountKey = Get-AzureStorageKey $storageAccountName | %{ $_.Primary }
-		$storageContext = New-AzureStorageContext -StorageAccountName $storageAccountName -StorageAccountKey $storageAccountKey  
-
-	**Select-AzureSubscription** is used to set the current subscription if you have multiple subscriptions, and the default subscription is not the one to use.
-
-4. Run the following command to download the MapReduce job output from the blob container to the workstation:
-
-		# Get the blob content
-		Get-AzureStorageBlobContent -Container $ContainerName -Blob example/data/WordCountOutput/part-r-00000 -Context $storageContext -Force
-
-	The *example/data/WordCountOutput* folder is the output folder specified when you run the MapReduce job. *part-r-00000* is the default file name for MapReduce job output. The file will be download to the same folder structure in the local folder. For example, in the following screenshot, the current folder is the C: root folder. The file will be downloaded to:
-
-*C:\example\data\WordCountOutput\*
-
-5. Run the following command to print the MapReduce job output file:
-
-		cat ./example/data/WordCountOutput/part-r-00000 | findstr "there"
-
-	![HDI.GettingStarted.MRJobOutput][image-hdi-gettingstarted-mrjoboutput]
-
-	The MapReduce job produces a file named *part-r-00000*, and it contains the words and the counts. The script uses the **findstr** command to list all of the words that contains "there."
-
-
-> [AZURE.NOTE] If you open ./example/data/WordCountOutput/part-r-00000 (a multiline output from a MapReduce job) in Notepad, you will notice the line breaks do not render correctly. This is expected.
-
-
-
-
-
-
-
-
-
-
-
-
-
-
-
-
-
-
-
-
-
-
-
-
-
-
-
-
-
-
-
-
-
-
-
-
-
-
-
-
-
-
-
-
-
-
-
-
-
-
-
-
-
-
-
-
-
-
-
-
-
-
-
-
-
-
-
-
-
-
-
-
-
-
-
-
-
-
-
-
-
-
-
-
-
-
-
-
-
-
-
-
-
-
-
-
-
-
-
-
-
-
-
-
-
-
-
-
-
-
-
-
-
-
-
-
-
-
-
-
-
-
-
-
-
-
-
-
-
-
-
-
-
-
-
-
-
-##Submit Hive jobs by using Azure PowerShell
-[Apache Hive][apache-hive] provides a means of running MapReduce job through an SQL-like scripting language, called *HiveQL*, which can be applied to summarize, query, and analyze large volumes of data.
-
-HDInsight clusters come with a sample Hive table called *hivesampletable*. In this session, you will use Azure PowerShell to run a Hive job to list some data from the Hive table.
-
-**To run a Hive job by using Azure PowerShell**
-
-1.	Open **Azure PowerShell**. For instructions about how to open the Azure PowerShell console window, see [Install and configure Azure PowerShell][powershell-install-configure].
-
-2. Set the first two variables in the following commands, and then run the commands:
-
-		$subscriptionName = "<SubscriptionName>"
-		$clusterName = "<HDInsightClusterName>"
-		$querystring = "SELECT * FROM hivesampletable WHERE Country='United Kingdom';"
-
-	The $querystring is the HiveQL query.
-
-3. Run the following command to select the Azure subscription and the cluster to run the Hive job:
-
-		Select-AzureSubscription -SubscriptionName $subscriptionName
-
-4. Run the following commands to submit the hive job:
-
-		Use-AzureHDInsightCluster $clusterName
-		Invoke-Hive -Query $queryString
-
-	You can use the **-File** switch to specify a HiveQL script file in the Hadoop distributed file system (HDFS).
-
-For more information about Hive, see [Use Hive with HDInsight][hdinsight-use-hive].
-
-
-## Submit Hive jobs by using Visual Studio
-
-See [Get started using HDInsight Hadoop Tools for Visual Studio][hdinsight-visual-studio-tools].
-
-##Submit Sqoop jobs by using Azure PowerShell
-
-See [Use Sqoop with HDInsight][hdinsight-use-sqoop].
-
-##Submit MapReduce jobs using HDInsight .NET SDK
-The HDInsight .NET SDK provides .NET client libraries, which makes it easier to work with HDInsight clusters from .NET. HDInsight clusters come with a JAR file (located at *\example\jars\hadoop-mapreduce-examples.jar*), which contains several MapReduce examples. One of the examples is for counting word frequencies in source files. In this session, you will learn how to create a .NET application to run the word count sample. For more information about developing and running MapReduce jobs, see [Use MapReduce with HDInsight][hdinsight-use-mapreduce].
-
-
-The following procedures are needed to provision an HDInsight cluster by using the SDK:
-
-- Install the HDInsight .NET SDK
-- Create a console application
-- Run the application
-
-
-**To install the HDInsight .NET SDK**
-You can install latest published build of the SDK from [NuGet](http://nuget.codeplex.com/wikipage?title=Getting%20Started). The instructions will be shown in the next procedure.
-
-**To create a Visual Studio console application**
-
-1. Open Visual Studio.
-
-2. From the **File** menu, click **New**, and then click **Project**.
-
-3. From **New Project**, type or select the following values:
-
-	<table style="border-color: #c6c6c6; border-width: 2px; border-style: solid; border-collapse: collapse;">
-	<tr>
-	<th style="border-color: #c6c6c6; border-width: 2px; border-style: solid; border-collapse: collapse; width:90px; padding-left:5px; padding-right:5px;">Property</th>
-	<th style="border-color: #c6c6c6; border-width: 2px; border-style: solid; border-collapse: collapse; width:90px; padding-left:5px; padding-right:5px;">Value</th></tr>
-	<tr>
-	<td style="border-color: #c6c6c6; border-width: 2px; border-style: solid; border-collapse: collapse; padding-left:5px;">Category</td>
-	<td style="border-color: #c6c6c6; border-width: 2px; border-style: solid; border-collapse: collapse; padding-left:5px; padding-right:5px;">Templates/Visual C#/Windows</td></tr>
-	<tr>
-	<td style="border-color: #c6c6c6; border-width: 2px; border-style: solid; border-collapse: collapse; padding-left:5px;">Template</td>
-	<td style="border-color: #c6c6c6; border-width: 2px; border-style: solid; border-collapse: collapse; padding-left:5px;">Console Application</td></tr>
-	<tr>
-	<td style="border-color: #c6c6c6; border-width: 2px; border-style: solid; border-collapse: collapse; padding-left:5px;">Name</td>
-	<td style="border-color: #c6c6c6; border-width: 2px; border-style: solid; border-collapse: collapse; padding-left:5px;">SubmitMapReduceJob</td></tr>
-	</table>
-
-4. Click **OK** to create the project.
-
-
-5. From the **Tools** menu, click **Library Package Manager**, and then click **Package Manager Console**.
-
-6. Run the following commands in the console to install the packages.
-
-		Install-Package Microsoft.WindowsAzure.Management.HDInsight
-
-
-	This command adds .NET libraries and references to them to the current Visual Studio project. The version should be 0.11.0.1 or later.
-
-7. From **Solution Explorer**, double-click **Program.cs** to open it.
-
-8. Add the following using statements to the top of the file:
-
-		using System.IO;
-		using System.Threading;
-		using System.Security.Cryptography.X509Certificates;
-
-		using Microsoft.WindowsAzure.Storage;
-		using Microsoft.WindowsAzure.Storage.Blob;
-
-		using Microsoft.WindowsAzure.Management.HDInsight;
-		using Microsoft.Hadoop.Client;
-
-9. Add the following function definition to the class. This function is used to wait for a Hadoop job to complete.
-
-        private static void WaitForJobCompletion(JobCreationResults jobResults, IJobSubmissionClient client)
-        {
-            JobDetails jobInProgress = client.GetJob(jobResults.JobId);
-            while (jobInProgress.StatusCode != JobStatusCode.Completed && jobInProgress.StatusCode != JobStatusCode.Failed)
-            {
-                jobInProgress = client.GetJob(jobInProgress.JobId);
-                Thread.Sleep(TimeSpan.FromSeconds(10));
-            }
-        }
-
-10. In the **Main()** function, paste the following code:
-
-		// Set the variables
-		string subscriptionID = "<Azure subscription ID>";
-		string certFriendlyName = "<certificate friendly name>";
-
-		string clusterName = "<HDInsight cluster name>";
-
-		string storageAccountName = "<Azure storage account name>";
-		string storageAccountKey = "<Azure storage account key>";
-		string containerName = "<Blob container name>";
-
-
-	These are all of the variables you need to set for the program. You can get the Azure subscription name from the [Azure preview portal][azure-management-portal].
-
-	For information about the certificate, see [Create and Upload a Management Certificate for Azure][azure-certificate]. An easy way to configure the certificate is to run the **Get-AzurePublishSettingsFile** and **Import-AzurePublishSettingsFile** Azure PowerShell cmdlets. They will create and upload the management certificate automatically. After you run these cmdlets, you can open **certmgr.msc** from the workstation, and find the certificate by expanding **Personal** > **Certificates**. The certificate that is created by the Azure PowerShell cmdlets has Azure Tools for the **Issued To** and the **Issued By** fields.
-
-	The Azure storage account name is the account you specify when you provision the HDInsight cluster. The default container name is the same as the HDInsight cluster name.
-
-11. In the **Main()** function, append the following code to define the MapReduce job:
-
-
-        // Define the MapReduce job
-        MapReduceJobCreateParameters mrJobDefinition = new MapReduceJobCreateParameters()
-        {
-            JarFile = "wasb:///example/jars/hadoop-mapreduce-examples.jar",
-            ClassName = "wordcount"
-        };
-
-        mrJobDefinition.Arguments.Add("wasb:///example/data/gutenberg/davinci.txt");
-        mrJobDefinition.Arguments.Add("wasb:///example/data/WordCountOutput");
-
-	There are two arguments. The first one is the source file name, and the second is the output file path. For more information about the wasb:// prefix, see [Use Azure Blob storage with HDInsight][hdinsight-storage].
-
-12. In the **Main()** function, append the following code to create a JobSubmissionCertificateCredential object:
-
-        // Get the certificate object from certificate store using the friendly name to identify it
-        X509Store store = new X509Store();
-        store.Open(OpenFlags.ReadOnly);
-        X509Certificate2 cert = store.Certificates.Cast<X509Certificate2>().First(item => item.FriendlyName == certFriendlyName);
-        JobSubmissionCertificateCredential creds = new JobSubmissionCertificateCredential(new Guid(subscriptionID), cert, clusterName);
-
-13. In the **Main()** function, append the following code to run the job and wait for the job to complete:
-
-        // Create a hadoop client to connect to HDInsight
-        var jobClient = JobSubmissionClientFactory.Connect(creds);
-
-        // Run the MapReduce job
-        JobCreationResults mrJobResults = jobClient.CreateMapReduceJob(mrJobDefinition);
-
-        // Wait for the job to complete
-        WaitForJobCompletion(mrJobResults, jobClient);
-
-14. In the **Main()** function, append the following code to print the MapReduce job output:
-
-		// Print the MapReduce job output
-		Stream stream = new MemoryStream();
-
-		CloudStorageAccount storageAccount = CloudStorageAccount.Parse("DefaultEndpointsProtocol=https;AccountName=" + storageAccountName + ";AccountKey=" + storageAccountKey);
-		CloudBlobClient blobClient = storageAccount.CreateCloudBlobClient();
-		CloudBlobContainer blobContainer = blobClient.GetContainerReference(containerName);
-		CloudBlockBlob blockBlob = blobContainer.GetBlockBlobReference("example/data/WordCountOutput/part-r-00000");
-
-		blockBlob.DownloadToStream(stream);
-		stream.Position = 0;
-
-		StreamReader reader = new StreamReader(stream);
-		Console.WriteLine(reader.ReadToEnd());
-
-        Console.WriteLine("Press ENTER to continue.");
-		Console.ReadLine();
-
-	The output folder is specified when you define the MapReduce job. The default file name is **part-r-00000**.
-
-**To run the application**
-
-While the application is open in Visual Studio, press **F5** to run the application. A console window should open and display the status of the application and the application output.
-
-##Submit Hadoop streaming jobs using HDInsight .NET SDK
-HDInsight clusters come with a word-counting Hadoop stream program, which is developed in C#. The mapper program is */example/apps/cat.exe*, and the reduce program is */example/apps/wc.exe*. In this session, you will learn how to create a .NET application to run the word-counting sample.
-
-For the details about creating a .NET application for submitting MapReduce jobs, see [Submit MapReduce jobs using HDInsight .NET SDK](#mapreduce-sdk).
-
-For more information about developing and deploying Hadoop streaming jobs, see [Develop C# Hadoop streaming programs for HDInsight][hdinsight-develop-streaming-jobs].
-
-	using System;
-	using System.Collections.Generic;
-	using System.Linq;
-	using System.Text;
-	using System.Threading.Tasks;
-
-	using System.IO;
-	using System.Threading;
-	using System.Security.Cryptography.X509Certificates;
-
-	using Microsoft.WindowsAzure.Management.HDInsight;
-	using Microsoft.Hadoop.Client;
-
-	namespace SubmitStreamingJob
-	{
-	    class Program
-	    {
-	        static void Main(string[] args)
-	        {
-
-				// Set the variables
-				string subscriptionID = "<Azure subscription ID>";
-				string certFriendlyName = "<certificate friendly name>";
-
-				string clusterName = "<HDInsight cluster name>";
-				string statusFolderName = @"/tutorials/wordcountstreaming/status";
-
-	            // Define the Hadoop streaming MapReduce job
-	            StreamingMapReduceJobCreateParameters myJobDefinition = new StreamingMapReduceJobCreateParameters()
-	            {
-	                JobName = "my word counting job",
-	                StatusFolder = statusFolderName,
-	                Input = "/example/data/gutenberg/davinci.txt",
-	                Output = "/tutorials/wordcountstreaming/output",
-	                Reducer = "wc.exe",
-	                Mapper = "cat.exe"
-	            };
-
-	            myJobDefinition.Files.Add("/example/apps/wc.exe");
-	            myJobDefinition.Files.Add("/example/apps/cat.exe");
-
-	            // Get the certificate object from certificate store using the friendly name to identify it
-	            X509Store store = new X509Store();
-	            store.Open(OpenFlags.ReadOnly);
-	            X509Certificate2 cert = store.Certificates.Cast<X509Certificate2>().First(item => item.FriendlyName == certFriendlyName);
-
-	            JobSubmissionCertificateCredential creds = new JobSubmissionCertificateCredential(new Guid(subscriptionID), cert, clusterName);
-
-	            // Create a hadoop client to connect to HDInsight
-	            var jobClient = JobSubmissionClientFactory.Connect(creds);
-
-	            // Run the MapReduce job
-	            Console.WriteLine("----- Submit the Hadoop streaming job ...");
-	            JobCreationResults mrJobResults = jobClient.CreateStreamingJob(myJobDefinition);
-
-	            // Wait for the job to complete
-	            Console.WriteLine("----- Wait for the Hadoop streaming job to complete ...");
-	            WaitForJobCompletion(mrJobResults, jobClient);
-
-	            // Display the error log
-	            Console.WriteLine("----- The hadoop streaming job error log.");
-	            using (Stream stream = jobClient.GetJobErrorLogs(mrJobResults.JobId))
-	            {
-	                var reader = new StreamReader(stream);
-	                Console.WriteLine(reader.ReadToEnd());
-	            }
-
-	            // Display the output log
-	            Console.WriteLine("----- The hadoop streaming job output log.");
-	            using (Stream stream = jobClient.GetJobOutput(mrJobResults.JobId))
-	            {
-	                var reader = new StreamReader(stream);
-	                Console.WriteLine(reader.ReadToEnd());
-	            }
-
-	            Console.WriteLine("----- Press ENTER to continue.");
-	            Console.ReadLine();
-	        }
-
-	        private static void WaitForJobCompletion(JobCreationResults jobResults, IJobSubmissionClient client)
-	        {
-	            JobDetails jobInProgress = client.GetJob(jobResults.JobId);
-	            while (jobInProgress.StatusCode != JobStatusCode.Completed && jobInProgress.StatusCode != JobStatusCode.Failed)
-	            {
-	                jobInProgress = client.GetJob(jobInProgress.JobId);
-	                Thread.Sleep(TimeSpan.FromSeconds(10));
-	            }
-	        }
-	    }
-	}
-
-
-
-
-
-
-##Submit Hive jobs by using HDInsight .NET SDK
-HDInsight clusters come with a sample Hive table called *hivesampletable*. In this session, you will create a .NET application to run a Hive job to list the Hive tables that are created in an HDInsight cluster. For more information about using Hive, see [Use Hive with HDInsight][hdinsight-use-hive].
-
-The following procedures are needed to provision an HDInsight cluster by using the SDK:
-
-- Install the HDInsight .NET SDK
-- Create a console application
-- Run the application
-
-
-**To install the HDInsight .NET SDK**
-You can install the latest published build of the SDK from [NuGet](http://nuget.codeplex.com/wikipage?title=Getting%20Started). The instructions will be shown in the next procedure.
-
-**To create a Visual Studio console application**
-
-1. Open Visual Studio 2013 or 2015.
-
-2. Create a new project with the following settings:
-
-	|Property|Value|
-	|--------|-----|
-	|Template|Templates/Visual C#/Windows/Console Application|
-	|Name|SubmitHiveJob|
-
-3. From the **Tools** menu, click **Nuget Package Manager**, and then click **Package Manager Console**.
-4. Run the following command in the console to install the packages:
-
-		Install-Package Microsoft.Azure.Common.Authentication -pre
-		Install-Package Microsoft.Azure.Management.HDInsight -Pre
-		Install-Package Microsoft.Azure.Management.HDInsight.Job -Pre
-
-	These commands add .NET libraries and references to them to the current Visual Studio project.
-
-5. From Solution Explorer, double-click **Program.cs** to open it, paste the following code, and provide values for the variables:
-
-		using System.Collections.Generic;
-		using System.Linq;
-		using Microsoft.Azure.Management.HDInsight.Job;
-		using Microsoft.Azure.Management.HDInsight.Job.Models;
-		using Hyak.Common;
-		
-		namespace SubmitHiveJob
-		{
-		    class Program
-		    {
-		        private static HDInsightJobManagementClient _hdiJobManagementClient;
-		
-		        private const string ExistingClusterName = "<HDINSIGHT CLUSTER NAME>";
-		        private const string ExistingClusterUri = ExistingClusterName + ".azurehdinsight.net";
-		
-		        private const string ExistingClusterUsername = "<HDINSIGHT HTTP USER NAME>";  //The default name is admin.
-		        private const string ExistingClusterPassword = "<HDINSIGHT HTTP USER PASSWORD>";
-		
-		        private static void Main(string[] args)
-		        {
-		
-		            var clusterCredentials = new BasicAuthenticationCloudCredentials { Username = ExistingClusterUsername, Password = ExistingClusterPassword };
-		            _hdiJobManagementClient = new HDInsightJobManagementClient(ExistingClusterUri, clusterCredentials);
-		
-		            SubmitHiveJob();
-		        }
-		
-		        private static void SubmitHiveJob()
-		        {
-		            Dictionary<string, string> defines = new Dictionary<string, string> { { "hive.execution.engine", "ravi" }, { "hive.exec.reducers.max", "1" } };
-		            List<string> args = new List<string> { { "argA" }, { "argB" } };
-		            var parameters = new HiveJobSubmissionParameters
-		            {
-		                UserName = ExistingClusterUsername,
-		                Query = "SHOW TABLES",
-		                Defines = ConvertDefinesToString(defines),
-		                Arguments = ConvertArgsToString(args)
-		            };
-		
-		            System.Console.WriteLine("Submitting the Hive job to the cluster...");
-		            var response = _hdiJobManagementClient.JobManagement.SubmitHiveJob(parameters);
-		            System.Console.WriteLine("Validating that the response is as expected...");
-		            System.Console.WriteLine("Response status code is " + response.StatusCode);
-		            System.Console.WriteLine("Validating the response object...");
-		            System.Console.WriteLine("JobId is " + response.JobSubmissionJsonResponse.Id);
-		            System.Console.WriteLine("Press ENTER to continue ...");
-		            System.Console.ReadLine();
-		        }
-		
-		        private static string ConvertDefinesToString(Dictionary<string, string> defines)
-		        {
-		            if (defines.Count == 0)
-		            {
-		                return null;
-		            }
-		
-		            return string.Join("&define=", defines.Select(x => x.Key + "%3D" + x.Value).ToArray());
-		        }
-		        private static string ConvertArgsToString(List<string> args)
-		        {
-		            if (args.Count == 0)
-		            {
-		                return null;
-		            }
-		
-		            return string.Join("&arg=", args.ToArray());
-		        }
-		    }
-		}
-
-6. Press **F5** to run the application. 
-
-##Submit jobs using the HDInsight Tools for Visual Studio
-
-Using the HDInsight Tools for Visual Studio, you can run Hive queries and Pig scripts. See [Get started using Visual Studio Hadoop tools for HDInsight](hdinsight-hadoop-visual-studio-tools-get-started.md).
-
-
-##Next steps
-In this article, you have learned several ways to provision an HDInsight cluster. To learn more, see the following articles:
-
-* [Get started with Azure HDInsight][hdinsight-get-started]
-* [Provision HDInsight clusters][hdinsight-provision]
-* [Manage HDInsight by using PowerShell][hdinsight-admin-powershell]
-* [HDInsight Cmdlet Reference Documentation][hdinsight-powershell-reference]
-* [Use Hive with HDInsight][hdinsight-use-hive]
-* [Use Pig with HDInsight][hdinsight-use-pig]
-
-
-[azure-certificate]: http://msdn.microsoft.com/library/windowsazure/gg551722.aspx
-[azure-management-portal]: https://portal.azure.com/
-
-[hdinsight-visual-studio-tools]: ../HDInsight/hdinsight-hadoop-visual-studio-tools-get-started.md
-[hdinsight-use-sqoop]: hdinsight-use-sqoop.md
-[hdinsight-provision]: hdinsight-provision-clusters.md
-[hdinsight-use-mapreduce]: hdinsight-use-mapreduce.md
-[hdinsight-use-hive]: hdinsight-use-hive.md
-[hdinsight-use-pig]: hdinsight-use-pig.md
-[hdinsight-get-started]: ../hdinsight-get-started.md
-[hdinsight-storage]: ../hdinsight-use-blob-storage.md
-[hdinsight-admin-powershell]: hdinsight-administer-use-powershell.md
-[hdinsight-develop-streaming-jobs]: hdinsight-hadoop-develop-deploy-streaming-jobs.md
-
-[hdinsight-powershell-reference]: https://msdn.microsoft.com/library/dn858087.aspx
-
-[powershell-install-configure]: ../install-configure-powershell.md
-
-[image-hdi-gettingstarted-runmrjob]: ./media/hdinsight-submit-hadoop-jobs-programmatically/HDI.GettingStarted.RunMRJob.png
-[image-hdi-gettingstarted-mrjoboutput]: ./media/hdinsight-submit-hadoop-jobs-programmatically/HDI.GettingStarted.MRJobOutput.png
-
-[apache-hive]: http://hive.apache.org/
-=======
-<properties
-	pageTitle="Submit Hadoop jobs in HDInsight | Microsoft Azure"
-	description="Learn how to submit Hadoop jobs to Azure HDInsight Hadoop."
-	editor="cgronlun"
-	manager="paulettm"
-	services="hdinsight"
-	documentationCenter=""
-	tags="azure-portal"
-	authors="mumian"/>
-
-<tags
-	ms.service="hdinsight"
-	ms.workload="big-data"
-	ms.tgt_pltfrm="na"
-	ms.devlang="na"
-	ms.topic="article"
-	ms.date="09/22/2015"
-	ms.author="jgao"/>
-
-# Submit Hadoop jobs in HDInsight
-
-Learn how to use Azure PowerShell to submit MapReduce and Hive jobs, and how to use the HDInsight .NET SDK to submit MapReduce, Hadoop streaming, and Hive jobs.
-
-> [AZURE.NOTE] The steps in this article must be performed from a Windows client. For information on using a Linux, OS X, or Unix client to work with MapReduce, Hive, or Pig on HDInsight, see the following articles and select either the **SSH** or **Curl** links within each:
->
-> - [Use Hive with HDInsight](hdinsight-use-hive.md)
-> - [Use Pig with HDInsight](hdinsight-use-pig.md)
-> - [Use MapReduce with HDInsight](hdinsight-use-mapreduce.md)
-
-##Prerequisites
-
-Before you begin this article, you must have the following:
-
-* **An Azure HDInsight cluster**. For instructions, see [Get started with HDInsight][hdinsight-get-started] or [Provision HDInsight clusters][hdinsight-provision].
-- **A workstation with Azure PowerShell**. See [Install and use Azure PowerShell](http://azure.microsoft.com/documentation/videos/install-and-use-azure-powershell/).
-
-
-
-##Submit MapReduce jobs by using Azure PowerShell
-Azure PowerShell is a powerful scripting environment that you can use to control and automate the deployment and management of your workloads in Azure. For more information about using Azure PowerShell with HDInsight, see [Manage HDInsight by using PowerShell][hdinsight-admin-powershell].
-
-Hadoop MapReduce is a software framework for writing applications that process vast amounts of data. HDInsight clusters come with a JAR file (located at *\example\jars\hadoop-mapreduce-examples.jar*), which contains several MapReduce examples.
-
-One of the examples is for counting word frequencies in source files. In this session, you will learn how to use Azure PowerShell from a workstation to run the word count sample. For more information about developing and running MapReduce jobs, see [Use MapReduce with HDInsight][hdinsight-use-mapreduce].
-
-**To run the word count MapReduce program by using Azure PowerShell**
-
-1.	Open **Azure PowerShell**. For instructions about how to open the Azure PowerShell console window, see [Install and configure Azure PowerShell][powershell-install-configure].
-
-3. Set the following variables by running these Azure PowerShell commands:
-
-		$subscriptionName = "<SubscriptionName>"
-		$clusterName = "<HDInsightClusterName>"
-
-	The subscription name is the one you used to create the HDInsight cluster. The HDInsight cluster is the one you want to use to run the MapReduce job.
-
-5. Run the following commands to create a MapReduce job definition:
-
-		# Define the word count MapReduce job
-		$wordCountJobDefinition = New-AzureHDInsightMapReduceJobDefinition -JarFile "wasb:///example/jars/hadoop-mapreduce-examples.jar" -ClassName "wordcount" -Arguments "wasb:///example/data/gutenberg/davinci.txt", "wasb:///example/data/WordCountOutput"
-
-	There are two arguments. The first one is the source file name, and the second is the output file path. For more information about the wasb:// prefix, see [Use Azure Blob storage with HDInsight][hdinsight-storage].
-
-6. Run the following command to run the MapReduce job:
-
-		# Submit the MapReduce job
-		Select-AzureSubscription $subscriptionName
-		$wordCountJob = Start-AzureHDInsightJob -Cluster $clusterName -JobDefinition $wordCountJobDefinition
-
-	In addition to the MapReduce job definition, you also provide the HDInsight cluster name for where you want to run the MapReduce job.
-
-7. Run the following command to check the completion of the MapReduce job:
-
-		# Wait for the job to complete
-		Wait-AzureHDInsightJob -Job $wordCountJob -WaitTimeoutInSeconds 3600
-
-
-8. Run the following command to check any errors with running the MapReduce job:
-
-		# Get the job standard error output
-		Get-AzureHDInsightJobOutput -Cluster $clusterName -JobId $wordCountJob.JobId -StandardError
-
-	The following screenshot shows the output of a successful run. Otherwise, you will see some error messages.
-
-	![HDI.GettingStarted.RunMRJob][image-hdi-gettingstarted-runmrjob]
-
-
-**To retrieve the results of the MapReduce job**
-
-1. Open **Azure PowerShell**.
-2. Set the following variables by running these Azure PowerShell commands:
-
-		$subscriptionName = "<SubscriptionName>"
-		$storageAccountName = "<StorageAccountName>"
-		$containerName = "<ContainerName>"
-
-	The Storage account name is the Azure storage account that you specified during the HDInsight cluster provision. The storage account is used to host the blob container that is used as the default HDInsight cluster file system. The container name usually share the same name as the HDInsight cluster unless you specify a different name when you provision the cluster.
-
-3. Run the following commands to create an Azure Blob storage context object:
-
-		# Create the storage account context object
-		Select-AzureSubscription $subscriptionName
-		$storageAccountKey = Get-AzureStorageKey $storageAccountName | %{ $_.Primary }
-		$storageContext = New-AzureStorageContext -StorageAccountName $storageAccountName -StorageAccountKey $storageAccountKey  
-
-	**Select-AzureSubscription** is used to set the current subscription if you have multiple subscriptions, and the default subscription is not the one to use.
-
-4. Run the following command to download the MapReduce job output from the blob container to the workstation:
-
-		# Get the blob content
-		Get-AzureStorageBlobContent -Container $ContainerName -Blob example/data/WordCountOutput/part-r-00000 -Context $storageContext -Force
-
-	The *example/data/WordCountOutput* folder is the output folder specified when you run the MapReduce job. *part-r-00000* is the default file name for MapReduce job output. The file will be download to the same folder structure in the local folder. For example, in the following screenshot, the current folder is the C: root folder. The file will be downloaded to:
-
-*C:\example\data\WordCountOutput\*
-
-5. Run the following command to print the MapReduce job output file:
-
-		cat ./example/data/WordCountOutput/part-r-00000 | findstr "there"
-
-	![HDI.GettingStarted.MRJobOutput][image-hdi-gettingstarted-mrjoboutput]
-
-	The MapReduce job produces a file named *part-r-00000*, and it contains the words and the counts. The script uses the **findstr** command to list all of the words that contains "there."
-
-
-> [AZURE.NOTE] If you open ./example/data/WordCountOutput/part-r-00000 (a multiline output from a MapReduce job) in Notepad, you will notice the line breaks do not render correctly. This is expected.
-
-
-
-
-
-
-
-
-
-
-
-
-
-
-
-
-
-
-
-
-
-
-
-
-
-
-
-
-
-
-
-
-
-
-
-
-
-
-
-
-
-
-
-
-
-
-
-
-
-
-
-
-
-
-
-
-
-
-
-
-
-
-
-
-
-
-
-
-
-
-
-
-
-
-
-
-
-
-
-
-
-
-
-
-
-
-
-
-
-
-
-
-
-
-
-
-
-
-
-
-
-
-
-
-
-
-
-
-
-
-
-
-
-
-
-
-
-
-
-
-
-
-
-
-
-
-
-
-
-
-
-
-
-
-
-
-
-##Submit Hive jobs by using Azure PowerShell
-[Apache Hive][apache-hive] provides a means of running MapReduce job through an SQL-like scripting language, called *HiveQL*, which can be applied to summarize, query, and analyze large volumes of data.
-
-HDInsight clusters come with a sample Hive table called *hivesampletable*. In this session, you will use Azure PowerShell to run a Hive job to list some data from the Hive table.
-
-**To run a Hive job by using Azure PowerShell**
-
-1.	Open **Azure PowerShell**. For instructions about how to open the Azure PowerShell console window, see [Install and configure Azure PowerShell][powershell-install-configure].
-
-2. Set the first two variables in the following commands, and then run the commands:
-
-		$subscriptionName = "<SubscriptionName>"
-		$clusterName = "<HDInsightClusterName>"
-		$querystring = "SELECT * FROM hivesampletable WHERE Country='United Kingdom';"
-
-	The $querystring is the HiveQL query.
-
-3. Run the following command to select the Azure subscription and the cluster to run the Hive job:
-
-		Select-AzureSubscription -SubscriptionName $subscriptionName
-
-4. Run the following commands to submit the hive job:
-
-		Use-AzureHDInsightCluster $clusterName
-		Invoke-Hive -Query $queryString
-
-	You can use the **-File** switch to specify a HiveQL script file in the Hadoop distributed file system (HDFS).
-
-For more information about Hive, see [Use Hive with HDInsight][hdinsight-use-hive].
-
-
-## Submit Hive jobs by using Visual Studio
-
-See [Get started using HDInsight Hadoop Tools for Visual Studio][hdinsight-visual-studio-tools].
-
-##Submit Sqoop jobs by using Azure PowerShell
-
-See [Use Sqoop with HDInsight][hdinsight-use-sqoop].
-
-##Submit MapReduce jobs using HDInsight .NET SDK
-The HDInsight .NET SDK provides .NET client libraries, which makes it easier to work with HDInsight clusters from .NET. HDInsight clusters come with a JAR file (located at *\example\jars\hadoop-mapreduce-examples.jar*), which contains several MapReduce examples. One of the examples is for counting word frequencies in source files. In this session, you will learn how to create a .NET application to run the word count sample. For more information about developing and running MapReduce jobs, see [Use MapReduce with HDInsight][hdinsight-use-mapreduce].
-
-
-The following procedures are needed to provision an HDInsight cluster by using the SDK:
-
-- Install the HDInsight .NET SDK
-- Create a console application
-- Run the application
-
-
-**To install the HDInsight .NET SDK**
-You can install latest published build of the SDK from [NuGet](http://nuget.codeplex.com/wikipage?title=Getting%20Started). The instructions will be shown in the next procedure.
-
-**To create a Visual Studio console application**
-
-1. Open Visual Studio.
-
-2. From the **File** menu, click **New**, and then click **Project**.
-
-3. From **New Project**, type or select the following values:
-
-	<table style="border-color: #c6c6c6; border-width: 2px; border-style: solid; border-collapse: collapse;">
-	<tr>
-	<th style="border-color: #c6c6c6; border-width: 2px; border-style: solid; border-collapse: collapse; width:90px; padding-left:5px; padding-right:5px;">Property</th>
-	<th style="border-color: #c6c6c6; border-width: 2px; border-style: solid; border-collapse: collapse; width:90px; padding-left:5px; padding-right:5px;">Value</th></tr>
-	<tr>
-	<td style="border-color: #c6c6c6; border-width: 2px; border-style: solid; border-collapse: collapse; padding-left:5px;">Category</td>
-	<td style="border-color: #c6c6c6; border-width: 2px; border-style: solid; border-collapse: collapse; padding-left:5px; padding-right:5px;">Templates/Visual C#/Windows</td></tr>
-	<tr>
-	<td style="border-color: #c6c6c6; border-width: 2px; border-style: solid; border-collapse: collapse; padding-left:5px;">Template</td>
-	<td style="border-color: #c6c6c6; border-width: 2px; border-style: solid; border-collapse: collapse; padding-left:5px;">Console Application</td></tr>
-	<tr>
-	<td style="border-color: #c6c6c6; border-width: 2px; border-style: solid; border-collapse: collapse; padding-left:5px;">Name</td>
-	<td style="border-color: #c6c6c6; border-width: 2px; border-style: solid; border-collapse: collapse; padding-left:5px;">SubmitMapReduceJob</td></tr>
-	</table>
-
-4. Click **OK** to create the project.
-
-
-5. From the **Tools** menu, click **Library Package Manager**, and then click **Package Manager Console**.
-
-6. Run the following commands in the console to install the packages.
-
-		Install-Package Microsoft.WindowsAzure.Management.HDInsight
-
-
-	This command adds .NET libraries and references to them to the current Visual Studio project. The version should be 0.11.0.1 or later.
-
-7. From **Solution Explorer**, double-click **Program.cs** to open it.
-
-8. Add the following using statements to the top of the file:
-
-		using System.IO;
-		using System.Threading;
-		using System.Security.Cryptography.X509Certificates;
-
-		using Microsoft.WindowsAzure.Storage;
-		using Microsoft.WindowsAzure.Storage.Blob;
-
-		using Microsoft.WindowsAzure.Management.HDInsight;
-		using Microsoft.Hadoop.Client;
-
-9. Add the following function definition to the class. This function is used to wait for a Hadoop job to complete.
-
-        private static void WaitForJobCompletion(JobCreationResults jobResults, IJobSubmissionClient client)
-        {
-            JobDetails jobInProgress = client.GetJob(jobResults.JobId);
-            while (jobInProgress.StatusCode != JobStatusCode.Completed && jobInProgress.StatusCode != JobStatusCode.Failed)
-            {
-                jobInProgress = client.GetJob(jobInProgress.JobId);
-                Thread.Sleep(TimeSpan.FromSeconds(10));
-            }
-        }
-
-10. In the **Main()** function, paste the following code:
-
-		// Set the variables
-		string subscriptionID = "<Azure subscription ID>";
-		string certFriendlyName = "<certificate friendly name>";
-
-		string clusterName = "<HDInsight cluster name>";
-
-		string storageAccountName = "<Azure storage account name>";
-		string storageAccountKey = "<Azure storage account key>";
-		string containerName = "<Blob container name>";
-
-
-	These are all of the variables you need to set for the program. You can get the Azure subscription name from the [Azure preview portal][azure-management-portal].
-
-	For information about the certificate, see [Create and Upload a Management Certificate for Azure][azure-certificate]. An easy way to configure the certificate is to run the **Get-AzurePublishSettingsFile** and **Import-AzurePublishSettingsFile** Azure PowerShell cmdlets. They will create and upload the management certificate automatically. After you run these cmdlets, you can open **certmgr.msc** from the workstation, and find the certificate by expanding **Personal** > **Certificates**. The certificate that is created by the Azure PowerShell cmdlets has Azure Tools for the **Issued To** and the **Issued By** fields.
-
-	The Azure storage account name is the account you specify when you provision the HDInsight cluster. The default container name is the same as the HDInsight cluster name.
-
-11. In the **Main()** function, append the following code to define the MapReduce job:
-
-
-        // Define the MapReduce job
-        MapReduceJobCreateParameters mrJobDefinition = new MapReduceJobCreateParameters()
-        {
-            JarFile = "wasb:///example/jars/hadoop-mapreduce-examples.jar",
-            ClassName = "wordcount"
-        };
-
-        mrJobDefinition.Arguments.Add("wasb:///example/data/gutenberg/davinci.txt");
-        mrJobDefinition.Arguments.Add("wasb:///example/data/WordCountOutput");
-
-	There are two arguments. The first one is the source file name, and the second is the output file path. For more information about the wasb:// prefix, see [Use Azure Blob storage with HDInsight][hdinsight-storage].
-
-12. In the **Main()** function, append the following code to create a JobSubmissionCertificateCredential object:
-
-        // Get the certificate object from certificate store using the friendly name to identify it
-        X509Store store = new X509Store();
-        store.Open(OpenFlags.ReadOnly);
-        X509Certificate2 cert = store.Certificates.Cast<X509Certificate2>().First(item => item.FriendlyName == certFriendlyName);
-        JobSubmissionCertificateCredential creds = new JobSubmissionCertificateCredential(new Guid(subscriptionID), cert, clusterName);
-
-13. In the **Main()** function, append the following code to run the job and wait for the job to complete:
-
-        // Create a hadoop client to connect to HDInsight
-        var jobClient = JobSubmissionClientFactory.Connect(creds);
-
-        // Run the MapReduce job
-        JobCreationResults mrJobResults = jobClient.CreateMapReduceJob(mrJobDefinition);
-
-        // Wait for the job to complete
-        WaitForJobCompletion(mrJobResults, jobClient);
-
-14. In the **Main()** function, append the following code to print the MapReduce job output:
-
-		// Print the MapReduce job output
-		Stream stream = new MemoryStream();
-
-		CloudStorageAccount storageAccount = CloudStorageAccount.Parse("DefaultEndpointsProtocol=https;AccountName=" + storageAccountName + ";AccountKey=" + storageAccountKey);
-		CloudBlobClient blobClient = storageAccount.CreateCloudBlobClient();
-		CloudBlobContainer blobContainer = blobClient.GetContainerReference(containerName);
-		CloudBlockBlob blockBlob = blobContainer.GetBlockBlobReference("example/data/WordCountOutput/part-r-00000");
-
-		blockBlob.DownloadToStream(stream);
-		stream.Position = 0;
-
-		StreamReader reader = new StreamReader(stream);
-		Console.WriteLine(reader.ReadToEnd());
-
-        Console.WriteLine("Press ENTER to continue.");
-		Console.ReadLine();
-
-	The output folder is specified when you define the MapReduce job. The default file name is **part-r-00000**.
-
-**To run the application**
-
-While the application is open in Visual Studio, press **F5** to run the application. A console window should open and display the status of the application and the application output.
-
-##Submit Hadoop streaming jobs using HDInsight .NET SDK
-HDInsight clusters come with a word-counting Hadoop stream program, which is developed in C#. The mapper program is */example/apps/cat.exe*, and the reduce program is */example/apps/wc.exe*. In this session, you will learn how to create a .NET application to run the word-counting sample.
-
-For the details about creating a .NET application for submitting MapReduce jobs, see [Submit MapReduce jobs using HDInsight .NET SDK](#mapreduce-sdk).
-
-For more information about developing and deploying Hadoop streaming jobs, see [Develop C# Hadoop streaming programs for HDInsight][hdinsight-develop-streaming-jobs].
-
-	using System;
-	using System.Collections.Generic;
-	using System.Linq;
-	using System.Text;
-	using System.Threading.Tasks;
-
-	using System.IO;
-	using System.Threading;
-	using System.Security.Cryptography.X509Certificates;
-
-	using Microsoft.WindowsAzure.Management.HDInsight;
-	using Microsoft.Hadoop.Client;
-
-	namespace SubmitStreamingJob
-	{
-	    class Program
-	    {
-	        static void Main(string[] args)
-	        {
-
-				// Set the variables
-				string subscriptionID = "<Azure subscription ID>";
-				string certFriendlyName = "<certificate friendly name>";
-
-				string clusterName = "<HDInsight cluster name>";
-				string statusFolderName = @"/tutorials/wordcountstreaming/status";
-
-	            // Define the Hadoop streaming MapReduce job
-	            StreamingMapReduceJobCreateParameters myJobDefinition = new StreamingMapReduceJobCreateParameters()
-	            {
-	                JobName = "my word counting job",
-	                StatusFolder = statusFolderName,
-	                Input = "/example/data/gutenberg/davinci.txt",
-	                Output = "/tutorials/wordcountstreaming/output",
-	                Reducer = "wc.exe",
-	                Mapper = "cat.exe"
-	            };
-
-	            myJobDefinition.Files.Add("/example/apps/wc.exe");
-	            myJobDefinition.Files.Add("/example/apps/cat.exe");
-
-	            // Get the certificate object from certificate store using the friendly name to identify it
-	            X509Store store = new X509Store();
-	            store.Open(OpenFlags.ReadOnly);
-	            X509Certificate2 cert = store.Certificates.Cast<X509Certificate2>().First(item => item.FriendlyName == certFriendlyName);
-
-	            JobSubmissionCertificateCredential creds = new JobSubmissionCertificateCredential(new Guid(subscriptionID), cert, clusterName);
-
-	            // Create a hadoop client to connect to HDInsight
-	            var jobClient = JobSubmissionClientFactory.Connect(creds);
-
-	            // Run the MapReduce job
-	            Console.WriteLine("----- Submit the Hadoop streaming job ...");
-	            JobCreationResults mrJobResults = jobClient.CreateStreamingJob(myJobDefinition);
-
-	            // Wait for the job to complete
-	            Console.WriteLine("----- Wait for the Hadoop streaming job to complete ...");
-	            WaitForJobCompletion(mrJobResults, jobClient);
-
-	            // Display the error log
-	            Console.WriteLine("----- The hadoop streaming job error log.");
-	            using (Stream stream = jobClient.GetJobErrorLogs(mrJobResults.JobId))
-	            {
-	                var reader = new StreamReader(stream);
-	                Console.WriteLine(reader.ReadToEnd());
-	            }
-
-	            // Display the output log
-	            Console.WriteLine("----- The hadoop streaming job output log.");
-	            using (Stream stream = jobClient.GetJobOutput(mrJobResults.JobId))
-	            {
-	                var reader = new StreamReader(stream);
-	                Console.WriteLine(reader.ReadToEnd());
-	            }
-
-	            Console.WriteLine("----- Press ENTER to continue.");
-	            Console.ReadLine();
-	        }
-
-	        private static void WaitForJobCompletion(JobCreationResults jobResults, IJobSubmissionClient client)
-	        {
-	            JobDetails jobInProgress = client.GetJob(jobResults.JobId);
-	            while (jobInProgress.StatusCode != JobStatusCode.Completed && jobInProgress.StatusCode != JobStatusCode.Failed)
-	            {
-	                jobInProgress = client.GetJob(jobInProgress.JobId);
-	                Thread.Sleep(TimeSpan.FromSeconds(10));
-	            }
-	        }
-	    }
-	}
-
-
-
-
-
-
-##Submit Hive jobs by using HDInsight .NET SDK
-HDInsight clusters come with a sample Hive table called *hivesampletable*. In this session, you will create a .NET application to run a Hive job to list the Hive tables that are created in an HDInsight cluster. For more information about using Hive, see [Use Hive with HDInsight][hdinsight-use-hive].
-
-The following procedures are needed to provision an HDInsight cluster by using the SDK:
-
-- Install the HDInsight .NET SDK
-- Create a console application
-- Run the application
-
-
-**To install the HDInsight .NET SDK**
-You can install the latest published build of the SDK from [NuGet](http://nuget.codeplex.com/wikipage?title=Getting%20Started). The instructions will be shown in the next procedure.
-
-**To create a Visual Studio console application**
-
-1. Open Visual Studio 2013 or 2015.
-
-2. Create a new project with the following settings:
-
-	|Property|Value|
-	|--------|-----|
-	|Template|Templates/Visual C#/Windows/Console Application|
-	|Name|SubmitHiveJob|
-
-3. From the **Tools** menu, click **Nuget Package Manager**, and then click **Package Manager Console**.
-4. Run the following command in the console to install the packages:
-
-		Install-Package Microsoft.Azure.Common.Authentication -pre
-		Install-Package Microsoft.Azure.Management.HDInsight -Pre
-		Install-Package Microsoft.Azure.Management.HDInsight.Job -Pre
-
-	These commands add .NET libraries and references to them to the current Visual Studio project.
-
-5. From Solution Explorer, double-click **Program.cs** to open it, paste the following code, and provide values for the variables:
-
-		using System.Collections.Generic;
-		using System.Linq;
-		using Microsoft.Azure.Management.HDInsight.Job;
-		using Microsoft.Azure.Management.HDInsight.Job.Models;
-		using Hyak.Common;
-		
-		namespace SubmitHiveJob
-		{
-		    class Program
-		    {
-		        private static HDInsightJobManagementClient _hdiJobManagementClient;
-		
-		        private const string ExistingClusterName = "<HDINSIGHT CLUSTER NAME>";
-		        private const string ExistingClusterUri = ExistingClusterName + ".azurehdinsight.net";
-		
-		        private const string ExistingClusterUsername = "<HDINSIGHT HTTP USER NAME>";  //The default name is admin.
-		        private const string ExistingClusterPassword = "<HDINSIGHT HTTP USER PASSWORD>";
-		
-		        private static void Main(string[] args)
-		        {
-		
-		            var clusterCredentials = new BasicAuthenticationCloudCredentials { Username = ExistingClusterUsername, Password = ExistingClusterPassword };
-		            _hdiJobManagementClient = new HDInsightJobManagementClient(ExistingClusterUri, clusterCredentials);
-		
-		            SubmitHiveJob();
-		        }
-		
-		        private static void SubmitHiveJob()
-		        {
-		            Dictionary<string, string> defines = new Dictionary<string, string> { { "hive.execution.engine", "ravi" }, { "hive.exec.reducers.max", "1" } };
-		            List<string> args = new List<string> { { "argA" }, { "argB" } };
-		            var parameters = new HiveJobSubmissionParameters
-		            {
-		                UserName = ExistingClusterUsername,
-		                Query = "SHOW TABLES",
-		                Defines = ConvertDefinesToString(defines),
-		                Arguments = ConvertArgsToString(args)
-		            };
-		
-		            System.Console.WriteLine("Submitting the Hive job to the cluster...");
-		            var response = _hdiJobManagementClient.JobManagement.SubmitHiveJob(parameters);
-		            System.Console.WriteLine("Validating that the response is as expected...");
-		            System.Console.WriteLine("Response status code is " + response.StatusCode);
-		            System.Console.WriteLine("Validating the response object...");
-		            System.Console.WriteLine("JobId is " + response.JobSubmissionJsonResponse.Id);
-		            System.Console.WriteLine("Press ENTER to continue ...");
-		            System.Console.ReadLine();
-		        }
-		
-		        private static string ConvertDefinesToString(Dictionary<string, string> defines)
-		        {
-		            if (defines.Count == 0)
-		            {
-		                return null;
-		            }
-		
-		            return string.Join("&define=", defines.Select(x => x.Key + "%3D" + x.Value).ToArray());
-		        }
-		        private static string ConvertArgsToString(List<string> args)
-		        {
-		            if (args.Count == 0)
-		            {
-		                return null;
-		            }
-		
-		            return string.Join("&arg=", args.ToArray());
-		        }
-		    }
-		}
-
-6. Press **F5** to run the application. 
-
-##Submit jobs using the HDInsight Tools for Visual Studio
-
-Using the HDInsight Tools for Visual Studio, you can run Hive queries and Pig scripts. See [Get started using Visual Studio Hadoop tools for HDInsight](hdinsight-hadoop-visual-studio-tools-get-started.md).
-
-
-##Next steps
-In this article, you have learned several ways to provision an HDInsight cluster. To learn more, see the following articles:
-
-* [Get started with Azure HDInsight][hdinsight-get-started]
-* [Provision HDInsight clusters][hdinsight-provision]
-* [Manage HDInsight by using PowerShell][hdinsight-admin-powershell]
-* [HDInsight Cmdlet Reference Documentation][hdinsight-powershell-reference]
-* [Use Hive with HDInsight][hdinsight-use-hive]
-* [Use Pig with HDInsight][hdinsight-use-pig]
-
-
-[azure-certificate]: http://msdn.microsoft.com/library/windowsazure/gg551722.aspx
-[azure-management-portal]: https://portal.azure.com/
-
-[hdinsight-visual-studio-tools]: ../HDInsight/hdinsight-hadoop-visual-studio-tools-get-started.md
-[hdinsight-use-sqoop]: hdinsight-use-sqoop.md
-[hdinsight-provision]: hdinsight-provision-clusters.md
-[hdinsight-use-mapreduce]: hdinsight-use-mapreduce.md
-[hdinsight-use-hive]: hdinsight-use-hive.md
-[hdinsight-use-pig]: hdinsight-use-pig.md
-[hdinsight-get-started]: ../hdinsight-get-started.md
-[hdinsight-storage]: ../hdinsight-use-blob-storage.md
-[hdinsight-admin-powershell]: hdinsight-administer-use-powershell.md
-[hdinsight-develop-streaming-jobs]: hdinsight-hadoop-develop-deploy-streaming-jobs.md
-
-[hdinsight-powershell-reference]: https://msdn.microsoft.com/library/dn858087.aspx
-
-[powershell-install-configure]: ../install-configure-powershell.md
-
-[image-hdi-gettingstarted-runmrjob]: ./media/hdinsight-submit-hadoop-jobs-programmatically/HDI.GettingStarted.RunMRJob.png
-[image-hdi-gettingstarted-mrjoboutput]: ./media/hdinsight-submit-hadoop-jobs-programmatically/HDI.GettingStarted.MRJobOutput.png
-
-[apache-hive]: http://hive.apache.org/
->>>>>>> dfde22b7
+<properties
+	pageTitle="Submit Hadoop jobs in HDInsight | Microsoft Azure"
+	description="Learn how to submit Hadoop jobs to Azure HDInsight Hadoop."
+	editor="cgronlun"
+	manager="paulettm"
+	services="hdinsight"
+	documentationCenter=""
+	tags="azure-portal"
+	authors="mumian"/>
+
+<tags
+	ms.service="hdinsight"
+	ms.workload="big-data"
+	ms.tgt_pltfrm="na"
+	ms.devlang="na"
+	ms.topic="article"
+	ms.date="09/22/2015"
+	ms.author="jgao"/>
+
+# Submit Hadoop jobs in HDInsight
+
+Learn how to use Azure PowerShell to submit MapReduce and Hive jobs, and how to use the HDInsight .NET SDK to submit MapReduce, Hadoop streaming, and Hive jobs.
+
+> [AZURE.NOTE] The steps in this article must be performed from a Windows client. For information on using a Linux, OS X, or Unix client to work with MapReduce, Hive, or Pig on HDInsight, see the following articles and select either the **SSH** or **Curl** links within each:
+>
+> - [Use Hive with HDInsight](hdinsight-use-hive.md)
+> - [Use Pig with HDInsight](hdinsight-use-pig.md)
+> - [Use MapReduce with HDInsight](hdinsight-use-mapreduce.md)
+
+##Prerequisites
+
+Before you begin this article, you must have the following:
+
+* **An Azure HDInsight cluster**. For instructions, see [Get started with HDInsight][hdinsight-get-started] or [Provision HDInsight clusters][hdinsight-provision].
+- **A workstation with Azure PowerShell**. See [Install and use Azure PowerShell](http://azure.microsoft.com/documentation/videos/install-and-use-azure-powershell/).
+
+
+
+##Submit MapReduce jobs by using Azure PowerShell
+Azure PowerShell is a powerful scripting environment that you can use to control and automate the deployment and management of your workloads in Azure. For more information about using Azure PowerShell with HDInsight, see [Manage HDInsight by using PowerShell][hdinsight-admin-powershell].
+
+Hadoop MapReduce is a software framework for writing applications that process vast amounts of data. HDInsight clusters come with a JAR file (located at *\example\jars\hadoop-mapreduce-examples.jar*), which contains several MapReduce examples.
+
+One of the examples is for counting word frequencies in source files. In this session, you will learn how to use Azure PowerShell from a workstation to run the word count sample. For more information about developing and running MapReduce jobs, see [Use MapReduce with HDInsight][hdinsight-use-mapreduce].
+
+**To run the word count MapReduce program by using Azure PowerShell**
+
+1.	Open **Azure PowerShell**. For instructions about how to open the Azure PowerShell console window, see [Install and configure Azure PowerShell][powershell-install-configure].
+
+3. Set the following variables by running these Azure PowerShell commands:
+
+		$subscriptionName = "<SubscriptionName>"
+		$clusterName = "<HDInsightClusterName>"
+
+	The subscription name is the one you used to create the HDInsight cluster. The HDInsight cluster is the one you want to use to run the MapReduce job.
+
+5. Run the following commands to create a MapReduce job definition:
+
+		# Define the word count MapReduce job
+		$wordCountJobDefinition = New-AzureHDInsightMapReduceJobDefinition -JarFile "wasb:///example/jars/hadoop-mapreduce-examples.jar" -ClassName "wordcount" -Arguments "wasb:///example/data/gutenberg/davinci.txt", "wasb:///example/data/WordCountOutput"
+
+	There are two arguments. The first one is the source file name, and the second is the output file path. For more information about the wasb:// prefix, see [Use Azure Blob storage with HDInsight][hdinsight-storage].
+
+6. Run the following command to run the MapReduce job:
+
+		# Submit the MapReduce job
+		Select-AzureSubscription $subscriptionName
+		$wordCountJob = Start-AzureHDInsightJob -Cluster $clusterName -JobDefinition $wordCountJobDefinition
+
+	In addition to the MapReduce job definition, you also provide the HDInsight cluster name for where you want to run the MapReduce job.
+
+7. Run the following command to check the completion of the MapReduce job:
+
+		# Wait for the job to complete
+		Wait-AzureHDInsightJob -Job $wordCountJob -WaitTimeoutInSeconds 3600
+
+
+8. Run the following command to check any errors with running the MapReduce job:
+
+		# Get the job standard error output
+		Get-AzureHDInsightJobOutput -Cluster $clusterName -JobId $wordCountJob.JobId -StandardError
+
+	The following screenshot shows the output of a successful run. Otherwise, you will see some error messages.
+
+	![HDI.GettingStarted.RunMRJob][image-hdi-gettingstarted-runmrjob]
+
+
+**To retrieve the results of the MapReduce job**
+
+1. Open **Azure PowerShell**.
+2. Set the following variables by running these Azure PowerShell commands:
+
+		$subscriptionName = "<SubscriptionName>"
+		$storageAccountName = "<StorageAccountName>"
+		$containerName = "<ContainerName>"
+
+	The Storage account name is the Azure storage account that you specified during the HDInsight cluster provision. The storage account is used to host the blob container that is used as the default HDInsight cluster file system. The container name usually share the same name as the HDInsight cluster unless you specify a different name when you provision the cluster.
+
+3. Run the following commands to create an Azure Blob storage context object:
+
+		# Create the storage account context object
+		Select-AzureSubscription $subscriptionName
+		$storageAccountKey = Get-AzureStorageKey $storageAccountName | %{ $_.Primary }
+		$storageContext = New-AzureStorageContext -StorageAccountName $storageAccountName -StorageAccountKey $storageAccountKey  
+
+	**Select-AzureSubscription** is used to set the current subscription if you have multiple subscriptions, and the default subscription is not the one to use.
+
+4. Run the following command to download the MapReduce job output from the blob container to the workstation:
+
+		# Get the blob content
+		Get-AzureStorageBlobContent -Container $ContainerName -Blob example/data/WordCountOutput/part-r-00000 -Context $storageContext -Force
+
+	The *example/data/WordCountOutput* folder is the output folder specified when you run the MapReduce job. *part-r-00000* is the default file name for MapReduce job output. The file will be download to the same folder structure in the local folder. For example, in the following screenshot, the current folder is the C: root folder. The file will be downloaded to:
+
+*C:\example\data\WordCountOutput\*
+
+5. Run the following command to print the MapReduce job output file:
+
+		cat ./example/data/WordCountOutput/part-r-00000 | findstr "there"
+
+	![HDI.GettingStarted.MRJobOutput][image-hdi-gettingstarted-mrjoboutput]
+
+	The MapReduce job produces a file named *part-r-00000*, and it contains the words and the counts. The script uses the **findstr** command to list all of the words that contains "there."
+
+
+> [AZURE.NOTE] If you open ./example/data/WordCountOutput/part-r-00000 (a multiline output from a MapReduce job) in Notepad, you will notice the line breaks do not render correctly. This is expected.
+
+
+
+
+
+
+
+
+
+
+
+
+
+
+
+
+
+
+
+
+
+
+
+
+
+
+
+
+
+
+
+
+
+
+
+
+
+
+
+
+
+
+
+
+
+
+
+
+
+
+
+
+
+
+
+
+
+
+
+
+
+
+
+
+
+
+
+
+
+
+
+
+
+
+
+
+
+
+
+
+
+
+
+
+
+
+
+
+
+
+
+
+
+
+
+
+
+
+
+
+
+
+
+
+
+
+
+
+
+
+
+
+
+
+
+
+
+
+
+
+
+
+
+
+
+
+
+
+
+
+
+
+
+
+
+
+
+##Submit Hive jobs by using Azure PowerShell
+[Apache Hive][apache-hive] provides a means of running MapReduce job through an SQL-like scripting language, called *HiveQL*, which can be applied to summarize, query, and analyze large volumes of data.
+
+HDInsight clusters come with a sample Hive table called *hivesampletable*. In this session, you will use Azure PowerShell to run a Hive job to list some data from the Hive table.
+
+**To run a Hive job by using Azure PowerShell**
+
+1.	Open **Azure PowerShell**. For instructions about how to open the Azure PowerShell console window, see [Install and configure Azure PowerShell][powershell-install-configure].
+
+2. Set the first two variables in the following commands, and then run the commands:
+
+		$subscriptionName = "<SubscriptionName>"
+		$clusterName = "<HDInsightClusterName>"
+		$querystring = "SELECT * FROM hivesampletable WHERE Country='United Kingdom';"
+
+	The $querystring is the HiveQL query.
+
+3. Run the following command to select the Azure subscription and the cluster to run the Hive job:
+
+		Select-AzureSubscription -SubscriptionName $subscriptionName
+
+4. Run the following commands to submit the hive job:
+
+		Use-AzureHDInsightCluster $clusterName
+		Invoke-Hive -Query $queryString
+
+	You can use the **-File** switch to specify a HiveQL script file in the Hadoop distributed file system (HDFS).
+
+For more information about Hive, see [Use Hive with HDInsight][hdinsight-use-hive].
+
+
+## Submit Hive jobs by using Visual Studio
+
+See [Get started using HDInsight Hadoop Tools for Visual Studio][hdinsight-visual-studio-tools].
+
+##Submit Sqoop jobs by using Azure PowerShell
+
+See [Use Sqoop with HDInsight][hdinsight-use-sqoop].
+
+##Submit MapReduce jobs using HDInsight .NET SDK
+The HDInsight .NET SDK provides .NET client libraries, which makes it easier to work with HDInsight clusters from .NET. HDInsight clusters come with a JAR file (located at *\example\jars\hadoop-mapreduce-examples.jar*), which contains several MapReduce examples. One of the examples is for counting word frequencies in source files. In this session, you will learn how to create a .NET application to run the word count sample. For more information about developing and running MapReduce jobs, see [Use MapReduce with HDInsight][hdinsight-use-mapreduce].
+
+
+The following procedures are needed to provision an HDInsight cluster by using the SDK:
+
+- Install the HDInsight .NET SDK
+- Create a console application
+- Run the application
+
+
+**To install the HDInsight .NET SDK**
+You can install latest published build of the SDK from [NuGet](http://nuget.codeplex.com/wikipage?title=Getting%20Started). The instructions will be shown in the next procedure.
+
+**To create a Visual Studio console application**
+
+1. Open Visual Studio.
+
+2. From the **File** menu, click **New**, and then click **Project**.
+
+3. From **New Project**, type or select the following values:
+
+	<table style="border-color: #c6c6c6; border-width: 2px; border-style: solid; border-collapse: collapse;">
+	<tr>
+	<th style="border-color: #c6c6c6; border-width: 2px; border-style: solid; border-collapse: collapse; width:90px; padding-left:5px; padding-right:5px;">Property</th>
+	<th style="border-color: #c6c6c6; border-width: 2px; border-style: solid; border-collapse: collapse; width:90px; padding-left:5px; padding-right:5px;">Value</th></tr>
+	<tr>
+	<td style="border-color: #c6c6c6; border-width: 2px; border-style: solid; border-collapse: collapse; padding-left:5px;">Category</td>
+	<td style="border-color: #c6c6c6; border-width: 2px; border-style: solid; border-collapse: collapse; padding-left:5px; padding-right:5px;">Templates/Visual C#/Windows</td></tr>
+	<tr>
+	<td style="border-color: #c6c6c6; border-width: 2px; border-style: solid; border-collapse: collapse; padding-left:5px;">Template</td>
+	<td style="border-color: #c6c6c6; border-width: 2px; border-style: solid; border-collapse: collapse; padding-left:5px;">Console Application</td></tr>
+	<tr>
+	<td style="border-color: #c6c6c6; border-width: 2px; border-style: solid; border-collapse: collapse; padding-left:5px;">Name</td>
+	<td style="border-color: #c6c6c6; border-width: 2px; border-style: solid; border-collapse: collapse; padding-left:5px;">SubmitMapReduceJob</td></tr>
+	</table>
+
+4. Click **OK** to create the project.
+
+
+5. From the **Tools** menu, click **Library Package Manager**, and then click **Package Manager Console**.
+
+6. Run the following commands in the console to install the packages.
+
+		Install-Package Microsoft.WindowsAzure.Management.HDInsight
+
+
+	This command adds .NET libraries and references to them to the current Visual Studio project. The version should be 0.11.0.1 or later.
+
+7. From **Solution Explorer**, double-click **Program.cs** to open it.
+
+8. Add the following using statements to the top of the file:
+
+		using System.IO;
+		using System.Threading;
+		using System.Security.Cryptography.X509Certificates;
+
+		using Microsoft.WindowsAzure.Storage;
+		using Microsoft.WindowsAzure.Storage.Blob;
+
+		using Microsoft.WindowsAzure.Management.HDInsight;
+		using Microsoft.Hadoop.Client;
+
+9. Add the following function definition to the class. This function is used to wait for a Hadoop job to complete.
+
+        private static void WaitForJobCompletion(JobCreationResults jobResults, IJobSubmissionClient client)
+        {
+            JobDetails jobInProgress = client.GetJob(jobResults.JobId);
+            while (jobInProgress.StatusCode != JobStatusCode.Completed && jobInProgress.StatusCode != JobStatusCode.Failed)
+            {
+                jobInProgress = client.GetJob(jobInProgress.JobId);
+                Thread.Sleep(TimeSpan.FromSeconds(10));
+            }
+        }
+
+10. In the **Main()** function, paste the following code:
+
+		// Set the variables
+		string subscriptionID = "<Azure subscription ID>";
+		string certFriendlyName = "<certificate friendly name>";
+
+		string clusterName = "<HDInsight cluster name>";
+
+		string storageAccountName = "<Azure storage account name>";
+		string storageAccountKey = "<Azure storage account key>";
+		string containerName = "<Blob container name>";
+
+
+	These are all of the variables you need to set for the program. You can get the Azure subscription name from the [Azure preview portal][azure-management-portal].
+
+	For information about the certificate, see [Create and Upload a Management Certificate for Azure][azure-certificate]. An easy way to configure the certificate is to run the **Get-AzurePublishSettingsFile** and **Import-AzurePublishSettingsFile** Azure PowerShell cmdlets. They will create and upload the management certificate automatically. After you run these cmdlets, you can open **certmgr.msc** from the workstation, and find the certificate by expanding **Personal** > **Certificates**. The certificate that is created by the Azure PowerShell cmdlets has Azure Tools for the **Issued To** and the **Issued By** fields.
+
+	The Azure storage account name is the account you specify when you provision the HDInsight cluster. The default container name is the same as the HDInsight cluster name.
+
+11. In the **Main()** function, append the following code to define the MapReduce job:
+
+
+        // Define the MapReduce job
+        MapReduceJobCreateParameters mrJobDefinition = new MapReduceJobCreateParameters()
+        {
+            JarFile = "wasb:///example/jars/hadoop-mapreduce-examples.jar",
+            ClassName = "wordcount"
+        };
+
+        mrJobDefinition.Arguments.Add("wasb:///example/data/gutenberg/davinci.txt");
+        mrJobDefinition.Arguments.Add("wasb:///example/data/WordCountOutput");
+
+	There are two arguments. The first one is the source file name, and the second is the output file path. For more information about the wasb:// prefix, see [Use Azure Blob storage with HDInsight][hdinsight-storage].
+
+12. In the **Main()** function, append the following code to create a JobSubmissionCertificateCredential object:
+
+        // Get the certificate object from certificate store using the friendly name to identify it
+        X509Store store = new X509Store();
+        store.Open(OpenFlags.ReadOnly);
+        X509Certificate2 cert = store.Certificates.Cast<X509Certificate2>().First(item => item.FriendlyName == certFriendlyName);
+        JobSubmissionCertificateCredential creds = new JobSubmissionCertificateCredential(new Guid(subscriptionID), cert, clusterName);
+
+13. In the **Main()** function, append the following code to run the job and wait for the job to complete:
+
+        // Create a hadoop client to connect to HDInsight
+        var jobClient = JobSubmissionClientFactory.Connect(creds);
+
+        // Run the MapReduce job
+        JobCreationResults mrJobResults = jobClient.CreateMapReduceJob(mrJobDefinition);
+
+        // Wait for the job to complete
+        WaitForJobCompletion(mrJobResults, jobClient);
+
+14. In the **Main()** function, append the following code to print the MapReduce job output:
+
+		// Print the MapReduce job output
+		Stream stream = new MemoryStream();
+
+		CloudStorageAccount storageAccount = CloudStorageAccount.Parse("DefaultEndpointsProtocol=https;AccountName=" + storageAccountName + ";AccountKey=" + storageAccountKey);
+		CloudBlobClient blobClient = storageAccount.CreateCloudBlobClient();
+		CloudBlobContainer blobContainer = blobClient.GetContainerReference(containerName);
+		CloudBlockBlob blockBlob = blobContainer.GetBlockBlobReference("example/data/WordCountOutput/part-r-00000");
+
+		blockBlob.DownloadToStream(stream);
+		stream.Position = 0;
+
+		StreamReader reader = new StreamReader(stream);
+		Console.WriteLine(reader.ReadToEnd());
+
+        Console.WriteLine("Press ENTER to continue.");
+		Console.ReadLine();
+
+	The output folder is specified when you define the MapReduce job. The default file name is **part-r-00000**.
+
+**To run the application**
+
+While the application is open in Visual Studio, press **F5** to run the application. A console window should open and display the status of the application and the application output.
+
+##Submit Hadoop streaming jobs using HDInsight .NET SDK
+HDInsight clusters come with a word-counting Hadoop stream program, which is developed in C#. The mapper program is */example/apps/cat.exe*, and the reduce program is */example/apps/wc.exe*. In this session, you will learn how to create a .NET application to run the word-counting sample.
+
+For the details about creating a .NET application for submitting MapReduce jobs, see [Submit MapReduce jobs using HDInsight .NET SDK](#mapreduce-sdk).
+
+For more information about developing and deploying Hadoop streaming jobs, see [Develop C# Hadoop streaming programs for HDInsight][hdinsight-develop-streaming-jobs].
+
+	using System;
+	using System.Collections.Generic;
+	using System.Linq;
+	using System.Text;
+	using System.Threading.Tasks;
+
+	using System.IO;
+	using System.Threading;
+	using System.Security.Cryptography.X509Certificates;
+
+	using Microsoft.WindowsAzure.Management.HDInsight;
+	using Microsoft.Hadoop.Client;
+
+	namespace SubmitStreamingJob
+	{
+	    class Program
+	    {
+	        static void Main(string[] args)
+	        {
+
+				// Set the variables
+				string subscriptionID = "<Azure subscription ID>";
+				string certFriendlyName = "<certificate friendly name>";
+
+				string clusterName = "<HDInsight cluster name>";
+				string statusFolderName = @"/tutorials/wordcountstreaming/status";
+
+	            // Define the Hadoop streaming MapReduce job
+	            StreamingMapReduceJobCreateParameters myJobDefinition = new StreamingMapReduceJobCreateParameters()
+	            {
+	                JobName = "my word counting job",
+	                StatusFolder = statusFolderName,
+	                Input = "/example/data/gutenberg/davinci.txt",
+	                Output = "/tutorials/wordcountstreaming/output",
+	                Reducer = "wc.exe",
+	                Mapper = "cat.exe"
+	            };
+
+	            myJobDefinition.Files.Add("/example/apps/wc.exe");
+	            myJobDefinition.Files.Add("/example/apps/cat.exe");
+
+	            // Get the certificate object from certificate store using the friendly name to identify it
+	            X509Store store = new X509Store();
+	            store.Open(OpenFlags.ReadOnly);
+	            X509Certificate2 cert = store.Certificates.Cast<X509Certificate2>().First(item => item.FriendlyName == certFriendlyName);
+
+	            JobSubmissionCertificateCredential creds = new JobSubmissionCertificateCredential(new Guid(subscriptionID), cert, clusterName);
+
+	            // Create a hadoop client to connect to HDInsight
+	            var jobClient = JobSubmissionClientFactory.Connect(creds);
+
+	            // Run the MapReduce job
+	            Console.WriteLine("----- Submit the Hadoop streaming job ...");
+	            JobCreationResults mrJobResults = jobClient.CreateStreamingJob(myJobDefinition);
+
+	            // Wait for the job to complete
+	            Console.WriteLine("----- Wait for the Hadoop streaming job to complete ...");
+	            WaitForJobCompletion(mrJobResults, jobClient);
+
+	            // Display the error log
+	            Console.WriteLine("----- The hadoop streaming job error log.");
+	            using (Stream stream = jobClient.GetJobErrorLogs(mrJobResults.JobId))
+	            {
+	                var reader = new StreamReader(stream);
+	                Console.WriteLine(reader.ReadToEnd());
+	            }
+
+	            // Display the output log
+	            Console.WriteLine("----- The hadoop streaming job output log.");
+	            using (Stream stream = jobClient.GetJobOutput(mrJobResults.JobId))
+	            {
+	                var reader = new StreamReader(stream);
+	                Console.WriteLine(reader.ReadToEnd());
+	            }
+
+	            Console.WriteLine("----- Press ENTER to continue.");
+	            Console.ReadLine();
+	        }
+
+	        private static void WaitForJobCompletion(JobCreationResults jobResults, IJobSubmissionClient client)
+	        {
+	            JobDetails jobInProgress = client.GetJob(jobResults.JobId);
+	            while (jobInProgress.StatusCode != JobStatusCode.Completed && jobInProgress.StatusCode != JobStatusCode.Failed)
+	            {
+	                jobInProgress = client.GetJob(jobInProgress.JobId);
+	                Thread.Sleep(TimeSpan.FromSeconds(10));
+	            }
+	        }
+	    }
+	}
+
+
+
+
+
+
+##Submit Hive jobs by using HDInsight .NET SDK
+HDInsight clusters come with a sample Hive table called *hivesampletable*. In this session, you will create a .NET application to run a Hive job to list the Hive tables that are created in an HDInsight cluster. For more information about using Hive, see [Use Hive with HDInsight][hdinsight-use-hive].
+
+The following procedures are needed to provision an HDInsight cluster by using the SDK:
+
+- Install the HDInsight .NET SDK
+- Create a console application
+- Run the application
+
+
+**To install the HDInsight .NET SDK**
+You can install the latest published build of the SDK from [NuGet](http://nuget.codeplex.com/wikipage?title=Getting%20Started). The instructions will be shown in the next procedure.
+
+**To create a Visual Studio console application**
+
+1. Open Visual Studio 2013 or 2015.
+
+2. Create a new project with the following settings:
+
+	|Property|Value|
+	|--------|-----|
+	|Template|Templates/Visual C#/Windows/Console Application|
+	|Name|SubmitHiveJob|
+
+3. From the **Tools** menu, click **Nuget Package Manager**, and then click **Package Manager Console**.
+4. Run the following command in the console to install the packages:
+
+		Install-Package Microsoft.Azure.Common.Authentication -pre
+		Install-Package Microsoft.Azure.Management.HDInsight -Pre
+		Install-Package Microsoft.Azure.Management.HDInsight.Job -Pre
+
+	These commands add .NET libraries and references to them to the current Visual Studio project.
+
+5. From Solution Explorer, double-click **Program.cs** to open it, paste the following code, and provide values for the variables:
+
+		using System.Collections.Generic;
+		using System.Linq;
+		using Microsoft.Azure.Management.HDInsight.Job;
+		using Microsoft.Azure.Management.HDInsight.Job.Models;
+		using Hyak.Common;
+		
+		namespace SubmitHiveJob
+		{
+		    class Program
+		    {
+		        private static HDInsightJobManagementClient _hdiJobManagementClient;
+		
+		        private const string ExistingClusterName = "<HDINSIGHT CLUSTER NAME>";
+		        private const string ExistingClusterUri = ExistingClusterName + ".azurehdinsight.net";
+		
+		        private const string ExistingClusterUsername = "<HDINSIGHT HTTP USER NAME>";  //The default name is admin.
+		        private const string ExistingClusterPassword = "<HDINSIGHT HTTP USER PASSWORD>";
+		
+		        private static void Main(string[] args)
+		        {
+		
+		            var clusterCredentials = new BasicAuthenticationCloudCredentials { Username = ExistingClusterUsername, Password = ExistingClusterPassword };
+		            _hdiJobManagementClient = new HDInsightJobManagementClient(ExistingClusterUri, clusterCredentials);
+		
+		            SubmitHiveJob();
+		        }
+		
+		        private static void SubmitHiveJob()
+		        {
+		            Dictionary<string, string> defines = new Dictionary<string, string> { { "hive.execution.engine", "ravi" }, { "hive.exec.reducers.max", "1" } };
+		            List<string> args = new List<string> { { "argA" }, { "argB" } };
+		            var parameters = new HiveJobSubmissionParameters
+		            {
+		                UserName = ExistingClusterUsername,
+		                Query = "SHOW TABLES",
+		                Defines = ConvertDefinesToString(defines),
+		                Arguments = ConvertArgsToString(args)
+		            };
+		
+		            System.Console.WriteLine("Submitting the Hive job to the cluster...");
+		            var response = _hdiJobManagementClient.JobManagement.SubmitHiveJob(parameters);
+		            System.Console.WriteLine("Validating that the response is as expected...");
+		            System.Console.WriteLine("Response status code is " + response.StatusCode);
+		            System.Console.WriteLine("Validating the response object...");
+		            System.Console.WriteLine("JobId is " + response.JobSubmissionJsonResponse.Id);
+		            System.Console.WriteLine("Press ENTER to continue ...");
+		            System.Console.ReadLine();
+		        }
+		
+		        private static string ConvertDefinesToString(Dictionary<string, string> defines)
+		        {
+		            if (defines.Count == 0)
+		            {
+		                return null;
+		            }
+		
+		            return string.Join("&define=", defines.Select(x => x.Key + "%3D" + x.Value).ToArray());
+		        }
+		        private static string ConvertArgsToString(List<string> args)
+		        {
+		            if (args.Count == 0)
+		            {
+		                return null;
+		            }
+		
+		            return string.Join("&arg=", args.ToArray());
+		        }
+		    }
+		}
+
+6. Press **F5** to run the application. 
+
+##Submit jobs using the HDInsight Tools for Visual Studio
+
+Using the HDInsight Tools for Visual Studio, you can run Hive queries and Pig scripts. See [Get started using Visual Studio Hadoop tools for HDInsight](hdinsight-hadoop-visual-studio-tools-get-started.md).
+
+
+##Next steps
+In this article, you have learned several ways to provision an HDInsight cluster. To learn more, see the following articles:
+
+* [Get started with Azure HDInsight][hdinsight-get-started]
+* [Provision HDInsight clusters][hdinsight-provision]
+* [Manage HDInsight by using PowerShell][hdinsight-admin-powershell]
+* [HDInsight Cmdlet Reference Documentation][hdinsight-powershell-reference]
+* [Use Hive with HDInsight][hdinsight-use-hive]
+* [Use Pig with HDInsight][hdinsight-use-pig]
+
+
+[azure-certificate]: http://msdn.microsoft.com/library/windowsazure/gg551722.aspx
+[azure-management-portal]: https://portal.azure.com/
+
+[hdinsight-visual-studio-tools]: ../HDInsight/hdinsight-hadoop-visual-studio-tools-get-started.md
+[hdinsight-use-sqoop]: hdinsight-use-sqoop.md
+[hdinsight-provision]: hdinsight-provision-clusters.md
+[hdinsight-use-mapreduce]: hdinsight-use-mapreduce.md
+[hdinsight-use-hive]: hdinsight-use-hive.md
+[hdinsight-use-pig]: hdinsight-use-pig.md
+[hdinsight-get-started]: ../hdinsight-get-started.md
+[hdinsight-storage]: ../hdinsight-use-blob-storage.md
+[hdinsight-admin-powershell]: hdinsight-administer-use-powershell.md
+[hdinsight-develop-streaming-jobs]: hdinsight-hadoop-develop-deploy-streaming-jobs.md
+
+[hdinsight-powershell-reference]: https://msdn.microsoft.com/library/dn858087.aspx
+
+[powershell-install-configure]: ../install-configure-powershell.md
+
+[image-hdi-gettingstarted-runmrjob]: ./media/hdinsight-submit-hadoop-jobs-programmatically/HDI.GettingStarted.RunMRJob.png
+[image-hdi-gettingstarted-mrjoboutput]: ./media/hdinsight-submit-hadoop-jobs-programmatically/HDI.GettingStarted.MRJobOutput.png
+
+[apache-hive]: http://hive.apache.org/