--- conflicted
+++ resolved
@@ -7,7 +7,6 @@
 	manager="paulettm"
 	editor="cgronlun"/>
 
-<<<<<<< HEAD
 <tags 
 	ms.service="hdinsight" 
 	ms.workload="big-data" 
@@ -15,15 +14,6 @@
 	ms.devlang="na" 
 	ms.topic="article" 
 	ms.date="09/11/2015" 
-=======
-<tags
-	ms.service="hdinsight"
-	ms.workload="big-data"
-	ms.tgt_pltfrm="na"
-	ms.devlang="na"
-	ms.topic="article"
-	ms.date="08/21/2015"
->>>>>>> 5702dd05
 	ms.author="nitinme"/>
 
 # Install and use Hue on HDInsight Hadoop clusters
@@ -64,11 +54,7 @@
 
 3. At the bottom of the **Script Actions**, use the **Select** button to save the configuration. Finally, use the **Select** button at the bottom of the **Optional Configuration** blade to save the optional configuration information.
 
-<<<<<<< HEAD
 4. Continue provisioning the cluster as described in [Provision HDInsight clusters on Linux](hdinsight-hadoop-provision-linux-clusters.md#portal).
-=======
-4. Continue provisioning the cluster as described in [Provision HDInsight clusters on Linux](hdinsight-provision-linux-clusters.md#portal).
->>>>>>> 5702dd05
 
 ## Use Hue with HDInsight clusters
 
