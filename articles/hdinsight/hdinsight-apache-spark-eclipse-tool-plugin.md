--- conflicted
+++ resolved
@@ -35,17 +35,8 @@
 ## Prerequisites
 
 * An Apache Spark cluster on HDInsight. For instructions, see [Create Apache Spark clusters in Azure HDInsight](hdinsight-apache-spark-jupyter-spark-sql.md).
-<<<<<<< HEAD
 * Oracle Java Development Kit version 8, which is used for the Eclipse IDE runtime. You can download it from the [Oracle website](http://www.oracle.com/technetwork/java/javase/downloads/jdk8-downloads-2133151.html).
 * Eclipse IDE. This article uses Eclipse Neon. You can install it from the [Eclipse website](https://www.eclipse.org/downloads/).
-=======
-
-* Oracle Java Development kit version 8. 
-  * **Java SDK 8** is used for Eclipse IDE runtime. You can download it from [here](http://www.oracle.com/technetwork/java/javase/downloads/jdk8-downloads-2133151.html).
-
-* Eclipse IDE. This article uses Eclipse Neon. You can install it from [here](https://www.eclipse.org/downloads/).
-
->>>>>>> 1c8da0df
 * Scala IDE for Eclipse. 
   
   * **If you have the Eclipse IDE installed**, you can add the Scala IDE plug-in by going to **Help** > **Install New SoftWare**, and add [http://download.scala-ide.org/sdk/lithium/e46/scala211/stable/site](http://download.scala-ide.org/sdk/lithium/e46/scala211/stable/site) as the source to download the Scala plug-in for Eclipse. 
