--- conflicted
+++ resolved
@@ -156,11 +156,6 @@
 
 The Solr dashboard is a web UI that allows you to work with Solr through your web browser. The Solr dashboard is not exposed directly on the Internet from your HDInsight cluster, but must be accessed using an SSH tunnel. For more information on using an SSH tunnel, see [Use SSH Tunneling to access Ambari web UI, ResourceManager, JobHistory, NameNode, Oozie, and other web UI's](hdinsight-linux-ambari-ssh-tunnel.md)
 
-<<<<<<< HEAD
-The Solr dashbaord is a web UI that allows you to work with Solr through your web browser. The Solr dashboard is not exposed directly on the Internet from your HDInsight cluster, but must be accessed using an SSH tunnel. For more information on using an SSH tunnel, see [Use SSH Tunneling to access Ambari web UI, ResourceManager, JobHistory, NameNode, Oozie, and other web UI's](hdinsight-linux-ambari-ssh-tunnel.md)
-
-=======
->>>>>>> a3835ed1
 Once you have established an SSH tunnel, use the following steps to use the Solr dashboard:
 
 1. In your browser, connect to __http://headnode0:8983/solr/#/__. This traffic should be routed through the SSH tunnel to headnode0 for your HDInsight cluster. You should see a page similar to the following:
@@ -241,12 +236,7 @@
 
 	sudo start solr
 
-<<<<<<< HEAD
-
-##Backup indexed data
-=======
 ## Backup indexed data
->>>>>>> a3835ed1
 
 As a good practice, you should back up the indexed data from the Solr cluster nodes onto Azure Blob storage. Perform the following steps to do so:
 
