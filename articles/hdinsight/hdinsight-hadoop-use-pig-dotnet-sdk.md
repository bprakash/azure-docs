--- conflicted
+++ resolved
@@ -14,11 +14,7 @@
    ms.topic="article"
    ms.tgt_pltfrm="na"
    ms.workload="big-data"
-<<<<<<< HEAD
-   ms.date="04/06/2016"
-=======
    ms.date="06/17/2016"
->>>>>>> c186bb0b
    ms.author="larryfr"/>
 
 #Run Pig jobs using the .NET SDK for Hadoop in HDInsight
@@ -40,30 +36,10 @@
 * An Azure HDInsight (Hadoop on HDInsight) cluster (either Windows or Linux-based).
 * Visual Studio 2012 or 2013 or 2015.
 
-<<<<<<< HEAD
-## Find your subscription ID
-
-Each Azure subscription is identified by a GUID value, known as the subscription ID. Use the following steps to find this value.
-
-1. Visit the [Azure Portal][preview-portal].
-
-2. From the bar on the left of the portal, select __BROWSE ALL__, then select __Subscriptions__ from the __Browse__ blade.
-
-3. In the information presented on the __Subscriptions__ blade, find the subscription you wish to use and note the value in the **Subscription ID** column.
-
-Save the subscription ID, as it will be used later.
-
-=======
->>>>>>> c186bb0b
 ## Create the application
 
 The HDInsight .NET SDK provides .NET client libraries, which makes it easier to work with HDInsight clusters from .NET. 
 
-<<<<<<< HEAD
-The following sample using user interactive authentication. To use the non-interactive authentication, see [Create non-interactive authentication .NET HDInsight applications](hdinsight-create-non-interactive-authentication-dotnet-applications.md).
-
-=======
->>>>>>> c186bb0b
 
 1. Open Visual Studio 2012 or 2013
 2. From the **File** menu, select **New** and then select **Project**.
@@ -91,29 +67,10 @@
 5. From the **Tools** menu, select **Library Package Manager** or **Nuget Package Manager**, and then select **Package Manager Console**.
 6. Run the following command in the console to install the .NET SDK packages.
 
-<<<<<<< HEAD
-        Install-Package Microsoft.Azure.Common.Authentication -Pre
-        Install-Package Microsoft.Azure.Management.HDInsight -Pre
-        Install-Package Microsoft.Azure.Management.HDInsight.Job -Pre
-
-7. From Solution Explorer, double-click **Program.cs** to open it. Replace the existing code with the following.
-
-        using System;
-        using System.Collections.Generic;
-        using System.Security;
-        using System.Threading;
-        using Microsoft.Azure;
-        using Microsoft.Azure.Common.Authentication;
-        using Microsoft.Azure.Common.Authentication.Factories;
-        using Microsoft.Azure.Common.Authentication.Models;
-        using Microsoft.Azure.Management.Resources;
-        using Microsoft.Azure.Management.HDInsight;
-=======
         Install-Package Microsoft.Azure.Management.HDInsight.Job
 
 7. From Solution Explorer, double-click **Program.cs** to open it. Replace the existing code with the following.
 
->>>>>>> c186bb0b
         using Microsoft.Azure.Management.HDInsight.Job;
         using Microsoft.Azure.Management.HDInsight.Job.Models;
         using Hyak.Common;
@@ -122,44 +79,17 @@
         {
             class Program
             {
-<<<<<<< HEAD
-                private static HDInsightManagementClient _hdiManagementClient;
                 private static HDInsightJobManagementClient _hdiJobManagementClient;
 
-                private static Guid SubscriptionId = new Guid("<Your Subscription ID>");
-                private const string ResourceGroupName = "<Your Resource Group Name>";
-
-=======
-                private static HDInsightJobManagementClient _hdiJobManagementClient;
-
->>>>>>> c186bb0b
                 private const string ExistingClusterName = "<Your HDInsight Cluster Name>";
                 private const string ExistingClusterUri = ExistingClusterName + ".azurehdinsight.net";
                 private const string ExistingClusterUsername = "<Cluster Username>";
                 private const string ExistingClusterPassword = "<Cluster User Password>";
 
-<<<<<<< HEAD
-                private const string DefaultStorageAccountName = "<Default Storage Account Name>";
-                private const string DefaultStorageAccountKey = "<Default Storage Account Key>";
-                private const string DefaultStorageContainerName = "<Default Blob Container Name>";
-
-=======
->>>>>>> c186bb0b
                 static void Main(string[] args)
                 {
                     System.Console.WriteLine("The application is running ...");
 
-<<<<<<< HEAD
-                    var tokenCreds = GetTokenCloudCredentials();
-                    var subCloudCredentials = GetSubscriptionCloudCredentials(tokenCreds, SubscriptionId);
-
-                    var resourceManagementClient = new ResourceManagementClient(subCloudCredentials);
-                    var rpResult = resourceManagementClient.Providers.Register("Microsoft.HDInsight");
-
-                    _hdiManagementClient = new HDInsightManagementClient(subCloudCredentials);
-
-=======
->>>>>>> c186bb0b
                     var clusterCredentials = new BasicAuthenticationCloudCredentials { Username = ExistingClusterUsername, Password = ExistingClusterPassword };
                     _hdiJobManagementClient = new HDInsightJobManagementClient(ExistingClusterUri, clusterCredentials);
 
@@ -169,46 +99,10 @@
                     System.Console.ReadLine();
                 }
 
-<<<<<<< HEAD
-                public static TokenCloudCredentials GetTokenCloudCredentials(string username = null, SecureString password = null)
-                {
-                    var authFactory = new AuthenticationFactory();
-
-                    var account = new AzureAccount { Type = AzureAccount.AccountType.User };
-
-                    if (username != null && password != null)
-                        account.Id = username;
-
-                    var env = AzureEnvironment.PublicEnvironments[EnvironmentName.AzureCloud];
-
-                    var accessToken =
-                        authFactory.Authenticate(account, env, AuthenticationFactory.CommonAdTenant, password, ShowDialog.Auto)
-                            .AccessToken;
-
-                    return new TokenCloudCredentials(accessToken);
-                }
-
-                public static SubscriptionCloudCredentials GetSubscriptionCloudCredentials(TokenCloudCredentials creds, Guid subId)
-                {
-                    return new TokenCloudCredentials(subId.ToString(), creds.Token);
-                }
-
-
-=======
->>>>>>> c186bb0b
                 private static void SubmitPigJob()
                 {
                     var parameters = new PigJobSubmissionParameters
                     {
-<<<<<<< HEAD
-                        Query = @"LOGS = LOAD 'wasb:///example/data/sample.log';
-                            LEVELS = foreach LOGS generate REGEX_EXTRACT($0, '(TRACE|DEBUG|INFO|WARN|ERROR|FATAL)', 1)  as LOGLEVEL;
-                            FILTEREDLEVELS = FILTER LEVELS by LOGLEVEL is not null;
-                            GROUPEDLEVELS = GROUP FILTEREDLEVELS by LOGLEVEL;
-                            FREQUENCIES = foreach GROUPEDLEVELS generate group as LOGLEVEL, COUNT(FILTEREDLEVELS.LOGLEVEL) as COUNT;
-                            RESULT = order FREQUENCIES by COUNT desc;
-                            DUMP RESULT;"
-=======
                         Query = @"LOGS = LOAD 'wasbs:///example/data/sample.log';
                                     LEVELS = foreach LOGS generate REGEX_EXTRACT($0, '(TRACE|DEBUG|INFO|WARN|ERROR|FATAL)', 1)  as LOGLEVEL;
                                     FILTEREDLEVELS = FILTER LEVELS by LOGLEVEL is not null;
@@ -216,7 +110,6 @@
                                     FREQUENCIES = foreach GROUPEDLEVELS generate group as LOGLEVEL, COUNT(FILTEREDLEVELS.LOGLEVEL) as COUNT;
                                     RESULT = order FREQUENCIES by COUNT desc;
                                     DUMP RESULT;"
->>>>>>> c186bb0b
                     };
 
                     System.Console.WriteLine("Submitting the Pig job to the cluster...");
