---
title: Use Apache Spark streaming with Event Hubs in Azure HDInsight | Microsoft Docs
description: Build an Apache Spark streaming sample on how to send a data stream to Azure Event Hub and then receive those events in HDInsight Spark cluster using a scala application.
keywords: apache spark streaming,spark streaming,spark sample,apache spark streaming example,event hub azure sample,spark sample
services: hdinsight
documentationcenter: ''
author: nitinme
manager: jhubbard
editor: cgronlun
tags: azure-portal

ms.assetid: 68894e75-3ffa-47bd-8982-96cdad38b7d0
ms.service: hdinsight
ms.custom: hdinsightactive,hdiseo17may2017
ms.workload: big-data
ms.tgt_pltfrm: na
ms.devlang: na
ms.topic: article
<<<<<<< HEAD
ms.date: 04/06/2017
=======
ms.date: 05/12/2017
>>>>>>> e6993d53
ms.author: nitinme

---
# Apache Spark streaming: Process data from Azure Event Hubs with Spark cluster on HDInsight

In this article, you create an Apache Spark streaming sample that involves the following steps:

1. You use a standalone application to ingest messages into an Azure Event Hub.

<<<<<<< HEAD
2. With two different approaches, you retrieve the messages from Event Hub in real-time using an application running in Spark cluster on Azure HDInsight.

3. You build streaming analytic pipelines to persist data to different storage systems, or get insights from data on the fly.
=======
2. You read the messages from Event Hub in real-time using an application running in Spark cluster on HDInsight.

3. You route the data to different outputs such as Azure Storage Blob, Hive table, and a SQL table. 
>>>>>>> e6993d53

## Prerequisites

* An Azure subscription. See [Get Azure free trial](https://azure.microsoft.com/documentation/videos/get-azure-free-trial-for-testing-hadoop-in-hdinsight/).

* An Apache Spark cluster on HDInsight. For instructions, see [Create Apache Spark clusters in Azure HDInsight](hdinsight-apache-spark-jupyter-spark-sql.md).

<<<<<<< HEAD
## Spark Streaming concepts
=======
## What is Apache Spark streaming?
>>>>>>> e6993d53

For a detailed explanation of Spark streaming, see [Apache Spark streaming overview](http://spark.apache.org/docs/latest/streaming-programming-guide.html#overview). HDInsight brings the same streaming features to a Spark cluster on Azure.  

## What does this solution do?

In this article, to create a Spark streaming example, perform the following steps:

1. Create an Azure Event Hub that will receive a stream of events.

2. Run a local standalone application that generates events and pushes it to the Azure Event Hub. The sample application that does this is published at [https://github.com/hdinsight/spark-streaming-data-persistence-examples](https://github.com/hdinsight/spark-streaming-data-persistence-examples).

<<<<<<< HEAD
3. Run a streaming application remotely on a Spark cluster that reads streaming events from Azure Event Hub and perform various data processing/analysis.
=======
3. Run an Event Hub Azure sample on a Spark cluster that reads streaming events from Azure Event Hub and writes them to different locations such as Azure Blob, Hive table, and SQL database table.
>>>>>>> e6993d53

## Create an Azure Event Hub

1. Log on to the [Azure Portal](https://manage.windowsazure.com), and click **New** at the top left of the screen.

2. Click **Internet of Things**, then click **Event Hubs**.
<<<<<<< HEAD

    ![Create event hub](./media/hdinsight-apache-spark-eventhub-streaming/create-event-hub9.png)

3. In the **Create namespace** blade, enter a namespace name. choose the pricing tier (Basic or Standard). Also, choose an Azure subscription, resource group, and location in which to create the resource. Click **Create** to create the namespace.

    ![Create event hub](./media/hdinsight-apache-spark-eventhub-streaming/create-event-hub1.png)
=======
   
    ![Create event hub for Spark streaming example](./media/hdinsight-apache-spark-eventhub-streaming/hdinsight-create-event-hub-for-spark-streaming.png "Create event hub for Spark streaming example")

3. In the **Create namespace** blade, enter a namespace name. choose the pricing tier (Basic or Standard). Also, choose an Azure subscription, resource group, and location in which to create the resource. Click **Create** to create the namespace.
   
    ![Provide an event hub name for Spark streaming example](./media/hdinsight-apache-spark-eventhub-streaming/hdinsight-provide-event-hub-name-for-spark-streaming.png "Provide an event hub name for Spark streaming example")
>>>>>>> e6993d53

	> [!NOTE]
   	> You should select the same **Location** as your Apache Spark cluster in HDInsight to reduce latency and costs.
   	>
   	>

4. In the Event Hubs namespace list, click the newly-created namespace.      


5. In the namespace blade, click **Event Hubs**, and then click **+ Event Hub** to create a new Event Hub.
<<<<<<< HEAD

    ![Create event hub](./media/hdinsight-apache-spark-eventhub-streaming/create-event-hub3.png)

6. Type a name for your Event Hub, set the partition count to 10, and message retention to 1. We are not archiving the messages in this solution so you can leave the rest as default, and then click **Create**.

    ![Create event hub](./media/hdinsight-apache-spark-eventhub-streaming/create-event-hub5.png)

7. The newly created Event Hub is listed in the Event Hub blade.

     ![](./media/hdinsight-apache-spark-eventhub-streaming/create-event-hub6.png)

8. Back in the namespace blade (not the specific Event Hub blade), click **Shared access policies**, and then click **RootManageSharedAccessKey**.

     ![](./media/hdinsight-apache-spark-eventhub-streaming/create-event-hub7.png)

9. Click the copy button to copy the **RootManageSharedAccessKey** primary key and connection string to the clipboard. Save these to use later in the tutorial.

     ![](./media/hdinsight-apache-spark-eventhub-streaming/create-event-hub8.png)
=======
   
    ![Create event hub for Spark streaming example](./media/hdinsight-apache-spark-eventhub-streaming/hdinsight-open-event-hubs-blade-for-spark-streaming-example.png "Create event hub for Spark streaming example")

6. Type a name for your Event Hub, set the partition count to 10, and message retention to 1. We are not archiving the messages in this solution so you can leave the rest as default, and then click **Create**.
   
    ![Provide event hub details for Spark streaming example](./media/hdinsight-apache-spark-eventhub-streaming/hdinsight-provide-event-hub-details-for-spark-streaming-example.png "Provide event hub details for Spark streaming example")

7. The newly created Event Hub is listed in the Event Hub blade.
    
     ![View Event Hub for the Spark streaming example](./media/hdinsight-apache-spark-eventhub-streaming/hdinsight-view-event-hub-for-spark-streaming-example.png "View Event Hub for the Spark streaming example")

8. Back in the namespace blade (not the specific Event Hub blade), click **Shared access policies**, and then click **RootManageSharedAccessKey**.
    
     ![Set Event Hub policies for the Spark streaming example](./media/hdinsight-apache-spark-eventhub-streaming/hdinsight-set-event-hub-policies-for-spark-streaming-example.png "Set Event Hub policies for the Spark streaming example")

9. Click the copy button to copy the **RootManageSharedAccessKey** primary key and connection string to the clipboard. Save these to use later in the tutorial.
    
     ![View Event Hub policy keys for the Spark streaming example](./media/hdinsight-apache-spark-eventhub-streaming/hdinsight-view-event-hub-policy-keys.png "View Event Hub policy keys for the Spark streaming example")
>>>>>>> e6993d53

## Send messages to Azure Event Hub using a sample Scala application

In this section you use a standalone local Scala application that generates a stream of events and sends it to Azure Event Hub that you created earlier. This application is available on GitHub at [https://github.com/hdinsight/eventhubs-sample-event-producer](https://github.com/hdinsight/eventhubs-sample-event-producer). The steps here assume that you have already forked this GitHub repository.

1. Make sure you have the following installed on the computer where you run this application.

	* Oracle Java Development kit. You can install it from [here](http://www.oracle.com/technetwork/java/javase/downloads/jdk8-downloads-2133151.html).
	* A Java IDE. This article uses IntelliJ IDEA 15.0.1. You can install it from [here](https://www.jetbrains.com/idea/download/).

2. Open the application, **EventhubsSampleEventProducer**, in IntelliJ IDEA.

<<<<<<< HEAD
3. Build the project. From the **Build** menu, click **Make Project**. Depending on your IntelliJ IDEA configuration, the output jar is created under **\classes\artifacts**.

	> [!TIP]
	> You can also use an option available in IntelliJ IDEA to directly create the project from a GitHub repository. To understand how to use that approach, use the instructions in the next section for guidance. Note that a lot of steps that are described in the next section will not be applicable for the Scala application that you create in this step. For example:
	>
	> * You do not have to update the POM to include the Spark version. That's because there is no dependency on Spark for creating this application
	> * You do not have to add some dependency jars to the project library. Those jars are not required for this project.
	>
	>
=======
3. Build the project. From the **Build** menu, click **Make Project**. The output jar is created at a location depending on your IntelliJ IDEA configuration. Typically it is under **\classes\artifacts**.
>>>>>>> e6993d53

## Create application to receive messages from Event Hub into a Spark cluster 

<<<<<<< HEAD
We have two approaches to connect Spark Streaming and Azure Event Hubs, Receiver-based connection and Direct-DStream-based connection. Direct-DStream-based is introduced on Jan of 2017, in the 2.0.3 release. It is supposed to replace the original receiver-based connection as it is more performant and resource-efficient. More details found in [https://github.com/hdinsight/spark-eventhubs](https://github.com/hdinsight/spark-eventhubs). Direct DStream only supports Spark 2.0+.

### Build applications with the dependency to spark-eventhubs connector

We will also publish the staging version of Spark-EventHubs in GitHub. To use the staging version of Spark-EventHubs, the first step is to indicate GitHub as the source repo by adding the following entry to pom.xml:

```xml
<repository>
      <id>spark-eventhubs</id>
      <url>https://raw.github.com/hdinsight/spark-eventhubs/maven-repo/</url>
      <snapshots>
        <enabled>true</enabled>
        <updatePolicy>always</updatePolicy>
      </snapshots>
</repository>
```

You can then add the following dependency to your project to take the pre-released version.

Maven Dependency

```xml
<!-- https://mvnrepository.com/artifact/com.microsoft.azure/spark-streaming-eventhubs_2.11 -->
<dependency>
    <groupId>com.microsoft.azure</groupId>
    <artifactId>spark-streaming-eventhubs_2.11</artifactId>
    <version>2.0.4</version>
</dependency>
```

SBT Dependency

```
// https://mvnrepository.com/artifact/com.microsoft.azure/spark-streaming-eventhubs_2.11
libraryDependencies += "com.microsoft.azure" % "spark-streaming-eventhubs_2.11" % "2.0.4"
```

### Direct DStream Connection

A pre-built jar file containing examples using Direct DStream can be downloaded in [http://central.maven.org/maven2/com/microsoft/azure/spark-streaming-eventhubs_2.11/2.0.4/spark-streaming-eventhubs_2.11-2.0.4.jar](http://central.maven.org/maven2/com/microsoft/azure/spark-streaming-eventhubs_2.11/2.0.4/spark-streaming-eventhubs_2.11-2.0.4.jar).

The jar file contains three examples whose source code are available at [https://github.com/hdinsight/spark-eventhubs/tree/master/examples/src/main/scala/com/microsoft/spark/streaming/examples/directdstream](https://github.com/hdinsight/spark-eventhubs/tree/master/examples/src/main/scala/com/microsoft/spark/streaming/examples/directdstream).

Taking [WindowingWordCount](https://github.com/hdinsight/spark-eventhubs/blob/master/examples/src/main/scala/com/microsoft/spark/streaming/examples/directdstream/WindowingWordCount.scala) as an example:

```scala
private def createStreamingContext(
  sparkCheckpointDir: String,
  batchDuration: Int,
  namespace: String,
  eventHunName: String,
  eventhubParams: Map[String, String],
  progressDir: String) = {
val ssc = new StreamingContext(new SparkContext(), Seconds(batchDuration))
ssc.checkpoint(sparkCheckpointDir)
val inputDirectStream = EventHubsUtils.createDirectStreams(
  ssc,
  namespace,
  progressDir,
  Map(eventHunName -> eventhubParams))

inputDirectStream.map(receivedRecord => (new String(receivedRecord.getBody), 1)).
  reduceByKeyAndWindow((v1, v2) => v1 + v2, (v1, v2) => v1 - v2, Seconds(batchDuration * 3),
    Seconds(batchDuration)).print()

ssc
}

def main(args: Array[String]): Unit = {

if (args.length != 8) {
  println("Usage: program progressDir PolicyName PolicyKey EventHubNamespace EventHubName" +
    " BatchDuration(seconds) Spark_Checkpoint_Directory maxRate")
  sys.exit(1)
}

val progressDir = args(0)
val policyName = args(1)
val policykey = args(2)
val namespace = args(3)
val name = args(4)
val batchDuration = args(5).toInt
val sparkCheckpointDir = args(6)
val maxRate = args(7)

val eventhubParameters = Map[String, String] (
  "eventhubs.policyname" -> policyName,
  "eventhubs.policykey" -> policykey,
  "eventhubs.namespace" -> namespace,
  "eventhubs.name" -> name,
  "eventhubs.partition.count" -> "32",
  "eventhubs.consumergroup" -> "$Default",
  "eventhubs.maxRate" -> s"$maxRate"
)

val ssc = StreamingContext.getOrCreate(sparkCheckpointDir,
  () => createStreamingContext(sparkCheckpointDir, batchDuration, namespace, name,
    eventhubParameters, progressDir))

ssc.start()
ssc.awaitTermination()
}
```

In the above example, `eventhubParameters` are the parameters specific to a single EventHubs instance and you have to pass it to the `createDirectStreams` API which constructs a Direct DStream object mapping to a Event Hubs namespace. Over the Direct DStream object, you can call any DStream API provided by Spark Streaming API framework. In this example, we calculate the frequency of each word within the last 3 micro batch intervals.

### Receiver-based Connection

A sample Scala application to receive the event and route it to different destinations is available at [https://github.com/hdinsight/spark-streaming-data-persistence-examples](https://github.com/hdinsight/spark-streaming-data-persistence-examples). Follow the steps below to update the application and create the output jar.

1. Launch IntelliJ IDEA and from the launch screen select **Check out from Version Control** and then click **Git**.

    ![Get sources from Git](./media/hdinsight-apache-spark-eventhub-streaming/get-source-from-git.png)
2. In the **Clone Repository** dialog box, provide the URL to the Git repository to clone from, specify the directory to clone to, and then click **Clone**.

    ![Clone from Git](./media/hdinsight-apache-spark-eventhub-streaming/clone-from-git.png)
3. Follow the prompts till the project is completely cloned. Press **Alt + 1** to open the **Project View**. It should resemble the following.

    ![Project View](./media/hdinsight-apache-spark-eventhub-streaming/project-view.png)
4. Make sure the application code is compiled with Java8. To ensure this, click **File**, click **Project Structure**, and on the **Project** tab, make sure Project language level is set to **8 - Lambdas, type annotations, etc.**.

    ![Project structure](./media/hdinsight-apache-spark-eventhub-streaming/java-8-compiler.png)
=======
A Spark streaming example application written in Scala, which receives events and route the to different destinations, is available at [https://github.com/hdinsight/spark-streaming-data-persistence-examples](https://github.com/hdinsight/spark-streaming-data-persistence-examples). Follow the steps below to update the application for your Event Hub configuration and create the output jar.

1. Launch IntelliJ IDEA and from the launch screen select **Check out from Version Control** and then click **Git**.
   
    ![Apache Spark streaming example - get sources from Git](./media/hdinsight-apache-spark-eventhub-streaming/spark-streaming-example-get-source-from-git.png "Apache Spark streaming example - get sources from Git")

2. In the **Clone Repository** dialog box, provide the URL to the Git repository to clone from, specify the directory to clone to, and then click **Clone**.
   
    ![Apache Spark streaming example - clone from Git](./media/hdinsight-apache-spark-eventhub-streaming/spark-streaming-example-clone-from-git.png "Apache Spark streaming example - clone from Git")
3. Follow the prompts till the project is completely cloned. Press **Alt + 1** to open the **Project View**. It should resemble the following.
   
    ![Apache Spark streaming example - Project View](./media/hdinsight-apache-spark-eventhub-streaming/spark-streaming-example-project-view.png "Apache Spark streaming example - Project View")
4. Make sure the application code is compiled with Java8. To ensure this, click **File**, click **Project Structure**, and on the **Project** tab, make sure Project language level is set to **8 - Lambdas, type annotations, etc.**.
   
    ![Apache Spark streaming example - Set compiler](./media/hdinsight-apache-spark-eventhub-streaming/spark-streaming-example-java-8-compiler.png "Apache Spark streaming example - Set compiler")
>>>>>>> e6993d53
5. Open the **pom.xml** and make sure the Spark version is correct. Under `<properties>` node, look for the following snippet and verify the Spark version.

        <scala.version>2.11.8</scala.version>
        <scala.compat.version>2.11.8</scala.compat.version>
        <scala.binary.version>2.11</scala.binary.version>
        <spark.version>2.0.0</spark.version>

<<<<<<< HEAD
6. The application requires a dependency jar called **JDBC driver jar**. This is required to write the messages received from Event Hub into an Azure SQL database. You can download v4.1 or later of this jar file from [here](https://msdn.microsoft.com/sqlserver/aa937724.aspx). Add reference to this jar in the project library. Perform the following steps:

     1. From IntelliJ IDEA window where you have the application open, click **File**, click **Project Structure**, and then click **Libraries**.
=======
6. The application requires a dependency jar called **JDBC driver jar**. This is required to write the messages received from Event Hub into an Azure SQL database. You can download this jar (v4.1 or later) from [here](https://msdn.microsoft.com/sqlserver/aa937724.aspx). Add reference to this jar in the project library. Perform the following steps:
     
     1. From IntelliJ IDEA window where you have the application open, click **File**, click **Project Structure**, and then click **Libraries**. 
>>>>>>> e6993d53
     2. Click the add icon (![add icon](./media/hdinsight-apache-spark-eventhub-streaming/add-icon.png)), click **Java**, and then navigate to the location where you downloaded the JDBC driver jar. Follow the prompts to add the jar file to the project library.

         ![add missing dependencies](./media/hdinsight-apache-spark-eventhub-streaming/add-missing-dependency-jars.png "Add missing dependency jars")
     3. Click **Apply**.

7. Create the output jar file. Perform the following steps.

   1. In the **Project Structure** dialog box, click **Artifacts** and then click the plus symbol. From the pop-up dialog box, click **JAR**, and then click **From modules with dependencies**.
<<<<<<< HEAD

       ![Create JAR](./media/hdinsight-apache-spark-eventhub-streaming/create-jar-1.png)
   2. In the **Create JAR from Modules** dialog box, click the ellipsis (![ellipsis](./media/hdinsight-apache-spark-eventhub-streaming/ellipsis.png)) against the **Main Class**.
   3. In the **Select Main Class** dialog box, select any of the available classes and then click **OK**.

       ![Create JAR](./media/hdinsight-apache-spark-eventhub-streaming/create-jar-2.png)
   4. In the **Create JAR from Modules** dialog box, make sure that the option to **extract to the target JAR** is selected, and then click **OK**. This creates a single JAR with all dependencies.

       ![Create JAR](./media/hdinsight-apache-spark-eventhub-streaming/create-jar-3.png)
   5. The **Output Layout** tab lists all the jars that are included as part of the Maven project. You can select and delete the ones on which the Scala application has no direct dependency. For the application we are creating here, you can remove all but the last one (**microsoft-spark-streaming-examples compile output**). Select the jars to delete and then click the **Delete** icon (![delete icon](./media/hdinsight-apache-spark-eventhub-streaming/delete-icon.png)).

       ![Create JAR](./media/hdinsight-apache-spark-eventhub-streaming/delete-output-jars.png)

       Make sure **Build on make** box is selected, which ensures that the jar is created every time the project is built or updated. Click **Apply**.
   6. In the **Output Layout** tab, right at the bottom of the **Available Elements** box, you have the SQL JDBC jar that you added earlier to the project library. You must add this to the **Output Layout** tab. Right-click the jar file, and then click **Extract Into Output Root**.

       ![Extract dependency jar](./media/hdinsight-apache-spark-eventhub-streaming/extract-dependency-jar.png)  

       The **Output Layout** tab should now look like this.

       ![Final output tab](./media/hdinsight-apache-spark-eventhub-streaming/final-output-tab.png)        

       In the **Project Structure** dialog box, click **Apply** and then click **OK**.    
   7. From the menu bar, click **Build**, and then click **Make Project**. You can also click **Build Artifacts** to create the jar. The output jar is created under **\classes\artifacts**.

       ![Create JAR](./media/hdinsight-apache-spark-eventhub-streaming/output.png)
=======
      
       ![Apache Spark streaming example - create JAR](./media/hdinsight-apache-spark-eventhub-streaming/spark-streaming-example-create-jar.png "Apache Spark streaming example - create JAR")
   2. In the **Create JAR from Modules** dialog box, click the ellipsis (![ellipsis](./media/hdinsight-apache-spark-eventhub-streaming/ellipsis.png)) against the **Main Class**.
   3. In the **Select Main Class** dialog box, select any of the available classes and then click **OK**.
      
       ![Apache Spark streaming example - select class for jar](./media/hdinsight-apache-spark-eventhub-streaming/spark-streaming-example-select-class-for-jar.png "Apache Spark streaming example - select class for jar")
   4. In the **Create JAR from Modules** dialog box, make sure that the option to **extract to the target JAR** is selected, and then click **OK**. This creates a single JAR with all dependencies.
      
       ![Apache Spark streaming example - create jar from modules](./media/hdinsight-apache-spark-eventhub-streaming/spark-streaming-example-create-jar-from-modules.png "Apache Spark streaming example - create jar from modules")
   5. The **Output Layout** tab lists all the jars that are included as part of the Maven project. You can select and delete the ones on which the Scala application has no direct dependency. For the application we are creating here, you can remove all but the last one (**microsoft-spark-streaming-examples compile output**). Select the jars to delete and then click the **Delete** icon (![delete icon](./media/hdinsight-apache-spark-eventhub-streaming/delete-icon.png)).
      
       ![Apache Spark streaming example - delete extracted jars](./media/hdinsight-apache-spark-eventhub-streaming/spark-streaming-example-delete-output-jars.png "Apache Spark streaming example - delete extracted jars")
      
       Make sure **Build on make** box is selected, which ensures that the jar is created every time the project is built or updated. Click **Apply**.
   6. In the **Output Layout** tab, right at the bottom of the **Available Elements** box, you have the SQL JDBC jar that you added earlier to the project library. You must add this to the **Output Layout** tab. Right-click the jar file, and then click **Extract Into Output Root**.
      
       ![Apache Spark streaming example - extract dependency jar](./media/hdinsight-apache-spark-eventhub-streaming/spark-streaming-example-extract-dependency-jar.png "Apache Spark streaming example - extract dependency jar")  
      
       The **Output Layout** tab should now look like this.
      
       ![Apache Spark streaming example - final output tab](./media/hdinsight-apache-spark-eventhub-streaming/spark-streaming-example-final-output-tab.png "Apache Spark streaming example - final output tab")        
      
       In the **Project Structure** dialog box, click **Apply** and then click **OK**.    
   7. From the menu bar, click **Build**, and then click **Make Project**. You can also click **Build Artifacts** to create the jar. The output jar is created under **\classes\artifacts**.
      
       ![Apache Spark streaming example - output JAR](./media/hdinsight-apache-spark-eventhub-streaming/spark-streaming-example-output-jar.png "Apache Spark streaming example - output JAR")
>>>>>>> e6993d53

## Run the application remotely on a Spark cluster using Livy

<<<<<<< HEAD
We use Livy to run the streaming application remotely on a Spark cluster. For now, we use receiver-based connection Streaming apps as an example. The same approach to use Livy also applies to applications based on Direct DStream. For detailed discussion on how to use Livy with HDInsight Spark cluster, see [Submit jobs remotely to an Apache Spark cluster on Azure HDInsight](hdinsight-apache-spark-livy-rest-interface.md). Before you can start running the remote jobs to stream events using Spark there are a couple of things you should do:
=======
In this article you use Livy to run the Apache Spark streaming application remotely on a Spark cluster. For detailed discussion on how to use Livy with HDInsight Spark cluster, see [Submit jobs remotely to an Apache Spark cluster on Azure HDInsight](hdinsight-apache-spark-livy-rest-interface.md). Before you can start running the Spark streaming application, there are a couple of things you should do:
>>>>>>> e6993d53

1. Start the local standalone application to generate events and sent to Event Hub. Use the following command to do so:

        java -cp com-microsoft-azure-eventhubs-client-example.jar com.microsoft.eventhubs.client.example.EventhubsClientDriver --eventhubs-namespace "mysbnamespace" --eventhubs-name "myeventhub" --policy-name "mysendpolicy" --policy-key "<policy key>" --message-length 32 --thread-count 32 --message-count -1

2. Copy the streaming jar (**spark-streaming-data-persistence-examples.jar**) to the Azure Blob storage associated with the cluster. This makes the jar accessible to Livy. You can use [**AzCopy**](../storage/storage-use-azcopy.md), a command line utility, to do so. There are a lot of other clients you can use to upload data. You can find more about them at [Upload data for Hadoop jobs in HDInsight](hdinsight-upload-data.md).
3. Install CURL on the computer where you are running these applications from. We use CURL to invoke the Livy endpoints to run the jobs remotely.

### Run the Spark streaming application to receive the events into an Azure Storage Blob as text

Open a command prompt, navigate to the directory where you installed CURL, and run the following command (replace username/password and cluster name):

    curl -k --user "admin:mypassword1!" -v -H "Content-Type: application/json" -X POST --data @C:\Temp\inputBlob.txt "https://mysparkcluster.azurehdinsight.net/livy/batches"

The parameters in the file **inputBlob.txt** are defined as follows:

    { "file":"wasbs:///example/jars/spark-streaming-data-persistence-examples.jar", "className":"com.microsoft.spark.streaming.examples.workloads.EventhubsEventCount", "args":["--eventhubs-namespace", "mysbnamespace", "--eventhubs-name", "myeventhub", "--policy-name", "myreceivepolicy", "--policy-key", "<put-your-key-here>", "--consumer-group", "$default", "--partition-count", 10, "--batch-interval-in-seconds", 20, "--checkpoint-directory", "/EventCheckpoint", "--event-count-folder", "/EventCount/EventCount10"], "numExecutors":20, "executorMemory":"1G", "executorCores":1, "driverMemory":"2G" }

Let us understand what the parameters in the input file are:

* **file** is the path to the application jar file on the Azure storage account associated with the cluster.
* **className** is the name of the class in the jar.
* **args** is the list of arguments required by the class
* **numExecutors** is the number of cores used by Spark to run the streaming application. This should always be at least twice the number of Event Hub partitions.
* **executorMemory**, **executorCores**, **driverMemory** are parameters used to assign required resources to the streaming application.

> [!NOTE]
> You do not need to create the output folders (EventCheckpoint, EventCount/EventCount10) that are used as parameters. The streaming application creates them for you.
>
>

When you run the command, you should see an output like the following:

    < HTTP/1.1 201 Created
    < Content-Type: application/json; charset=UTF-8
    < Location: /18
    < Server: Microsoft-IIS/8.5
    < X-Powered-By: ARR/2.5
    < X-Powered-By: ASP.NET
    < Date: Tue, 01 Dec 2015 05:39:10 GMT
    < Content-Length: 37
    <
    {"id":1,"state":"starting","log":[]}* Connection #0 to host mysparkcluster.azurehdinsight.net left intact

Make a note of the batch ID in the last line of the output (in this example it is '1'). To verify that the application runs successfully, you can look at your Azure storage account associated with the cluster and you should see the **/EventCount/EventCount10** folder created there. This folder should contain blobs that captures the number of events processed within the time period specified for the parameter **batch-interval-in-seconds**.

The Spark streaming application will continue to run until you kill it. To do so, use the following command:

    curl -k --user "admin:mypassword1!" -v -X DELETE "https://mysparkcluster.azurehdinsight.net/livy/batches/1"

### Run the applications to receive the events into an Azure Storage Blob as JSON
Open a command prompt, navigate to the directory where you installed CURL, and run the following command (replace username/password and cluster name):

    curl -k --user "admin:mypassword1!" -v -H "Content-Type: application/json" -X POST --data @C:\Temp\inputJSON.txt "https://mysparkcluster.azurehdinsight.net/livy/batches"

The parameters in the file **inputJSON.txt** are defined as follows:

    { "file":"wasbs:///example/jars/spark-streaming-data-persistence-examples.jar", "className":"com.microsoft.spark.streaming.examples.workloads.EventhubsToAzureBlobAsJSON", "args":["--eventhubs-namespace", "mysbnamespace", "--eventhubs-name", "myeventhub", "--policy-name", "myreceivepolicy", "--policy-key", "<put-your-key-here>", "--consumer-group", "$default", "--partition-count", 10, "--batch-interval-in-seconds", 20, "--checkpoint-directory", "/EventCheckpoint", "--event-count-folder", "/EventCount/EventCount10", "--event-store-folder", "/EventStore10"], "numExecutors":20, "executorMemory":"1G", "executorCores":1, "driverMemory":"2G" }

The parameters are similar to what you specified for the text output, in the previous step. Again, you do not need to create the output folders (EventCheckpoint, EventCount/EventCount10) that are used as parameters. The streaming application creates them for you.

 After you run the command, you can look at your Azure storage account associated with the cluster and you should see the **/EventStore10** folder created there. Open any file prefixed with **part-** and you should see the events processed in a JSON format.

### Run the applications to receive the events into a Hive table
To run the Spark streaming application that streams events into a Hive table you need some additional components. These are:

* datanucleus-api-jdo-3.2.6.jar
* datanucleus-rdbms-3.2.9.jar
* datanucleus-core-3.2.10.jar
* hive-site.xml

The **.jar** files are available on your HDInsight Spark cluster at `/usr/hdp/current/spark-client/lib`. The **hive-site.xml** is available at `/usr/hdp/current/spark-client/conf`.

You can use [WinScp](http://winscp.net/eng/download.php) to copy over these files from the cluster to your local computer. You can then use tools to copy these files over to your storage account associated with the cluster. For more information on how to upload files to the storage account, see [Upload data for Hadoop jobs in HDInsight](hdinsight-upload-data.md).

Once you have copied over the files to your Azure storage account, open a command prompt, navigate to the directory where you installed CURL, and run the following command (replace username/password and cluster name):

    curl -k --user "admin:mypassword1!" -v -H "Content-Type: application/json" -X POST --data @C:\Temp\inputHive.txt "https://mysparkcluster.azurehdinsight.net/livy/batches"

The parameters in the file **inputHive.txt** are defined as follows:

    { "file":"wasbs:///example/jars/spark-streaming-data-persistence-examples.jar", "className":"com.microsoft.spark.streaming.examples.workloads.EventhubsToHiveTable", "args":["--eventhubs-namespace", "mysbnamespace", "--eventhubs-name", "myeventhub", "--policy-name", "myreceivepolicy", "--policy-key", "<put-your-key-here>", "--consumer-group", "$default", "--partition-count", 10, "--batch-interval-in-seconds", 20, "--checkpoint-directory", "/EventCheckpoint", "--event-count-folder", "/EventCount/EventCount10", "--event-hive-table", "EventHiveTable10" ], "jars":["wasbs:///example/jars/datanucleus-api-jdo-3.2.6.jar", "wasbs:///example/jars/datanucleus-rdbms-3.2.9.jar", "wasbs:///example/jars/datanucleus-core-3.2.10.jar"], "files":["wasbs:///example/jars/hive-site.xml"], "numExecutors":20, "executorMemory":"1G", "executorCores":1, "driverMemory":"2G" }

The parameters are similar to what you specified for the text output, in the previous steps. Again, you do not need to create the output folders (EventCheckpoint, EventCount/EventCount10) or the output Hive table (EventHiveTable10) that are used as parameters. The streaming application creates them for you. Note that the **jars** and **files** option includes paths to the .jar files and the hive-site.xml that you copied over to the storage account.

To verify that the hive table was successfully created, you can SSH into the cluster and run Hive queries. For instructions, see [Use Hive with Hadoop in HDInsight with SSH](hdinsight-hadoop-use-hive-ssh.md). Once you are connected using SSH, you can run the following command to verify that the Hive table, **EventHiveTable10**, is created.

    show tables;

You should see an output similar to the following:

    OK
    eventhivetable10
    hivesampletable

You can also run a SELECT query to view the contents of the table.

    SELECT * FROM eventhivetable10 LIMIT 10;

You should see an output like the following:

    ZN90apUSQODDTx7n6Toh6jDbuPngqT4c
    sor2M7xsFwmaRW8W8NDwMneFNMrOVkW1
    o2HcsU735ejSi2bGEcbUSB4btCFmI1lW
    TLuibq4rbj0T9st9eEzIWJwNGtMWYoYS
    HKCpPlWFWAJILwR69MAq863nCWYzDEw6
    Mvx0GQOPYvPR7ezBEpIHYKTKiEhYammQ
    85dRppSBSbZgThLr1s0GMgKqynDUqudr
    5LAWkNqorLj3ZN9a2mfWr9rZqeXKN4pF
    ulf9wSFNjD7BZXCyunozecov9QpEIYmJ
    vWzM3nvOja8DhYcwn0n5eTfOItZ966pa
    Time taken: 4.434 seconds, Fetched: 10 row(s)


### Run the applications to receive the events into an Azure SQL database table
Before running this step, make sure you have an Azure SQL database created. For instructions, see [Create a SQL database in minutes](../sql-database/sql-database-get-started.md). To complete this section, you need values for database name, database server name, and the database administrator credentials as parameters. You do not need to create the database table though. The Spark streaming application creates that for you.

Open a command prompt, navigate to the directory where you installed CURL, and run the following command:

    curl -k --user "admin:mypassword1!" -v -H "Content-Type: application/json" -X POST --data @C:\Temp\inputSQL.txt "https://mysparkcluster.azurehdinsight.net/livy/batches"

The parameters in the file **inputSQL.txt** are defined as follows:

    { "file":"wasbs:///example/jars/spark-streaming-data-persistence-examples.jar", "className":"com.microsoft.spark.streaming.examples.workloads.EventhubsToAzureSQLTable", "args":["--eventhubs-namespace", "mysbnamespace", "--eventhubs-name", "myeventhub", "--policy-name", "myreceivepolicy", "--policy-key", "<put-your-key-here>", "--consumer-group", "$default", "--partition-count", 10, "--batch-interval-in-seconds", 20, "--checkpoint-directory", "/EventCheckpoint", "--event-count-folder", "/EventCount/EventCount10", "--sql-server-fqdn", "<database-server-name>.database.windows.net", "--sql-database-name", "mysparkdatabase", "--database-username", "sparkdbadmin", "--database-password", "<put-password-here>", "--event-sql-table", "EventContent" ], "numExecutors":20, "executorMemory":"1G", "executorCores":1, "driverMemory":"2G" }

To verify that the application runs successfully, you can connect to the Azure SQL database using SQL Server Management Studio. For instructions on how to do that, see [Connect to SQL Database with SQL Server Management Studio](../sql-database/sql-database-connect-query-ssms.md). Once you are connected to the database, you can navigate to the **EventContent** table that was created by the streaming application. You can run a quick query to get the data from the table. Run the following query:

    SELECT * FROM EventCount

You should see output similar to the following:

    00046b0f-2552-4980-9c3f-8bba5647c8ee
    000b7530-12f9-4081-8e19-90acd26f9c0c
    000bc521-9c1b-4a42-ab08-dc1893b83f3b
    00123a2a-e00d-496a-9104-108920955718
    0017c68f-7a4e-452d-97ad-5cb1fe5ba81b
    001KsmqL2gfu5ZcuQuTqTxQvVyGCqPp9
    001vIZgOStka4DXtud0e3tX7XbfMnZrN
    00220586-3e1a-4d2d-a89b-05c5892e541a
    0029e309-9e54-4e1b-84be-cd04e6fce5ec
    003333cf-874f-4045-9da3-9f98c2b4ea49
    0043c07e-8d73-420a-9af7-1fcb94575356
    004a11a9-0c2c-4bc0-a7d5-2e0ebd947ab9


## <a name="seealso"></a>See also
* [Overview: Apache Spark on Azure HDInsight](hdinsight-apache-spark-overview.md)
* [Design of Receiver-based Connection and Direct DStream](https://www.slideshare.net/NanZhu/seattle-sparkmeetup032317)

### Scenarios
* [Spark with BI: Perform interactive data analysis using Spark in HDInsight with BI tools](hdinsight-apache-spark-use-bi-tools.md)
* [Spark with Machine Learning: Use Spark in HDInsight for analyzing building temperature using HVAC data](hdinsight-apache-spark-ipython-notebook-machine-learning.md)
* [Spark with Machine Learning: Use Spark in HDInsight to predict food inspection results](hdinsight-apache-spark-machine-learning-mllib-ipython.md)
* [Website log analysis using Spark in HDInsight](hdinsight-apache-spark-custom-library-website-log-analysis.md)

### Create and run applications
* [Create a standalone application using Scala](hdinsight-apache-spark-create-standalone-application.md)
* [Run jobs remotely on a Spark cluster using Livy](hdinsight-apache-spark-livy-rest-interface.md)

### Tools and extensions
* [Use HDInsight Tools Plugin for IntelliJ IDEA to create and submit Spark Scala applicatons](hdinsight-apache-spark-intellij-tool-plugin.md)
* [Use HDInsight Tools Plugin for IntelliJ IDEA to debug Spark applications remotely](hdinsight-apache-spark-intellij-tool-plugin-debug-jobs-remotely.md)
* [Use Zeppelin notebooks with a Spark cluster on HDInsight](hdinsight-apache-spark-use-zeppelin-notebook.md)
* [Kernels available for Jupyter notebook in Spark cluster for HDInsight](hdinsight-apache-spark-jupyter-notebook-kernels.md)
* [Use external packages with Jupyter notebooks](hdinsight-apache-spark-jupyter-notebook-use-external-packages.md)
* [Install Jupyter on your computer and connect to an HDInsight Spark cluster](hdinsight-apache-spark-jupyter-notebook-install-locally.md)

### Manage resources
* [Manage resources for the Apache Spark cluster in Azure HDInsight](hdinsight-apache-spark-resource-manager.md)
* [Track and debug jobs running on an Apache Spark cluster in HDInsight](hdinsight-apache-spark-job-debugging.md)

[hdinsight-versions]: hdinsight-component-versioning.md
[hdinsight-upload-data]: hdinsight-upload-data.md
[hdinsight-storage]: hdinsight-hadoop-use-blob-storage.md

[azure-purchase-options]: http://azure.microsoft.com/pricing/purchase-options/
[azure-member-offers]: http://azure.microsoft.com/pricing/member-offers/
[azure-free-trial]: http://azure.microsoft.com/pricing/free-trial/
[azure-management-portal]: https://manage.windowsazure.com/
[azure-create-storageaccount]: ../storage-create-storage-account/<|MERGE_RESOLUTION|>--- conflicted
+++ resolved
@@ -16,11 +16,7 @@
 ms.tgt_pltfrm: na
 ms.devlang: na
 ms.topic: article
-<<<<<<< HEAD
-ms.date: 04/06/2017
-=======
-ms.date: 05/12/2017
->>>>>>> e6993d53
+ms.date: 05/19/2017
 ms.author: nitinme
 
 ---
@@ -30,15 +26,9 @@
 
 1. You use a standalone application to ingest messages into an Azure Event Hub.
 
-<<<<<<< HEAD
 2. With two different approaches, you retrieve the messages from Event Hub in real-time using an application running in Spark cluster on Azure HDInsight.
 
 3. You build streaming analytic pipelines to persist data to different storage systems, or get insights from data on the fly.
-=======
-2. You read the messages from Event Hub in real-time using an application running in Spark cluster on HDInsight.
-
-3. You route the data to different outputs such as Azure Storage Blob, Hive table, and a SQL table. 
->>>>>>> e6993d53
 
 ## Prerequisites
 
@@ -46,11 +36,7 @@
 
 * An Apache Spark cluster on HDInsight. For instructions, see [Create Apache Spark clusters in Azure HDInsight](hdinsight-apache-spark-jupyter-spark-sql.md).
 
-<<<<<<< HEAD
 ## Spark Streaming concepts
-=======
-## What is Apache Spark streaming?
->>>>>>> e6993d53
 
 For a detailed explanation of Spark streaming, see [Apache Spark streaming overview](http://spark.apache.org/docs/latest/streaming-programming-guide.html#overview). HDInsight brings the same streaming features to a Spark cluster on Azure.  
 
@@ -62,32 +48,19 @@
 
 2. Run a local standalone application that generates events and pushes it to the Azure Event Hub. The sample application that does this is published at [https://github.com/hdinsight/spark-streaming-data-persistence-examples](https://github.com/hdinsight/spark-streaming-data-persistence-examples).
 
-<<<<<<< HEAD
 3. Run a streaming application remotely on a Spark cluster that reads streaming events from Azure Event Hub and perform various data processing/analysis.
-=======
-3. Run an Event Hub Azure sample on a Spark cluster that reads streaming events from Azure Event Hub and writes them to different locations such as Azure Blob, Hive table, and SQL database table.
->>>>>>> e6993d53
 
 ## Create an Azure Event Hub
 
 1. Log on to the [Azure Portal](https://manage.windowsazure.com), and click **New** at the top left of the screen.
 
 2. Click **Internet of Things**, then click **Event Hubs**.
-<<<<<<< HEAD
 
     ![Create event hub](./media/hdinsight-apache-spark-eventhub-streaming/create-event-hub9.png)
 
 3. In the **Create namespace** blade, enter a namespace name. choose the pricing tier (Basic or Standard). Also, choose an Azure subscription, resource group, and location in which to create the resource. Click **Create** to create the namespace.
 
-    ![Create event hub](./media/hdinsight-apache-spark-eventhub-streaming/create-event-hub1.png)
-=======
-   
-    ![Create event hub for Spark streaming example](./media/hdinsight-apache-spark-eventhub-streaming/hdinsight-create-event-hub-for-spark-streaming.png "Create event hub for Spark streaming example")
-
-3. In the **Create namespace** blade, enter a namespace name. choose the pricing tier (Basic or Standard). Also, choose an Azure subscription, resource group, and location in which to create the resource. Click **Create** to create the namespace.
-   
-    ![Provide an event hub name for Spark streaming example](./media/hdinsight-apache-spark-eventhub-streaming/hdinsight-provide-event-hub-name-for-spark-streaming.png "Provide an event hub name for Spark streaming example")
->>>>>>> e6993d53
+      ![Provide an event hub name for Spark streaming example](./media/hdinsight-apache-spark-eventhub-streaming/hdinsight-provide-event-hub-name-for-spark-streaming.png "Provide an event hub name for Spark streaming example")
 
 	> [!NOTE]
    	> You should select the same **Location** as your Apache Spark cluster in HDInsight to reduce latency and costs.
@@ -98,26 +71,6 @@
 
 
 5. In the namespace blade, click **Event Hubs**, and then click **+ Event Hub** to create a new Event Hub.
-<<<<<<< HEAD
-
-    ![Create event hub](./media/hdinsight-apache-spark-eventhub-streaming/create-event-hub3.png)
-
-6. Type a name for your Event Hub, set the partition count to 10, and message retention to 1. We are not archiving the messages in this solution so you can leave the rest as default, and then click **Create**.
-
-    ![Create event hub](./media/hdinsight-apache-spark-eventhub-streaming/create-event-hub5.png)
-
-7. The newly created Event Hub is listed in the Event Hub blade.
-
-     ![](./media/hdinsight-apache-spark-eventhub-streaming/create-event-hub6.png)
-
-8. Back in the namespace blade (not the specific Event Hub blade), click **Shared access policies**, and then click **RootManageSharedAccessKey**.
-
-     ![](./media/hdinsight-apache-spark-eventhub-streaming/create-event-hub7.png)
-
-9. Click the copy button to copy the **RootManageSharedAccessKey** primary key and connection string to the clipboard. Save these to use later in the tutorial.
-
-     ![](./media/hdinsight-apache-spark-eventhub-streaming/create-event-hub8.png)
-=======
    
     ![Create event hub for Spark streaming example](./media/hdinsight-apache-spark-eventhub-streaming/hdinsight-open-event-hubs-blade-for-spark-streaming-example.png "Create event hub for Spark streaming example")
 
@@ -136,7 +89,6 @@
 9. Click the copy button to copy the **RootManageSharedAccessKey** primary key and connection string to the clipboard. Save these to use later in the tutorial.
     
      ![View Event Hub policy keys for the Spark streaming example](./media/hdinsight-apache-spark-eventhub-streaming/hdinsight-view-event-hub-policy-keys.png "View Event Hub policy keys for the Spark streaming example")
->>>>>>> e6993d53
 
 ## Send messages to Azure Event Hub using a sample Scala application
 
@@ -149,23 +101,10 @@
 
 2. Open the application, **EventhubsSampleEventProducer**, in IntelliJ IDEA.
 
-<<<<<<< HEAD
-3. Build the project. From the **Build** menu, click **Make Project**. Depending on your IntelliJ IDEA configuration, the output jar is created under **\classes\artifacts**.
-
-	> [!TIP]
-	> You can also use an option available in IntelliJ IDEA to directly create the project from a GitHub repository. To understand how to use that approach, use the instructions in the next section for guidance. Note that a lot of steps that are described in the next section will not be applicable for the Scala application that you create in this step. For example:
-	>
-	> * You do not have to update the POM to include the Spark version. That's because there is no dependency on Spark for creating this application
-	> * You do not have to add some dependency jars to the project library. Those jars are not required for this project.
-	>
-	>
-=======
 3. Build the project. From the **Build** menu, click **Make Project**. The output jar is created at a location depending on your IntelliJ IDEA configuration. Typically it is under **\classes\artifacts**.
->>>>>>> e6993d53
 
 ## Create application to receive messages from Event Hub into a Spark cluster 
 
-<<<<<<< HEAD
 We have two approaches to connect Spark Streaming and Azure Event Hubs, Receiver-based connection and Direct-DStream-based connection. Direct-DStream-based is introduced on Jan of 2017, in the 2.0.3 release. It is supposed to replace the original receiver-based connection as it is more performant and resource-efficient. More details found in [https://github.com/hdinsight/spark-eventhubs](https://github.com/hdinsight/spark-eventhubs). Direct DStream only supports Spark 2.0+.
 
 ### Build applications with the dependency to spark-eventhubs connector
@@ -274,21 +213,6 @@
 
 ### Receiver-based Connection
 
-A sample Scala application to receive the event and route it to different destinations is available at [https://github.com/hdinsight/spark-streaming-data-persistence-examples](https://github.com/hdinsight/spark-streaming-data-persistence-examples). Follow the steps below to update the application and create the output jar.
-
-1. Launch IntelliJ IDEA and from the launch screen select **Check out from Version Control** and then click **Git**.
-
-    ![Get sources from Git](./media/hdinsight-apache-spark-eventhub-streaming/get-source-from-git.png)
-2. In the **Clone Repository** dialog box, provide the URL to the Git repository to clone from, specify the directory to clone to, and then click **Clone**.
-
-    ![Clone from Git](./media/hdinsight-apache-spark-eventhub-streaming/clone-from-git.png)
-3. Follow the prompts till the project is completely cloned. Press **Alt + 1** to open the **Project View**. It should resemble the following.
-
-    ![Project View](./media/hdinsight-apache-spark-eventhub-streaming/project-view.png)
-4. Make sure the application code is compiled with Java8. To ensure this, click **File**, click **Project Structure**, and on the **Project** tab, make sure Project language level is set to **8 - Lambdas, type annotations, etc.**.
-
-    ![Project structure](./media/hdinsight-apache-spark-eventhub-streaming/java-8-compiler.png)
-=======
 A Spark streaming example application written in Scala, which receives events and route the to different destinations, is available at [https://github.com/hdinsight/spark-streaming-data-persistence-examples](https://github.com/hdinsight/spark-streaming-data-persistence-examples). Follow the steps below to update the application for your Event Hub configuration and create the output jar.
 
 1. Launch IntelliJ IDEA and from the launch screen select **Check out from Version Control** and then click **Git**.
@@ -304,7 +228,6 @@
 4. Make sure the application code is compiled with Java8. To ensure this, click **File**, click **Project Structure**, and on the **Project** tab, make sure Project language level is set to **8 - Lambdas, type annotations, etc.**.
    
     ![Apache Spark streaming example - Set compiler](./media/hdinsight-apache-spark-eventhub-streaming/spark-streaming-example-java-8-compiler.png "Apache Spark streaming example - Set compiler")
->>>>>>> e6993d53
 5. Open the **pom.xml** and make sure the Spark version is correct. Under `<properties>` node, look for the following snippet and verify the Spark version.
 
         <scala.version>2.11.8</scala.version>
@@ -312,15 +235,9 @@
         <scala.binary.version>2.11</scala.binary.version>
         <spark.version>2.0.0</spark.version>
 
-<<<<<<< HEAD
-6. The application requires a dependency jar called **JDBC driver jar**. This is required to write the messages received from Event Hub into an Azure SQL database. You can download v4.1 or later of this jar file from [here](https://msdn.microsoft.com/sqlserver/aa937724.aspx). Add reference to this jar in the project library. Perform the following steps:
-
-     1. From IntelliJ IDEA window where you have the application open, click **File**, click **Project Structure**, and then click **Libraries**.
-=======
 6. The application requires a dependency jar called **JDBC driver jar**. This is required to write the messages received from Event Hub into an Azure SQL database. You can download this jar (v4.1 or later) from [here](https://msdn.microsoft.com/sqlserver/aa937724.aspx). Add reference to this jar in the project library. Perform the following steps:
      
      1. From IntelliJ IDEA window where you have the application open, click **File**, click **Project Structure**, and then click **Libraries**. 
->>>>>>> e6993d53
      2. Click the add icon (![add icon](./media/hdinsight-apache-spark-eventhub-streaming/add-icon.png)), click **Java**, and then navigate to the location where you downloaded the JDBC driver jar. Follow the prompts to add the jar file to the project library.
 
          ![add missing dependencies](./media/hdinsight-apache-spark-eventhub-streaming/add-missing-dependency-jars.png "Add missing dependency jars")
@@ -328,36 +245,8 @@
 
 7. Create the output jar file. Perform the following steps.
 
-   1. In the **Project Structure** dialog box, click **Artifacts** and then click the plus symbol. From the pop-up dialog box, click **JAR**, and then click **From modules with dependencies**.
-<<<<<<< HEAD
-
-       ![Create JAR](./media/hdinsight-apache-spark-eventhub-streaming/create-jar-1.png)
-   2. In the **Create JAR from Modules** dialog box, click the ellipsis (![ellipsis](./media/hdinsight-apache-spark-eventhub-streaming/ellipsis.png)) against the **Main Class**.
-   3. In the **Select Main Class** dialog box, select any of the available classes and then click **OK**.
-
-       ![Create JAR](./media/hdinsight-apache-spark-eventhub-streaming/create-jar-2.png)
-   4. In the **Create JAR from Modules** dialog box, make sure that the option to **extract to the target JAR** is selected, and then click **OK**. This creates a single JAR with all dependencies.
-
-       ![Create JAR](./media/hdinsight-apache-spark-eventhub-streaming/create-jar-3.png)
-   5. The **Output Layout** tab lists all the jars that are included as part of the Maven project. You can select and delete the ones on which the Scala application has no direct dependency. For the application we are creating here, you can remove all but the last one (**microsoft-spark-streaming-examples compile output**). Select the jars to delete and then click the **Delete** icon (![delete icon](./media/hdinsight-apache-spark-eventhub-streaming/delete-icon.png)).
-
-       ![Create JAR](./media/hdinsight-apache-spark-eventhub-streaming/delete-output-jars.png)
-
-       Make sure **Build on make** box is selected, which ensures that the jar is created every time the project is built or updated. Click **Apply**.
-   6. In the **Output Layout** tab, right at the bottom of the **Available Elements** box, you have the SQL JDBC jar that you added earlier to the project library. You must add this to the **Output Layout** tab. Right-click the jar file, and then click **Extract Into Output Root**.
-
-       ![Extract dependency jar](./media/hdinsight-apache-spark-eventhub-streaming/extract-dependency-jar.png)  
-
-       The **Output Layout** tab should now look like this.
-
-       ![Final output tab](./media/hdinsight-apache-spark-eventhub-streaming/final-output-tab.png)        
-
-       In the **Project Structure** dialog box, click **Apply** and then click **OK**.    
-   7. From the menu bar, click **Build**, and then click **Make Project**. You can also click **Build Artifacts** to create the jar. The output jar is created under **\classes\artifacts**.
-
-       ![Create JAR](./media/hdinsight-apache-spark-eventhub-streaming/output.png)
-=======
-      
+   1. In the **Project Structure** dialog box, click **Artifacts** and then click the plus symbol. From the pop-up dialog box, click **JAR**, and then click **From modules with dependencies**.      
+       
        ![Apache Spark streaming example - create JAR](./media/hdinsight-apache-spark-eventhub-streaming/spark-streaming-example-create-jar.png "Apache Spark streaming example - create JAR")
    2. In the **Create JAR from Modules** dialog box, click the ellipsis (![ellipsis](./media/hdinsight-apache-spark-eventhub-streaming/ellipsis.png)) against the **Main Class**.
    3. In the **Select Main Class** dialog box, select any of the available classes and then click **OK**.
@@ -383,15 +272,10 @@
    7. From the menu bar, click **Build**, and then click **Make Project**. You can also click **Build Artifacts** to create the jar. The output jar is created under **\classes\artifacts**.
       
        ![Apache Spark streaming example - output JAR](./media/hdinsight-apache-spark-eventhub-streaming/spark-streaming-example-output-jar.png "Apache Spark streaming example - output JAR")
->>>>>>> e6993d53
 
 ## Run the application remotely on a Spark cluster using Livy
 
-<<<<<<< HEAD
-We use Livy to run the streaming application remotely on a Spark cluster. For now, we use receiver-based connection Streaming apps as an example. The same approach to use Livy also applies to applications based on Direct DStream. For detailed discussion on how to use Livy with HDInsight Spark cluster, see [Submit jobs remotely to an Apache Spark cluster on Azure HDInsight](hdinsight-apache-spark-livy-rest-interface.md). Before you can start running the remote jobs to stream events using Spark there are a couple of things you should do:
-=======
 In this article you use Livy to run the Apache Spark streaming application remotely on a Spark cluster. For detailed discussion on how to use Livy with HDInsight Spark cluster, see [Submit jobs remotely to an Apache Spark cluster on Azure HDInsight](hdinsight-apache-spark-livy-rest-interface.md). Before you can start running the Spark streaming application, there are a couple of things you should do:
->>>>>>> e6993d53
 
 1. Start the local standalone application to generate events and sent to Event Hub. Use the following command to do so:
 
