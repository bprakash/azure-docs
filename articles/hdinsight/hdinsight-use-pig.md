--- conflicted
+++ resolved
@@ -1,4 +1,3 @@
-<<<<<<< HEAD
 <properties
    pageTitle="Use Hadoop Pig in HDInsight | Microsoft Azure"
    description="Learn how to use Pig with Hadoop on HDInsight."
@@ -145,153 +144,4 @@
 [image-hdi-log4j-sample]: ./media/hdinsight-use-pig/HDI.wholesamplefile.png
 [image-hdi-pig-data-transformation]: ./media/hdinsight-use-pig/HDI.DataTransformation.gif
 [image-hdi-pig-powershell]: ./media/hdinsight-use-pig/hdi.pig.powershell.png
-[image-hdi-pig-architecture]: ./media/hdinsight-use-pig/HDI.Pig.Architecture.png
-=======
-<properties
-   pageTitle="Use Hadoop Pig in HDInsight | Microsoft Azure"
-   description="Learn how to use Pig with Hadoop on HDInsight."
-   services="hdinsight"
-   documentationCenter=""
-   authors="Blackmist"
-   manager="paulettm"
-   editor="cgronlun"
-	tags="azure-portal"/>
-
-<tags
-   ms.service="hdinsight"
-   ms.devlang="na"
-   ms.topic="article"
-   ms.tgt_pltfrm="na"
-   ms.workload="big-data"
-   ms.date="01/28/2016"
-   ms.author="larryfr"/>
-
-# Use Pig with Hadoop on HDInsight
-
-[AZURE.INCLUDE [pig-selector](../../includes/hdinsight-selector-use-pig.md)]
-
-[Apache Pig](http://pig.apache.org/) is a platform for creating programs for Hadoop by using a procedural language known as *Pig Latin*. Pig is an alternative to Java for creating *MapReduce* solutions, and it is included with Azure HDInsight.
-
-In this article, you will learn how you can use Pig with HDInsight.
-
-##<a id="why"></a>Why use Pig?
-
-One of the challenges of processing data by using MapReduce in Hadoop is implementing your processing logic by using only a map and a reduce function. For complex processing, you often have to break processing into multiple MapReduce operations that are chained together to achieve the desired result.
-
-Instead of forcing you to use only map and reduce functions, Pig allows you to define processing as a series of transformations that the data flows through to produce the desired output.
-
-The Pig Latin language allows you to describe the data flow from raw input, through one or more transformations, to produce the desired output. Pig Latin programs follow this general pattern:
-
-- **Load**: Read data to be manipulated from the file system
-- **Transform**: Manipulate the data
-- **Dump or store**: Output data to the screen or store it for processing
-
-Pig Latin also supports user-defined functions (UDF), which allows you to invoke external components that implement logic that is difficult to model in Pig Latin.
-
-For more information about Pig Latin, see [Pig Latin Reference Manual 1](http://pig.apache.org/docs/r0.7.0/piglatin_ref1.html) and [Pig Latin Reference Manual 2](http://pig.apache.org/docs/r0.7.0/piglatin_ref2.html).
-
-For an example of using UDFs with Pig, see the following documents:
-
-* [Use DataFu with Pig in HDInsight](hdinsight-hadoop-use-pig-datafu-udf.md) - DataFu is a collection of useful UDFs maintained by Apache
-
-* [Use Python with Pig and Hive in HDInsight](hdinsight-python.md)
-
-* [Use C# with Hive and Pig in HDInsight](hdinsight-hadoop-hive-pig-udf-dotnet-csharp.md)
-
-##<a id="data"></a>About the sample data
-
-This example uses a *log4j* sample file, which is stored at **/example/data/sample.log** in your blob storage container. Each log inside the file consists of a line of fields that contains a `[LOG LEVEL]` field to show the type and the severity, for example:
-
-	2012-02-03 20:26:41 SampleClass3 [ERROR] verbose detail for id 1527353937
-
-In the previous example, the log level is ERROR.
-
-> [AZURE.NOTE] You can also generate a log4j file by using the [Apache Log4j](http://en.wikipedia.org/wiki/Log4j) logging tool and then upload that file to your blob. See [Upload Data to HDInsight](hdinsight-upload-data.md) for instructions. For more information about how blobs in Azure storage are used with HDInsight, see [Use Azure Blob Storage with HDInsight](hdinsight-hadoop-use-blob-storage.md).
-
-The sample data is stored in Azure Blob storage, which HDInsight uses as the default file system for Hadoop clusters. HDInsight can access files stored in blobs by using the **wasb** prefix. For example, to access the sample.log file, you would use the following syntax:
-
-	wasb:///example/data/sample.log
-
-Because WASB is the default storage for HDInsight, you can also access the file by using **/example/data/sample.log** from Pig Latin.
-
-> [AZURE.NOTE] The syntax, **wasb:///**, is used to access files stored in the default storage container for your HDInsight cluster. If you specified additional storage accounts when you provisioned your cluster, and you want to access files stored in these accounts, you can access the data by specifying the container name and storage account address, for example: **wasb://mycontainer@mystorage.blob.core.windows.net/example/data/sample.log**.
-
-
-##<a id="job"></a>About the sample job
-
-The following Pig Latin job loads the **sample.log** file from the default storage for your HDInsight cluster. Then it performs a series of transformations that result in a count of how many times each log level occurred in the input data. The results are dumped into STDOUT.
-
-	LOGS = LOAD 'wasb:///example/data/sample.log';
-	LEVELS = foreach LOGS generate REGEX_EXTRACT($0, '(TRACE|DEBUG|INFO|WARN|ERROR|FATAL)', 1)  as LOGLEVEL;
-	FILTEREDLEVELS = FILTER LEVELS by LOGLEVEL is not null;
-	GROUPEDLEVELS = GROUP FILTEREDLEVELS by LOGLEVEL;
-	FREQUENCIES = foreach GROUPEDLEVELS generate group as LOGLEVEL, COUNT(FILTEREDLEVELS.LOGLEVEL) as COUNT;
-	RESULT = order FREQUENCIES by COUNT desc;
-	DUMP RESULT;
-
-The following image shows a breakdown of what each transformation does to the data.
-
-![Graphical representation of the transformations][image-hdi-pig-data-transformation]
-
-##<a id="run"></a>Run the Pig Latin job
-
-HDInsight can run Pig Latin jobs by using a variety of methods. Use the following table to decide which method is right for you, then follow the link for a walkthrough.
-
-| **Use this** if you want...                                   | ...an **interactive** shell | ...**batch** processing | ...with this **cluster operating system** | ...from this **client operating system** |
-|:--------------------------------------------------------------|:---------------------------:|:-----------------------:|:------------------------------------------|:-----------------------------------------|
-| [SSH](hdinsight-hadoop-use-pig-ssh.md)                        |              ✔              |            ✔            | Linux                                     | Linux, Unix, Mac OS X, or Windows        |
-| [Curl](hdinsight-hadoop-use-pig-curl.md)                      |           &nbsp;            |            ✔            | Linux or Windows                          | Linux, Unix, Mac OS X, or Windows        |
-| [.NET SDK for Hadoop](hdinsight-hadoop-use-pig-dotnet-sdk.md) |           &nbsp;            |            ✔            | Linux or Windows                          | Windows (for now)                        |
-| [Windows PowerShell](hdinsight-hadoop-use-pig-powershell.md)  |           &nbsp;            |            ✔            | Linux or Windows                          | Windows                                  |
-| [Remote Desktop](hdinsight-hadoop-use-pig-remote-desktop.md)  |              ✔              |            ✔            | Windows                                   | Windows                                  |
-
-
-## Running Pig jobs on Azure HDInsight using on-premises SQL Server Integration Services
-
-You can also use SQL Server Integration Services (SSIS) to run a Pig job. The Azure Feature Pack for SSIS provides the following components that work with Pig jobs on HDInsight.
-
-
-- [Azure HDInsight Pig Task][pigtask]
-- [Azure Subscription Connection Manager][connectionmanager]
-
-
-Learn more about the Azure Feature Pack for SSIS [here][ssispack].
-
-
-##<a id="nextsteps"></a>Next steps
-
-Now that you have learned how to use Pig with HDInsight, use the following links to explore other ways to work with Azure HDInsight.
-
-* [Upload data to HDInsight][hdinsight-upload-data]
-* [Use Hive with HDInsight][hdinsight-use-hive]
-* [Use MapReduce jobs with HDInsight][hdinsight-use-mapreduce]
-
-[check]: ./media/hdinsight-use-pig/hdi.checkmark.png
-
-[apachepig-home]: http://pig.apache.org/
-[putty]: http://www.chiark.greenend.org.uk/~sgtatham/putty/download.html
-[curl]: http://curl.haxx.se/
-[pigtask]: http://msdn.microsoft.com/library/mt146781(v=sql.120).aspx
-[connectionmanager]: http://msdn.microsoft.com/library/mt146773(v=sql.120).aspx
-[ssispack]: http://msdn.microsoft.com/library/mt146770(v=sql.120).aspx
-
-[hdinsight-storage]: hdinsight-use-blob-storage.md
-[hdinsight-upload-data]: hdinsight-upload-data.md
-[hdinsight-get-started]: ../hdinsight-get-started.md
-[hdinsight-admin-powershell]: hdinsight-administer-use-powershell.md
-
-[hdinsight-use-hive]: hdinsight-use-hive.md
-[hdinsight-use-mapreduce]: hdinsight-use-mapreduce.md
-
-[hdinsight-provision]: hdinsight-provision-clusters.md
-[hdinsight-submit-jobs]: hdinsight-submit-hadoop-jobs-programmatically.md#mapreduce-sdk
-
-[Powershell-install-configure]: ../install-configure-powershell.md
-
-[powershell-start]: http://technet.microsoft.com/library/hh847889.aspx
-
-[image-hdi-log4j-sample]: ./media/hdinsight-use-pig/HDI.wholesamplefile.png
-[image-hdi-pig-data-transformation]: ./media/hdinsight-use-pig/HDI.DataTransformation.gif
-[image-hdi-pig-powershell]: ./media/hdinsight-use-pig/hdi.pig.powershell.png
-[image-hdi-pig-architecture]: ./media/hdinsight-use-pig/HDI.Pig.Architecture.png
->>>>>>> abb96edc
+[image-hdi-pig-architecture]: ./media/hdinsight-use-pig/HDI.Pig.Architecture.png