---
title: Use Azure Toolkit for IntelliJ with Hortonworks Sandbox | Microsoft Docs
description: Learn how to use HDInsight Tools in Azure Toolkit for IntelliJ with Hortonworks Sandbox.
keywords: hadoop tools,hive query,intellij,hortonworks sandbox,azure toolkit for intellij
services: HDInsight
documentationcenter: ''
tags: azure-portal
author: mumian
manager: jhubbard
editor: cgronlun

ms.assetid: b587cc9b-a41a-49ac-998f-b54d6c0bdfe0
ms.service: hdinsight
ms.custom: hdinsightactive
ms.devlang: na
ms.topic: article
ms.tgt_pltfrm: na
ms.workload: big-data
ms.date: 09/06/2017
ms.author: jgao

---
# Use HDInsight Tools for IntelliJ with Hortonworks Sandbox

Learn how to use HDInsight Tools for IntelliJ to develop Apache Scala applications and then test the applications on [Hortonworks Sandbox](http://hortonworks.com/products/sandbox/) running on your workstation. 

[IntelliJ IDEA](https://www.jetbrains.com/idea/) is a Java-integrated development environment (IDE) for developing computer software. After you have developed and tested your applications on Hortonworks Sandbox, you can move them to [Azure HDInsight](hdinsight-hadoop-introduction.md).

## Prerequisites

Before you begin this tutorial, you must have:

- Hortonworks Data Platform (HDP) 2.4 on Hortonworks Sandbox running on your local environment. To configure HDP, see [Get started in the Hadoop ecosystem with a Hadoop sandbox on a virtual machine](hdinsight-hadoop-emulator-get-started.md). 
    >[!NOTE]
<<<<<<< HEAD
    >HDInsight Tools for IntelliJ has been tested only with HDP 2.4. To get HDP 2.4, expand **Hortonworks Sandbox Archive** on the [Hortonworks Sandbox downloads site](http://hortonworks.com/downloads/#sandbox).

- [Java Developer Kit (JDK) version 1.8 or later](http://www.oracle.com/technetwork/java/javase/downloads/jdk8-downloads-2133151.html). JDK is required by the Azure Toolkit for IntelliJ.

- [IntelliJ IDEA community edition](https://www.jetbrains.com/idea/download) with the [Scala](https://plugins.jetbrains.com/idea/plugin/1347-scala) plug-in and the [Azure Toolkit for IntelliJ](../azure-toolkit-for-intellij.md) plug-in. HDInsight Tools for IntelliJ is available as a part of the Azure Toolkit for IntelliJ. 

  To install the plug-ins, do the following:
=======
    >HDInsight Tools for IntelliJ have been tested only with HDP 2.4. To get HDP 2.4, expand **Hortonworks Sandbox Archive** on the [Hortonworks Sandbox downloads site](http://hortonworks.com/downloads/#sandbox).

- [Java Developer Kit (JDK) version 1.8 or later](http://www.oracle.com/technetwork/java/javase/downloads/jdk8-downloads-2133151.html). JDK is required by the Azure Toolkit for IntelliJ.

- [IntelliJ IDEA community edition](https://www.jetbrains.com/idea/download) with the [Scala](https://plugins.jetbrains.com/idea/plugin/1347-scala) plug-in and the [Azure Toolkit for IntelliJ](../azure-toolkit-for-intellij.md) plug-in. HDInsight Tools for IntelliJ are available as a part of the Azure Toolkit for IntelliJ. 

  To install the plug-ins, do the following items:
>>>>>>> 701dfc34

  1. Open IntelliJ IDEA.
  2. On the **Welcome** screen, select **Configure**, and then select **Plugins**.
  3. Select **Install JetBrains plugin** in the lower-left corner.
  4. Use the search function to search for **Scala**, and then select **Install**.
  5. Select **Restart IntelliJ IDEA** to complete the installation.
  6. Repeat step 4 and 5 to install the **Azure Toolkit for IntelliJ**. For more information, see [Install the Azure Toolkit for IntelliJ](../azure-toolkit-for-intellij-installation.md).

## Create a Spark Scala application

In this section, you create a sample Scala project by using IntelliJ IDEA. In the next section, you link IntelliJ IDEA to the Hortonworks Sandbox (emulator) before you submit the project.

<<<<<<< HEAD
1. Open IntelliJ IDEA from your workstation. In the **New Project** dialog box, do the following:
=======
1. Open IntelliJ IDEA from your workstation. In the **New Project** dialog box, do the  steps:
>>>>>>> 701dfc34

   a. Select **HDInsight** > **Spark on HDInsight (Scala)**.

   b. In the **Build tool** list, select either of the following, according to your need:

    * **Maven**, for Scala project-creation wizard support
    * **SBT**, for managing the dependencies and building for the Scala project

   ![The New Project dialog box](./media/hdinsight-tools-for-intellij-with-hortonworks-sandbox/intellij-create-scala-project.png)

2. Select **Next**.

<<<<<<< HEAD
3. In the next **New Project** dialog box, do the following:
=======
3. In the next **New Project** dialog box, do the following steps:
>>>>>>> 701dfc34

    ![Create IntelliJ Scala project properties](./media/hdinsight-tools-for-intellij-with-hortonworks-sandbox/intellij-create-scala-project-properties.png)

    a. In the **Project name** box, enter a project name.

    b. In the **Project location** box, enter a project location.

    c. Next to the **Project SDK** drop-down list, select **New**, select **JDK**, and then specify the folder of Java JDK version 1.7 or later. Select **Java 1.8** for the Spark 2.x cluster, or select **Java 1.7** for the Spark 1.x cluster. The default location is C:\Program Files\Java\jdk1.8.x_xxx.

    d. In the **Spark version** drop-down list, Scala project creation wizard integrates the proper version for Spark SDK and Scala SDK. If the Spark cluster version is earlier than 2.0, select **Spark 1.x**. Otherwise, select **Spark2.x**. This example uses Spark 1.6.2 (Scala 2.10.5). Make sure that you are using the repository marked Scala 2.10.x. Do not use the repository marked Scala 2.11.x.

4. Select **Finish**.

5. If the **Project** view is not already open, press **Alt+1** to open it.

6. In **Project Explorer**, expand the project, and then select **src**.

7. Right-click **src**, point to **New**, and then select **Scala class**.

8. In the **Name** box, enter a name, in the **Kind** box, select **Object**, and then select **OK**.

    ![The Create New Scala Class window](./media/hdinsight-tools-for-intellij-with-hortonworks-sandbox/intellij-create-new-scala-class.png)

9. In the .scala file, paste the following code:

        import java.util.Random
        import org.apache.spark.{SparkConf, SparkContext}
        import org.apache.spark.SparkContext._

        /**
        * Usage: GroupByTest [numMappers] [numKVPairs] [valSize] [numReducers]
        */
        object GroupByTest {
            def main(args: Array[String]) {
                val sparkConf = new SparkConf().setAppName("GroupBy Test")
                var numMappers = 3
                var numKVPairs = 10
                var valSize = 10
                var numReducers = 2

                val sc = new SparkContext(sparkConf)

                val pairs1 = sc.parallelize(0 until numMappers, numMappers).flatMap { p =>
                val ranGen = new Random
                var arr1 = new Array[(Int, Array[Byte])](numKVPairs)
                for (i <- 0 until numKVPairs) {
                    val byteArr = new Array[Byte](valSize)
                    ranGen.nextBytes(byteArr)
                    arr1(i) = (ranGen.nextInt(Int.MaxValue), byteArr)
                }
                arr1
                }.cache
                // Enforce that everything has been calculated and in cache
                pairs1.count

                println(pairs1.groupByKey(numReducers).count)
            }
        }

10. On the **Build** menu, select **Build project**. Make sure that the compilation has been completed successfully.


## Link to the Hortonworks Sandbox

Before you can link to a Hortonworks Sandbox (emulator), you must have an existing IntelliJ application.

<<<<<<< HEAD
To link to an emulator, do the following:
=======
To link to an emulator, do the following steps:
>>>>>>> 701dfc34

1. Open the project in IntelliJ.

2. On the **View** menu, select **Tools Windows**, and then select **Azure Explorer**.

3. Expand **Azure**, right-click **HDInsight**, and then select **Link an Emulator**.

4. In the **Link A New Emulator** window, enter the password that you've configured for the root account of the Hortonworks Sandbox, enter values similar to those in the following screenshot, and then select **OK**. 

   ![The "Link a New Emulator" window](./media/hdinsight-tools-for-intellij-with-hortonworks-sandbox/intellij-link-an-emulator.png)

5. To configure the emulator, select **Yes**.

When the emulator is connected successfully, the emulator (Hortonworks Sandbox) is listed in the HDInsight node.

## Submit the Spark Scala application to the Hortonworks Sandbox

After you have linked IntelliJ IDEA to the emulator, you can submit your project.

To submit a project to an emulator, do the following:

1. In **Project Explorer**, right-click the project, and then select **Submit Spark application to HDInsight**.

2. Do the following:

    a. In the **Spark cluster (Linux only)** drop-down list, select your local Hortonworks Sandbox.

    b. In the **Main class name** box, choose or enter the main class name. For this tutorial, the name is **GroupByTest**.

3. Select **Submit**. The job submission logs are shown in the Spark submission tool window.

## Next steps

- To learn how to create Spark applications for HDInsight by using HDInsight Tools for IntelliJ, go to [Use HDInsight Tools in Azure Toolkit for IntelliJ to create Spark applications for HDInsight Spark Linux cluster](hdinsight-apache-spark-intellij-tool-plugin.md).

- To watch a video of HDInsight Tools for IntelliJ, go to [Introduce HDInsight Tools for IntelliJ for Spark Development](https://www.youtube.com/watch?v=YTZzYVgut6c).

- To learn how to debug Spark applications by using the toolkit remotely on HDInsight through SSH, go to [Remotely debug Spark applications on an HDInsight cluster with Azure Toolkit for IntelliJ through SSH](hdinsight-apache-spark-intellij-tool-debug-remotely-through-ssh.md).

- To learn how to debug Spark applications by using the toolkit remotely on HDInsight through VPN, go to [Use HDInsight Tools in Azure Toolkit for IntelliJ to debug Spark applications remotely on HDInsight Spark Linux cluster](hdinsight-apache-spark-intellij-tool-plugin-debug-jobs-remotely.md).

- To learn how to use HDInsight Tools for Eclipse to create a Spark application, go to [Use HDInsight Tools in Azure Toolkit for Eclipse to create Spark applications](hdinsight-apache-spark-eclipse-tool-plugin.md).

- To watch a video of HDInsight Tools for Eclipse, go to [Use HDInsight Tool for Eclipse to create Spark applications](https://mix.office.com/watch/1rau2mopb6fha).<|MERGE_RESOLUTION|>--- conflicted
+++ resolved
@@ -32,15 +32,6 @@
 
 - Hortonworks Data Platform (HDP) 2.4 on Hortonworks Sandbox running on your local environment. To configure HDP, see [Get started in the Hadoop ecosystem with a Hadoop sandbox on a virtual machine](hdinsight-hadoop-emulator-get-started.md). 
     >[!NOTE]
-<<<<<<< HEAD
-    >HDInsight Tools for IntelliJ has been tested only with HDP 2.4. To get HDP 2.4, expand **Hortonworks Sandbox Archive** on the [Hortonworks Sandbox downloads site](http://hortonworks.com/downloads/#sandbox).
-
-- [Java Developer Kit (JDK) version 1.8 or later](http://www.oracle.com/technetwork/java/javase/downloads/jdk8-downloads-2133151.html). JDK is required by the Azure Toolkit for IntelliJ.
-
-- [IntelliJ IDEA community edition](https://www.jetbrains.com/idea/download) with the [Scala](https://plugins.jetbrains.com/idea/plugin/1347-scala) plug-in and the [Azure Toolkit for IntelliJ](../azure-toolkit-for-intellij.md) plug-in. HDInsight Tools for IntelliJ is available as a part of the Azure Toolkit for IntelliJ. 
-
-  To install the plug-ins, do the following:
-=======
     >HDInsight Tools for IntelliJ have been tested only with HDP 2.4. To get HDP 2.4, expand **Hortonworks Sandbox Archive** on the [Hortonworks Sandbox downloads site](http://hortonworks.com/downloads/#sandbox).
 
 - [Java Developer Kit (JDK) version 1.8 or later](http://www.oracle.com/technetwork/java/javase/downloads/jdk8-downloads-2133151.html). JDK is required by the Azure Toolkit for IntelliJ.
@@ -48,7 +39,6 @@
 - [IntelliJ IDEA community edition](https://www.jetbrains.com/idea/download) with the [Scala](https://plugins.jetbrains.com/idea/plugin/1347-scala) plug-in and the [Azure Toolkit for IntelliJ](../azure-toolkit-for-intellij.md) plug-in. HDInsight Tools for IntelliJ are available as a part of the Azure Toolkit for IntelliJ. 
 
   To install the plug-ins, do the following items:
->>>>>>> 701dfc34
 
   1. Open IntelliJ IDEA.
   2. On the **Welcome** screen, select **Configure**, and then select **Plugins**.
@@ -61,11 +51,7 @@
 
 In this section, you create a sample Scala project by using IntelliJ IDEA. In the next section, you link IntelliJ IDEA to the Hortonworks Sandbox (emulator) before you submit the project.
 
-<<<<<<< HEAD
-1. Open IntelliJ IDEA from your workstation. In the **New Project** dialog box, do the following:
-=======
 1. Open IntelliJ IDEA from your workstation. In the **New Project** dialog box, do the  steps:
->>>>>>> 701dfc34
 
    a. Select **HDInsight** > **Spark on HDInsight (Scala)**.
 
@@ -78,11 +64,7 @@
 
 2. Select **Next**.
 
-<<<<<<< HEAD
-3. In the next **New Project** dialog box, do the following:
-=======
 3. In the next **New Project** dialog box, do the following steps:
->>>>>>> 701dfc34
 
     ![Create IntelliJ Scala project properties](./media/hdinsight-tools-for-intellij-with-hortonworks-sandbox/intellij-create-scala-project-properties.png)
 
@@ -149,11 +131,7 @@
 
 Before you can link to a Hortonworks Sandbox (emulator), you must have an existing IntelliJ application.
 
-<<<<<<< HEAD
-To link to an emulator, do the following:
-=======
 To link to an emulator, do the following steps:
->>>>>>> 701dfc34
 
 1. Open the project in IntelliJ.
 
