--- conflicted
+++ resolved
@@ -40,15 +40,12 @@
 
     [AZURE.INCLUDE [use-latest-version](../../includes/hdinsight-use-latest-cli.md)] 
 
-<<<<<<< HEAD
+
 ### Access control requirements
 
 [AZURE.INCLUDE [access-control](../../includes/hdinsight-access-control-requirements.md)]
 
-##Login to your Azure subscription
-=======
 ##Log in to your Azure subscription
->>>>>>> 61933b27
 
 Follow the steps documented in [Connect to an Azure subscription from the Azure Command-Line Interface (Azure CLI)](../xplat-cli-connect.md) and connect to your subscription using the __login__ method.
 
