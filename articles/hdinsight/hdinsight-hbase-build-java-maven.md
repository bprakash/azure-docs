--- conflicted
+++ resolved
@@ -31,11 +31,9 @@
 
 * [Maven](http://maven.apache.org/)
 
-<<<<<<< HEAD
-* [An Windows-based HDInsight cluster with HBase](hdinsight-hbase-tutorial-get-started.md#create-hbase-cluster)
-=======
+
 * [A Windows-based HDInsight cluster with HBase](hdinsight-hbase-tutorial-get-started.md#create-hbase-cluster)
->>>>>>> 52520fea
+
 
     > [AZURE.NOTE] The steps in this document have been tested with HDInsight cluster versions 3.2 and 3.3. The default values provided in examples are for a HDInsight 3.3 cluster.
 
