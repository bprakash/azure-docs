﻿---
title: Configure HBase replication | Microsoft Docs
description: Learn how to configure HBase replication for load balancing, high availability, zero-downtime migration/update from one HDInsight version to another, and disaster recovery.
services: hdinsight,virtual-network
documentationcenter: ''
author: mumian
manager: jhubbard
editor: cgronlun

ms.service: hdinsight
ms.devlang: na
ms.topic: article
ms.tgt_pltfrm: na
ms.workload: big-data
<<<<<<< HEAD
ms.date: 12/15/2016
=======
ms.date: 12/21/2016
>>>>>>> d6177c19
ms.author: jgao

---
# Configure HBase replication

Learn how to configure HBase replication within one virtual network (VNet) or between two virtual networks.

Cluster replication uses a source-push methodology. An HBase cluster can be a source or a destination, or it can fulfill both roles at once. Replication is asynchronous, and the goal of replication is eventual consistency. When the source receives an edit to a column family with replication enabled, that edit is propagated to all destination clusters. When data is replicated from one cluster to another, the source cluster and all clusters that have already consumed the data are tracked to prevent replication loops.

In this tutorial, you will configure a source-destination replication. For other cluster topologies, see [Apache HBase Reference Guide](http://hbase.apache.org/book.html#_cluster_replication).

HBase replication usage cases for a single virtual network:

* Load balancing--for example, running scans or MapReduce jobs on the destination cluster and ingesting data on the source cluster
* High availability
* Migrating data from one HBase cluster to another
* Upgrading an Azure HDInsight cluster from one version to another

HBase replication usage cases for two virtual networks:

* Disaster recovery
* Load balancing and partitioning the application
* High availability

You replicate clusters by using [script action](hdinsight-hadoop-customize-cluster-linux.md) scripts located at [GitHub](https://github.com/Azure/hbase-utils/tree/master/replication).

## Prerequisites
Before you begin this tutorial, you must have an Azure subscription. See [Get Azure free trial](https://azure.microsoft.com/documentation/videos/get-azure-free-trial-for-testing-hadoop-in-hdinsight/).

## Configure the environments

There are three possible configurations:

- Two HBase clusters in one Azure virtual network
- Two HBase clusters in two different virtual networks in the same region
- Two HBase clusters in two different virtual networks in two different regions (geo-replication)

To make it easier to configure the environments, we have created some [Azure Resource Manager templates](../azure-resource-manager/resource-group-overview.md). If you prefer to configure the environments by using other methods, see:

- [Create Linux-based Hadoop clusters in HDInsight](hdinsight-hadoop-provision-linux-clusters.md)
- [Create HBase clusters in Azure Virtual Network](hdinsight-hbase-provision-vnet.md)

### Configure one virtual network

<<<<<<< HEAD
Click the following image to create two HBase clusters in the same VNet. The template is stored in a public Azure Blob container. 
=======
Click the following image to create two HBase clusters in the same virtual network. The template is stored in a public Azure Blob container.
>>>>>>> d6177c19

<a href="https://portal.azure.com/#create/Microsoft.Template/uri/https%3A%2F%2Fraw.githubusercontent.com%2FAzure%2Fazure-quickstart-templates%2Fmaster%2F101-hdinsight-hbase-replication-one-vnet%2Fazuredeploy.json" target="_blank"><img src="./media/hdinsight-hbase-replication/deploy-to-azure.png" alt="Deploy to Azure"></a>

### Configure two virtual networks in the same region

Click the following image to create two virtual networks with VNet peering and two HBase clusters in the same region. The template is stored in a public Azure Blob container.

<a href="https://portal.azure.com/#create/Microsoft.Template/uri/https%3A%2F%2Fhditutorialdata.blob.core.windows.net%2Fhbaseha%2Fdeploy-hbase-replication-with-two-vnets-peering-in-one-region.json" target="_blank"><img src="./media/hdinsight-hbase-replication/deploy-to-azure.png" alt="Deploy to Azure"></a>

This scenario requires [VNet peering](../virtual-network/virtual-network-peering-overview.md). The template enables VNet peering.   

HBase replication uses IP addresses of the ZooKeeper VMs. You must configure static IP addresses for the destination HBase ZooKeeper nodes.

**To configure static IP addresses**

1. Sign in to the [Azure portal](https://portal.azure.com).
2. From the left menu, click **Resource Groups**.
3. Click your resource group that contains the destination HBase cluster. This is the resource group that you specified when you used the Resource Manager template to create the environment. You can use the filter to narrow down the list. You can see a list of resources that contains the two virtual networks.
4. Click the virtual network that contains the destination HBase cluster. For example, click **xxxx-vnet2**. You can see three devices with names that start with **nic-zookeepermode-**. Those devices are the three ZooKeeper VMs.
5. Click one of the ZooKeeper VMs.
6. Click **IP configurations**.
7. Click **ipConfig1** from the list.
8. Click **Static**, and write down the actual IP address. You will need the IP address when you run the script action to enable replication.

  ![HDInsight HBase Replication ZooKeeper static IP](./media/hdinsight-hbase-replication/hdinsight-hbase-replication-zookeeper-static-ip.png)

9. Repeat step 6 to set the static IP address for the other two ZooKeeper nodes.

For the cross-VNet scenario, you must use the **-ip** switch when calling the **hdi_enable_replication.sh** script action.

### Configure two virtual networks in two different regions

Click the following image to create two virtual networks in two different regions. The template is stored in a public Azure Blob container.

<a href="https://portal.azure.com/#create/Microsoft.Template/uri/https%3A%2F%2Fhditutorialdata.blob.core.windows.net%2Fhbaseha%2Fdeploy-hbase-geo-replication.json" target="_blank"><img src="./media/hdinsight-hbase-replication/deploy-to-azure.png" alt="Deploy to Azure"></a>

Create a VPN gateway between the two virtual networks. For instructions, see [Create a VNet with a site-to-site connection](../vpn-gateway/vpn-gateway-howto-site-to-site-resource-manager-portal.md).

HBase replication uses IP addresses of the ZooKeeper VMs. You must configure static IP addresses for the destination HBase ZooKeeper nodes. To configure static IP, see the "Configure two virtual networks in the same region" section in this article.

For the cross-VNet scenario, you must use the **-ip** switch when calling the **hdi_enable_replication.sh** script action.

## Load test data

When you replicate a cluster, you must specify the tables to replicate. In this section, you will load some data into the source cluster. In the next section, you will enable replication between the two clusters.

Follow the instructions in [HBase tutorial: Get started using Apache HBase with Linux-based Hadoop in HDInsight](hdinsight-hbase-tutorial-get-started-linux.md) to create a **Contacts** table and insert some data into the table.

## Enable replication

The following steps show how to call the script action script from the Azure portal. For running a script action by using Azure PowerShell and the Azure command-line interface (CLI), see [Customize Linux-based HDInsight clusters using script action](hdinsight-hadoop-customize-cluster-linux.md).

**To enable HBase replication from the Azure portal**

1. Sign in to the [Azure portal](https://portal.azure.com).
2. Open the source HBase cluster.
3. From the cluster menu, click **Script Actions**.
4. Click **Submit New** from the top of the blade.
5. Select or enter the following information:

  - **Name**: Enter **Enable replication**.
  - **Bash Script URL**: Enter **https://raw.githubusercontent.com/Azure/hbase-utils/master/replication/hdi_enable_replication.sh**.
  - **Head**: Selected. Clear the other node types.
  - **Parameters**: The following sample parameters enable replication for all the existing tables and copy all the data from the source cluster to the destination cluster:

            -m hn1 -s <source cluster DNS name> -d <destination cluster DNS name> -sp <source cluster Ambari password> -dp <destination cluster Ambari password> -copydata

6. Click **Create**. The script can take some time, especially when the -copydata argument is used.

Required arguments:

|Name|Description|
|----|-----------|
|-s, --src-cluster | Specify the DNS name of the source HBase cluster. For example: -s hbsrccluster, --src-cluster=hbsrccluster |
|-d, --dst-cluster | Specify the DNS name of the destination (replica) HBase cluster. For example: -s dsthbcluster, --src-cluster=dsthbcluster |
|-sp, --src-ambari-password | Specify the admin password for Ambari on the source HBase cluster. |
|-dp, --dst-ambari-password | Specify the admin password for Ambari on the destination HBase cluster.|

Optional arguments:

|Name|Description|
|----|-----------|
|-su, --src-ambari-user | Specify the admin username for Ambari on the source HBase cluster. The default value is **admin**. |
|-du, --dst-ambari-user | Specify the admin username for Ambari on the destination HBase cluster. The default value is **admin**. |
|-t, --table-list | Specify the tables to be replicated. For example: --table-list="table1;table2;table3". If you don't specify tables, all existing HBase tables are replicated.|
|-m, --machine | Specify the head node where the script action will run. The value is either hn1 or hn0. Because hn0 is usually busier, we recommend using hn1. You use this option when you're running the $0 script as a script action from the HDInsight portal or Azure PowerShell.|
|-ip | This argument is required when you're enabling replication between two virtual networks. This argument acts as a switch to use the static IPs of ZooKeeper nodes from replica clusters instead of FQDN names. The static IPs need to be preconfigured before you enable replication. |
|-cp, -copydata | Enable the migration of existing data on the tables where replication is enabled. |
|-rpm, -replicate-phoenix-meta | Enable replication on Phoenix system tables. <br><br>*Use this option with caution.* We recommend that you re-create Phoenix tables on replica clusters before you use this script. |
|-h, --help | Display usage information. |

The print_usage() section of the [script](https://github.com/Azure/hbase-utils/blob/master/replication/hdi_enable_replication.sh) provides a detailed explanation of parameters.

After the script action is successfully deployed, you can use SSH to connect to the destination HBase cluster, and verify the data has been replicated.

### Replication scenarios

The following list shows you some general usage cases and their parameter settings:

- **Enable replication on all tables between the two clusters**. This scenario does not require the copy/migration of existing data on the tables, and it does not use Phoenix tables. Use the following parameters:

        -m hn1 -s <source cluster DNS name> -d <destination cluster DNS name> -sp <source cluster Ambari password> -dp <destination cluster Ambari password>  

- **Enable replication on specific tables**. Use the following parameters to enable replication on table1, table2, and table3:

        -m hn1 -s <source cluster DNS name> -d <destination cluster DNS name> -sp <source cluster Ambari password> -dp <destination cluster Ambari password> -t "table1;table2;table3"

- **Enable replication on specific tables and copy the existing data**. Use the following parameters to enable replication on table1, table2, and table3:

        -m hn1 -s <source cluster DNS name> -d <destination cluster DNS name> -sp <source cluster Ambari password> -dp <destination cluster Ambari password> -t "table1;table2;table3" -copydata

- **Enable replication on all tables with replicating phoenix metadata from source to destination**. Phoenix metadata replication is not perfect and should be enabled with caution.

        -m hn1 -s <source cluster DNS name> -d <destination cluster DNS name> -sp <source cluster Ambari password> -dp <destination cluster Ambari password> -t "table1;table2;table3" -replicate-phoenix-meta

## Copy and migrate data

There are two separate script action scripts for copying/migrating data after replication is enabled:

- [Script for small tables](https://raw.githubusercontent.com/Azure/hbase-utils/master/replication/hdi_copy_table.sh) (a few gigabytes in size, and overall copy is expected to finish in less than one hour)

- [Script for large tables](https://raw.githubusercontent.com/Azure/hbase-utils/master/replication/nohup_hdi_copy_table.sh) (expected to take longer than one hour to copy)

You can follow the same procedure in [Enable replication](#enable-replication) to call the script action with the following parameters:

    -m hn1 -t <table1:start_timestamp:end_timestamp;table2:start_timestamp:end_timestamp;...> -p <replication_peer> [-everythingTillNow]

The print_usage() section of the [script](https://github.com/Azure/hbase-utils/blob/master/replication/hdi_copy_table.sh) provides a detailed description of parameters.

### Scenarios

- **Copy specific tables (test1, test2, and test3) for all rows edited till now (current time stamp)**:

        -m hn1 -t "test1::;test2::;test3::" -p "zk5-hbrpl2;zk1-hbrpl2;zk5-hbrpl2:2181:/hbase-unsecure" -everythingTillNow
  or

        -m hn1 -t "test1::;test2::;test3::" --replication-peer="zk5-hbrpl2;zk1-hbrpl2;zk5-hbrpl2:2181:/hbase-unsecure" -everythingTillNow


- **Copy specific tables with specified time range**:

        -m hn1 -t "table1:0:452256397;table2:14141444:452256397" -p "zk5-hbrpl2;zk1-hbrpl2;zk5-hbrpl2:2181:/hbase-unsecure"


## Disable replication

To disable replication, you use another script action script located at [GitHub](https://raw.githubusercontent.com/Azure/hbase-utils/master/replication/hdi_disable_replication.sh). You can follow the same procedure in [Enable replication](#enable-replication) to call the script action with the following parameters:

    -m hn1 -s <source cluster DNS name> -sp <source cluster Ambari Password> <-all|-t "table1;table2;...">  

The print_usage() section of the [script](https://raw.githubusercontent.com/Azure/hbase-utils/master/replication/hdi_disable_replication.sh) provides a detailed explanation of parameters.

### Scenarios

- **Disable replication on all tables**:

        -m hn1 -s <source cluster DNS name> -sp Mypassword\!789 -all
  or

        --src-cluster=<source cluster DNS name> --dst-cluster=<destination cluster DNS name> --src-ambari-user=<source cluster Ambari username> --src-ambari-password=<source cluster Ambari password>

- **Disable replication on specified tables (table1, table2, and table3)**:

        -m hn1 -s <source cluster DNS name> -sp <source cluster Ambari password> -t "table1;table2;table3"

## Next steps

In this tutorial, you learned how to configure HBase replication across two datacenters. To learn more about HDInsight and HBase, see:

* [Get started with Apache HBase in HDInsight][hdinsight-hbase-get-started]
* [HDInsight HBase overview][hdinsight-hbase-overview]
* [Create HBase clusters in Azure Virtual Network][hdinsight-hbase-provision-vnet]
* [Analyze real-time Twitter sentiment with HBase][hdinsight-hbase-twitter-sentiment]
* [Analyzing sensor data with Storm and HBase in HDInsight (Hadoop)][hdinsight-sensor-data]

[hdinsight-hbase-geo-replication-vnet]: hdinsight-hbase-geo-replication-configure-vnets.md
[hdinsight-hbase-geo-replication-dns]: ../hdinsight-hbase-geo-replication-configure-VNet.md


[img-vnet-diagram]: ./media/hdinsight-hbase-geo-replication/HDInsight.HBase.Replication.Network.diagram.png

[powershell-install]: /powershell/azureps-cmdlets-docs
[hdinsight-hbase-get-started]: hdinsight-hbase-tutorial-get-started-linux.md
[hdinsight-manage-portal]: hdinsight-administer-use-management-portal.md
[hdinsight-provision]: hdinsight-provision-clusters.md
[hdinsight-hbase-twitter-sentiment]: hdinsight-hbase-analyze-twitter-sentiment.md
[hdinsight-sensor-data]: hdinsight-storm-sensor-data-analysis.md
[hdinsight-hbase-overview]: hdinsight-hbase-overview.md
[hdinsight-hbase-provision-vnet]: hdinsight-hbase-provision-vnet.md<|MERGE_RESOLUTION|>--- conflicted
+++ resolved
@@ -12,11 +12,7 @@
 ms.topic: article
 ms.tgt_pltfrm: na
 ms.workload: big-data
-<<<<<<< HEAD
-ms.date: 12/15/2016
-=======
 ms.date: 12/21/2016
->>>>>>> d6177c19
 ms.author: jgao
 
 ---
@@ -61,11 +57,7 @@
 
 ### Configure one virtual network
 
-<<<<<<< HEAD
-Click the following image to create two HBase clusters in the same VNet. The template is stored in a public Azure Blob container. 
-=======
 Click the following image to create two HBase clusters in the same virtual network. The template is stored in a public Azure Blob container.
->>>>>>> d6177c19
 
 <a href="https://portal.azure.com/#create/Microsoft.Template/uri/https%3A%2F%2Fraw.githubusercontent.com%2FAzure%2Fazure-quickstart-templates%2Fmaster%2F101-hdinsight-hbase-replication-one-vnet%2Fazuredeploy.json" target="_blank"><img src="./media/hdinsight-hbase-replication/deploy-to-azure.png" alt="Deploy to Azure"></a>
 
