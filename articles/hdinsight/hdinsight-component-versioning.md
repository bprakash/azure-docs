--- conflicted
+++ resolved
@@ -14,11 +14,7 @@
 	ms.tgt_pltfrm="na"
 	ms.devlang="na"
 	ms.topic="article"
-<<<<<<< HEAD
-	ms.date="11/05/2015"
-=======
-	ms.date="11/09/2015"
->>>>>>> c555b597
+	ms.date="11/11/2015"
 	ms.author="jgao"/>
 
 
