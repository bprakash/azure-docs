<<<<<<< HEAD
<properties
   pageTitle="Tips for using Hadoop on Linux-based HDInsight | Microsoft Azure"
   description="Get implementation tips for using Linux-based HDInsight (Hadoop) clusters on a familiar Linux environment running in the Azure cloud."
   services="hdinsight"
   documentationCenter=""
   authors="Blackmist"
   manager="paulettm"
   editor="cgronlun"
	tags="azure-portal"/>

<tags
   ms.service="hdinsight"
   ms.devlang="na"
   ms.topic="article"
   ms.tgt_pltfrm="na"
   ms.workload="big-data"
   ms.date="08/12/2015"
   ms.author="larryfr"/>

# Information about using HDInsight on Linux

Linux-based Azure HDInsight clusters provide Hadoop on a familiar Linux environment, running in the Azure cloud. For most things, it should work exactly as any other Hadoop-on-Linux installation. This document calls out specific differences that you should be aware of.

## Domain names

The fully qualified domain name (FQDN) to use when connecting to the cluster is **&lt;clustername>.azurehdinsight.net** or (for SSH only) **&lt;clustername-ssh>.azurehdinsight.net**.

## Remote access to services

* **Ambari (web)** - https://&lt;clustername>.azurehdinsight.net

	Authenticate by using the cluster administrator user and password, and then log in to Ambari. This also uses the cluster administrator user and password.

	Authentication is plaintext - always use HTTPS to help ensure that the connection is secure.

	> [AZURE.IMPORTANT] While Ambari for your cluster is accessible directly over the Internet, some functionality relies on accessing nodes by the internal domain name used by the cluster. Since this is an internal domain name, and not public, you will receive "server not found" errors when trying to access some features over the Internet.
	>
	> To use the full functionality of the Ambari web UI, use an SSH tunnel to proxy web traffic to the cluster head node. See [Use SSH Tunneling to access Ambari web UI, ResourceManager, JobHistory, NameNode, Oozie, and other web UI's](hdinsight-linux-ambari-ssh-tunnel.md)

* **Ambari (REST)** - https://&lt;clustername>.azurehdinsight.net/ambari

	> [AZURE.NOTE] Authenticate by using the cluster administrator user and password.
	>
	> Authentication is plaintext - always use HTTPS to help ensure that the connection is secure.

* **WebHCat (Templeton)** - https://&lt;clustername>.azurehdinsight.net/templeton

	> [AZURE.NOTE] Authenticate by using the cluster administrator user and password.
	>
	> Authentication is plaintext - always use HTTPS to help ensure that the connection is secure.

* **SSH** - &lt;clustername>-ssh.azurehdinsight.net on port 22 or 23. Port 22 is used to connect to headnode0, while 23 is used to connect to headnode1. For more information on the head nodes, see [Availability and reliability of Hadoop clusters in HDInsight](hdinsight-high-availability-linux.md).

	> [AZURE.NOTE] You can only access the cluster head nodes through SSH from a client machine. Once connected, you can then access the worker nodes by using SSH from the head node.

## File locations

Hadoop-related files can be found on the cluster nodes at `/usr/hdp`. This directory contains the following subdirectories:

* __2.2.4.9-1__: This directory is named for the version of the Hortonworks Data Platform used by HDInsight, so the number on your cluster may be different than the one listed here.
* __current__: This directory contains links to directories under the __2.2.4.9-1__ directory, and exists so that you don't have to type a version number (that might change,) every time you want to access a file.

Example data and JAR files can be found on Hadoop Distributed File System (HDFS) or Azure Blob storage at '/example' or 'wasb:///example'.

## HDFS, Azure Blob storage, and storage best practices

In most Hadoop distributions, HDFS is backed by local storage on the machines in the cluster. While this is efficient, it can be costly for a cloud-based solution where you are charged hourly for compute resources.

HDInsight uses Azure Blob storage as the default store, which provides the following benefits:

* Cheap long-term storage

* Accessibility from external services such as websites, file upload/download utilities, various language SDKs, and web browsers

Since it is the default store for HDInsight, you normally don't have to do anything to use it. For example, the following command will list files in the **/example/data** folder, which is stored on Azure Blob storage:

	hadoop fs -ls /example/data

Some commands may require you to specify that you are using Blob storage. For these, you can prefix the command with **WASB://**.

HDInsight also allows you to associate multiple Blob storage accounts with a cluster. To access data on a non-default Blob storage account, you can use the format **WASB://&lt;container-name>@&lt;account-name>.blob.core.windows.net/**. For example, the following will list the contents of the **/example/data** directory for the specified container and Blob storage account:

	hadoop fs -ls wasb://mycontainer@mystorage.blob.core.windows.net/example/data

### What Blob storage is the cluster using?

During cluster creation, you selected to either use an existing Azure Storage account and container, or create a new one. Then, you probably forgot about it. You can find the default storage account and container by using the Ambari REST API.

1. Use the following command to retrieve HDFS configuration information:

        curl -u admin:PASSWORD -G "https://CLUSTERNAME.azurehdinsight.net/api/v1/clusters/CLUSTERNAME/configurations/service_config_versions?service_name=HDFS&service_config_version=1"

2. In the JSON data returned, find the `fs.defaultFS` entry. This will contain default container and storage account name in a format similar to the following:

        wasb://CONTAINTERNAME@STORAGEACCOUNTNAME.blob.core.windows.net

	> [AZURE.TIP] If you have installed [jq](http://stedolan.github.io/jq/), you can use the following to return just the `fs.defaultFS` entry:
	>
	> `curl -u admin:PASSWORD -G "https://CLUSTERNAME.azurehdinsight.net/api/v1/clusters/CLUSTERNAME/configurations/service_config_versions?service_name=HDFS&service_config_version=1" | jq '.items[].configurations[].properties["fs.defaultFS"] | select(. != null)'`

3. To find the key used to authenticate to the storage account, or to find any secondary storage accounts associated with the cluster, use the following:

		curl -u admin:PASSWORD -G "https://CLUSTERNAME.azurehdinsight.net/api/v1/clusters/CLUSTERNAME/configurations/service_config_versions?service_name=HDFS&service_config_version=1"

4. In the JSON data returned, find the entries that begin with `fs.azure.account.key`. The remainder of the entry name is the storage account name. For example, `fs.azure.account.key.mystorage.blob.core.windows.net`. The value stored in this entry is the key used to authenticate to the storage account.

	> [AZURE.TIP] If you have installed [jq](http://stedolan.github.io/jq/), you can use the following to return a list of the keys and values:
	>
	> `curl -u admin:PASSWORD -G "https://CLUSTERNAME.azurehdinsight.net/api/v1/clusters/CLUSTERNAME/configurations/service_config_versions?service_name=HDFS&service_config_version=1" | jq '.items[].configurations[].properties as $in | $in | keys[] | select(. | contains("fs.azure.account.key.")) as $item | $item | ltrimstr("fs.azure.account.key.") | { storage_account: ., storage_account_key: $in[$item] }'`

You can also find the storage information using the Azure preview portal:

1. In the [Azure Preview Portal](https://portal.azure.com/), select your HDInsight cluster.

2. From the __Essentials__ section, select __All settings__.

3. From __Settings__, select __Azure Storage Keys__.

4. From __Azure Storage Keys__, select one of the storage accounts listed. This will display information about the storage account.

5. Select the key icon. This will display keys for this storage account.

### How do I access Blob storage?

Other than through the Hadoop command from the cluster, there are a variety of ways to access blobs:

* [Azure CLI for Mac, Linux and Windows](../xplat-cli.md): Command-Line interface commands for working with Azure. After installing, use the `azure storage` command for help on using storage, or `azure blob` for blob-specific commands.

* [blobxfer.py](https://github.com/Azure/azure-batch-samples/tree/master/Python/Storage): A python script for working with blobs in Azure Storage.

* A variety of SDKs:

	* [Java](https://github.com/Azure/azure-sdk-for-java)

	* [Node.js](https://github.com/Azure/azure-sdk-for-node)

	* [PHP](https://github.com/Azure/azure-sdk-for-php)

	* [Python](https://github.com/Azure/azure-sdk-for-python)

	* [Ruby](https://github.com/Azure/azure-sdk-for-ruby)

	* [.NET](https://github.com/Azure/azure-sdk-for-net)

* [Storage REST API](https://msdn.microsoft.com/library/azure/dd135733.aspx)

##<a name="scaling"></a>Scaling your cluster

The cluster scaling feature allows you to change the number of data nodes used by a cluster that is running in Azure HDInsight without having to delete and re-create the cluster.

You can perform scaling operations while other jobs or processes are running on a cluster.

The different cluster types are affected by scaling as follows:

* __Hadoop__: When scaling down the number of nodes in a cluster, some of the services in the cluster are restarted. This can cause jobs running or pending to fail at the completion of the scaling operation. You can resubmit the jobs once the operation is complete.

* __HBase__: Regional servers are automatically balanced within a few minutes after completion of the scaling operation. To manually balance regional servers,use the following steps:

	1. Connect to the HDInsight cluster using SSH. For more information on using SSH with HDInsight, see one of the following documents:

		* [Use SSH with HDInsight from Linux, Unix, and Mac OS X](hdinsight-hadoop-linux-use-ssh-unix.md)

		* [Use SSH with HDInsight from Windows](hdinsight-hadoop-linux-use-ssh-windows.md)

	1. Use the following to start the HBase shell:

			hbase shell

	2. Once the HBase shell has loaded, use the following to manually balance the regional servers:

			balancer

* __Storm__: You should rebalance any running Storm topologies after a scaling operation has been performed. This allows the topology to readjust parallelism settings based on the new number of nodes in the cluster. To rebalance running topologies, use one of the following options:

	* __SSH__: Connect to the server and use the following command to rebalance a topology:

			storm rebalance TOPOLOGYNAME

		You can also specify parameters to override the parallelism hints originally provided by the topology. For example, `storm rebalance mytopology -n 5 -e blue-spout=3 -e yellow-bolt=10` will reconfigure the topology to 5 worker processes, 3 executors for the blue-spout component, and 10 executors for the yellow-bolt component.

	* __Storm UI__: Use the following steps to rebalance a topology using the Storm UI.

		1. [Create an SSH tunnel to the cluster and open the Ambari web UI](hdinsight-linux-ambari-ssh-tunnel.md).

		2. From the list of services on the left of the page, select __Storm__. Then select __Storm UI__ from __Quick Links__.

			![Storm UI entry in quick links](./media/hdinsight-hadoop-linux-information/ambari-storm.png)

			This will display the Storm UI:

			![the storm ui](./media/hdinsight-hadoop-linux-information/storm-ui.png)

		3. Select the topology you wish to rebalance, then select the __Rebalance__ button. Enter the delay before the rebalance operation is performed.

For specific information on scaling your HDInsight cluster, see:

* [Manage Hadoop clusters in HDInsight by using the Azure preview portal](hdinsight-administer-use-portal-linux.md#scaling)

* [Manage Hadoop clusters in HDinsight by using Azure PowerShell](hdinsight-administer-use-command-line.md#scaling)

## How do I install Hue (or other Hadoop component)?

HDInsight is a managed service, which means that nodes in a cluster may be destroyed and reprovisioned automatically by Azure if a problem is detected. Because of this, it is not recommended to manually install components on the cluster nodes.

Instead, use [HDInsight Script Actions](hdinsight-hadoop-customize-cluster.md).

Script Actions are Bash scripts that are ran during cluster provisioning, and can be used to install additional components on the cluster. Example scripts are provided for installing the following components:

* [Hue](hdinsight-hadoop-hue-linux.md)
* [Giraph](hdinsight-hadoop-giraph-install-linux.md)
* [R](hdinsight-hadoop-r-scripts-linux.md)
* [Solr](hdinsight-hadoop-solr-install-linux.md)
* [Spark](hdinsight-hadoop-spark-install-linux.md)

For information on developing your own Script Actions, see [Script Action development with HDInsight](hdinsight-hadoop-script-actions-linux.md).

## Next steps

* [Use Hive with HDInsight](hdinsight-use-hive.md)
* [Use Pig with HDInsight](hdinsight-use-pig.md)
* [Use MapReduce jobs with HDInsight](hdinsight-use-mapreduce.md)
=======
<properties
   pageTitle="Tips for using Hadoop on Linux-based HDInsight | Microsoft Azure"
   description="Get implementation tips for using Linux-based HDInsight (Hadoop) clusters on a familiar Linux environment running in the Azure cloud."
   services="hdinsight"
   documentationCenter=""
   authors="Blackmist"
   manager="paulettm"
   editor="cgronlun"
   tags="azure-portal"/>

<tags
   ms.service="hdinsight"
   ms.devlang="na"
   ms.topic="article"
   ms.tgt_pltfrm="na"
   ms.workload="big-data"
   ms.date="08/12/2015"
   ms.author="larryfr"/>

# Information about using HDInsight on Linux

Linux-based Azure HDInsight clusters provide Hadoop on a familiar Linux environment, running in the Azure cloud. For most things, it should work exactly as any other Hadoop-on-Linux installation. This document calls out specific differences that you should be aware of.

## Domain names

The fully qualified domain name (FQDN) to use when connecting to the cluster is **&lt;clustername>.azurehdinsight.net** or (for SSH only) **&lt;clustername-ssh>.azurehdinsight.net**.

## Remote access to services

* **Ambari (web)** - https://&lt;clustername>.azurehdinsight.net

	Authenticate by using the cluster administrator user and password, and then log in to Ambari. This also uses the cluster administrator user and password.

	Authentication is plaintext - always use HTTPS to help ensure that the connection is secure.

	> [AZURE.IMPORTANT] While Ambari for your cluster is accessible directly over the Internet, some functionality relies on accessing nodes by the internal domain name used by the cluster. Since this is an internal domain name, and not public, you will receive "server not found" errors when trying to access some features over the Internet.
	>
	> To use the full functionality of the Ambari web UI, use an SSH tunnel to proxy web traffic to the cluster head node. See [Use SSH Tunneling to access Ambari web UI, ResourceManager, JobHistory, NameNode, Oozie, and other web UI's](hdinsight-linux-ambari-ssh-tunnel.md)

* **Ambari (REST)** - https://&lt;clustername>.azurehdinsight.net/ambari

	> [AZURE.NOTE] Authenticate by using the cluster administrator user and password.
	>
	> Authentication is plaintext - always use HTTPS to help ensure that the connection is secure.

* **WebHCat (Templeton)** - https://&lt;clustername>.azurehdinsight.net/templeton

	> [AZURE.NOTE] Authenticate by using the cluster administrator user and password.
	>
	> Authentication is plaintext - always use HTTPS to help ensure that the connection is secure.

* **SSH** - &lt;clustername>-ssh.azurehdinsight.net on port 22 or 23. Port 22 is used to connect to headnode0, while 23 is used to connect to headnode1. For more information on the head nodes, see [Availability and reliability of Hadoop clusters in HDInsight](hdinsight-high-availability-linux.md).

	> [AZURE.NOTE] You can only access the cluster head nodes through SSH from a client machine. Once connected, you can then access the worker nodes by using SSH from the head node.

## File locations

Hadoop-related files can be found on the cluster nodes at `/usr/hdp`. This directory contains the following subdirectories:

* __2.2.4.9-1__: This directory is named for the version of the Hortonworks Data Platform used by HDInsight, so the number on your cluster may be different than the one listed here.
* __current__: This directory contains links to directories under the __2.2.4.9-1__ directory, and exists so that you don't have to type a version number (that might change,) every time you want to access a file.

Example data and JAR files can be found on Hadoop Distributed File System (HDFS) or Azure Blob storage at '/example' or 'wasb:///example'.

## HDFS, Azure Blob storage, and storage best practices

In most Hadoop distributions, HDFS is backed by local storage on the machines in the cluster. While this is efficient, it can be costly for a cloud-based solution where you are charged hourly for compute resources.

HDInsight uses Azure Blob storage as the default store, which provides the following benefits:

* Cheap long-term storage

* Accessibility from external services such as websites, file upload/download utilities, various language SDKs, and web browsers

Since it is the default store for HDInsight, you normally don't have to do anything to use it. For example, the following command will list files in the **/example/data** folder, which is stored on Azure Blob storage:

	hadoop fs -ls /example/data

Some commands may require you to specify that you are using Blob storage. For these, you can prefix the command with **WASB://**.

HDInsight also allows you to associate multiple Blob storage accounts with a cluster. To access data on a non-default Blob storage account, you can use the format **WASB://&lt;container-name>@&lt;account-name>.blob.core.windows.net/**. For example, the following will list the contents of the **/example/data** directory for the specified container and Blob storage account:

	hadoop fs -ls wasb://mycontainer@mystorage.blob.core.windows.net/example/data

### What Blob storage is the cluster using?

During cluster creation, you selected to either use an existing Azure Storage account and container, or create a new one. Then, you probably forgot about it. You can find the default storage account and container by using the Ambari REST API.

1. Use the following command to retrieve HDFS configuration information:

        curl -u admin:PASSWORD -G "https://CLUSTERNAME.azurehdinsight.net/api/v1/clusters/CLUSTERNAME/configurations/service_config_versions?service_name=HDFS&service_config_version=1"

2. In the JSON data returned, find the `fs.defaultFS` entry. This will contain default container and storage account name in a format similar to the following:

        wasb://CONTAINTERNAME@STORAGEACCOUNTNAME.blob.core.windows.net

	> [AZURE.TIP] If you have installed [jq](http://stedolan.github.io/jq/), you can use the following to return just the `fs.defaultFS` entry:
	>
	> `curl -u admin:PASSWORD -G "https://CLUSTERNAME.azurehdinsight.net/api/v1/clusters/CLUSTERNAME/configurations/service_config_versions?service_name=HDFS&service_config_version=1" | jq '.items[].configurations[].properties["fs.defaultFS"] | select(. != null)'`

3. To find the key used to authenticate to the storage account, or to find any secondary storage accounts associated with the cluster, use the following:

		curl -u admin:PASSWORD -G "https://CLUSTERNAME.azurehdinsight.net/api/v1/clusters/CLUSTERNAME/configurations/service_config_versions?service_name=HDFS&service_config_version=1"

4. In the JSON data returned, find the entries that begin with `fs.azure.account.key`. The remainder of the entry name is the storage account name. For example, `fs.azure.account.key.mystorage.blob.core.windows.net`. The value stored in this entry is the key used to authenticate to the storage account.

	> [AZURE.TIP] If you have installed [jq](http://stedolan.github.io/jq/), you can use the following to return a list of the keys and values:
	>
	> `curl -u admin:PASSWORD -G "https://CLUSTERNAME.azurehdinsight.net/api/v1/clusters/CLUSTERNAME/configurations/service_config_versions?service_name=HDFS&service_config_version=1" | jq '.items[].configurations[].properties as $in | $in | keys[] | select(. | contains("fs.azure.account.key.")) as $item | $item | ltrimstr("fs.azure.account.key.") | { storage_account: ., storage_account_key: $in[$item] }'`

You can also find the storage information using the Azure preview portal:

1. In the [Azure Preview Portal](https://portal.azure.com/), select your HDInsight cluster.

2. From the __Essentials__ section, select __All settings__.

3. From __Settings__, select __Azure Storage Keys__.

4. From __Azure Storage Keys__, select one of the storage accounts listed. This will display information about the storage account.

5. Select the key icon. This will display keys for this storage account.

### How do I access Blob storage?

Other than through the Hadoop command from the cluster, there are a variety of ways to access blobs:

* [Azure CLI for Mac, Linux and Windows](../xplat-cli-install.md): Command-Line interface commands for working with Azure. After installing, use the `azure storage` command for help on using storage, or `azure blob` for blob-specific commands.

* [blobxfer.py](https://github.com/Azure/azure-batch-samples/tree/master/Python/Storage): A python script for working with blobs in Azure Storage.

* A variety of SDKs:

	* [Java](https://github.com/Azure/azure-sdk-for-java)

	* [Node.js](https://github.com/Azure/azure-sdk-for-node)

	* [PHP](https://github.com/Azure/azure-sdk-for-php)

	* [Python](https://github.com/Azure/azure-sdk-for-python)

	* [Ruby](https://github.com/Azure/azure-sdk-for-ruby)

	* [.NET](https://github.com/Azure/azure-sdk-for-net)

* [Storage REST API](https://msdn.microsoft.com/library/azure/dd135733.aspx)

##<a name="scaling"></a>Scaling your cluster

The cluster scaling feature allows you to change the number of data nodes used by a cluster that is running in Azure HDInsight without having to delete and re-create the cluster.

You can perform scaling operations while other jobs or processes are running on a cluster.

The different cluster types are affected by scaling as follows:

* __Hadoop__: When scaling down the number of nodes in a cluster, some of the services in the cluster are restarted. This can cause jobs running or pending to fail at the completion of the scaling operation. You can resubmit the jobs once the operation is complete.

* __HBase__: Regional servers are automatically balanced within a few minutes after completion of the scaling operation. To manually balance regional servers,use the following steps:

	1. Connect to the HDInsight cluster using SSH. For more information on using SSH with HDInsight, see one of the following documents:

		* [Use SSH with HDInsight from Linux, Unix, and Mac OS X](hdinsight-hadoop-linux-use-ssh-unix.md)

		* [Use SSH with HDInsight from Windows](hdinsight-hadoop-linux-use-ssh-windows.md)

	1. Use the following to start the HBase shell:

			hbase shell

	2. Once the HBase shell has loaded, use the following to manually balance the regional servers:

			balancer

* __Storm__: You should rebalance any running Storm topologies after a scaling operation has been performed. This allows the topology to readjust parallelism settings based on the new number of nodes in the cluster. To rebalance running topologies, use one of the following options:

	* __SSH__: Connect to the server and use the following command to rebalance a topology:

			storm rebalance TOPOLOGYNAME

		You can also specify parameters to override the parallelism hints originally provided by the topology. For example, `storm rebalance mytopology -n 5 -e blue-spout=3 -e yellow-bolt=10` will reconfigure the topology to 5 worker processes, 3 executors for the blue-spout component, and 10 executors for the yellow-bolt component.

	* __Storm UI__: Use the following steps to rebalance a topology using the Storm UI.

		1. [Create an SSH tunnel to the cluster and open the Ambari web UI](hdinsight-linux-ambari-ssh-tunnel.md).

		2. From the list of services on the left of the page, select __Storm__. Then select __Storm UI__ from __Quick Links__.


			![Storm UI entry in quick links](./media/hdinsight-hadoop-linux-information/ambari-storm.png)

			This will display the Storm UI:

			![the storm ui](./media/hdinsight-hadoop-linux-information/storm-ui.png)

		3. Select the topology you wish to rebalance, then select the __Rebalance__ button. Enter the delay before the rebalance operation is performed.

For specific information on scaling your HDInsight cluster, see:

* [Manage Hadoop clusters in HDInsight by using the Azure preview portal](hdinsight-administer-use-portal-linux.md#scaling)

* [Manage Hadoop clusters in HDinsight by using Azure PowerShell](hdinsight-administer-use-command-line.md#scaling)

## How do I install Hue (or other Hadoop component)?

HDInsight is a managed service, which means that nodes in a cluster may be destroyed and reprovisioned automatically by Azure if a problem is detected. Because of this, it is not recommended to manually install things directly on the cluster nodes. Instead, use [HDInsight Script Actions](hdinsight-hadoop-customize-cluster.md) when you need to install the following:

* A service or web site such as Spark or Hue.
* A component that requires configuration changes on multiple nodes in the cluster. For example, a required environment variable, creating of a logging directory, or creation of a configuration file.

Script Actions are Bash scripts that are ran during cluster provisioning, and can be used to install and configure additional components on the cluster. Example scripts are provided for installing the following components:

* [Hue](hdinsight-hadoop-hue-linux.md)
* [Giraph](hdinsight-hadoop-giraph-install-linux.md)
* [R](hdinsight-hadoop-r-scripts-linux.md)
* [Solr](hdinsight-hadoop-solr-install-linux.md)
* [Spark](hdinsight-hadoop-spark-install-linux.md)

For information on developing your own Script Actions, see [Script Action development with HDInsight](hdinsight-hadoop-script-actions-linux.md).

###Jar files

Some Hadoop technologies are provided in self-contained jar files that are contain functions used as part of a MapReduce job, or from inside Pig or Hive. While these can be installed using Script Actions, they often don't require any setup and can just be uploaded to the cluster after provisioning and used directly. If you want to makle sure the component survives reimaging of the cluster, you can store the jar file in WASB.

For example, if you want to use the latest version of [DataFu](http://datafu.incubator.apache.org/), you can download a jar containing the project and upload it to the HDInsight cluster. Then follow the DataFu documentation on how to use it from Pig or Hive.

> [AZURE.IMPORTANT] Some components that are standalone jar files are provided with HDInsight, but are not in the path. If you are looking for a specific component, you can use the follow to search for it on your cluster:
>
> ```find / -name *componentname*.jar 2>/dev/null```
>
> This will return the path of any matching jar files.

If the cluster already provides a version of a component as a standalone jar file, but you want to use a different version, you can upload a new version of the component to the cluster and try using it in your jobs.

> [AZURE.WARNING] Components provided with the HDInsight cluster are fully supported and Microsoft Support will help to isolate and resolve issues related to these components.
>
> Custom components receive commercially reasonable support to help you to further troubleshoot the issue. This might result in resolving the issue OR asking you to engage available channels for the open source technologies where deep expertise for that technology is found. For example, there are many community sites that can be used, like: [MSDN forum for HDInsight](https://social.msdn.microsoft.com/Forums/azure/en-US/home?forum=hdinsight), [http://stackoverflow.com](http://stackoverflow.com). Also Apache projects have project sites on [http://apache.org](http://apache.org), for example: [Hadoop](http://hadoop.apache.org/), [Spark](http://spark.apache.org/).

## Next steps

* [Use Hive with HDInsight](hdinsight-use-hive.md)
* [Use Pig with HDInsight](hdinsight-use-pig.md)
* [Use MapReduce jobs with HDInsight](hdinsight-use-mapreduce.md)
>>>>>>> a3835ed1
<|MERGE_RESOLUTION|>--- conflicted
+++ resolved
@@ -1,465 +1,241 @@
-<<<<<<< HEAD
-<properties
-   pageTitle="Tips for using Hadoop on Linux-based HDInsight | Microsoft Azure"
-   description="Get implementation tips for using Linux-based HDInsight (Hadoop) clusters on a familiar Linux environment running in the Azure cloud."
-   services="hdinsight"
-   documentationCenter=""
-   authors="Blackmist"
-   manager="paulettm"
-   editor="cgronlun"
-	tags="azure-portal"/>
-
-<tags
-   ms.service="hdinsight"
-   ms.devlang="na"
-   ms.topic="article"
-   ms.tgt_pltfrm="na"
-   ms.workload="big-data"
-   ms.date="08/12/2015"
-   ms.author="larryfr"/>
-
-# Information about using HDInsight on Linux
-
-Linux-based Azure HDInsight clusters provide Hadoop on a familiar Linux environment, running in the Azure cloud. For most things, it should work exactly as any other Hadoop-on-Linux installation. This document calls out specific differences that you should be aware of.
-
-## Domain names
-
-The fully qualified domain name (FQDN) to use when connecting to the cluster is **&lt;clustername>.azurehdinsight.net** or (for SSH only) **&lt;clustername-ssh>.azurehdinsight.net**.
-
-## Remote access to services
-
-* **Ambari (web)** - https://&lt;clustername>.azurehdinsight.net
-
-	Authenticate by using the cluster administrator user and password, and then log in to Ambari. This also uses the cluster administrator user and password.
-
-	Authentication is plaintext - always use HTTPS to help ensure that the connection is secure.
-
-	> [AZURE.IMPORTANT] While Ambari for your cluster is accessible directly over the Internet, some functionality relies on accessing nodes by the internal domain name used by the cluster. Since this is an internal domain name, and not public, you will receive "server not found" errors when trying to access some features over the Internet.
-	>
-	> To use the full functionality of the Ambari web UI, use an SSH tunnel to proxy web traffic to the cluster head node. See [Use SSH Tunneling to access Ambari web UI, ResourceManager, JobHistory, NameNode, Oozie, and other web UI's](hdinsight-linux-ambari-ssh-tunnel.md)
-
-* **Ambari (REST)** - https://&lt;clustername>.azurehdinsight.net/ambari
-
-	> [AZURE.NOTE] Authenticate by using the cluster administrator user and password.
-	>
-	> Authentication is plaintext - always use HTTPS to help ensure that the connection is secure.
-
-* **WebHCat (Templeton)** - https://&lt;clustername>.azurehdinsight.net/templeton
-
-	> [AZURE.NOTE] Authenticate by using the cluster administrator user and password.
-	>
-	> Authentication is plaintext - always use HTTPS to help ensure that the connection is secure.
-
-* **SSH** - &lt;clustername>-ssh.azurehdinsight.net on port 22 or 23. Port 22 is used to connect to headnode0, while 23 is used to connect to headnode1. For more information on the head nodes, see [Availability and reliability of Hadoop clusters in HDInsight](hdinsight-high-availability-linux.md).
-
-	> [AZURE.NOTE] You can only access the cluster head nodes through SSH from a client machine. Once connected, you can then access the worker nodes by using SSH from the head node.
-
-## File locations
-
-Hadoop-related files can be found on the cluster nodes at `/usr/hdp`. This directory contains the following subdirectories:
-
-* __2.2.4.9-1__: This directory is named for the version of the Hortonworks Data Platform used by HDInsight, so the number on your cluster may be different than the one listed here.
-* __current__: This directory contains links to directories under the __2.2.4.9-1__ directory, and exists so that you don't have to type a version number (that might change,) every time you want to access a file.
-
-Example data and JAR files can be found on Hadoop Distributed File System (HDFS) or Azure Blob storage at '/example' or 'wasb:///example'.
-
-## HDFS, Azure Blob storage, and storage best practices
-
-In most Hadoop distributions, HDFS is backed by local storage on the machines in the cluster. While this is efficient, it can be costly for a cloud-based solution where you are charged hourly for compute resources.
-
-HDInsight uses Azure Blob storage as the default store, which provides the following benefits:
-
-* Cheap long-term storage
-
-* Accessibility from external services such as websites, file upload/download utilities, various language SDKs, and web browsers
-
-Since it is the default store for HDInsight, you normally don't have to do anything to use it. For example, the following command will list files in the **/example/data** folder, which is stored on Azure Blob storage:
-
-	hadoop fs -ls /example/data
-
-Some commands may require you to specify that you are using Blob storage. For these, you can prefix the command with **WASB://**.
-
-HDInsight also allows you to associate multiple Blob storage accounts with a cluster. To access data on a non-default Blob storage account, you can use the format **WASB://&lt;container-name>@&lt;account-name>.blob.core.windows.net/**. For example, the following will list the contents of the **/example/data** directory for the specified container and Blob storage account:
-
-	hadoop fs -ls wasb://mycontainer@mystorage.blob.core.windows.net/example/data
-
-### What Blob storage is the cluster using?
-
-During cluster creation, you selected to either use an existing Azure Storage account and container, or create a new one. Then, you probably forgot about it. You can find the default storage account and container by using the Ambari REST API.
-
-1. Use the following command to retrieve HDFS configuration information:
-
-        curl -u admin:PASSWORD -G "https://CLUSTERNAME.azurehdinsight.net/api/v1/clusters/CLUSTERNAME/configurations/service_config_versions?service_name=HDFS&service_config_version=1"
-
-2. In the JSON data returned, find the `fs.defaultFS` entry. This will contain default container and storage account name in a format similar to the following:
-
-        wasb://CONTAINTERNAME@STORAGEACCOUNTNAME.blob.core.windows.net
-
-	> [AZURE.TIP] If you have installed [jq](http://stedolan.github.io/jq/), you can use the following to return just the `fs.defaultFS` entry:
-	>
-	> `curl -u admin:PASSWORD -G "https://CLUSTERNAME.azurehdinsight.net/api/v1/clusters/CLUSTERNAME/configurations/service_config_versions?service_name=HDFS&service_config_version=1" | jq '.items[].configurations[].properties["fs.defaultFS"] | select(. != null)'`
-
-3. To find the key used to authenticate to the storage account, or to find any secondary storage accounts associated with the cluster, use the following:
-
-		curl -u admin:PASSWORD -G "https://CLUSTERNAME.azurehdinsight.net/api/v1/clusters/CLUSTERNAME/configurations/service_config_versions?service_name=HDFS&service_config_version=1"
-
-4. In the JSON data returned, find the entries that begin with `fs.azure.account.key`. The remainder of the entry name is the storage account name. For example, `fs.azure.account.key.mystorage.blob.core.windows.net`. The value stored in this entry is the key used to authenticate to the storage account.
-
-	> [AZURE.TIP] If you have installed [jq](http://stedolan.github.io/jq/), you can use the following to return a list of the keys and values:
-	>
-	> `curl -u admin:PASSWORD -G "https://CLUSTERNAME.azurehdinsight.net/api/v1/clusters/CLUSTERNAME/configurations/service_config_versions?service_name=HDFS&service_config_version=1" | jq '.items[].configurations[].properties as $in | $in | keys[] | select(. | contains("fs.azure.account.key.")) as $item | $item | ltrimstr("fs.azure.account.key.") | { storage_account: ., storage_account_key: $in[$item] }'`
-
-You can also find the storage information using the Azure preview portal:
-
-1. In the [Azure Preview Portal](https://portal.azure.com/), select your HDInsight cluster.
-
-2. From the __Essentials__ section, select __All settings__.
-
-3. From __Settings__, select __Azure Storage Keys__.
-
-4. From __Azure Storage Keys__, select one of the storage accounts listed. This will display information about the storage account.
-
-5. Select the key icon. This will display keys for this storage account.
-
-### How do I access Blob storage?
-
-Other than through the Hadoop command from the cluster, there are a variety of ways to access blobs:
-
-* [Azure CLI for Mac, Linux and Windows](../xplat-cli.md): Command-Line interface commands for working with Azure. After installing, use the `azure storage` command for help on using storage, or `azure blob` for blob-specific commands.
-
-* [blobxfer.py](https://github.com/Azure/azure-batch-samples/tree/master/Python/Storage): A python script for working with blobs in Azure Storage.
-
-* A variety of SDKs:
-
-	* [Java](https://github.com/Azure/azure-sdk-for-java)
-
-	* [Node.js](https://github.com/Azure/azure-sdk-for-node)
-
-	* [PHP](https://github.com/Azure/azure-sdk-for-php)
-
-	* [Python](https://github.com/Azure/azure-sdk-for-python)
-
-	* [Ruby](https://github.com/Azure/azure-sdk-for-ruby)
-
-	* [.NET](https://github.com/Azure/azure-sdk-for-net)
-
-* [Storage REST API](https://msdn.microsoft.com/library/azure/dd135733.aspx)
-
-##<a name="scaling"></a>Scaling your cluster
-
-The cluster scaling feature allows you to change the number of data nodes used by a cluster that is running in Azure HDInsight without having to delete and re-create the cluster.
-
-You can perform scaling operations while other jobs or processes are running on a cluster.
-
-The different cluster types are affected by scaling as follows:
-
-* __Hadoop__: When scaling down the number of nodes in a cluster, some of the services in the cluster are restarted. This can cause jobs running or pending to fail at the completion of the scaling operation. You can resubmit the jobs once the operation is complete.
-
-* __HBase__: Regional servers are automatically balanced within a few minutes after completion of the scaling operation. To manually balance regional servers,use the following steps:
-
-	1. Connect to the HDInsight cluster using SSH. For more information on using SSH with HDInsight, see one of the following documents:
-
-		* [Use SSH with HDInsight from Linux, Unix, and Mac OS X](hdinsight-hadoop-linux-use-ssh-unix.md)
-
-		* [Use SSH with HDInsight from Windows](hdinsight-hadoop-linux-use-ssh-windows.md)
-
-	1. Use the following to start the HBase shell:
-
-			hbase shell
-
-	2. Once the HBase shell has loaded, use the following to manually balance the regional servers:
-
-			balancer
-
-* __Storm__: You should rebalance any running Storm topologies after a scaling operation has been performed. This allows the topology to readjust parallelism settings based on the new number of nodes in the cluster. To rebalance running topologies, use one of the following options:
-
-	* __SSH__: Connect to the server and use the following command to rebalance a topology:
-
-			storm rebalance TOPOLOGYNAME
-
-		You can also specify parameters to override the parallelism hints originally provided by the topology. For example, `storm rebalance mytopology -n 5 -e blue-spout=3 -e yellow-bolt=10` will reconfigure the topology to 5 worker processes, 3 executors for the blue-spout component, and 10 executors for the yellow-bolt component.
-
-	* __Storm UI__: Use the following steps to rebalance a topology using the Storm UI.
-
-		1. [Create an SSH tunnel to the cluster and open the Ambari web UI](hdinsight-linux-ambari-ssh-tunnel.md).
-
-		2. From the list of services on the left of the page, select __Storm__. Then select __Storm UI__ from __Quick Links__.
-
-			![Storm UI entry in quick links](./media/hdinsight-hadoop-linux-information/ambari-storm.png)
-
-			This will display the Storm UI:
-
-			![the storm ui](./media/hdinsight-hadoop-linux-information/storm-ui.png)
-
-		3. Select the topology you wish to rebalance, then select the __Rebalance__ button. Enter the delay before the rebalance operation is performed.
-
-For specific information on scaling your HDInsight cluster, see:
-
-* [Manage Hadoop clusters in HDInsight by using the Azure preview portal](hdinsight-administer-use-portal-linux.md#scaling)
-
-* [Manage Hadoop clusters in HDinsight by using Azure PowerShell](hdinsight-administer-use-command-line.md#scaling)
-
-## How do I install Hue (or other Hadoop component)?
-
-HDInsight is a managed service, which means that nodes in a cluster may be destroyed and reprovisioned automatically by Azure if a problem is detected. Because of this, it is not recommended to manually install components on the cluster nodes.
-
-Instead, use [HDInsight Script Actions](hdinsight-hadoop-customize-cluster.md).
-
-Script Actions are Bash scripts that are ran during cluster provisioning, and can be used to install additional components on the cluster. Example scripts are provided for installing the following components:
-
-* [Hue](hdinsight-hadoop-hue-linux.md)
-* [Giraph](hdinsight-hadoop-giraph-install-linux.md)
-* [R](hdinsight-hadoop-r-scripts-linux.md)
-* [Solr](hdinsight-hadoop-solr-install-linux.md)
-* [Spark](hdinsight-hadoop-spark-install-linux.md)
-
-For information on developing your own Script Actions, see [Script Action development with HDInsight](hdinsight-hadoop-script-actions-linux.md).
-
-## Next steps
-
-* [Use Hive with HDInsight](hdinsight-use-hive.md)
-* [Use Pig with HDInsight](hdinsight-use-pig.md)
-* [Use MapReduce jobs with HDInsight](hdinsight-use-mapreduce.md)
-=======
-<properties
-   pageTitle="Tips for using Hadoop on Linux-based HDInsight | Microsoft Azure"
-   description="Get implementation tips for using Linux-based HDInsight (Hadoop) clusters on a familiar Linux environment running in the Azure cloud."
-   services="hdinsight"
-   documentationCenter=""
-   authors="Blackmist"
-   manager="paulettm"
-   editor="cgronlun"
-   tags="azure-portal"/>
-
-<tags
-   ms.service="hdinsight"
-   ms.devlang="na"
-   ms.topic="article"
-   ms.tgt_pltfrm="na"
-   ms.workload="big-data"
-   ms.date="08/12/2015"
-   ms.author="larryfr"/>
-
-# Information about using HDInsight on Linux
-
-Linux-based Azure HDInsight clusters provide Hadoop on a familiar Linux environment, running in the Azure cloud. For most things, it should work exactly as any other Hadoop-on-Linux installation. This document calls out specific differences that you should be aware of.
-
-## Domain names
-
-The fully qualified domain name (FQDN) to use when connecting to the cluster is **&lt;clustername>.azurehdinsight.net** or (for SSH only) **&lt;clustername-ssh>.azurehdinsight.net**.
-
-## Remote access to services
-
-* **Ambari (web)** - https://&lt;clustername>.azurehdinsight.net
-
-	Authenticate by using the cluster administrator user and password, and then log in to Ambari. This also uses the cluster administrator user and password.
-
-	Authentication is plaintext - always use HTTPS to help ensure that the connection is secure.
-
-	> [AZURE.IMPORTANT] While Ambari for your cluster is accessible directly over the Internet, some functionality relies on accessing nodes by the internal domain name used by the cluster. Since this is an internal domain name, and not public, you will receive "server not found" errors when trying to access some features over the Internet.
-	>
-	> To use the full functionality of the Ambari web UI, use an SSH tunnel to proxy web traffic to the cluster head node. See [Use SSH Tunneling to access Ambari web UI, ResourceManager, JobHistory, NameNode, Oozie, and other web UI's](hdinsight-linux-ambari-ssh-tunnel.md)
-
-* **Ambari (REST)** - https://&lt;clustername>.azurehdinsight.net/ambari
-
-	> [AZURE.NOTE] Authenticate by using the cluster administrator user and password.
-	>
-	> Authentication is plaintext - always use HTTPS to help ensure that the connection is secure.
-
-* **WebHCat (Templeton)** - https://&lt;clustername>.azurehdinsight.net/templeton
-
-	> [AZURE.NOTE] Authenticate by using the cluster administrator user and password.
-	>
-	> Authentication is plaintext - always use HTTPS to help ensure that the connection is secure.
-
-* **SSH** - &lt;clustername>-ssh.azurehdinsight.net on port 22 or 23. Port 22 is used to connect to headnode0, while 23 is used to connect to headnode1. For more information on the head nodes, see [Availability and reliability of Hadoop clusters in HDInsight](hdinsight-high-availability-linux.md).
-
-	> [AZURE.NOTE] You can only access the cluster head nodes through SSH from a client machine. Once connected, you can then access the worker nodes by using SSH from the head node.
-
-## File locations
-
-Hadoop-related files can be found on the cluster nodes at `/usr/hdp`. This directory contains the following subdirectories:
-
-* __2.2.4.9-1__: This directory is named for the version of the Hortonworks Data Platform used by HDInsight, so the number on your cluster may be different than the one listed here.
-* __current__: This directory contains links to directories under the __2.2.4.9-1__ directory, and exists so that you don't have to type a version number (that might change,) every time you want to access a file.
-
-Example data and JAR files can be found on Hadoop Distributed File System (HDFS) or Azure Blob storage at '/example' or 'wasb:///example'.
-
-## HDFS, Azure Blob storage, and storage best practices
-
-In most Hadoop distributions, HDFS is backed by local storage on the machines in the cluster. While this is efficient, it can be costly for a cloud-based solution where you are charged hourly for compute resources.
-
-HDInsight uses Azure Blob storage as the default store, which provides the following benefits:
-
-* Cheap long-term storage
-
-* Accessibility from external services such as websites, file upload/download utilities, various language SDKs, and web browsers
-
-Since it is the default store for HDInsight, you normally don't have to do anything to use it. For example, the following command will list files in the **/example/data** folder, which is stored on Azure Blob storage:
-
-	hadoop fs -ls /example/data
-
-Some commands may require you to specify that you are using Blob storage. For these, you can prefix the command with **WASB://**.
-
-HDInsight also allows you to associate multiple Blob storage accounts with a cluster. To access data on a non-default Blob storage account, you can use the format **WASB://&lt;container-name>@&lt;account-name>.blob.core.windows.net/**. For example, the following will list the contents of the **/example/data** directory for the specified container and Blob storage account:
-
-	hadoop fs -ls wasb://mycontainer@mystorage.blob.core.windows.net/example/data
-
-### What Blob storage is the cluster using?
-
-During cluster creation, you selected to either use an existing Azure Storage account and container, or create a new one. Then, you probably forgot about it. You can find the default storage account and container by using the Ambari REST API.
-
-1. Use the following command to retrieve HDFS configuration information:
-
-        curl -u admin:PASSWORD -G "https://CLUSTERNAME.azurehdinsight.net/api/v1/clusters/CLUSTERNAME/configurations/service_config_versions?service_name=HDFS&service_config_version=1"
-
-2. In the JSON data returned, find the `fs.defaultFS` entry. This will contain default container and storage account name in a format similar to the following:
-
-        wasb://CONTAINTERNAME@STORAGEACCOUNTNAME.blob.core.windows.net
-
-	> [AZURE.TIP] If you have installed [jq](http://stedolan.github.io/jq/), you can use the following to return just the `fs.defaultFS` entry:
-	>
-	> `curl -u admin:PASSWORD -G "https://CLUSTERNAME.azurehdinsight.net/api/v1/clusters/CLUSTERNAME/configurations/service_config_versions?service_name=HDFS&service_config_version=1" | jq '.items[].configurations[].properties["fs.defaultFS"] | select(. != null)'`
-
-3. To find the key used to authenticate to the storage account, or to find any secondary storage accounts associated with the cluster, use the following:
-
-		curl -u admin:PASSWORD -G "https://CLUSTERNAME.azurehdinsight.net/api/v1/clusters/CLUSTERNAME/configurations/service_config_versions?service_name=HDFS&service_config_version=1"
-
-4. In the JSON data returned, find the entries that begin with `fs.azure.account.key`. The remainder of the entry name is the storage account name. For example, `fs.azure.account.key.mystorage.blob.core.windows.net`. The value stored in this entry is the key used to authenticate to the storage account.
-
-	> [AZURE.TIP] If you have installed [jq](http://stedolan.github.io/jq/), you can use the following to return a list of the keys and values:
-	>
-	> `curl -u admin:PASSWORD -G "https://CLUSTERNAME.azurehdinsight.net/api/v1/clusters/CLUSTERNAME/configurations/service_config_versions?service_name=HDFS&service_config_version=1" | jq '.items[].configurations[].properties as $in | $in | keys[] | select(. | contains("fs.azure.account.key.")) as $item | $item | ltrimstr("fs.azure.account.key.") | { storage_account: ., storage_account_key: $in[$item] }'`
-
-You can also find the storage information using the Azure preview portal:
-
-1. In the [Azure Preview Portal](https://portal.azure.com/), select your HDInsight cluster.
-
-2. From the __Essentials__ section, select __All settings__.
-
-3. From __Settings__, select __Azure Storage Keys__.
-
-4. From __Azure Storage Keys__, select one of the storage accounts listed. This will display information about the storage account.
-
-5. Select the key icon. This will display keys for this storage account.
-
-### How do I access Blob storage?
-
-Other than through the Hadoop command from the cluster, there are a variety of ways to access blobs:
-
-* [Azure CLI for Mac, Linux and Windows](../xplat-cli-install.md): Command-Line interface commands for working with Azure. After installing, use the `azure storage` command for help on using storage, or `azure blob` for blob-specific commands.
-
-* [blobxfer.py](https://github.com/Azure/azure-batch-samples/tree/master/Python/Storage): A python script for working with blobs in Azure Storage.
-
-* A variety of SDKs:
-
-	* [Java](https://github.com/Azure/azure-sdk-for-java)
-
-	* [Node.js](https://github.com/Azure/azure-sdk-for-node)
-
-	* [PHP](https://github.com/Azure/azure-sdk-for-php)
-
-	* [Python](https://github.com/Azure/azure-sdk-for-python)
-
-	* [Ruby](https://github.com/Azure/azure-sdk-for-ruby)
-
-	* [.NET](https://github.com/Azure/azure-sdk-for-net)
-
-* [Storage REST API](https://msdn.microsoft.com/library/azure/dd135733.aspx)
-
-##<a name="scaling"></a>Scaling your cluster
-
-The cluster scaling feature allows you to change the number of data nodes used by a cluster that is running in Azure HDInsight without having to delete and re-create the cluster.
-
-You can perform scaling operations while other jobs or processes are running on a cluster.
-
-The different cluster types are affected by scaling as follows:
-
-* __Hadoop__: When scaling down the number of nodes in a cluster, some of the services in the cluster are restarted. This can cause jobs running or pending to fail at the completion of the scaling operation. You can resubmit the jobs once the operation is complete.
-
-* __HBase__: Regional servers are automatically balanced within a few minutes after completion of the scaling operation. To manually balance regional servers,use the following steps:
-
-	1. Connect to the HDInsight cluster using SSH. For more information on using SSH with HDInsight, see one of the following documents:
-
-		* [Use SSH with HDInsight from Linux, Unix, and Mac OS X](hdinsight-hadoop-linux-use-ssh-unix.md)
-
-		* [Use SSH with HDInsight from Windows](hdinsight-hadoop-linux-use-ssh-windows.md)
-
-	1. Use the following to start the HBase shell:
-
-			hbase shell
-
-	2. Once the HBase shell has loaded, use the following to manually balance the regional servers:
-
-			balancer
-
-* __Storm__: You should rebalance any running Storm topologies after a scaling operation has been performed. This allows the topology to readjust parallelism settings based on the new number of nodes in the cluster. To rebalance running topologies, use one of the following options:
-
-	* __SSH__: Connect to the server and use the following command to rebalance a topology:
-
-			storm rebalance TOPOLOGYNAME
-
-		You can also specify parameters to override the parallelism hints originally provided by the topology. For example, `storm rebalance mytopology -n 5 -e blue-spout=3 -e yellow-bolt=10` will reconfigure the topology to 5 worker processes, 3 executors for the blue-spout component, and 10 executors for the yellow-bolt component.
-
-	* __Storm UI__: Use the following steps to rebalance a topology using the Storm UI.
-
-		1. [Create an SSH tunnel to the cluster and open the Ambari web UI](hdinsight-linux-ambari-ssh-tunnel.md).
-
-		2. From the list of services on the left of the page, select __Storm__. Then select __Storm UI__ from __Quick Links__.
-
-
-			![Storm UI entry in quick links](./media/hdinsight-hadoop-linux-information/ambari-storm.png)
-
-			This will display the Storm UI:
-
-			![the storm ui](./media/hdinsight-hadoop-linux-information/storm-ui.png)
-
-		3. Select the topology you wish to rebalance, then select the __Rebalance__ button. Enter the delay before the rebalance operation is performed.
-
-For specific information on scaling your HDInsight cluster, see:
-
-* [Manage Hadoop clusters in HDInsight by using the Azure preview portal](hdinsight-administer-use-portal-linux.md#scaling)
-
-* [Manage Hadoop clusters in HDinsight by using Azure PowerShell](hdinsight-administer-use-command-line.md#scaling)
-
-## How do I install Hue (or other Hadoop component)?
-
-HDInsight is a managed service, which means that nodes in a cluster may be destroyed and reprovisioned automatically by Azure if a problem is detected. Because of this, it is not recommended to manually install things directly on the cluster nodes. Instead, use [HDInsight Script Actions](hdinsight-hadoop-customize-cluster.md) when you need to install the following:
-
-* A service or web site such as Spark or Hue.
-* A component that requires configuration changes on multiple nodes in the cluster. For example, a required environment variable, creating of a logging directory, or creation of a configuration file.
-
-Script Actions are Bash scripts that are ran during cluster provisioning, and can be used to install and configure additional components on the cluster. Example scripts are provided for installing the following components:
-
-* [Hue](hdinsight-hadoop-hue-linux.md)
-* [Giraph](hdinsight-hadoop-giraph-install-linux.md)
-* [R](hdinsight-hadoop-r-scripts-linux.md)
-* [Solr](hdinsight-hadoop-solr-install-linux.md)
-* [Spark](hdinsight-hadoop-spark-install-linux.md)
-
-For information on developing your own Script Actions, see [Script Action development with HDInsight](hdinsight-hadoop-script-actions-linux.md).
-
-###Jar files
-
-Some Hadoop technologies are provided in self-contained jar files that are contain functions used as part of a MapReduce job, or from inside Pig or Hive. While these can be installed using Script Actions, they often don't require any setup and can just be uploaded to the cluster after provisioning and used directly. If you want to makle sure the component survives reimaging of the cluster, you can store the jar file in WASB.
-
-For example, if you want to use the latest version of [DataFu](http://datafu.incubator.apache.org/), you can download a jar containing the project and upload it to the HDInsight cluster. Then follow the DataFu documentation on how to use it from Pig or Hive.
-
-> [AZURE.IMPORTANT] Some components that are standalone jar files are provided with HDInsight, but are not in the path. If you are looking for a specific component, you can use the follow to search for it on your cluster:
->
-> ```find / -name *componentname*.jar 2>/dev/null```
->
-> This will return the path of any matching jar files.
-
-If the cluster already provides a version of a component as a standalone jar file, but you want to use a different version, you can upload a new version of the component to the cluster and try using it in your jobs.
-
-> [AZURE.WARNING] Components provided with the HDInsight cluster are fully supported and Microsoft Support will help to isolate and resolve issues related to these components.
->
-> Custom components receive commercially reasonable support to help you to further troubleshoot the issue. This might result in resolving the issue OR asking you to engage available channels for the open source technologies where deep expertise for that technology is found. For example, there are many community sites that can be used, like: [MSDN forum for HDInsight](https://social.msdn.microsoft.com/Forums/azure/en-US/home?forum=hdinsight), [http://stackoverflow.com](http://stackoverflow.com). Also Apache projects have project sites on [http://apache.org](http://apache.org), for example: [Hadoop](http://hadoop.apache.org/), [Spark](http://spark.apache.org/).
-
-## Next steps
-
-* [Use Hive with HDInsight](hdinsight-use-hive.md)
-* [Use Pig with HDInsight](hdinsight-use-pig.md)
-* [Use MapReduce jobs with HDInsight](hdinsight-use-mapreduce.md)
->>>>>>> a3835ed1
+<properties
+   pageTitle="Tips for using Hadoop on Linux-based HDInsight | Microsoft Azure"
+   description="Get implementation tips for using Linux-based HDInsight (Hadoop) clusters on a familiar Linux environment running in the Azure cloud."
+   services="hdinsight"
+   documentationCenter=""
+   authors="Blackmist"
+   manager="paulettm"
+   editor="cgronlun"
+   tags="azure-portal"/>
+
+<tags
+   ms.service="hdinsight"
+   ms.devlang="na"
+   ms.topic="article"
+   ms.tgt_pltfrm="na"
+   ms.workload="big-data"
+   ms.date="08/12/2015"
+   ms.author="larryfr"/>
+
+# Information about using HDInsight on Linux
+
+Linux-based Azure HDInsight clusters provide Hadoop on a familiar Linux environment, running in the Azure cloud. For most things, it should work exactly as any other Hadoop-on-Linux installation. This document calls out specific differences that you should be aware of.
+
+## Domain names
+
+The fully qualified domain name (FQDN) to use when connecting to the cluster is **&lt;clustername>.azurehdinsight.net** or (for SSH only) **&lt;clustername-ssh>.azurehdinsight.net**.
+
+## Remote access to services
+
+* **Ambari (web)** - https://&lt;clustername>.azurehdinsight.net
+
+	Authenticate by using the cluster administrator user and password, and then log in to Ambari. This also uses the cluster administrator user and password.
+
+	Authentication is plaintext - always use HTTPS to help ensure that the connection is secure.
+
+	> [AZURE.IMPORTANT] While Ambari for your cluster is accessible directly over the Internet, some functionality relies on accessing nodes by the internal domain name used by the cluster. Since this is an internal domain name, and not public, you will receive "server not found" errors when trying to access some features over the Internet.
+	>
+	> To use the full functionality of the Ambari web UI, use an SSH tunnel to proxy web traffic to the cluster head node. See [Use SSH Tunneling to access Ambari web UI, ResourceManager, JobHistory, NameNode, Oozie, and other web UI's](hdinsight-linux-ambari-ssh-tunnel.md)
+
+* **Ambari (REST)** - https://&lt;clustername>.azurehdinsight.net/ambari
+
+	> [AZURE.NOTE] Authenticate by using the cluster administrator user and password.
+	>
+	> Authentication is plaintext - always use HTTPS to help ensure that the connection is secure.
+
+* **WebHCat (Templeton)** - https://&lt;clustername>.azurehdinsight.net/templeton
+
+	> [AZURE.NOTE] Authenticate by using the cluster administrator user and password.
+	>
+	> Authentication is plaintext - always use HTTPS to help ensure that the connection is secure.
+
+* **SSH** - &lt;clustername>-ssh.azurehdinsight.net on port 22 or 23. Port 22 is used to connect to headnode0, while 23 is used to connect to headnode1. For more information on the head nodes, see [Availability and reliability of Hadoop clusters in HDInsight](hdinsight-high-availability-linux.md).
+
+	> [AZURE.NOTE] You can only access the cluster head nodes through SSH from a client machine. Once connected, you can then access the worker nodes by using SSH from the head node.
+
+## File locations
+
+Hadoop-related files can be found on the cluster nodes at `/usr/hdp`. This directory contains the following subdirectories:
+
+* __2.2.4.9-1__: This directory is named for the version of the Hortonworks Data Platform used by HDInsight, so the number on your cluster may be different than the one listed here.
+* __current__: This directory contains links to directories under the __2.2.4.9-1__ directory, and exists so that you don't have to type a version number (that might change,) every time you want to access a file.
+
+Example data and JAR files can be found on Hadoop Distributed File System (HDFS) or Azure Blob storage at '/example' or 'wasb:///example'.
+
+## HDFS, Azure Blob storage, and storage best practices
+
+In most Hadoop distributions, HDFS is backed by local storage on the machines in the cluster. While this is efficient, it can be costly for a cloud-based solution where you are charged hourly for compute resources.
+
+HDInsight uses Azure Blob storage as the default store, which provides the following benefits:
+
+* Cheap long-term storage
+
+* Accessibility from external services such as websites, file upload/download utilities, various language SDKs, and web browsers
+
+Since it is the default store for HDInsight, you normally don't have to do anything to use it. For example, the following command will list files in the **/example/data** folder, which is stored on Azure Blob storage:
+
+	hadoop fs -ls /example/data
+
+Some commands may require you to specify that you are using Blob storage. For these, you can prefix the command with **WASB://**.
+
+HDInsight also allows you to associate multiple Blob storage accounts with a cluster. To access data on a non-default Blob storage account, you can use the format **WASB://&lt;container-name>@&lt;account-name>.blob.core.windows.net/**. For example, the following will list the contents of the **/example/data** directory for the specified container and Blob storage account:
+
+	hadoop fs -ls wasb://mycontainer@mystorage.blob.core.windows.net/example/data
+
+### What Blob storage is the cluster using?
+
+During cluster creation, you selected to either use an existing Azure Storage account and container, or create a new one. Then, you probably forgot about it. You can find the default storage account and container by using the Ambari REST API.
+
+1. Use the following command to retrieve HDFS configuration information:
+
+        curl -u admin:PASSWORD -G "https://CLUSTERNAME.azurehdinsight.net/api/v1/clusters/CLUSTERNAME/configurations/service_config_versions?service_name=HDFS&service_config_version=1"
+
+2. In the JSON data returned, find the `fs.defaultFS` entry. This will contain default container and storage account name in a format similar to the following:
+
+        wasb://CONTAINTERNAME@STORAGEACCOUNTNAME.blob.core.windows.net
+
+	> [AZURE.TIP] If you have installed [jq](http://stedolan.github.io/jq/), you can use the following to return just the `fs.defaultFS` entry:
+	>
+	> `curl -u admin:PASSWORD -G "https://CLUSTERNAME.azurehdinsight.net/api/v1/clusters/CLUSTERNAME/configurations/service_config_versions?service_name=HDFS&service_config_version=1" | jq '.items[].configurations[].properties["fs.defaultFS"] | select(. != null)'`
+
+3. To find the key used to authenticate to the storage account, or to find any secondary storage accounts associated with the cluster, use the following:
+
+		curl -u admin:PASSWORD -G "https://CLUSTERNAME.azurehdinsight.net/api/v1/clusters/CLUSTERNAME/configurations/service_config_versions?service_name=HDFS&service_config_version=1"
+
+4. In the JSON data returned, find the entries that begin with `fs.azure.account.key`. The remainder of the entry name is the storage account name. For example, `fs.azure.account.key.mystorage.blob.core.windows.net`. The value stored in this entry is the key used to authenticate to the storage account.
+
+	> [AZURE.TIP] If you have installed [jq](http://stedolan.github.io/jq/), you can use the following to return a list of the keys and values:
+	>
+	> `curl -u admin:PASSWORD -G "https://CLUSTERNAME.azurehdinsight.net/api/v1/clusters/CLUSTERNAME/configurations/service_config_versions?service_name=HDFS&service_config_version=1" | jq '.items[].configurations[].properties as $in | $in | keys[] | select(. | contains("fs.azure.account.key.")) as $item | $item | ltrimstr("fs.azure.account.key.") | { storage_account: ., storage_account_key: $in[$item] }'`
+
+You can also find the storage information using the Azure preview portal:
+
+1. In the [Azure Preview Portal](https://portal.azure.com/), select your HDInsight cluster.
+
+2. From the __Essentials__ section, select __All settings__.
+
+3. From __Settings__, select __Azure Storage Keys__.
+
+4. From __Azure Storage Keys__, select one of the storage accounts listed. This will display information about the storage account.
+
+5. Select the key icon. This will display keys for this storage account.
+
+### How do I access Blob storage?
+
+Other than through the Hadoop command from the cluster, there are a variety of ways to access blobs:
+
+* [Azure CLI for Mac, Linux and Windows](../xplat-cli-install.md): Command-Line interface commands for working with Azure. After installing, use the `azure storage` command for help on using storage, or `azure blob` for blob-specific commands.
+
+* [blobxfer.py](https://github.com/Azure/azure-batch-samples/tree/master/Python/Storage): A python script for working with blobs in Azure Storage.
+
+* A variety of SDKs:
+
+	* [Java](https://github.com/Azure/azure-sdk-for-java)
+
+	* [Node.js](https://github.com/Azure/azure-sdk-for-node)
+
+	* [PHP](https://github.com/Azure/azure-sdk-for-php)
+
+	* [Python](https://github.com/Azure/azure-sdk-for-python)
+
+	* [Ruby](https://github.com/Azure/azure-sdk-for-ruby)
+
+	* [.NET](https://github.com/Azure/azure-sdk-for-net)
+
+* [Storage REST API](https://msdn.microsoft.com/library/azure/dd135733.aspx)
+
+##<a name="scaling"></a>Scaling your cluster
+
+The cluster scaling feature allows you to change the number of data nodes used by a cluster that is running in Azure HDInsight without having to delete and re-create the cluster.
+
+You can perform scaling operations while other jobs or processes are running on a cluster.
+
+The different cluster types are affected by scaling as follows:
+
+* __Hadoop__: When scaling down the number of nodes in a cluster, some of the services in the cluster are restarted. This can cause jobs running or pending to fail at the completion of the scaling operation. You can resubmit the jobs once the operation is complete.
+
+* __HBase__: Regional servers are automatically balanced within a few minutes after completion of the scaling operation. To manually balance regional servers,use the following steps:
+
+	1. Connect to the HDInsight cluster using SSH. For more information on using SSH with HDInsight, see one of the following documents:
+
+		* [Use SSH with HDInsight from Linux, Unix, and Mac OS X](hdinsight-hadoop-linux-use-ssh-unix.md)
+
+		* [Use SSH with HDInsight from Windows](hdinsight-hadoop-linux-use-ssh-windows.md)
+
+	1. Use the following to start the HBase shell:
+
+			hbase shell
+
+	2. Once the HBase shell has loaded, use the following to manually balance the regional servers:
+
+			balancer
+
+* __Storm__: You should rebalance any running Storm topologies after a scaling operation has been performed. This allows the topology to readjust parallelism settings based on the new number of nodes in the cluster. To rebalance running topologies, use one of the following options:
+
+	* __SSH__: Connect to the server and use the following command to rebalance a topology:
+
+			storm rebalance TOPOLOGYNAME
+
+		You can also specify parameters to override the parallelism hints originally provided by the topology. For example, `storm rebalance mytopology -n 5 -e blue-spout=3 -e yellow-bolt=10` will reconfigure the topology to 5 worker processes, 3 executors for the blue-spout component, and 10 executors for the yellow-bolt component.
+
+	* __Storm UI__: Use the following steps to rebalance a topology using the Storm UI.
+
+		1. [Create an SSH tunnel to the cluster and open the Ambari web UI](hdinsight-linux-ambari-ssh-tunnel.md).
+
+		2. From the list of services on the left of the page, select __Storm__. Then select __Storm UI__ from __Quick Links__.
+
+
+			![Storm UI entry in quick links](./media/hdinsight-hadoop-linux-information/ambari-storm.png)
+
+			This will display the Storm UI:
+
+			![the storm ui](./media/hdinsight-hadoop-linux-information/storm-ui.png)
+
+		3. Select the topology you wish to rebalance, then select the __Rebalance__ button. Enter the delay before the rebalance operation is performed.
+
+For specific information on scaling your HDInsight cluster, see:
+
+* [Manage Hadoop clusters in HDInsight by using the Azure preview portal](hdinsight-administer-use-portal-linux.md#scaling)
+
+* [Manage Hadoop clusters in HDinsight by using Azure PowerShell](hdinsight-administer-use-command-line.md#scaling)
+
+## How do I install Hue (or other Hadoop component)?
+
+HDInsight is a managed service, which means that nodes in a cluster may be destroyed and reprovisioned automatically by Azure if a problem is detected. Because of this, it is not recommended to manually install things directly on the cluster nodes. Instead, use [HDInsight Script Actions](hdinsight-hadoop-customize-cluster.md) when you need to install the following:
+
+* A service or web site such as Spark or Hue.
+* A component that requires configuration changes on multiple nodes in the cluster. For example, a required environment variable, creating of a logging directory, or creation of a configuration file.
+
+Script Actions are Bash scripts that are ran during cluster provisioning, and can be used to install and configure additional components on the cluster. Example scripts are provided for installing the following components:
+
+* [Hue](hdinsight-hadoop-hue-linux.md)
+* [Giraph](hdinsight-hadoop-giraph-install-linux.md)
+* [R](hdinsight-hadoop-r-scripts-linux.md)
+* [Solr](hdinsight-hadoop-solr-install-linux.md)
+* [Spark](hdinsight-hadoop-spark-install-linux.md)
+
+For information on developing your own Script Actions, see [Script Action development with HDInsight](hdinsight-hadoop-script-actions-linux.md).
+
+###Jar files
+
+Some Hadoop technologies are provided in self-contained jar files that are contain functions used as part of a MapReduce job, or from inside Pig or Hive. While these can be installed using Script Actions, they often don't require any setup and can just be uploaded to the cluster after provisioning and used directly. If you want to makle sure the component survives reimaging of the cluster, you can store the jar file in WASB.
+
+For example, if you want to use the latest version of [DataFu](http://datafu.incubator.apache.org/), you can download a jar containing the project and upload it to the HDInsight cluster. Then follow the DataFu documentation on how to use it from Pig or Hive.
+
+> [AZURE.IMPORTANT] Some components that are standalone jar files are provided with HDInsight, but are not in the path. If you are looking for a specific component, you can use the follow to search for it on your cluster:
+>
+> ```find / -name *componentname*.jar 2>/dev/null```
+>
+> This will return the path of any matching jar files.
+
+If the cluster already provides a version of a component as a standalone jar file, but you want to use a different version, you can upload a new version of the component to the cluster and try using it in your jobs.
+
+> [AZURE.WARNING] Components provided with the HDInsight cluster are fully supported and Microsoft Support will help to isolate and resolve issues related to these components.
+>
+> Custom components receive commercially reasonable support to help you to further troubleshoot the issue. This might result in resolving the issue OR asking you to engage available channels for the open source technologies where deep expertise for that technology is found. For example, there are many community sites that can be used, like: [MSDN forum for HDInsight](https://social.msdn.microsoft.com/Forums/azure/en-US/home?forum=hdinsight), [http://stackoverflow.com](http://stackoverflow.com). Also Apache projects have project sites on [http://apache.org](http://apache.org), for example: [Hadoop](http://hadoop.apache.org/), [Spark](http://spark.apache.org/).
+
+## Next steps
+
+* [Use Hive with HDInsight](hdinsight-use-hive.md)
+* [Use Pig with HDInsight](hdinsight-use-pig.md)
+* [Use MapReduce jobs with HDInsight](hdinsight-use-mapreduce.md)