<properties
	pageTitle="Manage Hadoop clusters using Azure CLI | Microsoft Azure"
	description="How to use the Azure CLI to manage Hadoop clusters in HDIsight"
	services="hdinsight"
	editor="cgronlun"
	manager="paulettm"
	authors="mumian"
	tags="azure-portal"
	documentationCenter=""/>

<tags
	ms.service="hdinsight"
	ms.workload="big-data"
	ms.tgt_pltfrm="na"
	ms.devlang="na"
	ms.topic="article"
<<<<<<< HEAD
	ms.date="09/17/2015"
=======
	ms.date="12/16/2015"
>>>>>>> 08be3281
	ms.author="jgao"/>

# Manage Hadoop clusters in HDInsight using the Azure CLI

[AZURE.INCLUDE [selector](../../includes/hdinsight-portal-management-selector.md)]

Learn how to use the [Azure Command-line Interface](xplat-cli-install.md) to manage Hadoop clusters in Azure HDInsight. The Azure CLI is implemented in Node.js. It can be used on any platform that supports Node.js, including Windows, Mac, and Linux.

This article covers only using the Azure CLI with HDInsight. For a general guide on how to use Azure CLI, see [Install and configure Azure CLI][azure-command-line-tools].

##Prerequisites

Before you begin this article, you must have the following:

- **An Azure subscription**. See [Get Azure free trial](http://azure.microsoft.com/documentation/videos/get-azure-free-trial-for-testing-hadoop-in-hdinsight/).
- **Azure CLI** - See [Install and configure the Azure CLI](../xplat-cli-install.md) for installation and configuration information.
- **Connect to Azure**, using the following command:

		azure login

	For more information on authenticating using a work or school account, see [Connect to an Azure subscription from the Azure CLI](xplat-cli-connect.md).
	
- **Switch to the Azure Resource Manager mode**, using the following command:

		azure config mode arm

To get help, use the **-h** switch.  For example:

	azure hdinsight cluster create -h
	
##Create clusters

[AZURE.INCLUDE [provisioningnote](../../includes/hdinsight-provisioning.md)]

You must have a Azure Resource Management (ARM), and a Azure Blob storage account before you can create a HDInsight cluster. To create a HDInsight cluster, you must specify the following:

- **Azure Resource Group**: A Data Lake Analytics account must be created within a Azure Resource group. Azure Resource Manager enables you to work with the resources in your application as a group. You can deploy, update or delete all of the resources for your application in a single, coordinated operation. 

	To list the resource groups in your subscription:
	
		azure group list 
	
	To create a new resource group:
	
		azure group create -n "<Resource Group Name>" -l "<Azure Location>"

- **HDInsight cluster name**

- **Location**: One of the Azure data centers that supports HDInsight clusters. For a list of supported locations, see [HDInsight pricing](https://azure.microsoft.com/pricing/details/hdinsight/).

- **Default storage account**: HDInsight uses an Azure Blob storage container as the default file system. An Azure Storage account is required before you can create an HDInsight cluster.

	To create a new Azure storage account:
	
		azure storage account create "<Azure Storage Account Name>" -g "<Resource Group Name>" -l "<Azure Location>" --type LRS

	> [AZURE.NOTE] The Storage account must be collocated with HDInsight in the data center.
	> The storage account type can't be ZRS, because ZRS doesn't support table.

	For information on creating an Azure Storage account by using the Azure Portal, see [Create, manage, or delete a Storage account][azure-create-storageaccount].
	
	If you already have a Storage account but do not know the account name and account key, you can use the following commands to retrieve the information:
	
		-- Lists Storage accounts
		azure storage account list
		-- Shows a Storage account
		azure storage account show "<Storage Account Name>"
		-- Lists the keys for a Storage account
		azure storage account keys list "<Storage Account Name>" -g "<Resource Group Name>"

	For details on getting the information by using the Azure Portal, see the "View, copy, and regenerate storage access keys" section of [Create, manage, or delete a Storage account][azure-create-storageaccount].

- **(Optional) Default Blob container**: The **azure hdinsight cluster create** command creates the container if it doesn't exist. If you choose to create the container beforehand, you can use the following command:

	azure storage container create --account-name "<Storage Account Name>" --account-key <Storage Account Key> [ContainerName]

Once you have the Storage account prepared, you are ready to create a cluster:

	azure hdinsight cluster create --resource-group <Resource Group Name> --clusterName <Cluster Name> --location <Location> --osType <Windows | Linux> --version <Cluster Version> --clusterType <Hadoop | HBase | Spark | Storm> --storageAccountName <Default Storage Account Name> --storageAccountKey <Storage Account Key> --storageContainer <Default Storage Container> --username <HDInsight Cluster Username> --password <HDInsight Cluster Password> --sshUserName <SSH Username> --sshPassword <SSH User Password> --workerNodeCount <Number of Worker Nodes>


##Create clusters using configuration files
Typically, you create an HDInsight cluster, run jobs on it, and then delete the cluster to cut down the cost. The command-line interface gives you the option to save the configurations into a file, so that you can reuse it every time you create a cluster.  

	azure hdinsight config create [options ] <Config File Path> <overwirte>
	azure hdinsight config add-config-values [options] <Config File Path>
	azure hdinsight config add-script-action [options] <Config File Path>

Example: Create a configuration file that contains a script action to run when creating a cluster.

	hdinsight config create "C:\myFiles\configFile.config"
	hdinsight config add-script-action --configFilePath "C:\myFiles\configFile.config" --nodeType HeadNode --uri <Script Action URI> --name myScriptAction --parameters "-param value"

##Create clusters with a script action

Here is an example:

	azure hdinsight cluster create -g mahirg001 -l westus -y Linux --clusterType Hadoop --version 3.2 --defaultStorageAccountName mystorageaccount --defaultStorageAccountKey <defaultStorageAccountKey> --defaultStorageContainer mycontainer --userName admin --password <clusterPassword> --sshUserName sshuser --sshPassword <sshPassword> --workerNodeCount 1 –configurationPath "C:\myFiles\configFile.config" myNewCluster01
	
For general script action information, see [Customize HDInsight clusters using Script Action (Linux)](hdinsight-hadoop-customize-cluster-linux.md).

##List and show cluster details
Use the following commands to list and show cluster details:

	azure hdinsight cluster list
	azure hdinsight cluster show <Cluster Name>

![HDI.CLIListCluster][image-cli-clusterlisting]


##Delete clusters
Use the following command to delete a cluster:

	azure hdinsight cluster delete <Cluster Name>

##Scale clusters

To change the Hadoop cluster size:

	azure hdinsight cluster resize [options] <clusterName> <Target Instance Count>


## Enable/disable HTTP access for a cluster

	azure hdinsight cluster enable-http-access [options] <Cluster Name> <userName> <password>
	azure hdinsight cluster disable-http-access [options] <Cluster Name>

## Enable/disable RDP access for a cluster

  	azure hdinsight cluster enable-rdp-access [options] <Cluster Name> <rdpUserName> <rdpPassword> <rdpExpiryDate>
  	azure hdinsight cluster disable-rdp-access [options] <Cluster Name>


##Next steps
In this article, you have learned how to perform different HDInsight cluster administrative tasks. To learn more, see the following articles:

* [Administer HDInsight by using the Azure Portal] [hdinsight-admin-portal]
* [Administer HDInsight by using Azure PowerShell] [hdinsight-admin-powershell]
* [Get started with Azure HDInsight] [hdinsight-get-started]
* [How to use the Azure CLI] [azure-command-line-tools]


[azure-command-line-tools]: ../xplat-cli.md
[azure-create-storageaccount]: ../storage-create-storage-account.md
[azure-purchase-options]: http://azure.microsoft.com/pricing/purchase-options/
[azure-member-offers]: http://azure.microsoft.com/pricing/member-offers/
[azure-free-trial]: http://azure.microsoft.com/pricing/free-trial/


[hdinsight-admin-portal]: hdinsight-administer-use-management-portal.md
[hdinsight-admin-powershell]: hdinsight-administer-use-powershell.md
[hdinsight-get-started]: ../hdinsight-get-started.md

[image-cli-account-download-import]: ./media/hdinsight-administer-use-command-line/HDI.CLIAccountDownloadImport.png
[image-cli-clustercreation]: ./media/hdinsight-administer-use-command-line/HDI.CLIClusterCreation.png
[image-cli-clustercreation-config]: ./media/hdinsight-administer-use-command-line/HDI.CLIClusterCreationConfig.png
[image-cli-clusterlisting]: ./media/hdinsight-administer-use-command-line/HDI.CLIListClusters.png "List and show clusters"<|MERGE_RESOLUTION|>--- conflicted
+++ resolved
@@ -14,11 +14,7 @@
 	ms.tgt_pltfrm="na"
 	ms.devlang="na"
 	ms.topic="article"
-<<<<<<< HEAD
-	ms.date="09/17/2015"
-=======
 	ms.date="12/16/2015"
->>>>>>> 08be3281
 	ms.author="jgao"/>
 
 # Manage Hadoop clusters in HDInsight using the Azure CLI
