--- conflicted
+++ resolved
@@ -15,11 +15,7 @@
 	ms.tgt_pltfrm="na"
 	ms.devlang="na"
 	ms.topic="get-started-article"
-<<<<<<< HEAD
-	ms.date="04/05/2016"
-=======
 	ms.date="06/28/2016"
->>>>>>> c186bb0b
 	ms.author="jgao"/>
 
 
