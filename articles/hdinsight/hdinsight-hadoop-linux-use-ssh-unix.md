---
title: Use SSH with Hadoop - Azure HDInsight | Microsoft Docs
description: "You can access HDInsight using Secure Shell (SSH). This document provides information on connecting to HDInsight using the ssh and scp commands from Windows, Linux, Unix, or macOS clients."
services: hdinsight
documentationcenter: ''
author: Blackmist
manager: jhubbard
editor: cgronlun
tags: azure-portal
keywords: hadoop commands in linux,hadoop linux commands,hadoop macos,ssh hadoop,ssh hadoop cluster

ms.assetid: a6a16405-a4a7-4151-9bbf-ab26972216c5
ms.service: hdinsight
ms.devlang: na
ms.topic: get-started-article
ms.tgt_pltfrm: na
ms.workload: big-data
<<<<<<< HEAD
ms.date: 04/03/2017
=======
ms.date: 05/12/2017
>>>>>>> a42dbad0
ms.author: larryfr

ms.custom: H1Hack27Feb2017,hdinsightactive,hdiseo17may2017

---
# Connect to HDInsight (Hadoop) using SSH

Learn how to use [Secure Shell (SSH)](https://en.wikipedia.org/wiki/Secure_Shell) to securely connect to Hadoop on Azure HDInsight. 

HDInsight can use Linux (Ubuntu) as the operating system for nodes within the Hadoop cluster. The following table contains the address and port information needed when connecting to Linux-based HDInsight using an SSH client:

| Address | Port | Connects to... |
| ----- | ----- | ----- |
| `<clustername>-ed-ssh.azurehdinsight.net` | 22 | Edge node (R Server on HDInsight) |
| `<edgenodename>.<clustername>-ssh.azurehdinsight.net` | 22 | Edge node (any other cluster type, if an edge node exists) |
| `<clustername>-ssh.azurehdinsight.net` | 22 | Primary headnode |
| `<clustername>-ssh.azurehdinsight.net` | 23 | Secondary headnode |

> [!NOTE]
> Replace `<edgenodename>` with the name of the edge node.
<<<<<<< HEAD
=======
>
> Replace `<clustername>` with the name of your cluster.
>>>>>>> a42dbad0
>
> If your cluster contains an edge node, we recommend that you __always connect to the edge node__ using SSH. The head nodes host services that are critical to the health of Hadoop. The edge node runs only what you put on it.
>
<<<<<<< HEAD
> We recommend __always connecting to the edge node__ if you have one. The head nodes host services that are critical to the health of the cluster. The edge node runs only what you put on it.
>
=======
>>>>>>> a42dbad0
> For more information on using edge nodes, see [Use edge nodes in HDInsight](hdinsight-apps-use-edge-node.md#access-an-edge-node).

## SSH clients

Linux, Unix, and macOS systems provide the `ssh` and `scp` commands. The `ssh` client is commonly used to create a remote command-line session with a Linux or Unix-based system. The `scp` client is used to securely copy files between your client and the remote system.

Microsoft Windows does not provide any SSH clients by default. The `ssh` and `scp` clients are available for Windows through the following packages:

* [Azure Cloud Shell](../cloud-shell/quickstart.md): The Cloud Shell provides a Bash environment in your browser, and provides the `ssh`, `scp`, and other common Linux commands.

* [Bash on Ubuntu on Windows 10](https://msdn.microsoft.com/commandline/wsl/about): The `ssh` and `scp` commands are available through the Bash on Windows command line.

* [Git (https://git-scm.com/)](https://git-scm.com/): The `ssh` and `scp` commands are available through the GitBash command line.

* [GitHub Desktop (https://desktop.github.com/)](https://desktop.github.com/) The `ssh` and `scp` commands are available through the GitHub Shell command line. GitHub Desktop can be configured to use Bash, the Windows Command Prompt, or PowerShell as the command line for the Git Shell.

* [OpenSSH (https://github.com/PowerShell/Win32-OpenSSH/wiki/Install-Win32-OpenSSH)](https://github.com/PowerShell/Win32-OpenSSH/wiki/Install-Win32-OpenSSH): The PowerShell team is porting OpenSSH to Windows, and provides test releases.

    > [!WARNING]
    > The OpenSSH package includes the SSH server component, `sshd`. This component starts an SSH server on your system, allowing others to connect to it. Do not configure this component or open port 22 unless you want to host an SSH server on your system. It is not required to communicate with HDInsight.

There are also several graphical SSH clients, such as [PuTTY (http://www.chiark.greenend.org.uk/~sgtatham/putty/)](http://www.chiark.greenend.org.uk/~sgtatham/putty/) and [MobaXterm (http://mobaxterm.mobatek.net/)](http://mobaxterm.mobatek.net/). While these clients can be used to connect to HDInsight, the process of connecting is different than using the `ssh` utility. For more information, see the documentation of the graphical client you are using.

## <a id="sshkey"></a>Authentication: SSH Keys

SSH keys use [Public-key cryptography](https://en.wikipedia.org/wiki/Public-key_cryptography) to authenticate SSH sessions. SSH keys are more secure than passwords, and provide an easy way to secure access to your Hadoop cluster.

If your SSH account is secured using a key, the client must provide the matching private key when you connect:

* Most clients can be configured to use a __default key__. For example, the `ssh` client looks for a private key at `~/.ssh/id_rsa` on Linux and Unix environments.

* You can specify the __path to a private key__. With the `ssh` client, the `-i` parameter is used to specify the path to private key. For example, `ssh -i ~/.ssh/id_rsa sshuser@myedge.mycluster-ssh.azurehdinsight.net`.

* If you have __multiple private keys__ for use with different servers, consider using a utility such as [ssh-agent (https://en.wikipedia.org/wiki/Ssh-agent)](https://en.wikipedia.org/wiki/Ssh-agent). The `ssh-agent` utility can be used to automatically select the key to use when establishing an SSH session.

> [!IMPORTANT]
>
> If you secure your private key with a passphrase, you must enter the passphrase when using the key. Utilities such as `ssh-agent` can cache the password for your convenience.

### Create an SSH key pair

Use the `ssh-keygen` command to create public and private key files. The following command generates a 2048-bit RSA key pair that can be used with HDInsight:

    ssh-keygen -t rsa -b 2048

You are prompted for information during the key creation process. For example, where the keys are stored or whether to use a passphrase. After the process completes, two files are created; a public key and a private key.

* The __public key__ is used to create an HDInsight cluster. The public key has an extension of `.pub`.

* The __private key__ is used to authenticate your client to the HDInsight cluster.

> [!IMPORTANT]
> You can secure your keys using a passphrase. A passphrase is effectively a password on your private key. Even if someone obtains your private key, they must have the passphrase to use the key.

### Create HDInsight using the public key

| Creation method | How to use the public key |
| ------- | ------- |
| **Azure portal** | Uncheck __Use same password as cluster login__, and then select __Public Key__ as the SSH authentication type. Finally, select the public key file or paste the text contents of the file in the __SSH public key__ field.</br>![SSH public key dialog in HDInsight cluster creation](./media/hdinsight-hadoop-linux-use-ssh-unix/create-hdinsight-ssh-public-key.png) |
| **Azure PowerShell** | Use the `-SshPublicKey` parameter of the `New-AzureRmHdinsightCluster` cmdlet and pass the contents of the public key as a string.|
| **Azure CLI 1.0** | Use the `--sshPublicKey` parameter of the `azure hdinsight cluster create` command and pass the contents of the public key as a string. |
| **Resource Manager Template** | For an example of using SSH keys with a template, see [Deploy HDInsight on Linux with SSH key](https://azure.microsoft.com/resources/templates/101-hdinsight-linux-ssh-publickey/). The `publicKeys` element in the [azuredeploy.json](https://github.com/Azure/azure-quickstart-templates/blob/master/101-hdinsight-linux-ssh-publickey/azuredeploy.json) file is used to pass the keys to Azure when creating the cluster. |

## <a id="sshpassword"></a>Authentication: Password

SSH accounts can be secured using a password. When you connect to HDInsight using SSH, you are prompted to enter the password.

> [!WARNING]
> We do not recommend using password authentication for SSH. Passwords can be guessed and are vulnerable to brute force attacks. Instead, we recommend that you use [SSH keys for authentication](#sshkey).

### Create HDInsight using a password

| Creation method | How to specify the password |
| --------------- | ---------------- |
| **Azure portal** | By default, the SSH user account has the same password as the cluster login account. To use a different password, uncheck __Use same password as cluster login__, and then enter the password in the __SSH password__ field.</br>![SSH password dialog in HDInsight cluster creation](./media/hdinsight-hadoop-linux-use-ssh-unix/create-hdinsight-ssh-password.png)|
| **Azure PowerShell** | Use the `--SshCredential` parameter of the `New-AzureRmHdinsightCluster` cmdlet and pass a `PSCredential` object that contains the SSH user account name and password. |
| **Azure CLI 1.0** | Use the `--sshPassword` parameter of the `azure hdinsight cluster create` command and provide the password value. |
| **Resource Manager Template** | For an example of using a password with a template, see [Deploy HDInsight on Linux with SSH password](https://azure.microsoft.com/resources/templates/101-hdinsight-linux-ssh-password/). The `linuxOperatingSystemProfile` element in the [azuredeploy.json](https://github.com/Azure/azure-quickstart-templates/blob/master/101-hdinsight-linux-ssh-password/azuredeploy.json) file is used to pass the SSH account name and password to Azure when creating the cluster.|

### Change the SSH password

For information on changing the SSH user account password, see the __Change passwords__ section of the [Manage HDInsight](hdinsight-administer-use-portal-linux.md#change-passwords) document.

## <a id="domainjoined"></a>Authentication: Domain-joined HDInsight

If you are using a __domain-joined HDInsight cluster__, you must use the `kinit` command after connecting with SSH. This command prompts you for a domain user and password, and authenticates your session with the Azure Active Directory domain associated with the cluster.

For more information, see [Configure domain-joined HDInsight](hdinsight-domain-joined-configure.md).

## Connect to worker and Zookeeper nodes

The worker nodes and Zookeeper nodes are not directly accessible from the internet. They can be accessed from the cluster head nodes or edge nodes. The following are the general steps to connect to other nodes:

1. Use SSH to connect to a head or edge node:

        ssh sshuser@myedge.mycluster-ssh.azurehdinsight.net

2. From the SSH connection to the head or edge node, use the `ssh` command to connect to a worker node in the cluster:

        ssh sshuser@wn0-myhdi

    To retrieve a list of the domain names of the nodes in the cluster, see the [Manage HDInsight by using the Ambari REST API](hdinsight-hadoop-manage-ambari-rest-api.md#example-get-the-fqdn-of-cluster-nodes) document.

If the SSH account is secured using a __password__, enter the password when connecting.

If the SSH account is secured using __SSH keys__, make sure that SSH forwarding is enabled on the client.

> [!NOTE]
> Another way to directly access all nodes in the cluster is to install HDInsight into an Azure Virtual Network. Then, you can join your remote machine to the same virtual network and directly access all nodes in the cluster.
>
> For more information, see [Use a virtual network with HDInsight](hdinsight-extend-hadoop-virtual-network.md).

### Configure SSH agent forwarding

> [!IMPORTANT]
> The following steps assume a Linux or UNIX-based system, and work with Bash on Windows 10. If these steps do not work for your system, you may need to consult the documentation for your SSH client.

1. Using a text editor, open `~/.ssh/config`. If this file doesn't exist, you can create it by entering `touch ~/.ssh/config` at a command line.

2. Add the following text to the `config` file.

        Host <edgenodename>.<clustername>-ssh.azurehdinsight.net
          ForwardAgent yes

    Replace the __Host__ information with the address of the node you connect to using SSH. The previous example uses the edge node. This entry configures SSH agent forwarding for the specified node.

3. Test SSH agent forwarding by using the following command from the terminal:

        echo "$SSH_AUTH_SOCK"

    This command returns information similar to the following text:

        /tmp/ssh-rfSUL1ldCldQ/agent.1792

    If nothing is returned, then `ssh-agent` is not running. For more information, see the agent startup scripts information at [Using ssh-agent with ssh (http://mah.everybody.org/docs/ssh)](http://mah.everybody.org/docs/ssh) or consult your SSH client documentation.

4. Once you have verified that **ssh-agent** is running, use the following to add your SSH private key to the agent:

        ssh-add ~/.ssh/id_rsa

    If your private key is stored in a different file, replace `~/.ssh/id_rsa` with the path to the file.

5. Connect to the cluster edge node or head nodes using SSH. Then use the SSH command to connect to a worker or zookeeper node. The connection is established using the forwarded key.

## Next steps

* [Use SSH tunneling with HDInsight](hdinsight-linux-ambari-ssh-tunnel.md)
* [Use a virtual network with HDInsight](hdinsight-extend-hadoop-virtual-network.md)
* [Use edge nodes in HDInsight](hdinsight-apps-use-edge-node.md#access-an-edge-node)<|MERGE_RESOLUTION|>--- conflicted
+++ resolved
@@ -15,11 +15,7 @@
 ms.topic: get-started-article
 ms.tgt_pltfrm: na
 ms.workload: big-data
-<<<<<<< HEAD
-ms.date: 04/03/2017
-=======
 ms.date: 05/12/2017
->>>>>>> a42dbad0
 ms.author: larryfr
 
 ms.custom: H1Hack27Feb2017,hdinsightactive,hdiseo17may2017
@@ -40,19 +36,11 @@
 
 > [!NOTE]
 > Replace `<edgenodename>` with the name of the edge node.
-<<<<<<< HEAD
-=======
 >
 > Replace `<clustername>` with the name of your cluster.
->>>>>>> a42dbad0
 >
 > If your cluster contains an edge node, we recommend that you __always connect to the edge node__ using SSH. The head nodes host services that are critical to the health of Hadoop. The edge node runs only what you put on it.
 >
-<<<<<<< HEAD
-> We recommend __always connecting to the edge node__ if you have one. The head nodes host services that are critical to the health of the cluster. The edge node runs only what you put on it.
->
-=======
->>>>>>> a42dbad0
 > For more information on using edge nodes, see [Use edge nodes in HDInsight](hdinsight-apps-use-edge-node.md#access-an-edge-node).
 
 ## SSH clients
