--- conflicted
+++ resolved
@@ -1,9 +1,5 @@
 ---
-<<<<<<< HEAD
-title: Create Hadoop, HBase, Storm, or Spark clusters on Linux in HDInsight | Microsoft Docs
-=======
 title: Create Hadoop, HBase, Kafka, Storm or Spark on Azure HDInsight | Microsoft Docs
->>>>>>> e8cfaf0d
 description: Learn how to create Hadoop, HBase, Storm, or Spark clusters on Linux for HDInsight by using a browser, the Azure CLI, Azure PowerShell, REST, or an SDK.
 services: hdinsight
 documentationcenter: ''
