--- conflicted
+++ resolved
@@ -31,13 +31,10 @@
 ![Upgrade workflow diagram](./media/hdinsight-upgrade-cluster/upgrade-workflow.png)
 
 1. Read each section of this document to understand changes that may be required when upgrading your HDInsight cluster.
-<<<<<<< HEAD
-2. Create a new cluster as a test/quality assurance environment. For more information on creating a cluster, see [Learn how to create Linux-based HDInsight clusters](hdinsight-hadoop-provision-linux-clusters.md)
-3. Copy existing jobs, data sources and sinks to the new environment. See [Copy Data To Test Environment](hdinsight-hadoop-provision-linux-clusters.md#copy-data-to-the-test-environment) for more details.
-=======
+
 2. Create a cluster as a test/quality assurance environment. For more information on creating a cluster, see [Learn how to create Linux-based HDInsight clusters](hdinsight-hadoop-provision-linux-clusters.md)
 3. Copy existing jobs, data sources, and sinks to the new environment. See [Copy Data To Test Environment](hdinsight-migrate-from-windows-to-linux.md#copy-data-to-the-test-environment) for more details.
->>>>>>> f90c6b7c
+
 4. Perform validation testing to make sure that your jobs work as expected on the new cluster.
 
 
