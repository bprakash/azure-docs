--- conflicted
+++ resolved
@@ -68,15 +68,6 @@
 	
 	>	name": "[concat('hue-install-v0','-' ,uniquestring(‘applicationName’)]"
 		
-<<<<<<< HEAD
-	>Note there are 3 parts to the script name:
-		
-	>	1. The script name prefix, which should include either the application name or a name relevant to the application.
-	>	2. A <strong>-</strong>  for readability.
-	>	3. A unique string function with the application name as the parameter.
-
-	>	An example is the above ends up becoming: hue-install-v0-4wkahss55hlas in the persisted script action list.
-=======
 	>Note there are three parts to the script name:
 		
 	>	1. A script name prefix, which shall include either the application name or a name relevant to the application.
@@ -84,7 +75,6 @@
 	>	3. A unique string function with the application name as the parameter.
 
 	>	An example is the above ends up becoming: hue-install-v0-4wkahss55hlas in the persisted script action list. For a sample JSON payload, see [https://raw.githubusercontent.com/hdinsight/Iaas-Applications/master/Hue/azuredeploy.json](https://raw.githubusercontent.com/hdinsight/Iaas-Applications/master/Hue/azuredeploy.json).
->>>>>>> 59bcdb08
 
 - All required scripts.
 
