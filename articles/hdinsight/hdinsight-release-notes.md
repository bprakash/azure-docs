<properties
	pageTitle="Release notes for Hadoop components on Azure HDInsight | Microsoft Azure"
	description="Latest release notes and versions of Hadoop components for Azure HDInsight. Get development tips and details for Hadoop, Apache Storm, and HBase."
	services="hdinsight"
	documentationCenter=""
	editor="cgronlun"
	manager="paulettm"
	authors="nitinme"/>

<tags
	ms.service="hdinsight"
	ms.workload="big-data"
	ms.tgt_pltfrm="na"
	ms.devlang="na"
	ms.topic="article"
	ms.date="06/26/2015"
	ms.author="nitinme"/>


# Release notes for Hadoop components on Azure HDInsight

<<<<<<< HEAD
=======
## Notes for 07/31/2015 release of HDInsight ##

The full version numbers for HDInsight clusters deployed with this release:

* HDInsight 	2.1.10.640.1695824 (HDP 1.3.12.0-01795 - unchanged)
* HDInsight 	3.0.6.640.1695824  (HDP 2.0.13.0-2117 - unchanged)
* HDInsight 	3.1.4.640.1695824  (HDP 2.1.15.0-2334 - unchanged)
* HDInsight		3.2.6.640.1695824  (HDP 2.2.6.1-0012 - unchanged)
* SDK			1.5.8

This release contains the following updates.

| Title                                           | Description                                          | Impacted Area (for example, Service, component, or SDK) | Cluster Type (for example, Hadoop, HBase, or Storm) | JIRA (if applicable) |
|-------------------------------------------------|------------------------------------------------------|---------------------------------------------------------|-----------------------------------------------------|----------------------|
| Fix Spark cluster node re-imaging workflow | Fixed a bug that was causing Spark cluster nodes to not recover after re-image | Service    | Spark| N/A                  |


## Notes for 07/31/2015 release of HDInsight ##

The full version numbers for HDInsight clusters deployed with this release:

* HDInsight 	2.1.10.635.1684502 (HDP 1.3.12.0-01795 - unchanged)
* HDInsight 	3.0.6.635.1684502  (HDP 2.0.13.0-2117 - unchanged)
* HDInsight 	3.1.4.635.1684502  (HDP 2.1.15.0-2334 - unchanged)
* HDInsight		3.2.6.635.1684502  (HDP 2.2.6.1-0012 - unchanged)
* SDK			1.5.8

This release contains the following updates.

| Title                                           | Description                                          | Impacted Area (for example, Service, component, or SDK) | Cluster Type (for example, Hadoop, HBase, or Storm) | JIRA (if applicable) |
|-------------------------------------------------|------------------------------------------------------|---------------------------------------------------------|-----------------------------------------------------|----------------------|
| Updated HDInsight versions for all HDInsight clusters | With this release, HDInsight versions have been updated | Service    | All| N/A                  |


## Notes for 07/07/2015 release of HDInsight ##

The full version numbers for HDInsight clusters deployed with this release:

* HDInsight 	2.1.10.610.1630216	(HDP 1.3.12.0-01795 - unchanged)
* HDInsight 	3.0.6.610.1630216	(HDP 2.0.13.0-2117 - unchanged)
* HDInsight 	3.1.4.610.1630216	(HDP 2.1.15.0-2334 - unchanged)
* HDInsight		3.2.4.610.1630216	(HDP 2.2.6.1-0012)
* SDK			1.5.8


This release contains the following updates.

| Title                                           | Description                                          | Impacted Area (for example, Service, component, or SDK) | Cluster Type (for example, Hadoop, HBase, or Storm) | JIRA (if applicable) |
|-------------------------------------------------|------------------------------------------------------|---------------------------------------------------------|-----------------------------------------------------|----------------------|
| Updated HDP versions for HDInsight 3.2 clusters | With this release, HDInsight 3.2 deploys HDP 2.2.6.1-0012 | Service    | All                                                 | N/A                  |

>>>>>>> 9cff0e96

## Notes for 06/26/2015 release of HDInsight ##

The full version numbers for HDInsight clusters deployed with this release:

* HDInsight 	2.1.10.601.1610731	(HDP 1.3.12.0-01795 - unchanged)
* HDInsight 	3.0.6.601.1610731	(HDP 2.0.13.0-2117 - unchanged)
* HDInsight 	3.1.4.601.1610731	(HDP 2.1.15.0-2334 - unchanged)
* HDInsight		3.2.4.601.1610731	(HDP 2.2.6.1-0011)
* SDK			1.5.8


This release contains the following updates.

<table border="1">
<tr>
<th>Title</th>
<th>Description</th>
<th>Impacted Area
(for example, Service, component, or SDK)</p></th>
<th>Cluster Type (for example, Hadoop, HBase, or Storm)</th>
<th>JIRA (if applicable)</th>
</tr>


<tr>
<td>Updated HDP versions for HDInsight 3.2 clusters</td>
<td>With this release, HDInsight 3.2 deploys HDP 2.2.6.1</td>
<td>Service</td>
<td>All</td>
<td>N/A</td>
</tr>

</table>

## Notes for 06/18/2015 release of HDInsight ##

The full version numbers for HDInsight clusters deployed with this release:

* HDInsight 	2.1.10.596.1601657	(HDP 1.3.12.0-01795 - unchanged)
* HDInsight 	3.0.6.596.1601657	(HDP 2.0.13.0-2117 - unchanged)
* HDInsight 	3.1.4.596.1601657	(HDP 2.1.15.0-2334)
* HDInsight		3.2.4.596.1601657	(HDP 2.2.6.1-0002)
* SDK			1.5.8


This release contains the following updates.

<table border="1">
<tr>
<th>Title</th>
<th>Description</th>
<th>Impacted Area
(for example, Service, component, or SDK)</p></th>
<th>Cluster Type (for example, Hadoop, HBase, or Storm)</th>
<th>JIRA (if applicable)</th>
</tr>


<tr>
<td>Additional HTTPS ports opened</td>
<td>The cloud service now opens 5 ports 8001 to 8005 on the cluster E.g. at https://<clustername>.azurehdinsight.net:8001/. Requests to these URLs are authenticated using the same basic authentication password mechanism as port 443. These ports bind to the same port on the active headnode. Script actions can be used to make customer services listen on these ports on the headnode and route to outside the  cluster.</td>
<td>Cloud Service</td>
<td>All</td>
<td>N/A</td>
</tr>

<tr>
<td>Intermittent MapReduce shuffle issue for HDInsight 3.2</td>
<td>Fix for a rare, intermittent race condition  in Map Reduce Shuffle on large clusters resulting in occassional task failures. See <a href="https://issues.apache.org/jira/browse/MAPREDUCE-6361" target="_blank">MAPREDUCE-6361</a> for more information.</td>
<td>Hadoop Core</td>
<td>All</td>
<td><a href="https://issues.apache.org/jira/browse/MAPREDUCE-6361" target="_blank">MAPREDUCE-6361</a></td>
</tr>

<tr>
<td>Move to Latest Azure Java SDK 2.2 for HDInsight 3.2</td>
<td>Moved to latest version of the Azure SDK for Java used by the WASB driver. The latest SDK has a few fixes and the release notes for the same are available at https://github.com/Azure/azure-storage-java/blob/master/ChangeLog.txt.</td>
<td>Hadoop Core</td>
<td>All</td>
<td><a href="https://issues.apache.org/jira/browse/HADOOP-11959" target="_blank">HADOOP-11959</a></td>
</tr>

<tr>
<td>Move to HDP 2.1.15 for HDInsight 3.1 clusters</td>
<td>Hortonworks release notes for the release are available <a href="http://docs.hortonworks.com/HDPDocuments/HDP2/HDP-2.1.15-Win/bk_releasenotes_HDP-Win/content/ch_relnotes-HDP-2.1.15.html" target="_blank">here</a>.</td>
<td>HDP</td>
<td>All</td>
<td>N/A</td>
</tr>

</table>

## Notes for 06/04/2015 release of HDInsight ##

The full version numbers for HDInsight clusters deployed with this release:

* HDInsight 	2.1.10.583.1575584	(HDP 1.3.12.0-01795 - unchanged)
* HDInsight 	3.0.6.583.1575584	(HDP 2.0.13.0-2117 - unchanged)
* HDInsight 	3.1.3.583.1575584	(HDP 2.1.12.1-0003 - unchanged)
* HDInsight		3.2.4.583.1575584	(HDP 2.2.6.1-1)
* SDK			1.5.8


This release contains the following updates.

<table border="1">
<tr>
<th>Title</th>
<th>Description</th>
<th>Impacted Area
(for example, Service, component, or SDK)</p></th>
<th>Cluster Type (for example, Hadoop, HBase, or Storm)</th>
<th>JIRA (if applicable)</th>
</tr>


<tr>
<td>Fix for 502 bad gateway error for Storm clusters</td>
<td>This release fixes a bug affecting the job submission API that caused the website to be down after a reboot.</td>
<td>Service</td>
<td>Storm</td>
<td>N/A</td>
</tr>

</table>

## Notes for 06/01/2015 release of HDInsight ##

The full version numbers for HDInsight clusters deployed with this release:

* HDInsight 	2.1.10.577.1563827	(HDP 1.3.12.0-01795 - unchanged)
* HDInsight 	3.0.6.577.1563827	(HDP 2.0.13.0-2117 - unchanged)
* HDInsight 	3.1.3.577.1563827	(HDP 2.1.12.1-0003 - unchanged))
* HDInsight		3.2.4.577.1563827	(HDP 2.2.6.0-2800 - unchanged)
* SDK			1.5.8


This release contains the following updates.

<table border="1">
<tr>
<th>Title</th>
<th>Description</th>
<th>Impacted Area
(for example, Service, component, or SDK)</p></th>
<th>Cluster Type (for example, Hadoop, HBase, or Storm)</th>
<th>JIRA (if applicable)</th>
</tr>


<tr>
<td>Various bug fixes</td>
<td>This release fixes bugs related to cluster provisioning.</td>
<td>Service</td>
<td>All cluster types</td>
<td>N/A</td>
</tr>

</table>

## Notes for 05/27/2015 release of HDInsight ##

The full version numbers for HDInsight clusters deployed with this release:

* HDInsight		3.2.4.570.1554102	(HDP 2.2.6.0-2800)
* Other cluster versions and SDK are not deployed as part of this release.


This release contains the following updates.

<table border="1">
<tr>
<th>Title</th>
<th>Description</th>
<th>Impacted Area
(for example, Service, component, or SDK)</p></th>
<th>Cluster Type (for example, Hadoop, HBase, or Storm)</th>
<th>JIRA (if applicable)</th>
</tr>


<tr>
<td>HDP 2.2 update</td>
<td>This release of HDInsight 3.2 contains HDP 2.2.6, and brings several important bug fixes to HDInsight. The full release notes is available at <a href="http://dev.hortonworks.com.s3.amazonaws.com/HDPDocuments/HDP2/HDP-2.2.6/HDP_RelNotes_v226/index.html">HDP 2.2.6 Release Notes</a>.</td>
<td>HDP</td>
<td>All cluster types</td>
<td>N/A</td>
</tr>

<tr>
<td>Change to Default Yarn Container Memory Configuration</td>
<td>In this update, the default available memory to YARN containers (yarn.nodemanager.resource.memory-mb and yarn.scheduler.maximum-allocation-mb), launched by Node Manager, is increased to 5632MB. Previously this was reduced to 4608MB, but based on various job runs, the new value must offer better reliability and performance to most jobs, hence is a better default. As usual, if you a have critical dependency on this memory configuration, please set it explicitly while creating the cluster.</td>
<td>HDP</td>
<td>All cluster types</td>
<td>N/A</td>
</tr>

<tr>
<td>Default Config parity for HBase and Storm clusters</td>
<td>This update restores Hbase and Storm clusters to use the same values of YARN configs as Hadoop clusters. This is done for parity across all cluster types.</td>
<td>HDP</td>
<td>HBase, Storm</td>
<td>N/A</td>
</tr>

</table>

## Notes for 05/20/2015 release of HDInsight ##

The full version numbers for HDInsight clusters deployed with this release:

* HDInsight 	2.1.10.564.1542093	(HDP 1.3.12.0-01795 - unchanged)
* HDInsight 	3.0.6.564.1542093	(HDP 2.0.13.0-2117 - unchanged)
* HDInsight 	3.1.3.564.1542093	(HDP 2.1.12.1-0003)
* HDInsight		3.2.4.564.1542093	(HDP 2.2.4.6-2)
* SDK			1.5.8

This release contains the following updates.

<table border="1">
<tr>
<th>Title</th>
<th>Description</th>
<th>Impacted Area
(for example, Service, component, or SDK)</p></th>
<th>Cluster Type (for example, Hadoop, HBase, or Storm)</th>
<th>JIRA (if applicable)</th>
</tr>


<tr>
<td>SCP.NET EventHub Support</td>
<td>The updated cluster packages for HDInsight Storm bring new features to SCP.NET. You will now have access to new APIs in topology builder that make it easier to use EventHubSpout or Java Spouts. You must update your SCP.NET client SDK to work with new clusters as the contracts have been updated. For details on the new APIs, usage and release notes (including bug fixes) please refer to the Readme included in the SCP.NET nuget package.</td>
<td>VS Tooling</td>
<td>Storm HDInsight 3.2 clusters</td>
<td>N/A</td>
</tr>

<tr>
<td>JDBC driver update</td>
<td>Updated the driver to the SQL Server supported version in sqljdbc_4.1.5605.100.</td>
<td>Metastore</td>
<td>All</td>
<td>N/A</td>
</tr>
</table>

## Notes for 04/27/2015 release of HDInsight ##

The full version numbers for HDInsight clusters deployed with this release:

* HDInsight 	2.1.10.537.1486660	(HDP 1.3.12.0-01795 - unchanged)
* HDInsight 	3.0.6.537.1486660	(HDP 2.0.13.0-2117 - unchanged)
* HDInsight 	3.1.3.537.1486660	(HDP 2.1.12.0-2329 - unchanged)
* HDInsight		3.2.3.537.1486660	(HDP 2.2.2.2-4)
* SDK			1.5.8

This release contains the following updates.

<table border="1">
<tr>
<th>Title</th>
<th>Description</th>
<th>Impacted Area
(for example, Service, component, or SDK)</p></th>
<th>Cluster Type (for example, Hadoop, HBase, or Storm)</th>
<th>JIRA (if applicable)</th>
</tr>


<tr>
<td>Fix DLL dependency</td>
<td>Removes HDInsight dependency on Unit Test Framework.</td>
<td>SDK</td>
<td>Hadoop</td>
<td>N/A</td>
</tr>

<tr>
<td>Bug fix for race condition</td>
<td>A cluster create request now waits on PUT request to be accepted before polling on the status</td>
<td>SDK</td>
<td>Hadoop</td>
<td>N/A</td>
</tr>
</table>

## Notes for 04/14/2015 release of HDInsight ##

The full version numbers for HDInsight clusters deployed with this release:

* HDInsight 	2.1.10.521.1453250	(HDP 1.3.12.0-01795 - unchanged)
* HDInsight 	3.0.6.521.1453250	(HDP 2.0.13.0-2117 - unchanged)
* HDInsight 	3.1.3.521.1453250	(HDP 2.1.12.0-2329 - unchanged)
* HDInsight		3.2.3.525.1459730	(HDP 2.2.2.2-2)
* SDK			1.5.6

This release contains the following updates.

<table border="1">
<tr>
<th>Title</th>
<th>Description</th>
<th>Impacted Area
(for example, Service, component, or SDK)</p></th>
<th>Cluster Type (for example, Hadoop, HBase, or Storm)</th>
<th>JIRA (if applicable)</th>
</tr>


<tr>
<td>Tez bug fixes</td>
<td>Fixes for Apache TEZ 2214 and TEZ 1923 are included in this release of HDI 3.2. These are specifically needed for certain Hive queries on Tez which require to shuffle a significant amount of data.
</td>
<td>HDP</td>
<td>Hadoop</td>
<td><a href="https://issues.apache.org/jira/browse/TEZ-2214">TEZ 2214</a></br><a href="https://issues.apache.org/jira/browse/TEZ-1923">TEZ 1923</a></td>
</tr>
</table>

## Notes for 04/06/2015 release of HDInsight ##

The full version numbers for HDInsight clusters deployed with this release:

* HDInsight 	2.1.10.521.1453250	(HDP 1.3.12.0-01795 - unchanged)
* HDInsight 	3.0.6.521.1453250	(HDP 2.0.13.0-2117 - unchanged)
* HDInsight 	3.1.3.521.1453250	(HDP 2.1.12.0-2329 - unchanged)
* HDInsight		3.2.3.521.1453250	(HDP 2.2.2.2-1)
* SDK			1.5.6

This release contains the following updates.

<table border="1">
<tr>
<th>Title</th>
<th>Description</th>
<th>Impacted Area
(for example, Service, component, or SDK)</p></th>
<th>Cluster Type (for example, Hadoop, HBase, or Storm)</th>
<th>JIRA (if applicable)</th>
</tr>


<tr>
<td>HDInsight .NET SDK 1.5.6</td>
<td>Updates to remove some internal classes for HDInsight on Linux.</td>
<td>SDK</td>
<td>Hadoop</td>
<td>N/A</td>
</tr>

<tr>
<td>Avro Library 1.5.6</td>
<td>Added <b>KnownTypeAttribute</b> for method <b>GetAllKnownTypes</b>. Fixed NullReferenceException when a type is null for GetAllKnownTypes method.</td>
<td>SDK</td>
<td>Hadoop</td>
<td>N/A</td>
</tr>

<tr>
<td>Bug fixes</td>
<td>Various bug fixes to the service</td>
<td>Service</td>
<td>All</td>
<td>N/A</td>
</tr>

</table>
<br>

## Notes for 04/01/2015 release of HDInsight ##

The full version numbers for HDInsight clusters deployed with this release:

* HDInsight 	2.1.10.513.1431705	(HDP 1.3.12.0-01795)
* HDInsight 	3.0.6.513.1431705	(HDP 2.0.13.0-2117)
* HDInsight 	3.1.3.513.1431705	(HDP 2.1.12.0-2329)
* HDInsight		3.2.3.513.1431705	(HDP 2.2.2.1-2600)
* SDK			1.5.5

This release contains the following updates.

<table border="1">
<tr>
<th>Title</th>
<th>Description</th>
<th>Impacted Area
(for example, Service, component, or SDK)</p></th>
<th>Cluster Type (for example, Hadoop, HBase, or Storm)</th>
<th>JIRA (if applicable)</th>
</tr>


<tr>
<td>Ability to enable/disable remote desktop credentials on Windows clusters via .NET SDK</td>
<td>Programmatic support for enabling or disabling RDP credentials on Windows clusters.</td>
<td>SDK</td>
<td>All</td>
<td>N/A</td>
</tr>

<tr>
<td>Ability to enable remote desktop credentials on clusters while they are being provisioned</td>
<td>Programmatic support for enabling remote desktop credentials as the cluster is being created. This removes the two-step process for first provisioning the cluster and then enabling remote desktop.</td>
<td>SDK</td>
<td>All</td>
<td>N/A</td>
</tr>

<tr>
<td>Upgraded Python to 2.7.8</td>
<td>Upgraded Python on HDInsight Clusters to Python 2.7.8, which contains some important security fixes for HDInsight versions 2.1, 3.0, 3.1, and 3.2</td>
<td>Service</td>
<td>All</td>
<td>N/A</td>
</tr>

<tr>
<td>YARN configuration change</td>
<td>Changed YARN configuration yarn.resourcemanager.max-completed-applications to 1000 for all cluster types for HDInsight versions 3.1 and 3.2. This value only controls the list of completed applications in the YARN UI. To get information about applications that were submitted prior to the list of applications shown on the UI, you can directly go to the History Server.</td>
<td>YARN</td>
<td>All</td>
<td>N/A</td>
</tr>

<tr>
<td>Resizing of nodes in an HBase cluster</td>
<td>HBase clusters now allow resizing of nodes (up and down) for HDInsight versions 3.1 and 3.2</td>
<td>Service</td>
<td>HBase</td>
<td>N/A</td>
</tr>

<tr>
<td>JDBC upgrade</td>
<td>SQL JDBC driver is upgraded to version sqljdbc_4.0.2206.100 for HDInsight version 3.2. This version contains important security enhancements.</td>
<td>HDP</td>
<td>All</td>
<td>N/A</td>
</tr>

<tr>
<td>JVM configuration update</td>
<td>Updated JVM configuration networkaddress.cache.ttl to 300 seconds from the default value of -1 for HDInsight versions 3.1 and 3.2. This configuration value controls the caching policy for successful name lookups from the name service. This fixes a bug related to growing and shrinking HBase clusters.</td>
<td>Service</td>
<td>HBase</td>
<td>N/A</td>
</tr>

<tr>
<td>Upgrade to Azure Storage SDK for Java 2.0</td>
<td>HDInsight version 3.2 is upgraded to use the latest version of the Azure Storage SDK for Java. This contains several important bug fixes over the current 0.6.0 version.</td>
<td>HDP</td>
<td>All</td>
<td>N/A</td>
</tr>

<tr>
<td>Upgraded to Apache WASB source code</td>
<td>HDInsight version 3.2 now uses the latest code for the WASB filesystem driver from Apache Hadoop. With this change, the WASB driver is now packaged as a separate
jar. This is purely a packaging change and does not contain any changes to behavior of the WASB driver. The name of this JAR file is hadoop-azure-2.6.0.jar.</td>
<td>HDP</td>
<td>All</td>
<td>N/A</td>
</tr>

<tr>
<td>Jar File Name updates in HDInsight 3.2</td>
<td>This update to HDInsight version 3.2 contains several bug fixes, and a few internal jars packaged as part of HDP have been upgraded. Note that these JAR files
are internal to the HDP package and not for direct use by customer applications. Applications should package their own version of the JARs so that an upgrade to the HDP internal JARs do not break customer applications.</td>
<td>HDP</td>
<td>All</td>
<td>N/A</td>
</tr>

</table>
<br>

## Notes for 03/03/2015 release of HDInsight ##

The full version numbers for HDInsight clusters deployed with this release:

* HDInsight 	2.1.10.488.1375841	(HDP 1.3.9.0-01351 - unchanged)
* HDInsight 	3.0.6.488.1375841	(HDP 2.0.9.0-2097 -  unchanged)
* HDInsight 	3.1.3.488.1375841	(HDP 2.1.10.0-2290 - unchanged)
* HDInsight		3.2.3.488.1375841	(HDP-2.2.10.0-2340 - unchanged)
* SDK			1.5.0				(unchanged)

This release contains the following update.

<table border="1">
<tr>
<th>Title</th>
<th>Description</th>
<th>Impacted Area
(for example, service, component, or SDK)</p></th>
<th>Cluster Type (for example, Hadoop, HBase, or Storm)</th>
<th>JIRA</th>
</tr>


<tr>
<td>Reliability improvements</td>
<td>We made fixes that allow the service to scale better with the increased load with respect to cluster creation.</td>
<td>Service</td>
<td>All</td>
<td>N/A</td>
</tr>



</table>
<br>

## Notes for 02/18/2015 release of HDInsight ##

The full version numbers for HDInsight clusters deployed with this release:

* HDInsight 	2.1.10.471.1342507	(HDP 1.3.9.0-01351 - unchanged)
* HDInsight 	3.0.6.471.1342507	(HDP 2.0.9.0-2097 -  unchanged)
* HDInsight 	3.1.3.471.1342507	(HDP 2.1.10.0-2290 - unchanged)
* HDInsight		3.2.3.471.1342507	(HDP-2.2.10.0-2340)
* SDK			1.5.0

This release contains the following updates.

<table border="1">
<tr>
<th>Title</th>
<th>Description</th>
<th>Impacted Area
(for example, Service, component, or SDK)</p></th>
<th>Cluster Type (for example, Hadoop, HBase, or Storm)</th>
<th>JIRA (if applicable)</th>
</tr>


<tr>
<td>HDInsight 3.2 clusters</td>
<td>Hadoop 2.6/HDP2.2 is available with HDInsight 3.2 clusters. It contains major updates to all of the open-source components. For more details, see <a href="http://azure.microsoft.com/documentation/articles/hdinsight-component-versioning/" target="_blank">What's new in HDInsight</a> and <a href ="http://docs.hortonworks.com/HDPDocuments/HDP2/HDP-2.2.0/HDP_2.2.0_Release_Notes_20141202_version/index.html" target="_blank">HDP 2.2.0.0 Release Notes</a>.</td>
<td>Open-source software</td>
<td>All</td>
<td>N/A</td>
</tr>

<tr>
<td>HDinsight on Linux (Preview)</td>
<td>Clusters can be deployed running on Ubuntu Linux. For more details, see <a href="http://azure.microsoft.com/documentation/articles/hdinsight-hadoop-linux-get-started/" target ="_blank">Getting Started with HDInsight on Linux</a>.</td>
<td>Service</td>
<td>Hadoop</td>
<td>N/A</td>
</tr>

<tr>
<td>Storm General Availability</td>
<td>Apache Storm clusters are generally available. For more details, see <a href="http://azure.microsoft.com/documentation/articles/hdinsight-storm-getting-started/" target="_blank">Getting started using Storm in HDInsight</a>.</td>
<td>Service</td>
<td>Storm</td>
<td>N/A</td>
</tr>

<tr>
<td>Virtual machine sizes</td>
<td>Azure HDInsight is available on more virtual machine types and sizes. HDInsight can utilize A2 to A7 sizes built for general purposes; D-Series nodes that feature solid-state drives (SSDs) and 60-percent faster processors; and A8 and A9 sizes that have InfiniBand support for fast networking.</td>
<td>Service</td>
<td>All</td>
<td>N/A</td>
</tr>

<tr>
<td>Cluster scaling</td>
<td>You can change the number of data nodes for a running HDInsight cluster without having to delete or re-create it. Currently, only Hadoop Query and Apache Storm cluster types have this ability, but support for Apache HBase cluster type is soon to follow. For more information, see <a href="http://azure.microsoft.com/documentation/articles/hdinsight-hadoop-cluster-scaling/" target="_blank">Cluster scaling in HDInsight</a>.</td>
<td>Service</td>
<td>Hadoop, Storm</td>
<td>N/A</td>
</tr>

<tr>
<td>Visual Studio tooling</td>
<td>In addition to complete tooling for Apache Storm, the tooling for Apache Hive in Visual Studio has been updated to include statement completion, local validation, and improved debugging support. For more information, see <a href="http://azure.microsoft.com/documentation/articles/hdinsight-hadoop-visual-studio-tools-get-started/" target="_blank">Get Started with HDInsight Hadoop Tools for Visual Studio</a>.</td>
<td>Tooling</td>
<td>Hadoop</td>
<td>N/A</td>
</tr>

<tr>
<td>Hadoop Connector for DocumentDB</td>
<td>With Hadoop Connector for DocumentDB, you can perform complex aggregations, analysis, and manipulations over your schema-less JSON documents stored across DocumentDB collections or across database accounts. For more information and a tutorial, see <a href="http://azure.microsoft.com/documentation/articles/documentdb-run-hadoop-with-hdinsight/" target="_blank">Run Hadoop jobs using DocumentDB and HDInsight</a>.</td>
<td>Service</td>
<td>Hadoop</td>
<td>N/A</td>
</tr>

<tr>
<td>Bug fixes</td>
<td>We have made various minor bug fixes for HDInsight services. No customer-facing behavior changes are expected.</td>
<td>Service</td>
<td>All</td>
<td>N/A</td>
</tr>

</table>
<br>

## Notes for 02/06/2015 release of HDInsight ##

The full version numbers for HDInsight clusters deployed with this release:

* HDInsight 	2.1.10.463.1325367	(HDP 1.3.9.0-01351 - unchanged)
* HDInsight 	3.0.6.463.1325367	(HDP 2.0.9.0-2097 -  unchanged)
* HDInsight 	3.1.2.463.1325367	(HDP 2.1.10.0-2290)
* SDK			N/A

This release contains the following updates.

<table border="1">
<tr>
<th>Title</th>
<th>Description</th>
<th>Impacted Area
(for example, Service, component, or SDK)</p></th>
<th>Cluster Type (for example, Hadoop, HBase, or Storm)</th>
<th>JIRA (if applicable)</th>
</tr>


<tr>
<td>Bug fixes</td>
<td>We have made various minor bug fixes for HDInsight services. No customer-facing behavior changes are expected.</td>
<td>Service</td>
<td>All</td>
<td>N/A</td>
</tr>

<tr>
<td>HDP 2.1 maintenance update</td>
<td>HDInsight 3.1 is updated to deploy HDP 2.1.10.0. For more information, see <a href ="http://docs.hortonworks.com/HDPDocuments/HDP2/HDP-2.1.10/bk_releasenotes_hdp_2.1/content/ch_relnotes-HDP-2.1.10.html" target="_blank">Release Notes HDP-2.1.10</a>. </td>
<td>Open-source software</td>
<td>All</td>
<td>N/A</td>
</tr>

<tr>
<td>HDP binary updates</td>
<td>There are a few JAR files in HBase for which file names have been updated. These JAR files are used internally by HBase, so it is not expected that customers have a dependency on the names of these JAR files. These include:
<ul>
<li>./lib/jetty-6.1.26.hwx.jar</li>
<li>./lib/jetty-sslengine-6.1.26.hwx.jar</li>
<li>./lib/jetty-util-6.1.26.hwx.jar</li>
</ul>
</td>
<td>Open-source software</td>
<td>HBase</td>
<td>N/A</td>
</tr>

</table>
<br>

## Notes for 1/29/2015 release of HDInsight ##

The full version numbers for HDInsight clusters deployed with this release:

* HDInsight 	2.1.10.455.1309616	(HDP 1.3.9.0-01351 - unchanged)
* HDInsight 	3.0.6.455.1309616	(HDP 2.0.9.0-2097 -  unchanged)
* HDInsight 	3.1.2.455.1309616	(HDP 2.1.9.0-2196 -  unchanged)
* SDK			N/A

This release contains the following update.

<table border="1">
<tr>
<th>Title</th>
<th>Description</th>
<th>Impacted Area
(for example, Service, component, or SDK)</p></th>
<th>Cluster Type (for example, Hadoop, HBase, or Storm)</th>
<th>JIRA (if applicable)</th>
</tr>


<tr>

<td>Bug fixes</td>
<td>We have made a few important bug fixes that improve the reliability of the HDInsight Clusters during Azure upgrades.</td>
<td>Service</td>
<td>All</td>
<td>N/A</td>
</tr>



</table>
<br>

## Notes for 1/5/2015 release of HDInsight ##

The full version numbers for HDInsight clusters deployed with this release:

* HDInsight 	2.1.10.420.1246118	(HDP 1.3.9.0-01351 - unchanged)
* HDInsight 	3.0.6.420.1246118	(HDP 2.0.9.0-2097 - unchanged)
* HDInsight 	3.1.2.420.1246118	(HDP 2.1.9.0-2196 - unchanged)


This release contains the following updates.

<table border="1">
<tr>
<th>Title</th>
<th>Description</th>
<th>Component</th>
<th>Cluster Type</th>
<th>JIRA (if applicable)</th>
</tr>


<tr>
<td>Samples for Twitter trend analysis and Mahout-based movie recommendations</td>
<td><p>In this release, the HDInsight Query console has two additional samples:</p>

<p><b>Twitter Trend Analysis</b><br>
Public APIs provided by sites like Twitter are a useful source of data for analyzing and understanding popular trends. In this tutorial, learn how to use Hive to get a list of Twitter users that sent the most tweets containing a particular word. </p>

<p><b>Mahout Movie Recommendation</b><br>
Apache Mahout is an Apache Hadoop machine learning library. Mahout contains algorithms for processing data (such as filtering, classification, and clustering). In this tutorial, use a recommendation engine to generate movie recommendations based on movies that your friends have seen.</p></td>
<td>Query console</td>
<td>Hadoop</td>
<td>N/A</td>
</tr>

<tr>
<td>Change to default value for Hive configuration: hive.auto.convert.join.noconditionaltask.size</td>
<td><p>This size configuration applies to automatically converted map joins. The value represents the sum of the sizes of tables that can be converted to hash maps that fit in memory. In a prior release, this value increased from the default value of 10 MB to 128 MB. However, the new value of 128 MB was causing jobs to fail due to lack of memory. This release reverts the default value back to 10 MB. Customers can still choose to override this value during cluster creation, given their queries and table sizes. For more information about this setting and how to override it, see <a href="http://docs.hortonworks.com/HDPDocuments/HDP2/HDP-2.0.0.2/ds_Hive/optimize-joins.html#JoinOptimization-OptimizeAutoJoinConversion" target="_blank">Optimize Auto Join Conversion</a> in Hortonworks documentation. </p></td>
<td>Hive</td>
<td>Hadoop, Hbase</td>
<td>N/A</td>
</tr>

</table>
<br>

## Notes for 12/23/2014 release of HDInsight ##

The full version numbers for HDInsight clusters deployed with this release are:

* HDInsight 	2.1.10.420.1246783	(HDP version unchanged)
* HDInsight 	3.0.6.420.1246783	(HDP version unchanged)
* HDInsight 	3.1.1.420.1246783	(HDP version unchanged)

This release contains the following update.

<table border="1">
<tr>
<th>Title</th>
<th>Description</th>
<th>Component</th>
<th>Cluster Type</th>
<th>JIRA (if applicable)</th>
</tr>


<tr>
<td>Intermittent cluster creation failures due to excessive load</td>
<td><p>Improved algorithm for downloading HDP packages during cluster creation enables more robust handling of failures due to excessive load.</p></td>
<td>Service</td>
<td>Hadoop, Hbase, Storm</td>
<td>N/A</td>
</tr>



</table>
<br>

## Notes for 12/18/2014 release of HDInsight ##

This release contains the following component update.

<table border="1">
<tr>
<th>Title</th>
<th>Description</th>
<th>Component</th>
<th>Cluster Type</th>
<th>JIRA (if applicable)</th>
</tr>

<tr>
<td><a href = "http://azure.microsoft.com/documentation/articles/hdinsight-hadoop-customize-cluster/" target="_blank">Cluster customization General Avalability</a></td>
<td><p>Customization provides the ability for you to customize your Azure HDInsight clusters with projects that are available from the Apache Hadoop ecosystem. With this new feature, you can experiment and deploy Hadoop projects to Azure HDInsight. This is enabled through the **Script Action** feature, which can modify Hadoop clusters in arbitrary ways by using custom scripts. This customization is available on all types of HDInsight clusters including Hadoop, HBase, and Storm. To demonstrate the power of this capability, we have documented the process to install the popular <a href = "http://azure.microsoft.com/documentation/articles/hdinsight-hadoop-spark-install/" target="_blank">Spark</a>, <a href = "http://azure.microsoft.com/documentation/articles/hdinsight-hadoop-r-scripts/" target="_blank">R</a>, <a href = "http://azure.microsoft.com/documentation/articles/hdinsight-hadoop-solr-install/" target="_blank">Solr</a>, and <a href = "http://azure.microsoft.com/documentation/articles/hdinsight-hadoop-giraph-install/" target="_blank">Giraph</a> modules. This release also adds the capability for customers to specify their custom script action via the Azure portal, provides guidelines and best practices about how to build custom script actions using helper methods, and provides guidelines about how to test the script action. </p></td>
<td>Feature General Availability</td>
<td>All</td>
<td>N/A</td>
</tr>


</table>
<br>

## Notes for 12/05/2014 release of HDInsight ##

The full version numbers for HDInsight clusters deployed with this release are:

* HDInsight 	2.1.9.406.1221105	(HDP 1.3.9.0-01351)
* HDInsight 	3.0.5.406.1221105	(HDP 2.0.9.0-2097)
* HDInsight 	3.1.1.406.1221105	(HDP 2.1.9.0-2196)
* HDInsight SDK N/A

This release contains the following component updates.

<table border="1">
<tr>
<th>Title</th>
<th>Description</th>
<th>Component</th>
<th>Cluster Type</th>
<th>JIRA (if applicable)</th>
</tr>

<tr>
<td>Bug fix: Intermittent error while adding large numbers of partitions to a table in a Hive DDL </td>
<td><p>If there is an intermittent connection error with the Hive metastore database when adding a lot of partitions to a Hive table, the Hive DDL can fail. The following statement will be seen in the Hive error log if this failure occurs: </p><p>"ERROR [main]: ql.Driver (SessionState.java:printError(547)) - FAILED: Execution Error, return code 1 from org.apache.hadoop.hive.ql.exec.DDLTask. MetaException(message:java.lang.RuntimeException: commitTransaction was called but openTransactionCalls = 0. This probably indicates that there are unbalanced calls to openTransaction/commitTransaction)"</p></td>
<td>Hive</td>
<td>Hadoop, Hbase</td>
<td>HIVE-482 (This is an internal JIRA, so it cannot be quoted externally. Noted here for reference.)</td>
</tr>

<tr>
<td>Bug fix: Occasional hang in the HDInsight Query Console</td>
<td>When this happens, the following statement can be seen in the WebHCat log for the WebHCat launcher job: <p>"org.apache.hive.hcatalog.templeton.CatchallExceptionMapper | org.apache.hadoop.ipc.RemoteException(org.apache.hadoop.yarn.exceptions.YarnRuntimeException): Could not load history file {wasb url to the history file}"</p></td>
<td>WebHCat</td>
<td>Hadoop</td>
<td>HIVE-482 (This is an internal JIRA, so it cannot be quoted externally. Noted here for reference.)</td>
</tr>

<tr>
<td>Bug fix: Occasional spike in latency of Hbase queries</td>
<td>If this happens, users will notice an occasional spike of 3 seconds in the latency of Hbase queries. </td>
<td>HDInsight Cluster Gateway</td>
<td>HBase</td>
<td>N/A</td>
</tr>

<tr>
<td>HDP JAR file name changes</td>
<td>For HDI cluster version 3.0, there a couple of changes to the internal JAR files installed by HDP. jetty-6.1.26.jar has been replaced with jetty-6.1.26.hwx.jar. jetty-util-6.1.26.jar has been replaced with jetty-util-6.1.26.hwx.jar. These changes apply to Hadoop, Mahout, WebHCat and Oozie projects.</td>
<td>Hadoop, Mahout, WebHCat, Oozie</td>
<td>Hadoop, HBase</td>
<td>N/A</td>
</tr>

</table>
<br>


## Notes for 11/21/2014 release of HDInsight ##

The full version numbers for HDInsight clusters deployed with this release are:

* HDInsight 2.1.9.382.1169709 (no change from 11/14/2014)
* HDInsight 3.0.5.382.1169709 (no change from 11/14/2014)
* HDInsight 3.1.1.382.1169709 (no change from 11/14/2014)
* HDINsight SDK 1.4.0

This release contains the following component updates.

<table border="1">
<tr>
<th>Title</th>
<th>Description</th>
<th>Component</th>
<th>Cluster Type</th>
<th>JIRA (if applicable)</th>
</tr>

<tr>
<td>Accessing application logs</td>
<td>Ability to programmatically enumerate applications that have been run on your clusters and to download relevant application-specific or container-specific logs to help debug problematic applications.</td>
<td>SDK</td>
<td>Hadoop</td>
<td>N/A</td>
</tr>

<tr>
<td>Ability to specify region name in IHdInsightClient.DeleteCluster </td>
<td>The Azure HDInsight SDK provides the ability to specify a region name when using **DeleteCluster**. This helps unblock customers who had two resources with same name in different regions and had been unable to delete either of them.</td>
<td>SDK</td>
<td>All</td>
<td>N/A</td>
</tr>

<tr>
<td>ClusterDetails.DeploymentId</td>
<td>The **ClusterDetails** object returns a **DeploymentID** field that represents a unique identifier for the cluster. It is guaranteed to be unique across cluster creation attempts with the same names.</td>
<td>SDK</td>
<td>All</td>
<td>N/A</td>
</tr>
</table>
<br>

## Notes for 11/14/2014 release of HDInsight ##

The full version numbers for HDInsight clusters deployed with this release are:

* HDInsight 2.1.9.382.1169709
* HDInsight 3.0.5.382.1169709
* HDInsight 3.1.1.382.1169709

This release contains the following new features, component updates, and bug fixes.

<table border="1">
<tr>
<th>Title</th>
<th>Description</th>
<th>Component</th>
<th>Cluster Type</th>
<th>JIRA (if applicable)</th>
</tr>

<tr>
<td>Script Action (Preview)</td>
<td>Preview of the cluster customization feature that enables modification of Hadoop clusters in arbitrary ways by using custom scripts. With this feature, users can experiment with and deploy projects that are available from the Apache Hadoop ecosystem to Azure HDInsight clusters. This customization feature is available on all types of HDInsight clusters, including Hadoop, HBase, and Storm.</td>
<td>New feature</td>
<td>All</td>
<td>N/A</td>
</tr>

<tr>
<td>Prebuilt jobs for Azure websites and storage log analysis</td>
<td>The HDInsight Query Console has a Getting Started gallery that supports solutions that work on your data or on sample data.
<p>**Solutions that work on your data**:<br>
We’ve created jobs for some of the most common data analysis scenarios to provide a starting point for creating your own solutions. You can use your data with the job to see how it works. Then when you are ready, use what you have learned to create a solution that is modeled after the prebuilt job.</p>
<p>**Solutions that work on sample data**:<br>
Learn how to work with HDInsight by walking through some basic scenarios (such as analyzing web logs and sensor data). You will learn how to use HDInsight to analyze such data and how you can connect other applications and services to this data. Visualizing data by connecting to Microsoft Excel provides an example of the power of this approach.</p></td>
<td>Query console</td>
<td>Hadoop</td>
<td>N/A</td>
</tr>

<tr>
<td>Memory leak fix in Templeton</td>
<td>A memory leak in Templeton that affected customers who had long running clusters or were submitting 100s of job requests a second has been addressed. The issue manifested as Templeton 5xx errors and the workaround was to restart the service. The workaround is no longer needed.</td>
<td>Templeton</td>
<td>All</td>
<td>https://issues.apache.org/jira/browse/HADOOP-11248</td>
</tr>
</table>
<br>


**Note**: To demonstrate the new capabilities made available by cluster customization, the procedures using Script Action to install Spark and R modules on a cluster have been documented. For further information, see:

* [Install and use Spark 1.0 on HDInsight clusters](hdinsight-hadoop-spark-install.md)
* [Install and use R on HDInsight Hadoop clusters](hdinsight-hadoop-r-scripts.md)




## Notes for 11/07/2014 release of HDInsight ##

The full version numbers for HDInsight clusters that deployed with this release are:

* HDInsight 2.1	2.1.9.374.1153876
* HDInsight 3.0	3.0.5.374.1153876
* HDInsight 3.1	3.1.1.374.1153876

This release contains the following component updates.

<table border="1">
<tr>
<th>Title</th>
<th>Description</th>
<th>Component</th>
<th>Cluster Type</th>
<th>JIRA (if applicable)</th>
</tr>

<tr>
<td>HDP 2.1.7</td>
<td>This release is based on Hortonworks Data Platform (HDP) 2.1.7. For more information, see <a href="http://docs.hortonworks.com/HDPDocuments/HDP2/HDP-2.1.7-Win/bk_releasenotes_HDP-Win/content/ch_relnotes-HDP-2.1.7.html" target="_blank">Release Notes for HDP 2.1.7</a>.</td>
<td>HDP</td>
<td>All</td>
<td>N/A</td>
</tr>

<tr>
<td>YARN Timeline Server</td>
<td>The YARN Timeline Server (also known as the Generic Application History Server) has been enabled by default. The Timeline Server provides generic information about completed applications (such as application ID, application name, application status, application submission time, and application completion time).

This application information can be retrieved from the head node by accessing the URI http://headnodehost:8188 or by running the YARN command: yarn application –list –appStates ALL.

This information can also be retrieved remotely though a REST API at https://{ClusterDnsName}. azurehdinsight.net/ws/v1/applicationhistory/.

For more detailed information, see <a href="http://hadoop.apache.org/docs/r2.4.0/hadoop-yarn/hadoop-yarn-site/TimelineServer.html" target="_blank">YARN Timeline Server</a>.</td>
<td>Service, YARN</td>
<td>Hadoop, HBase</td>
<td>N/A</td>
</tr>

<tr>
<td>Cluster deployment ID</td>
<td>Starting with SDK version 1.3.3.1.5426.29232, users can access a unique ID for each cluster, which is issued HDInsight. This enables customers to figure out unique instances of clusters when a DNS name is being reused across create or drop scenarios.</td>
<td>SDK</td>
<td>All</td>
<td>N/A</td>
</tr>
</table>
<br>

**Note**: The bug that prevented the full version number from showing up in the portal or from being returned by the SDK or by Windows PowerShell has been fixed in this release.

## Notes for 10/15/2014 release ##

This hotfix release fixed a memory leak in Templeton that affected the heavy users of Templeton. In some cases, users who exercised Templeton heavily would see errors manifested as 500 error codes because the requests would not have enough memory to run. The workaround for this issue was to restart the Templeton service. This issue has been fixed.


## Notes for 10/7/2014 release ##

* When using Ambari endpoint, "https://{clusterDns}.azurehdinsight.net/ambari/api/v1/clusters/{clusterDns}.azurehdinsight.net/services/{servicename}/components/{componentname}", the *host_name* field returns the fully qualified domain name (FQDN) of the node instead of only the host name. For example, instead of returning "**headnode0**", you get the FQDN “**headnode0.{ClusterDNS}.azurehdinsight.net**”. This change was required to facilitate scenarios where multiple cluster types (such as HBase and Hadoop) can be deployed in one virtual network. This happens, for example, when using HBase as a back-end platform for Hadoop.

* We have provided new memory settings for the default deployment of the HDInsight cluster. Previous default memory settings did not adequately account for the guidance for the number of CPU cores being deployed. These new memory settings should provide better defaults (as per Hortonworks recommendations). To change these, please refer to the SDK reference documentation about changing cluster configuration. The new memory settings that are used by the default 4 CPU core (8 container) HDInsight cluster are itemized in the following table. (The values used prior to this release are also provided parenthetically.)

<table border="1">
<tr><th>Component</th><th>Memory Allocation</th></tr>
<tr><td> yarn.scheduler.minimum-allocation</td><td>768 MB (previously 512 MB)</td></tr>
<tr><td> yarn.scheduler.maximum-allocation</td><td>6144 MB (unchanged)</td></tr>
<tr><td>yarn.nodemanager.resource.memory</td><td>6144 MB (unchanged)</td></tr>
<tr><td>mapreduce.map.memory</td><td>768 MB (previously 512 MB)</td></tr>
<tr><td>mapreduce.map.java.opts</td><td>opts=-Xmx512m (previously -Xmx410m)</td></tr>
<tr><td>mapreduce.reduce.memory</td><td>1536 MB (previously 1024 MB)</td></tr>
<tr><td>mapreduce.reduce.java.opts</td><td>opts=-Xmx1024m (previously -Xmx819m)</td></tr>
<tr><td>yarn.app.mapreduce.am.resource</td><td>768 MB (previously 1024 MB)</td></tr>
<tr><td>yarn.app.mapreduce.am.command</td><td>opts=-Xmx512m (previously -Xmx819m)</td></tr>
<tr><td>mapreduce.task.io.sort</td><td>256 MB (previously 200 MB)</td></tr>
<tr><td>tez.am.resource.memory</td><td>1536 MB (unchanged)</td></tr>

</table><br>

For more information about the memory configuration settings used by YARN and MapReduce on the Hortonworks Data Platform that is used by HDInsight, see [Determine HDP Memory Configuration Settings](http://docs.hortonworks.com/HDPDocuments/HDP2/HDP-2.1-latest/bk_installing_manually_book/content/rpm-chap1-11.html). Hortonworks also provided a tool to calculate proper memory settings.

Regarding the Azure PowerShell and the HDInsight SDK error message: "*Cluster is not configured for HTTP services access*":

* This error is a known [compatibility issue](https://social.msdn.microsoft.com/Forums/azure/a7de016d-8de1-4385-b89e-d2e7a1a9d927/hdinsight-powershellsdk-error-cluster-is-not-configured-for-http-services-access?forum=hdinsight) that may occur due to a difference in the version of the  HDInsight SDK or Azure PowerShell and the version of the cluster. Clusters created on 8/15 or later have support for new provisioning capability into virtual networks. But this capability is not correctly interpreted by older versions of the  HDInsight SDK or Azure PowerShell. The result is a failure in some job submission operations. If you use  HDInsight SDK APIs or Azure PowerShell cmdlets (**Use-AzureHDInsightCluster** or **Invoke-Hive**) to submit jobs, those operations may fail with the error message "*Cluster <clustername> is not configured for HTTP services access*." Or (depending on the operation), you may get other error messages, such as "*Cannot connect to cluster*".

* These compatibility issues are resolved in the latest versions of the HDInsight SDK and Azure PowerShell. We recommend updating the HDInsight SDK to version 1.3.1.6 or later and Azure PowerShell Tools to version 0.8.8 or later. You can get access to the latest HDInsight SDK from [](http://nuget.codeplex.com/wikipage?title=Getting%20Started) and the Azure PowerShell Tools at [How to install and configure Azure PowerShell](../powershell-install-configure/).



## Notes for 9/12/2014 release of HDInsight 3.1##

* This release is based on Hortonworks Data Platform (HDP) 2.1.5. For a list of the bugs fixed in this release, see the [Fixed in this Release](http://docs.hortonworks.com/HDPDocuments/HDP2/HDP-2.1.5/bk_releasenotes_hdp_2.1/content/ch_relnotes-hdp-2.1.5-fixed.html) page on the Hortonworks site.
* In the Pig libraries folder, the “avro-mapred-1.7.4.jar” file has been changed to "avro-mapred-1.7.4-hadoop2.jar." The contents of this file contains a minor bug fix that is non-breaking. It is recommended that customers do not make a direct dependency on the name of the JAR file to avoid breaks when files are renamed.


## Notes for 8/21/2014 release ##

* We are adding the following WebHCat configuration (HIVE-7155), which sets the default memory limit for a Templeton controller job to 1 GB. (The previous default value was 512 MB.)

	 templeton.mapper.memory.mb (=1024)

	* This change addresses the following error which certain Hive queries had run in to due to lower memory limits: “Container is running beyond physical memory limits.”
	* To revert to the old defaults, you can set this configuration value to 512 through Azure PowerShell at cluster creation time by using the following command:

		Add-AzureHDInsightConfigValues -Core @{"templeton.mapper.memory.mb"="512";}


* The host name of the zookeeper role was changed to *zookeeper*. This affects name resolution within the cluster, but it doesn't affect external REST APIs. If you have components that use the *zookeepernode* host name, you need to update them to use new name. The new names for the three zookeeper nodes are:
	* zookeeper0
	* zookeeper1
	* zookeeper2
* HBase version support matrix is updated. Only HDInsight version 3.1 (HBase version 0.98) is supported for production for HBase workloads. Version 3.0 (which was available for preview) is not supported moving forward.

## Notes about clusters created prior to 8/15/2014 ##

An Azure PowerShell or HDInsight SDK error message, "Cluster <clustername> is not configured for HTTP services access" (or depending on the operation, other error messages such as: "Cannot connect to cluster") may be encountered due to a version difference between Azure PowerShell or the HDInsight SDK and a cluster. Clusters created on 8/15 or later have support for new provisioning capability into virtual networks. This capability isn’t correctly interpreted by older versions of the Azure PowerShell or the HDInsight SDK, which results in failures of job submission operations. If you use HDInsight SDK APIs or Azure PowerShell cmdlets (such as Use-AzureHDInsightCluster or Invoke-AzureHDInsightHiveJob) to submit jobs, those operations may fail with one of the error messages described.

These compatibility issues are resolved in the latest versions of the HDInsight SDK and Azure PowerShell. We recommend updating the HDInsight SDK to version 1.3.1.6 or later and Azure PowerShell Tools to version 0.8.8 or later. You can get access to the latest HDInsight SDK from [NuGet][nuget-link]. You can access the Azure PowerShell Tools by using [Microsoft Web Platform Installer][webpi-link].


## Notes for 7/28/2014 release ##

* **HDInsight available in new regions**:  We expanded HDInsight geographical presence to three regions. HDInsight customers can create clusters in these regions:
	* East Asia
	* North Central US
	* South Central US
* HDInsight version 1.6 (HDP 1.1 and Hadoop 1.0.3) and HDInsight version 2.1 (HDP1.3 and Hadoop 1.2) are being removed from the Azure portal. You can continue to create Hadoop clusters for these versions by using the Azure PowerShell cmdlet, [New-AzureHDInsightCluster](http://msdn.microsoft.com/library/dn593744.aspx) or by using the [HDInsight SDK](http://msdn.microsoft.com/library/azure/dn469975.aspx). Please refer to the [HDInsight component versioning](../hdinsight-component-versioning/) page for more information.
* Hortonworks Data Platform (HDP) changes in this release:

<table border="1">
<tr><th>HDP</th><th>Changes</th></tr>
<tr><td>HDP 1.3 / HDI 2.1</td><td>No changes</td></tr>
<tr><td>HDP 2.0 / HDI 3.0</td><td>No changes</td></tr>
<tr><td>HDP 2.1 / HDI 3.1</td><td>zookeeper: ['3.4.5.2.1.3.0-1948'] -> ['3.4.5.2.1.3.2-0002']</td></tr>


</table><br>

## Notes for 6/24/2014 release ##

This release contains enhancements to the HDInsight service:

* **HDP 2.1 availability**: HDInsight 3.1 (which contains HDP 2.1) is generally available and is the default version for new clusters.
* **HBase – Azure portal improvements**: We are making HBase clusters available in Preview. You can create HBase clusters from the portal with three clicks:

![](http://i.imgur.com/cmOl5fM.png)

With HBase, you can build a variety of real-time workloads on HDInsight, from interactive websites that work with large datasets to services storing sensor and telemetry data from millions of end points. The next step would be to analyze the data in these workloads with Hadoop jobs, and this is possible in HDInsight through Azure PowerShell and the Hive cluster dashboard.

### Apache Mahout preinstalled on HDInsight 3.1 ###

 [Mahout](http://hortonworks.com/hadoop/mahout/) is pre-installed on HDInsight 3.1 Hadoop clusters, so you can run Mahout jobs without the need for additional cluster configuration. For example, you can remote into an Hadoop cluster by using Remote Desktop Protocol (RDP), and without additional steps, you can run the following Hello World Mahout command:

		mahout org.apache.mahout.classifier.df.tools.Describe -p /user/hdp/glass.data -f /user/hdp/glass.info -d I 9 N L  

		mahout org.apache.mahout.classifier.df.BreimanExample -d /user/hdp/glass.data -ds /user/hdp/glass.info -i 10 -t 100

For a more complete explanation of this procedure, see the documentation for the [Breiman Example](https://mahout.apache.org/users/classification/breiman-example.html) on the Apache Mahout website.


### Hive queries can use Tez in HDInsight 3.1 ###

Hive 0.13 is available in HDInsight 3.1, and it is capable of running queries using Tez, which can be leveraged for substantial performance improvements.
Tez is not enable by default for Hive queries. To use it, you must opt in. You can enable Tez by running the following code snippet:

		set hive.execution.engine=tez;
		select sc_status, count(*), histogram_numeric(sc_bytes,5) from website_logs_orc_local group by sc_status;

Hortonworks has published a detailed breakdown of Hive query performance enhancements with Tez as delivered in standard benchmarks. For details, see [Benchmarking Apache Hive 13 for Enterprise Hadoop](http://hortonworks.com/blog/benchmarking-apache-hive-13-enterprise-hadoop/).

For more details about using Hive with Tez, see [Hive on Tez](https://cwiki.apache.org/confluence/display/Hive/Hive+on+Tez).

###Global availability
With the release of HDInsight on Hadoop 2.2, Microsoft has made HDInsight available in all major geographies where Azure is available. Specifically, the west Europe and southeast Asia datacenters have been brought online. This enables customers to locate clusters in a datacenter that is close and potentially in a zone of similar compliance requirements.


###Do's & Dont's between cluster versions

**Oozie metastores used with an HDInsight 3.1 cluster are not backward compatible with HDInsight 2.1 clusters, and they cannot be used with this previous version**.

A custom Oozie metastore database deployed with an HDInsight 3.1 cluster cannot be reused with an HDInsight 2.1 cluster. This is the case even if the metastore originated with an HDInsight 2.1 cluster. This scenario is not supported because the metastore schema gets upgraded when used with an  HDInsight 3.1 cluster, so it is no longer compatible with the metastore required by the HDInsight 2.1 clusters. Any attempt to reuse an Oozie metastore that has been used with an HDInsight 3.1 cluster will render the HDInsight 2.1 cluster useless.

**Oozie metastores cannot be shared across clusters.**

Oozie metastores are attached to specific clusters, and they cannot be shared across clusters.

###Breaking changes

**Prefix syntax**:
Only the "wasb://" syntax is supported in HDInsight 3.1 and 3.0 clusters. The older "asv://" syntax is supported in HDInsight 2.1 and 1.6 clusters, but it is not supported in HDInsight 3.1 or 3.0 clusters. This means that any jobs submitted to an HDInsight 3.1  or 3.0 cluster that explicitly use the "asv://" syntax will fail. The "wasb://" syntax should be used instead. Also, jobs submitted to any HDInsight 3.1 or 3.0 clusters that are created with an existing metastore that contains explicit references to resources using the "asv://" syntax will fail. These metastores need to be re-created using the "wasb://" syntax to address resources.


**Ports**: The ports used by the HDInsight service have changed. The port numbers that were being used were within the ephemeral port range of the Windows operating system. Ports are allocated automatically from a predefined ephemeral range for short-lived Internet protocol-based communications. The new set of allowed Hortonworks Data Platform (HDP) service port numbers are outside this range to avoid encountering conflicts that could arise with the ports used by services running on the head node. The new port numbers should not cause any breaking changes. The numbers used are as follows:

 **HDInsight 1.6 (HDP 1.1)**
<table border="1">
<tr><th>Name</th><th>Value</th></tr>
<tr><td>dfs.http.address</td><td>namenodehost:30070</td></tr>
<tr><td>dfs.datanode.address</td><td>0.0.0.0:30010</td></tr>
<tr><td>dfs.datanode.http.address</td><td>0.0.0.0:30075</td></tr>
<tr><td>dfs.datanode.ipc.address</td><td>0.0.0.0:30020</td></tr>
<tr><td>dfs.secondary.http.address</td><td>0.0.0.0:30090</td></tr>
<tr><td>mapred.job.tracker.http.address</td><td>jobtrackerhost:30030</td></tr>
<tr><td>mapred.task.tracker.http.address</td><td>0.0.0.0:30060</td></tr>
<tr><td>mapreduce.history.server.http.address</td><td>0.0.0.0:31111</td></tr>
<tr><td>templeton.port</td><td>30111</td></tr>
</table><br>

 **HDInsight 3.1 and 3.0 (HDP 2.1 and 2.0)**
<table border="1">
<tr><th>Name</th><th>Value</th></tr>
<tr><td>dfs.namenode.http-address</td><td>namenodehost:30070</td></tr>
<tr><td>dfs.namenode.https-address</td><td>headnodehost:30470</td></tr>
<tr><td>dfs.datanode.address</td><td>0.0.0.0:30010</td></tr>
<tr><td>dfs.datanode.http.address</td><td>0.0.0.0:30075</td></tr>
<tr><td>dfs.datanode.ipc.address</td><td>0.0.0.0:30020</td></tr>
<tr><td>dfs.namenode.secondary.http-address</td><td>0.0.0.0:30090</td></tr>
<tr><td>yarn.nodemanager.webapp.address</td><td>0.0.0.0:30060</td></tr>
<tr><td>templeton.port</td><td>30111</td></tr>
</table><br>

###Dependencies

The following dependencies were added in HDInsight 3.x (HDP2.x):

* guice-servlet
* optiq-core
* javax.inject
* activation
* jsr305
* geronimo-jaspic_1.0_spec
* jul-to-slf4j
* java-xmlbuilder
* ant
* commons-compiler
* jdo-api
* commons-math3
* paranamer
* jaxb-impl
* stringtemplate
* eigenbase-xom
* jersey-servlet
* commons-exec
* jaxb-api
* jetty-all-server
* janino
* xercesImpl
* optiq-avatica
* jta
* eigenbase-properties
* groovy-all
* hamcrest-core
* mail
* linq4j
* jpam
* jersey-client
* aopalliance
* geronimo-annotation_1.0_spec
* ant-launcher
* jersey-guice
* xml-apis
* stax-api
* asm-commons
* asm-tree
* wadl
* geronimo-jta_1.1_spec
* guice
* leveldbjni-all
* velocity
* jettison
* snappy-java
* jetty-all
* commons-dbcp

The following dependencies no longer exist in HDInsight 3.x (HDP2.x):

* jdeb
* kfs
* sqlline
* ivy
* aspectjrt
* json
* core
* jdo2-api
* avro-mapred
* datanucleus-enhancer
* jsp
* commons-logging-api
* commons-math
* JavaEWAH
* aspectjtools
* javolution
* hdfsproxy
* hbase
* snappy

###Version changes

The following version changes were made between HDInsight 2.x (HDP1.x) and HDInsight 3.x (HDP2.x):

* metrics-core: ['2.1.2'] -> ['3.0.0']
* derbynet: ['10.4.2.0'] -> ['10.10.1.1']
* datanucleus: ['rdbms-3.0.8'] -> ['rdbms-3.2.9']
* jasper-compiler: ['5.5.12'] -> ['5.5.23']
* log4j: ['1.2.15', '1.2.16'] -> ['1.2.16', '1.2.17']
* derbyclient: ['10.4.2.0'] -> ['10.10.1.1']
* httpcore: ['4.2.4'] -> ['4.2.5']
* hsqldb: ['1.8.0.10'] -> ['2.0.0']
* jets3t: ['0.6.1'] -> ['0.9.0']
* protobuf-java: ['2.4.1'] -> ['2.5.0']
* derby: ['10.4.2.0'] -> ['10.10.1.1']
* jasper: ['runtime-5.5.12'] -> ['runtime-5.5.23']
* commons-daemon: ['1.0.1'] -> ['1.0.13']
* datanucleus-core: ['3.0.9'] -> ['3.2.10']
* datanucleus-api-jdo: ['3.0.7'] -> ['3.2.6']
* zookeeper: ['3.4.5.1.3.9.0-01320'] -> ['3.4.5.2.1.3.0-1948']
* bonecp: ['0.7.1.RELEASE'] -> ['
* 0.8.0.RELEASE']


###Drivers
The Java Database Connnectivity (JDBC) driver for SQL Server is used internally by HDInsight and is not used for external operations. If you want to connect to HDInsight by using Open Database Connectivity (ODBC), please use the Microsoft Hive ODBC driver. For more information, see [Connect Excel to HDInsight with the Microsoft Hive ODBC Driver](../hdinsight-connect-excel-hive-odbc-driver.md).


### Bug fixes ###

With this release, we have refreshed the following HDInsight versions with several bug fixes:

* HDInsight 2.1 (HDP 1.3)
* HDInsight 3.0 (HDP 2.0)
* HDInsight 3.1 (HDP 2.1)


## Hortonworks release notes ##

Release notes for the Hortonworks Data Platforms (HDPs) that are used by HDInsight version clusters are available at the following locations:

* HDInsight version 3.1 uses a Hadoop distribution that is based on the [Hortonworks Data Platform 2.1.7][hdp-2-1-7]. This is the default Hadoop cluster created when using the Azure portal after 11/7/2014. HDInsight 3.1 clusters created before 11/7/2014 were based on the [Hortonworks Data Platform 2.1.1][hdp-2-1-1]

* HDInsight version 3.0 uses a Hadoop distribution that is based on the [Hortonworks Data Platform 2.0][hdp-2-0-8].

* HDInsight version 2.1 uses a Hadoop distribution that is based on the [Hortonworks Data Platform 1.3][hdp-1-3-0].

* HDInsight version 1.6 uses a Hadoop distribution that is based on the [Hortonworks Data Platform 1.1][hdp-1-1-0].

[hdp-2-1-7]: http://docs.hortonworks.com/HDPDocuments/HDP2/HDP-2.1.7-Win/bk_releasenotes_HDP-Win/content/ch_relnotes-HDP-2.1.7.html

[hdp-2-1-1]: http://docs.hortonworks.com/HDPDocuments/HDP2/HDP-2.1.1/bk_releasenotes_hdp_2.1/content/ch_relnotes-hdp-2.1.1.html

[hdp-2-0-8]: http://docs.hortonworks.com/HDPDocuments/HDP2/HDP-2.0.8.0/bk_releasenotes_hdp_2.0/content/ch_relnotes-hdp2.0.8.0.html

[hdp-1-3-0]: http://docs.hortonworks.com/HDPDocuments/HDP1/HDP-1.3.0/bk_releasenotes_hdp_1.x/content/ch_relnotes-hdp1.3.0_1.html

[hdp-1-1-0]: http://docs.hortonworks.com/HDPDocuments/HDP1/HDP-Win-1.1/bk_releasenotes_HDP-Win/content/ch_relnotes-hdp-win-1.1.0_1.html

[nuget-link]: https://www.nuget.org/packages/Microsoft.WindowsAzure.Management.HDInsight/

[webpi-link]: http://go.microsoft.com/?linkid=9811175&clcid=0x409

[hdinsight-install-spark]: ../hdinsight-hadoop-spark-install/
[hdinsight-r-scripts]: ../hdinsight-hadoop-r-scripts/
 <|MERGE_RESOLUTION|>--- conflicted
+++ resolved
@@ -13,14 +13,12 @@
 	ms.tgt_pltfrm="na"
 	ms.devlang="na"
 	ms.topic="article"
-	ms.date="06/26/2015"
+	ms.date="07/30/2015"
 	ms.author="nitinme"/>
 
 
 # Release notes for Hadoop components on Azure HDInsight
 
-<<<<<<< HEAD
-=======
 ## Notes for 07/31/2015 release of HDInsight ##
 
 The full version numbers for HDInsight clusters deployed with this release:
@@ -72,7 +70,6 @@
 |-------------------------------------------------|------------------------------------------------------|---------------------------------------------------------|-----------------------------------------------------|----------------------|
 | Updated HDP versions for HDInsight 3.2 clusters | With this release, HDInsight 3.2 deploys HDP 2.2.6.1-0012 | Service    | All                                                 | N/A                  |
 
->>>>>>> 9cff0e96
 
 ## Notes for 06/26/2015 release of HDInsight ##
 
@@ -134,7 +131,7 @@
 
 <tr>
 <td>Additional HTTPS ports opened</td>
-<td>The cloud service now opens 5 ports 8001 to 8005 on the cluster E.g. at https://<clustername>.azurehdinsight.net:8001/. Requests to these URLs are authenticated using the same basic authentication password mechanism as port 443. These ports bind to the same port on the active headnode. Script actions can be used to make customer services listen on these ports on the headnode and route to outside the  cluster.</td>
+<td>The cloud service now opens 5 ports 8001 to 8005 on the cluster E.g. at https://<clustername>.azurehdinsight.net:8001/. Requests to these URLs are authenticated using the same basic authentication password mechanism as port 443. These ports bind to the same port on the active headnode. Script actions can be used to make customer services listen on these ports on the headnode and route to outside the  cluster.</td>
 <td>Cloud Service</td>
 <td>All</td>
 <td>N/A</td>
@@ -613,7 +610,7 @@
 
 <tr>
 <td>HDInsight 3.2 clusters</td>
-<td>Hadoop 2.6/HDP2.2 is available with HDInsight 3.2 clusters. It contains major updates to all of the open-source components. For more details, see <a href="http://azure.microsoft.com/documentation/articles/hdinsight-component-versioning/" target="_blank">What's new in HDInsight</a> and <a href ="http://docs.hortonworks.com/HDPDocuments/HDP2/HDP-2.2.0/HDP_2.2.0_Release_Notes_20141202_version/index.html" target="_blank">HDP 2.2.0.0 Release Notes</a>.</td>
+<td>Hadoop 2.6/HDP2.2 is available with HDInsight 3.2 clusters. It contains major updates to all of the open-source components. For more details, see <a href="http://azure.microsoft.com/documentation/articles/hdinsight-component-versioning/" target="_blank">What's new in HDInsight</a> and <a href ="http://docs.hortonworks.com/HDPDocuments/HDP2/HDP-2.2.0/HDP_2.2.0_Release_Notes_20141202_version/index.html" target="_blank">HDP 2.2.0.0 Release Notes</a>.</td>
 <td>Open-source software</td>
 <td>All</td>
 <td>N/A</td>
@@ -806,7 +803,7 @@
 
 <tr>
 <td>Change to default value for Hive configuration: hive.auto.convert.join.noconditionaltask.size</td>
-<td><p>This size configuration applies to automatically converted map joins. The value represents the sum of the sizes of tables that can be converted to hash maps that fit in memory. In a prior release, this value increased from the default value of 10 MB to 128 MB. However, the new value of 128 MB was causing jobs to fail due to lack of memory. This release reverts the default value back to 10 MB. Customers can still choose to override this value during cluster creation, given their queries and table sizes. For more information about this setting and how to override it, see <a href="http://docs.hortonworks.com/HDPDocuments/HDP2/HDP-2.0.0.2/ds_Hive/optimize-joins.html#JoinOptimization-OptimizeAutoJoinConversion" target="_blank">Optimize Auto Join Conversion</a> in Hortonworks documentation. </p></td>
+<td><p>This size configuration applies to automatically converted map joins. The value represents the sum of the sizes of tables that can be converted to hash maps that fit in memory. In a prior release, this value increased from the default value of 10 MB to 128 MB. However, the new value of 128 MB was causing jobs to fail due to lack of memory. This release reverts the default value back to 10 MB. Customers can still choose to override this value during cluster creation, given their queries and table sizes. For more information about this setting and how to override it, see <a href="http://docs.hortonworks.com/HDPDocuments/HDP2/HDP-2.0.0.2/ds_Hive/optimize-joins.html#JoinOptimization-OptimizeAutoJoinConversion" target="_blank">Optimize Auto Join Conversion</a> in Hortonworks documentation. </p></td>
 <td>Hive</td>
 <td>Hadoop, Hbase</td>
 <td>N/A</td>
@@ -863,7 +860,7 @@
 
 <tr>
 <td><a href = "http://azure.microsoft.com/documentation/articles/hdinsight-hadoop-customize-cluster/" target="_blank">Cluster customization General Avalability</a></td>
-<td><p>Customization provides the ability for you to customize your Azure HDInsight clusters with projects that are available from the Apache Hadoop ecosystem. With this new feature, you can experiment and deploy Hadoop projects to Azure HDInsight. This is enabled through the **Script Action** feature, which can modify Hadoop clusters in arbitrary ways by using custom scripts. This customization is available on all types of HDInsight clusters including Hadoop, HBase, and Storm. To demonstrate the power of this capability, we have documented the process to install the popular <a href = "http://azure.microsoft.com/documentation/articles/hdinsight-hadoop-spark-install/" target="_blank">Spark</a>, <a href = "http://azure.microsoft.com/documentation/articles/hdinsight-hadoop-r-scripts/" target="_blank">R</a>, <a href = "http://azure.microsoft.com/documentation/articles/hdinsight-hadoop-solr-install/" target="_blank">Solr</a>, and <a href = "http://azure.microsoft.com/documentation/articles/hdinsight-hadoop-giraph-install/" target="_blank">Giraph</a> modules. This release also adds the capability for customers to specify their custom script action via the Azure portal, provides guidelines and best practices about how to build custom script actions using helper methods, and provides guidelines about how to test the script action. </p></td>
+<td><p>Customization provides the ability for you to customize your Azure HDInsight clusters with projects that are available from the Apache Hadoop ecosystem. With this new feature, you can experiment and deploy Hadoop projects to Azure HDInsight. This is enabled through the **Script Action** feature, which can modify Hadoop clusters in arbitrary ways by using custom scripts. This customization is available on all types of HDInsight clusters including Hadoop, HBase, and Storm. To demonstrate the power of this capability, we have documented the process to install the popular <a href = "http://azure.microsoft.com/documentation/articles/hdinsight-hadoop-spark-install/" target="_blank">Spark</a>, <a href = "http://azure.microsoft.com/documentation/articles/hdinsight-hadoop-r-scripts/" target="_blank">R</a>, <a href = "http://azure.microsoft.com/documentation/articles/hdinsight-hadoop-solr-install/" target="_blank">Solr</a>, and <a href = "http://azure.microsoft.com/documentation/articles/hdinsight-hadoop-giraph-install/" target="_blank">Giraph</a> modules. This release also adds the capability for customers to specify their custom script action via the Azure portal, provides guidelines and best practices about how to build custom script actions using helper methods, and provides guidelines about how to test the script action. </p></td>
 <td>Feature General Availability</td>
 <td>All</td>
 <td>N/A</td>
@@ -911,7 +908,7 @@
 
 <tr>
 <td>Bug fix: Occasional spike in latency of Hbase queries</td>
-<td>If this happens, users will notice an occasional spike of 3 seconds in the latency of Hbase queries. </td>
+<td>If this happens, users will notice an occasional spike of 3 seconds in the latency of Hbase queries. </td>
 <td>HDInsight Cluster Gateway</td>
 <td>HBase</td>
 <td>N/A</td>
