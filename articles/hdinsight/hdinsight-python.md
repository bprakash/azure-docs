<properties
	pageTitle="Use Python with Hive and Pig in HDInsight | Microsoft Azure"
	description="Learn how to use Python User Defined Functions (UDF) from Hive and Pig in HDInsight, the Hadoop technology stack on Azure."
	services="hdinsight"
	documentationCenter=""
	authors="Blackmist"
	manager="paulettm"
	editor="cgronlun"
	tags="azure-portal"/>

<tags
	ms.service="hdinsight"
	ms.workload="big-data"
	ms.tgt_pltfrm="na"
	ms.devlang="python"
	ms.topic="article"
	ms.date="02/10/2016" 
	ms.author="larryfr"/>

#Use Python with Hive and Pig in HDInsight

Hive and Pig are great for working with data in HDInsight, but sometimes you need a more general purpose language. Both Hive and Pig allow you to create User Defined Functions (UDF) using a variety of programming languages. In this article, you will learn how to use a Python UDF from Hive and Pig.

> [AZURE.NOTE] The steps in this article apply to HDInsight cluster versions 2.1, 3.0, 3.1, and 3.2.

##Requirements

* An HDInsight cluster (Windows or Linux-based)

* A text editor

    > [AZURE.IMPORTANT] If you are using a Linux-based HDInsight server, but creating the Python files on a Windows client, you must use an editor that uses LF as a line ending. If you are not sure whether your editor uses LF or CRLF, see the [Troubleshooting](#troubleshooting) section for steps on removing the CR character using utilities on the HDInsight cluster.
    
##<a name="python"></a>Python on HDInsight

Python2.7 is installed by default on HDInsight 3.0 and later clusters. Hive can be used with this version of Python for stream processing (data is passed between Hive and Python using STDOUT/STDIN).

HDInsight also includes Jython, which is a Python implementation written in Java. Pig understands how to talk to Jython without having to resort to streaming, so it's preferable when using Pig.

###<a name="hivepython"></a>Hive and Python

Python can be used as a UDF from Hive through the HiveQL **TRANSFORM** statement. For example, the following HiveQL invokes a Python script stored in the **streaming.py** file.

**Linux-based HDInsight**

	add file wasb:///streaming.py;

	SELECT TRANSFORM (clientid, devicemake, devicemodel)
	  USING 'streaming.py' AS
	  (clientid string, phoneLable string, phoneHash string)
	FROM hivesampletable
	ORDER BY clientid LIMIT 50;

**Windows-based HDInsight**

	add file wasb:///streaming.py;

	SELECT TRANSFORM (clientid, devicemake, devicemodel)
	  USING 'D:\Python27\python.exe streaming.py' AS
	  (clientid string, phoneLable string, phoneHash string)
	FROM hivesampletable
	ORDER BY clientid LIMIT 50;

> [AZURE.NOTE] On Windows-based HDInsight clusters, the **USING** clause must specify the full path to python.exe. This is always `D:\Python27\python.exe`.

Here's what this example does:

1. The **add file** statement at the beginning of the file adds the **streaming.py** file to the distributed cache, so it's accessible by all nodes in the cluster.

2. The  **SELECT TRANSFORM ... USING** statement selects data from the **hivesampletable**, and passes clientid, devicemake, and devicemodel to the **streaming.py** script.

3. The **AS** clause describes the fields returned from **streaming.py**

<a name="streamingpy"></a>
Here's the **streaming.py** file used by the HiveQL example.

	#!/usr/bin/env python

	import sys
	import string
	import hashlib

	while True:
	  line = sys.stdin.readline()
	  if not line:
	    break

	  line = string.strip(line, "\n ")
	  clientid, devicemake, devicemodel = string.split(line, "\t")
	  phone_label = devicemake + ' ' + devicemodel
	  print "\t".join([clientid, phone_label, hashlib.md5(phone_label).hexdigest()])

Since we are using streaming, this script has to do the following:

1. Read data from STDIN. This is accomplished by using `sys.stdin.readline()` in this example.

2. The trailing newline character is removed using `string.strip(line, "\n ")`, since we just want the text data and not the end of line indicator.

2. When doing stream processing, a single line contains all the values with a tab character between each value. So `string.split(line, "\t")` can be used to split the input at each tab, returning just the fields.

3. When processing is complete, the output must be written to STDOUT as a single line, with a tab between each field. This is accomplished by using `print "\t".join([clientid, phone_label, hashlib.md5(phone_label).hexdigest()])`.

4. This all occurs within a `while` loop, that will repeat until no `line` is read, at which point `break` exits the loop and the script terminates.

Beyond that, the script just concatenates the input values for `devicemake` and `devicemodel`, and calculates a hash of the concatenated value. Pretty simple, but it describes the basics of how any Python script invoked from Hive should function: Loop, read input until there is no more, break each line of input apart at the tabs, process, write a single line of tab delimited output.

See [Running the examples](#running) for how to run this example on your HDInsight cluster.

###<a name="pigpython"></a>Pig and Python

A Python script can be used as a UDF from Pig through the **GENERATE** statement. For example, the following example uses a Python script stored in the **jython.py** file.

	Register 'wasb:///jython.py' using jython as myfuncs;
    LOGS = LOAD 'wasb:///example/data/sample.log' as (LINE:chararray);
    LOG = FILTER LOGS by LINE is not null;
    DETAILS = FOREACH LOG GENERATE myfuncs.create_structure(LINE);
    DUMP DETAILS;

Here's how this example works:

1. It registers the file containing the Python script (**jython.py**,) using **Jython**, and exposes it to Pig as **myfuncs**. Jython is a Python implementation in Java, and runs in the same Java Virtual machine as Pig. This allows us to treat the Python script like a traditional function call vs. the streaming approach used with Hive.

2. The next line loads the sample data file, **sample.log** into **LOGS**. Since this log file doesn't have a consistent schema, it also defines each record (**LINE** in this case,) as a **chararray**. Chararray is, essentially, a string.

3. The third line filters out any null values, storing the result of the operation into **LOG**.

4. Next, it iterates over the records in **LOG** and uses **GENERATE** to invoke the **create_structure** method contained in the **jython.py** script loaded as **myfuncs**.  **LINE** is used to pass the current record to the function.

5. Finally, the outputs are dumped to STDOUT using the **DUMP** command. This is just to immediately show the results after the operation completes; in a real script you would normally **STORE** the data into a new file.

<a name="jythonpy"></a>
Here's the **jython.py** file used by the Pig example:

	@outputSchema("log: {(date:chararray, time:chararray, classname:chararray, level:chararray, detail:chararray)}")
	def create_structure(input):
	  if (input.startswith('java.lang.Exception')):
	    input = input[21:len(input)] + ' - java.lang.Exception'
	  date, time, classname, level, detail = input.split(' ', 4)
	  return date, time, classname, level, detail

Remember that we previously just defined the **LINE** input as a chararray because there was no consistent schema for the input? What the **jython.py** does is to transform the data into a consistent schema for output. It works like this:

1. The **@outputSchema** statement defines the format of the data that will be returned to Pig. In this case, it's a **data bag**, which is a Pig data type. The bag contains the following fields, all of which are chararray (strings):

	* date - the date the log entry was created
	* time - the time the log entry was created
	* classname - the class name the entry was created for
	* level - the log level
	* detail - verbose details for the log entry

2. Next, the **def create_structure(input)** defines the function that Pig will pass line items to.

3. The example data, **sample.log**, mostly conforms to the date, time, classname, level, and detail schema we want to return. But it also contains a few lines that begin with the string '*java.lang.Exception*' that need to be modified to match the schema. The **if** statement checks for those, then massages the input data to move the '*java.lang.Exception*' string to the end, bringing the data in-line with our expected output schema.

4. Next, the **split** command is used to split the data at the first four space characters. This results in five values, which are assigned into **date**, **time**, **classname**, **level**, and **detail**.

5. Finally, the values are returned to Pig.

When the data is returned to Pig, it will have a consistent schema as defined in the **@outputSchema** statement.

##<a name="running"></a>Running the examples

If you are using a Linux-based HDInsight cluster, use the **SSH** steps below. If you are using a Windows-based HDInsight cluster and a Windows client, use the **PowerShell** steps.

###SSH

For more information on using SSH, see <a href="../hdinsight-hadoop-linux-use-ssh-unix/" target="_blank">Use SSH with Linux-based Hadoop on HDInsight from Linux, Unix, or OS X</a> or <a href="../hdinsight-hadoop-linux-use-ssh-windows/" target="_blank">Use SSH with Linux-based Hadoop on HDInsight from Windows</a>.

1. Using the Python examples [streaming.py](#streamingpy) and [jython.py](#jythonpy), create local copies of the files on your development machine.

2. Use `scp` to copy the files to your HDInsight cluster. For example, the following would copy the files to a cluster named **mycluster**.

		scp streaming.py jython.py myuser@mycluster-ssh.azurehdinsight.net:

3. Use SSH to connect to the cluster. For example, the following would connect to a cluster named **mycluster** as user **myuser**.

		ssh myuser@mycluster-ssh.azurehdinsight.net

4. From the SSH session, add the python files uploaded previously to the WASB storage for the cluster.

		hadoop fs -copyFromLocal streaming.py /streaming.py
		hadoop fs -copyFromLocal jython.py /jython.py

After uploading the files, use the following steps to run the Hive and Pig jobs.

####Hive

1. Use the `hive` command to start the hive shell. You should see a `hive>` prompt once the shell has loaded.

2. Enter the following at the `hive>` prompt.

		add file wasb:///streaming.py;
		SELECT TRANSFORM (clientid, devicemake, devicemodel)
		  USING 'streaming.py' AS
		  (clientid string, phoneLabel string, phoneHash string)
		FROM hivesampletable
		ORDER BY clientid LIMIT 50;

3. After entering the last line, the job should start. Eventually it will return output similar to the following.

		100041	RIM 9650	d476f3687700442549a83fac4560c51c
		100041	RIM 9650	d476f3687700442549a83fac4560c51c
		100042	Apple iPhone 4.2.x	375ad9a0ddc4351536804f1d5d0ea9b9
		100042	Apple iPhone 4.2.x	375ad9a0ddc4351536804f1d5d0ea9b9
		100042	Apple iPhone 4.2.x	375ad9a0ddc4351536804f1d5d0ea9b9

####Pig

1. Use the `pig` command to start the shell. You should see a `grunt>` prompt once the shell has loaded.

2. Enter the following statements at the `grunt>` prompt.

		Register wasb:///jython.py using jython as myfuncs;
	    LOGS = LOAD 'wasb:///example/data/sample.log' as (LINE:chararray);
	    LOG = FILTER LOGS by LINE is not null;
	    DETAILS = foreach LOG generate myfuncs.create_structure(LINE);
	    DUMP DETAILS;

3. After entering the following line,the job should start. Eventually it will return output similar to the following.

		((2012-02-03,20:11:56,SampleClass5,[TRACE],verbose detail for id 990982084))
		((2012-02-03,20:11:56,SampleClass7,[TRACE],verbose detail for id 1560323914))
		((2012-02-03,20:11:56,SampleClass8,[DEBUG],detail for id 2083681507))
		((2012-02-03,20:11:56,SampleClass3,[TRACE],verbose detail for id 1718828806))
		((2012-02-03,20:11:56,SampleClass3,[INFO],everything normal for id 530537821))

###PowerShell

<<<<<<< HEAD
These steps use Azure PowerShell. If this is not already installed and configured on your development machine, see [How to install and configure Azure PowerShell](powershell-install-configure.md) before using the following steps.
=======
These steps use Azure PowerShell. If this is not already installed and configured on your development machine, see [How to install and configure Azure PowerShell](../powershell-install-configure.md) before using the following steps.
>>>>>>> 8ffcc9dc

1. Using the Python examples [streaming.py](#streamingpy) and [jython.py](#jythonpy), create local copies of the files on your development machine.

2. Use  the following PowerShell script to upload the **streaming.py** and **jython.py** files to the server. Substitute the name of your Azure HDInsight cluster, and the path to the **streaming.py** and **jython.py** files on the first three lines of the script.

		$clusterName = YourHDIClusterName
		$pathToStreamingFile = "C:\path\to\streaming.py"
		$pathToJythonFile = "C:\path\to\jython.py"

		$clusterInfo = Get-AzureRmHDInsightCluster -ClusterName $clusterName
        $resourceGroup = $clusterInfo.ResourceGroup
        $storageAccountName=$clusterInfo.DefaultStorageAccount.split('.')[0]
        $container=$clusterInfo.DefaultStorageContainer
        $storageAccountKey=Get-AzureRmStorageAccountKey `
            -Name $storageAccountName `
            -ResourceGroupName $resourceGroup `
            | %{ $_.Key1 }

		#Create a storage content and upload the file
        $context = New-AzureStorageContext `
            -StorageAccountName $storageAccountName `
            -StorageAccountKey $storageAccountKey
        
        Set-AzureStorageBlobContent `
            -File $pathToStreamingFile `
            -Blob "streaming.py" `
            -Container $container `
            -Context $context
		
        Set-AzureStorageBlobContent `
            -File $pathToJythonFile `
            -Blob "jython.py" `
            -Container $container `
            -Context $context

	This script retrieves information for your HDInsight cluster, then extracts the account and key for the default storage account, and uploads the files to the root of the container.

	> [AZURE.NOTE] Other methods of uploading the scripts can be found in the [Upload data for Hadoop jobs in HDInsight](hdinsight-upload-data.md) document.

After uploading the files, use the following PowerShell scripts to start the jobs. When the job completes, the output should be written to the PowerShell console.

####Hive

The following script will run the __streaming.py__ script. Before running, it will prompt you for the HTTPs/Admin account information for your HDInsight cluster.

    # Replace 'YourHDIClusterName' with the name of your cluster
	$clusterName = YourHDIClusterName
    $creds=Get-Credential
    #Get the cluster info so we can get the resource group, storage, etc.
    $clusterInfo = Get-AzureRmHDInsightCluster -ClusterName $clusterName
    $resourceGroup = $clusterInfo.ResourceGroup
    $storageAccountName=$clusterInfo.DefaultStorageAccount.split('.')[0]
    $container=$clusterInfo.DefaultStorageContainer
    $storageAccountKey=Get-AzureRmStorageAccountKey `
        -Name $storageAccountName `
        -ResourceGroupName $resourceGroup `
        | %{ $_.Key1 }
    #Create a storage content and upload the file
    $context = New-AzureStorageContext `
        -StorageAccountName $storageAccountName `
        -StorageAccountKey $storageAccountKey
            
	$HiveQuery = "add file wasb:///streaming.py;" +
	             "SELECT TRANSFORM (clientid, devicemake, devicemodel) " +
	               "USING 'D:\Python27\python.exe streaming.py' AS " +
	               "(clientid string, phoneLabel string, phoneHash string) " +
	             "FROM hivesampletable " +
	             "ORDER BY clientid LIMIT 50;"

	$jobDefinition = New-AzureRmHDInsightHiveJobDefinition `
        -Query $HiveQuery

	$job = Start-AzureRmHDInsightJob `
        -ClusterName $clusterName `
        -JobDefinition $jobDefinition `
        -HttpCredential $creds
	Write-Host "Wait for the Hive job to complete ..." -ForegroundColor Green
	Wait-AzureRmHDInsightJob `
        -JobId $job.JobId `
        -ClusterName $clusterName `
        -HttpCredential $creds
    # Uncomment the following to see stderr output
    # Get-AzureRmHDInsightJobOutput `
        -Clustername $clusterName `
        -JobId $job.JobId `
        -DefaultContainer $container `
        -DefaultStorageAccountName $storageAccountName `
        -DefaultStorageAccountKey $storageAccountKey `
        -HttpCredential $creds `
        -DisplayOutputType StandardError
	Write-Host "Display the standard output ..." -ForegroundColor Green
	Get-AzureRmHDInsightJobOutput `
        -Clustername $clusterName `
        -JobId $job.JobId `
        -DefaultContainer $container `
        -DefaultStorageAccountName $storageAccountName `
        -DefaultStorageAccountKey $storageAccountKey `
        -HttpCredential $creds

The output for the **Hive** job should appear similar to the following:

	100041	RIM 9650	d476f3687700442549a83fac4560c51c
	100041	RIM 9650	d476f3687700442549a83fac4560c51c
	100042	Apple iPhone 4.2.x	375ad9a0ddc4351536804f1d5d0ea9b9
	100042	Apple iPhone 4.2.x	375ad9a0ddc4351536804f1d5d0ea9b9
	100042	Apple iPhone 4.2.x	375ad9a0ddc4351536804f1d5d0ea9b9

####Pig

The following will use the __jython.py__ script. Before running, it will prompt you for the HTTPs/Admin information for the HDInsight cluster.

	# Replace 'YourHDIClusterName' with the name of your cluster
	$clusterName = YourHDIClusterName

    $creds = Get-Credential
    #Get the cluster info so we can get the resource group, storage, etc.
    $clusterInfo = Get-AzureRmHDInsightCluster -ClusterName $clusterName
    $resourceGroup = $clusterInfo.ResourceGroup
    $storageAccountName=$clusterInfo.DefaultStorageAccount.split('.')[0]
    $container=$clusterInfo.DefaultStorageContainer
    $storageAccountKey=Get-AzureRmStorageAccountKey `
        -Name $storageAccountName `
        -ResourceGroupName $resourceGroup `
        | %{ $_.Key1 }
    
    #Create a storage content and upload the file
    $context = New-AzureStorageContext `
        -StorageAccountName $storageAccountName `
        -StorageAccountKey $storageAccountKey
            
	$PigQuery = "Register wasb:///jython.py using jython as myfuncs;" +
	            "LOGS = LOAD 'wasb:///example/data/sample.log' as (LINE:chararray);" +
	            "LOG = FILTER LOGS by LINE is not null;" +
	            "DETAILS = foreach LOG generate myfuncs.create_structure(LINE);" +
	            "DUMP DETAILS;"

	$jobDefinition = New-AzureRmHDInsightPigJobDefinition -Query $PigQuery

	$job = Start-AzureRmHDInsightJob `
        -ClusterName $clusterName `
        -JobDefinition $jobDefinition `
        -HttpCredential $creds
        
	Write-Host "Wait for the Pig job to complete ..." -ForegroundColor Green
	Wait-AzureRmHDInsightJob `
        -Job $job.JobId `
        -ClusterName $clusterName `
        -HttpCredential $creds
    # Uncomment the following to see stderr output
    # Get-AzureRmHDInsightJobOutput `
        -Clustername $clusterName `
        -JobId $job.JobId `
        -DefaultContainer $container `
        -DefaultStorageAccountName $storageAccountName `
        -DefaultStorageAccountKey $storageAccountKey `
        -HttpCredential $creds `
        -DisplayOutputType StandardError
	Write-Host "Display the standard output ..." -ForegroundColor Green
	Get-AzureRmHDInsightJobOutput `
        -Clustername $clusterName `
        -JobId $job.JobId `
        -DefaultContainer $container `
        -DefaultStorageAccountName $storageAccountName `
        -DefaultStorageAccountKey $storageAccountKey `
        -HttpCredential $creds

The output for the **Pig** job should appear similar to the following:

	((2012-02-03,20:11:56,SampleClass5,[TRACE],verbose detail for id 990982084))
	((2012-02-03,20:11:56,SampleClass7,[TRACE],verbose detail for id 1560323914))
	((2012-02-03,20:11:56,SampleClass8,[DEBUG],detail for id 2083681507))
	((2012-02-03,20:11:56,SampleClass3,[TRACE],verbose detail for id 1718828806))
	((2012-02-03,20:11:56,SampleClass3,[INFO],everything normal for id 530537821))

##<a name="troubleshooting"></a>Troubleshooting

###Errors when running jobs

When running the hive job, you may encounter an error similar to the following:

    Caused by: org.apache.hadoop.hive.ql.metadata.HiveException: [Error 20001]: An error occurred while reading or writing to your custom script. It may have crashed with an error.
    
This problem may be caused by the line endings in the streaming.py file. Many Windows editors default to using CRLF as the line ending, but Linux applications usually expect LF.

If you are using an editor that cannot create LF line endings, or are unsure what line endings are being used, use the following PowerShell statements to remove the CR characters before uploading the file to HDInsight:

    $original_file ='c:\path\to\streaming.py'
    $text = [IO.File]::ReadAllText($original_file) -replace "`r`n", "`n"
    [IO.File]::WriteAllText($original_file, $text)

###PowerShell scripts

Both of the example PowerShell scripts used to run the examples contain a commented line that will display error output for the job. If you are not seeing the expected output for the job, uncomment the following line and see if the error information indicates a problem.

	# Get-AzureRmHDInsightJobOutput `
            -Clustername $clusterName `
            -JobId $job.JobId `
            -DefaultContainer $container `
            -DefaultStorageAccountName $storageAccountName `
            -DefaultStorageAccountKey $storageAccountKey `
            -HttpCredential $creds `
            -DisplayOutputType StandardError

The error information (STDERR,) and the result of the job (STDOUT,) are also logged to the default blob container for your clusters at the following locations.

For this job..|Look at these files in the blob container
---|---
Hive|/HivePython/stderr<p>/HivePython/stdout
Pig|/PigPython/stderr<p>/PigPython/stdout

##<a name="next"></a>Next steps

If you need to load Python modules that aren't provided by default, see [How to deploy a module to Azure HDInsight](http://blogs.msdn.com/b/benjguin/archive/2014/03/03/how-to-deploy-a-python-module-to-windows-azure-hdinsight.aspx) for an example of how to do this.

For other ways to use Pig, Hive, and to learn about using MapReduce, see the following.

* [Use Hive with HDInsight](hdinsight-use-hive.md)

* [Use Pig with HDInsight](hdinsight-use-pig.md)

* [Use MapReduce with HDInsight](hdinsight-use-mapreduce.md)
<|MERGE_RESOLUTION|>--- conflicted
+++ resolved
@@ -1,454 +1,450 @@
-<properties
-	pageTitle="Use Python with Hive and Pig in HDInsight | Microsoft Azure"
-	description="Learn how to use Python User Defined Functions (UDF) from Hive and Pig in HDInsight, the Hadoop technology stack on Azure."
-	services="hdinsight"
-	documentationCenter=""
-	authors="Blackmist"
-	manager="paulettm"
-	editor="cgronlun"
-	tags="azure-portal"/>
-
-<tags
-	ms.service="hdinsight"
-	ms.workload="big-data"
-	ms.tgt_pltfrm="na"
-	ms.devlang="python"
-	ms.topic="article"
-	ms.date="02/10/2016" 
-	ms.author="larryfr"/>
-
-#Use Python with Hive and Pig in HDInsight
-
-Hive and Pig are great for working with data in HDInsight, but sometimes you need a more general purpose language. Both Hive and Pig allow you to create User Defined Functions (UDF) using a variety of programming languages. In this article, you will learn how to use a Python UDF from Hive and Pig.
-
-> [AZURE.NOTE] The steps in this article apply to HDInsight cluster versions 2.1, 3.0, 3.1, and 3.2.
-
-##Requirements
-
-* An HDInsight cluster (Windows or Linux-based)
-
-* A text editor
-
-    > [AZURE.IMPORTANT] If you are using a Linux-based HDInsight server, but creating the Python files on a Windows client, you must use an editor that uses LF as a line ending. If you are not sure whether your editor uses LF or CRLF, see the [Troubleshooting](#troubleshooting) section for steps on removing the CR character using utilities on the HDInsight cluster.
-    
-##<a name="python"></a>Python on HDInsight
-
-Python2.7 is installed by default on HDInsight 3.0 and later clusters. Hive can be used with this version of Python for stream processing (data is passed between Hive and Python using STDOUT/STDIN).
-
-HDInsight also includes Jython, which is a Python implementation written in Java. Pig understands how to talk to Jython without having to resort to streaming, so it's preferable when using Pig.
-
-###<a name="hivepython"></a>Hive and Python
-
-Python can be used as a UDF from Hive through the HiveQL **TRANSFORM** statement. For example, the following HiveQL invokes a Python script stored in the **streaming.py** file.
-
-**Linux-based HDInsight**
-
-	add file wasb:///streaming.py;
-
-	SELECT TRANSFORM (clientid, devicemake, devicemodel)
-	  USING 'streaming.py' AS
-	  (clientid string, phoneLable string, phoneHash string)
-	FROM hivesampletable
-	ORDER BY clientid LIMIT 50;
-
-**Windows-based HDInsight**
-
-	add file wasb:///streaming.py;
-
-	SELECT TRANSFORM (clientid, devicemake, devicemodel)
-	  USING 'D:\Python27\python.exe streaming.py' AS
-	  (clientid string, phoneLable string, phoneHash string)
-	FROM hivesampletable
-	ORDER BY clientid LIMIT 50;
-
-> [AZURE.NOTE] On Windows-based HDInsight clusters, the **USING** clause must specify the full path to python.exe. This is always `D:\Python27\python.exe`.
-
-Here's what this example does:
-
-1. The **add file** statement at the beginning of the file adds the **streaming.py** file to the distributed cache, so it's accessible by all nodes in the cluster.
-
-2. The  **SELECT TRANSFORM ... USING** statement selects data from the **hivesampletable**, and passes clientid, devicemake, and devicemodel to the **streaming.py** script.
-
-3. The **AS** clause describes the fields returned from **streaming.py**
-
-<a name="streamingpy"></a>
-Here's the **streaming.py** file used by the HiveQL example.
-
-	#!/usr/bin/env python
-
-	import sys
-	import string
-	import hashlib
-
-	while True:
-	  line = sys.stdin.readline()
-	  if not line:
-	    break
-
-	  line = string.strip(line, "\n ")
-	  clientid, devicemake, devicemodel = string.split(line, "\t")
-	  phone_label = devicemake + ' ' + devicemodel
-	  print "\t".join([clientid, phone_label, hashlib.md5(phone_label).hexdigest()])
-
-Since we are using streaming, this script has to do the following:
-
-1. Read data from STDIN. This is accomplished by using `sys.stdin.readline()` in this example.
-
-2. The trailing newline character is removed using `string.strip(line, "\n ")`, since we just want the text data and not the end of line indicator.
-
-2. When doing stream processing, a single line contains all the values with a tab character between each value. So `string.split(line, "\t")` can be used to split the input at each tab, returning just the fields.
-
-3. When processing is complete, the output must be written to STDOUT as a single line, with a tab between each field. This is accomplished by using `print "\t".join([clientid, phone_label, hashlib.md5(phone_label).hexdigest()])`.
-
-4. This all occurs within a `while` loop, that will repeat until no `line` is read, at which point `break` exits the loop and the script terminates.
-
-Beyond that, the script just concatenates the input values for `devicemake` and `devicemodel`, and calculates a hash of the concatenated value. Pretty simple, but it describes the basics of how any Python script invoked from Hive should function: Loop, read input until there is no more, break each line of input apart at the tabs, process, write a single line of tab delimited output.
-
-See [Running the examples](#running) for how to run this example on your HDInsight cluster.
-
-###<a name="pigpython"></a>Pig and Python
-
-A Python script can be used as a UDF from Pig through the **GENERATE** statement. For example, the following example uses a Python script stored in the **jython.py** file.
-
-	Register 'wasb:///jython.py' using jython as myfuncs;
-    LOGS = LOAD 'wasb:///example/data/sample.log' as (LINE:chararray);
-    LOG = FILTER LOGS by LINE is not null;
-    DETAILS = FOREACH LOG GENERATE myfuncs.create_structure(LINE);
-    DUMP DETAILS;
-
-Here's how this example works:
-
-1. It registers the file containing the Python script (**jython.py**,) using **Jython**, and exposes it to Pig as **myfuncs**. Jython is a Python implementation in Java, and runs in the same Java Virtual machine as Pig. This allows us to treat the Python script like a traditional function call vs. the streaming approach used with Hive.
-
-2. The next line loads the sample data file, **sample.log** into **LOGS**. Since this log file doesn't have a consistent schema, it also defines each record (**LINE** in this case,) as a **chararray**. Chararray is, essentially, a string.
-
-3. The third line filters out any null values, storing the result of the operation into **LOG**.
-
-4. Next, it iterates over the records in **LOG** and uses **GENERATE** to invoke the **create_structure** method contained in the **jython.py** script loaded as **myfuncs**.  **LINE** is used to pass the current record to the function.
-
-5. Finally, the outputs are dumped to STDOUT using the **DUMP** command. This is just to immediately show the results after the operation completes; in a real script you would normally **STORE** the data into a new file.
-
-<a name="jythonpy"></a>
-Here's the **jython.py** file used by the Pig example:
-
-	@outputSchema("log: {(date:chararray, time:chararray, classname:chararray, level:chararray, detail:chararray)}")
-	def create_structure(input):
-	  if (input.startswith('java.lang.Exception')):
-	    input = input[21:len(input)] + ' - java.lang.Exception'
-	  date, time, classname, level, detail = input.split(' ', 4)
-	  return date, time, classname, level, detail
-
-Remember that we previously just defined the **LINE** input as a chararray because there was no consistent schema for the input? What the **jython.py** does is to transform the data into a consistent schema for output. It works like this:
-
-1. The **@outputSchema** statement defines the format of the data that will be returned to Pig. In this case, it's a **data bag**, which is a Pig data type. The bag contains the following fields, all of which are chararray (strings):
-
-	* date - the date the log entry was created
-	* time - the time the log entry was created
-	* classname - the class name the entry was created for
-	* level - the log level
-	* detail - verbose details for the log entry
-
-2. Next, the **def create_structure(input)** defines the function that Pig will pass line items to.
-
-3. The example data, **sample.log**, mostly conforms to the date, time, classname, level, and detail schema we want to return. But it also contains a few lines that begin with the string '*java.lang.Exception*' that need to be modified to match the schema. The **if** statement checks for those, then massages the input data to move the '*java.lang.Exception*' string to the end, bringing the data in-line with our expected output schema.
-
-4. Next, the **split** command is used to split the data at the first four space characters. This results in five values, which are assigned into **date**, **time**, **classname**, **level**, and **detail**.
-
-5. Finally, the values are returned to Pig.
-
-When the data is returned to Pig, it will have a consistent schema as defined in the **@outputSchema** statement.
-
-##<a name="running"></a>Running the examples
-
-If you are using a Linux-based HDInsight cluster, use the **SSH** steps below. If you are using a Windows-based HDInsight cluster and a Windows client, use the **PowerShell** steps.
-
-###SSH
-
-For more information on using SSH, see <a href="../hdinsight-hadoop-linux-use-ssh-unix/" target="_blank">Use SSH with Linux-based Hadoop on HDInsight from Linux, Unix, or OS X</a> or <a href="../hdinsight-hadoop-linux-use-ssh-windows/" target="_blank">Use SSH with Linux-based Hadoop on HDInsight from Windows</a>.
-
-1. Using the Python examples [streaming.py](#streamingpy) and [jython.py](#jythonpy), create local copies of the files on your development machine.
-
-2. Use `scp` to copy the files to your HDInsight cluster. For example, the following would copy the files to a cluster named **mycluster**.
-
-		scp streaming.py jython.py myuser@mycluster-ssh.azurehdinsight.net:
-
-3. Use SSH to connect to the cluster. For example, the following would connect to a cluster named **mycluster** as user **myuser**.
-
-		ssh myuser@mycluster-ssh.azurehdinsight.net
-
-4. From the SSH session, add the python files uploaded previously to the WASB storage for the cluster.
-
-		hadoop fs -copyFromLocal streaming.py /streaming.py
-		hadoop fs -copyFromLocal jython.py /jython.py
-
-After uploading the files, use the following steps to run the Hive and Pig jobs.
-
-####Hive
-
-1. Use the `hive` command to start the hive shell. You should see a `hive>` prompt once the shell has loaded.
-
-2. Enter the following at the `hive>` prompt.
-
-		add file wasb:///streaming.py;
-		SELECT TRANSFORM (clientid, devicemake, devicemodel)
-		  USING 'streaming.py' AS
-		  (clientid string, phoneLabel string, phoneHash string)
-		FROM hivesampletable
-		ORDER BY clientid LIMIT 50;
-
-3. After entering the last line, the job should start. Eventually it will return output similar to the following.
-
-		100041	RIM 9650	d476f3687700442549a83fac4560c51c
-		100041	RIM 9650	d476f3687700442549a83fac4560c51c
-		100042	Apple iPhone 4.2.x	375ad9a0ddc4351536804f1d5d0ea9b9
-		100042	Apple iPhone 4.2.x	375ad9a0ddc4351536804f1d5d0ea9b9
-		100042	Apple iPhone 4.2.x	375ad9a0ddc4351536804f1d5d0ea9b9
-
-####Pig
-
-1. Use the `pig` command to start the shell. You should see a `grunt>` prompt once the shell has loaded.
-
-2. Enter the following statements at the `grunt>` prompt.
-
-		Register wasb:///jython.py using jython as myfuncs;
-	    LOGS = LOAD 'wasb:///example/data/sample.log' as (LINE:chararray);
-	    LOG = FILTER LOGS by LINE is not null;
-	    DETAILS = foreach LOG generate myfuncs.create_structure(LINE);
-	    DUMP DETAILS;
-
-3. After entering the following line,the job should start. Eventually it will return output similar to the following.
-
-		((2012-02-03,20:11:56,SampleClass5,[TRACE],verbose detail for id 990982084))
-		((2012-02-03,20:11:56,SampleClass7,[TRACE],verbose detail for id 1560323914))
-		((2012-02-03,20:11:56,SampleClass8,[DEBUG],detail for id 2083681507))
-		((2012-02-03,20:11:56,SampleClass3,[TRACE],verbose detail for id 1718828806))
-		((2012-02-03,20:11:56,SampleClass3,[INFO],everything normal for id 530537821))
-
-###PowerShell
-
-<<<<<<< HEAD
-These steps use Azure PowerShell. If this is not already installed and configured on your development machine, see [How to install and configure Azure PowerShell](powershell-install-configure.md) before using the following steps.
-=======
-These steps use Azure PowerShell. If this is not already installed and configured on your development machine, see [How to install and configure Azure PowerShell](../powershell-install-configure.md) before using the following steps.
->>>>>>> 8ffcc9dc
-
-1. Using the Python examples [streaming.py](#streamingpy) and [jython.py](#jythonpy), create local copies of the files on your development machine.
-
-2. Use  the following PowerShell script to upload the **streaming.py** and **jython.py** files to the server. Substitute the name of your Azure HDInsight cluster, and the path to the **streaming.py** and **jython.py** files on the first three lines of the script.
-
-		$clusterName = YourHDIClusterName
-		$pathToStreamingFile = "C:\path\to\streaming.py"
-		$pathToJythonFile = "C:\path\to\jython.py"
-
-		$clusterInfo = Get-AzureRmHDInsightCluster -ClusterName $clusterName
-        $resourceGroup = $clusterInfo.ResourceGroup
-        $storageAccountName=$clusterInfo.DefaultStorageAccount.split('.')[0]
-        $container=$clusterInfo.DefaultStorageContainer
-        $storageAccountKey=Get-AzureRmStorageAccountKey `
-            -Name $storageAccountName `
-            -ResourceGroupName $resourceGroup `
-            | %{ $_.Key1 }
-
-		#Create a storage content and upload the file
-        $context = New-AzureStorageContext `
-            -StorageAccountName $storageAccountName `
-            -StorageAccountKey $storageAccountKey
-        
-        Set-AzureStorageBlobContent `
-            -File $pathToStreamingFile `
-            -Blob "streaming.py" `
-            -Container $container `
-            -Context $context
-		
-        Set-AzureStorageBlobContent `
-            -File $pathToJythonFile `
-            -Blob "jython.py" `
-            -Container $container `
-            -Context $context
-
-	This script retrieves information for your HDInsight cluster, then extracts the account and key for the default storage account, and uploads the files to the root of the container.
-
-	> [AZURE.NOTE] Other methods of uploading the scripts can be found in the [Upload data for Hadoop jobs in HDInsight](hdinsight-upload-data.md) document.
-
-After uploading the files, use the following PowerShell scripts to start the jobs. When the job completes, the output should be written to the PowerShell console.
-
-####Hive
-
-The following script will run the __streaming.py__ script. Before running, it will prompt you for the HTTPs/Admin account information for your HDInsight cluster.
-
-    # Replace 'YourHDIClusterName' with the name of your cluster
-	$clusterName = YourHDIClusterName
-    $creds=Get-Credential
-    #Get the cluster info so we can get the resource group, storage, etc.
-    $clusterInfo = Get-AzureRmHDInsightCluster -ClusterName $clusterName
-    $resourceGroup = $clusterInfo.ResourceGroup
-    $storageAccountName=$clusterInfo.DefaultStorageAccount.split('.')[0]
-    $container=$clusterInfo.DefaultStorageContainer
-    $storageAccountKey=Get-AzureRmStorageAccountKey `
-        -Name $storageAccountName `
-        -ResourceGroupName $resourceGroup `
-        | %{ $_.Key1 }
-    #Create a storage content and upload the file
-    $context = New-AzureStorageContext `
-        -StorageAccountName $storageAccountName `
-        -StorageAccountKey $storageAccountKey
-            
-	$HiveQuery = "add file wasb:///streaming.py;" +
-	             "SELECT TRANSFORM (clientid, devicemake, devicemodel) " +
-	               "USING 'D:\Python27\python.exe streaming.py' AS " +
-	               "(clientid string, phoneLabel string, phoneHash string) " +
-	             "FROM hivesampletable " +
-	             "ORDER BY clientid LIMIT 50;"
-
-	$jobDefinition = New-AzureRmHDInsightHiveJobDefinition `
-        -Query $HiveQuery
-
-	$job = Start-AzureRmHDInsightJob `
-        -ClusterName $clusterName `
-        -JobDefinition $jobDefinition `
-        -HttpCredential $creds
-	Write-Host "Wait for the Hive job to complete ..." -ForegroundColor Green
-	Wait-AzureRmHDInsightJob `
-        -JobId $job.JobId `
-        -ClusterName $clusterName `
-        -HttpCredential $creds
-    # Uncomment the following to see stderr output
-    # Get-AzureRmHDInsightJobOutput `
-        -Clustername $clusterName `
-        -JobId $job.JobId `
-        -DefaultContainer $container `
-        -DefaultStorageAccountName $storageAccountName `
-        -DefaultStorageAccountKey $storageAccountKey `
-        -HttpCredential $creds `
-        -DisplayOutputType StandardError
-	Write-Host "Display the standard output ..." -ForegroundColor Green
-	Get-AzureRmHDInsightJobOutput `
-        -Clustername $clusterName `
-        -JobId $job.JobId `
-        -DefaultContainer $container `
-        -DefaultStorageAccountName $storageAccountName `
-        -DefaultStorageAccountKey $storageAccountKey `
-        -HttpCredential $creds
-
-The output for the **Hive** job should appear similar to the following:
-
-	100041	RIM 9650	d476f3687700442549a83fac4560c51c
-	100041	RIM 9650	d476f3687700442549a83fac4560c51c
-	100042	Apple iPhone 4.2.x	375ad9a0ddc4351536804f1d5d0ea9b9
-	100042	Apple iPhone 4.2.x	375ad9a0ddc4351536804f1d5d0ea9b9
-	100042	Apple iPhone 4.2.x	375ad9a0ddc4351536804f1d5d0ea9b9
-
-####Pig
-
-The following will use the __jython.py__ script. Before running, it will prompt you for the HTTPs/Admin information for the HDInsight cluster.
-
-	# Replace 'YourHDIClusterName' with the name of your cluster
-	$clusterName = YourHDIClusterName
-
-    $creds = Get-Credential
-    #Get the cluster info so we can get the resource group, storage, etc.
-    $clusterInfo = Get-AzureRmHDInsightCluster -ClusterName $clusterName
-    $resourceGroup = $clusterInfo.ResourceGroup
-    $storageAccountName=$clusterInfo.DefaultStorageAccount.split('.')[0]
-    $container=$clusterInfo.DefaultStorageContainer
-    $storageAccountKey=Get-AzureRmStorageAccountKey `
-        -Name $storageAccountName `
-        -ResourceGroupName $resourceGroup `
-        | %{ $_.Key1 }
-    
-    #Create a storage content and upload the file
-    $context = New-AzureStorageContext `
-        -StorageAccountName $storageAccountName `
-        -StorageAccountKey $storageAccountKey
-            
-	$PigQuery = "Register wasb:///jython.py using jython as myfuncs;" +
-	            "LOGS = LOAD 'wasb:///example/data/sample.log' as (LINE:chararray);" +
-	            "LOG = FILTER LOGS by LINE is not null;" +
-	            "DETAILS = foreach LOG generate myfuncs.create_structure(LINE);" +
-	            "DUMP DETAILS;"
-
-	$jobDefinition = New-AzureRmHDInsightPigJobDefinition -Query $PigQuery
-
-	$job = Start-AzureRmHDInsightJob `
-        -ClusterName $clusterName `
-        -JobDefinition $jobDefinition `
-        -HttpCredential $creds
-        
-	Write-Host "Wait for the Pig job to complete ..." -ForegroundColor Green
-	Wait-AzureRmHDInsightJob `
-        -Job $job.JobId `
-        -ClusterName $clusterName `
-        -HttpCredential $creds
-    # Uncomment the following to see stderr output
-    # Get-AzureRmHDInsightJobOutput `
-        -Clustername $clusterName `
-        -JobId $job.JobId `
-        -DefaultContainer $container `
-        -DefaultStorageAccountName $storageAccountName `
-        -DefaultStorageAccountKey $storageAccountKey `
-        -HttpCredential $creds `
-        -DisplayOutputType StandardError
-	Write-Host "Display the standard output ..." -ForegroundColor Green
-	Get-AzureRmHDInsightJobOutput `
-        -Clustername $clusterName `
-        -JobId $job.JobId `
-        -DefaultContainer $container `
-        -DefaultStorageAccountName $storageAccountName `
-        -DefaultStorageAccountKey $storageAccountKey `
-        -HttpCredential $creds
-
-The output for the **Pig** job should appear similar to the following:
-
-	((2012-02-03,20:11:56,SampleClass5,[TRACE],verbose detail for id 990982084))
-	((2012-02-03,20:11:56,SampleClass7,[TRACE],verbose detail for id 1560323914))
-	((2012-02-03,20:11:56,SampleClass8,[DEBUG],detail for id 2083681507))
-	((2012-02-03,20:11:56,SampleClass3,[TRACE],verbose detail for id 1718828806))
-	((2012-02-03,20:11:56,SampleClass3,[INFO],everything normal for id 530537821))
-
-##<a name="troubleshooting"></a>Troubleshooting
-
-###Errors when running jobs
-
-When running the hive job, you may encounter an error similar to the following:
-
-    Caused by: org.apache.hadoop.hive.ql.metadata.HiveException: [Error 20001]: An error occurred while reading or writing to your custom script. It may have crashed with an error.
-    
-This problem may be caused by the line endings in the streaming.py file. Many Windows editors default to using CRLF as the line ending, but Linux applications usually expect LF.
-
-If you are using an editor that cannot create LF line endings, or are unsure what line endings are being used, use the following PowerShell statements to remove the CR characters before uploading the file to HDInsight:
-
-    $original_file ='c:\path\to\streaming.py'
-    $text = [IO.File]::ReadAllText($original_file) -replace "`r`n", "`n"
-    [IO.File]::WriteAllText($original_file, $text)
-
-###PowerShell scripts
-
-Both of the example PowerShell scripts used to run the examples contain a commented line that will display error output for the job. If you are not seeing the expected output for the job, uncomment the following line and see if the error information indicates a problem.
-
-	# Get-AzureRmHDInsightJobOutput `
-            -Clustername $clusterName `
-            -JobId $job.JobId `
-            -DefaultContainer $container `
-            -DefaultStorageAccountName $storageAccountName `
-            -DefaultStorageAccountKey $storageAccountKey `
-            -HttpCredential $creds `
-            -DisplayOutputType StandardError
-
-The error information (STDERR,) and the result of the job (STDOUT,) are also logged to the default blob container for your clusters at the following locations.
-
-For this job..|Look at these files in the blob container
----|---
-Hive|/HivePython/stderr<p>/HivePython/stdout
-Pig|/PigPython/stderr<p>/PigPython/stdout
-
-##<a name="next"></a>Next steps
-
-If you need to load Python modules that aren't provided by default, see [How to deploy a module to Azure HDInsight](http://blogs.msdn.com/b/benjguin/archive/2014/03/03/how-to-deploy-a-python-module-to-windows-azure-hdinsight.aspx) for an example of how to do this.
-
-For other ways to use Pig, Hive, and to learn about using MapReduce, see the following.
-
-* [Use Hive with HDInsight](hdinsight-use-hive.md)
-
-* [Use Pig with HDInsight](hdinsight-use-pig.md)
-
-* [Use MapReduce with HDInsight](hdinsight-use-mapreduce.md)
+<properties
+	pageTitle="Use Python with Hive and Pig in HDInsight | Microsoft Azure"
+	description="Learn how to use Python User Defined Functions (UDF) from Hive and Pig in HDInsight, the Hadoop technology stack on Azure."
+	services="hdinsight"
+	documentationCenter=""
+	authors="Blackmist"
+	manager="paulettm"
+	editor="cgronlun"
+	tags="azure-portal"/>
+
+<tags
+	ms.service="hdinsight"
+	ms.workload="big-data"
+	ms.tgt_pltfrm="na"
+	ms.devlang="python"
+	ms.topic="article"
+	ms.date="02/10/2016" 
+	ms.author="larryfr"/>
+
+#Use Python with Hive and Pig in HDInsight
+
+Hive and Pig are great for working with data in HDInsight, but sometimes you need a more general purpose language. Both Hive and Pig allow you to create User Defined Functions (UDF) using a variety of programming languages. In this article, you will learn how to use a Python UDF from Hive and Pig.
+
+> [AZURE.NOTE] The steps in this article apply to HDInsight cluster versions 2.1, 3.0, 3.1, and 3.2.
+
+##Requirements
+
+* An HDInsight cluster (Windows or Linux-based)
+
+* A text editor
+
+    > [AZURE.IMPORTANT] If you are using a Linux-based HDInsight server, but creating the Python files on a Windows client, you must use an editor that uses LF as a line ending. If you are not sure whether your editor uses LF or CRLF, see the [Troubleshooting](#troubleshooting) section for steps on removing the CR character using utilities on the HDInsight cluster.
+    
+##<a name="python"></a>Python on HDInsight
+
+Python2.7 is installed by default on HDInsight 3.0 and later clusters. Hive can be used with this version of Python for stream processing (data is passed between Hive and Python using STDOUT/STDIN).
+
+HDInsight also includes Jython, which is a Python implementation written in Java. Pig understands how to talk to Jython without having to resort to streaming, so it's preferable when using Pig.
+
+###<a name="hivepython"></a>Hive and Python
+
+Python can be used as a UDF from Hive through the HiveQL **TRANSFORM** statement. For example, the following HiveQL invokes a Python script stored in the **streaming.py** file.
+
+**Linux-based HDInsight**
+
+	add file wasb:///streaming.py;
+
+	SELECT TRANSFORM (clientid, devicemake, devicemodel)
+	  USING 'streaming.py' AS
+	  (clientid string, phoneLable string, phoneHash string)
+	FROM hivesampletable
+	ORDER BY clientid LIMIT 50;
+
+**Windows-based HDInsight**
+
+	add file wasb:///streaming.py;
+
+	SELECT TRANSFORM (clientid, devicemake, devicemodel)
+	  USING 'D:\Python27\python.exe streaming.py' AS
+	  (clientid string, phoneLable string, phoneHash string)
+	FROM hivesampletable
+	ORDER BY clientid LIMIT 50;
+
+> [AZURE.NOTE] On Windows-based HDInsight clusters, the **USING** clause must specify the full path to python.exe. This is always `D:\Python27\python.exe`.
+
+Here's what this example does:
+
+1. The **add file** statement at the beginning of the file adds the **streaming.py** file to the distributed cache, so it's accessible by all nodes in the cluster.
+
+2. The  **SELECT TRANSFORM ... USING** statement selects data from the **hivesampletable**, and passes clientid, devicemake, and devicemodel to the **streaming.py** script.
+
+3. The **AS** clause describes the fields returned from **streaming.py**
+
+<a name="streamingpy"></a>
+Here's the **streaming.py** file used by the HiveQL example.
+
+	#!/usr/bin/env python
+
+	import sys
+	import string
+	import hashlib
+
+	while True:
+	  line = sys.stdin.readline()
+	  if not line:
+	    break
+
+	  line = string.strip(line, "\n ")
+	  clientid, devicemake, devicemodel = string.split(line, "\t")
+	  phone_label = devicemake + ' ' + devicemodel
+	  print "\t".join([clientid, phone_label, hashlib.md5(phone_label).hexdigest()])
+
+Since we are using streaming, this script has to do the following:
+
+1. Read data from STDIN. This is accomplished by using `sys.stdin.readline()` in this example.
+
+2. The trailing newline character is removed using `string.strip(line, "\n ")`, since we just want the text data and not the end of line indicator.
+
+2. When doing stream processing, a single line contains all the values with a tab character between each value. So `string.split(line, "\t")` can be used to split the input at each tab, returning just the fields.
+
+3. When processing is complete, the output must be written to STDOUT as a single line, with a tab between each field. This is accomplished by using `print "\t".join([clientid, phone_label, hashlib.md5(phone_label).hexdigest()])`.
+
+4. This all occurs within a `while` loop, that will repeat until no `line` is read, at which point `break` exits the loop and the script terminates.
+
+Beyond that, the script just concatenates the input values for `devicemake` and `devicemodel`, and calculates a hash of the concatenated value. Pretty simple, but it describes the basics of how any Python script invoked from Hive should function: Loop, read input until there is no more, break each line of input apart at the tabs, process, write a single line of tab delimited output.
+
+See [Running the examples](#running) for how to run this example on your HDInsight cluster.
+
+###<a name="pigpython"></a>Pig and Python
+
+A Python script can be used as a UDF from Pig through the **GENERATE** statement. For example, the following example uses a Python script stored in the **jython.py** file.
+
+	Register 'wasb:///jython.py' using jython as myfuncs;
+    LOGS = LOAD 'wasb:///example/data/sample.log' as (LINE:chararray);
+    LOG = FILTER LOGS by LINE is not null;
+    DETAILS = FOREACH LOG GENERATE myfuncs.create_structure(LINE);
+    DUMP DETAILS;
+
+Here's how this example works:
+
+1. It registers the file containing the Python script (**jython.py**,) using **Jython**, and exposes it to Pig as **myfuncs**. Jython is a Python implementation in Java, and runs in the same Java Virtual machine as Pig. This allows us to treat the Python script like a traditional function call vs. the streaming approach used with Hive.
+
+2. The next line loads the sample data file, **sample.log** into **LOGS**. Since this log file doesn't have a consistent schema, it also defines each record (**LINE** in this case,) as a **chararray**. Chararray is, essentially, a string.
+
+3. The third line filters out any null values, storing the result of the operation into **LOG**.
+
+4. Next, it iterates over the records in **LOG** and uses **GENERATE** to invoke the **create_structure** method contained in the **jython.py** script loaded as **myfuncs**.  **LINE** is used to pass the current record to the function.
+
+5. Finally, the outputs are dumped to STDOUT using the **DUMP** command. This is just to immediately show the results after the operation completes; in a real script you would normally **STORE** the data into a new file.
+
+<a name="jythonpy"></a>
+Here's the **jython.py** file used by the Pig example:
+
+	@outputSchema("log: {(date:chararray, time:chararray, classname:chararray, level:chararray, detail:chararray)}")
+	def create_structure(input):
+	  if (input.startswith('java.lang.Exception')):
+	    input = input[21:len(input)] + ' - java.lang.Exception'
+	  date, time, classname, level, detail = input.split(' ', 4)
+	  return date, time, classname, level, detail
+
+Remember that we previously just defined the **LINE** input as a chararray because there was no consistent schema for the input? What the **jython.py** does is to transform the data into a consistent schema for output. It works like this:
+
+1. The **@outputSchema** statement defines the format of the data that will be returned to Pig. In this case, it's a **data bag**, which is a Pig data type. The bag contains the following fields, all of which are chararray (strings):
+
+	* date - the date the log entry was created
+	* time - the time the log entry was created
+	* classname - the class name the entry was created for
+	* level - the log level
+	* detail - verbose details for the log entry
+
+2. Next, the **def create_structure(input)** defines the function that Pig will pass line items to.
+
+3. The example data, **sample.log**, mostly conforms to the date, time, classname, level, and detail schema we want to return. But it also contains a few lines that begin with the string '*java.lang.Exception*' that need to be modified to match the schema. The **if** statement checks for those, then massages the input data to move the '*java.lang.Exception*' string to the end, bringing the data in-line with our expected output schema.
+
+4. Next, the **split** command is used to split the data at the first four space characters. This results in five values, which are assigned into **date**, **time**, **classname**, **level**, and **detail**.
+
+5. Finally, the values are returned to Pig.
+
+When the data is returned to Pig, it will have a consistent schema as defined in the **@outputSchema** statement.
+
+##<a name="running"></a>Running the examples
+
+If you are using a Linux-based HDInsight cluster, use the **SSH** steps below. If you are using a Windows-based HDInsight cluster and a Windows client, use the **PowerShell** steps.
+
+###SSH
+
+For more information on using SSH, see <a href="../hdinsight-hadoop-linux-use-ssh-unix/" target="_blank">Use SSH with Linux-based Hadoop on HDInsight from Linux, Unix, or OS X</a> or <a href="../hdinsight-hadoop-linux-use-ssh-windows/" target="_blank">Use SSH with Linux-based Hadoop on HDInsight from Windows</a>.
+
+1. Using the Python examples [streaming.py](#streamingpy) and [jython.py](#jythonpy), create local copies of the files on your development machine.
+
+2. Use `scp` to copy the files to your HDInsight cluster. For example, the following would copy the files to a cluster named **mycluster**.
+
+		scp streaming.py jython.py myuser@mycluster-ssh.azurehdinsight.net:
+
+3. Use SSH to connect to the cluster. For example, the following would connect to a cluster named **mycluster** as user **myuser**.
+
+		ssh myuser@mycluster-ssh.azurehdinsight.net
+
+4. From the SSH session, add the python files uploaded previously to the WASB storage for the cluster.
+
+		hadoop fs -copyFromLocal streaming.py /streaming.py
+		hadoop fs -copyFromLocal jython.py /jython.py
+
+After uploading the files, use the following steps to run the Hive and Pig jobs.
+
+####Hive
+
+1. Use the `hive` command to start the hive shell. You should see a `hive>` prompt once the shell has loaded.
+
+2. Enter the following at the `hive>` prompt.
+
+		add file wasb:///streaming.py;
+		SELECT TRANSFORM (clientid, devicemake, devicemodel)
+		  USING 'streaming.py' AS
+		  (clientid string, phoneLabel string, phoneHash string)
+		FROM hivesampletable
+		ORDER BY clientid LIMIT 50;
+
+3. After entering the last line, the job should start. Eventually it will return output similar to the following.
+
+		100041	RIM 9650	d476f3687700442549a83fac4560c51c
+		100041	RIM 9650	d476f3687700442549a83fac4560c51c
+		100042	Apple iPhone 4.2.x	375ad9a0ddc4351536804f1d5d0ea9b9
+		100042	Apple iPhone 4.2.x	375ad9a0ddc4351536804f1d5d0ea9b9
+		100042	Apple iPhone 4.2.x	375ad9a0ddc4351536804f1d5d0ea9b9
+
+####Pig
+
+1. Use the `pig` command to start the shell. You should see a `grunt>` prompt once the shell has loaded.
+
+2. Enter the following statements at the `grunt>` prompt.
+
+		Register wasb:///jython.py using jython as myfuncs;
+	    LOGS = LOAD 'wasb:///example/data/sample.log' as (LINE:chararray);
+	    LOG = FILTER LOGS by LINE is not null;
+	    DETAILS = foreach LOG generate myfuncs.create_structure(LINE);
+	    DUMP DETAILS;
+
+3. After entering the following line,the job should start. Eventually it will return output similar to the following.
+
+		((2012-02-03,20:11:56,SampleClass5,[TRACE],verbose detail for id 990982084))
+		((2012-02-03,20:11:56,SampleClass7,[TRACE],verbose detail for id 1560323914))
+		((2012-02-03,20:11:56,SampleClass8,[DEBUG],detail for id 2083681507))
+		((2012-02-03,20:11:56,SampleClass3,[TRACE],verbose detail for id 1718828806))
+		((2012-02-03,20:11:56,SampleClass3,[INFO],everything normal for id 530537821))
+
+###PowerShell
+
+These steps use Azure PowerShell. If this is not already installed and configured on your development machine, see [How to install and configure Azure PowerShell](powershell-install-configure.md) before using the following steps.
+
+1. Using the Python examples [streaming.py](#streamingpy) and [jython.py](#jythonpy), create local copies of the files on your development machine.
+
+2. Use  the following PowerShell script to upload the **streaming.py** and **jython.py** files to the server. Substitute the name of your Azure HDInsight cluster, and the path to the **streaming.py** and **jython.py** files on the first three lines of the script.
+
+		$clusterName = YourHDIClusterName
+		$pathToStreamingFile = "C:\path\to\streaming.py"
+		$pathToJythonFile = "C:\path\to\jython.py"
+
+		$clusterInfo = Get-AzureRmHDInsightCluster -ClusterName $clusterName
+        $resourceGroup = $clusterInfo.ResourceGroup
+        $storageAccountName=$clusterInfo.DefaultStorageAccount.split('.')[0]
+        $container=$clusterInfo.DefaultStorageContainer
+        $storageAccountKey=Get-AzureRmStorageAccountKey `
+            -Name $storageAccountName `
+            -ResourceGroupName $resourceGroup `
+            | %{ $_.Key1 }
+
+		#Create a storage content and upload the file
+        $context = New-AzureStorageContext `
+            -StorageAccountName $storageAccountName `
+            -StorageAccountKey $storageAccountKey
+        
+        Set-AzureStorageBlobContent `
+            -File $pathToStreamingFile `
+            -Blob "streaming.py" `
+            -Container $container `
+            -Context $context
+		
+        Set-AzureStorageBlobContent `
+            -File $pathToJythonFile `
+            -Blob "jython.py" `
+            -Container $container `
+            -Context $context
+
+	This script retrieves information for your HDInsight cluster, then extracts the account and key for the default storage account, and uploads the files to the root of the container.
+
+	> [AZURE.NOTE] Other methods of uploading the scripts can be found in the [Upload data for Hadoop jobs in HDInsight](hdinsight-upload-data.md) document.
+
+After uploading the files, use the following PowerShell scripts to start the jobs. When the job completes, the output should be written to the PowerShell console.
+
+####Hive
+
+The following script will run the __streaming.py__ script. Before running, it will prompt you for the HTTPs/Admin account information for your HDInsight cluster.
+
+    # Replace 'YourHDIClusterName' with the name of your cluster
+	$clusterName = YourHDIClusterName
+    $creds=Get-Credential
+    #Get the cluster info so we can get the resource group, storage, etc.
+    $clusterInfo = Get-AzureRmHDInsightCluster -ClusterName $clusterName
+    $resourceGroup = $clusterInfo.ResourceGroup
+    $storageAccountName=$clusterInfo.DefaultStorageAccount.split('.')[0]
+    $container=$clusterInfo.DefaultStorageContainer
+    $storageAccountKey=Get-AzureRmStorageAccountKey `
+        -Name $storageAccountName `
+        -ResourceGroupName $resourceGroup `
+        | %{ $_.Key1 }
+    #Create a storage content and upload the file
+    $context = New-AzureStorageContext `
+        -StorageAccountName $storageAccountName `
+        -StorageAccountKey $storageAccountKey
+            
+	$HiveQuery = "add file wasb:///streaming.py;" +
+	             "SELECT TRANSFORM (clientid, devicemake, devicemodel) " +
+	               "USING 'D:\Python27\python.exe streaming.py' AS " +
+	               "(clientid string, phoneLabel string, phoneHash string) " +
+	             "FROM hivesampletable " +
+	             "ORDER BY clientid LIMIT 50;"
+
+	$jobDefinition = New-AzureRmHDInsightHiveJobDefinition `
+        -Query $HiveQuery
+
+	$job = Start-AzureRmHDInsightJob `
+        -ClusterName $clusterName `
+        -JobDefinition $jobDefinition `
+        -HttpCredential $creds
+	Write-Host "Wait for the Hive job to complete ..." -ForegroundColor Green
+	Wait-AzureRmHDInsightJob `
+        -JobId $job.JobId `
+        -ClusterName $clusterName `
+        -HttpCredential $creds
+    # Uncomment the following to see stderr output
+    # Get-AzureRmHDInsightJobOutput `
+        -Clustername $clusterName `
+        -JobId $job.JobId `
+        -DefaultContainer $container `
+        -DefaultStorageAccountName $storageAccountName `
+        -DefaultStorageAccountKey $storageAccountKey `
+        -HttpCredential $creds `
+        -DisplayOutputType StandardError
+	Write-Host "Display the standard output ..." -ForegroundColor Green
+	Get-AzureRmHDInsightJobOutput `
+        -Clustername $clusterName `
+        -JobId $job.JobId `
+        -DefaultContainer $container `
+        -DefaultStorageAccountName $storageAccountName `
+        -DefaultStorageAccountKey $storageAccountKey `
+        -HttpCredential $creds
+
+The output for the **Hive** job should appear similar to the following:
+
+	100041	RIM 9650	d476f3687700442549a83fac4560c51c
+	100041	RIM 9650	d476f3687700442549a83fac4560c51c
+	100042	Apple iPhone 4.2.x	375ad9a0ddc4351536804f1d5d0ea9b9
+	100042	Apple iPhone 4.2.x	375ad9a0ddc4351536804f1d5d0ea9b9
+	100042	Apple iPhone 4.2.x	375ad9a0ddc4351536804f1d5d0ea9b9
+
+####Pig
+
+The following will use the __jython.py__ script. Before running, it will prompt you for the HTTPs/Admin information for the HDInsight cluster.
+
+	# Replace 'YourHDIClusterName' with the name of your cluster
+	$clusterName = YourHDIClusterName
+
+    $creds = Get-Credential
+    #Get the cluster info so we can get the resource group, storage, etc.
+    $clusterInfo = Get-AzureRmHDInsightCluster -ClusterName $clusterName
+    $resourceGroup = $clusterInfo.ResourceGroup
+    $storageAccountName=$clusterInfo.DefaultStorageAccount.split('.')[0]
+    $container=$clusterInfo.DefaultStorageContainer
+    $storageAccountKey=Get-AzureRmStorageAccountKey `
+        -Name $storageAccountName `
+        -ResourceGroupName $resourceGroup `
+        | %{ $_.Key1 }
+    
+    #Create a storage content and upload the file
+    $context = New-AzureStorageContext `
+        -StorageAccountName $storageAccountName `
+        -StorageAccountKey $storageAccountKey
+            
+	$PigQuery = "Register wasb:///jython.py using jython as myfuncs;" +
+	            "LOGS = LOAD 'wasb:///example/data/sample.log' as (LINE:chararray);" +
+	            "LOG = FILTER LOGS by LINE is not null;" +
+	            "DETAILS = foreach LOG generate myfuncs.create_structure(LINE);" +
+	            "DUMP DETAILS;"
+
+	$jobDefinition = New-AzureRmHDInsightPigJobDefinition -Query $PigQuery
+
+	$job = Start-AzureRmHDInsightJob `
+        -ClusterName $clusterName `
+        -JobDefinition $jobDefinition `
+        -HttpCredential $creds
+        
+	Write-Host "Wait for the Pig job to complete ..." -ForegroundColor Green
+	Wait-AzureRmHDInsightJob `
+        -Job $job.JobId `
+        -ClusterName $clusterName `
+        -HttpCredential $creds
+    # Uncomment the following to see stderr output
+    # Get-AzureRmHDInsightJobOutput `
+        -Clustername $clusterName `
+        -JobId $job.JobId `
+        -DefaultContainer $container `
+        -DefaultStorageAccountName $storageAccountName `
+        -DefaultStorageAccountKey $storageAccountKey `
+        -HttpCredential $creds `
+        -DisplayOutputType StandardError
+	Write-Host "Display the standard output ..." -ForegroundColor Green
+	Get-AzureRmHDInsightJobOutput `
+        -Clustername $clusterName `
+        -JobId $job.JobId `
+        -DefaultContainer $container `
+        -DefaultStorageAccountName $storageAccountName `
+        -DefaultStorageAccountKey $storageAccountKey `
+        -HttpCredential $creds
+
+The output for the **Pig** job should appear similar to the following:
+
+	((2012-02-03,20:11:56,SampleClass5,[TRACE],verbose detail for id 990982084))
+	((2012-02-03,20:11:56,SampleClass7,[TRACE],verbose detail for id 1560323914))
+	((2012-02-03,20:11:56,SampleClass8,[DEBUG],detail for id 2083681507))
+	((2012-02-03,20:11:56,SampleClass3,[TRACE],verbose detail for id 1718828806))
+	((2012-02-03,20:11:56,SampleClass3,[INFO],everything normal for id 530537821))
+
+##<a name="troubleshooting"></a>Troubleshooting
+
+###Errors when running jobs
+
+When running the hive job, you may encounter an error similar to the following:
+
+    Caused by: org.apache.hadoop.hive.ql.metadata.HiveException: [Error 20001]: An error occurred while reading or writing to your custom script. It may have crashed with an error.
+    
+This problem may be caused by the line endings in the streaming.py file. Many Windows editors default to using CRLF as the line ending, but Linux applications usually expect LF.
+
+If you are using an editor that cannot create LF line endings, or are unsure what line endings are being used, use the following PowerShell statements to remove the CR characters before uploading the file to HDInsight:
+
+    $original_file ='c:\path\to\streaming.py'
+    $text = [IO.File]::ReadAllText($original_file) -replace "`r`n", "`n"
+    [IO.File]::WriteAllText($original_file, $text)
+
+###PowerShell scripts
+
+Both of the example PowerShell scripts used to run the examples contain a commented line that will display error output for the job. If you are not seeing the expected output for the job, uncomment the following line and see if the error information indicates a problem.
+
+	# Get-AzureRmHDInsightJobOutput `
+            -Clustername $clusterName `
+            -JobId $job.JobId `
+            -DefaultContainer $container `
+            -DefaultStorageAccountName $storageAccountName `
+            -DefaultStorageAccountKey $storageAccountKey `
+            -HttpCredential $creds `
+            -DisplayOutputType StandardError
+
+The error information (STDERR,) and the result of the job (STDOUT,) are also logged to the default blob container for your clusters at the following locations.
+
+For this job..|Look at these files in the blob container
+---|---
+Hive|/HivePython/stderr<p>/HivePython/stdout
+Pig|/PigPython/stderr<p>/PigPython/stdout
+
+##<a name="next"></a>Next steps
+
+If you need to load Python modules that aren't provided by default, see [How to deploy a module to Azure HDInsight](http://blogs.msdn.com/b/benjguin/archive/2014/03/03/how-to-deploy-a-python-module-to-windows-azure-hdinsight.aspx) for an example of how to do this.
+
+For other ways to use Pig, Hive, and to learn about using MapReduce, see the following.
+
+* [Use Hive with HDInsight](hdinsight-use-hive.md)
+
+* [Use Pig with HDInsight](hdinsight-use-pig.md)
+
+* [Use MapReduce with HDInsight](hdinsight-use-mapreduce.md)