<properties
	pageTitle="Customize HDInsight Clusters using script actions | Microsoft Azure"
	description="Learn how to add custom components to Linux-based HDInsight clusters using Script Actions. Script Actions are Bash scripts that run during cluster creation, and can be used to customize the cluster configuration or add additional services and utilities like Hue, Solr, or R."
	services="hdinsight"
	documentationCenter=""
	authors="Blackmist"
	manager="paulettm"
	editor="cgronlun"
	tags="azure-portal"/>

<tags
	ms.service="hdinsight"
	ms.workload="big-data"
	ms.tgt_pltfrm="na"
	ms.devlang="na"
	ms.topic="article"
<<<<<<< HEAD
	ms.date="10/29/2015"
=======
	ms.date="11/05/2015"
>>>>>>> e21c384c
	ms.author="larryfr"/>

# Customize HDInsight clusters using Script Action (Linux)

HDInsight provides a configuration option called **Script Action** that invokes custom scripts, which define the customization to be performed on the cluster during the creation process. These scripts can be used to install additional software on a cluster, or to change the configuration of applications on a cluster.

> [AZURE.NOTE] The information in this article is specific to Linux-based HDInsight clusters. For a version of this article that is specific to Windows-based clusters, see [Customize HDInsight clusters using Script Action (Windows)](hdinsight-hadoop-customize-cluster.md)

## Script Action in the cluster creation process

Script Action is only used while a clusters is in the process of being created. The following diagram illustrates when Script Action is executed during the creation process:

![HDInsight cluster customization and stages during cluster creation][img-hdi-cluster-states]

The script is ran while HDInsight is being configured. At this stage, the script is run in parallel on all the specified nodes in the cluster, and is ran with root privileges on the nodes.

> [AZURE.NOTE] Because you have root privileges on the cluster nodes when the script is ran, you can perform operations like stopping and starting services, including Hadoop-related services. If you stop services, you must ensure that the Ambari service and other Hadoop-related services are up and running before the script finishes running. These services are required to successfully ascertain the health and state of the cluster while it is being created.

Each cluster can accept multiple script actions that are invoked in the order in which they are specified. A script can be ran on the head nodes, the worker nodes, or both.

> [AZURE.IMPORTANT] Script actions must complete within 60 minutes, or they will timeout. During node provisioning, the script is ran concurrently with other setup and configuration processes. Competition for resources such as CPU time or network bandwidth may cause the script to take longer to finish than it does in your development environment.
> 
> To minimize the time it takes to run the script, avoid tasks such as downloading and compiling applications from source. Instead, pre-compile the application and store the binary in Azure Blob storage so that it can quickly be downloaded to the cluster.


## Example Script Action scripts

Script Action scripts can be used from the Azure Preview Portal, Azure PowerShell, or the HDInsight .NET SDK. This article shows how to use Script Action from the portal. To learn how to use PowerShell and .NET SDK to use Script Action, look at the samples listed in the table below.

HDInsight provides several scripts to install the following components on HDInsight clusters:

Name | Script
----- | -----
**Install Hue** | https://hdiconfigactions.blob.core.windows.net/linuxhueconfigactionv01/install-hue-uber-v01.sh. See [Install and use Hue on HDInsight clusters](hdinsight-hadoop-hue-linux.md).
**Install Spark** | https://hdiconfigactions.blob.core.windows.net/linuxsparkconfigactionv02/spark-installer-v02.sh. See [Install and use Spark on HDInsight clusters](hdinsight-hadoop-spark-install-linux.md).
**Install R** | https://hdiconfigactions.blob.core.windows.net/linuxrconfigactionv01/r-installer-v01.sh. See [Install and use R on HDInsight clusters](hdinsight-hadoop-r-scripts-linux.md).
**Install Solr** | https://hdiconfigactions.blob.core.windows.net/linuxsolrconfigactionv01/solr-installer-v01.sh. See [Install and use Solr on HDInsight clusters](hdinsight-hadoop-solr-install-linux.md).
**Install Giraph** | https://hdiconfigactions.blob.core.windows.net/linuxgiraphconfigactionv01/giraph-installer-v01.sh. See [Install and use Giraph on HDInsight clusters](hdinsight-hadoop-giraph-install-linux.md).

## Use a Script Action from the Azure Preview portal

1. Start creating a cluster as described at [Create Hadoop clusters in HDInsight](hdinsight-provision-clusters.md#portal).

2. Under __Optional Configuration__, for the **Script Actions** blade, click **add script action** to provide details about the script action, as shown below:

	![Use Script Action to customize a cluster](./media/hdinsight-hadoop-customize-cluster-linux/HDI.CreateCluster.8.png "Use Script Action to customize a cluster")

	| Property | Value |
	| -------- | ----- |
	| Name | Specify a name for the script action. |
	| Script URI | Specify the URI to the script that is invoked to customize the cluster. |
	| Head/Worker | Specify the nodes (**Head**, **Worker**, or **ZooKeeper**) on which the customization script is run. |
	| Parameters | Specify the parameters, if required by the script. |

	Press ENTER to add more than one script action to install multiple components on the cluster.

3. Click **Select** to save the script action configuration and continue with cluster creation.

## Use a Script Action from Azure Resource Manager templates

In this section, we use Azure Resource Manager (ARM) templates to create an HDInsight cluster and also use a script action to install custom components (R, in this example) on the cluster. This section provides a sample ARM template to create a cluster using script action.

### Before you begin

* For information about configuring a workstation to run HDInsight Powershell cmdlets, see [Install and configure Azure PowerShell](../powershell-install-configure.md).
* For instructions on how to create ARM templates, see [Authoring Azure Resource Manager templates](resource-group-authoring-templates.md).
* If you have not previously used Azure PowerShell with Resource Manager, see [Using Azure PowerShell with Azure Resource Manager](powershell-azure-resource-manager).

### Create clusters using script action

1. Copy the following template to a location on your computer. This template installs R on headnode as well as worker nodes in the cluster. You can also verify if the JSON template is valid. Paste your template content into [JSONLint](http://jsonlint.com/), an online JSON validator tool.

			{
		    "$schema": "http://schema.management.azure.com/schemas/2015-01-01/deploymentTemplate.json#",
		    "contentVersion": "1.0.0.0",
		    "parameters": {
		        "clusterLocation": {
		            "type": "string",
		            "defaultValue": "West US",
		            "allowedValues": [ "West US" ]
		        },
		        "clusterName": {
		            "type": "string"
		        },
		        "clusterUserName": {
		            "type": "string",
		            "defaultValue": "admin"
		        },
		        "clusterUserPassword": {
		            "type": "securestring"
		        },
		        "sshUserName": {
		            "type": "string",
		            "defaultValue": "hdiuser"
		        },
		        "sshPassword": {
		            "type": "securestring"
		        },
		        "clusterStorageAccountName": {
		            "type": "string"
		        },
		        "clusterStorageAccountResourceGroup": {
		            "type": "string"
		        },
		        "clusterStorageType": {
		            "type": "string",
		            "defaultValue": "Standard_LRS",
		            "allowedValues": [
		                "Standard_LRS",
		                "Standard_GRS",
		                "Standard_ZRS"
		            ]
		        },
		        "clusterStorageAccountContainer": {
		            "type": "string"
		        },
		        "clusterHeadNodeCount": {
		            "type": "int",
		            "defaultValue": 1
		        },
		        "clusterWorkerNodeCount": {
		            "type": "int",
		            "defaultValue": 2
		        }
		    },
		    "variables": {
		    },
		    "resources": [
		        {
		            "name": "[parameters('clusterStorageAccountName')]",
		            "type": "Microsoft.Storage/storageAccounts",
		            "location": "[parameters('clusterLocation')]",
		            "apiVersion": "2015-05-01-preview",
		            "dependsOn": [ ],
		            "tags": { },
		            "properties": {
		                "accountType": "[parameters('clusterStorageType')]"
		            }
		        },
		        {
		            "name": "[parameters('clusterName')]",
		            "type": "Microsoft.HDInsight/clusters",
		            "location": "[parameters('clusterLocation')]",
		            "apiVersion": "2015-03-01-preview",
		            "dependsOn": [
		                "[concat('Microsoft.Storage/storageAccounts/', parameters('clusterStorageAccountName'))]"
		            ],
		            "tags": { },
		            "properties": {
		                "clusterVersion": "3.2",
		                "osType": "Linux",
		                "clusterDefinition": {
		                    "kind": "hadoop",
		                    "configurations": {
		                        "gateway": {
		                            "restAuthCredential.isEnabled": true,
		                            "restAuthCredential.username": "[parameters('clusterUserName')]",
		                            "restAuthCredential.password": "[parameters('clusterUserPassword')]"
		                        }
		                    }
		                },
		                "storageProfile": {
		                    "storageaccounts": [
		                        {
		                            "name": "[concat(parameters('clusterStorageAccountName'),'.blob.core.windows.net')]",
		                            "isDefault": true,
		                            "container": "[parameters('clusterStorageAccountContainer')]",
		                            "key": "[listKeys(resourceId(parameters('clusterStorageAccountResourceGroup'), 'Microsoft.Storage/storageAccounts', parameters('clusterStorageAccountName')), providers('Microsoft.Storage', 'storageAccounts').apiVersions[0]).key1]"
		                        }
		                    ]
		                },
		                "computeProfile": {
		                    "roles": [
		                        {
		                            "name": "headnode",
		                            "targetInstanceCount": "[parameters('clusterHeadNodeCount')]",
		                            "hardwareProfile": {
		                                "vmSize": "Large"
		                            },
		                            "osProfile": {
		                                "linuxOperatingSystemProfile": {
		                                    "username": "[parameters('sshUserName')]",
		                                    "password": "[parameters('sshPassword')]"
		                                }
		                            },
		                            "scriptActions": [
		                                {
		                                    "name": "installR",
		                                    "uri": "https://hdiconfigactions.blob.core.windows.net/linuxrconfigactionv01/r-installer-v01.sh",
		                                    "parameters": ""
		                                }
		                            ]
		                        },
		                        {
		                            "name": "workernode",
		                            "targetInstanceCount": "[parameters('clusterWorkerNodeCount')]",
		                            "hardwareProfile": {
		                                "vmSize": "Large"
		                            },
		                            "osProfile": {
		                                "linuxOperatingSystemProfile": {
		                                    "username": "[parameters('sshUserName')]",
		                                    "password": "[parameters('sshPassword')]"
		                                }
		                            },
		                            "scriptActions": [
		                                {
		                                    "name": "installR",
		                                    "uri": "https://hdiconfigactions.blob.core.windows.net/linuxrconfigactionv01/r-installer-v01.sh",
		                                    "parameters": ""
		                                }
		                            ]
		                        }
		                    ]
		                }
		            }
		        }
		    ],
		    "outputs": {
		        "cluster":{
		            "type" : "object",
		            "value" : "[reference(resourceId('Microsoft.HDInsight/clusters',parameters('clusterName')))]"
		        }
		    }
		}

2. Start Azure PowerShell and Log in to your Azure account. After providing your credentials, the command returns information about your account.

<<<<<<< HEAD
		Add-AzureRMAccount
=======
		Add-AzureRmAccount
>>>>>>> e21c384c

		Id                             Type       ...
		--                             ----
		someone@example.com            User       ...

3. If you have multiple subscriptions, provide the subscription id you wish to use for deployment.

<<<<<<< HEAD
		Select-AzureRMSubscription -SubscriptionID <YourSubscriptionId>

    > [AZURE.NOTE] You can use `Get-AzureRMSubscription` to get a list of all subscriptions associated with your account, which includes the subscription Id for each one.

5. If you do not have an existing resource group, create a new resource group. Provide the name of the resource group and location that you need for your solution. A summary of the new resource group is returned.

		New-AzureRMResourceGroup -Name myresourcegroup -Location "West US"
=======
		Select-AzureRmSubscription -SubscriptionID <YourSubscriptionId>

    > [AZURE.NOTE] You can use `Get-AzureRmSubscription` to get a list of all subscriptions associated with your account, which includes the subscription Id for each one.

5. If you do not have an existing resource group, create a new resource group. Provide the name of the resource group and location that you need for your solution. A summary of the new resource group is returned.

		New-AzureRmResourceGroup -Name myresourcegroup -Location "West US"
>>>>>>> e21c384c

		ResourceGroupName : myresourcegroup
		Location          : westus
		ProvisioningState : Succeeded
		Tags              :
		Permissions       :
		            		Actions  NotActions
		            		=======  ==========
		            		*
		ResourceId        : /subscriptions/######/resourceGroups/ExampleResourceGroup


6. To create a new deployment for your resource group, run the **New-AzureRmResourceGroupDeployment** command and provide the necessary parameters. The parameters will include a name for your deployment, the name of your resource group, and the path or URL to the template you created. If your template requires any parameters, you must pass those parameters as well. In this case, the script action to install R on the cluster does not require any parameters.


<<<<<<< HEAD
		New-AzureRMResourceGroupDeployment -Name mydeployment -ResourceGroupName myresourcegroup -TemplateFile <PathOrLinkToTemplate>
=======
		New-AzureRmResourceGroupDeployment -Name mydeployment -ResourceGroupName myresourcegroup -TemplateFile <PathOrLinkToTemplate>
>>>>>>> e21c384c


	You will be prompted to provide values for the parameters defined in the template.

7. When the resource group has been deployed, you will see a summary of the deployment.

		  DeploymentName    : mydeployment
		  ResourceGroupName : myresourcegroup
		  ProvisioningState : Succeeded
		  Timestamp         : 8/17/2015 7:00:27 PM
		  Mode              : Incremental
		  ...

8. If your deployment fails, you can use the following cmdlets to get information about the failures.

<<<<<<< HEAD
		Get-AzureRMResourceGroupDeployment -ResourceGroupName myresourcegroup -ProvisioningState Failed

## Use a Script Action from Azure PowerShell

In this section, we use the [Add-AzureRMHDInsightScriptAction](http://msdn.microsoft.com/library/dn858088.aspx) cmdlet to invoke scripts by using Script Action to customize a cluster. Before proceeding, make sure you have installed and configured Azure PowerShell. For information about configuring a workstation to run HDInsight PowerShell cmdlets, see [Install and configure Azure PowerShell](../powershell-install-configure.md).
=======
		Get-AzureRmResourceGroupDeployment -ResourceGroupName myresourcegroup -ProvisioningState Failed

## Use a Script Action from Azure PowerShell

In this section, we use the [Add-AzureRmHDInsightScriptAction](https://msdn.microsoft.com/library/mt603527.aspx) cmdlet to invoke scripts by using Script Action to customize a cluster. Before proceeding, make sure you have installed and configured Azure PowerShell. For information about configuring a workstation to run HDInsight PowerShell cmdlets, see [Install and configure Azure PowerShell](../powershell-install-configure.md).
>>>>>>> e21c384c

Perform the following steps:

1. Open the Azure PowerShell console and declare the following variables:

		# PROVIDE VALUES FOR THESE VARIABLES
		$subscriptionId = "<SubscriptionId>"		# ID of the Azure subscription
		$clusterName = "<HDInsightClusterName>"			# HDInsight cluster name
		$storageAccountName = "<StorageAccountName>"	# Azure storage account that hosts the default container
		$storageAccountKey = "<StorageAccountKey>"      # Key for the storage account
		$containerName = $clusterName
		$location = "<MicrosoftDataCenter>"				# Location of the HDInsight cluster. It must be in the same data center as the storage account.
		$clusterNodes = <ClusterSizeInNumbers>			# The number of nodes in the HDInsight cluster.
<<<<<<< HEAD
		$version = "<HDInsightClusterVersion>"          # HDInsight version, for example "3.1"
=======
>>>>>>> e21c384c
        $resourceGroupName = "<ResourceGroupName>"      # The resource group that the HDInsight cluster will be created in

2. Specify the configuration values (such as nodes in the cluster) and the default storage to be used.

		# SPECIFY THE CONFIGURATION OPTIONS
<<<<<<< HEAD
		Select-AzureRMSubscription $subscriptionName
		$config = New-AzureRMHDInsightClusterConfig
		$config.DefaultStorageAccountName="$storageAccountName.blob.core.windows.net"
		$config.DefaultStorageAccountKey=$storageAccountKey

3. Use **Add-AzureHDInsightScriptAction** cmdlet to invoke the script. The following example uses a script that installs R on the cluster:

		# INVOKE THE SCRIPT USING THE SCRIPT ACTION FOR HEADNODE AND WORKERNODE
		$config = Add-AzureRMHDInsightScriptAction -Config $config -Name "Install R"  -NodeType HeadNode -Uri https://hdiconfigactions.blob.core.windows.net/linuxrconfigactionv01/r-installer-v01.sh
        $config = Add-AzureRMHDInsightScriptAction -Config $config -Name "Install R"  -NodeType WorkerNode -Uri https://hdiconfigactions.blob.core.windows.net/linuxrconfigactionv01/r-installer-v01.sh

	The **Add-AzureHDInsightScriptAction** cmdlet takes the following parameters:
=======
		Select-AzureRmSubscription -SubscriptionId $subscriptionId
		$config = New-AzureRmHDInsightClusterConfig
		$config.DefaultStorageAccountName="$storageAccountName.blob.core.windows.net"
		$config.DefaultStorageAccountKey=$storageAccountKey

3. Use **Add-AzureRmHDInsightScriptAction** cmdlet to invoke the script. The following example uses a script that installs R on the cluster:

		# INVOKE THE SCRIPT USING THE SCRIPT ACTION FOR HEADNODE AND WORKERNODE
		$config = Add-AzureRmHDInsightScriptAction -Config $config -Name "Install R"  -NodeType HeadNode -Uri https://hdiconfigactions.blob.core.windows.net/linuxrconfigactionv01/r-installer-v01.sh
        $config = Add-AzureRmHDInsightScriptAction -Config $config -Name "Install R"  -NodeType WorkerNode -Uri https://hdiconfigactions.blob.core.windows.net/linuxrconfigactionv01/r-installer-v01.sh

	The **Add-AzureRmHDInsightScriptAction** cmdlet takes the following parameters:
>>>>>>> e21c384c

	| Parameter | Definition |
	| --------- | ---------- |
	| Config | Configuration object to which script action information is added. |
	| Name | Name of the script action. |
	| NodeType | Specifies the node on which the customization script is run. The valid values are **HeadNode** (to install on the head node), **WorkerNode** (to install on all the data nodes), or **ZookeeperNode** (to install on the zookeeper node). |
	| Parameters | Parameters required by the script. |
	| Uri | Specifies the URI to the script that is executed. |

4. Finally, create the cluster:
<<<<<<< HEAD

		New-AzureHDInsightCluster -Config $config -Name $clusterName -Location $location -Version $version
        
        New-AzureRMHDInsightCluster -config $config -clustername $clusterName -DefaultStorageContainer $containerName -Location $location -ResourceGroupName $resourceGroupName -ClusterSizeInNodes 2
=======
        
        New-AzureRmHDInsightCluster -config $config -clustername $clusterName -DefaultStorageContainer $containerName -Location $location -ResourceGroupName $resourceGroupName -ClusterSizeInNodes $clusterNodes
>>>>>>> e21c384c

When prompted, enter the credentials for the cluster. It can take several minutes before the cluster is created.

## Use a Script Action from the HDInsight .NET SDK

The HDInsight .NET SDK provides client libraries that makes it easier to work with HDInsight from a .NET application. The following steps demonstrate how to use a script to customize a cluster from the HDInsight .NET SDK.

> [AZURE.IMPORTANT] You must first create a self-signed certificate, install it on your workstation, and then upload it to your Azure subscription. For instructions, see [Create a self-signed certificate](http://go.microsoft.com/fwlink/?LinkId=511138).


### Create a Visual Studio project


1. Create a C# console application in Visual Studio.
2. From the Nuget **Package Manager Console**, run the following commands:

		Install-Package Microsoft.Azure.Common.Authentication -pre
		Install-Package Microsoft.Azure.Management.HDInsight -Pre

	These commands add .NET libraries and references to them to the current Visual Studio project.

3. Open **Program.cs**, and add the following using statements:

		using System;
		using System.Security;
		using Microsoft.Azure;
		using Microsoft.Azure.Common.Authentication;
		using Microsoft.Azure.Common.Authentication.Factories;
		using Microsoft.Azure.Common.Authentication.Models;
		using Microsoft.Azure.Management.HDInsight;
		using Microsoft.Azure.Management.HDInsight.Models;

4. Replace the code in the class with the following:

        private static HDInsightManagementClient _hdiManagementClient;

        private static Guid SubscriptionId = new Guid("<AZURE SUBSCRIPTION ID>");
        private const string ResourceGroupName = "<AZURE RESOURCEGROUP NAME>";

        private const string NewClusterName = "<HDINSIGHT CLUSTER NAME>";
        private const int NewClusterNumNodes = <NUMBER OF NODES>;
        private const string NewClusterLocation = "<LOCATION>";  // Must match the Azure Storage account location
        private const string NewClusterVersion = "3.2";
        private const HDInsightClusterType NewClusterType = HDInsightClusterType.Hadoop;
        private const OSType NewClusterOSType = OSType.Windows;

        private const string ExistingStorageName = "<STORAGE ACCOUNT NAME>.blob.core.windows.net";
        private const string ExistingStorageKey = "<STORAGE ACCOUNT KEY>";
        private const string ExistingContainer = "<DEFAULT CONTAINER NAME>"; 

        private const string NewClusterUsername = "admin";
        private const string NewClusterPassword = "<HTTP USER PASSWORD>";

        private const string NewClusterSshUserName = "sshuser";
        private const string NewClusterSshPublicKey = @"---- BEGIN SSH2 PUBLIC KEY ----
			Comment: ""rsa-key-20150731""
			AAAAB3NzaC1yc2EAAAABJQAAAQEA4QiCRLqT7fnmUA5OhYWZNlZo6lLaY1c+IRsp
			gmPCsJVGQLu6O1wqcxRqiKk7keYq8bP5s30v6bIljsLZYTnyReNUa5LtFw7eauGr
			yVt3Pve6ejfWELhbVpi0iq8uJNFA9VvRkz8IP1JmjC5jsdnJhzQZtgkIrdn3w0e6
			WVfu15kKyY8YAiynVbdV51EB0SZaSLdMZkZQ81xi4DDtCZD7qvdtWEFwLa+EHdkd
			pzO36Mtev5XvseLQqzXzZ6aVBdlXoppGHXkoGHAMNOtEWRXpAUtEccjpATsaZhQR
			zZdZlzHduhM10ofS4YOYBADt9JohporbQVHM5w6qUhIgyiPo7w==
			---- END SSH2 PUBLIC KEY ----"; //replace the public key with your own

        private static void Main(string[] args)
        {
            var tokenCreds = GetTokenCloudCredentials();
            var subCloudCredentials = GetSubscriptionCloudCredentials(tokenCreds, SubscriptionId);

            _hdiManagementClient = new HDInsightManagementClient(subCloudCredentials);

            CreateCluster();
        }

        public static SubscriptionCloudCredentials GetTokenCloudCredentials(string username = null, SecureString password = null)
        {
            var authFactory = new AuthenticationFactory();

            var account = new AzureAccount { Type = AzureAccount.AccountType.User };

            if (username != null && password != null)
                account.Id = username;

            var env = AzureEnvironment.PublicEnvironments[EnvironmentName.AzureCloud];

            var accessToken =
                authFactory.Authenticate(account, env, AuthenticationFactory.CommonAdTenant, password, ShowDialog.Auto)
                    .AccessToken;

            return new TokenCloudCredentials(accessToken);
        }

        public static SubscriptionCloudCredentials GetSubscriptionCloudCredentials(SubscriptionCloudCredentials creds, Guid subId)
        {
            return new TokenCloudCredentials(subId.ToString(), ((TokenCloudCredentials)creds).Token);
        }


        private static void CreateCluster()
        {
            var parameters = new ClusterCreateParameters
            {
                ClusterSizeInNodes = NewClusterNumNodes,
                Location = NewClusterLocation,
                ClusterType = NewClusterType,
                OSType = NewClusterOSType,
                Version = NewClusterVersion,

                DefaultStorageAccountName = ExistingStorageName,
                DefaultStorageAccountKey = ExistingStorageKey,
                DefaultStorageContainer = ExistingContainer,

                UserName = NewClusterUsername,
                Password = NewClusterPassword,
                SshUserName = NewClusterSshUserName,
        		SshPublicKey = NewClusterSshPublicKey
            };

            ScriptAction rScriptAction = new ScriptAction("Install R",
                new Uri("https://hdiconfigactions.blob.core.windows.net/linuxrconfigactionv01/r-installer-v01.sh"), "");

            parameters.ScriptActions.Add(ClusterNodeType.HeadNode,new System.Collections.Generic.List<ScriptAction> { rScriptAction});
            parameters.ScriptActions.Add(ClusterNodeType.WorkerNode, new System.Collections.Generic.List<ScriptAction> { rScriptAction });

            _hdiManagementClient.Clusters.Create(ResourceGroupName, NewClusterName, parameters);
        }
		
6. Replace the class member values.

7. Press **F5** to run the application. A console window should open and display the status of the application. You will also be prompted to enter your Azure account credentials. It can take several minutes to create an HDInsight cluster.


## Troubleshooting

You can use Ambari web UI to view information logged by scripts during cluster creation. However, if the cluster creation failed due to an error in the script, the logs are also available in the default storage account associated with the cluster. This section provides information on how to retrieve the logs using both these options.

### Using the Ambari Web UI

1. In your browser, navigate to https://CLUSTERNAME.azurehdinsight.net. Replace CLUSTERNAME with the name of your HDInsight cluster.

	When prompted, enter the admin account name (admin) and password for the cluster. You may have to re-enter the admin credentials in a web form.

2. From the bar at the top of the page, select the __ops__ entry. This will show a list of current and previous operations performed on the cluster through Ambari.

	![Ambari web UI bar with ops selected](./media/hdinsight-hadoop-customize-cluster-linux/ambari-nav.png)

3. Find the entries that have __run\_customscriptaction__ in the __Operations__ column. These are created when the Script Actions are ran.

	![Screenshot of operations](./media/hdinsight-hadoop-customize-cluster-linux/ambariscriptaction.png)

	Select this entry, and drill down through the links to view the STDOUT and STDERR output generated when the script was ran on the cluster.

### Access logs from the default storage account

If the cluster creation failed due to an error in script action, the script action logs can still be accessed directly from the default storage account associated with the cluster.

<<<<<<< HEAD
* The storage logs are available at `\STORAGE_ACOCUNT_NAME\DEFAULT_CONTAINER_NAME\custom-scriptaction-logs\CLUSTER_NAME\DATE`. Under this, the logs are organized separately for headnode, workdernode, and zookeeper nodes. Some examples are:
	* Headnode - `myclusterabd338e6210f476a9d1ae67b64fb855dAmbariDb-headnode0.mycluster-ssh.d4.internal.cloudapp.net`
	* Worker node - `myclusterabd338e6210f476a9d1ae67b64fb855dAmbariDb-workernode0.mycluster-63d9e66a-a8e2-4022-85aa-a484e7700b5c.d4.internal.cloudapp.net`
	* Zookeeper node - `myclusterabd338e6210f476a9d1ae67b64fb855dAmbariDb-zookeepernode0.mycluster-4965986e-3636-4a8b-ae1d-f2dfd898c8d7.d4.internal.cloudapp.net`
=======
* The storage logs are available at `\STORAGE_ACOCUNT_NAME\DEFAULT_CONTAINER_NAME\custom-scriptaction-logs\CLUSTER_NAME\DATE`. 

	![Screenshot of operations](./media/hdinsight-hadoop-customize-cluster-linux/script_action_logs_in_storage.png)

	Under this, the logs are organized separately for headnode, workdernode, and zookeeper nodes. Some examples are:
	* **Headnode** - `<uniqueidentifier>AmbariDb-hn0-<generated_value>.cloudapp.net`
	* **Worker node** - `<uniqueidentifier>AmbariDb-wn0-<generated_value>.cloudapp.net`
	* **Zookeeper node** - `<uniqueidentifier>AmbariDb-zk0-<generated_value>.cloudapp.net`

>>>>>>> e21c384c
* All stdout and stderr of the corresponding host is uploaded to the storage account. There is one **output-\*.txt** and **errors-\*.txt** for each script action. The output-*.txt file contains information about the URI of the script that got run on the host. For example

		'Start downloading script locally: ', u'https://hdiconfigactions.blob.core.windows.net/linuxrconfigactionv01/r-installer-v01.sh'

* It's possible that you repeatedly create a script action cluster with the same name. In such case, you can distinguish the relevant logs based on the DATE folder name. For example, the folder structure for a cluster (mycluster) created on different dates will be:
	* `\STORAGE_ACOCUNT_NAME\DEFAULT_CONTAINER_NAME\custom-scriptaction-logs\mycluster\2015-10-04`
	* `\STORAGE_ACOCUNT_NAME\DEFAULT_CONTAINER_NAME\custom-scriptaction-logs\mycluster\2015-10-05`

* If you create a script action cluster with the same name on the same day, you can use the unique prefix to identify the relevant log files.

* If you create a cluster at the end of the day, it's possible that the log files span across two days. In such cases, you will see two different date folders for the same cluster.

* Uploading log files to the default container can take up to 5 mins, especially for large clusters. So, if you want to access the logs, you should not immediately delete the cluster if a script action fails.


## Support for open-source software used on HDInsight clusters

The Microsoft Azure HDInsight service is a flexible platform that enables you to build big-data applications in the cloud by using an ecosystem of open-source technologies formed around Hadoop. Microsoft Azure provides a general level of support for open-source technologies, as discussed in the **Support Scope** section of the [Azure Support FAQ website](http://azure.microsoft.com/support/faq/). The HDInsight service provides an additional level of support for some of the components, as described below.

There are two types of open-source components that are available in the HDInsight service:

- **Built-in components** - These components are pre-installed on HDInsight clusters and provide core functionality of the cluster. For example, YARN ResourceManager, the Hive query language (HiveQL), and the Mahout library belong to this category. A full list of cluster components is available in [What's new in the Hadoop cluster versions provided by HDInsight?](hdinsight-component-versioning.md).

- **Custom components** - You, as a user of the cluster, can install or use in your workload any component available in the community or created by you.

> [AZURE.WARNING] Components provided with the HDInsight cluster are fully supported and Microsoft Support will help to isolate and resolve issues related to these components.
>
> Custom components receive commercially reasonable support to help you to further troubleshoot the issue. This might result in resolving the issue OR asking you to engage available channels for the open source technologies where deep expertise for that technology is found. For example, there are many community sites that can be used, like: [MSDN forum for HDInsight](https://social.msdn.microsoft.com/Forums/azure/en-US/home?forum=hdinsight), [http://stackoverflow.com](http://stackoverflow.com). Also Apache projects have project sites on [http://apache.org](http://apache.org), for example: [Hadoop](http://hadoop.apache.org/), [Spark](http://spark.apache.org/).

The HDInsight service provides several ways to use custom components. Regardless of how a component is used or installed on the cluster, the same level of support applies. Below is a list of the most common ways that custom components can be used on HDInsight clusters:

1. Job submission - Hadoop or other types of jobs that execute or use custom components can be submitted to the cluster.

2. Cluster customization - During cluster creation, you can specify additional settings and custom components that will be installed on the cluster nodes.

3. Samples - For popular custom components, Microsoft and others may provide samples of how these components can be used on the HDInsight clusters. These samples are provided without support.

## Next steps

See the following for information and examples on creating and using scripts to customize a cluster:

- [Develop Script Action scripts for HDInsight](hdinsight-hadoop-script-actions-linux.md)
- [Install and use Spark on HDInsight clusters](hdinsight-hadoop-spark-install-linux.md)
- [Install and use R on HDInsight clusters](hdinsight-hadoop-r-scripts-linux.md)
- [Install and use Solr on HDInsight clusters](hdinsight-hadoop-solr-install-linux.md)
- [Install and use Giraph on HDInsight clusters](hdinsight-hadoop-giraph-install-linux.md)



[img-hdi-cluster-states]: ./media/hdinsight-hadoop-customize-cluster-linux/HDI-Cluster-state.png "Stages during cluster creation"
<|MERGE_RESOLUTION|>--- conflicted
+++ resolved
@@ -1,616 +1,553 @@
-<properties
-	pageTitle="Customize HDInsight Clusters using script actions | Microsoft Azure"
-	description="Learn how to add custom components to Linux-based HDInsight clusters using Script Actions. Script Actions are Bash scripts that run during cluster creation, and can be used to customize the cluster configuration or add additional services and utilities like Hue, Solr, or R."
-	services="hdinsight"
-	documentationCenter=""
-	authors="Blackmist"
-	manager="paulettm"
-	editor="cgronlun"
-	tags="azure-portal"/>
-
-<tags
-	ms.service="hdinsight"
-	ms.workload="big-data"
-	ms.tgt_pltfrm="na"
-	ms.devlang="na"
-	ms.topic="article"
-<<<<<<< HEAD
-	ms.date="10/29/2015"
-=======
-	ms.date="11/05/2015"
->>>>>>> e21c384c
-	ms.author="larryfr"/>
-
-# Customize HDInsight clusters using Script Action (Linux)
-
-HDInsight provides a configuration option called **Script Action** that invokes custom scripts, which define the customization to be performed on the cluster during the creation process. These scripts can be used to install additional software on a cluster, or to change the configuration of applications on a cluster.
-
-> [AZURE.NOTE] The information in this article is specific to Linux-based HDInsight clusters. For a version of this article that is specific to Windows-based clusters, see [Customize HDInsight clusters using Script Action (Windows)](hdinsight-hadoop-customize-cluster.md)
-
-## Script Action in the cluster creation process
-
-Script Action is only used while a clusters is in the process of being created. The following diagram illustrates when Script Action is executed during the creation process:
-
-![HDInsight cluster customization and stages during cluster creation][img-hdi-cluster-states]
-
-The script is ran while HDInsight is being configured. At this stage, the script is run in parallel on all the specified nodes in the cluster, and is ran with root privileges on the nodes.
-
-> [AZURE.NOTE] Because you have root privileges on the cluster nodes when the script is ran, you can perform operations like stopping and starting services, including Hadoop-related services. If you stop services, you must ensure that the Ambari service and other Hadoop-related services are up and running before the script finishes running. These services are required to successfully ascertain the health and state of the cluster while it is being created.
-
-Each cluster can accept multiple script actions that are invoked in the order in which they are specified. A script can be ran on the head nodes, the worker nodes, or both.
-
-> [AZURE.IMPORTANT] Script actions must complete within 60 minutes, or they will timeout. During node provisioning, the script is ran concurrently with other setup and configuration processes. Competition for resources such as CPU time or network bandwidth may cause the script to take longer to finish than it does in your development environment.
-> 
-> To minimize the time it takes to run the script, avoid tasks such as downloading and compiling applications from source. Instead, pre-compile the application and store the binary in Azure Blob storage so that it can quickly be downloaded to the cluster.
-
-
-## Example Script Action scripts
-
-Script Action scripts can be used from the Azure Preview Portal, Azure PowerShell, or the HDInsight .NET SDK. This article shows how to use Script Action from the portal. To learn how to use PowerShell and .NET SDK to use Script Action, look at the samples listed in the table below.
-
-HDInsight provides several scripts to install the following components on HDInsight clusters:
-
-Name | Script
------ | -----
-**Install Hue** | https://hdiconfigactions.blob.core.windows.net/linuxhueconfigactionv01/install-hue-uber-v01.sh. See [Install and use Hue on HDInsight clusters](hdinsight-hadoop-hue-linux.md).
-**Install Spark** | https://hdiconfigactions.blob.core.windows.net/linuxsparkconfigactionv02/spark-installer-v02.sh. See [Install and use Spark on HDInsight clusters](hdinsight-hadoop-spark-install-linux.md).
-**Install R** | https://hdiconfigactions.blob.core.windows.net/linuxrconfigactionv01/r-installer-v01.sh. See [Install and use R on HDInsight clusters](hdinsight-hadoop-r-scripts-linux.md).
-**Install Solr** | https://hdiconfigactions.blob.core.windows.net/linuxsolrconfigactionv01/solr-installer-v01.sh. See [Install and use Solr on HDInsight clusters](hdinsight-hadoop-solr-install-linux.md).
-**Install Giraph** | https://hdiconfigactions.blob.core.windows.net/linuxgiraphconfigactionv01/giraph-installer-v01.sh. See [Install and use Giraph on HDInsight clusters](hdinsight-hadoop-giraph-install-linux.md).
-
-## Use a Script Action from the Azure Preview portal
-
-1. Start creating a cluster as described at [Create Hadoop clusters in HDInsight](hdinsight-provision-clusters.md#portal).
-
-2. Under __Optional Configuration__, for the **Script Actions** blade, click **add script action** to provide details about the script action, as shown below:
-
-	![Use Script Action to customize a cluster](./media/hdinsight-hadoop-customize-cluster-linux/HDI.CreateCluster.8.png "Use Script Action to customize a cluster")
-
-	| Property | Value |
-	| -------- | ----- |
-	| Name | Specify a name for the script action. |
-	| Script URI | Specify the URI to the script that is invoked to customize the cluster. |
-	| Head/Worker | Specify the nodes (**Head**, **Worker**, or **ZooKeeper**) on which the customization script is run. |
-	| Parameters | Specify the parameters, if required by the script. |
-
-	Press ENTER to add more than one script action to install multiple components on the cluster.
-
-3. Click **Select** to save the script action configuration and continue with cluster creation.
-
-## Use a Script Action from Azure Resource Manager templates
-
-In this section, we use Azure Resource Manager (ARM) templates to create an HDInsight cluster and also use a script action to install custom components (R, in this example) on the cluster. This section provides a sample ARM template to create a cluster using script action.
-
-### Before you begin
-
-* For information about configuring a workstation to run HDInsight Powershell cmdlets, see [Install and configure Azure PowerShell](../powershell-install-configure.md).
-* For instructions on how to create ARM templates, see [Authoring Azure Resource Manager templates](resource-group-authoring-templates.md).
-* If you have not previously used Azure PowerShell with Resource Manager, see [Using Azure PowerShell with Azure Resource Manager](powershell-azure-resource-manager).
-
-### Create clusters using script action
-
-1. Copy the following template to a location on your computer. This template installs R on headnode as well as worker nodes in the cluster. You can also verify if the JSON template is valid. Paste your template content into [JSONLint](http://jsonlint.com/), an online JSON validator tool.
-
-			{
-		    "$schema": "http://schema.management.azure.com/schemas/2015-01-01/deploymentTemplate.json#",
-		    "contentVersion": "1.0.0.0",
-		    "parameters": {
-		        "clusterLocation": {
-		            "type": "string",
-		            "defaultValue": "West US",
-		            "allowedValues": [ "West US" ]
-		        },
-		        "clusterName": {
-		            "type": "string"
-		        },
-		        "clusterUserName": {
-		            "type": "string",
-		            "defaultValue": "admin"
-		        },
-		        "clusterUserPassword": {
-		            "type": "securestring"
-		        },
-		        "sshUserName": {
-		            "type": "string",
-		            "defaultValue": "hdiuser"
-		        },
-		        "sshPassword": {
-		            "type": "securestring"
-		        },
-		        "clusterStorageAccountName": {
-		            "type": "string"
-		        },
-		        "clusterStorageAccountResourceGroup": {
-		            "type": "string"
-		        },
-		        "clusterStorageType": {
-		            "type": "string",
-		            "defaultValue": "Standard_LRS",
-		            "allowedValues": [
-		                "Standard_LRS",
-		                "Standard_GRS",
-		                "Standard_ZRS"
-		            ]
-		        },
-		        "clusterStorageAccountContainer": {
-		            "type": "string"
-		        },
-		        "clusterHeadNodeCount": {
-		            "type": "int",
-		            "defaultValue": 1
-		        },
-		        "clusterWorkerNodeCount": {
-		            "type": "int",
-		            "defaultValue": 2
-		        }
-		    },
-		    "variables": {
-		    },
-		    "resources": [
-		        {
-		            "name": "[parameters('clusterStorageAccountName')]",
-		            "type": "Microsoft.Storage/storageAccounts",
-		            "location": "[parameters('clusterLocation')]",
-		            "apiVersion": "2015-05-01-preview",
-		            "dependsOn": [ ],
-		            "tags": { },
-		            "properties": {
-		                "accountType": "[parameters('clusterStorageType')]"
-		            }
-		        },
-		        {
-		            "name": "[parameters('clusterName')]",
-		            "type": "Microsoft.HDInsight/clusters",
-		            "location": "[parameters('clusterLocation')]",
-		            "apiVersion": "2015-03-01-preview",
-		            "dependsOn": [
-		                "[concat('Microsoft.Storage/storageAccounts/', parameters('clusterStorageAccountName'))]"
-		            ],
-		            "tags": { },
-		            "properties": {
-		                "clusterVersion": "3.2",
-		                "osType": "Linux",
-		                "clusterDefinition": {
-		                    "kind": "hadoop",
-		                    "configurations": {
-		                        "gateway": {
-		                            "restAuthCredential.isEnabled": true,
-		                            "restAuthCredential.username": "[parameters('clusterUserName')]",
-		                            "restAuthCredential.password": "[parameters('clusterUserPassword')]"
-		                        }
-		                    }
-		                },
-		                "storageProfile": {
-		                    "storageaccounts": [
-		                        {
-		                            "name": "[concat(parameters('clusterStorageAccountName'),'.blob.core.windows.net')]",
-		                            "isDefault": true,
-		                            "container": "[parameters('clusterStorageAccountContainer')]",
-		                            "key": "[listKeys(resourceId(parameters('clusterStorageAccountResourceGroup'), 'Microsoft.Storage/storageAccounts', parameters('clusterStorageAccountName')), providers('Microsoft.Storage', 'storageAccounts').apiVersions[0]).key1]"
-		                        }
-		                    ]
-		                },
-		                "computeProfile": {
-		                    "roles": [
-		                        {
-		                            "name": "headnode",
-		                            "targetInstanceCount": "[parameters('clusterHeadNodeCount')]",
-		                            "hardwareProfile": {
-		                                "vmSize": "Large"
-		                            },
-		                            "osProfile": {
-		                                "linuxOperatingSystemProfile": {
-		                                    "username": "[parameters('sshUserName')]",
-		                                    "password": "[parameters('sshPassword')]"
-		                                }
-		                            },
-		                            "scriptActions": [
-		                                {
-		                                    "name": "installR",
-		                                    "uri": "https://hdiconfigactions.blob.core.windows.net/linuxrconfigactionv01/r-installer-v01.sh",
-		                                    "parameters": ""
-		                                }
-		                            ]
-		                        },
-		                        {
-		                            "name": "workernode",
-		                            "targetInstanceCount": "[parameters('clusterWorkerNodeCount')]",
-		                            "hardwareProfile": {
-		                                "vmSize": "Large"
-		                            },
-		                            "osProfile": {
-		                                "linuxOperatingSystemProfile": {
-		                                    "username": "[parameters('sshUserName')]",
-		                                    "password": "[parameters('sshPassword')]"
-		                                }
-		                            },
-		                            "scriptActions": [
-		                                {
-		                                    "name": "installR",
-		                                    "uri": "https://hdiconfigactions.blob.core.windows.net/linuxrconfigactionv01/r-installer-v01.sh",
-		                                    "parameters": ""
-		                                }
-		                            ]
-		                        }
-		                    ]
-		                }
-		            }
-		        }
-		    ],
-		    "outputs": {
-		        "cluster":{
-		            "type" : "object",
-		            "value" : "[reference(resourceId('Microsoft.HDInsight/clusters',parameters('clusterName')))]"
-		        }
-		    }
-		}
-
-2. Start Azure PowerShell and Log in to your Azure account. After providing your credentials, the command returns information about your account.
-
-<<<<<<< HEAD
-		Add-AzureRMAccount
-=======
-		Add-AzureRmAccount
->>>>>>> e21c384c
-
-		Id                             Type       ...
-		--                             ----
-		someone@example.com            User       ...
-
-3. If you have multiple subscriptions, provide the subscription id you wish to use for deployment.
-
-<<<<<<< HEAD
-		Select-AzureRMSubscription -SubscriptionID <YourSubscriptionId>
-
-    > [AZURE.NOTE] You can use `Get-AzureRMSubscription` to get a list of all subscriptions associated with your account, which includes the subscription Id for each one.
-
-5. If you do not have an existing resource group, create a new resource group. Provide the name of the resource group and location that you need for your solution. A summary of the new resource group is returned.
-
-		New-AzureRMResourceGroup -Name myresourcegroup -Location "West US"
-=======
-		Select-AzureRmSubscription -SubscriptionID <YourSubscriptionId>
-
-    > [AZURE.NOTE] You can use `Get-AzureRmSubscription` to get a list of all subscriptions associated with your account, which includes the subscription Id for each one.
-
-5. If you do not have an existing resource group, create a new resource group. Provide the name of the resource group and location that you need for your solution. A summary of the new resource group is returned.
-
-		New-AzureRmResourceGroup -Name myresourcegroup -Location "West US"
->>>>>>> e21c384c
-
-		ResourceGroupName : myresourcegroup
-		Location          : westus
-		ProvisioningState : Succeeded
-		Tags              :
-		Permissions       :
-		            		Actions  NotActions
-		            		=======  ==========
-		            		*
-		ResourceId        : /subscriptions/######/resourceGroups/ExampleResourceGroup
-
-
-6. To create a new deployment for your resource group, run the **New-AzureRmResourceGroupDeployment** command and provide the necessary parameters. The parameters will include a name for your deployment, the name of your resource group, and the path or URL to the template you created. If your template requires any parameters, you must pass those parameters as well. In this case, the script action to install R on the cluster does not require any parameters.
-
-
-<<<<<<< HEAD
-		New-AzureRMResourceGroupDeployment -Name mydeployment -ResourceGroupName myresourcegroup -TemplateFile <PathOrLinkToTemplate>
-=======
-		New-AzureRmResourceGroupDeployment -Name mydeployment -ResourceGroupName myresourcegroup -TemplateFile <PathOrLinkToTemplate>
->>>>>>> e21c384c
-
-
-	You will be prompted to provide values for the parameters defined in the template.
-
-7. When the resource group has been deployed, you will see a summary of the deployment.
-
-		  DeploymentName    : mydeployment
-		  ResourceGroupName : myresourcegroup
-		  ProvisioningState : Succeeded
-		  Timestamp         : 8/17/2015 7:00:27 PM
-		  Mode              : Incremental
-		  ...
-
-8. If your deployment fails, you can use the following cmdlets to get information about the failures.
-
-<<<<<<< HEAD
-		Get-AzureRMResourceGroupDeployment -ResourceGroupName myresourcegroup -ProvisioningState Failed
-
-## Use a Script Action from Azure PowerShell
-
-In this section, we use the [Add-AzureRMHDInsightScriptAction](http://msdn.microsoft.com/library/dn858088.aspx) cmdlet to invoke scripts by using Script Action to customize a cluster. Before proceeding, make sure you have installed and configured Azure PowerShell. For information about configuring a workstation to run HDInsight PowerShell cmdlets, see [Install and configure Azure PowerShell](../powershell-install-configure.md).
-=======
-		Get-AzureRmResourceGroupDeployment -ResourceGroupName myresourcegroup -ProvisioningState Failed
-
-## Use a Script Action from Azure PowerShell
-
-In this section, we use the [Add-AzureRmHDInsightScriptAction](https://msdn.microsoft.com/library/mt603527.aspx) cmdlet to invoke scripts by using Script Action to customize a cluster. Before proceeding, make sure you have installed and configured Azure PowerShell. For information about configuring a workstation to run HDInsight PowerShell cmdlets, see [Install and configure Azure PowerShell](../powershell-install-configure.md).
->>>>>>> e21c384c
-
-Perform the following steps:
-
-1. Open the Azure PowerShell console and declare the following variables:
-
-		# PROVIDE VALUES FOR THESE VARIABLES
-		$subscriptionId = "<SubscriptionId>"		# ID of the Azure subscription
-		$clusterName = "<HDInsightClusterName>"			# HDInsight cluster name
-		$storageAccountName = "<StorageAccountName>"	# Azure storage account that hosts the default container
-		$storageAccountKey = "<StorageAccountKey>"      # Key for the storage account
-		$containerName = $clusterName
-		$location = "<MicrosoftDataCenter>"				# Location of the HDInsight cluster. It must be in the same data center as the storage account.
-		$clusterNodes = <ClusterSizeInNumbers>			# The number of nodes in the HDInsight cluster.
-<<<<<<< HEAD
-		$version = "<HDInsightClusterVersion>"          # HDInsight version, for example "3.1"
-=======
->>>>>>> e21c384c
-        $resourceGroupName = "<ResourceGroupName>"      # The resource group that the HDInsight cluster will be created in
-
-2. Specify the configuration values (such as nodes in the cluster) and the default storage to be used.
-
-		# SPECIFY THE CONFIGURATION OPTIONS
-<<<<<<< HEAD
-		Select-AzureRMSubscription $subscriptionName
-		$config = New-AzureRMHDInsightClusterConfig
-		$config.DefaultStorageAccountName="$storageAccountName.blob.core.windows.net"
-		$config.DefaultStorageAccountKey=$storageAccountKey
-
-3. Use **Add-AzureHDInsightScriptAction** cmdlet to invoke the script. The following example uses a script that installs R on the cluster:
-
-		# INVOKE THE SCRIPT USING THE SCRIPT ACTION FOR HEADNODE AND WORKERNODE
-		$config = Add-AzureRMHDInsightScriptAction -Config $config -Name "Install R"  -NodeType HeadNode -Uri https://hdiconfigactions.blob.core.windows.net/linuxrconfigactionv01/r-installer-v01.sh
-        $config = Add-AzureRMHDInsightScriptAction -Config $config -Name "Install R"  -NodeType WorkerNode -Uri https://hdiconfigactions.blob.core.windows.net/linuxrconfigactionv01/r-installer-v01.sh
-
-	The **Add-AzureHDInsightScriptAction** cmdlet takes the following parameters:
-=======
-		Select-AzureRmSubscription -SubscriptionId $subscriptionId
-		$config = New-AzureRmHDInsightClusterConfig
-		$config.DefaultStorageAccountName="$storageAccountName.blob.core.windows.net"
-		$config.DefaultStorageAccountKey=$storageAccountKey
-
-3. Use **Add-AzureRmHDInsightScriptAction** cmdlet to invoke the script. The following example uses a script that installs R on the cluster:
-
-		# INVOKE THE SCRIPT USING THE SCRIPT ACTION FOR HEADNODE AND WORKERNODE
-		$config = Add-AzureRmHDInsightScriptAction -Config $config -Name "Install R"  -NodeType HeadNode -Uri https://hdiconfigactions.blob.core.windows.net/linuxrconfigactionv01/r-installer-v01.sh
-        $config = Add-AzureRmHDInsightScriptAction -Config $config -Name "Install R"  -NodeType WorkerNode -Uri https://hdiconfigactions.blob.core.windows.net/linuxrconfigactionv01/r-installer-v01.sh
-
-	The **Add-AzureRmHDInsightScriptAction** cmdlet takes the following parameters:
->>>>>>> e21c384c
-
-	| Parameter | Definition |
-	| --------- | ---------- |
-	| Config | Configuration object to which script action information is added. |
-	| Name | Name of the script action. |
-	| NodeType | Specifies the node on which the customization script is run. The valid values are **HeadNode** (to install on the head node), **WorkerNode** (to install on all the data nodes), or **ZookeeperNode** (to install on the zookeeper node). |
-	| Parameters | Parameters required by the script. |
-	| Uri | Specifies the URI to the script that is executed. |
-
-4. Finally, create the cluster:
-<<<<<<< HEAD
-
-		New-AzureHDInsightCluster -Config $config -Name $clusterName -Location $location -Version $version
-        
-        New-AzureRMHDInsightCluster -config $config -clustername $clusterName -DefaultStorageContainer $containerName -Location $location -ResourceGroupName $resourceGroupName -ClusterSizeInNodes 2
-=======
-        
-        New-AzureRmHDInsightCluster -config $config -clustername $clusterName -DefaultStorageContainer $containerName -Location $location -ResourceGroupName $resourceGroupName -ClusterSizeInNodes $clusterNodes
->>>>>>> e21c384c
-
-When prompted, enter the credentials for the cluster. It can take several minutes before the cluster is created.
-
-## Use a Script Action from the HDInsight .NET SDK
-
-The HDInsight .NET SDK provides client libraries that makes it easier to work with HDInsight from a .NET application. The following steps demonstrate how to use a script to customize a cluster from the HDInsight .NET SDK.
-
-> [AZURE.IMPORTANT] You must first create a self-signed certificate, install it on your workstation, and then upload it to your Azure subscription. For instructions, see [Create a self-signed certificate](http://go.microsoft.com/fwlink/?LinkId=511138).
-
-
-### Create a Visual Studio project
-
-
-1. Create a C# console application in Visual Studio.
-2. From the Nuget **Package Manager Console**, run the following commands:
-
-		Install-Package Microsoft.Azure.Common.Authentication -pre
-		Install-Package Microsoft.Azure.Management.HDInsight -Pre
-
-	These commands add .NET libraries and references to them to the current Visual Studio project.
-
-3. Open **Program.cs**, and add the following using statements:
-
-		using System;
-		using System.Security;
-		using Microsoft.Azure;
-		using Microsoft.Azure.Common.Authentication;
-		using Microsoft.Azure.Common.Authentication.Factories;
-		using Microsoft.Azure.Common.Authentication.Models;
-		using Microsoft.Azure.Management.HDInsight;
-		using Microsoft.Azure.Management.HDInsight.Models;
-
-4. Replace the code in the class with the following:
-
-        private static HDInsightManagementClient _hdiManagementClient;
-
-        private static Guid SubscriptionId = new Guid("<AZURE SUBSCRIPTION ID>");
-        private const string ResourceGroupName = "<AZURE RESOURCEGROUP NAME>";
-
-        private const string NewClusterName = "<HDINSIGHT CLUSTER NAME>";
-        private const int NewClusterNumNodes = <NUMBER OF NODES>;
-        private const string NewClusterLocation = "<LOCATION>";  // Must match the Azure Storage account location
-        private const string NewClusterVersion = "3.2";
-        private const HDInsightClusterType NewClusterType = HDInsightClusterType.Hadoop;
-        private const OSType NewClusterOSType = OSType.Windows;
-
-        private const string ExistingStorageName = "<STORAGE ACCOUNT NAME>.blob.core.windows.net";
-        private const string ExistingStorageKey = "<STORAGE ACCOUNT KEY>";
-        private const string ExistingContainer = "<DEFAULT CONTAINER NAME>"; 
-
-        private const string NewClusterUsername = "admin";
-        private const string NewClusterPassword = "<HTTP USER PASSWORD>";
-
-        private const string NewClusterSshUserName = "sshuser";
-        private const string NewClusterSshPublicKey = @"---- BEGIN SSH2 PUBLIC KEY ----
-			Comment: ""rsa-key-20150731""
-			AAAAB3NzaC1yc2EAAAABJQAAAQEA4QiCRLqT7fnmUA5OhYWZNlZo6lLaY1c+IRsp
-			gmPCsJVGQLu6O1wqcxRqiKk7keYq8bP5s30v6bIljsLZYTnyReNUa5LtFw7eauGr
-			yVt3Pve6ejfWELhbVpi0iq8uJNFA9VvRkz8IP1JmjC5jsdnJhzQZtgkIrdn3w0e6
-			WVfu15kKyY8YAiynVbdV51EB0SZaSLdMZkZQ81xi4DDtCZD7qvdtWEFwLa+EHdkd
-			pzO36Mtev5XvseLQqzXzZ6aVBdlXoppGHXkoGHAMNOtEWRXpAUtEccjpATsaZhQR
-			zZdZlzHduhM10ofS4YOYBADt9JohporbQVHM5w6qUhIgyiPo7w==
-			---- END SSH2 PUBLIC KEY ----"; //replace the public key with your own
-
-        private static void Main(string[] args)
-        {
-            var tokenCreds = GetTokenCloudCredentials();
-            var subCloudCredentials = GetSubscriptionCloudCredentials(tokenCreds, SubscriptionId);
-
-            _hdiManagementClient = new HDInsightManagementClient(subCloudCredentials);
-
-            CreateCluster();
-        }
-
-        public static SubscriptionCloudCredentials GetTokenCloudCredentials(string username = null, SecureString password = null)
-        {
-            var authFactory = new AuthenticationFactory();
-
-            var account = new AzureAccount { Type = AzureAccount.AccountType.User };
-
-            if (username != null && password != null)
-                account.Id = username;
-
-            var env = AzureEnvironment.PublicEnvironments[EnvironmentName.AzureCloud];
-
-            var accessToken =
-                authFactory.Authenticate(account, env, AuthenticationFactory.CommonAdTenant, password, ShowDialog.Auto)
-                    .AccessToken;
-
-            return new TokenCloudCredentials(accessToken);
-        }
-
-        public static SubscriptionCloudCredentials GetSubscriptionCloudCredentials(SubscriptionCloudCredentials creds, Guid subId)
-        {
-            return new TokenCloudCredentials(subId.ToString(), ((TokenCloudCredentials)creds).Token);
-        }
-
-
-        private static void CreateCluster()
-        {
-            var parameters = new ClusterCreateParameters
-            {
-                ClusterSizeInNodes = NewClusterNumNodes,
-                Location = NewClusterLocation,
-                ClusterType = NewClusterType,
-                OSType = NewClusterOSType,
-                Version = NewClusterVersion,
-
-                DefaultStorageAccountName = ExistingStorageName,
-                DefaultStorageAccountKey = ExistingStorageKey,
-                DefaultStorageContainer = ExistingContainer,
-
-                UserName = NewClusterUsername,
-                Password = NewClusterPassword,
-                SshUserName = NewClusterSshUserName,
-        		SshPublicKey = NewClusterSshPublicKey
-            };
-
-            ScriptAction rScriptAction = new ScriptAction("Install R",
-                new Uri("https://hdiconfigactions.blob.core.windows.net/linuxrconfigactionv01/r-installer-v01.sh"), "");
-
-            parameters.ScriptActions.Add(ClusterNodeType.HeadNode,new System.Collections.Generic.List<ScriptAction> { rScriptAction});
-            parameters.ScriptActions.Add(ClusterNodeType.WorkerNode, new System.Collections.Generic.List<ScriptAction> { rScriptAction });
-
-            _hdiManagementClient.Clusters.Create(ResourceGroupName, NewClusterName, parameters);
-        }
-		
-6. Replace the class member values.
-
-7. Press **F5** to run the application. A console window should open and display the status of the application. You will also be prompted to enter your Azure account credentials. It can take several minutes to create an HDInsight cluster.
-
-
-## Troubleshooting
-
-You can use Ambari web UI to view information logged by scripts during cluster creation. However, if the cluster creation failed due to an error in the script, the logs are also available in the default storage account associated with the cluster. This section provides information on how to retrieve the logs using both these options.
-
-### Using the Ambari Web UI
-
-1. In your browser, navigate to https://CLUSTERNAME.azurehdinsight.net. Replace CLUSTERNAME with the name of your HDInsight cluster.
-
-	When prompted, enter the admin account name (admin) and password for the cluster. You may have to re-enter the admin credentials in a web form.
-
-2. From the bar at the top of the page, select the __ops__ entry. This will show a list of current and previous operations performed on the cluster through Ambari.
-
-	![Ambari web UI bar with ops selected](./media/hdinsight-hadoop-customize-cluster-linux/ambari-nav.png)
-
-3. Find the entries that have __run\_customscriptaction__ in the __Operations__ column. These are created when the Script Actions are ran.
-
-	![Screenshot of operations](./media/hdinsight-hadoop-customize-cluster-linux/ambariscriptaction.png)
-
-	Select this entry, and drill down through the links to view the STDOUT and STDERR output generated when the script was ran on the cluster.
-
-### Access logs from the default storage account
-
-If the cluster creation failed due to an error in script action, the script action logs can still be accessed directly from the default storage account associated with the cluster.
-
-<<<<<<< HEAD
-* The storage logs are available at `\STORAGE_ACOCUNT_NAME\DEFAULT_CONTAINER_NAME\custom-scriptaction-logs\CLUSTER_NAME\DATE`. Under this, the logs are organized separately for headnode, workdernode, and zookeeper nodes. Some examples are:
-	* Headnode - `myclusterabd338e6210f476a9d1ae67b64fb855dAmbariDb-headnode0.mycluster-ssh.d4.internal.cloudapp.net`
-	* Worker node - `myclusterabd338e6210f476a9d1ae67b64fb855dAmbariDb-workernode0.mycluster-63d9e66a-a8e2-4022-85aa-a484e7700b5c.d4.internal.cloudapp.net`
-	* Zookeeper node - `myclusterabd338e6210f476a9d1ae67b64fb855dAmbariDb-zookeepernode0.mycluster-4965986e-3636-4a8b-ae1d-f2dfd898c8d7.d4.internal.cloudapp.net`
-=======
-* The storage logs are available at `\STORAGE_ACOCUNT_NAME\DEFAULT_CONTAINER_NAME\custom-scriptaction-logs\CLUSTER_NAME\DATE`. 
-
-	![Screenshot of operations](./media/hdinsight-hadoop-customize-cluster-linux/script_action_logs_in_storage.png)
-
-	Under this, the logs are organized separately for headnode, workdernode, and zookeeper nodes. Some examples are:
-	* **Headnode** - `<uniqueidentifier>AmbariDb-hn0-<generated_value>.cloudapp.net`
-	* **Worker node** - `<uniqueidentifier>AmbariDb-wn0-<generated_value>.cloudapp.net`
-	* **Zookeeper node** - `<uniqueidentifier>AmbariDb-zk0-<generated_value>.cloudapp.net`
-
->>>>>>> e21c384c
-* All stdout and stderr of the corresponding host is uploaded to the storage account. There is one **output-\*.txt** and **errors-\*.txt** for each script action. The output-*.txt file contains information about the URI of the script that got run on the host. For example
-
-		'Start downloading script locally: ', u'https://hdiconfigactions.blob.core.windows.net/linuxrconfigactionv01/r-installer-v01.sh'
-
-* It's possible that you repeatedly create a script action cluster with the same name. In such case, you can distinguish the relevant logs based on the DATE folder name. For example, the folder structure for a cluster (mycluster) created on different dates will be:
-	* `\STORAGE_ACOCUNT_NAME\DEFAULT_CONTAINER_NAME\custom-scriptaction-logs\mycluster\2015-10-04`
-	* `\STORAGE_ACOCUNT_NAME\DEFAULT_CONTAINER_NAME\custom-scriptaction-logs\mycluster\2015-10-05`
-
-* If you create a script action cluster with the same name on the same day, you can use the unique prefix to identify the relevant log files.
-
-* If you create a cluster at the end of the day, it's possible that the log files span across two days. In such cases, you will see two different date folders for the same cluster.
-
-* Uploading log files to the default container can take up to 5 mins, especially for large clusters. So, if you want to access the logs, you should not immediately delete the cluster if a script action fails.
-
-
-## Support for open-source software used on HDInsight clusters
-
-The Microsoft Azure HDInsight service is a flexible platform that enables you to build big-data applications in the cloud by using an ecosystem of open-source technologies formed around Hadoop. Microsoft Azure provides a general level of support for open-source technologies, as discussed in the **Support Scope** section of the [Azure Support FAQ website](http://azure.microsoft.com/support/faq/). The HDInsight service provides an additional level of support for some of the components, as described below.
-
-There are two types of open-source components that are available in the HDInsight service:
-
-- **Built-in components** - These components are pre-installed on HDInsight clusters and provide core functionality of the cluster. For example, YARN ResourceManager, the Hive query language (HiveQL), and the Mahout library belong to this category. A full list of cluster components is available in [What's new in the Hadoop cluster versions provided by HDInsight?](hdinsight-component-versioning.md).
-
-- **Custom components** - You, as a user of the cluster, can install or use in your workload any component available in the community or created by you.
-
-> [AZURE.WARNING] Components provided with the HDInsight cluster are fully supported and Microsoft Support will help to isolate and resolve issues related to these components.
->
-> Custom components receive commercially reasonable support to help you to further troubleshoot the issue. This might result in resolving the issue OR asking you to engage available channels for the open source technologies where deep expertise for that technology is found. For example, there are many community sites that can be used, like: [MSDN forum for HDInsight](https://social.msdn.microsoft.com/Forums/azure/en-US/home?forum=hdinsight), [http://stackoverflow.com](http://stackoverflow.com). Also Apache projects have project sites on [http://apache.org](http://apache.org), for example: [Hadoop](http://hadoop.apache.org/), [Spark](http://spark.apache.org/).
-
-The HDInsight service provides several ways to use custom components. Regardless of how a component is used or installed on the cluster, the same level of support applies. Below is a list of the most common ways that custom components can be used on HDInsight clusters:
-
-1. Job submission - Hadoop or other types of jobs that execute or use custom components can be submitted to the cluster.
-
-2. Cluster customization - During cluster creation, you can specify additional settings and custom components that will be installed on the cluster nodes.
-
-3. Samples - For popular custom components, Microsoft and others may provide samples of how these components can be used on the HDInsight clusters. These samples are provided without support.
-
-## Next steps
-
-See the following for information and examples on creating and using scripts to customize a cluster:
-
-- [Develop Script Action scripts for HDInsight](hdinsight-hadoop-script-actions-linux.md)
-- [Install and use Spark on HDInsight clusters](hdinsight-hadoop-spark-install-linux.md)
-- [Install and use R on HDInsight clusters](hdinsight-hadoop-r-scripts-linux.md)
-- [Install and use Solr on HDInsight clusters](hdinsight-hadoop-solr-install-linux.md)
-- [Install and use Giraph on HDInsight clusters](hdinsight-hadoop-giraph-install-linux.md)
-
-
-
-[img-hdi-cluster-states]: ./media/hdinsight-hadoop-customize-cluster-linux/HDI-Cluster-state.png "Stages during cluster creation"
+<properties
+	pageTitle="Customize HDInsight Clusters using script actions | Microsoft Azure"
+	description="Learn how to add custom components to Linux-based HDInsight clusters using Script Actions. Script Actions are Bash scripts that run during cluster creation, and can be used to customize the cluster configuration or add additional services and utilities like Hue, Solr, or R."
+	services="hdinsight"
+	documentationCenter=""
+	authors="Blackmist"
+	manager="paulettm"
+	editor="cgronlun"
+	tags="azure-portal"/>
+
+<tags
+	ms.service="hdinsight"
+	ms.workload="big-data"
+	ms.tgt_pltfrm="na"
+	ms.devlang="na"
+	ms.topic="article"
+	ms.date="11/05/2015"
+	ms.author="larryfr"/>
+
+# Customize HDInsight clusters using Script Action (Linux)
+
+HDInsight provides a configuration option called **Script Action** that invokes custom scripts, which define the customization to be performed on the cluster during the creation process. These scripts can be used to install additional software on a cluster, or to change the configuration of applications on a cluster.
+
+> [AZURE.NOTE] The information in this article is specific to Linux-based HDInsight clusters. For a version of this article that is specific to Windows-based clusters, see [Customize HDInsight clusters using Script Action (Windows)](hdinsight-hadoop-customize-cluster.md)
+
+## Script Action in the cluster creation process
+
+Script Action is only used while a clusters is in the process of being created. The following diagram illustrates when Script Action is executed during the creation process:
+
+![HDInsight cluster customization and stages during cluster creation][img-hdi-cluster-states]
+
+The script is ran while HDInsight is being configured. At this stage, the script is run in parallel on all the specified nodes in the cluster, and is ran with root privileges on the nodes.
+
+> [AZURE.NOTE] Because you have root privileges on the cluster nodes when the script is ran, you can perform operations like stopping and starting services, including Hadoop-related services. If you stop services, you must ensure that the Ambari service and other Hadoop-related services are up and running before the script finishes running. These services are required to successfully ascertain the health and state of the cluster while it is being created.
+
+Each cluster can accept multiple script actions that are invoked in the order in which they are specified. A script can be ran on the head nodes, the worker nodes, or both.
+
+> [AZURE.IMPORTANT] Script actions must complete within 60 minutes, or they will timeout. During node provisioning, the script is ran concurrently with other setup and configuration processes. Competition for resources such as CPU time or network bandwidth may cause the script to take longer to finish than it does in your development environment.
+> 
+> To minimize the time it takes to run the script, avoid tasks such as downloading and compiling applications from source. Instead, pre-compile the application and store the binary in Azure Blob storage so that it can quickly be downloaded to the cluster.
+
+
+## Example Script Action scripts
+
+Script Action scripts can be used from the Azure Preview Portal, Azure PowerShell, or the HDInsight .NET SDK. This article shows how to use Script Action from the portal. To learn how to use PowerShell and .NET SDK to use Script Action, look at the samples listed in the table below.
+
+HDInsight provides several scripts to install the following components on HDInsight clusters:
+
+Name | Script
+----- | -----
+**Install Hue** | https://hdiconfigactions.blob.core.windows.net/linuxhueconfigactionv01/install-hue-uber-v01.sh. See [Install and use Hue on HDInsight clusters](hdinsight-hadoop-hue-linux.md).
+**Install Spark** | https://hdiconfigactions.blob.core.windows.net/linuxsparkconfigactionv02/spark-installer-v02.sh. See [Install and use Spark on HDInsight clusters](hdinsight-hadoop-spark-install-linux.md).
+**Install R** | https://hdiconfigactions.blob.core.windows.net/linuxrconfigactionv01/r-installer-v01.sh. See [Install and use R on HDInsight clusters](hdinsight-hadoop-r-scripts-linux.md).
+**Install Solr** | https://hdiconfigactions.blob.core.windows.net/linuxsolrconfigactionv01/solr-installer-v01.sh. See [Install and use Solr on HDInsight clusters](hdinsight-hadoop-solr-install-linux.md).
+**Install Giraph** | https://hdiconfigactions.blob.core.windows.net/linuxgiraphconfigactionv01/giraph-installer-v01.sh. See [Install and use Giraph on HDInsight clusters](hdinsight-hadoop-giraph-install-linux.md).
+
+## Use a Script Action from the Azure Preview portal
+
+1. Start creating a cluster as described at [Create Hadoop clusters in HDInsight](hdinsight-provision-clusters.md#portal).
+
+2. Under __Optional Configuration__, for the **Script Actions** blade, click **add script action** to provide details about the script action, as shown below:
+
+	![Use Script Action to customize a cluster](./media/hdinsight-hadoop-customize-cluster-linux/HDI.CreateCluster.8.png "Use Script Action to customize a cluster")
+
+	| Property | Value |
+	| -------- | ----- |
+	| Name | Specify a name for the script action. |
+	| Script URI | Specify the URI to the script that is invoked to customize the cluster. |
+	| Head/Worker | Specify the nodes (**Head**, **Worker**, or **ZooKeeper**) on which the customization script is run. |
+	| Parameters | Specify the parameters, if required by the script. |
+
+	Press ENTER to add more than one script action to install multiple components on the cluster.
+
+3. Click **Select** to save the script action configuration and continue with cluster creation.
+
+## Use a Script Action from Azure Resource Manager templates
+
+In this section, we use Azure Resource Manager (ARM) templates to create an HDInsight cluster and also use a script action to install custom components (R, in this example) on the cluster. This section provides a sample ARM template to create a cluster using script action.
+
+### Before you begin
+
+* For information about configuring a workstation to run HDInsight Powershell cmdlets, see [Install and configure Azure PowerShell](../powershell-install-configure.md).
+* For instructions on how to create ARM templates, see [Authoring Azure Resource Manager templates](resource-group-authoring-templates.md).
+* If you have not previously used Azure PowerShell with Resource Manager, see [Using Azure PowerShell with Azure Resource Manager](powershell-azure-resource-manager).
+
+### Create clusters using script action
+
+1. Copy the following template to a location on your computer. This template installs R on headnode as well as worker nodes in the cluster. You can also verify if the JSON template is valid. Paste your template content into [JSONLint](http://jsonlint.com/), an online JSON validator tool.
+
+			{
+		    "$schema": "http://schema.management.azure.com/schemas/2015-01-01/deploymentTemplate.json#",
+		    "contentVersion": "1.0.0.0",
+		    "parameters": {
+		        "clusterLocation": {
+		            "type": "string",
+		            "defaultValue": "West US",
+		            "allowedValues": [ "West US" ]
+		        },
+		        "clusterName": {
+		            "type": "string"
+		        },
+		        "clusterUserName": {
+		            "type": "string",
+		            "defaultValue": "admin"
+		        },
+		        "clusterUserPassword": {
+		            "type": "securestring"
+		        },
+		        "sshUserName": {
+		            "type": "string",
+		            "defaultValue": "hdiuser"
+		        },
+		        "sshPassword": {
+		            "type": "securestring"
+		        },
+		        "clusterStorageAccountName": {
+		            "type": "string"
+		        },
+		        "clusterStorageAccountResourceGroup": {
+		            "type": "string"
+		        },
+		        "clusterStorageType": {
+		            "type": "string",
+		            "defaultValue": "Standard_LRS",
+		            "allowedValues": [
+		                "Standard_LRS",
+		                "Standard_GRS",
+		                "Standard_ZRS"
+		            ]
+		        },
+		        "clusterStorageAccountContainer": {
+		            "type": "string"
+		        },
+		        "clusterHeadNodeCount": {
+		            "type": "int",
+		            "defaultValue": 1
+		        },
+		        "clusterWorkerNodeCount": {
+		            "type": "int",
+		            "defaultValue": 2
+		        }
+		    },
+		    "variables": {
+		    },
+		    "resources": [
+		        {
+		            "name": "[parameters('clusterStorageAccountName')]",
+		            "type": "Microsoft.Storage/storageAccounts",
+		            "location": "[parameters('clusterLocation')]",
+		            "apiVersion": "2015-05-01-preview",
+		            "dependsOn": [ ],
+		            "tags": { },
+		            "properties": {
+		                "accountType": "[parameters('clusterStorageType')]"
+		            }
+		        },
+		        {
+		            "name": "[parameters('clusterName')]",
+		            "type": "Microsoft.HDInsight/clusters",
+		            "location": "[parameters('clusterLocation')]",
+		            "apiVersion": "2015-03-01-preview",
+		            "dependsOn": [
+		                "[concat('Microsoft.Storage/storageAccounts/', parameters('clusterStorageAccountName'))]"
+		            ],
+		            "tags": { },
+		            "properties": {
+		                "clusterVersion": "3.2",
+		                "osType": "Linux",
+		                "clusterDefinition": {
+		                    "kind": "hadoop",
+		                    "configurations": {
+		                        "gateway": {
+		                            "restAuthCredential.isEnabled": true,
+		                            "restAuthCredential.username": "[parameters('clusterUserName')]",
+		                            "restAuthCredential.password": "[parameters('clusterUserPassword')]"
+		                        }
+		                    }
+		                },
+		                "storageProfile": {
+		                    "storageaccounts": [
+		                        {
+		                            "name": "[concat(parameters('clusterStorageAccountName'),'.blob.core.windows.net')]",
+		                            "isDefault": true,
+		                            "container": "[parameters('clusterStorageAccountContainer')]",
+		                            "key": "[listKeys(resourceId(parameters('clusterStorageAccountResourceGroup'), 'Microsoft.Storage/storageAccounts', parameters('clusterStorageAccountName')), providers('Microsoft.Storage', 'storageAccounts').apiVersions[0]).key1]"
+		                        }
+		                    ]
+		                },
+		                "computeProfile": {
+		                    "roles": [
+		                        {
+		                            "name": "headnode",
+		                            "targetInstanceCount": "[parameters('clusterHeadNodeCount')]",
+		                            "hardwareProfile": {
+		                                "vmSize": "Large"
+		                            },
+		                            "osProfile": {
+		                                "linuxOperatingSystemProfile": {
+		                                    "username": "[parameters('sshUserName')]",
+		                                    "password": "[parameters('sshPassword')]"
+		                                }
+		                            },
+		                            "scriptActions": [
+		                                {
+		                                    "name": "installR",
+		                                    "uri": "https://hdiconfigactions.blob.core.windows.net/linuxrconfigactionv01/r-installer-v01.sh",
+		                                    "parameters": ""
+		                                }
+		                            ]
+		                        },
+		                        {
+		                            "name": "workernode",
+		                            "targetInstanceCount": "[parameters('clusterWorkerNodeCount')]",
+		                            "hardwareProfile": {
+		                                "vmSize": "Large"
+		                            },
+		                            "osProfile": {
+		                                "linuxOperatingSystemProfile": {
+		                                    "username": "[parameters('sshUserName')]",
+		                                    "password": "[parameters('sshPassword')]"
+		                                }
+		                            },
+		                            "scriptActions": [
+		                                {
+		                                    "name": "installR",
+		                                    "uri": "https://hdiconfigactions.blob.core.windows.net/linuxrconfigactionv01/r-installer-v01.sh",
+		                                    "parameters": ""
+		                                }
+		                            ]
+		                        }
+		                    ]
+		                }
+		            }
+		        }
+		    ],
+		    "outputs": {
+		        "cluster":{
+		            "type" : "object",
+		            "value" : "[reference(resourceId('Microsoft.HDInsight/clusters',parameters('clusterName')))]"
+		        }
+		    }
+		}
+
+2. Start Azure PowerShell and Log in to your Azure account. After providing your credentials, the command returns information about your account.
+
+		Add-AzureRmAccount
+
+		Id                             Type       ...
+		--                             ----
+		someone@example.com            User       ...
+
+3. If you have multiple subscriptions, provide the subscription id you wish to use for deployment.
+
+		Select-AzureRmSubscription -SubscriptionID <YourSubscriptionId>
+
+    > [AZURE.NOTE] You can use `Get-AzureRmSubscription` to get a list of all subscriptions associated with your account, which includes the subscription Id for each one.
+
+5. If you do not have an existing resource group, create a new resource group. Provide the name of the resource group and location that you need for your solution. A summary of the new resource group is returned.
+
+		New-AzureRmResourceGroup -Name myresourcegroup -Location "West US"
+
+		ResourceGroupName : myresourcegroup
+		Location          : westus
+		ProvisioningState : Succeeded
+		Tags              :
+		Permissions       :
+		            		Actions  NotActions
+		            		=======  ==========
+		            		*
+		ResourceId        : /subscriptions/######/resourceGroups/ExampleResourceGroup
+
+
+6. To create a new deployment for your resource group, run the **New-AzureRmResourceGroupDeployment** command and provide the necessary parameters. The parameters will include a name for your deployment, the name of your resource group, and the path or URL to the template you created. If your template requires any parameters, you must pass those parameters as well. In this case, the script action to install R on the cluster does not require any parameters.
+
+
+		New-AzureRmResourceGroupDeployment -Name mydeployment -ResourceGroupName myresourcegroup -TemplateFile <PathOrLinkToTemplate>
+
+
+	You will be prompted to provide values for the parameters defined in the template.
+
+7. When the resource group has been deployed, you will see a summary of the deployment.
+
+		  DeploymentName    : mydeployment
+		  ResourceGroupName : myresourcegroup
+		  ProvisioningState : Succeeded
+		  Timestamp         : 8/17/2015 7:00:27 PM
+		  Mode              : Incremental
+		  ...
+
+8. If your deployment fails, you can use the following cmdlets to get information about the failures.
+
+		Get-AzureRmResourceGroupDeployment -ResourceGroupName myresourcegroup -ProvisioningState Failed
+
+## Use a Script Action from Azure PowerShell
+
+In this section, we use the [Add-AzureRmHDInsightScriptAction](https://msdn.microsoft.com/library/mt603527.aspx) cmdlet to invoke scripts by using Script Action to customize a cluster. Before proceeding, make sure you have installed and configured Azure PowerShell. For information about configuring a workstation to run HDInsight PowerShell cmdlets, see [Install and configure Azure PowerShell](../powershell-install-configure.md).
+
+Perform the following steps:
+
+1. Open the Azure PowerShell console and declare the following variables:
+
+		# PROVIDE VALUES FOR THESE VARIABLES
+		$subscriptionId = "<SubscriptionId>"		# ID of the Azure subscription
+		$clusterName = "<HDInsightClusterName>"			# HDInsight cluster name
+		$storageAccountName = "<StorageAccountName>"	# Azure storage account that hosts the default container
+		$storageAccountKey = "<StorageAccountKey>"      # Key for the storage account
+		$containerName = $clusterName
+		$location = "<MicrosoftDataCenter>"				# Location of the HDInsight cluster. It must be in the same data center as the storage account.
+		$clusterNodes = <ClusterSizeInNumbers>			# The number of nodes in the HDInsight cluster.
+        $resourceGroupName = "<ResourceGroupName>"      # The resource group that the HDInsight cluster will be created in
+
+2. Specify the configuration values (such as nodes in the cluster) and the default storage to be used.
+
+		# SPECIFY THE CONFIGURATION OPTIONS
+		Select-AzureRmSubscription -SubscriptionId $subscriptionId
+		$config = New-AzureRmHDInsightClusterConfig
+		$config.DefaultStorageAccountName="$storageAccountName.blob.core.windows.net"
+		$config.DefaultStorageAccountKey=$storageAccountKey
+
+3. Use **Add-AzureRmHDInsightScriptAction** cmdlet to invoke the script. The following example uses a script that installs R on the cluster:
+
+		# INVOKE THE SCRIPT USING THE SCRIPT ACTION FOR HEADNODE AND WORKERNODE
+		$config = Add-AzureRmHDInsightScriptAction -Config $config -Name "Install R"  -NodeType HeadNode -Uri https://hdiconfigactions.blob.core.windows.net/linuxrconfigactionv01/r-installer-v01.sh
+        $config = Add-AzureRmHDInsightScriptAction -Config $config -Name "Install R"  -NodeType WorkerNode -Uri https://hdiconfigactions.blob.core.windows.net/linuxrconfigactionv01/r-installer-v01.sh
+
+	The **Add-AzureRmHDInsightScriptAction** cmdlet takes the following parameters:
+
+	| Parameter | Definition |
+	| --------- | ---------- |
+	| Config | Configuration object to which script action information is added. |
+	| Name | Name of the script action. |
+	| NodeType | Specifies the node on which the customization script is run. The valid values are **HeadNode** (to install on the head node), **WorkerNode** (to install on all the data nodes), or **ZookeeperNode** (to install on the zookeeper node). |
+	| Parameters | Parameters required by the script. |
+	| Uri | Specifies the URI to the script that is executed. |
+
+4. Finally, create the cluster:
+        
+        New-AzureRmHDInsightCluster -config $config -clustername $clusterName -DefaultStorageContainer $containerName -Location $location -ResourceGroupName $resourceGroupName -ClusterSizeInNodes $clusterNodes
+
+When prompted, enter the credentials for the cluster. It can take several minutes before the cluster is created.
+
+## Use a Script Action from the HDInsight .NET SDK
+
+The HDInsight .NET SDK provides client libraries that makes it easier to work with HDInsight from a .NET application. The following steps demonstrate how to use a script to customize a cluster from the HDInsight .NET SDK.
+
+> [AZURE.IMPORTANT] You must first create a self-signed certificate, install it on your workstation, and then upload it to your Azure subscription. For instructions, see [Create a self-signed certificate](http://go.microsoft.com/fwlink/?LinkId=511138).
+
+
+### Create a Visual Studio project
+
+
+1. Create a C# console application in Visual Studio.
+2. From the Nuget **Package Manager Console**, run the following commands:
+
+		Install-Package Microsoft.Azure.Common.Authentication -pre
+		Install-Package Microsoft.Azure.Management.HDInsight -Pre
+
+	These commands add .NET libraries and references to them to the current Visual Studio project.
+
+3. Open **Program.cs**, and add the following using statements:
+
+		using System;
+		using System.Security;
+		using Microsoft.Azure;
+		using Microsoft.Azure.Common.Authentication;
+		using Microsoft.Azure.Common.Authentication.Factories;
+		using Microsoft.Azure.Common.Authentication.Models;
+		using Microsoft.Azure.Management.HDInsight;
+		using Microsoft.Azure.Management.HDInsight.Models;
+
+4. Replace the code in the class with the following:
+
+        private static HDInsightManagementClient _hdiManagementClient;
+
+        private static Guid SubscriptionId = new Guid("<AZURE SUBSCRIPTION ID>");
+        private const string ResourceGroupName = "<AZURE RESOURCEGROUP NAME>";
+
+        private const string NewClusterName = "<HDINSIGHT CLUSTER NAME>";
+        private const int NewClusterNumNodes = <NUMBER OF NODES>;
+        private const string NewClusterLocation = "<LOCATION>";  // Must match the Azure Storage account location
+        private const string NewClusterVersion = "3.2";
+        private const HDInsightClusterType NewClusterType = HDInsightClusterType.Hadoop;
+        private const OSType NewClusterOSType = OSType.Windows;
+
+        private const string ExistingStorageName = "<STORAGE ACCOUNT NAME>.blob.core.windows.net";
+        private const string ExistingStorageKey = "<STORAGE ACCOUNT KEY>";
+        private const string ExistingContainer = "<DEFAULT CONTAINER NAME>"; 
+
+        private const string NewClusterUsername = "admin";
+        private const string NewClusterPassword = "<HTTP USER PASSWORD>";
+
+        private const string NewClusterSshUserName = "sshuser";
+        private const string NewClusterSshPublicKey = @"---- BEGIN SSH2 PUBLIC KEY ----
+			Comment: ""rsa-key-20150731""
+			AAAAB3NzaC1yc2EAAAABJQAAAQEA4QiCRLqT7fnmUA5OhYWZNlZo6lLaY1c+IRsp
+			gmPCsJVGQLu6O1wqcxRqiKk7keYq8bP5s30v6bIljsLZYTnyReNUa5LtFw7eauGr
+			yVt3Pve6ejfWELhbVpi0iq8uJNFA9VvRkz8IP1JmjC5jsdnJhzQZtgkIrdn3w0e6
+			WVfu15kKyY8YAiynVbdV51EB0SZaSLdMZkZQ81xi4DDtCZD7qvdtWEFwLa+EHdkd
+			pzO36Mtev5XvseLQqzXzZ6aVBdlXoppGHXkoGHAMNOtEWRXpAUtEccjpATsaZhQR
+			zZdZlzHduhM10ofS4YOYBADt9JohporbQVHM5w6qUhIgyiPo7w==
+			---- END SSH2 PUBLIC KEY ----"; //replace the public key with your own
+
+        private static void Main(string[] args)
+        {
+            var tokenCreds = GetTokenCloudCredentials();
+            var subCloudCredentials = GetSubscriptionCloudCredentials(tokenCreds, SubscriptionId);
+
+            _hdiManagementClient = new HDInsightManagementClient(subCloudCredentials);
+
+            CreateCluster();
+        }
+
+        public static SubscriptionCloudCredentials GetTokenCloudCredentials(string username = null, SecureString password = null)
+        {
+            var authFactory = new AuthenticationFactory();
+
+            var account = new AzureAccount { Type = AzureAccount.AccountType.User };
+
+            if (username != null && password != null)
+                account.Id = username;
+
+            var env = AzureEnvironment.PublicEnvironments[EnvironmentName.AzureCloud];
+
+            var accessToken =
+                authFactory.Authenticate(account, env, AuthenticationFactory.CommonAdTenant, password, ShowDialog.Auto)
+                    .AccessToken;
+
+            return new TokenCloudCredentials(accessToken);
+        }
+
+        public static SubscriptionCloudCredentials GetSubscriptionCloudCredentials(SubscriptionCloudCredentials creds, Guid subId)
+        {
+            return new TokenCloudCredentials(subId.ToString(), ((TokenCloudCredentials)creds).Token);
+        }
+
+
+        private static void CreateCluster()
+        {
+            var parameters = new ClusterCreateParameters
+            {
+                ClusterSizeInNodes = NewClusterNumNodes,
+                Location = NewClusterLocation,
+                ClusterType = NewClusterType,
+                OSType = NewClusterOSType,
+                Version = NewClusterVersion,
+
+                DefaultStorageAccountName = ExistingStorageName,
+                DefaultStorageAccountKey = ExistingStorageKey,
+                DefaultStorageContainer = ExistingContainer,
+
+                UserName = NewClusterUsername,
+                Password = NewClusterPassword,
+                SshUserName = NewClusterSshUserName,
+        		SshPublicKey = NewClusterSshPublicKey
+            };
+
+            ScriptAction rScriptAction = new ScriptAction("Install R",
+                new Uri("https://hdiconfigactions.blob.core.windows.net/linuxrconfigactionv01/r-installer-v01.sh"), "");
+
+            parameters.ScriptActions.Add(ClusterNodeType.HeadNode,new System.Collections.Generic.List<ScriptAction> { rScriptAction});
+            parameters.ScriptActions.Add(ClusterNodeType.WorkerNode, new System.Collections.Generic.List<ScriptAction> { rScriptAction });
+
+            _hdiManagementClient.Clusters.Create(ResourceGroupName, NewClusterName, parameters);
+        }
+		
+6. Replace the class member values.
+
+7. Press **F5** to run the application. A console window should open and display the status of the application. You will also be prompted to enter your Azure account credentials. It can take several minutes to create an HDInsight cluster.
+
+
+## Troubleshooting
+
+You can use Ambari web UI to view information logged by scripts during cluster creation. However, if the cluster creation failed due to an error in the script, the logs are also available in the default storage account associated with the cluster. This section provides information on how to retrieve the logs using both these options.
+
+### Using the Ambari Web UI
+
+1. In your browser, navigate to https://CLUSTERNAME.azurehdinsight.net. Replace CLUSTERNAME with the name of your HDInsight cluster.
+
+	When prompted, enter the admin account name (admin) and password for the cluster. You may have to re-enter the admin credentials in a web form.
+
+2. From the bar at the top of the page, select the __ops__ entry. This will show a list of current and previous operations performed on the cluster through Ambari.
+
+	![Ambari web UI bar with ops selected](./media/hdinsight-hadoop-customize-cluster-linux/ambari-nav.png)
+
+3. Find the entries that have __run\_customscriptaction__ in the __Operations__ column. These are created when the Script Actions are ran.
+
+	![Screenshot of operations](./media/hdinsight-hadoop-customize-cluster-linux/ambariscriptaction.png)
+
+	Select this entry, and drill down through the links to view the STDOUT and STDERR output generated when the script was ran on the cluster.
+
+### Access logs from the default storage account
+
+If the cluster creation failed due to an error in script action, the script action logs can still be accessed directly from the default storage account associated with the cluster.
+
+* The storage logs are available at `\STORAGE_ACOCUNT_NAME\DEFAULT_CONTAINER_NAME\custom-scriptaction-logs\CLUSTER_NAME\DATE`. 
+
+	![Screenshot of operations](./media/hdinsight-hadoop-customize-cluster-linux/script_action_logs_in_storage.png)
+
+	Under this, the logs are organized separately for headnode, workdernode, and zookeeper nodes. Some examples are:
+	* **Headnode** - `<uniqueidentifier>AmbariDb-hn0-<generated_value>.cloudapp.net`
+	* **Worker node** - `<uniqueidentifier>AmbariDb-wn0-<generated_value>.cloudapp.net`
+	* **Zookeeper node** - `<uniqueidentifier>AmbariDb-zk0-<generated_value>.cloudapp.net`
+
+* All stdout and stderr of the corresponding host is uploaded to the storage account. There is one **output-\*.txt** and **errors-\*.txt** for each script action. The output-*.txt file contains information about the URI of the script that got run on the host. For example
+
+		'Start downloading script locally: ', u'https://hdiconfigactions.blob.core.windows.net/linuxrconfigactionv01/r-installer-v01.sh'
+
+* It's possible that you repeatedly create a script action cluster with the same name. In such case, you can distinguish the relevant logs based on the DATE folder name. For example, the folder structure for a cluster (mycluster) created on different dates will be:
+	* `\STORAGE_ACOCUNT_NAME\DEFAULT_CONTAINER_NAME\custom-scriptaction-logs\mycluster\2015-10-04`
+	* `\STORAGE_ACOCUNT_NAME\DEFAULT_CONTAINER_NAME\custom-scriptaction-logs\mycluster\2015-10-05`
+
+* If you create a script action cluster with the same name on the same day, you can use the unique prefix to identify the relevant log files.
+
+* If you create a cluster at the end of the day, it's possible that the log files span across two days. In such cases, you will see two different date folders for the same cluster.
+
+* Uploading log files to the default container can take up to 5 mins, especially for large clusters. So, if you want to access the logs, you should not immediately delete the cluster if a script action fails.
+
+
+## Support for open-source software used on HDInsight clusters
+
+The Microsoft Azure HDInsight service is a flexible platform that enables you to build big-data applications in the cloud by using an ecosystem of open-source technologies formed around Hadoop. Microsoft Azure provides a general level of support for open-source technologies, as discussed in the **Support Scope** section of the [Azure Support FAQ website](http://azure.microsoft.com/support/faq/). The HDInsight service provides an additional level of support for some of the components, as described below.
+
+There are two types of open-source components that are available in the HDInsight service:
+
+- **Built-in components** - These components are pre-installed on HDInsight clusters and provide core functionality of the cluster. For example, YARN ResourceManager, the Hive query language (HiveQL), and the Mahout library belong to this category. A full list of cluster components is available in [What's new in the Hadoop cluster versions provided by HDInsight?](hdinsight-component-versioning.md).
+
+- **Custom components** - You, as a user of the cluster, can install or use in your workload any component available in the community or created by you.
+
+> [AZURE.WARNING] Components provided with the HDInsight cluster are fully supported and Microsoft Support will help to isolate and resolve issues related to these components.
+>
+> Custom components receive commercially reasonable support to help you to further troubleshoot the issue. This might result in resolving the issue OR asking you to engage available channels for the open source technologies where deep expertise for that technology is found. For example, there are many community sites that can be used, like: [MSDN forum for HDInsight](https://social.msdn.microsoft.com/Forums/azure/en-US/home?forum=hdinsight), [http://stackoverflow.com](http://stackoverflow.com). Also Apache projects have project sites on [http://apache.org](http://apache.org), for example: [Hadoop](http://hadoop.apache.org/), [Spark](http://spark.apache.org/).
+
+The HDInsight service provides several ways to use custom components. Regardless of how a component is used or installed on the cluster, the same level of support applies. Below is a list of the most common ways that custom components can be used on HDInsight clusters:
+
+1. Job submission - Hadoop or other types of jobs that execute or use custom components can be submitted to the cluster.
+
+2. Cluster customization - During cluster creation, you can specify additional settings and custom components that will be installed on the cluster nodes.
+
+3. Samples - For popular custom components, Microsoft and others may provide samples of how these components can be used on the HDInsight clusters. These samples are provided without support.
+
+## Next steps
+
+See the following for information and examples on creating and using scripts to customize a cluster:
+
+- [Develop Script Action scripts for HDInsight](hdinsight-hadoop-script-actions-linux.md)
+- [Install and use Spark on HDInsight clusters](hdinsight-hadoop-spark-install-linux.md)
+- [Install and use R on HDInsight clusters](hdinsight-hadoop-r-scripts-linux.md)
+- [Install and use Solr on HDInsight clusters](hdinsight-hadoop-solr-install-linux.md)
+- [Install and use Giraph on HDInsight clusters](hdinsight-hadoop-giraph-install-linux.md)
+
+
+
+[img-hdi-cluster-states]: ./media/hdinsight-hadoop-customize-cluster-linux/HDI-Cluster-state.png "Stages during cluster creation"