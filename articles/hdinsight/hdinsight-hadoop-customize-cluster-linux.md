--- conflicted
+++ resolved
@@ -411,68 +411,7 @@
 
 The following script demonstrates how to apply a script action when creating a cluster using PowerShell:
 
-<<<<<<< HEAD
 [!code-powershell[main](../../powershell_scripts/hdinsight/use-script-action/use-script-action.ps1?range=5-90)]
-=======
-1. Open the Azure PowerShell console and use the following to log in to your Azure subscription and declare some PowerShell variables:
-
-        # LOGIN TO ZURE
-        Login-AzureRmAccount
-
-        # PROVIDE VALUES FOR THESE VARIABLES
-        $subscriptionId = "<SubscriptionId>"        # ID of the Azure subscription
-        $clusterName = "<HDInsightClusterName>"            # HDInsight cluster name
-        $storageAccountName = "<StorageAccountName>"    # Azure storage account that hosts the default container
-        $storageAccountKey = "<StorageAccountKey>"      # Key for the storage account
-        $containerName = $clusterName
-        $location = "<MicrosoftDataCenter>"                # Location of the HDInsight cluster. It must be in the same data center as the storage account.
-        $clusterNodes = <ClusterSizeInNumbers>            # The number of nodes in the HDInsight cluster.
-        $resourceGroupName = "<ResourceGroupName>"      # The resource group that the HDInsight cluster is created in
-
-2. Specify the configuration values (such as nodes in the cluster) and the default storage to be used.
-
-        # SPECIFY THE CONFIGURATION OPTIONS
-        Select-AzureRmSubscription -SubscriptionId $subscriptionId
-        $config = New-AzureRmHDInsightClusterConfig
-        $config.DefaultStorageAccountName="$storageAccountName.blob.core.windows.net"
-        $config.DefaultStorageAccountKey=$storageAccountKey
-
-3. Use **Add-AzureRmHDInsightScriptAction** cmdlet to invoke the script. The following example uses a script that installs Giraph on the cluster:
-
-        # INVOKE THE SCRIPT USING THE SCRIPT ACTION FOR HEADNODE AND WORKERNODE
-        $config = Add-AzureRmHDInsightScriptAction -Config $config -Name "Install Giraph"  -NodeType HeadNode -Uri https://hdiconfigactions.blob.core.windows.net/linuxgiraphconfigactionv01/giraph-installer-v01.sh
-        $config = Add-AzureRmHDInsightScriptAction -Config $config -Name "Install Giraph"  -NodeType WorkerNode -Uri https://hdiconfigactions.blob.core.windows.net/linuxgiraphconfigactionv01/giraph-installer-v01.sh
-
-    The **Add-AzureRmHDInsightScriptAction** cmdlet takes the following parameters:
-
-    | Parameter | Definition |
-    | --- | --- |
-    | Config |Configuration object to which script action information is added. |
-    | Name |Name of the script action. |
-    | NodeType |Specifies the node on which the customization script is run. The valid values are **HeadNode** (to install on the head node), **WorkerNode** (to install on all the data nodes), or **ZookeeperNode** (to install on the zookeeper node). |
-    | Parameters |Parameters required by the script. |
-    | Uri |Specifies the URI to the script that is executed. |
-
-4. Set the admin/HTTPS user for the cluster:
-
-        $httpCreds = get-credential
-
-    When prompted, enter 'admin' as the name, and provide a password.
-
-5. Set the SSH credentials:
-
-        $sshCreds = get-credential
-
-    When prompted, enter the SSH user name and password. To use a certificate instead of a password, use a blank password and set `$sshPublicKey` to the contents of the public key you wish to use. For example:
-
-        $sshPublicKey = Get-Content .\path\to\public.key -Raw
-
-6. Finally, create the cluster:
-
-        New-AzureRmHDInsightCluster -config $config -clustername $clusterName -DefaultStorageContainer $containerName -Location $location -ResourceGroupName $resourceGroupName -ClusterSizeInNodes $clusterNodes -HttpCredential $httpCreds -SshCredential $sshCreds -OSType Linux
-
-    If you are using a public key to secure your SSH account, you must also specify `-SshPublicKey $sshPublicKey` as a parameter.
->>>>>>> 279c292e
 
 It can take several minutes before the cluster is created.
 
@@ -525,7 +464,6 @@
 
 [!code-powershell[main](../../powershell_scripts/hdinsight/use-script-action/use-script-action.ps1?range=105-117)]
 
-<<<<<<< HEAD
 Once the operation completes, you receive information similar to the following:
 
     OperationState  : Succeeded
@@ -534,23 +472,6 @@
     Uri             : https://hdiconfigactions.blob.core.windows.net/linuxgiraphconfigactionv01/giraph-installer-v01.sh
     Parameters      :
     NodeTypes       : {HeadNode, WorkerNode}
-=======
-   > [!NOTE]
-   > If using an HDInsight Premium cluster, you can use a node type of `"edgenode"` to run the script on the edge node.
-
-2. Use the following command to apply the script to the cluster:
-
-        Submit-AzureRmHDInsightScriptAction -ClusterName $clusterName -Name $saName -Uri $saURI -NodeTypes $nodeTypes -PersistOnSuccess
-
-    Once the job completes, you should receive information similar to the following text:
-
-        OperationState  : Succeeded
-        ErrorMessage    :
-        Name            : Giraph
-        Uri             : https://hdiconfigactions.blob.core.windows.net/linuxgiraphconfigactionv01/giraph-installer-v01.sh
-        Parameters      :
-        NodeTypes       : {HeadNode, WorkerNode}
->>>>>>> 279c292e
 
 ### Apply a Script Action to a running cluster from the Azure CLI
 
